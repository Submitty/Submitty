<?php

namespace app\models\gradeable;

use app\libraries\DateUtils;
use app\libraries\GradeableType;
use app\exceptions\ValidationException;
use app\exceptions\NotImplementedException;
use app\libraries\Utils;
use app\libraries\FileUtils;
use app\libraries\Core;
use app\models\AbstractModel;
use app\models\GradingSection;
use app\models\Team;
use app\models\User;

/**
 * All data describing the configuration of a gradeable
 *  Note: All per-student data is in the GradedGradeable class
 *
 *  Note: there is no guarantee of the values of properties not relevant to the gradeable type
 *
 *  Missing validation: student permissions (i.e. view/submit) - low priority
 *
 * @method string getId()
 * @method string getTitle()
 * @method string getInstructionsUrl()
 * @method void setInstructionsUrl($url)
 * @method int getType()
 * @method bool isGradeByRegistration()
 * @method void setGradeByRegistration($grade_by_reg)
 * @method \DateTime getTaViewStartDate()
 * @method \DateTime getGradeStartDate()
 * @method \DateTime getGradeReleasedDate()
 * @method \DateTime getGradeLockedDate()
 * @method int getMinGradingGroup()
 * @method \DateTime getRegradeRequestDate()
 * @method string getSyllabusBucket()
 * @method void setSyllabusBucket($bucket)
 * @method string getTaInstructions()
 * @method void setTaInstructions($instructions)
 * @method string getAutogradingConfigPath()
 * @method bool isVcs()
 * @method void setVcs($use_vcs)
 * @method string getVcsSubdirectory()
 * @method void setVcsSubdirectory($subdirectory)
 * @method bool isTeamAssignment()
 * @method int getTeamSizeMax()
 * @method \DateTime getTeamLockDate()
 * @method bool isTaGrading()
 * @method void setTaGrading($use_ta_grading)
 * @method bool isStudentView()
 * @method void setStudentView($can_student_view)
 * @method bool isStudentSubmit()
 * @method void setStudentSubmit($can_student_submit)
 * @method bool isStudentDownload()
 * @method void setStudentDownload($can_student_download)
 * @method bool isStudentDownloadAnyVersion()
 * @method void setStudentDownloadAnyVersion($student_download_any_version)
 * @method bool isPeerGrading()
 * @method void setPeerGrading($use_peer_grading)
 * @method int getPeerGradeSet()
 * @method void setPeerGradeSet($grade_set)
 * @method \DateTime getSubmissionOpenDate()
 * @method \DateTime getSubmissionDueDate()
 * @method int getLateDays()
 * @method bool isLateSubmissionAllowed()
 * @method void setLateSubmissionAllowed($allow_late_submission)
 * @method float getPrecision()
 * @method void setPrecision($grading_precision)
 * @method Component[] getComponents()
 * @method bool isRegradeAllowed()
 * @method void setRegradeAllowed($regrade_allowed)
 */
class Gradeable extends AbstractModel {
    /* Properties for all types of gradeables */

    /** @property @var string The course-wide unique gradeable id */
    protected $id = "";
    /** @property @var string The gradeable's title */
    protected $title = "";
    /** @property @var string The instructions url to give to students */
    protected $instructions_url = "";
    /** @property @var int The type of gradeable */
    protected $type = GradeableType::ELECTRONIC_FILE;
    /** @property @var bool If the gradeable should be graded per registration section (true) or rotating sections(false) */
    protected $grade_by_registration = true;
    /** @property @var int The minimum user group that can grade this gradeable (1=instructor) */
    protected $min_grading_group = 1;
    /** @property @var string The syllabus classification of this gradeable */
    protected $syllabus_bucket = "homework";
    /** @property @var Component[] An array of all of this gradeable's components */
    protected $components = [];
    /** @property @var Component[] An array of all gradeable components loaded from the database */
    private $db_components = [];

    /* (private) Lazy-loaded Properties */

    /** @property @var bool If any manual grades have been entered for this gradeable */
    private $any_manual_grades = null;
    /** @property @var bool If any submissions exist */
    private $any_submissions = null;
    /** @property @var bool If any errors occurred in the build output */
    private $any_build_errors = null;
    /** @property @var Team[] Any teams that have been formed */
    private $teams = null;
    /** @property @var string[][] Which graders are assigned to which rotating sections (empty if $grade_by_registration is true)
     *                          Array (indexed by grader id) of arrays of rotating section numbers
     */
    private $rotating_grader_sections = null;
    private $rotating_grader_sections_modified = false;
    /** @property @var AutogradingConfig The object that contains the autograding config data */
    private $autograding_config = null;
    /** @property @var array Array of all split pdf uploads. Each key is a filename and then each element is an array
     * that contains filename, file path, and the file size.
     */
    private $split_pdf_files = null;

    /* Properties exclusive to numeric-text/checkpoint gradeables */

    /** @property @var string The overall ta instructions for grading (numeric-text/checkpoint only) */
    protected $ta_instructions = "";

    /* Properties exclusive to electronic gradeables */

    /** @property @var string The location of the autograding configuration file */
    protected $autograding_config_path = "";
    /** @property @var bool If the gradeable is using vcs upload (true) or manual upload (false) */
    protected $vcs = false;
    /** @property @var string The subdirectory within the VCS repository for this gradeable */
    protected $vcs_subdirectory = "";
    /** @property @var bool If the gradeable is a team assignment */
    protected $team_assignment = false;
    /** @property @var int The maximum team size (if the gradeable is a team assignment) */
    protected $team_size_max = 0;
    /** @property @var bool If the gradeable is using any manual grading */
    protected $ta_grading = false;
    /** @property @var bool If students can view submissions */
    protected $student_view = false;
    /** @property @var bool If students can make submissions */
    protected $student_submit = false;
    /** @property @var bool If students can download submitted files */
    protected $student_download = false;
    /** @property @var bool If students can view/download any version of the submitted files, or just the active version */
    protected $student_download_any_version = false;
    /** @property @var bool If the gradeable uses peer grading */
    protected $peer_grading = false;
    /** @property @var int The number of peers each student will be graded by */
    protected $peer_grade_set = 0;
    /** @property @var bool If submission after student's max deadline
     *      (due date + min(late days allowed, late days remaining)) is allowed
     */
    protected $late_submission_allowed = true;
    /** @property @var float The point precision for manual grading */
    protected $precision = 0.0;

    /* Dates for all types of gradeables */

    /** @property @var \DateTime The so-called 'TA Beta-Testing' date.  This is when the gradeable appears for TA's */
    protected $ta_view_start_date = null;
    /** @property @var \DateTime The date that graders may start grading */
    protected $grade_start_date = null;
    /** @property @var \DateTime The date that grades will be released to students */
    protected $grade_released_date = null;
    /** @property @var \DateTime The date after which only instructors may change grades (aka when grades are 'due') */
    protected $grade_locked_date = null;

    /* Dates for electronic gradeables*/

    /** @property @var \DateTime The deadline for joining teams (if the gradeable is a team assignment) */
    protected $team_lock_date = null;
    /** @property @var \DateTime The date students can start making submissions */
    protected $submission_open_date = null;
    /** @property @var \DateTime The date, before which all students must make a submissions (or be marked late) */
    protected $submission_due_date = null;
    /** @property @var int The number of late days allowed */
    protected $late_days = 0;
    /** @property @var \DateTime The deadline for submitting a regrade request */
    protected $regrade_request_date = null;
    /** @property @var boolean are regrade requests enabled for this assignment*/
    protected $regrade_allowed = true;
    /**
     * Gradeable constructor.
     * @param Core $core
     * @param array $details
     * @throws \InvalidArgumentException if any of the details were not found or invalid
     * @throws ValidationException If any of the dates are incompatible or invalid
     */
    public function __construct(Core $core, array $details) {
        parent::__construct($core);

        $this->setIdInternal($details['id']);
        $this->setTitle($details['title']);
        $this->setInstructionsUrl($details['instructions_url']);
        $this->setTypeInternal($details['type']);
        $this->setGradeByRegistration($details['grade_by_registration']);
        $this->setMinGradingGroup($details['min_grading_group']);
        $this->setSyllabusBucket($details['syllabus_bucket']);
        $this->setTaInstructions($details['ta_instructions']);

        if ($this->getType() === GradeableType::ELECTRONIC_FILE) {
            $this->setAutogradingConfigPath($details['autograding_config_path']);
            $this->setVcs($details['vcs']);
            $this->setVcsSubdirectory($details['vcs_subdirectory']);
            $this->setTeamAssignmentInternal($details['team_assignment']);
            $this->setTeamSizeMax($details['team_size_max']);
            $this->setTaGrading($details['ta_grading']);
            $this->setStudentView($details['student_view']);
            $this->setStudentSubmit($details['student_submit']);
            $this->setStudentDownload($details['student_download']);
            $this->setStudentDownloadAnyVersion($details['student_download_any_version']);
            $this->setPeerGrading($details['peer_grading']);
            $this->setPeerGradeSet($details['peer_grade_set']);
            $this->setLateSubmissionAllowed($details['late_submission_allowed']);
            $this->setPrecision($details['precision']);
            $this->setRegradeAllowed($details['regrade_allowed']);
        }

        // Set dates last
        $this->setDates($details);
        $this->modified = false;
    }

    const date_properties = [
        'ta_view_start_date',
        'grade_start_date',
        'grade_released_date',
        'team_lock_date',
        'submission_open_date',
        'submission_due_date',
        'grade_locked_date',
        'regrade_request_date'
    ];

    public function toArray() {
        // Use the default behavior for the most part, but convert the dates
        $return = parent::toArray();

        foreach (self::date_properties as $date) {
            $return[$date] = $this->$date !== null ? DateUtils::dateTimeToString($this->$date) : null;
        }

        // Serialize important Lazy-loaded values
        $return['rotating_grader_sections'] = parent::parseObject($this->getRotatingGraderSections());
        $return['autograding_config'] = parent::parseObject($this->getAutogradingConfig());

        return $return;
    }

    /**
     * Gets the component object with the provided component id
     * @param int $component_id
     * @return Component|null The Component with the provided id, or null if not found
     */
    public function getComponent($component_id) {
        foreach ($this->getComponents() as $component) {
            if ($component->getId() === $component_id) {
                return $component;
            }
        }
        throw new \InvalidArgumentException('Component id did not exist in gradeable');
    }

    /**
     * Gets an array of components set to be deleted
     * @return Component[]
     */
    public function getDeletedComponents() {
        return array_udiff($this->db_components, $this->components, Utils::getCompareByReference());
    }

    /**
     * Loads the autograding config file at $this->autograding_config into an array, or null if error/not found
     * @return AutogradingConfig|null
     */
    private function loadAutogradingConfig() {
        $course_path = $this->core->getConfig()->getCoursePath();

        try {
            $details = FileUtils::readJsonFile(FileUtils::joinPaths($course_path, 'config', 'build',
                "build_{$this->id}.json"));

            // If the file could not be found, the result will be false, so don't
            //  create the config if the file can't be found
            if ($details !== false) {
                return new AutogradingConfig($this->core, $details);
            }
            return null;
        } catch (\Exception $e) {
            // Don't throw an error, just don't make any data
            return null;
        }
    }

    /**
     * Parses array of the date properties to set to force them into a valid format
     * @param array $dates An array containing a combination of \DateTime and string objects indexed by date property name
     * @return \DateTime[] A full array of \DateTime objects (one element for each gradeable date property or null if not provided / bad format)
     *                      with a 'late_days' integer element
     */
    private function parseDates(array $dates) {
        $parsedDates = [];
        foreach (self::date_properties as $date) {
            if (isset($dates[$date]) && $dates[$date] !== null) {
                try {
                    $parsedDates[$date] = DateUtils::parseDateTime($dates[$date], $this->core->getConfig()->getTimezone());
                } catch (\Exception $e) {
                    $parsedDates[$date] = null;
                }
            } else {
                $parsedDates[$date] = null;
            }
        }

        // Assume that if no late days provided that there should be zero of them;
        $parsedDates['late_days'] = intval($dates['late_days'] ?? 0);
        return $parsedDates;
    }

    /**
     * Asserts that a set of dates are valid, see docs for `setDates` for the specification
     * @param array $dates A complete array of property-name-indexed \DateTime objects (or int for 'late_days')
     * @throws ValidationException With all messages for each invalid property
     */
    private function assertDates(array $dates) {
        $errors = [];

        // A message to set if the date is null, which happens when: the provided date is null,
        //  or the parsing failed.  In either case, this is an appropriate message
        $invalid_format_message = 'Invalid date-time value!';

        //
        // NOTE: The function `Utils::compareNullableGt(a,b)` in this context is called so that
        //          it returns TRUE if the two values being compared are incompatible.  If the function
        //          returns FALSE then either the condition a>b is false, or one of the values are null.
        //          THIS NULL CASE MUST BE HANDLED IN SOME OTHER WAY.  As you can see, this is achieved by
        //          null checks for each date before the comparisons are made.
        //
        //    i.e. in the expression 'Utils::compareNullableGt($ta_view_start_date, $submission_open_date)'
        //      if 'ta_view_start_date' > 'submission_open_date', then the function will return TRUE and
        //          we set an error for 'ta_view_start_date', but
        //      if 'ta_view_start_date' <= 'submission_open_date', then the two values are compatible: no error
        //      In the case that either value is null, the function will return FALSE.  The comparison becomes
        //      irrelevant and the conditions:
        //          '$ta_view_start_date === null' and/or '$submission_open_date === null' will set errors
        //          for those values appropriately
        //

        $ta_view_start_date = $dates['ta_view_start_date'];
        $grade_start_date = $dates['grade_start_date'];
        $grade_released_date = $dates['grade_released_date'];
        $team_lock_date = $dates['team_lock_date'];
        $submission_open_date = $dates['submission_open_date'];
        $submission_due_date = $dates['submission_due_date'];
        $late_days = $dates['late_days'];
        $regrade_request_date = $dates['regrade_request_date'];

        $late_interval = null;
        if ($late_days < 0) {
            $errors['late_days'] = 'Late day count must be a non-negative integer!';
        } else {
            try {
                $late_interval = new \DateInterval('P' . strval($late_days) . 'D');
            } catch (\Exception $e) {
                // This is for development debugging. In reality, we should never hit this line
                $errors['late_days'] = "Error parsing late days: {$e}";
            }
        }

        $max_due = $submission_due_date;
        if (!($submission_due_date === null || $late_interval === null)) {
            $max_due = (clone $submission_due_date)->add($late_interval);
        }

        if ($ta_view_start_date === null) {
            $errors['ta_view_start_date'] = $invalid_format_message;
        }
        if ($grade_released_date === null) {
            $errors['grade_released_date'] = $invalid_format_message;
        }

        if ($this->type === GradeableType::ELECTRONIC_FILE) {
            if ($submission_open_date === null) {
                $errors['submission_open_date'] = $invalid_format_message;
            }
            if ($submission_due_date === null) {
                $errors['submission_due_date'] = $invalid_format_message;
            }

            if (Utils::compareNullableGt($ta_view_start_date, $submission_open_date)) {
                $errors['ta_view_start_date'] = 'TA Beta Testing Date must not be later than Submission Open Date';
            }
            if (Utils::compareNullableGt($submission_open_date, $submission_due_date)) {
                $errors['submission_open_date'] = 'Submission Open Date must not be later than Submission Due Date';
            }
            if ($this->ta_grading) {
                if ($grade_start_date === null) {
                    $errors['grade_start_date'] = $invalid_format_message;
                }
//                if ($grade_locked_date === null) {
//                    $errors['grade_locked_date'] = $invalid_format_message;
//                }
                if (Utils::compareNullableGt($submission_due_date, $grade_start_date)) {
                    $errors['grade_start_date'] = 'Manual Grading Open Date must be no earlier than Due Date';
                }
                if (Utils::compareNullableGt($grade_start_date, $grade_released_date)) {
                    $errors['grade_released_date'] = 'Grades Released Date must be later than the Manual Grading Open Date';
                }
                if (Utils::compareNullableGt($grade_released_date, $regrade_request_date)) {
                    $errors['regrade_request_date'] = 'Regrade Request Date must be after Grades Released Date';
                }
            } else {
                if (Utils::compareNullableGt($max_due, $grade_released_date)) {
                    $errors['grade_released_date'] = 'Grades Released Date must be later than the Due Date + Max Late Days';
                }
            }
            if ($this->team_assignment) {
                if ($team_lock_date === null) {
                    $errors['team_lock_date'] = $invalid_format_message;
                }
            }
        } else {

            // TA beta testing date <= manual grading open date <= grades released
            if (Utils::compareNullableGt($ta_view_start_date, $grade_start_date)) {
                $errors['ta_view_start_date'] = 'TA Beta Testing date must be before the Grading Open Date';
            }
            if (Utils::compareNullableGt($grade_start_date, $grade_released_date)) {
                $errors['grade_released_date'] = 'Grades Released Date must be later than the Grading Open Date';
            }
        }

        if (count($errors) !== 0) {
            throw new ValidationException('Date validation failed', $errors);
        }
    }

    /**
     * Sets the all of the dates of this gradeable
     * Validation: All parenthetical values are only relevant for electronic submission and drop out of this expression
     *  ta_view_start_date <= (submission_open_date) <= (submission_due_date) <= (grade_start_date) <= grade_released_date
     *      AND
     *  (submission_due_date + late days) <= grade_released_date
     *
     * @param $dates string[]|\DateTime[] An array of dates/date strings indexed by property name
     */
    public function setDates(array $dates) {
        // Wrangle the input so we have a fully populated array of \DateTime's (or nulls)
        $dates = $this->parseDates($dates);

        // Asserts that this date information is valid
        $this->assertDates($dates);

        // Manually set each property (instead of iterating over self::date_properties) so the user
        //  can't set dates irrelevant to the gradeable settings

        $this->ta_view_start_date = $dates['ta_view_start_date'];
        $this->grade_start_date = $dates['grade_start_date'];
        $this->grade_released_date = $dates['grade_released_date'];
        $this->grade_locked_date = $dates['grade_locked_date'];

        if ($this->type === GradeableType::ELECTRONIC_FILE) {
            if (!$this->ta_grading) {
                // No TA grading, but we must set this start date so the database
                //  doesn't complain when we update it
                $this->grade_start_date = $dates['grade_released_date'];
            }

            // Set team lock date even if not team assignment because it is NOT NULL in the db
            $this->team_lock_date = $dates['team_lock_date'];
            $this->submission_open_date = $dates['submission_open_date'];
            $this->submission_due_date = $dates['submission_due_date'];
            $this->late_days = $dates['late_days'];
            $this->regrade_request_date = $dates['regrade_request_date'];
        }
        $this->modified = true;
    }

    /**
     * Gets all of the gradeable's date values indexed by property name
     * @return \DateTime[]
     */
    public function getDates() {
        $dates = [];
        foreach(self::date_properties as $property) {
            $dates[$property] = $this->$property;
        }
        return $dates;
    }

    /**
     * Gets the rotating section grader assignment
     * @return array An array (indexed by user id) of arrays of section ids
     */
    public function getRotatingGraderSections() {
        if($this->rotating_grader_sections === null) {
            $this->setRotatingGraderSections($this->core->getQueries()->getRotatingSectionsByGrader($this->id));
            $this->rotating_grader_sections_modified = false;
        }
        return $this->rotating_grader_sections;
    }

    /**
     * Gets the autograding configuration object
     * @return AutogradingConfig
     */
    public function getAutogradingConfig() {
        if($this->autograding_config === null) {
            $this->autograding_config = $this->loadAutogradingConfig();
        }
        return $this->autograding_config;
    }

    /**
     * Gets whether this gradeable has an autograding config
     * @return bool True if it has an autograding config
     */
    public function hasAutogradingConfig() {
        return $this->getAutogradingConfig() !== null;
    }

    /** @internal */
    public function setTaViewStartDate($date) {
        throw new NotImplementedException('Individual date setters are disabled, use "setDates" instead');
    }

    /** @internal */
    public function setGradeStartDate($date) {
        throw new NotImplementedException('Individual date setters are disabled, use "setDates" instead');
    }

    /** @internal */
    public function setGradeReleasedDate($date) {
        throw new NotImplementedException('Individual date setters are disabled, use "setDates" instead');
    }

    /** @internal */
    public function setGradeLockedDate($date) {
        throw new NotImplementedException('Individual date setters are disabled, use "setDates" instead');
    }

    /** @internal */
    public function setTeamLockDate($date) {
        throw new NotImplementedException('Individual date setters are disabled, use "setDates" instead');
    }

    /** @internal */
    public function setSubmissionOpenDate($date) {
        throw new NotImplementedException('Individual date setters are disabled, use "setDates" instead');
    }

    /** @internal */
    public function setSubmissionDueDate($date) {
        throw new NotImplementedException('Individual date setters are disabled, use "setDates" instead');
    }

    /** @internal */
    public function setAutogradingConfig() {
        throw new \BadFunctionCallException('Cannot set the autograding config data');
    }

    /**
     * Sets the gradeable Id.  Must match the regular expression:  ^[a-zA-Z0-9_-]*$
     * @param string $id The gradeable id to set
     */
    private function setIdInternal($id) {
        preg_match('/^[a-zA-Z0-9_-]*$/', $id, $matches, PREG_OFFSET_CAPTURE);
        if (count($matches) === 0) {
            throw new \InvalidArgumentException('Gradeable id must be alpha-numeric/hyphen/underscore only');
        }
        $this->id = $id;
    }

    /** @internal */
    public function setId($id) {
        throw new \BadFunctionCallException('Cannot change Id of gradeable');
    }

    /**
     * Sets the gradeable Title
     * @param string $title Must not be blank.
     */
    public function setTitle($title) {
        if ($title === '') {
            throw new \InvalidArgumentException('Gradeable title must not be blank');
        }
        $this->title = strval($title);
        $this->modified = true;
    }

    /**
     * Sets the gradeable type
     * @param GradeableType $type Must be a valid GradeableType
     */
    private function setTypeInternal($type) {
        // Call this to make an exception if the type is invalid
        GradeableType::typeToString($type);
        $this->type = $type;
    }

    /** @internal */
    public function setType($type) {
        throw new \BadFunctionCallException('Cannot change gradeable type');
    }

    /**
     * Sets the minimum user level that can grade an assignment.
     * @param int $group Must be at least 1 and no more than 4
     */
    public function setMinGradingGroup($group) {
        // Disallow the 0 group (this may catch some potential bugs with instructors not being able to edit gradeables)
        if ((is_int($group) || ctype_digit($group)) && intval($group) > 0 && intval($group) <= 4) {
            $this->min_grading_group = $group;
        } else {
            throw new \InvalidArgumentException('Grading group must be an integer larger than 0');
        }
        $this->modified = true;
    }

    /**
     * Sets the maximum team size
     * @param int $max_team_size Must be at least 0
     */
    public function setTeamSizeMax($max_team_size) {
        if ((is_int($max_team_size) || ctype_digit($max_team_size)) && intval($max_team_size) >= 0) {
            $this->team_size_max = intval($max_team_size);
        } else {
            throw new \InvalidArgumentException('Max team size must be a non-negative integer!');
        }
        $this->modified = true;
    }

    /**
     * Sets the peer grading set
     * @param int $peer_grading_set Must be at least 0
     */
    public function setPeerGradingSet($peer_grading_set) {
        if ((is_int($peer_grading_set) || ctype_digit($peer_grading_set)) && intval($peer_grading_set) >= 0) {
            $this->peer_grade_set = intval($peer_grading_set);
        } else {
            throw new \InvalidArgumentException('Peer grade set must be a non-negative integer!');
        }
        $this->modified = true;
    }

    /**
     * Sets the array of components
     * @param Component[] $components Must be an array of only Component
     */
    public function setComponents(array $components) {
        $components = array_values($components);
        foreach ($components as $component) {
            if (!($component instanceof Component)) {
                throw new \InvalidArgumentException('Object in components array wasn\'t a component');
            }
        }

        // Get the implied deleted components from this operation and ensure we aren't deleting any
        //  components that have grades already
        $deleted_components = array_udiff($this->components, $components, Utils::getCompareByReference());
        if (in_array(true, array_map(function (Component $component) {
            return $component->anyGrades();
        }, $deleted_components))) {
            throw new \InvalidArgumentException('Call to setComponents implied deletion of component with grades');
        }

        $this->components = $components;

        // sort by order
        usort($this->components, function (Component $a, Component $b) {
            return $a->getOrder() - $b->getOrder();
        });
    }

    /**
     * Adds a new component to this gradeable with the provided properties
     * @param string $title
     * @param string $ta_comment
     * @param string $student_comment
     * @param float $lower_clamp
     * @param float $default
     * @param float $max_value
     * @param float $upper_clamp
     * @param bool $text
     * @param bool $peer
     * @param int $pdf_page set to Component::PDF_PAGE_NONE if not a pdf assignment
     * @return Component the created component
     */
    public function addComponent(string $title, string $ta_comment, string $student_comment, float $lower_clamp,
                                 float $default, float $max_value, float $upper_clamp, bool $text, bool $peer, int $pdf_page) {
        $component = new Component($this->core, $this, [
            'title' => $title,
            'ta_comment' => $ta_comment,
            'student_comment' => $student_comment,
            'lower_clamp' => $lower_clamp,
            'default' => $default,
            'max_value' => $max_value,
            'upper_clamp' => $upper_clamp,
            'text' => $text,
            'peer' => $peer,
            'page' => $pdf_page,
            'id' => 0,
            'order' => count($this->components)
        ]);
        $this->components[] = $component;
        return $component;
    }

    /**
     * Base method for deleting components.  This isn't exposed as public so
     *  its make very clear that a delete component operation is being forceful.
     * @param Component $component
     * @param bool $force true to delete the component if it has grades
     * @throws \InvalidArgumentException If this gradeable doesn't own the provided component or
     *          $force is false and the component has grades
     */
    private function deleteComponentInner(Component $component, bool $force = false) {
        // Don't delete if the component has grades (and we aren't forcing)
        if($component->anyGrades() && !$force) {
            throw new \InvalidArgumentException('Attempt to delete a component with grades!');
        }

        // Calculate our components array without the provided component
        $new_components = array_udiff($this->components, [$component], Utils::getCompareByReference());

        // If it wasn't removed from our components, it was either already deleted, or never belonged to us
        if (count($new_components) === count($this->components)) {
            throw new \InvalidArgumentException('Attempt to delete component that did not belong to this gradeable');
        }

        // Finally, set our array to the new one
        $this->components = $new_components;
    }

    /**
     * Deletes a component from this gradeable
     * @param Component $component
     * @throws \InvalidArgumentException If this gradeable doesn't own the provided component or if the component has grades
     */
    public function deleteComponent(Component $component) {
        $this->deleteComponentInner($component, false);
    }

    /**
     * Deletes a component from this gradeable without checking if grades exist for it yet.
     * DANGER: THIS CAN BE A VERY DESTRUCTIVE ACTION -- USE ONLY WHEN EXPLICITLY REQUESTED
     * @param Component $component
     * @throws \InvalidArgumentException If this gradeable doesn't own the provided component
     */
    public function forceDeleteComponent(Component $component) {
        $this->deleteComponentInner($component, true);
    }

    /**
     * Sets the array of the components, only called from the database
     * @param Component[] $components
     * @internal
     */
    public function setComponentsFromDatabase(array $components) {
        $this->setComponents($components);
        $this->db_components = $this->components;
    }

    /**
     * Sets the path to the autograding config
     * @param string $path Must not be blank
     */
    public function setAutogradingConfigPath($path) {
        if ($path === '') {
            throw new \InvalidArgumentException('Autograding configuration file path cannot be blank');
        }
        $this->autograding_config_path = strval($path);
        $this->modified = true;
    }

    /**
     * Sets whether the gradeable is a team gradeable
     * @param bool $use_teams
     */
    private function setTeamAssignmentInternal($use_teams) {
        $this->team_assignment = $use_teams === true;
    }
    
    /** @internal */
    public function setTeamAssignment($use_teams) {
        throw new \BadFunctionCallException('Cannot change teamness of gradeable');
    }

    /**
     * Sets the rotating grader sections for this gradeable
     * @param array $rotating_grader_sections An array (indexed by grader id) of arrays of section numbers
     */
    public function setRotatingGraderSections($rotating_grader_sections) {
        // Number of total rotating sections
        $num_sections = $this->core->getQueries()->getNumberRotatingSections();

        $parsed_graders_sections = [];
        foreach($rotating_grader_sections as $user=>$grader_sections) {
            if($grader_sections !== null) {
                if(!is_array($grader_sections)) {
                    throw new \InvalidArgumentException('Rotating grader section for grader was not array');
                }
                // Parse each section array into strings
                $parsed_sections = [];
                foreach($grader_sections as $section) {
                    if ((is_int($section) || ctype_digit($section)) && intval($section) > 0 && intval($section) <= $num_sections) {
                        $parsed_sections[] = intval($section);
                    } else {
                        throw new \InvalidArgumentException('Grading section must be a positive integer no more than the number of rotating sections!');
                    }
                }
                $parsed_graders_sections[$user] = $parsed_sections;
            }
        }
        $this->rotating_grader_sections = $parsed_graders_sections;
        $this->rotating_grader_sections_modified = true;
    }

    /**
     * Rounds a provided point value to the nearest multiple of $precision
     *
     * @param $points float|string The number to round
     * @return float The rounded result
     */
    public function roundPointValue($points) {
        // Note that changing the gradeable precision does not trigger
        //  all of the component/mark point values to update.  This is intended.

        // No precision, no rounding
        if ($this->precision === 0.0) {
            return $points;
        }

        $points = floatval($points);
        $q = (int)($points / $this->precision);
        $r = fmod($points, $this->precision);

        // If the remainder is more than half the precision away from zero, then add one
        //  times the direction from zero to the quotient.  Multiply by precision
        return ($q + (abs($r) > $this->precision / 2 ? ($r > 0 ? 1 : -1) : 0)) * $this->precision;
    }


    /**
     * Gets all of the teams formed for this gradeable
     * @return Team[]
     */
    public function getTeams() {
        if($this->teams === null) {
            $this->teams = $this->core->getQueries()->getTeamsByGradeableId($this->getId());
        }
        return $this->teams;
    }

    /**
     * Gets if this gradeable has any manual grades (any GradedGradeables exist)
     * @return bool True if any manual grades exist
     */
    public function anyManualGrades() {
        if($this->any_manual_grades === null) {
            $this->any_manual_grades = $this->core->getQueries()->getGradeableHasGrades($this->getId());
        }
        return $this->any_manual_grades;
    }

    /**
     * Gets if this gradeable has any submissions yet
     * @return bool
     */
    public function anySubmissions() {
        if($this->any_submissions === null) {
            // Until we find a submission, assume there are none
            $this->any_submissions = false;
            if ($this->type === GradeableType::ELECTRONIC_FILE) {
                $submission_path = FileUtils::joinPaths(
                    $this->core->getConfig()->getSubmittyPath(),
                    'courses',
                    $this->core->getConfig()->getSemester(),
                    $this->core->getConfig()->getCourse(),
                    'submissions',
                    $this->getId());
                if (is_dir($submission_path)) {
                    $this->any_submissions = true;
                }
            }
        }
        return $this->any_submissions;
    }

    /**
     * Gets if this gradeable had any build errors during the last build attempt
     * @return bool
     */
    public function anyBuildErrors() {
        if ($this->any_build_errors === null) {
            $build_file = FileUtils::joinPaths($this->core->getConfig()->getCoursePath(), 'build', $this->getId(), "log_cmake_output.txt");

            // Default to true so if the file isn't found it counts as a 'build error'
            $this->any_build_errors = true;
            if (file_exists($build_file)) {
                $this->any_build_errors = strpos(file_get_contents($build_file), "error") !== false;
            }
        }
        return $this->any_build_errors;
    }

    /**
     * Gets if this gradeable has any teams formed yet
     * @return bool
     */
    public function anyTeams() {
        return !empty($this->getTeams());
    }

    /**
     * Used to decide whether a gradeable can be deleted or not.
     * This means: No submissions, No manual grades entered, and No teams formed
     * @return bool True if the gradeable can be deleted
     */
    public function canDelete() {
        return !$this->anySubmissions() && !$this->anyManualGrades() && !$this->anyTeams();
    }

    /**
     * Gets whether the rotating grader sections were modified
     * @return bool
     */
    public function isRotatingGraderSectionsModified() {
        return $this->rotating_grader_sections_modified;
    }

    /**
     * Gets if this gradeable is pdf-upload
     * @return bool
     */
    public function isPdfUpload() {
        foreach ($this->components as $component) {
            if ($component->getPage() !== Component::PDF_PAGE_NONE) {
                return true;
            }
        }
        return false;
    }

    /**
     * Gets if the students assign pages to components
     * @return bool
     */
    public function isStudentPdfUpload() {
        foreach ($this->components as $component) {
            if ($component->getPage() === Component::PDF_PAGE_STUDENT) {
                return true;
            }
        }
        return false;
    }

    /**
     * Gets the number of numeric components if type is GradeableType::NUMERIC_TEXT
     * @return int
     */
    public function getNumNumeric() {
        if ($this->type !== GradeableType::NUMERIC_TEXT) {
            return 0;
        }
        $count = 0;
        foreach ($this->components as $component) {
            if (!$component->isText()) {
                ++$count;
            }
        }
        return $count;
    }

    /**
     * Gets the number of text components if type is GradeableType::NUMERIC_TEXT
     * @return int
     */
    public function getNumText() {
        if ($this->type !== GradeableType::NUMERIC_TEXT) {
            return 0;
        }
        $count = 0;
        foreach ($this->components as $component) {
            if ($component->isText()) {
                ++$count;
            }
        }
        return $count;
    }

    /**
     * Gets the percent of grading complete for the provided user for this gradeable
     * @param User $grader
     * @return float The percentage (0 to 1) of grading completed or NAN if none required
     */
    public function getGradingProgress(User $grader) {
        //This code is taken from the ElectronicGraderController, it used to calculate the TA percentage.
        $total_users = array();
        $graded_components = array();
        if ($this->isGradeByRegistration()) {
            if (!$grader->accessFullGrading()) {
                $sections = $grader->getGradingRegistrationSections();
            } else {
                $sections = $this->core->getQueries()->getRegistrationSections();
                foreach ($sections as $i => $section) {
                    $sections[$i] = $section['sections_registration_id'];
                }
            }
            $section_key = 'registration_section';
        } else {
            if (!$grader->accessFullGrading()) {
                $sections = $this->core->getQueries()->getRotatingSectionsForGradeableAndUser($this->getId(), $grader->getId());
            } else {
                $sections = $this->core->getQueries()->getRotatingSections();
                foreach ($sections as $i => $section) {
                    $sections[$i] = $section['sections_rotating_id'];
                }
            }
            $section_key = 'rotating_section';
        }
        $num_submitted = [];
        if (count($sections) > 0) {
            if ($this->isTeamAssignment()) {
                $total_users = $this->core->getQueries()->getTotalTeamCountByGradingSections($this->getId(), $sections, $section_key);
                $graded_components = $this->core->getQueries()->getGradedComponentsCountByTeamGradingSections($this->getId(), $sections, $section_key);
                $num_submitted = $this->core->getQueries()->getTotalSubmittedTeamCountByGradingSections($this->getId(), $sections, $section_key);
            } else {
                $total_users = $this->core->getQueries()->getTotalUserCountByGradingSections($sections, $section_key);
                $graded_components = $this->core->getQueries()->getGradedComponentsCountByGradingSections($this->getId(), $sections, $section_key, $this->isTeamAssignment());
                $num_submitted = $this->core->getQueries()->getTotalSubmittedUserCountByGradingSections($this->getId(), $sections, $section_key);
            }
        }

        $num_components = $this->core->getQueries()->getTotalComponentCount($this->getId());
        $sections = array();
        if (count($total_users) > 0) {
            foreach ($num_submitted as $key => $value) {
                $sections[$key] = array(
                    'total_components' => $value * $num_components,
                    'graded_components' => 0,
                );
                if (isset($graded_components[$key])) {
                    // Clamp to total components if unsubmitted assigment is graded for whatever reason
                    $sections[$key]['graded_components'] = min(intval($graded_components[$key]), $sections[$key]['total_components']);
                }
            }
        }
        $components_graded = 0;
        $components_total = 0;
        foreach ($sections as $key => $section) {
            if ($key === "NULL") {
                continue;
            }
            $components_graded += $section['graded_components'];
            $components_total += $section['total_components'];
        }
        if ($components_total === 0) {
            return NAN;
        }
        return $components_graded / $components_total;
    }

    /**
     * Gets the info about split pdf upload files
     * @return array An array (indexed by file name) of arrays each containing file info.
     *      See FileUtils::getAllFiles for more details.
     */
    public function getSplitPdfFiles() {
        if ($this->split_pdf_files === null) {
            $upload_path = FileUtils::joinPaths(
                $this->core->getConfig()->getCoursePath(),
                'uploads', 'split_pdf',
                $this->id
            );
            $this->split_pdf_files = FileUtils::getAllFiles($upload_path);
        }
        return $this->split_pdf_files;
    }

    /**
     * Gets if the grades released date has passed yet
     * @return bool
     */
    public function isTaGradeReleased() {
        return $this->grade_released_date < new \DateTime("now", $this->core->getConfig()->getTimezone());
    }

    /**
     * Gets if the submission open date has passed yet
     * @return bool
     */
    public function isSubmissionOpen() {
        return $this->submission_open_date < new \DateTime("now", $this->core->getConfig()->getTimezone());
    }

    /**
     * Gets the total possible non-extra-credit ta points
     * @return float
     */
    public function getTaPoints() {
        $total = 0.0;
        foreach($this->getComponents() as $component) {
            $total += $component->getMaxValue();
        }
        return $total;
    }

    /**
     * Get a list of all grading sections assigned to a given user
     * @param User $user
     * @return GradingSection[]
     */
    public function getGradingSectionsForUser(User $user) {
        if ($this->isPeerGrading() && $user->getGroup() === User::GROUP_STUDENT) {
            $users = $this->core->getQueries()->getPeerAssignment($this->getId(), $user->getId());
            //TODO: Peer grading team assignments
            return [new GradingSection($this->core, false, "Peer", [$user], $users, [])];
        } else {
            $users = [];
            $teams = [];

            if ($this->isGradeByRegistration()) {
                $section_names = $user->getGradingRegistrationSections();

                if ($this->isTeamAssignment()) {
                    foreach ($section_names as $section) {
                        $teams[$section] = [];
                    }
                    $all_teams = $this->core->getQueries()->getTeamsByGradeableAndRegistrationSections($this->getId(), $section_names);
                    foreach ($all_teams as $team) {
                        /** @var Team $team */
                        $teams[$team->getRegistrationSection()][] = $team;
                    }
                } else {
                    foreach ($section_names as $section) {
                        $users[$section] = [];
                    }
                    $all_users = $this->core->getQueries()->getUsersByRegistrationSections($section_names);
                    foreach ($all_users as $user) {
                        /** @var User $user */
                        $users[$user->getRegistrationSection()][] = $user;
                    }
                }
                $graders = $this->core->getQueries()->getGradersForRegistrationSections($section_names);
            } else {
                $section_names = $this->core->getQueries()->getRotatingSectionsForGradeableAndUser($this->getId(), $user->getId());

                if ($this->isTeamAssignment()) {
                    foreach ($section_names as $section) {
                        $teams[$section] = [];
                    }
                    $all_teams = $this->core->getQueries()->getTeamsByGradeableAndRotatingSections($this->getId(), $section_names);
                    foreach ($all_teams as $team) {
                        /** @var Team $team */
                        $teams[$team->getRotatingSection()][] = $team;
                    }
                } else {
                    foreach ($section_names as $section) {
                        $users[$section] = [];
                    }
                    $all_users = $this->core->getQueries()->getUsersByRotatingSections($section_names);
                    foreach ($all_users as $user) {
                        /** @var User $user */
                        $users[$user->getRotatingSection()][] = $user;
                    }
                }
                $graders = $this->core->getQueries()->getGradersForRotatingSections($this->getId(), $section_names);
            }

            $sections = [];
            foreach ($section_names as $section_name) {
                $sections[] = new GradingSection($this->core, $this->isGradeByRegistration(), $section_name,
                    $graders[$section_name] ?? [], $users[$section_name] ?? null, $teams[$section_name] ?? null);
            }

            return $sections;
        }
    }

    /**
     * Get a list of all grading sections
     * @return GradingSection[]
     */
    public function getAllGradingSections() {
        if ($this->isPeerGrading()) {
            //Todo: What are all sections when you have peer grading?
        }

        $users = [];
        $teams = [];

        if ($this->isGradeByRegistration()) {
            if ($this->isTeamAssignment()) {
                $all_teams = $this->core->getQueries()->getTeamsByGradeableId($this->getId());
                foreach ($all_teams as $team) {
                    /** @var Team $team */
                    $teams[$team->getRegistrationSection()][] = $team;
                }
            } else {
                $all_users = $this->core->getQueries()->getAllUsers();
                foreach ($all_users as $user) {
                    /** @var User $user */
                    $users[$user->getRegistrationSection()][] = $user;
                }
            }
            $section_names = $this->core->getQueries()->getRegistrationSections();
            foreach ($section_names as $i => $section) {
                $section_names[$i] = $section['sections_registration_id'];
            }
            $graders = $this->core->getQueries()->getGradersForRegistrationSections($section_names);
        } else {
            if ($this->isTeamAssignment()) {
                $all_teams = $this->core->getQueries()->getTeamsByGradeableId($this->getId());
                foreach ($all_teams as $team) {
                    /** @var Team $team */
                    $teams[$team->getRotatingSection()][] = $team;
                }
            } else {
                $all_users = $this->core->getQueries()->getAllUsers();
                foreach ($all_users as $user) {
                    /** @var User $user */
                    $users[$user->getRotatingSection()][] = $user;
                }
            }
            $section_names = $this->core->getQueries()->getRotatingSections();
            foreach ($section_names as $i => $section) {
                $section_names[$i] = $section['sections_rotating_id'];
            }
            $graders = $this->core->getQueries()->getGradersForRotatingSections($this->getId(), $section_names);
        }

        $sections = [];
        foreach ($section_names as $section_name) {
            $sections[] = new GradingSection($this->core, $this->isGradeByRegistration(), $section_name, $graders[$section_name] ?? [], $users[$section_name] ?? null, $teams[$section_name] ?? null);
        }

        return $sections;
    }
<<<<<<< HEAD
    /**
     * return true if students can currently submit regrades for this assignment, false otherwise
     * @return bool
     */
    public function isRegradeOpen(){
        if($this->core->getConfig()->isRegradeEnabled()==true && $this->isTaGradeReleased() && $this->regrade_allowed && ($this->regrade_request_date > new \DateTime('now', $this->core->getConfig()->getTimezone()))){
            return true;
        }
        return false;
=======

    /**
     * Creates a new team with the provided members
     * @param User $leader The team leader (first user)
     * @param User[] $members The team members (not including leader).
     * @param string $registration_section Registration section to give team.  Leave blank to inherit from leader. 'NULL' for null section.
     * @param int $rotating_section Rotating section to give team.  Set to -1 to inherit from leader. 0 for null section.
     * @throws \Exception If creating directories for the team fails, or writing team history fails
     *  Note: The team in the database may have already been created if an exception is thrown
     */
    public function createTeam(User $leader, array $members, string $registration_section = '', int $rotating_section = -1) {
        $all_members = $members;
        $all_members[] = $leader;

        // Validate parameters
        $gradeable_id = $this->getId();
        foreach ($all_members as $member) {
            if (!($member instanceof User)) {
                throw new \InvalidArgumentException('User array contained non-user object');
            }
            if ($this->core->getQueries()->getTeamByGradeableAndUser($gradeable_id, $member->getId()) !== null) {
                throw new \InvalidArgumentException("{$member->getId()} is already on a team");
            }
        }

        // Inherit rotating/registration section from leader if not provided
        if ($registration_section === '') {
            $registration_section = $leader->getRegistrationSection();
        } else if($registration_section === 'NULL') {
            $registration_section = null;
        }
        if ($rotating_section < 0) {
            $rotating_section = $leader->getRotatingSection();
        } else if ($rotating_section === 0) {
            $rotating_section = null;
        }

        // Create the team in the database
        $team_id = $this->core->getQueries()->createTeam($gradeable_id, $leader->getId(), $registration_section, $rotating_section);

        // Force the other team members to accept the invitation from this newly created team
        $this->core->getQueries()->declineAllTeamInvitations($gradeable_id, $leader->getId());
        foreach ($members as $i => $member) {
            $this->core->getQueries()->declineAllTeamInvitations($gradeable_id, $member->getId());
            $this->core->getQueries()->acceptTeamInvitation($team_id, $member->getId());
        }

        // Create the submission directory if it doesn't exist
        $gradeable_path = FileUtils::joinPaths($this->core->getConfig()->getCoursePath(), "submissions", $gradeable_id);
        if (!FileUtils::createDir($gradeable_path)) {
            throw new \Exception("Failed to make folder for this assignment");
        }

        // Create the team submission directory if it doesn't exist
        $user_path = FileUtils::joinPaths($gradeable_path, $team_id);
        if (!FileUtils::createDir($user_path)) {
            throw new \Exception("Failed to make folder for this assignment for the team");
        }

        $current_time = (new \DateTime('now', $this->core->getConfig()->getTimezone()))->format("Y-m-d H:i:sO")
            . " " . $this->core->getConfig()->getTimezone()->getName();
        $settings_file = FileUtils::joinPaths($user_path, "user_assignment_settings.json");

        $json = array("team_history" => array(array("action" => "admin_create", "time" => $current_time,
            "admin_user" => $this->core->getUser()->getId(), "first_user" => $leader->getId())));
        foreach ($members as $member) {
            $json["team_history"][] = array("action" => "admin_add_user", "time" => $current_time,
                "admin_user" => $this->core->getUser()->getId(), "added_user" => $member->getId());
        }
        if (!@file_put_contents($settings_file, FileUtils::encodeJson($json))) {
            throw new \Exception("Failed to write to team history to settings file");
        }
>>>>>>> 7d6c1376
    }
}<|MERGE_RESOLUTION|>--- conflicted
+++ resolved
@@ -1237,17 +1237,17 @@
 
         return $sections;
     }
-<<<<<<< HEAD
+  
     /**
      * return true if students can currently submit regrades for this assignment, false otherwise
      * @return bool
      */
-    public function isRegradeOpen(){
-        if($this->core->getConfig()->isRegradeEnabled()==true && $this->isTaGradeReleased() && $this->regrade_allowed && ($this->regrade_request_date > new \DateTime('now', $this->core->getConfig()->getTimezone()))){
+    public function isRegradeOpen() {
+        if ($this->core->getConfig()->isRegradeEnabled()==true && $this->isTaGradeReleased() && $this->regrade_allowed && ($this->regrade_request_date > new \DateTime('now', $this->core->getConfig()->getTimezone()))) {
             return true;
         }
         return false;
-=======
+    }
 
     /**
      * Creates a new team with the provided members
@@ -1320,6 +1320,5 @@
         if (!@file_put_contents($settings_file, FileUtils::encodeJson($json))) {
             throw new \Exception("Failed to write to team history to settings file");
         }
->>>>>>> 7d6c1376
     }
 }