--- conflicted
+++ resolved
@@ -4,13 +4,8 @@
 /* exported markForDeletion */
 /* exported unMarkForDeletion */
 /* exported  displayHistoryAttachment */
-<<<<<<< HEAD
-/* exported toggleLike */
-
-=======
 /* exported toggleUpduck */
 /* exported toggleLike */
->>>>>>> 4ce524fe
 // eslint-disable-next-line no-unused-vars
 function categoriesFormEvents() {
     $('#ui-category-list').sortable({
@@ -1298,34 +1293,21 @@
     });
 }
 
-<<<<<<< HEAD
 function toggleLike(post_id, current_user, isLiked) {
 
     // eslint-disable-next-line no-undef
     const url = buildCourseUrl(['post', 'likes']);
-=======
-function toggleLike(post_id, current_user) {
-    // eslint-disable-next-line no-undef
-    const url = buildCourseUrl(['posts', 'likes']);
->>>>>>> 4ce524fe
     $.ajax({
         url: url,
         type: 'POST',
         data: {
             post_id: post_id,
             current_user: current_user,
-<<<<<<< HEAD
             isLiked: isLiked, //this is a bool for if the button is liked or not
             // eslint-disable-next-line no-undef
             csrf_token: csrfToken,
         },
         success: function(data) {
-=======
-            // eslint-disable-next-line no-undef
-            csrf_token: csrfToken,
-        },
-        success: function (data) {
->>>>>>> 4ce524fe
             let json;
             try {
                 json = JSON.parse(data);
@@ -1340,15 +1322,11 @@
                 displayErrorMessage(json['message']);
                 return;
             }
-<<<<<<< HEAD
-            json=json['data'];
-=======
             json = json['data'];
             const likes = json['likesCount'];
             const liked = json['status'];
             const staffLiked = json['likesFromStaff'];
 
->>>>>>> 4ce524fe
             const likeCounterElement = document.getElementById(`likeCounter_${post_id}`);
             let likeCounter = parseInt(likeCounterElement.innerText);
 
@@ -1356,71 +1334,58 @@
             const likeIconSrc = document.getElementById(`likeIcon_${post_id}`);
             let likeIconSrcElement = likeIconSrc.src;
 
-<<<<<<< HEAD
             const theme = localStorage.getItem('theme');
             if (localStorage.getItem('theme')) {
                 console.log(localStorage.getItem('theme'));
             }
-
+            
             if (likeIconSrcElement.endsWith('/img/on-duck-button.svg')) {
-                if (theme==='light' && likeIconSrcElement.endsWith('/img/on-duck-button.svg')) {
+                if (liked === 'unlike') {
                     likeIconSrcElement = likeIconSrcElement.replace('on-duck-button.svg', 'light-mode-off-duck.svg');
-                }
-                else {
-                    likeIconSrcElement = likeIconSrcElement.replace('on-duck-button.svg', 'light-mode-off-duck.svg');
-                }
-                likeCounter=likeCounter-1;
-=======
-            if (liked === 'unlike') {
-                likeIconSrcElement = likeIconSrcElement.replace('on-duck-button.svg', 'light-mode-off-duck.svg');
-
-                if (staffLiked > 0) {
-                    $(`#likedByInstructor_${post_id}`).show();
-                }
-                else {
-                    $(`#likedByInstructor_${post_id}`).hide();
-                }
-
-                likeCounter = likes;// set to the sql like value
->>>>>>> 4ce524fe
-
+                    
+                    if (staffLiked > 0) {
+                        $(`#likedByInstructor_${post_id}`).show();
+                    } else {
+                        $(`#likedByInstructor_${post_id}`).hide();
+                    }
+                    
+                    likeCounter = likes; // set to the SQL like value
+                } else {
+                    if (theme === 'light') {
+                        likeIconSrcElement = likeIconSrcElement.replace('on-duck-button.svg', 'light-mode-off-duck.svg');
+                    } else {
+                        likeIconSrcElement = likeIconSrcElement.replace('on-duck-button.svg', 'light-mode-off-duck.svg');
+                    }
+                    likeCounter = likeCounter - 1;
+                }
+                
                 likeIconSrc.src = likeIconSrcElement; // Update the state
                 likeCounterElement.innerText = likeCounter;
-            }
-<<<<<<< HEAD
-            else {
-                if (theme==='light') {
+            } else {
+                if (liked === 'like') {
                     likeIconSrcElement = likeIconSrcElement.replace('light-mode-off-duck.svg', 'on-duck-button.svg');
-                }
-                else {
-                    likeIconSrcElement = likeIconSrcElement.replace('light-mode-off-duck.svg', 'on-duck-button.svg');
-                }
-                likeCounter=likeCounter+1;
-
+                    if (staffLiked > 0) {
+                        $(`#likedByInstructor_${post_id}`).show();
+                    } else {
+                        $(`#likedByInstructor_${post_id}`).hide();
+                    }
+                    likeCounter = likes;
+                } else {
+                    if (theme === 'light') {
+                        likeIconSrcElement = likeIconSrcElement.replace('light-mode-off-duck.svg', 'on-duck-button.svg');
+                    } else {
+                        likeIconSrcElement = likeIconSrcElement.replace('light-mode-off-duck.svg', 'on-duck-button.svg');
+                    }
+                    likeCounter = likeCounter + 1;
+                }
+                
                 likeIconSrc.src = likeIconSrcElement; // Update the state
                 likeCounterElement.innerText = likeCounter;
             }
-
-        },
-        error: function(err) {
-=======
-            else if (liked === 'like') {
-                likeIconSrcElement = likeIconSrcElement.replace('light-mode-off-duck.svg', 'on-duck-button.svg');
-                if (staffLiked > 0) {
-                    $(`#likedByInstructor_${post_id}`).show();
-                }
-                else {
-                    $(`#likedByInstructor_${post_id}`).hide();
-                }
-                likeCounter = likes;
-                likeIconSrc.src = likeIconSrcElement; // Update the state
-                likeCounterElement.innerText = likeCounter;
-            }
-        },
-        error: function (err) {
->>>>>>> 4ce524fe
-            console.log(err);
-        },
+            
+            error: function (err) {
+                console.log(err);
+            },
     });
 }
 
