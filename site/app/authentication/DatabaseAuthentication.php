<?php

namespace app\authentication;

use app\libraries\Core;

/**
 * Class DatabaseAuthentication
 *
 * Database module for Authentication that allows for checking a user account against information saved in the
 * database. The user password should be hashed via the password_hash function so we can then use password_verify to
 * check (and not worry about salt's and things).
 *
 * @link http://php.net/manual/en/function.password-hash.php
 * @link http://php.net/manual/en/function.password-verify.php
 */
class DatabaseAuthentication extends AbstractAuthentication {

    public function authenticate() {
        $user = $this->core->getQueries()->getUserById($this->user_id);
        if (empty($user)) {
            return false;
        }

<<<<<<< HEAD
        return password_verify($password, $user['user_password']);
=======
        return password_verify($this->password, $user['password']);
>>>>>>> fa6799bb
    }
}<|MERGE_RESOLUTION|>--- conflicted
+++ resolved
@@ -22,10 +22,6 @@
             return false;
         }
 
-<<<<<<< HEAD
-        return password_verify($password, $user['user_password']);
-=======
-        return password_verify($this->password, $user['password']);
->>>>>>> fa6799bb
+        return password_verify($this->password, $user['user_password']);
     }
 }