--- conflicted
+++ resolved
@@ -513,12 +513,7 @@
      * }>> $active_graders
      * @return string
      */
-<<<<<<< HEAD
-    public function detailsPage(Gradeable $gradeable, array $graded_gradeables, array $teamless_users, array $graders, array $empty_teams, bool $show_all_sections_button, bool $show_import_teams_button, bool $show_export_teams_button, bool $show_edit_teams, string $past_grade_start_date, bool $view_all, string $sort, string $direction, bool $anon_mode, array $overrides, array $anon_ids, bool $inquiry_status, array $grading_details_columns, array $active_graders) {
-=======
-
-    public function detailsPage(Gradeable $gradeable, array $graded_gradeables, array $teamless_users, array $graders, array $empty_teams, bool $show_all_sections_button, bool $show_import_teams_button, bool $show_export_teams_button, bool $show_edit_teams, string $past_grade_start_date, bool $view_all, string $sort, string $direction, bool $anon_mode, array $overrides, array $anon_ids, bool $inquiry_status, bool $filter_withdrawn_student, array $grading_details_columns) {
->>>>>>> be9f9180
+    public function detailsPage(Gradeable $gradeable, array $graded_gradeables, array $teamless_users, array $graders, array $empty_teams, bool $show_all_sections_button, bool $show_import_teams_button, bool $show_export_teams_button, bool $show_edit_teams, string $past_grade_start_date, bool $view_all, string $sort, string $direction, bool $anon_mode, array $overrides, array $anon_ids, bool $inquiry_status, bool $filter_withdrawn_student, array $grading_details_columns, array $active_graders) {
         $collapsed_sections = isset($_COOKIE['collapsed_sections']) ? json_decode(rawurldecode($_COOKIE['collapsed_sections'])) : [];
 
         $peer = false;
