--- conflicted
+++ resolved
@@ -8,7 +8,6 @@
                 <td width="33%">Std. Deviation</td>
             </tr>
             </thead>
-<<<<<<< HEAD
             {% for section in sections %}
                 {% if not component.getIsText() %}
                     <tbody>
@@ -26,21 +25,15 @@
                 <td colspan="2"></td>
             </tr>
             </thead>
-            {% set i = 0 %}
             {% for component in components %}
-=======
-            {% set i = 0 %}
-            {% for component in gradeable.getComponents() %}
->>>>>>> db87c087
                 {% if not component.getIsText() %}
                     <tbody>
                         <tr>
                             <td>{{ component.getTitle() }}</td>
-                            <td id="avg-component-{{ i }}"></td>
-                            <td id="stddev-component-{{ i }}"></td>
+                            <td id="avg-component-{{ loop.index0 }}"></td>
+                            <td id="stddev-component-{{ loop.index0 }}"></td>
                         </tr>
                     </tbody>
-                    {% set i = i + 1 %}
                 {% endif %}
             {% endfor %}
             <thead class="persist-thead">
