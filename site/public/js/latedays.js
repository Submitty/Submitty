function calculateLateDays(inputDate) {
    const select_menu = document.getElementById('g_id');
    if (select_menu.selectedIndex === 0) {
        alert('Please select a gradeable first!');
        return;
    }
    const due_date_value = select_menu.options[select_menu.selectedIndex].getAttribute('data-due-date');
    const new_due_date = new Date(inputDate);
    const old_due_date = new Date(due_date_value);
    let delta = (new_due_date.getTime() - old_due_date.getTime()) / (1000*60*60*24);
    if (delta < 0) {
        delta = 0;
    }
    const diff = Math.floor(delta);
    document.getElementById('late_days').value = diff;
}

$(document).ready(() => {
    // eslint-disable-next-line no-undef
    flatpickr('#late-calendar', {
        // eslint-disable-next-line no-undef
        plugins: [ShortcutButtonsPlugin(
            {
                button: [
                    {
                        label: 'Now',
                    },
                    {
                        label: 'End of time',
                    },
                ],
                label: 'or',
                onClick: (index, fp) => {
                    let date;
                    switch (index) {
                        case 0:
                            date = new Date();
                            break;
                        case 1:
                            date = new Date('9998-01-01');
                            break;
                    }
                    fp.setDate(date, true);
                },
            },
        )],
        allowInput: true,
        enableTime: false,
        enableSeconds: false,
        time_24hr: true,
        dateFormat: 'Y-m-d',
        // eslint-disable-next-line no-unused-vars
        onChange: function(selectedDates, dateStr, instance) {
            calculateLateDays(selectedDates[0]);
        },
    });
});

// eslint-disable-next-line no-unused-vars
function updateLateDays(data) {
    const fd = new FormData($('#late-day-form').get(0));
    const selected_csv_option = $('input:radio[name=csv_option]:checked').val();
    // eslint-disable-next-line no-undef
    const url = `${buildCourseUrl(['late_days', 'update'])}?csv_option=${selected_csv_option}`;
    $.ajax({
        url: url,
        type: 'POST',
        data: fd,
        processData: false,
        contentType: false,
        success: function() {
            window.location.reload();
        },
        error: function() {
            window.alert('Something went wrong. Please try again.');
        },
    });
    return false;
}

// eslint-disable-next-line no-unused-vars
function deleteLateDays(user_id, datestamp) {
    // Convert 'MM/DD/YYYY HH:MM:SS A' to 'MM/DD/YYYY'
    //datestamp_mmddyy = datestamp.split(" ")[0];
    // eslint-disable-next-line no-undef
    const url = buildCourseUrl(['late_days', 'delete']);
    const confirm = window.confirm('Are you sure you would like to delete this entry?');
    if (confirm) {
        $.ajax({
            url: url,
            type: 'POST',
            data: {
                // eslint-disable-next-line no-undef
                csrf_token: csrfToken,
                user_id: user_id,
                datestamp: datestamp,
            },
            success: function() {
                window.location.reload();
            },
            error: function() {
                window.alert('Something went wrong. Please try again.');
            },
        });
    }
}

function updateCacheBuildStatus(url, confirm_message, status) {
<<<<<<< HEAD
    var confirm = window.confirm(confirm_message);
=======
    const confirm = window.confirm(confirm_message);
>>>>>>> 7d2c2c69
    if (confirm) {
        // show rebuild status message
        $('#rebuild-status-panel').show();
        $('#rebuild-status').html(status);

        // disable and grey out table and buttons
        $('#calculate-btn').prop('disabled',true).css('opacity',0.5);
        $('#flush-btn').prop('disabled',true).css('opacity',0.5);
        $('#late-day-table').css('opacity',0.5);

        $.ajax({
            url: url,
            success: function() {
                window.location.reload();
            },
            error: function() {
<<<<<<< HEAD
                window.alert("Something went wrong. Please try again.");
            }
        })
    }
}

function calculateLateDayCache() {
    const url = buildCourseUrl(['bulk_late_days', 'calculate']);
    const confirm_message = "Are you sure you want to recalculate the cache? Calculating the remaining late day information for every user may take a while.";
    const status = "Recaclulating...";
    updateCacheBuildStatus(url, confirm_message, status);
}

function flushLateDayCache() {
    const url = buildCourseUrl(['bulk_late_days', 'flush']);
    const confirm_message = "Are you sure you want to flush the cache? This will remove the late day cache for every user.";
    const status = "Flushing...";
=======
                window.alert('Something went wrong. Please try again.');
            },
        });
    }
}

// eslint-disable-next-line no-unused-vars
function calculateLateDayCache() {
    // eslint-disable-next-line no-undef
    const url = buildCourseUrl(['late_days_forensics', 'calculate']);
    const confirm_message = 'Are you sure you want to recalculate the cache? Calculating the remaining late day information for every user may take a while.';
    const status = 'Recaclulating...';
    updateCacheBuildStatus(url, confirm_message, status);
}

// eslint-disable-next-line no-unused-vars
function flushLateDayCache() {
    // eslint-disable-next-line no-undef
    const url = buildCourseUrl(['late_days_forensics', 'flush']);
    const confirm_message = 'Are you sure you want to flush the cache? This will remove the late day cache for every user.';
    const status = 'Flushing...';
>>>>>>> 7d2c2c69
    updateCacheBuildStatus(url, confirm_message, status);
}<|MERGE_RESOLUTION|>--- conflicted
+++ resolved
@@ -106,11 +106,7 @@
 }
 
 function updateCacheBuildStatus(url, confirm_message, status) {
-<<<<<<< HEAD
-    var confirm = window.confirm(confirm_message);
-=======
     const confirm = window.confirm(confirm_message);
->>>>>>> 7d2c2c69
     if (confirm) {
         // show rebuild status message
         $('#rebuild-status-panel').show();
@@ -127,7 +123,6 @@
                 window.location.reload();
             },
             error: function() {
-<<<<<<< HEAD
                 window.alert("Something went wrong. Please try again.");
             }
         })
@@ -145,28 +140,5 @@
     const url = buildCourseUrl(['bulk_late_days', 'flush']);
     const confirm_message = "Are you sure you want to flush the cache? This will remove the late day cache for every user.";
     const status = "Flushing...";
-=======
-                window.alert('Something went wrong. Please try again.');
-            },
-        });
-    }
-}
-
-// eslint-disable-next-line no-unused-vars
-function calculateLateDayCache() {
-    // eslint-disable-next-line no-undef
-    const url = buildCourseUrl(['late_days_forensics', 'calculate']);
-    const confirm_message = 'Are you sure you want to recalculate the cache? Calculating the remaining late day information for every user may take a while.';
-    const status = 'Recaclulating...';
-    updateCacheBuildStatus(url, confirm_message, status);
-}
-
-// eslint-disable-next-line no-unused-vars
-function flushLateDayCache() {
-    // eslint-disable-next-line no-undef
-    const url = buildCourseUrl(['late_days_forensics', 'flush']);
-    const confirm_message = 'Are you sure you want to flush the cache? This will remove the late day cache for every user.';
-    const status = 'Flushing...';
->>>>>>> 7d2c2c69
     updateCacheBuildStatus(url, confirm_message, status);
 }