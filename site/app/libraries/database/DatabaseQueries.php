<?php

namespace app\libraries\database;

use app\controllers\admin\ConfigurationController;
use app\exceptions\DatabaseException;
use app\exceptions\ValidationException;
use app\exceptions\NotImplementedException;
use app\libraries\Core;
use app\libraries\DateUtils;
use app\libraries\GradeableType;
use app\models\gradeable\Component;
use app\models\gradeable\Gradeable;
use app\models\gradeable\GradedComponent;
use app\models\gradeable\GradedGradeable;
use app\models\gradeable\Mark;
use app\models\gradeable\GradeInquiry;
use app\models\gradeable\Submitter;
use app\models\gradeable\TaGradedGradeable;
use app\models\User;
use app\models\Notification;
use app\models\SimpleLateUser;
use app\models\SimpleGradeOverriddenUser;
use app\models\Team;
use app\models\Course;
use app\models\SimpleStat;
use app\libraries\CascadingIterator;
use app\models\gradeable\AutoGradedGradeable;
use app\models\gradeable\GradedComponentContainer;
use app\models\gradeable\AutoGradedVersion;
use app\models\gradeable\LateDayInfo;

/**
 * DatabaseQueries
 *
 * This class contains all database functions that the Submitty application will run against either
 * of the two connected databases (the main submitty one and the course specific one). Each query in
 * each function is defined by the general SQL specification so we could reasonably expect it possible
 * to run each function against a wide-range of database providers that Submitty can target. However,
 * some database providers can provide their own extended class of Queries to overwrite some functions
 * to take advantage of DB specific functions (like DB array functions) that give a good performance
 * boost for that particular provider.
 *
 * Generally, when adding new queries to the system, you should first add them here, and then
 * only after that should you add them to the dataprovider specific implementation assuming you can
 * achieve some level of speed-up via native DB functions. If it's hard to go that direction initially,
 * (you're using array aggregation heavily), then you'd want to at least create a stub here that just
 * raises a NotImplementedException. All documentation for functions should also reside here with at the
 * minimum an understanding of the contract of the function (parameter types and return type).
 *
 * @see \app\exceptions\NotImplementedException
 */
class DatabaseQueries {
    /**
     * @var Core
     */
    protected $core;

    /**
     * @var AbstractDatabase
     */
    protected $submitty_db;

    /**
     * @var AbstractDatabase
     */
    protected $course_db;

    public function __construct(Core $core) {
        $this->core = $core;
        $this->submitty_db = $core->getSubmittyDB();
        if ($this->core->getConfig()->isCourseLoaded()) {
            $this->course_db = $core->getCourseDB();
        }
    }

    /**
     * Gets a user from the submitty database given a user_id.
     */
    public function getSubmittyUser(string $user_id): ?User {
        $this->submitty_db->query("SELECT * FROM users WHERE user_id=?", [$user_id]);
        return ($this->submitty_db->getRowCount() > 0) ? new User($this->core, $this->submitty_db->row()) : null;
    }

    /**
     * Gets all users from the submitty database, except nulls out password
     *
     * @return User[]
     */
    public function getAllSubmittyUsers() {
        $this->submitty_db->query("SELECT * FROM users");

        $users = [];
        foreach ($this->submitty_db->rows() as $user) {
            $user['user_password'] = null;
            $users[$user['user_id']] = new User($this->core, $user);
        }
        return $users;
    }

    /**
     * Gets some user's api key from the submitty database given a user_id.
     */
    public function getSubmittyUserApiKey(string $user_id): ?string {
        $this->submitty_db->query("SELECT api_key FROM users WHERE user_id=?", [$user_id]);
        return ($this->submitty_db->getRowCount() > 0) ? $this->submitty_db->row()['api_key'] : null;
    }

    /**
     * Refreshes some user's api key from the submitty database given a user_id.
     */
    public function refreshUserApiKey(string $user_id): void {
        $this->submitty_db->query("UPDATE users SET api_key=encode(gen_random_bytes(16), 'hex') WHERE user_id=?", [$user_id]);
    }

    /**
     * Gets a user from their api key.
     *
     * @param string $api_key
     *
     * @return string | null
     */
    public function getSubmittyUserByApiKey(string $api_key): ?string {
        $this->submitty_db->query("SELECT user_id FROM users WHERE api_key=?", [$api_key]);
        return ($this->submitty_db->getRowCount() > 0) ? $this->submitty_db->row()['user_id'] : null;
    }

    /**
     * Update a user's time zone string in the master database.
     *
     * @param User $user The user object for the user who should have their time zone modified
     * @param string $time_zone A time zone string which may found in DateUtils::getAvailableTimeZones()
     * @return int 1 if the update was successful, 0 if the operation failed
     */
    public function updateSubmittyUserTimeZone(User $user, string $time_zone) {
        $this->submitty_db->query("update users set time_zone = ? where user_id = ?", [$time_zone, $user->getId()]);
        return $this->submitty_db->getRowCount();
    }

    /**
     * Update a user's preferred locale in the master database.
     *
     * @param User $user The user object to modify
     * @param string|null $locale The locale string to set it to, must be one of Core::getSupportedLocales()
     */
    public function updateSubmittyUserPreferredLocale(User $user, string|null $locale): void {
        $this->submitty_db->query("UPDATE users SET user_preferred_locale=? WHERE user_id=?", [$locale, $user->getId()]);
    }

    /**
     * Gets a user from the database given a user_id.
     *
     * @param string $user_id
     * @return User|null
     */
    public function getUserById(string $user_id): ?User {
        return $this->getUser($user_id);
    }

    /**
     * Gets a user from the database given a numeric user_id.
     *
     * @param int $numeric_id
     * @return User|null
     */
    public function getUserByNumericId(int $numeric_id): ?User {
        return $this->getUser($numeric_id, true);
    }

    /**
     * Gets a list of given and family names from the database given an array of IDs.
     *
     * @param array $user_id_list
     * @return array|null
     */
    public function getUsersByIds(array $user_id_list): ?array {
        return $this->getUsers($user_id_list);
    }

    /**
     * Retrieves all students from a course and their virtual attendance
     * information such as logs for the course materials page, and logs
     * for the discussion forum page.
     */
    public function getAttendanceInfo(): array {
        $this->course_db->query("
        WITH
        A AS
        (SELECT registration_section, user_id, COALESCE(user_preferred_givenname, user_givenname) as user_givenname, COALESCE(user_preferred_familyname, user_familyname) as user_familyname
        FROM users
        ORDER BY registration_section, user_familyname, user_givenname, user_id),
        B AS
        (SELECT distinct on (user_id) user_id, timestamp
        FROM gradeable_access where user_id is not NULL
        ORDER BY user_id, timestamp desc),
        C AS
        (SELECT distinct on (user_id) user_id,submission_time
        FROM electronic_gradeable_data
        ORDER BY user_id, submission_time desc),
        D AS
        (SELECT distinct on (user_id) user_id, timestamp
        FROM viewed_responses
        ORDER BY user_id, timestamp desc),
        E AS
        (SELECT distinct on (author_user_id) author_user_id, timestamp
        FROM posts
        ORDER BY author_user_id, timestamp desc),
        F AS
        (SELECT student_id, count (DISTINCT poll_id)
        FROM poll_responses
        GROUP BY student_id),
        G AS
        (SELECT distinct on (user_id) user_id, time_in
        FROM queue
        ORDER BY user_id, time_in desc),
        H AS
        (SELECT distinct on (user_id) user_id, timestamp
        FROM course_materials_access
        ORDER BY user_id, timestamp desc)
        SELECT
        A.registration_section, A.user_id, A.user_givenname, user_familyname,
        B.timestamp as gradeable_access,
        C.submission_time as gradeable_submission,
        D.timestamp as forum_view,
        E.timestamp as forum_post,
        F.count as num_poll_responses,
        G.time_in as office_hours_queue,
        H.timestamp as course_materials_access
        FROM
        A
        left join B on A.user_id=B.user_id
        left join C on A.user_id=C.user_id
        left join D on A.user_id=D.user_id
        left join E on A.user_id=E.author_user_id
        left join F on A.user_id=F.student_id
        left join G on A.user_id=G.user_id
        left join H on A.user_id=H.user_id
        ORDER BY length(A.registration_section), A.registration_section, A.user_familyname, A.user_givenname, A.user_id;
        ");
        return $this->course_db->rows();
    }

    /**
     * Returns an array of the most recent activity a student has done in the course.
     * The order is: gradeable access, gradeable submission, forum view, forum post,
     *   queue join, and course material access.
     * @param string $user_id Name of user.
     * @return array<string|null> The timestamps of activity in this course.
     */
    public function getAttendanceInfoOneStudent(string $user_id): array {
        $this->course_db->query("
            WITH
                Input (user_id) AS (VALUES (?)),
                Gradeable_Access AS
                    (SELECT timestamp, user_id
                    FROM gradeable_access where user_id = (table Input)
                    ORDER BY timestamp desc
                    LIMIT 1),
                Gradeable_Submission AS
                    (SELECT submission_time, user_id
                    FROM electronic_gradeable_data where user_id = (table Input)
                    ORDER BY submission_time desc
                    LIMIT 1),
                Forum_View AS 
                    (SELECT timestamp, user_id
                    FROM viewed_responses where user_id = (table Input)
                    ORDER BY timestamp desc
                    LIMIT 1),
                Forum_Post AS
                    (SELECT timestamp, author_user_id
                    FROM posts where author_user_id = (table Input)
                    ORDER BY timestamp desc
                    LIMIT 1),
                Queue_Join AS
                    (SELECT time_in, user_id
                    FROM queue where user_id = (table Input)
                    ORDER BY time_in desc
                    LIMIT 1),
                Course_Materials_Access AS
                    (SELECT timestamp, user_id
                    FROM course_materials_access where user_id = (table Input)
                    ORDER BY timestamp desc
                    LIMIT 1)
            SELECT
                Gradeable_Access.timestamp as gradeable_access,
                Gradeable_Submission.submission_time as gradeable_submission,
                Forum_View.timestamp as forum_view,
                Forum_Post.timestamp as forum_post,
                Queue_Join.time_in as queue_join,
                Course_Materials_Access.timestamp as course_materials_access
            FROM
                Input
            LEFT JOIN Gradeable_Access on Input.user_id = Gradeable_Access.user_id
            LEFT JOIN Gradeable_Submission on Input.user_id = Gradeable_Submission.user_id
            LEFT JOIN Forum_View on Input.user_id = Forum_View.user_id
            LEFT JOIN Forum_Post on Input.user_id = Forum_Post.author_user_id
            LEFT JOIN Queue_Join on Input.user_id = Queue_Join.user_id
            LEFT JOIN Course_Materials_Access on Input.user_id = Course_Materials_Access.user_id;
        ", [$user_id]);

        $response = $this->course_db->row();

        return array_map(
            function ($element) {
                if (is_null($element)) {
                    return null;
                }
                return DateUtils::convertTimeStamp($this->core->getUser(), $element, 'Y-m-d H:i:s');
            },
            $response
        );
    }

    /**
     * given a string with missing digits, get all similar numeric ids
     * should be given as '1_234_567' where '_' are positions to fill in
     *
     * @param string $id_string
     */
    public function getSimilarNumericIdMatches(string $id_string): array {
        $this->course_db->query("
            SELECT user_numeric_id from users where
            cast(user_numeric_id as text)
            like ?
        ", [$id_string]);

        $ret = [];
        foreach ($this->course_db->rows() as $result) {
            $ret[] = $result['user_numeric_id'];
        }

        return $ret;
    }

    public function getGradingSectionsByUserId($user_id) {
        $this->course_db->query("
SELECT array_agg(sections_registration_id) as grading_registration_sections, user_id
FROM grading_registration
WHERE user_id=?
GROUP BY user_id", [$user_id]);
        return $this->course_db->row();
    }

    /**
     * Fetches all students from the users table, ordering by course section than user_id.
     *
     * @param  string $section_key
     * @return User[]
     */
    public function getAllUsers($section_key = "registration_section") {
        $keys = ["registration_section", "rotating_section"];
        $section_key = (in_array($section_key, $keys)) ? $section_key : "registration_section";
        $orderBy = "";
        if ($section_key == "registration_section") {
            $orderBy = "SUBSTRING(u.registration_section, '^[^0-9]*'), COALESCE(SUBSTRING(u.registration_section, '[0-9]+')::INT, -1), SUBSTRING(u.registration_section, '[^0-9]*$'), u.user_id";
        }
        else {
            $orderBy = "u.{$section_key}, u.user_id";
        }

        $this->course_db->query(
            "
SELECT u.*, sr.grading_registration_sections
FROM users u
LEFT JOIN (
	SELECT array_agg(sections_registration_id) as grading_registration_sections, user_id
	FROM grading_registration
	GROUP BY user_id
) as sr ON u.user_id=sr.user_id
ORDER BY {$orderBy}"
        );
        $return = [];
        foreach ($this->course_db->rows() as $user) {
            if (isset($user['grading_registration_sections'])) {
                $user['grading_registration_sections'] = $this->course_db->fromDatabaseToPHPArray($user['grading_registration_sections']);
            }
            $return[] = new User($this->core, $user);
        }
        return $return;
    }

    /**
     * Gets an indexed array of all the user_ids for all users who are members of the current course.
     *
     * @return array An array of all the users
     */
    public function getListOfCourseUsers(): array {
        $sql = 'SELECT user_id FROM users';
        $this->course_db->query($sql);
        return array_map(function ($row) {
            return $row['user_id'];
        }, $this->course_db->rows());
    }

    /**
     * Update master and course database user's display_image_state to a new state
     *
     * @param string $user_id
     * @param string $state
     * @return bool
     */
    public function updateUserDisplayImageState(string $user_id, string $state): bool {
        $sql = 'UPDATE users SET display_image_state = ? WHERE user_id = ?';
        $this->submitty_db->query($sql, [$state, $user_id]);
        return $this->submitty_db->getRowCount() === 1;
    }

    /**
     * @return User[]
     */
    public function getAllGraders() {
        $this->course_db->query(
            "
SELECT u.*, sr.grading_registration_sections
FROM users u
LEFT JOIN (
	SELECT array_agg(sections_registration_id) as grading_registration_sections, user_id
	FROM grading_registration
	GROUP BY user_id
) as sr ON u.user_id=sr.user_id
WHERE u.user_group < 4
ORDER BY SUBSTRING(u.registration_section, '^[^0-9]*'), COALESCE(SUBSTRING(u.registration_section, '[0-9]+')::INT, -1), SUBSTRING(u.registration_section, '[^0-9]*$'), u.user_id"
        );
        $return = [];
        foreach ($this->course_db->rows() as $user) {
            if (isset($user['grading_registration_sections'])) {
                $user['grading_registration_sections'] = $this->course_db->fromDatabaseToPHPArray($user['grading_registration_sections']);
            }
            $return[] = new User($this->core, $user);
        }
        return $return;
    }

    /**
     * @return User[]
     */
    public function getAllFaculty() {
        $this->submitty_db->query(
            "
SELECT *
FROM users
WHERE user_access_level <= ?
ORDER BY user_id",
            [User::LEVEL_FACULTY]
        );
        $return = [];
        foreach ($this->submitty_db->rows() as $user) {
            $return[] = new User($this->core, $user);
        }
        return $return;
    }

    /**
     * @return string[]
     */
    public function getAllUnarchivedSemester() {
        $this->submitty_db->query(
            "
SELECT DISTINCT term
FROM courses
WHERE status = 1"
        );
        $return = [];
        foreach ($this->submitty_db->rows() as $row) {
            $return[] = $row['term'];
        }
        return $return;
    }

    /**
     * @return \Iterator<Course>
     */
    public function getAllUnarchivedCourses(): \Iterator {
        $sql = <<<SQL
SELECT t.name AS term_name, c.term, c.course
FROM courses AS c
INNER JOIN terms AS t ON c.term=t.term_id
WHERE c.status = 1
ORDER BY t.start_date DESC, c.course ASC
SQL;
        return $this->submitty_db->queryIterator($sql, [], function ($row) {
            return new Course($this->core, $row);
        });
    }

    /*
     * @return string[]
     */
    public function getAllTerms() {
        $this->submitty_db->query(
            "SELECT term_id FROM terms ORDER BY start_date DESC"
        );
        $return = [];
        foreach ($this->submitty_db->rows() as $row) {
            $return[] = $row['term_id'];
        }
        return $return;
    }

    /**
     * Returns the provided term's start date in the given user's timezone.
     * @param string $term Id of term we are checking.
     * @param User $user whose timezone we get the date in.
     * @return string The start date of the term.
     */
    public function getTermStartDate(string $term, User $user): string {
        $this->submitty_db->query("
            SELECT start_date
            FROM terms
            WHERE term_id=?
        ", [$term]);
        $timestamp = $this->submitty_db->rows()[0]['start_date'];
        return DateUtils::convertTimeStamp($user, $timestamp, 'Y-m-d H:i:s');
    }

    /**
     * @param string $term_id
     * @param string $term_name
     * @param \DateTime $start_date
     * @param \DateTime $end_date
     */
    public function createNewTerm($term_id, $term_name, $start_date, $end_date) {
        $this->submitty_db->query(
            "INSERT INTO terms (term_id, name, start_date, end_date) VALUES (?, ?, ?, ?)",
            [$term_id, $term_name, $start_date, $end_date]
        );
    }

    /**
     * @param User $user
     */
    public function insertSubmittyUser(User $user) {
        $array = [$user->getId(), $user->getPassword(), $user->getNumericId(),
                       $user->getLegalGivenName(), $user->getPreferredGivenName(),
                       $user->getLegalFamilyName(), $user->getPreferredFamilyName(), $user->getEmail(),
                       $this->submitty_db->convertBoolean($user->isUserUpdated()),
                       $this->submitty_db->convertBoolean($user->isInstructorUpdated())];

        $this->submitty_db->query(
            "INSERT INTO users (user_id, user_password, user_numeric_id, user_givenname, user_preferred_givenname, user_familyname, user_preferred_familyname, user_email, user_updated, instructor_updated)
                                   VALUES (?, ?, ?, ?, ?, ?, ?, ?, ?, ?)",
            $array
        );
    }

    public function getCategoriesIdForThread($thread_id) {
        $this->course_db->query("SELECT category_id from thread_categories t where t.thread_id = ?", [$thread_id]);
        $categories_list = [];
        foreach ($this->course_db->rows() as $row) {
            $categories_list[] = (int) $row["category_id"];
        }
        return $categories_list;
    }

    /**
     * toggles a like from upduck to off or off to upduck
     *
     * @param int $post_id The ID of the post.
     * @param string $current_user The ID of the current user.
     * @return array{ status: string, likesCount: int, likesFromStaff: int}
     * 'status' indicating 'like' or 'unlike',
     * 'likesCount' indicating the total number of likes,
     * 'likesFromStaff' indicating the number of likes from staff members.
     */
    public function toggleLikes(int $post_id, string $current_user): array {
        try {
            $this->course_db->query("SELECT * FROM forum_upducks WHERE post_id = ? AND user_id = ?", [$post_id, $current_user]);
            $inDatabase = isset($this->course_db->rows()[0]);

            $sqlFilteredCount = "SELECT COUNT(*) AS filtered_likes_count
                             FROM forum_upducks f
                             JOIN users u ON f.user_id = u.user_id
                             WHERE f.post_id = ?
                             AND u.user_group <= 3";
            if ($inDatabase) {
                $this->course_db->query("DELETE FROM forum_upducks WHERE post_id = ? AND user_id = ?", [$post_id, $current_user]);
                $action = "unlike";
            }
            else {
                $this->course_db->query("INSERT INTO forum_upducks (post_id, user_id) VALUES (?, ?)", [$post_id, $current_user]);
                $action = "like";
            }
            $this->course_db->query("SELECT COUNT(*) AS likes_count FROM forum_upducks WHERE post_id = ?", [$post_id]);
            $likesCount = intval($this->course_db->row()['likes_count']);
            $this->course_db->query($sqlFilteredCount, [$post_id]);
            $filteredLikesCount = intval($this->course_db->row()['filtered_likes_count']);
            return [
                'status' => $action, // 'like' or 'unlike'
                'likesCount' => $likesCount, // Total likes count
                'likesFromStaff' => $filteredLikesCount // Likes from staff
            ];
        }
        catch (DatabaseException $dbException) {
            if ($this->course_db->inTransaction()) {
                $this->course_db->rollback();
            }
            return ['status' => "false", 'likesCount' => 0, 'likesFromStaff' => 0];
        }
    }

    public function splitPost($post_id, $title, $categories_ids) {
        $old_thread_id = -1;
        $thread_id = -1;
        $post = $this->core->getQueries()->getPost($post_id);
        // Safety measure in case the database is bad for some reason
        $counted_posts = [];
        if (count($post) > 0) {
            if ($post["parent_id"] != -1) {
                $old_thread_id = $post["thread_id"];
                $this->course_db->query("SELECT id from threads where merged_post_id = ?", [$post_id]);
                $thread_id = $this->course_db->rows();
                if (count($thread_id) > 0) {
                    $thread_id = $thread_id[0]["id"];
                    $this->course_db->query("UPDATE threads set merged_thread_id=-1, merged_post_id=-1 where id=?", [$thread_id]);
                    $this->course_db->query("DELETE FROM thread_categories where thread_id=?", [$thread_id]);
                }
                else {
                    //TODO: Update AbstractDatabase.php to work with returning syntax
                    $this->course_db->query("INSERT INTO threads (title, created_by, is_visible, lock_thread_date) VALUES (?, ?, ?, ?)", [$title, $post["author_user_id"], true, null]);
                    $this->course_db->query("SELECT MAX(id) as max_id from threads where title=? and created_by=?", [$title, $post["author_user_id"]]);
                    $thread_id = $this->course_db->row()["max_id"];
                }
                $str = "";
                $arr = [];
                foreach ($categories_ids as $id) {
                    if (!empty($str)) {
                        $str .= ", ";
                    }
                    $str .= "({$thread_id}, ?)";
                    array_push($arr, $id);
                }
                $this->course_db->query("INSERT INTO thread_categories (thread_id, category_id) VALUES {$str}", $arr);
                $posts = [$post];
                while (count($posts) > 0) {
                    $check_posts = [];
                    $str = "";
                    foreach ($posts as $check_post) {
                        if (!in_array($check_post["id"], $counted_posts)) {
                            $check_posts[] = $check_post["id"];
                            $str .= "?, ";
                            $counted_posts[] = $check_post["id"];
                            $this->course_db->query("UPDATE posts set thread_id = ? where parent_id = ?", [$thread_id, $check_post["id"]]);
                        }
                    }
                    if (strlen($str) > 0) {
                        $str = substr($str, 0, -2);
                    }
                    $this->course_db->query("SELECT id from posts where parent_id in (" . $str . ")", $check_posts);
                    $posts = $this->course_db->rows();
                }
                $this->course_db->query("UPDATE posts set thread_id=?, parent_id=? where id=?", [$thread_id, -1, $post_id]);
            }
        }
        return [$old_thread_id, $thread_id, $counted_posts];
    }

    /**
     * @param string[] $attachment_name
     */
    public function createPost($user, $content, $thread_id, $anonymous, $type, $first, $hasAttachment, $markdown, array $attachment_name, $parent_post = -1) {
        if (!$first && $parent_post == 0) {
            $this->course_db->query("SELECT MIN(id) as id FROM posts where thread_id = ?", [$thread_id]);
            $parent_post = $this->course_db->row()["id"];
        }

        if (!$markdown) {
            $markdown = 0;
        }

        try {
            $this->course_db->query("INSERT INTO posts (thread_id, parent_id, author_user_id, content, timestamp, anonymous, deleted, endorsed_by, type, has_attachment, render_markdown, version_id) VALUES (?, ?, ?, ?, current_timestamp, ?, ?, ?, ?, ?, ?, 1)", [$thread_id, $parent_post, $user, $content, $anonymous, 0, null, $type, $hasAttachment, $markdown]);
            $this->course_db->query("SELECT MAX(id) as max_id from posts where thread_id=? and author_user_id=?", [$thread_id, $user]);
            $id = $this->course_db->row()["max_id"];
            $this->visitThread($user, $thread_id);
            if ($hasAttachment) {
                $rows = [];
                $params = [];
                foreach ($attachment_name as $img) {
                    $params[] = $this->createParameterList(4);
                    $rows = array_merge($rows, [$id, $img, 1, 0]);
                }
                $placeholders = implode(", ", $params);
                $this->course_db->query("INSERT INTO forum_attachments (post_id, file_name, version_added, version_deleted) VALUES {$placeholders}", $rows);
            }
            return $id;
        }
        catch (DatabaseException $dbException) {
            if ($this->course_db->inTransaction()) {
                $this->course_db->rollback();
            }
            return false;
        }
    }

    public function findParentPost($thread_id) {
        $this->course_db->query("SELECT * from posts where thread_id = ? and parent_id = -1", [$thread_id]);
        return $this->course_db->row();
    }
    public function findThread($thread_id) {
        $this->course_db->query("SELECT * from threads where id = ?", [$thread_id]);
        return $this->course_db->row();
    }

    public function updateResolveState($thread_id, $state) {
        if (in_array($state, [-1, 0, 1])) {
            $this->course_db->query("UPDATE threads set status = ? where id = ?", [$state, $thread_id]);
            return true;
        }
        return false;
    }

    public function updateNotificationSettings($results) {
        $values = implode(', ', array_fill(0, count($results) + 1, '?'));
        $keys = implode(', ', array_keys($results));
        $updates = '';

        foreach ($results as $key => $value) {
            if ($value != 'false') {
                $results[$key] = 'true';
            }
            $this->core->getUser()->updateUserNotificationSettings($key, $results[$key] == 'true');
            $updates .= $key . ' = ?,';
        }

        $updates = substr($updates, 0, -1);
        $test = array_merge(array_merge([$this->core->getUser()->getId()], array_values($results)), array_values($results));
        $this->course_db->query(
            "INSERT INTO notification_settings (user_id, $keys)
                                    VALUES
                                     (
                                        $values
                                     )
                                    ON CONFLICT (user_id)
                                    DO
                                     UPDATE
                                        SET $updates",
            $test
        );
    }

    public function getAuthorOfThread($thread_id) {
        $this->course_db->query("SELECT created_by from threads where id = ?", [$thread_id]);
        return $this->course_db->row()['created_by'];
    }

    public function getPosts() {
        $this->course_db->query("SELECT * FROM posts where deleted = false ORDER BY timestamp ASC");
        return $this->course_db->rows();
    }

    /**
     * Retrieves the number of upducks per user.
     *
     * @return array<array<string, string>>
     */
    public function getUpDucks(): array {
        $this->course_db->query("
            SELECT 
                f.user_id,
                COUNT(*) AS upducks 
            FROM 
                forum_upducks f
            JOIN 
                posts p
            ON 
                f.post_id = p.id
            WHERE 
                p.deleted = FALSE 
            GROUP BY 
                f.user_id
            ORDER BY 
                upducks DESC
        ");
        return $this->course_db->rows();
    }

    public function getPostsInThreads($thread_ids) {
        if (count($thread_ids) === 0) {
            return [];
        }
        $placeholders = $this->createParameterList(count($thread_ids));
        $this->course_db->query("SELECT * FROM posts where deleted = false and thread_id in {$placeholders} ORDER BY timestamp ASC", $thread_ids);
        return $this->course_db->rows();
    }

        /**
         * Gets the list of users who liked a given post.
         *
         * @param int $post_id
         * @return string[] Array of user ids who liked this post.
         */
    public function getUsersWhoLikedPost(int $post_id): array {
        $this->course_db->query("
            SELECT u.user_id 
            FROM forum_upducks f
            JOIN users u ON f.user_id = u.user_id
            WHERE f.post_id = ?
        ", [$post_id]);

        $rows = $this->course_db->rows();
        // return user_id/formatted name
        return array_map(fn($row) => $row['user_id'], $rows);
    }

    public function getPostOldThread($post_id) {
        $this->course_db->query("SELECT id, merged_thread_id, title FROM threads WHERE merged_thread_id <> -1 AND merged_post_id = ?", [$post_id]);
        $rows = $this->course_db->rows();
        if (count($rows) > 0) {
            return $rows[0];
        }
        else {
            $rows = [];
            $rows["merged_thread_id"] = -1;
            return $rows;
        }
    }

    public function getDeletedPostsByUser($user) {
        $this->course_db->query("SELECT * FROM posts where deleted = true AND author_user_id = ?", [$user]);
        return $this->course_db->rows();
    }

    public function getPost($post_id) {
        $this->course_db->query("SELECT * FROM posts where id = ?", [$post_id]);
        return $this->course_db->row();
    }

    public function removeNotificationsPost($post_id) {
        //Deletes all children notifications i.e. this posts replies
        $this->course_db->query("DELETE FROM notifications where metadata::json->>'thread_id' = ?", [$post_id]);
        //Deletes parent notification i.e. this post is a reply
        $this->course_db->query("DELETE FROM notifications where metadata::json->>'post_id' = ?", [$post_id]);
    }

    public function isStaffPost($author_id) {
        $this->course_db->query("SELECT user_group FROM users WHERE user_id=?", [$author_id]);
        return intval($this->course_db->row()['user_group']) <= 3;
    }

    public function getAuthorUserGroups($author_ids) {
        if (count($author_ids) === 0) {
            return [];
        }
        $placeholders = $this->createParameterList(count($author_ids));
        $this->course_db->query("SELECT user_id, user_group FROM users WHERE user_id IN {$placeholders}", $author_ids);
        return $this->course_db->rows();
    }

    /**
     * @param string[] $attachment_name
     */
    public function createThread($markdown, $user, $title, $content, $anon, $prof_pinned, $status, $hasAttachment, $attachment_name, $categories_ids, $lock_thread_date, $expiration, $announcement) {
        $this->course_db->beginTransaction();

        $now = $announcement ? $this->core->getDateTimeNow() : null;

        try {
            //insert data
            $this->course_db->query("INSERT INTO threads (title, created_by, pinned, status, deleted, merged_thread_id, merged_post_id, is_visible, lock_thread_date, pinned_expiration, announced) VALUES (?, ?, ?, ?, ?, ?, ?, ?, ?, ?, ?)", [$title, $user, $prof_pinned, $status, 0, -1, -1, true, $lock_thread_date, $expiration, $now]);
            //retrieve generated thread_id
            $this->course_db->query("SELECT MAX(id) as max_id from threads where title=? and created_by=?", [$title, $user]);
        }
        catch (DatabaseException $dbException) {
            $this->course_db->rollback();
        }

        //Max id will be the most recent post
        $id = $this->course_db->row()["max_id"];

        foreach ($categories_ids as $category_id) {
            $this->course_db->query("INSERT INTO thread_categories (thread_id, category_id) VALUES (?, ?)", [$id, $category_id]);
        }

        $post_id = $this->createPost($user, $content, $id, $anon, 0, true, $hasAttachment, $markdown, $attachment_name);

        $this->course_db->commit();

        $this->visitThread($user, $id);

        return ["thread_id" => $id, "post_id" => $post_id];
    }

    public function setAnnounced($thread_id) {
        $now = $this->core->getDateTimeNow();
        $this->course_db->query("UPDATE threads SET announced = ? WHERE id = ?", [$now, $thread_id]);
    }

    public function getThread(int $thread_id) {
        $this->course_db->query("SELECT * from threads where id = ?", [$thread_id]);
        return $this->course_db->row();
    }

    public function getThreadTitle(int $thread_id) {
        $this->course_db->query("SELECT title FROM threads where id=?", [$thread_id]);
        return $this->course_db->row()['title'];
    }

    public function setAnnouncement(int $thread_id, bool $onOff) {
        $expireTime = $onOff ? date("Y-m-d H:i:s", strtotime('+7 days')) : '1900-01-01 00:00:00';
        $this->course_db->query("UPDATE threads SET pinned_expiration = ? WHERE id = ?", [$expireTime, $thread_id]);
    }

    public function addBookmarkedThread(string $user_id, int $thread_id, bool $added) {
        if ($added) {
            $this->course_db->query("INSERT INTO student_favorites(user_id, thread_id) VALUES (?,?) ON CONFLICT DO NOTHING", [$user_id, $thread_id]);
        }
        else {
            $this->course_db->query("DELETE FROM student_favorites where user_id=? and thread_id=?", [$user_id, $thread_id]);
        }
    }

    private function findChildren($post_id, $thread_id, &$children, $get_deleted = false) {
        $query_delete = $get_deleted ? "true" : "deleted = false";
        $this->course_db->query("SELECT id from posts where {$query_delete} and parent_id=?", [$post_id]);
        $row = $this->course_db->rows();
        for ($i = 0; $i < count($row); $i++) {
            $child_id = $row[$i]["id"];
            array_push($children, $child_id);
            $this->findChildren($child_id, $thread_id, $children, $get_deleted);
        }
    }

    public function searchThreads($searchQuery) {
        $this->course_db->query(
            "SELECT post_content, p_id, p_author, thread_id, thread_title, author, pin, anonymous, timestamp_post
            FROM (SELECT t.id as thread_id, t.title as thread_title, p.id as p_id,
                t.created_by as author, t.pinned_expiration as pin, p.timestamp as timestamp_post,
                p.content as post_content, p.anonymous, p.author_user_id as p_author,
                to_tsvector('english', replace(replace(replace(p.content, '.', ' '), '-', ' '), '/', ' '))
                || to_tsvector('english', replace(replace(replace(t.title, '.', ' '), '-', ' '), '/', ' '))
                as document FROM posts p, threads t
                JOIN (SELECT thread_id, timestamp FROM posts WHERE parent_id = -1) p2
                ON p2.thread_id = t.id
                WHERE t.id = p.thread_id and p.deleted=false and t.deleted=false) p_doc
            WHERE p_doc.document @@ plainto_tsquery('english', replace(:q, '.', ' '))
            ORDER BY timestamp_post DESC",
            [':q' => $searchQuery]
        );
        return $this->course_db->rows();
    }

    public function threadExists() {
        $this->course_db->query("SELECT id from threads where deleted = false LIMIT 1");
        return count($this->course_db->rows()) == 1;
    }

    public function visitThread($current_user, $thread_id, string $last_viewed_post_time = null) {
        // If the user has already visited the thread, set timestamp to current time
        if ($last_viewed_post_time === null) {
            $this->course_db->query("
                INSERT INTO viewed_responses(thread_id, user_id, timestamp)
                VALUES(?, ?, current_timestamp)
                ON CONFLICT (thread_id, user_id)
                DO UPDATE SET timestamp = current_timestamp
            ", [$thread_id, $current_user]);
        }
        else {
            // Else set timestamp to the last view timestamp which is the post date of the last post viewed by user
            $this->course_db->query("
                INSERT INTO viewed_responses(thread_id, user_id, timestamp)
                VALUES(?, ?, ?)
                ON CONFLICT (thread_id, user_id)
                DO UPDATE SET timestamp = ?
            ", [$thread_id, $current_user, $last_viewed_post_time, $last_viewed_post_time]);
        }
    }

    /**
     * @param string $current_user
     * @param int $thread_id
     * @return null
     */
    public function unreadThread(string $current_user, int $thread_id) {
        $this->course_db->query("DELETE FROM viewed_responses where thread_id = ? and user_id = ?", [$thread_id, $current_user]);
        return null;
    }

    public function getParentPostId($child_id) {
        $this->course_db->query("SELECT parent_id from posts where id = ?", [$child_id]);
        return $this->course_db->row()['parent_id'];
    }

    /**
     * @param int[] $post_ids
     * @return array<int, array<int, string[]>>
     *
     */
    public function getForumAttachments(array $post_ids, bool $all_vers = false): array {
        if (count($post_ids) === 0) {
            return [];
        }
        $return = [];
        // Default version is current version
        $placeholders = $this->createParameterList(count($post_ids));
        if ($all_vers === false) {
            // Initialize return values
            foreach ($post_ids as $post_id) {
                $return[$post_id][0] = [];
            }
            $this->course_db->query("SELECT * FROM forum_attachments WHERE post_id IN {$placeholders} AND version_deleted = 0", $post_ids);
            foreach ($this->course_db->rows() as $row) {
                $return[$row['post_id']][0][] = $row['file_name'];
            }
        }
        else {
            // Get current version of each post
            $this->course_db->query("SELECT id, version_id FROM posts WHERE id IN {$placeholders}", $post_ids);
            $current_versions = [];
            foreach ($post_ids as $post_id) {
                $current_versions[$post_id] = 1;
            }
            foreach ($this->course_db->rows() as $row) {
                $current_versions[$row['id']] = $row['version_id'];
            }
            // Initialize return values
            foreach ($post_ids as $post_id) {
                for ($i = 1; $i <= $current_versions[$post_id]; $i++) {
                    $return[$post_id][$i] = [];
                }
            }
            $this->course_db->query("SELECT * FROM forum_attachments WHERE post_id IN {$placeholders}", $post_ids);
            foreach ($this->course_db->rows() as $row) {
                $version_max = ($row['version_deleted'] === 0) ? $current_versions[$row['post_id']] : $row['version_deleted'] - 1;
                foreach (range($row['version_added'], $version_max) as $version) {
                    $return[$row['post_id']][$version][] = $row['file_name'];
                }
            }
        }
        return $return;
    }

    /**
     * @param User   $user
     * @param string $semester
     * @param string $course
     */
    public function insertCourseUser(User $user, $semester, $course) {
        $params = [$semester, $course, $user->getId(), $user->getGroup(), $user->getRegistrationSection(),
                        $this->submitty_db->convertBoolean($user->isManualRegistration())];
        $this->submitty_db->query(
            "
INSERT INTO courses_users (term, course, user_id, user_group, registration_section, manual_registration)
VALUES (?,?,?,?,?,?)",
            $params
        );

        $params = [$user->getRotatingSection(), $user->getRegistrationSubsection(), $user->getRegistrationType(), $user->getId()];
        $this->course_db->query("UPDATE users SET rotating_section=?, registration_subsection=?, registration_type=? WHERE user_id=?", $params);
        $this->updateGradingRegistration($user->getId(), $user->getGroup(), $user->getGradingRegistrationSections());
    }

    /**
     * @param User $user
     * @param string|null $semester
     * @param string|null $course
     */
    public function updateUser(User $user, $semester = null, $course = null) {
        $params = [$user->getNumericId(), $user->getPronouns(), $user->getDisplayPronouns(), $user->getLegalGivenName(), $user->getPreferredGivenName(),
                       $user->getLegalFamilyName(), $user->getPreferredFamilyName(), $user->getLastInitialFormat(), $user->getDisplayNameOrder(), $user->getEmail(),
                       $user->getSecondaryEmail(), $this->submitty_db->convertBoolean($user->getEmailBoth()),
                       $this->submitty_db->convertBoolean($user->isUserUpdated()),
                       $this->submitty_db->convertBoolean($user->isInstructorUpdated())];
        $extra = "";
        if (!empty($user->getPassword())) {
            $params[] = $user->getPassword();
            $extra = ", user_password=?";
        }
        $params[] = $user->getId();

        // User preferred name tracking: Master DB cannot tell who is logged
        // into Submitty, so the AUTH token and $logged_in var embedded as a SQL
        // comment will be noted in Postgresql's logs as who has issued a change
        // in user's preferred name.
        $logged_in = $this->core->getUser()->getId();

        $this->submitty_db->query(
            "
UPDATE users
SET
  user_numeric_id=?, user_pronouns=?, display_pronouns=?, user_givenname=?, user_preferred_givenname=?,
  user_familyname=?, user_preferred_familyname=?, user_last_initial_format=?, display_name_order=?,
  user_email=?, user_email_secondary=?, user_email_secondary_notify=?,
  user_updated=?, instructor_updated=?{$extra}
WHERE user_id=? /* AUTH: \"{$logged_in}\" */",
            $params
        );

        if (!empty($semester) && !empty($course)) {
            $params = [$user->getGroup(), $user->getRegistrationSection(),
                            $this->submitty_db->convertBoolean($user->isManualRegistration()),
                            $user->getRegistrationType(), $semester, $course,
                            $user->getId()];
            $this->submitty_db->query(
                "
UPDATE courses_users SET user_group=?, registration_section=?, manual_registration=?, registration_type=?
WHERE term=? AND course=? AND user_id=?",
                $params
            );

            $params = [$user->getRotatingSection(), $user->getRegistrationSubsection(), $user->getId()];
            $this->course_db->query("UPDATE users SET rotating_section=?, registration_subsection=? WHERE user_id=?", $params);
            $this->updateGradingRegistration($user->getId(), $user->getGroup(), $user->getGradingRegistrationSections());
        }
    }

    /**
     * @param string    $user_id
     * @param integer   $user_group
     * @param integer[] $sections
     */
    public function updateGradingRegistration($user_id, $user_group, $sections) {
        $this->course_db->query("DELETE FROM grading_registration WHERE user_id=?", [$user_id]);
        if ($user_group < 4) {
            foreach ($sections as $section) {
                $this->course_db->query(
                    "
    INSERT INTO grading_registration (user_id, sections_registration_id) VALUES(?, ?)",
                    [$user_id, $section]
                );
            }
        }
    }

    /**
     * Gets the group that the user is in for a given class (used on homepage)
     *
     * Classes are distinct for each semester *and* course
     *
     * @param  string $semester    - class's working semester
     * @param  string $course_name - class's course name
     * @param  string $user_id     - user id to be searched for
     * @return integer - group number of user in the given class
     */
    public function getGroupForUserInClass($semester, $course_name, $user_id) {
        $this->submitty_db->query("SELECT user_group FROM courses_users WHERE user_id = ? AND course = ? AND term = ?", [$user_id, $course_name, $semester]);
        return intval($this->submitty_db->row()['user_group']);
    }

    /**
     * Gets an unique array of active users in courses_users, active users are users enrolled in a course in the current semester
     * Allows the filtering the group of users returned by this function
     *
     * @param bool $instructor To include instructors or not
     * @param bool $fullAccess To include full access graders or not
     * @param bool $limitedAccess To include limited access graders or not
     * @param bool $student To include students or not
     * @param bool $faculty to include faculty level users or not
     * @return array - array of userids active in the specified semester
     */
    public function getActiveUserIds(bool $instructor, bool $fullAccess, bool $limitedAccess, bool $student, bool $faculty, ?string $term = null, ?string $course = null): array {
        $args = ['-1'];
        $extra_join = '';
        $extra_where = '';
        if ($instructor) {
            $args[] = '1';
        }
        if ($fullAccess) {
            $args[] = '2';
        }
        if ($limitedAccess) {
            $args[] = '3';
        }
        if ($student) {
            $args[] = '4';
        }

        if ($faculty) {
            $extra_join = ' INNER JOIN users ON courses_users.user_id = users.user_id ';
            $extra_where = ' OR users.user_access_level <= 2';
        }
        $on_phrase = ' ON courses_users.term = courses.term AND courses_users.course = courses.course ';
        $parameters = $args;
        if ($term !== null && $course !== null) {
            $parameters = [$term, $course];
            $parameters = array_merge($parameters, $args);
            $on_phrase = ' ON courses_users.term = ? AND courses_users.course = ? ';
        }
        $result_rows = [];
        $this->submitty_db->query(
            "SELECT DISTINCT courses_users.user_id as user_id
                FROM courses_users INNER JOIN courses
                " . $on_phrase . $extra_join . "
                WHERE courses.status = 1 AND user_group IN " . $this->createParameterList(count($args)) . $extra_where,
            $parameters
        );
        return array_map(
            function ($row) {
                return $row['user_id'];
            },
            $this->submitty_db->rows()
        );
    }

    /**
     * Count number of each group of faculty, instructors in active course, full access graders in active course, limited access graders in active course, students in active course
     * @return array
     */
    public function countActiveUsersByGroup(): array {
        $this->submitty_db->query(
            "WITH A as (SELECT DISTINCT ON(user_id) user_id, user_group FROM courses_users JOIN courses
            on courses.course = courses_users.course
            and courses.term = courses_users.term
            WHERE courses.status = 1
            ORDER BY user_id, courses_users.user_group ASC)
            SELECT A.user_group, COUNT(A.user_group) FROM A GROUP BY A.user_group"
        );
        $result = [];
        foreach ($this->submitty_db->rows() as $row) {
            if ($row['user_group'] == 1) {
                $result['instructor'] = $row['count'];
            }
            elseif ($row['user_group'] == 2) {
                $result['full_access'] = $row['count'];
            }
            elseif ($row['user_group'] == 3) {
                $result['limited_access'] = $row['count'];
            }
            else {
                $result['student'] = $row['count'];
            }
        }
        $this->submitty_db->query(
            "SELECT COUNT(user_access_level) FROM users WHERE user_access_level <= 2"
        );
        $result['faculty'] = $this->submitty_db->row()['count'];
        return $result;
    }

    /**
     * Gets whether a gradeable exists already
     *
     * @param string $g_id the gradeable id to check for
     *
     * @return bool
     */
    public function existsGradeable($g_id) {
        $this->course_db->query('SELECT EXISTS (SELECT g_id FROM gradeable WHERE g_id= ?)', [$g_id]);
        return $this->course_db->row()['exists'] ?? false; // This shouldn't happen, but let's assume false
    }

    public function getGradeableVersionHasAutogradingResults($g_id, $version, $user_id, $team_id) {
        $query = "SELECT * FROM electronic_gradeable_data WHERE g_id=? AND g_version=? AND ";
        if ($user_id === null) {
            $query .= "team_id=?";
            $params = [$g_id, $version, $team_id];
        }
        else {
            $query .= "user_id=?";
            $params = [$g_id, $version, $user_id];
        }
        $this->course_db->query($query, $params);
        return count($this->course_db->rows()) > 0 && $this->course_db->row()['autograding_complete'] === true;
    }

    /**
     * Create a string that consists placeholder parameters (?) enclosed in parentheses.
     * These placeholders will then be used for parameter binding when executing the SQL query.
     * When $len is zero, this function will return '(NULL)' so that it won't break SQL syntax.
     *
     * @param integer $len the number of placeholder parameters.
     */
    protected function createParameterList(int $len): string {
        if ($len < 1) {
            return '(NULL)';
        }
        return '(' . implode(',', array_fill(0, $len, '?')) . ')';
    }

    public function componentItempoolInfo($g_id, $component_id) {
        $this->course_db->query(
            "SELECT gc_is_itempool_linked as is_linked, gc_itempool as name FROM gradeable_component WHERE g_id = ? AND gc_id = ?",
            [$g_id, $component_id]
        );
        return $this->course_db->row();
    }

    public function addSolutionForComponentId($g_id, $component_id, $itempool_item, $solution_text, $author_id) {
        $this->course_db->query(
            "INSERT INTO solution_ta_notes (g_id, component_id, itempool_item, solution_notes, author, edited_at) VALUES (?, ?, ?, ?, ?, current_timestamp)",
            [$g_id, $component_id, $itempool_item, $solution_text, $author_id]
        );
    }

    public function getSolutionForComponentItempoolItem($g_id, $component_id, $itempool_item) {
        $this->course_db->query(
            "SELECT * FROM solution_ta_notes WHERE g_id = ? AND component_id = ? AND itempool_item = ? ORDER BY edited_at DESC LIMIT 1",
            [$g_id, $component_id, $itempool_item]
        );
        return $this->course_db->row();
    }

    public function getSolutionForComponentId($g_id, $component_id) {
        // check if the itempool is linked
        $itempool = $this->componentItempoolInfo($g_id, $component_id);
        $itempool_items = [
            ["itempool_item" => ""],
        ];
        $result_rows = [];

        if ($itempool['is_linked']) {
            $this->course_db->query(
                "SELECT DISTINCT itempool_item FROM solution_ta_notes WHERE g_id = ? AND component_id = ?",
                [$g_id, $component_id]
            );
            $itempool_items = $this->course_db->rows();
        }

        foreach ($itempool_items as $itempool_item) {
            $values = $this->getSolutionForComponentItempoolItem($g_id, $component_id, $itempool_item['itempool_item']);
            $result_rows[] = array_merge(['itempool_name' => $itempool['name']], $values);
        }

        return $result_rows;
    }

    public function getSolutionForAllComponentIds($g_id) {
        $solution_array = [];
        $this->course_db->query("SELECT DISTINCT component_id FROM solution_ta_notes WHERE g_id=?", [$g_id]);
        $component_ids = $this->course_db->rows();
        foreach ($component_ids as $row) {
            $solution_array[$row['component_id']] = $this->getSolutionForComponentId($g_id, $row['component_id']);
        }
        return $solution_array;
    }

    // Moved from class LateDaysCalculation on port from TAGrading server.  May want to incorporate late day information into gradeable object rather than having a separate query
    public function getLateDayUpdates($user_id) {
        if ($user_id != null) {
            $query = "SELECT * FROM late_days WHERE user_id";
            if (is_array($user_id)) {
                $query .= ' IN ' . $this->createParameterList(count($user_id));
                $params = $user_id;
            }
            else {
                $query .= '=?';
                $params = [$user_id];
            }
            $query .= ' ORDER BY since_timestamp';
            $this->course_db->query($query, $params);
        }
        else {
            $this->course_db->query("SELECT * FROM late_days");
        }
        // Parse the date-times
        return array_map(
            function ($arr) {
                $arr['since_timestamp'] = DateUtils::parseDateTime($arr['since_timestamp'], $this->core->getConfig()->getTimezone());
                return $arr;
            },
            $this->course_db->rows()
        );
    }

    public function getLateDayInformation($user_id) {
        $params = [300];
        $query = "SELECT
                      submissions.*
                      , coalesce(late_day_exceptions, 0) extensions
                      , greatest(0, ceil((extract(EPOCH FROM(coalesce(submission_time, eg_submission_due_date) - eg_submission_due_date)) - (?*60))/86400):: integer) as days_late
                    FROM
                      (
                        SELECT
                        base.g_id
                        , g_title
                        , base.assignment_allowed
                        , base.user_id
                        , eg_submission_due_date
                        , coalesce(active_version, -1) as active_version
                        , submission_time
                      FROM
                      (
                        --Begin BASE--
                        SELECT
                          g.g_id,
                          u.user_id,
                          g.g_title,
                          eg.eg_submission_due_date,
                          eg.eg_late_days AS assignment_allowed
                        FROM
                          users u
                          , gradeable g
                          , electronic_gradeable eg
                        WHERE
                          g.g_id = eg.g_id
                        --End Base--
                      ) as base
                    LEFT JOIN
                    (
                        --Begin Details--
                        SELECT
                          egv.g_id
                          , egv.user_id
                          , active_version
                          , g_version
                          , submission_time
                        FROM
                          electronic_gradeable_version egv INNER JOIN electronic_gradeable_data egd
                        ON
                          egv.active_version = egd.g_version
                          AND egv.g_id = egd.g_id
                          AND egv.user_id = egd.user_id
                        GROUP BY  egv.g_id,egv.user_id, active_version, g_version, submission_time
                        --End Details--
                    ) as details
                    ON
                      base.user_id = details.user_id
                      AND base.g_id = details.g_id
                    )
                      AS submissions
                      FULL OUTER JOIN
                        late_day_exceptions AS lde
                      ON submissions.g_id = lde.g_id
                      AND submissions.user_id = lde.user_id";
        if ($user_id !== null) {
            if (is_array($user_id)) {
                $query .= " WHERE submissions.user_id IN (" . implode(", ", array_fill(0, count($user_id), '?')) . ")";
                $params = array_merge($params, $user_id);
            }
            else {
                $query .= " WHERE submissions.user_id=?";
                $params[] = $user_id;
            }
        }
        $this->course_db->query($query, $params);
        return $this->course_db->rows();
    }

    /**
     * Get all of the late day cache ordered by date and g_id
     * @return array $return = [
     *  $user_id' => [
     *      $event_title => [
     *          $cache_row => [
     *              'g_id' => string,
     *              'user_id' => string,
     *              'team_id' => string,
     *              'late_days_allowed' => int,
     *              'late_day_date' => DateTime,
     *              'submission_days_late' => int,
     *              'late_day_exceptions' => int,
     *              'reason_for_exception' => string,
     *              'late_days_remaining' => int,
     *              'late_day_status' => int,
     *              'late_days_change' => int
     *          ]
     *      ]
     *  ]
     */
    public function getLateDayCache(): array {
        $query = "SELECT * FROM
                    late_day_cache AS ldc
                    LEFT JOIN gradeable g ON g.g_id=ldc.g_id
                  ORDER BY late_day_date NULLS LAST, g.g_id NULLS FIRST";
        $this->course_db->query($query);
        $return = [];

        // key: user, value: array of all cache available
        foreach ($this->course_db->rows() as $row) {
            $user_id = $row['user_id'] ?? $row['team_id'];
            // title = g_title or event date
            $title = $row['g_title'] !== null ? $row['g_title'] : explode(" ", $row['late_day_date'])[0];
            $return[$user_id][$title] = $row;
        }
        return $return;
    }

    /**
     * Generate and update the late day cache for all of the students in the course
     */
    public function generateLateDayCacheForUsers(): void {
        $default_late_days = $this->core->getConfig()->getDefaultStudentLateDays();
        $params = [$default_late_days];
        $query = "INSERT INTO late_day_cache 
                    (SELECT (cache_row).*
                         FROM 
                        (SELECT
                            public.calculate_remaining_cache_for_user(user_id::text, ?) as cache_row
                        FROM users
                        ) calculated_cache
                    )
                    ON CONFLICT DO NOTHING";
        $this->course_db->query($query, $params);
    }

    public function addLateDayCacheForGradeable(string $user_id, LateDayInfo $late_day_info): void {
        $params = [$user_id];
        $params[] = $late_day_info->getId();
        $params[] = $late_day_info->getEventTitle();
        $params[] = $late_day_info->getLateDayEventTime();
        $params[] = $late_day_info->getAssignmentAllowedLateDays();
        $params[] = $late_day_info->getDaysLate();
        $params[] = $late_day_info->getLateDayException();
        $params[] = $late_day_info->getLateDaysRemaining();
        $params[] = $late_day_info->getStatus();
        $params[] = $late_day_info->getLateDaysChange();
        $params[] = $late_day_info->getReasonForException();

        $user_or_team = $late_day_info->getGradedGradeable()->getGradeable()->isTeamAssignment() ? 'team_id' : 'user_id';
        $query = "INSERT INTO late_day_cache
                    (" . $user_or_team . ", g_id, late_day_date, late_days_allowed, submission_days_late, 
                    late_day_exceptions, late_days_remaining, late_day_status, late_days_change, reason_for_exception) 
                    VALUES (?, ?, ?, ?, ?, ?, ?, ?, ?, ?)
                    ON CONFLICT DO NOTHING";
        $this->course_db->query($query, $params);
    }

    public function addLateDayCacheForLateDayUpdate(string $user_id, LateDayInfo $late_day_info): void {
        $params = [$user_id];
        $params[] = $late_day_info->getLateDayEventTime();
        $params[] = $late_day_info->getLateDaysRemaining();
        $params[] = $late_day_info->getLateDaysChange();

        $query = "INSERT INTO late_day_cache
                    (user_id, late_day_date, late_days_remaining, late_days_change) 
                    VALUES (?, ?, ?, ?)
                    ON CONFLICT DO NOTHING";
        $this->course_db->query($query, $params);
    }

    public function addLateDayCacheForUser(User $user, LateDayInfo $late_day_info): void {
        if ($late_day_info->isLateDayUpdate()) {
            $this->addLateDayCacheForLateDayUpdate($user->getId(), $late_day_info);
        }
        else {
            $this->addLateDayCacheForGradeable($user->getId(), $late_day_info);
        }
    }

    /**
     * Get the late day cache for a specific user
     * @param string $user_id
     * @return array $return = [
     *      $id => [
     *          'g_id' => string,
     *          'user_id' => string,
     *          'team_id' => string,
     *          'late_days_allowed' => int,
     *          'late_day_date' => DateTime,
     *          'submission_days_late' => int,
     *          'late_day_exceptions' => int,
     *          'reason_for_exception' => string,
     *          'late_days_remaining' => int,
     *          'late_day_status' => int,
     *          'late_days_change' => int
     *      ]
     * ]
     */
    public function getLateDayCacheForUser(string $user_id): array {
        $params = [$user_id];
        $query = "SELECT * FROM late_day_cache
                    WHERE user_id=?
                    ORDER BY late_day_date NULLS LAST, g_id NULLS FIRST";
        $this->course_db->query($query, $params);

        $index = 1;
        $late_day_events = [];
        foreach ($this->course_db->rows() as $row) {
            // Change string date to DateTime object
            $row['late_day_date'] = new \DateTime($row['late_day_date']);

            if (isset($row['g_id'])) { // Gradeable late day event
                $late_day_events[$row['g_id']] = $row;
            }
            else { // Late day update event
                $late_day_events[$index] = $row;
                $index++;
            }
        }
        return $late_day_events;
    }

    /**
     * Get the late day information for a specific user (graded gradeable information)
     * @param string $user_id
     * @param string $g_id
     * @return null|array $return = [
     *      'g_id' => string,
     *      'user_id' => string,
     *      'team_id' => string,
     *      'late_days_allowed' => int,
     *      'late_day_date' => DateTime,
     *      'submission_days_late' => int,
     *      'late_day_exceptions' => int,
     *      'late_days_remaining' => int,
     *      'late_day_status' => int,
     *      'late_days_change' => int,
     *      'reason_for_exception' => string
     * ]
     */
    public function getLateDayCacheForUserGradeable(string $user_id, string $g_id): ?array {
        static $cache = null;
        if ($cache === null) {
            $cache = [];
            $full_query = "
                SELECT * FROM late_day_cache WHERE g_id=?
            ";
            $this->course_db->query($full_query, [$g_id]);
            $res = $this->course_db->rows();
            foreach ($res as $row) {
                $cache[$row["user_id"]] = $row;
            }
        }

        $row = null;
        // If cache doesn't exist, generate it and query again
        if (!array_key_exists($user_id, $cache) || empty($cache[$user_id])) {
            $params = [$user_id, $g_id];
            $query = "SELECT * FROM late_day_cache
                    WHERE user_id=?
                    AND g_id=?";
            $this->generateLateDayCacheForUser($user_id);
            $this->course_db->query($query, $params);
            $row = $this->course_db->row();
            $cache[$user_id] = $row;
        }
        $row = $cache[$user_id];
        // If cache still doesn't exist, the gradeable is not associated with
        // LateDays OR there has been a computation error
        if (empty($row)) {
            return null;
        }

        return $row;
    }

    /**
     * Get the Late Day Info for each user associated with a user and gradeable
     * @param User $user
     * @param GradedGradeable $graded_gradeable
     * @return LateDayInfo|null
     */
    public function getLateDayInfoForUserGradeable($user, $graded_gradeable) {

        if ($user == null) {
            return null;
        }

        $cache = $this->getLateDayCacheForUserGradeable($user->getId(), $graded_gradeable->getGradeableId());
        $cache['graded_gradeable'] = $graded_gradeable;
        $ldi = null;

        if ($cache !== null) {
            $ldi = new LateDayInfo($this->core, $user, $cache);
        }

        return $ldi;
    }

    /**
     * Get the Late Day Info for each user associated with a submitter and gradeable
     * @param Submitter $submitter
     * @param GradedGradeable $graded_gradeable
     * @return LateDayInfo|array<string,LateDayInfo>|null
     */
    public function getLateDayInfoForSubmitterGradeable($submitter, $graded_gradeable) {
        // Collect Late Day Info for each user associated with the submitter
        if ($submitter->isTeam()) {
            $late_day_info = [];
            foreach ($submitter->getTeam()->getMemberUsers() as $member) {
                if ($member === null) {
                    return null;
                }
                $late_day_info[$member->getId()] = $this->getLateDayInfoForUserGradeable($member, $graded_gradeable);
            }
            return $late_day_info;
        }
        else {
            return $this->getLateDayInfoForUserGradeable($submitter->getUser(), $graded_gradeable);
        }
    }

    /**
     * Generate and update the late day cache for a student
     * @param string $user_id
     */
    public function generateLateDayCacheForUser(string $user_id): void {
        $default_late_days = $this->core->getConfig()->getDefaultStudentLateDays();
        $params = [$user_id, $default_late_days];

        $query = "INSERT INTO late_day_cache
                    SELECT * FROM calculate_remaining_cache_for_user(?::text, ?)
                    ON CONFLICT DO NOTHING";

        $this->course_db->query($query, $params);
    }

    /**
     * Remove all of the late day information cached
     */
    public function flushAllLateDayCache() {
        $query = "DELETE FROM late_day_cache";
        $this->course_db->query($query);
    }

    public function getLateDayUpdateTimestamps() {
        $query = "SELECT DISTINCT since_timestamp FROM late_days ORDER BY since_timestamp";
        $this->course_db->query($query);
        $return = [];
        foreach ($this->course_db->rows() as $row) {
            $return[] = new \DateTime($row['since_timestamp']);
        }
        return $return;
    }

    public function getLastLateDayUpdatesForUsers() {
        $query = "SELECT user_id, max(since_timestamp) FROM late_days GROUP BY user_id";
        $this->course_db->query($query);
        $return = [];
    }

    /**
     * Get the latest valid versrion for a gradeable (good or late status)
     * @param GradedGradeable $gg
     * @param string $submitter_id
     */
    public function getLatestValidGradeableVersion(GradedGradeable $gg, string $submitter_id, int $late_days_remaining): int {
        $params = [$gg->getGradeableId(), $submitter_id, $late_days_remaining];
        $query = "SELECT
                    egd.g_version
                FROM electronic_gradeable eg
                JOIN electronic_gradeable_data egd
                ON eg.g_id=egd.g_id
				LEFT JOIN teams t
					ON t.team_id=egd.team_id
				LEFT JOIN users u
					ON u.user_id=t.user_id
					OR u.user_id=egd.user_id
                LEFT JOIN late_day_exceptions lde
                ON lde.g_id=eg.g_id AND lde.user_id=u.user_id
                WHERE eg.g_id=?
                AND (CASE WHEN eg.eg_team_assignment IS TRUE THEN egd.team_id
                    ELSE egd.user_id
                    END)=?
                AND (
                    SELECT late_day_status
                    FROM get_late_day_info_from_previous(
                        calculate_submission_days_late(egd.submission_time, eg.eg_submission_due_date),
                        eg.eg_late_days,
                        COALESCE(lde.late_day_exceptions, 0),
                        ?
                    )
                ) != 3";
        $this->course_db->query($query, $params);


        $version = 0;
// Get gradeable version where all submitters have a good status
        if ($gg->getGradeable()->isTeamAssignment()) {
            // Check if all members have a valid instance
            if ($this->course_db->getRowCount() === count($gg->getSubmitter()->getTeam()->getMemberUsers())) {
                foreach ($this->course_db->rows() as $row) {
                    // minimum between the current $version and the current row's g_version, ensuring that $version will hold the minimum value after the loop is completed.
                    $version = ($version === 0) ? $row['g_version'] : min($version, $row['g_version']);
                }
            }
        }
        else {
            $version = $this->course_db->row()['g_version'] ?? 0;
        }

        return $version;
    }

    /**
     * Fetches all students from the given registration sections, $sections.
     *
     * @param  string[] $sections
     * @param  string $orderBy
     * @return User[]
     */
    public function getUsersByRegistrationSections($sections, $orderBy = "registration_section") {
        $return = [];
        if (count($sections) > 0) {
            $orderBy = str_replace(
                "registration_section",
                "SUBSTRING(registration_section, '^[^0-9]*'), COALESCE(SUBSTRING(registration_section, '[0-9]+')::INT, -1), SUBSTRING(registration_section, '[^0-9]*$')",
                $orderBy
            );
            $values = $this->createParameterList(count($sections));
            $this->course_db->query("SELECT * FROM users AS u WHERE registration_section IN {$values} ORDER BY {$orderBy}", $sections);
            foreach ($this->course_db->rows() as $row) {
                $return[] = new User($this->core, $row);
            }
        }
        return $return;
    }

    public function getUsersInNullSection($orderBy = "user_id") {
        $return = [];
        $this->course_db->query("SELECT * FROM users AS u WHERE registration_section IS NULL ORDER BY {$orderBy}");
        foreach ($this->course_db->rows() as $row) {
            $return[] = new User($this->core, $row);
        }
        return $return;
    }

    public function getTotalUserCountByGradingSections($sections, $section_key) {
        $return = [];
        $params = [];
        $where = "";
        if (count($sections) > 0) {
            $where = "WHERE ({$section_key} IN " . $this->createParameterList(count($sections)) . ") IS NOT FALSE";
            $params = $sections;
        }
        if ($section_key === 'registration_section') {
            $orderby = "SUBSTRING({$section_key}, '^[^0-9]*'), COALESCE(SUBSTRING({$section_key}, '[0-9]+')::INT, -1), SUBSTRING({$section_key}, '[^0-9]*$')";
        }
        else {
            $orderby = $section_key;
        }
        $this->course_db->query(
            "
SELECT count(*) as cnt, {$section_key}
FROM users
{$where}
GROUP BY {$section_key}
ORDER BY {$orderby}",
            $params
        );
        foreach ($this->course_db->rows() as $row) {
            if ($row[$section_key] === null) {
                $row[$section_key] = "NULL";
            }
            $return[$row[$section_key]] = intval($row['cnt']);
        }
        return $return;
    }

    /**
     * Gets the number of bad (late) user submissions associated with this gradeable.
     *
     * @param  int $g_id gradeable id we are looking up
     * @param  array<int> $sections an array holding sections of the given gradeable
     * @param  string $section_key key we are basing grading sections off of
     * @return array<int,int> with a key representing a section and value representing the number of bad submissions
     */
    public function getBadUserSubmissionsByGradingSection($g_id, $sections, $section_key) {
        $return = [];
        $params = [$g_id];
        $where = "";
        if (count($sections) > 0) {
            // Expand out where clause
            $sections_keys = array_values($sections);
            $placeholders = $this->createParameterList(count($sections_keys));
            $where = "WHERE ({$section_key} IN {$placeholders}) IS NOT FALSE";
            $params = array_merge($params, $sections_keys);
        }
        if ($section_key === 'registration_section') {
            $orderby = "SUBSTRING({$section_key}, '^[^0-9]*'), COALESCE(SUBSTRING({$section_key}, '[0-9]+')::INT, -1), SUBSTRING({$section_key}, '[^0-9]*$')";
        }
        else {
            $orderby = $section_key;
        }
        $this->course_db->query(
            "
            SELECT count(*) as cnt, {$section_key}
            FROM users
            INNER JOIN electronic_gradeable_version
            ON
            users.user_id = electronic_gradeable_version.user_id
            AND electronic_gradeable_version.active_version>0
            AND electronic_gradeable_version.g_id=?
            INNER JOIN electronic_gradeable
            ON 
            electronic_gradeable.g_id=electronic_gradeable_version.g_id
            AND electronic_gradeable.eg_submission_due_date IS NOT NULL
            INNER JOIN late_day_cache AS ldc
            ON ldc.g_id=electronic_gradeable.g_id
            AND ldc.user_id=users.user_id
            AND ldc.submission_days_late>ldc.late_day_exceptions 
            And ldc.late_days_change =0
            {$where}
            GROUP BY {$section_key}
            ORDER BY {$orderby}",
            $params
        );
        //electronic_gradeable.eg_submission_due_date - electronic_gradeable_data.submission_time > '1 SECOND'
        //var_dump($this->course_db->rows());
        foreach ($sections as $val) {
            $return[$val] = 0;
        }

        foreach ($this->course_db->rows() as $row) {
            if ($row[$section_key] === null) {
                $row[$section_key] = "NULL";
            }
            $return[$row[$section_key]] = intval($row['cnt']);
        }

        return $return;
    }

    public function getTotalSubmittedUserCountByGradingSections($g_id, $sections, $section_key) {
        $return = [];
        $params = [$g_id];
        $where = "";
        if (count($sections) > 0) {
            // Expand out where clause
            $sections_keys = array_values($sections);
            $placeholders = $this->createParameterList(count($sections_keys));
            $where = "WHERE ({$section_key} IN {$placeholders}) IS NOT FALSE";
            $params = array_merge($params, $sections_keys);
        }
        if ($section_key === 'registration_section') {
            $orderby = "SUBSTRING({$section_key}, '^[^0-9]*'), COALESCE(SUBSTRING({$section_key}, '[0-9]+')::INT, -1), SUBSTRING({$section_key}, '[^0-9]*$')";
        }
        else {
            $orderby = $section_key;
        }
        $this->course_db->query(
            "
SELECT count(*) as cnt, {$section_key}
FROM users
INNER JOIN electronic_gradeable_version
ON
users.user_id = electronic_gradeable_version.user_id
AND electronic_gradeable_version.active_version>0
AND electronic_gradeable_version.g_id=?
{$where}
GROUP BY {$section_key}
ORDER BY {$orderby}",
            $params
        );

        foreach ($this->course_db->rows() as $row) {
            if ($row[$section_key] === null) {
                $row[$section_key] = "NULL";
            }
            $return[$row[$section_key]] = intval($row['cnt']);
        }

        return $return;
    }

    public function getTotalSubmittedTeamCountByGradingSections($g_id, $sections, $section_key) {
        $return = [];
        $params = [$g_id];
        $where = "";
        if (count($sections) > 0) {
            // Expand out where clause
            $sections_keys = array_values($sections);
            $placeholders = $this->createParameterList(count($sections_keys));
            $where = "WHERE ({$section_key} IN {$placeholders}) IS NOT FALSE";
            $params = array_merge($params, $sections_keys);
        }
        if ($section_key === 'registration_section') {
            $orderby = "SUBSTRING({$section_key}, '^[^0-9]*'), COALESCE(SUBSTRING({$section_key}, '[0-9]+')::INT, -1), SUBSTRING({$section_key}, '[^0-9]*$')";
        }
        else {
            $orderby = $section_key;
        }
        $this->course_db->query(
            "
            SELECT COUNT(*) as cnt, {$section_key}
            FROM gradeable_teams
            INNER JOIN electronic_gradeable_version
                    ON gradeable_teams.team_id = electronic_gradeable_version.team_id
                   AND electronic_gradeable_version.active_version>0
                   AND electronic_gradeable_version.g_id=?
            {$where}
            GROUP BY {$section_key}
            ORDER BY {$orderby}
        ",
            $params
        );

        foreach ($this->course_db->rows() as $row) {
            if ($row[$section_key] === null) {
                $row[$section_key] = "NULL";
            }

            $return[$row[$section_key]] = intval($row['cnt']);
        }

        return $return;
    }

    /**
     * Get an array of Teams for a Gradeable matching the given registration sections
     *
     * @param  string $g_id
     * @param  array  $sections
     * @param  string $orderBy
     * @return Team[]
     */
    public function getTeamsByGradeableAndRegistrationSections($g_id, $sections, $orderBy = "registration_section") {
        $return = [];
        if (count($sections) > 0) {
            $orderBy = str_replace("gt.registration_section", "SUBSTRING(gt.registration_section, '^[^0-9]*'), COALESCE(SUBSTRING(gt.registration_section, '[0-9]+')::INT, -1), SUBSTRING(gt.registration_section, '[^0-9]*$')", $orderBy);
            $placeholders = implode(",", array_fill(0, count($sections), "?"));
            $params = [$g_id];
            $params = array_merge($params, $sections);

            $this->course_db->query(
                "
                SELECT gt.team_id, gt.registration_section, gt.rotating_section, gt.team_name, COALESCE(NULLIF(jsonb_agg(u)::text, '[null]'), '[]')::jsonb AS users
                FROM gradeable_teams gt
                  LEFT JOIN
                    (SELECT t.team_id, t.state, u.*
                     FROM teams t
                       JOIN users u ON t.user_id = u.user_id
                    ) AS u ON gt.team_id = u.team_id
                WHERE gt.g_id = ?
                  AND gt.registration_section IN ($placeholders)
                GROUP BY gt.team_id
                ORDER BY {$orderBy}
            ",
                $params
            );
            foreach ($this->course_db->rows() as $row) {
                $row["users"] = json_decode($row["users"], true);
                $return[] = new Team($this->core, $row);
            }
        }
        return $return;
    }

    /**
     * Get an array of Teams for a Gradeable matching the given rotating sections
     *
     * @param  string $g_id
     * @param  array  $sections
     * @param  string $orderBy
     * @return Team[]
     */
    public function getTeamsByGradeableAndRotatingSections($g_id, $sections, $orderBy = "rotating_section") {
        $return = [];
        if (count($sections) > 0) {
            $placeholders = implode(",", array_fill(0, count($sections), "?"));
            $params = [$g_id];
            $params = array_merge($params, $sections);

            $this->course_db->query(
                "
                SELECT gt.team_id, gt.registration_section, gt.rotating_section, gt.team_name, COALESCE(NULLIF(jsonb_agg(u)::text, '[null]'), '[]')::jsonb AS users
                FROM gradeable_teams gt
                  LEFT JOIN
                    (SELECT t.team_id, t.state, u.*
                     FROM teams t
                       JOIN users u ON t.user_id = u.user_id
                    ) AS u ON gt.team_id = u.team_id
                WHERE gt.g_id = ?
                  AND gt.rotating_section IN ($placeholders)
                GROUP BY gt.team_id
                ORDER BY {$orderBy}
            ",
                $params
            );
            foreach ($this->course_db->rows() as $row) {
                $row["users"] = json_decode($row["users"], true);
                $return[] = new Team($this->core, $row);
            }
        }
        return $return;
    }

    public function getTotalComponentCount($g_id) {
        $this->course_db->query("SELECT count(*) AS cnt FROM gradeable_component WHERE g_id=?", [$g_id]);
        return intval($this->course_db->row()['cnt']);
    }

    /**
     * Get the number of ta components
     *
     * @param  string $g_id gradeable id we are looking up
     * @return int the number of ta components
     */
    public function getTaComponentCount(string $g_id): int {
        $this->course_db->query("SELECT count(*) AS cnt FROM gradeable_component WHERE g_id=? AND gc_is_peer=?", [$g_id, $this->course_db->convertBoolean(false)]);
        return intval($this->course_db->row()['cnt']);
    }

    /**
     * First half of query will count all user / team submissions that have been graded
     * Second half of query will count all user submissions that have been overriden
     * These counts are added and returned.
     */
    public function getGradedComponentsCountByGradingSections($g_id, $sections, $section_key, $is_team) {
        $u_or_t = "u";
        $users_or_teams = "users";
        $user_or_team_id = "user_id";
        if ($is_team) {
            $u_or_t = "t";
            $users_or_teams = "gradeable_teams";
            $user_or_team_id = "team_id";
        }
        $return = [];
        $params = [$g_id];
        $where = "";
        if (count($sections) > 0) {
            $where = "WHERE active_version > 0 AND ({$section_key} IN " . $this->createParameterList(count($sections)) . ") IS NOT FALSE";
            $params = array_merge($params, $sections);
        }
        // Because go.team_id does not exist right now, only perform override calculations for non-team assignments
        $go_create = "";
        $go_check = "";
        $go_select = "";
        if (!$is_team) {
            $go_create = "LEFT JOIN grade_override AS go ON gd.g_id = go.g_id AND gd.gd_{$user_or_team_id} = go.{$user_or_team_id}";
            $go_check = "AND go.g_id IS NULL AND go.user_id IS NULL";
            $go_select = "UNION ALL
                        SELECT {$users_or_teams}.{$section_key}, count({$users_or_teams}.*) * component_count.num AS cnt
                        FROM grade_override AS go
                                INNER JOIN {$users_or_teams} ON go.{$user_or_team_id} = {$users_or_teams}.{$user_or_team_id} AND go.g_id=?
                                INNER JOIN (
                                        SELECT gc.g_id, count(*) AS num
                                        FROM gradeable_component AS gc
                                        GROUP BY gc.g_id
                                    ) AS component_count ON go.g_id = component_count.g_id
                        GROUP BY {$users_or_teams}.{$section_key}, component_count.num";
            array_push($params, $g_id);
        }
        $this->course_db->query(
            "
SELECT merged_data.{$section_key}, SUM(cnt) as cnt
FROM (
    SELECT {$u_or_t}.{$section_key}, count({$u_or_t}.*) as cnt
    FROM {$users_or_teams} AS {$u_or_t}
        INNER JOIN (
                SELECT *
                FROM gradeable_data AS gd
                    INNER JOIN (SELECT g_id, $user_or_team_id, max(active_version) AS active_version
                                FROM electronic_gradeable_version
                                GROUP BY g_id, $user_or_team_id) AS egd
                                ON egd.g_id = gd.g_id AND egd.{$user_or_team_id} = gd.gd_{$user_or_team_id}
                    {$go_create}
                    LEFT JOIN (
                        gradeable_component_data AS gcd
                        INNER JOIN gradeable_component AS gc
                        ON gc.gc_id = gcd.gc_id AND gc.gc_is_peer = {$this->course_db->convertBoolean(false)}
                    ) AS gcd ON gcd.gd_id = gd.gd_id
                WHERE gcd.g_id=? {$go_check}
        ) AS gd ON {$u_or_t}.{$user_or_team_id} = gd.gd_{$user_or_team_id}
    {$where}
    GROUP BY {$u_or_t}.{$section_key}
    {$go_select}
    ) AS merged_data
GROUP BY merged_data.{$section_key}
ORDER BY merged_data.{$section_key}
    ",
            $params
        );
        foreach ($this->course_db->rows() as $row) {
            if ($row[$section_key] === null) {
                $row[$section_key] = "NULL";
            }
            $return[$row[$section_key]] = intval($row['cnt']);
        }

        if (!array_key_exists('NULL', $return)) {
            $return['NULL'] = 0;
        }
        return $return;
    }


    /**
     * Returns an array of Verified components for each Section
     *
     * @param  array<int>  $sections
     * @return array<int|string,int>
     */
    public function getVerifiedComponentsCountByGradingSections(string $g_id, array $sections, string $section_key, bool $is_team): array {
        $unit = "users";
        $id = "user_id";
        if ($is_team) {
            $unit = "gradeable_teams";
            $id = "team_id";
        }

        if (! in_array($section_key, ["registration_section", "rotating_section"], true)) {
            return [];
        }

        $this->course_db->query(
            "
            SELECT 
                $unit.$section_key, COUNT($unit.$id) as verified_components_count
            FROM 
                gradeable_data as gd
                JOIN gradeable_component_data as gcd ON (gd.gd_id = gcd.gd_id)
                JOIN $unit ON (gd.gd_$id = $unit.$id)
            WHERE
                gd.g_id = ?
                AND CAST ($unit.$section_key AS TEXT) IN " . $this->createParameterList(count($sections))  . "
                AND gcd.gcd_verifier_id IS NOT NULL
            GROUP BY
                $unit.$section_key
            ;
            ",
            array_merge([$g_id], $sections)
        );
        $return = [];

        foreach ($this->course_db->rows() as $row) {
            $return[$row[$section_key]] = $row['verified_components_count'];
        }

        return $return;
    }

    /**
     * Gets the number of bad (late) graded components associated with this gradeable.
     *
     * @param  int $g_id gradeable id we are looking up
     * @param  array<int> $sections an array holding sections of the given gradeable
     * @param  string $section_key key we are basing grading sections off of
     * @param  boolean $is_team true if the gradeable is a team assignment
     * @return array<int,int> with a key representing a section and value representing the number of bad submissions
     */
    public function getBadGradedComponentsCountByGradingSections($g_id, $sections, $section_key, $is_team) {
        //getBadTeamSubmissionsByGradingSection
        //getBadUserSubmissionsByGradingSection
         $u_or_t = "u";
        $users_or_teams = "users";
        $user_or_team_id = "user_id";
        if ($is_team) {
            $u_or_t = "t";
            $users_or_teams = "gradeable_teams";
            $user_or_team_id = "team_id";
        }
        $return = [];
        $params = [$g_id,$g_id,$g_id];
        $where = "";
        if (count($sections) > 0) {
            $where = "WHERE active_version > 0 AND ({$section_key} IN " . $this->createParameterList(count($sections)) . ") IS NOT FALSE";
            $params = array_merge($params, $sections);
        }
        $this->course_db->query(
            "
            SELECT {$u_or_t}.{$section_key}, count({$u_or_t}.*) as cnt
            FROM {$users_or_teams} AS {$u_or_t}
            INNER JOIN (
              SELECT *, gd.g_id FROM gradeable_data AS gd
              LEFT JOIN (
              gradeable_component_data AS gcd
              INNER JOIN gradeable_component AS gc ON gc.gc_id = gcd.gc_id AND gc.gc_is_peer = {$this->course_db->convertBoolean(false)}
              )AS gcd ON gcd.gd_id = gd.gd_id WHERE gcd.g_id=?
            ) AS gd ON {$u_or_t}.{$user_or_team_id} = gd.gd_{$user_or_team_id}
            INNER JOIN electronic_gradeable_version AS egv
            ON
            {$u_or_t}.{$user_or_team_id} = egv.{$user_or_team_id}
            AND egv.active_version>0
            AND egv.g_id=?
            INNER JOIN electronic_gradeable AS eg
            ON 
            eg.g_id=egv.g_id
            AND eg.eg_submission_due_date IS NOT NULL
            INNER JOIN (SELECT DISTINCT ldc.{$user_or_team_id}
            FROM late_day_cache AS ldc
            WHERE ldc.g_id=? 
            AND ldc.submission_days_late>ldc.late_day_exceptions 
            And ldc.late_days_change =0) AS ldc ON ldc.{$user_or_team_id}={$u_or_t}.{$user_or_team_id}
            {$where}
            GROUP BY {$u_or_t}.{$section_key}
            ORDER BY {$u_or_t}.{$section_key}",
            $params
        );
        foreach ($sections as $val) {
            $return[$val] = 0;
        }

        foreach ($this->course_db->rows() as $row) {
            if ($row[$section_key] === null) {
                $row[$section_key] = "NULL";
            }
            $return[$row[$section_key]] = intval($row['cnt']);
        }

        if (!array_key_exists('NULL', $return)) {
            $return['NULL'] = 0;
        }

        return $return;
    }
    /**
     * Gets the number of bad (late) graded submissions associated with this gradeable.
     *
     * @param  string $g_id gradeable id we are looking up
     * @param  string $section_key key we are basing grading sections off of
     * @param  boolean $is_team true if the gradeable is a team assignment
     * @param  string $null_section to check if we look in the null section or not
     * @return int the number of bad submissions
     */
    private function getBadSubmissionsCount(string $g_id, string $section_key, bool $is_team, string $null_section): int {
        $u_or_t = "u";
        $users_or_teams = "users";
        $user_or_team_id = "user_id";
        $null_section_condition = "";
        if ($is_team) {
            $u_or_t = "t";
            $users_or_teams = "gradeable_teams";
            $user_or_team_id = "team_id";
        }

        if ($null_section !== 'include') {
            $null_section_condition = "AND {$u_or_t}.{$section_key} IS NOT NULL";
        }
        $this->course_db->query(
            "SELECT COUNT(*) as cnt
            FROM gradeable_component AS gc, {$users_or_teams} AS {$u_or_t}
            WHERE gc.g_id=? {$null_section_condition}
            AND EXISTS (
                SELECT 1
                FROM late_day_cache AS ldc
                WHERE ldc.{$user_or_team_id} = {$u_or_t}.{$user_or_team_id}
                AND ldc.g_id=gc.g_id
                AND ldc.submission_days_late > ldc.late_day_exceptions
                AND ldc.late_days_change = 0
            )",
            [$g_id]
        );
        return $this->course_db->row()['cnt'];
    }

    public function getAverageComponentScores(string $g_id, string $section_key, bool $is_team, string $bad_submissions, string $null_section) {
        $u_or_t = "u";
        $users_or_teams = "users";
        $user_or_team_id = "user_id";
        $null_section_condition = "";
        $bad_submissions_condition = "";
        $params = [$g_id, $g_id, $g_id, $g_id];
        if ($is_team) {
            $u_or_t = "t";
            $users_or_teams = "gradeable_teams";
            $user_or_team_id = "team_id";
        }

        // Check if we want to include null sections within the average
        if ($null_section !== 'include') {
            $null_section_condition = "AND {$u_or_t}.{$section_key} IS NOT NULL";
        }
        // Check if we want to include late (bad) submissions into the average
        if ($bad_submissions !== 'include' && $this->getBadSubmissionsCount($g_id, $section_key, $is_team, $null_section) > 0) {
            $bad_submissions_condition = "INNER JOIN(
                SELECT DISTINCT ldc.{$user_or_team_id}
                FROM late_day_cache AS ldc
                WHERE ldc.g_id=? AND ( submission_days_late = 0 OR ldc.late_days_change != 0 
              ) )AS ldc ON ldc.{$user_or_team_id}={$u_or_t}.{$user_or_team_id}";
            $params[] = $g_id;
        }

        $return = [];
        $this->course_db->query("
SELECT comp.gc_id, gc_title, gc_max_value, gc_is_peer, gc_order, round(AVG(comp_score),2) AS avg_comp_score, round(stddev_pop(comp_score),2) AS std_dev, COUNT(*), rr.active_grade_inquiry_count FROM(
  SELECT gc_id, gc_title, gc_max_value, gc_is_peer, gc_order,
  CASE WHEN (gc_default + sum_points + gcd_score) > gc_upper_clamp THEN gc_upper_clamp
  WHEN (gc_default + sum_points + gcd_score) < gc_lower_clamp THEN gc_lower_clamp
  ELSE (gc_default + sum_points + gcd_score) END AS comp_score FROM(
    SELECT gcd.gc_id, gc_title, gc_max_value, gc_is_peer, gc_order, gc_lower_clamp, gc_default, gc_upper_clamp,
    CASE WHEN sum_points IS NULL THEN 0 ELSE sum_points END AS sum_points, gcd_score
    FROM gradeable_component_data AS gcd
    LEFT JOIN gradeable_component AS gc ON gcd.gc_id=gc.gc_id
    LEFT JOIN(
      SELECT SUM(gcm_points) AS sum_points, gcmd.gc_id, gcmd.gd_id
      FROM gradeable_component_mark_data AS gcmd
      LEFT JOIN gradeable_component_mark AS gcm ON gcmd.gcm_id=gcm.gcm_id AND gcmd.gc_id=gcm.gc_id
      GROUP BY gcmd.gc_id, gcmd.gd_id
      )AS marks
    ON gcd.gc_id=marks.gc_id AND gcd.gd_id=marks.gd_id
    LEFT JOIN(
      SELECT gd.gd_{$user_or_team_id}, gd.gd_id
      FROM gradeable_data AS gd
      WHERE gd.g_id=?
    ) AS gd ON gcd.gd_id=gd.gd_id
    INNER JOIN(
      SELECT {$u_or_t}.{$user_or_team_id}, {$u_or_t}.{$section_key}
      FROM {$users_or_teams} AS {$u_or_t}
      WHERE {$u_or_t}.{$user_or_team_id} IS NOT NULL
    ) AS {$u_or_t} ON gd.gd_{$user_or_team_id}={$u_or_t}.{$user_or_team_id}
    INNER JOIN(
      SELECT egv.{$user_or_team_id}, egv.active_version
      FROM electronic_gradeable_version AS egv
      WHERE egv.g_id=? AND egv.active_version>0
    ) AS egv ON egv.{$user_or_team_id}={$u_or_t}.{$user_or_team_id}
    {$bad_submissions_condition}
    WHERE g_id=? {$null_section_condition}
  )AS parts_of_comp
)AS comp
LEFT JOIN (
	SELECT COUNT(*) AS active_grade_inquiry_count, rr.gc_id
	FROM grade_inquiries AS rr
	WHERE rr.g_id=? AND rr.status=-1
	GROUP BY rr.gc_id
) AS rr ON rr.gc_id=comp.gc_id
GROUP BY comp.gc_id, gc_title, gc_max_value, gc_is_peer, gc_order, rr.active_grade_inquiry_count
ORDER BY gc_order
        ", $params);
        foreach ($this->course_db->rows() as $row) {
            $info = ['g_id' => $g_id, 'section_key' => $section_key, 'team' => $is_team];
            $return[] = new SimpleStat($this->core, array_merge($row, $info));
        }
        return $return;
    }

    public function getAverageGraderScores(string $g_id, int $gc_id, string $section_key, bool $is_team, string $bad_submissions, string $null_section) {
        $u_or_t = "u";
        $users_or_teams = "users";
        $user_or_team_id = "user_id";
        $null_section_condition = "";
        $bad_submissions_condition = "";
        $params = [$gc_id, $g_id, $g_id, $g_id];
        if ($is_team) {
            $u_or_t = "t";
            $users_or_teams = "gradeable_teams";
            $user_or_team_id = "team_id";
        }
        if ($null_section !== 'include') {
            $null_section_condition = "AND {$u_or_t}.{$section_key} IS NOT NULL";
        }
        // Check if we want to include late (bad) submissions into the average
        if ($bad_submissions !== 'include' && $this->getBadSubmissionsCount($g_id, $section_key, $is_team, $null_section) > 0) {
            $bad_submissions_condition = "INNER JOIN(
                SELECT DISTINCT ldc.{$user_or_team_id}
                FROM late_day_cache AS ldc
                WHERE ldc.g_id=? AND ( submission_days_late = 0 OR ldc.late_days_change != 0 
              ) )AS ldc ON ldc.{$user_or_team_id}={$u_or_t}.{$user_or_team_id}";
            $params[] = $g_id;
        }
        $return = [];
        $this->course_db->query("
SELECT gcd_grader_id, gc_order, round(AVG(comp_score),2) AS avg_comp_score, round(stddev_pop(comp_score),2) AS std_dev, COUNT(*) FROM(
  SELECT gcd_grader_id, gc_order,
  CASE WHEN (gc_default + sum_points + gcd_score) > gc_upper_clamp THEN gc_upper_clamp
  WHEN (gc_default + sum_points + gcd_score) < gc_lower_clamp THEN gc_lower_clamp
  ELSE (gc_default + sum_points + gcd_score) END AS comp_score FROM(
    SELECT gcd_grader_id, gc_order, gc_lower_clamp, gc_default, gc_upper_clamp,
    CASE WHEN sum_points IS NULL THEN 0 ELSE sum_points END AS sum_points, gcd_score
    FROM gradeable_component_data AS gcd
    LEFT JOIN gradeable_component AS gc ON gcd.gc_id=? AND gcd.gc_id=gc.gc_id
    LEFT JOIN(
      SELECT SUM(gcm_points) AS sum_points, gcmd.gc_id, gcmd.gd_id
      FROM gradeable_component_mark_data AS gcmd
      LEFT JOIN gradeable_component_mark AS gcm ON gcmd.gcm_id=gcm.gcm_id AND gcmd.gc_id=gcm.gc_id
      GROUP BY gcmd.gc_id, gcmd.gd_id
      )AS marks
    ON gcd.gc_id=marks.gc_id AND gcd.gd_id=marks.gd_id
    LEFT JOIN(
      SELECT gd.gd_{$user_or_team_id}, gd.gd_id
      FROM gradeable_data AS gd
      WHERE gd.g_id=?
    ) AS gd ON gcd.gd_id=gd.gd_id
    INNER JOIN(
      SELECT {$u_or_t}.{$user_or_team_id}, {$u_or_t}.{$section_key}
      FROM {$users_or_teams} AS {$u_or_t}
      WHERE {$u_or_t}.{$user_or_team_id} IS NOT NULL
    ) AS {$u_or_t} ON gd.gd_{$user_or_team_id}={$u_or_t}.{$user_or_team_id}
    INNER JOIN(
      SELECT egv.{$user_or_team_id}, egv.active_version
      FROM electronic_gradeable_version AS egv
      WHERE egv.g_id=? AND egv.active_version>0
    ) AS egv ON egv.{$user_or_team_id}={$u_or_t}.{$user_or_team_id}
    {$bad_submissions_condition}
    WHERE g_id=? {$null_section_condition}
  )AS parts_of_comp
)AS comp
GROUP BY gcd_grader_id, gc_order
ORDER BY gc_order
        ", $params);

        foreach ($this->course_db->rows() as $row) {
            // add grader average
            $return = array_merge($return, [$row['gcd_grader_id'] => ['avg' => $row['avg_comp_score'], 'count' => $row['count'], 'std_dev' => $row['std_dev']]]);
        }
        //var_dump($return);
        return $return;
    }

    public function getAverageAutogradedScores(string $g_id, string $section_key, bool $is_team, string $bad_submissions, string $null_section) {

        $u_or_t = "u";
        $users_or_teams = "users";
        $user_or_team_id = "user_id";
        $bad_submissions_condition = '';
        $null_section_condition = '';
        $params = [$g_id];
        if ($is_team) {
            $u_or_t = "t";
            $users_or_teams = "gradeable_teams";
            $user_or_team_id = "team_id";
        }
        if ($null_section !== 'include') {
            $null_section_condition = "AND {$u_or_t}.{$section_key} IS NOT NULL";
        }
        if ($bad_submissions !== 'include' && $this->getBadSubmissionsCount($g_id, $section_key, $is_team, $null_section) > 0) {
            $bad_submissions_condition = "INNER JOIN(
                SELECT DISTINCT ldc.{$user_or_team_id}
                FROM late_day_cache AS ldc
                WHERE ldc.g_id=? AND ( submission_days_late = 0 OR ldc.late_days_change != 0 
              ) )AS ldc ON ldc.{$user_or_team_id}={$u_or_t}.{$user_or_team_id}";
            $params[] = $g_id;
        }

        $this->course_db->query("
SELECT round((AVG(score)),2) AS avg_score, round(stddev_pop(score), 2) AS std_dev, 0 AS max, COUNT(*) FROM(
   SELECT * FROM (
      SELECT (egd.autograding_non_hidden_non_extra_credit + egd.autograding_non_hidden_extra_credit + egd.autograding_hidden_non_extra_credit + egd.autograding_hidden_extra_credit) AS score
      FROM electronic_gradeable_data AS egd
      INNER JOIN {$users_or_teams} AS {$u_or_t}
      ON {$u_or_t}.{$user_or_team_id} = egd.{$user_or_team_id}
      INNER JOIN (
         SELECT g_id, {$user_or_team_id}, active_version FROM electronic_gradeable_version AS egv
         WHERE active_version > 0
      ) AS egv
      ON egd.g_id=egv.g_id AND egd.{$user_or_team_id}=egv.{$user_or_team_id}
      {$bad_submissions_condition}
      WHERE egd.g_version=egv.active_version AND egd.g_id=? {$null_section_condition}
   )g
) as individual;
          ", $params);
        return ($this->course_db->getRowCount() > 0) ? new SimpleStat($this->core, $this->course_db->rows()[0]) : null;
    }

    public function getScoresForGradeable($g_id, $section_key, $is_team) {
        $u_or_t = "u";
        $users_or_teams = "users";
        $user_or_team_id = "user_id";
        if ($is_team) {
            $u_or_t = "t";
            $users_or_teams = "gradeable_teams";
            $user_or_team_id = "team_id";
        }
        $this->course_db->query(
            "
SELECT COUNT(*) from gradeable_component where g_id=?
          ",
            [$g_id]
        );
        $count = $this->course_db->row()[0];
        $this->course_db->query(
            "
        SELECT * FROM(
            SELECT gd_id, SUM(comp_score) AS g_score, SUM(gc_max_value) AS max, COUNT(comp.*), autograding FROM(
              SELECT  gd_id, gc_title, gc_max_value, gc_is_peer, gc_order, autograding,
              CASE WHEN (gc_default + sum_points + gcd_score) > gc_upper_clamp THEN gc_upper_clamp
              WHEN (gc_default + sum_points + gcd_score) < gc_lower_clamp THEN gc_lower_clamp
              ELSE (gc_default + sum_points + gcd_score) END AS comp_score FROM(
                SELECT gcd.gd_id, gc_title, gc_max_value, gc_is_peer, gc_order, gc_lower_clamp, gc_default, gc_upper_clamp,
                CASE WHEN sum_points IS NULL THEN 0 ELSE sum_points END AS sum_points, gcd_score, CASE WHEN autograding IS NULL THEN 0 ELSE autograding END AS autograding
                FROM gradeable_component_data AS gcd
                LEFT JOIN gradeable_component AS gc ON gcd.gc_id=gc.gc_id
                LEFT JOIN(
                  SELECT SUM(gcm_points) AS sum_points, gcmd.gc_id, gcmd.gd_id
                  FROM gradeable_component_mark_data AS gcmd
                  LEFT JOIN gradeable_component_mark AS gcm ON gcmd.gcm_id=gcm.gcm_id AND gcmd.gc_id=gcm.gc_id
                  GROUP BY gcmd.gc_id, gcmd.gd_id
                  )AS marks
                ON gcd.gc_id=marks.gc_id AND gcd.gd_id=marks.gd_id
                LEFT JOIN gradeable_data AS gd ON gd.gd_id=gcd.gd_id
                LEFT JOIN (
                  SELECT egd.g_id, egd.{$user_or_team_id}, (autograding_non_hidden_non_extra_credit + autograding_non_hidden_extra_credit + autograding_hidden_non_extra_credit + autograding_hidden_extra_credit) AS autograding
                  FROM electronic_gradeable_version AS egv
                  LEFT JOIN electronic_gradeable_data AS egd ON egv.g_id=egd.g_id AND egv.{$user_or_team_id}=egd.{$user_or_team_id} AND active_version=g_version AND active_version>0
                  )AS auto
                ON gd.g_id=auto.g_id AND gd_{$user_or_team_id}=auto.{$user_or_team_id}
                INNER JOIN {$users_or_teams} AS {$u_or_t} ON {$u_or_t}.{$user_or_team_id} = auto.{$user_or_team_id}
                WHERE gc.g_id=? AND {$u_or_t}.{$section_key} IS NOT NULL
              )AS parts_of_comp
            )AS comp
            GROUP BY gd_id, autograding
          )g
      ",
            [$g_id]
        );
        return new SimpleStat($this->core, $this->course_db->rows()[0]);
    }

    public function getAverageForGradeable(string $g_id, string $section_key, bool $is_team, string $override, string $bad_submissions, string $null_section) {

        $u_or_t = "u";
        $users_or_teams = "users";
        $user_or_team_id = "user_id";
        $exclude = '';
        $include = '';
        $null_section_condition = '';
        $bad_submissions_condition = '';
        if ($is_team) {
            $u_or_t = "t";
            $users_or_teams = "gradeable_teams";
            $user_or_team_id = "team_id";
        }
        // Get count
        $this->course_db->query(
            "SELECT COUNT(*) as cnt from gradeable_component where g_id=?",
            [$g_id]
        );
        $count = $this->course_db->row()['cnt'];
        $params = [$g_id, $count];

        // Check if we want to exclude grade overridden gradeables
        if (!$is_team && $override === 'include') {
            $exclude = "AND NOT EXISTS (SELECT * FROM grade_override
                        WHERE u.user_id = grade_override.user_id
                        AND grade_override.g_id=gc.g_id)";
        }

        // Check if we want to include null sections within the average
        if ($null_section !== 'include') {
            $null_section_condition = "AND {$u_or_t}.{$section_key} IS NOT NULL";
        }

        // Check if we want to include late (bad) submissions into the average
        if ($bad_submissions !== 'include' && $this->getBadSubmissionsCount($g_id, $section_key, $is_team, $null_section) > 0) {
            $bad_submissions_condition = "INNER JOIN(
                SELECT DISTINCT ldc.{$user_or_team_id}
                FROM late_day_cache AS ldc
                WHERE ldc.g_id=? AND ( submission_days_late = 0 OR ldc.late_days_change != 0 
              ) )AS ldc ON ldc.{$user_or_team_id}={$u_or_t}.{$user_or_team_id}";
            $params = [$g_id,$g_id, $count];
        }

        // Check if we want to combine grade overridden marks within averages
        if (!$is_team && $override === 'include') {
            $include = " UNION SELECT gd.gd_id, marks::numeric AS g_score, marks::numeric AS max, COUNT(*) as count, 0 as autograding
                FROM grade_override
                INNER JOIN users as u ON u.user_id = grade_override.user_id
                AND u.user_id IS NOT NULL
                LEFT JOIN gradeable_data as gd ON u.user_id = gd.gd_user_id
                AND grade_override.g_id = gd.g_id
                WHERE grade_override.g_id=?
                GROUP BY gd.gd_id, marks";
            $params[] = $g_id;
        }

        $this->course_db->query(
            "
SELECT round((AVG(g_score) + AVG(autograding)),2) AS avg_score, round(stddev_pop(g_score),2) AS std_dev, round(AVG(max),2) AS max, COUNT(*) FROM(
  SELECT * FROM(
    SELECT gd_id, SUM(comp_score) AS g_score, SUM(gc_max_value) AS max, COUNT(comp.*), autograding FROM(
      SELECT  gd_id, gc_title, gc_max_value, gc_is_peer, gc_order, autograding,
      CASE WHEN (gc_default + sum_points + gcd_score) > gc_upper_clamp THEN gc_upper_clamp
      WHEN (gc_default + sum_points + gcd_score) < gc_lower_clamp THEN gc_lower_clamp
      ELSE (gc_default + sum_points + gcd_score) END AS comp_score FROM(
        SELECT gcd.gd_id, gc_title, gc_max_value, gc_is_peer, gc_order, gc_lower_clamp, gc_default, gc_upper_clamp,
        CASE WHEN sum_points IS NULL THEN 0 ELSE sum_points END AS sum_points, gcd_score, CASE WHEN autograding IS NULL THEN 0 ELSE autograding END AS autograding
        FROM gradeable_component_data AS gcd
        LEFT JOIN gradeable_component AS gc ON gcd.gc_id=gc.gc_id
        LEFT JOIN(
          SELECT SUM(gcm_points) AS sum_points, gcmd.gc_id, gcmd.gd_id
          FROM gradeable_component_mark_data AS gcmd
          LEFT JOIN gradeable_component_mark AS gcm ON gcmd.gcm_id=gcm.gcm_id AND gcmd.gc_id=gcm.gc_id
          GROUP BY gcmd.gc_id, gcmd.gd_id
          )AS marks
        ON gcd.gc_id=marks.gc_id AND gcd.gd_id=marks.gd_id
        LEFT JOIN gradeable_data AS gd ON gd.gd_id=gcd.gd_id
        LEFT JOIN (
          SELECT egd.g_id, egd.{$user_or_team_id}, (autograding_non_hidden_non_extra_credit + autograding_non_hidden_extra_credit + autograding_hidden_non_extra_credit + autograding_hidden_extra_credit) AS autograding
          FROM electronic_gradeable_version AS egv
          LEFT JOIN electronic_gradeable_data AS egd ON egv.g_id=egd.g_id AND egv.{$user_or_team_id}=egd.{$user_or_team_id} AND active_version=g_version AND active_version>0
          )AS auto
        ON gd.g_id=auto.g_id AND gd_{$user_or_team_id}=auto.{$user_or_team_id}
        INNER JOIN {$users_or_teams} AS {$u_or_t} ON {$u_or_t}.{$user_or_team_id} = auto.{$user_or_team_id}
        {$bad_submissions_condition}
        WHERE gc.g_id=? {$null_section_condition}
        " . $exclude . "
      )AS parts_of_comp
    )AS comp
    GROUP BY gd_id, autograding
  )g WHERE count=?" . $include . ")AS individual",
            $params
        );
        if (count($this->course_db->rows()) == 0) {
            return;
        }
        return new SimpleStat($this->core, $this->course_db->rows()[0]);
    }

    public function getNumUsersWhoViewedGradeBySections($gradeable, $sections, string $null_section) {
        $table = $gradeable->isTeamAssignment() ? 'gradeable_teams' : 'users';
        $grade_type = $gradeable->isGradeByRegistration() ? 'registration' : 'rotating';
        $type = $gradeable->isTeamAssignment() ? 'team' : 'user';
        $null_section_condition = "";
        $params = [$gradeable->getId()];

        $sections_query = "";
        if (count($sections) > 0) {
            $sections_query = "{$grade_type}_section IN " . $this->createParameterList(count($sections));
            $params = array_merge($sections, $params);
        }
        if ($null_section === 'include') {
            $null_section_condition = " IS NOT FALSE";
        }

        $this->course_db->query(
            "
            SELECT COUNT(*) as cnt
            FROM gradeable_data AS gd
            INNER JOIN (
                SELECT u.{$type}_id, u.{$grade_type}_section FROM {$table} AS u
                WHERE u.{$sections_query} {$null_section_condition}
            ) AS u
            ON gd.gd_{$type}_id=u.{$type}_id
            WHERE gd.g_id = ? AND gd.gd_user_viewed_date IS NOT NULL
        ",
            $params
        );

        return intval($this->course_db->row()['cnt']);
    }

    /**
     * Finds the number of users who has a non NULL last_viewed_time for team assignments
     * NULL times represent unviewed, non-null represent the user has viewed the latest version already
     *
     * @param  Gradeable $gradeable
     * @param  array $sections
     * @return integer
     */
    public function getNumUsersWhoViewedTeamAssignmentBySection($gradeable, $sections) {
        $grade_type = $gradeable->isGradeByRegistration() ? 'registration' : 'rotating';

        $params = [$gradeable->getId()];

        $sections_query = "";
        if (count($sections) > 0) {
            $sections_query = "{$grade_type}_section IN " . $this->createParameterList(count($sections));
            $params = array_merge($sections, $params);
        }

        $this->course_db->query(
            "
            SELECT COUNT(*) as cnt
            FROM teams AS tm
            INNER JOIN (
                SELECT u.team_id, u.{$grade_type}_section FROM gradeable_teams AS u
                WHERE u.{$sections_query} and u.g_id = ?
            ) AS u
            ON tm.team_id=u.team_id
            WHERE tm.last_viewed_time IS NOT NULL
        ",
            $params
        );

        return intval($this->course_db->row()['cnt']);
    }

    /**
     * @param  string $gradeable_id
     * @param  string $team_id
     * @return integer
     */
    public function getActiveVersionForTeam($gradeable_id, $team_id) {
        $params = [$gradeable_id,$team_id];
        $this->course_db->query("SELECT active_version FROM electronic_gradeable_version WHERE g_id = ? and team_id = ?", $params);
        $query_result = $this->course_db->row();
        return array_key_exists('active_version', $query_result) ? $query_result['active_version'] : 0;
    }

    public function getNumUsersGraded($g_id) {
        $this->course_db->query(
            "
SELECT COUNT(*) as cnt FROM gradeable_data
WHERE g_id = ?",
            [$g_id]
        );

        return intval($this->course_db->row()['cnt']);
    }

    //gets ids of students with non null registration section and null rotating section
    public function getRegisteredUsersWithNoRotatingSection() {
        $this->course_db->query(
            "
SELECT user_id
FROM users AS u
WHERE registration_section IS NOT NULL
AND rotating_section IS NULL;"
        );

        return $this->course_db->rows();
    }

    //gets ids of students with non null rotating section and null registration section
    public function getUnregisteredStudentsWithRotatingSection() {
        $this->course_db->query(
            "
SELECT user_id
FROM users AS u
WHERE registration_section IS NULL
AND rotating_section IS NOT NULL;"
        );

        return $this->course_db->rows();
    }

    public function getGradersForRegistrationSections($sections) {
        $return = [];
        $params = [];
        $where = "";
        if (count($sections) > 0) {
            $where = "WHERE sections_registration_id IN " . $this->createParameterList(count($sections));
            $params = $sections;
        }
        $this->course_db->query(
            "
SELECT g.*, u.*
FROM grading_registration AS g
LEFT JOIN (
  SELECT *
  FROM users
) AS u ON u.user_id = g.user_id
{$where}
ORDER BY SUBSTRING(g.sections_registration_id, '^[^0-9]*'), COALESCE(SUBSTRING(g.sections_registration_id, '[0-9]+')::INT, -1), SUBSTRING(g.sections_registration_id, '[^0-9]*$'), g.user_id",
            $params
        );
        $user_store = [];
        foreach ($this->course_db->rows() as $row) {
            if ($row['sections_registration_id'] === null) {
                $row['sections_registration_id'] = "NULL";
            }

            if (!isset($return[$row['sections_registration_id']])) {
                $return[$row['sections_registration_id']] = [];
            }

            if (!isset($user_store[$row['user_id']])) {
                $user_store[$row['user_id']] = new User($this->core, $row);
            }
            $return[$row['sections_registration_id']][] = $user_store[$row['user_id']];
        }
        return $return;
    }

    public function getGradersForRotatingSections($g_id, $sections) {
        $return = [];
        $params = [$g_id];
        $where = "";
        if (count($sections) > 0) {
            $where = " AND sections_rotating_id IN " . $this->createParameterList(count($sections));
            $params = array_merge($params, $sections);
        }
        $this->course_db->query(
            "
SELECT g.*, u.*
FROM grading_rotating AS g
LEFT JOIN (
  SELECT *
  FROM users
) AS u ON u.user_id = g.user_id
WHERE g.g_id=? {$where}
ORDER BY g.sections_rotating_id, g.user_id",
            $params
        );
        $user_store = [];
        foreach ($this->course_db->rows() as $row) {
            if ($row['sections_rotating_id'] === null) {
                $row['sections_rotating_id'] = "NULL";
            }
            if (!isset($return[$row['sections_rotating_id']])) {
                $return[$row['sections_rotating_id']] = [];
            }

            if (!isset($user_store[$row['user_id']])) {
                $user_store[$row['user_id']] = new User($this->core, $row);
            }
            $return[$row['sections_rotating_id']][] = $user_store[$row['user_id']];
        }
        return $return;
    }

    public function getRotatingSectionsForGradeableAndUser($g_id, $user_id = null) {
        $params = [$g_id];
        $where = "";
        if ($user_id !== null) {
            $params[] = $user_id;
            $where = " AND user_id=?";
        }
        $this->course_db->query(
            "
            SELECT sections_rotating_id
            FROM grading_rotating
            WHERE g_id=? {$where}",
            $params
        );
        $return = [];
        foreach ($this->course_db->rows() as $row) {
            $return[] = $row['sections_rotating_id'];
        }
        return $return;
    }

    public function getUsersByRotatingSections($sections, $orderBy = "rotating_section") {
        $return = [];
        if (count($sections) > 0) {
            $placeholders = $this->createParameterList(count($sections));
            $this->course_db->query("SELECT * FROM users AS u WHERE rotating_section IN {$placeholders} ORDER BY {$orderBy}", $sections);
            foreach ($this->course_db->rows() as $row) {
                $return[] = new User($this->core, $row);
            }
        }
        return $return;
    }

    /**
     * Gets all registration sections from the sections_registration table

     * @return array
     */
    public function getRegistrationSections() {
        $this->course_db->query("SELECT * FROM sections_registration ORDER BY SUBSTRING(sections_registration_id, '^[^0-9]*'), COALESCE(SUBSTRING(sections_registration_id, '[0-9]+')::NUMERIC, -1), SUBSTRING(sections_registration_id, '[^0-9]*$') ");
        return $this->course_db->rows();
    }

    /**
     * Gets the default registration section for a given course and term from the courses table
     */
    public function getDefaultRegistrationSection(string $term, string $course): string|null {
        $this->submitty_db->query("SELECT default_section_id FROM courses where term=? and course=?", [$term, $course]);
        return $this->submitty_db->row()['default_section_id'] ?? null;
    }

    /**
     * Updates the default registration section for self register courses.
     */
    public function setDefaultRegistrationSection(string $term, string $course, string $section_id): void {
        $this->submitty_db->query("UPDATE courses set default_section_id=? where term=? and course=?", [$section_id, $term, $course]);
    }

    /**
     * Gets all rotating sections from the sections_rotating table
     *
     * @return array
     */
    public function getRotatingSections() {
        $this->course_db->query("SELECT * FROM sections_rotating ORDER BY sections_rotating_id");
        return $this->course_db->rows();
    }

    /**
     * Gets all the gradeable IDs of the rotating sections
     *
     * @return array
     */
    public function getRotatingSectionsGradeableIDS() {
        $this->course_db->query("SELECT g_id FROM gradeable WHERE g_grader_assignment_method = {0} ORDER BY g_grade_start_date ASC");
        return $this->course_db->rows();
    }

    /**
     * Gets gradeables for all graders with the sections they were assigned to grade
     * Only includes gradeables that are set to be graded by rotating section or all access, and were in the past
     * With the exception of $gradeable_id, which will always be included
     *
     * @return array
     */
    public function getGradeablesRotatingGraderHistory($gradeable_id) {
        $params = [$gradeable_id];
        $this->course_db->query(
            "
            SELECT
            gu.g_id, gu.user_id, gu.user_group, gr.sections_rotating_id, g_grade_start_date
            FROM (
            SELECT g.g_id, u.user_id, u.user_group, g_grade_start_date
            FROM (SELECT user_id, user_group FROM users WHERE user_group BETWEEN 1 AND 3) AS u
            CROSS JOIN (
              SELECT
                DISTINCT g.g_id,
                g_grade_start_date
              FROM gradeable AS g
              LEFT JOIN
                grading_rotating AS gr ON g.g_id = gr.g_id
              WHERE g_grader_assignment_method = 0 OR g.g_id = ?
            ) AS g
            ) as gu
            LEFT JOIN (
            SELECT
              g_id, user_id, json_agg(sections_rotating_id) as sections_rotating_id
            FROM
              grading_rotating
            GROUP BY g_id, user_id
            ) AS gr ON gu.user_id=gr.user_id AND gu.g_id=gr.g_id
            ORDER BY user_group, user_id, g_grade_start_date",
            $params
        );
        $rows = $this->course_db->rows();
        $modified_rows = [];
        foreach ($rows as $row) {
            $row['sections_rotating_id'] = json_decode($row['sections_rotating_id'] ?? '');
            $modified_rows[] = $row;
        }
        return $modified_rows;
    }

    /**
     * Returns the count of all users in rotating sections that are in a non-null registration section. These are
     * generally students who have late added a course and have been automatically added to the course, but this
     * was done after rotating sections had already been set-up.
     *
     * @return array
     */
    public function getUsersCountByRotatingSections() {
        $this->course_db->query(
            "
            SELECT rotating_section, count(*) as count
            FROM users
            WHERE registration_section IS NOT NULL
            GROUP BY rotating_section
            ORDER BY rotating_section"
        );
        return $this->course_db->rows();
    }

    /**
     * Returns the count of all users in course that are in a non-null registration section.
     *
     * @return integer
     */
    public function getTotalRegisteredUsersCount() {
        $this->course_db->query(
            "
            SELECT count(*) as count
            FROM users
            WHERE registration_section IS NOT NULL"
        );
        return $this->course_db->row()['count'];
    }

    /**
     * Gets rotating sections of each grader for a gradeable
     *
     * @param  string $gradeable_id
     * @return array An array (indexed by user id) of arrays of section numbers
     */
    public function getRotatingSectionsByGrader($gradeable_id) {
        $this->course_db->query(
            "
    SELECT
        u.user_id, u.user_group, json_agg(sections_rotating_id ORDER BY sections_rotating_id ASC) AS sections
    FROM
        users AS u INNER JOIN grading_rotating AS gr ON u.user_id = gr.user_id
    WHERE
        g_id=?
    AND
        u.user_group BETWEEN 1 AND 3
    GROUP BY
        u.user_id
    ORDER BY
        u.user_group ASC
    ",
            [$gradeable_id]
        );

        // Split arrays into php arrays
        $rows = $this->course_db->rows();
        $sections_row = [];
        foreach ($rows as $row) {
            $sections_row[$row['user_id']] = json_decode($row['sections']);
        }
        return $sections_row;
    }

    public function getGradersByUserType() {
        $this->course_db->query(
            "SELECT
                COALESCE(user_preferred_givenname, user_givenname) AS user_givenname,
                COALESCE(user_preferred_familyname, user_familyname) AS user_familyname,
                user_id,
                user_group
            FROM
                users
            WHERE
                user_group < 4
            ORDER BY
                user_group, user_id ASC"
        );
        $users = [];

        foreach ($this->course_db->rows() as $row) {
            $users[$row['user_group']][] = [$row['user_id'], $row['user_givenname'], $row['user_familyname']];
        }
        return $users;
    }

    /**
     * Returns the count of all users that are in a rotating section, but are not in an assigned registration section.
     * These are generally students who have dropped the course and have not yet been removed from a rotating
     * section.
     *
     * @return array
     */
    public function getCountNullUsersRotatingSections() {
        $this->course_db->query(
            "
SELECT rotating_section, count(*) as count
FROM users
WHERE registration_section IS NULL
GROUP BY rotating_section
ORDER BY rotating_section"
        );
        return $this->course_db->rows();
    }

    /**
     * Get newly registered students (registration section != NULL) that have not yet been
     * assigned to a rotating section.
     *
     * @return string[] user id's
     */
    public function getRegisteredUserIdsWithNullRotating() {
        $this->course_db->query(
            "
            SELECT user_id
            FROM users
            WHERE rotating_section IS NULL AND registration_section IS NOT NULL
            ORDER BY user_id ASC"
        );
        return array_map(
            function ($elem) {
                return $elem['user_id'];
            },
            $this->course_db->rows()
        );
    }

     /**
      * Return an array of user id's for users that have been assigned a registration section
      *
      * @return string[] user id's
      */
    public function getRegisteredUserIds() {
        $this->course_db->query(
            "
SELECT user_id
FROM users
WHERE registration_section IS NOT NULL
ORDER BY user_id ASC"
        );
        return array_map(
            function ($elem) {
                return $elem['user_id'];
            },
            $this->course_db->rows()
        );
    }

    /**
     * Get all team ids for all gradeables
     *
     * @return string[][] Map of gradeable_id => [ team ids ]
     */
    public function getTeamIdsAllGradeables() {
        $this->course_db->query("SELECT team_id, g_id FROM gradeable_teams");

        $gradeable_ids = [];
        $rows = $this->course_db->rows();
        foreach ($rows as $row) {
            $g_id = $row['g_id'];
            $team_id = $row['team_id'];
            if (!array_key_exists($g_id, $gradeable_ids)) {
                $gradeable_ids[$g_id] = [];
            }
            $gradeable_ids[$g_id][] = $team_id;
        }
        return $gradeable_ids;
    }

    public function setAllUsersRotatingSectionNull() {
        $this->course_db->query("UPDATE users SET rotating_section=NULL");
    }

    /**
     * Remove unregistered students (registration section = NULL) from rotating sections
     *
     */
    public function setNonRegisteredUsersRotatingSectionNull() {
        $this->course_db->query("UPDATE users SET rotating_section=NULL WHERE registration_section IS NULL");
    }

    public function deleteAllRotatingSections() {
        $this->course_db->query("DELETE FROM sections_rotating");
    }

    public function setAllTeamsRotatingSectionNull() {
        $this->course_db->query("UPDATE gradeable_teams SET rotating_section=NULL");
    }

    public function getMaxRotatingSection() {
        $this->course_db->query("SELECT MAX(sections_rotating_id) as max FROM sections_rotating");
        $row = $this->course_db->row();
        return $row['max'];
    }

    public function getNumberRotatingSections() {
        $this->course_db->query("SELECT COUNT(*) AS cnt FROM sections_rotating");
        return $this->course_db->row()['cnt'];
    }

    /**
     * Adds given rotating section to the database
     *
     * @param integer $section
     */
    public function insertNewRotatingSection($section) {
        $this->course_db->query("INSERT INTO sections_rotating (sections_rotating_id) VALUES(?)", [$section]);
    }

    public function insertNewRegistrationSection($section) {
        $semester = $this->core->getConfig()->getTerm();
        $course = $this->core->getConfig()->getCourse();
        $this->submitty_db->query("INSERT INTO courses_registration_sections (term, course, registration_section_id) VALUES (?,?,?) ON CONFLICT DO NOTHING", [$semester, $course, $section]);
        return $this->submitty_db->getrowcount();
    }

    public function deleteRegistrationSection($section) {
        $semester = $this->core->getConfig()->getTerm();
        $course = $this->core->getConfig()->getCourse();
        $this->submitty_db->query("DELETE FROM courses_registration_sections WHERE term=? AND course=? AND registration_section_id=?", [$semester, $course, $section]);
        return $this->submitty_db->getRowCount();
    }

    public function setupRotatingSections($graders, $gradeable_id) {
        $this->course_db->query("DELETE FROM grading_rotating WHERE g_id=?", [$gradeable_id]);
        foreach ($graders as $grader => $sections) {
            foreach ($sections as $i => $section) {
                $this->course_db->query("INSERT INTO grading_rotating(g_id, user_id, sections_rotating_id) VALUES(?,?,?)", [$gradeable_id ,$grader, $section]);
            }
        }
    }

    /**
     * Updates all given users in $users array to have rotating section $section
     *
     * @param integer $section
     * @param array<string> $users An array of user IDs
     */
    public function updateUsersRotatingSection(int $section, array $users) {
        $update_array = array_merge([$section], $users);
        $placeholders = $this->createParameterList(count($users));
        $this->course_db->query("UPDATE users SET rotating_section=? WHERE user_id IN {$placeholders}", $update_array);
    }

    /**
     * Gets all user_ids that are on a team for a given gradeable
     *
     * @param   Gradeable $gradeable
     * @returns string[]
     */
    public function getUsersOnTeamsForGradeable($gradeable) {
        $params = [$gradeable->getId()];
        $this->course_db->query(
            "SELECT user_id FROM teams WHERE
                team_id = ANY(SELECT team_id FROM gradeable_teams WHERE g_id = ?)",
            $params
        );

        $users = [];
        foreach ($this->course_db->rows() as $row) {
            $users[] = $row['user_id'];
        }
        return $users;
    }

    /**
     * This inserts an row in the electronic_gradeable_data table for a given gradeable/user/version combination.
     * The values for the row are set to defaults (0 for numerics and NOW() for the timestamp) with the actual values
     * to be later filled in by the submitty_autograding_shipper.py and insert_database_version_data.py scripts.
     * We do it this way as we can properly deal with the
     * electronic_gradeable_version table here as the "active_version" is a concept strictly within the PHP application
     * code and the grading scripts have no concept of it. This will either update or insert the row in
     * electronic_gradeable_version for the given gradeable and student.
     *
     * @param string $g_id
     * @param string|null $user_id
     * @param string|null $team_id
     * @param int    $version
     * @param string $timestamp
     */
    public function insertVersionDetails($g_id, $user_id, $team_id, $version, $timestamp) {
        $this->course_db->query(
            "
INSERT INTO electronic_gradeable_data
(g_id, user_id, team_id, g_version, autograding_non_hidden_non_extra_credit, autograding_non_hidden_extra_credit,
autograding_hidden_non_extra_credit, autograding_hidden_extra_credit, submission_time)

VALUES(?, ?, ?, ?, 0, 0, 0, 0, ?)",
            [$g_id, $user_id, $team_id, $version, $timestamp]
        );
        if ($user_id === null) {
            $this->course_db->query(
                "SELECT * FROM electronic_gradeable_version WHERE g_id=? AND team_id=?",
                [$g_id, $team_id]
            );
        }
        else {
            $this->course_db->query(
                "SELECT * FROM electronic_gradeable_version WHERE g_id=? AND user_id=?",
                [$g_id, $user_id]
            );
        }
        $row = $this->course_db->row();
        if (!empty($row)) {
            $this->updateActiveVersion($g_id, $user_id, $team_id, $version);
        }
        else {
            $this->course_db->query(
                "INSERT INTO electronic_gradeable_version (g_id, user_id, team_id, active_version) VALUES(?, ?, ?, ?)",
                [$g_id, $user_id, $team_id, $version]
            );
        }
    }

    /**
     * Updates the row in electronic_gradeable_version table for a given gradeable and student. This function should
     * only be run directly if we know that the row exists (so when changing the active version for example) as
     * otherwise it'll throw an exception as it does not do error checking on if the row exists.
     *
     * @param string      $g_id
     * @param string|null $user_id
     * @param string|null $team_id
     * @param int         $version
     */
    public function updateActiveVersion($g_id, $user_id, $team_id, $version) {
        if ($user_id === null) {
            $this->course_db->query(
                "UPDATE electronic_gradeable_version SET active_version=? WHERE g_id=? AND team_id=?",
                [$version, $g_id, $team_id]
            );
        }
        else {
            $this->course_db->query(
                "UPDATE electronic_gradeable_version SET active_version=? WHERE g_id=? AND user_id=?",
                [$version, $g_id, $user_id]
            );
        }
    }


    public function getAllSectionsForGradeable($gradeable) {
        $grade_type = $gradeable->isGradeByRegistration() ? 'registration' : 'rotating';

        if ($gradeable->isGradeByRegistration()) {
            $this->course_db->query(
                "
                SELECT * FROM sections_registration
                ORDER BY SUBSTRING(sections_registration_id, '^[^0-9]*'),
                COALESCE(SUBSTRING(sections_registration_id, '[0-9]+')::INT, -1),
                SUBSTRING(sections_registration_id, '[^0-9]*$')"
            );
        }
        else {
            $this->course_db->query(
                "
                SELECT * FROM sections_rotating
                ORDER BY sections_rotating_id"
            );
        }

        $sections = $this->course_db->rows();
        foreach ($sections as $i => $section) {
            $sections[$i] = $section["sections_{$grade_type}_id"];
        }
        return $sections;
    }

    /**
     * Gets the ids of all submitters who received a mark
     *
     * @param  Mark      $mark
     * @param  User      $grader
     * @param  Gradeable $gradeable
     * @param  string      $anon
     * @return string[]
     */
    public function getSubmittersWhoGotMarkBySection($mark, $grader, $gradeable, $anon = 'unblind') {
        // Switch the column based on gradeable team-ness
        $type = $mark->getComponent()->getGradeable()->isTeamAssignment() ? 'team' : 'user';
        // TODO: anon teams?
        $user_type = ($type == 'user' && $anon != 'unblind') ? 'anon' : $type;
        $row_type = $user_type . "_id";

        $params = [$grader->getId(), $mark->getId()];
        $table = $mark->getComponent()->getGradeable()->isTeamAssignment() ? 'gradeable_teams' : 'users';
        $grade_type = $gradeable->isGradeByRegistration() ? 'registration' : 'rotating';
        $table_to_refer = 'u';
        $gradeable_anon_inject = '';
        if ($type == 'user' && $user_type == 'anon') {
            array_unshift($params, $mark->getComponent()->getGradeable()->getId());
            $table_to_refer = 'ga';
            $gradeable_anon_inject = 'JOIN gradeable_anon ga ON ga.user_id=u.user_id AND ga.g_id = ?';
        }
        $this->course_db->query(
            "
            SELECT {$table_to_refer}.{$user_type}_id
            FROM {$table} u
                {$gradeable_anon_inject}
                JOIN (
                    SELECT gr.sections_{$grade_type}_id
                    FROM grading_{$grade_type} AS gr
                    WHERE gr.user_id = ?
                ) AS gr
                ON gr.sections_{$grade_type}_id=u.{$grade_type}_section
                JOIN (
                    SELECT gd.gd_{$type}_id, gcmd.gcm_id
                    FROM gradeable_component_mark_data AS gcmd
                        JOIN gradeable_data gd ON gd.gd_id=gcmd.gd_id
                ) as gcmd
                ON gcmd.gd_{$type}_id=u.{$type}_id
            WHERE gcmd.gcm_id = ?",
            $params
        );

        // Map the results into a non-associative array of team/user ids
        return array_map(
            function ($row) use ($row_type) {
                    return $row[$row_type];
            },
            $this->course_db->rows()
        );
    }

    public function getAllSubmittersWhoGotMark($mark, $anon = 'unblind') {
        // Switch the column based on gradeable team-ness
        $type = $mark->getComponent()->getGradeable()->isTeamAssignment() ? 'team' : 'user';
        $row_type = ($anon != 'unblind' && $type != 'team') ? 'anon_id' : "gd_" . $type . "_id";
        //TODO: anon teams?
        if ($anon != 'unblind' && $type != 'team') {
            $table = $mark->getComponent()->getGradeable()->isTeamAssignment() ? 'gradeable_teams' : 'gradeable_anon';
            $this->course_db->query(
                "
                SELECT u.anon_id
                FROM {$table} u
                    JOIN (
                        SELECT gd.gd_{$type}_id, gcmd.gcm_id
                        FROM gradeable_component_mark_data AS gcmd
                            JOIN gradeable_data AS gd ON gd.gd_id=gcmd.gd_id
                    ) as gcmd
                    ON gcmd.gd_{$type}_id=u.{$type}_id
                WHERE gcmd.gcm_id = ?",
                [$mark->getId()]
            );
        }
        else {
            $this->course_db->query(
                "
                SELECT gd.gd_{$type}_id
                FROM gradeable_component_mark_data gcmd
                  JOIN gradeable_data gd ON gd.gd_id=gcmd.gd_id
                WHERE gcm_id = ?",
                [$mark->getId()]
            );
        }


        // Map the results into a non-associative array of team/user ids
        return array_map(
            function ($row) use ($row_type) {
                return $row[$row_type];
            },
            $this->course_db->rows()
        );
    }

    /**
     * Finds the viewed time for a specific user on a team.
     * Assumes team_ids are unique (cannot be used for 2 different gradeables)
     *
     * @param string $team_id
     * @param string $user_id
     */
    public function getTeamViewedTime($team_id, $user_id) {
        $this->course_db->query("SELECT last_viewed_time FROM teams WHERE team_id = ? and user_id=?", [$team_id,$user_id]);
        return $this->course_db->row()['last_viewed_time'];
    }

    /**
     * Updates the viewed time to now for a specific user on a team.
     * Assumes team_ids are unique (cannot be used for 2 different gradeables)
     *
     * @param string $team_id
     * @param string $user_id
     */
    public function updateTeamViewedTime($team_id, $user_id) {
        $this->course_db->query(
            "UPDATE teams SET last_viewed_time = NOW() WHERE team_id=? and user_id=?",
            [$team_id,$user_id]
        );
    }

    /**
     * Updates the viewed time to NULL for all users on a team.
     * Assumes team_ids are unique (cannot be used for 2 different gradeables)
     *
     * @param string $team_id
     */
    public function clearTeamViewedTime($team_id) {
        $this->course_db->query(
            "UPDATE teams SET last_viewed_time = NULL WHERE team_id=?",
            [$team_id]
        );
    }

    /**
     * Finds all teams for a gradeable and creates a map for each with key => user_id ; value => last_viewed_tim
     * Assumes team_ids are unique (cannot be used for 2 different gradeables)
     *
     * @param  Gradeable $gradeable
     * @return array
     */
    public function getAllTeamViewedTimesForGradeable($gradeable) {
        $params = [$gradeable->getId()];
        $this->course_db->query(
            "SELECT team_id,user_id,last_viewed_time FROM teams WHERE
                team_id = ANY(SELECT team_id FROM gradeable_teams WHERE g_id = ?)",
            $params
        );

        $user_viewed_info = [];
        foreach ($this->course_db->rows() as $row) {
            $team = $row['team_id'];
            $user = $row['user_id'];
            $time = $row['last_viewed_time'];

            if (!array_key_exists($team, $user_viewed_info)) {
                $user_viewed_info[$team] = [];
            }
            $user_viewed_info[$team][$user] = $time;
        }
        return $user_viewed_info;
    }

    /**
     * Update the boolean determining whether the user can have only one active session at a time
     * @param string $user_id
     * @param bool $to_set
     *
     */
    public function updateSingleSessionSetting(string $user_id, bool $to_set = false): void {
        $this->submitty_db->query("UPDATE users SET enforce_single_session=? WHERE user_id=?", [$to_set, $user_id]);
    }

    /**
     * Get the enforce_single_session boolean of a user
     * @param string $user_id
     *
     * @return bool
     */
    public function getSingleSessionSetting(string $user_id): bool {
        $this->submitty_db->query("SELECT enforce_single_session FROM users WHERE user_id=?", [$user_id]);
        return $this->submitty_db->row()['enforce_single_session'];
    }

    public function getAllGradeablesIdsAndTitles() {
        $this->course_db->query("SELECT g_id, g_title FROM gradeable ORDER BY g_title ASC");
        return $this->course_db->rows();
    }

    /**
     * Gets the date for a specified gradeable
     *
     * @param string $id
     * @return \DateTime
     */
    public function getDueDateForGradeableById(string $id): ?\DateTime {
        $this->course_db->query("SELECT eg_submission_due_date FROM electronic_gradeable WHERE g_id=? AND eg_has_due_date", [$id]);
        if (count($this->course_db->rows()) > 0) { // the gradeable has a due date
            return new \DateTime($this->course_db->row()['eg_submission_due_date']);
        }
        else {
            return null;
        }
    }

    public function getAllGradeablesIds() {
        $this->course_db->query("SELECT g_id FROM gradeable ORDER BY g_id");
        return $this->course_db->rows();
    }

    public function getGradeableIdsForFullAccessLimitedGraders() {
        $this->course_db->query("SELECT g_id FROM gradeable WHERE g_min_grading_group = 3 AND g_grader_assignment_method = 2");
        return $this->course_db->rows();
    }

    /**
     * returns array of all rotating sections in course
     *
     * @return array
     */
    public function getAllRotatingSections() {

        $this->course_db->query("SELECT sections_rotating_id FROM sections_rotating ORDER BY sections_rotating_id");

        $tmp = $this->course_db->rows();
        $sections = [];
        foreach ($tmp as $row) {
            $sections[] = $row['sections_rotating_id'];
        }
        return $sections;
    }

     /**
      * returns 2d array of new graders after rotating sections set up
      * for all access grading and limited access graders gradeables,
      * top level is all graders' ids and second level is all rotating sections
      *
      * @return array
      */
    public function getNewGraders() {
        $new_graders = [];
        $all_sections = $this->core->getQueries()->getAllRotatingSections();
        $this->course_db->query("SELECT user_id FROM users WHERE user_group < 4");
        $tmp = $this->course_db->rows();
        foreach ($tmp as $row) {
            $new_graders[$row['user_id']] = $all_sections;
        }

        return $new_graders;
    }

    /**
     * gets ids of all electronic gradeables excluding assignments that will be bulk
     * uploaded by TA or instructor.
     *
     * @return array
     */
    public function getAllElectronicGradeablesIds() {
        $this->course_db->query(
            "
            SELECT gradeable.g_id, g_title, eg_submission_due_date
            FROM gradeable INNER JOIN electronic_gradeable
                ON gradeable.g_id = electronic_gradeable.g_id
            WHERE g_gradeable_type=0 and not (eg_student_view=TRUE and eg_student_view_after_grades=TRUE) and eg_has_due_date=TRUE
            ORDER BY g_grade_released_date DESC
        "
        );
        return $this->course_db->rows();
    }

    /**
     * Gets id's and titles of the electronic gradeables that have non-inherited teams
     *
     * @return string
     */
    // public function getAllElectronicGradeablesWithBaseTeams() {
    //     $this->course_db->query('SELECT g_id, g_title FROM gradeable WHERE g_id=ANY(SELECT g_id FROM electronic_gradeable WHERE eg_team_assignment IS TRUE AND (eg_inherit_teams_from=\'\') IS NOT FALSE) ORDER BY g_title ASC');
    //     return $this->course_db->rows();
    // }

    /**
     * Create a new team id and team in gradeable_teams for given gradeable, add $user_id as a member
     *
     * @param  string  $g_id
     * @param  string  $user_id
     * @param  integer $registration_section
     * @param  integer $rotating_section
     * @return string $team_id
     */
    public function createTeam($g_id, $user_id, $registration_section, $rotating_section, $team_name) {
        $this->course_db->query("SELECT COUNT(*) AS cnt FROM gradeable_teams");
        $team_id_prefix = strval($this->course_db->row()['cnt']);
        if (strlen($team_id_prefix) < 5) {
            $team_id_prefix = str_repeat("0", 5 - strlen($team_id_prefix)) . $team_id_prefix;
        }
        $team_id = "{$team_id_prefix}_{$user_id}";

        $params = [$team_id, $g_id, $registration_section, $rotating_section, $team_name];
        $this->course_db->query("INSERT INTO gradeable_teams (team_id, g_id, registration_section, rotating_section, team_name) VALUES(?,?,?,?,?)", $params);
        $this->course_db->query("INSERT INTO teams (team_id, user_id, state) VALUES(?,?,1)", [$team_id, $user_id]);
        $this->core->getQueries()->getTeamById($team_id)->getAnonId();
        return $team_id;
    }

    /**
     * Set team $team_id's registration/rotating section to $section
     *
     * @param string $team_id
     * @param int    $section
     */
    public function updateTeamRegistrationSection($team_id, $section) {
        $this->course_db->query("UPDATE gradeable_teams SET registration_section=? WHERE team_id=?", [$section, $team_id]);
    }

    /**
     * Set team $team_id's anon_id
     *
     * @param string $team_id
     * @param string $anon_id
     */
    public function updateTeamAnonId($team_id, $anon_id) {
        $this->course_db->query("UPDATE gradeable_teams SET anon_id=? WHERE team_id=?", [$anon_id, $team_id]);
    }

    /**
     * Set a team's ($team_id) rotating section ($section)
     *
     * @param string $team_id
     * @param int    $section
     */
    public function updateTeamRotatingSection($team_id, $section) {
        $this->course_db->query("UPDATE gradeable_teams SET rotating_section=? WHERE team_id=?", [$section, $team_id]);
    }

    /**
     * Set teams' (array $team_ids) rotating section ($section) for given gradeable id ($g_id)
     *
     * @param string[] $team_ids
     * @param int      $section
     * @param string   $g_id
     */
    public function updateTeamsRotatingSection($team_ids, $section, $g_id) {
        $update_array = array_merge([$section, $g_id], $team_ids);
        $placeholders = $this->createParameterList(count($team_ids));
        $this->course_db->query("UPDATE gradeable_teams SET rotating_section=? WHERE g_id=? AND team_id IN {$placeholders}", $update_array);
    }

    /**
     * Set team $team_id's team_name
     *
     * @param string $team_id
     * @param string $team_name
     */
    public function updateTeamName($team_id, $team_name) {
        $this->course_db->query("UPDATE gradeable_teams SET team_name=? WHERE team_id=?", [$team_name, $team_id]);
    }

    /**
     * Remove a user from their current team
     *
     * @param string $team_id
     * @param string $user_id
     */
    public function leaveTeam($team_id, $user_id) {
        $this->course_db->query(
            "DELETE FROM teams AS t
          WHERE team_id=? AND user_id=? AND state=1",
            [$team_id, $user_id]
        );
        $this->course_db->query("SELECT * FROM teams WHERE team_id=? AND state=1", [$team_id]);
        if (count($this->course_db->rows()) == 0) {
            //If this happens, then remove all invitations
            $this->course_db->query(
                "DELETE FROM teams AS t
              WHERE team_id=?",
                [$team_id]
            );
        }
    }

    /**
     * Add user $user_id to team $team_id as an invited user
     *
     * @param string $team_id
     * @param string $user_id
     */
    public function sendTeamInvitation($team_id, $user_id) {
        $this->course_db->query("INSERT INTO teams (team_id, user_id, state) VALUES(?,?,0)", [$team_id, $user_id]);
    }

    /**
     * Add user $user_id to team $team_id as a team member
     *
     * @param string $team_id
     * @param string $user_id
     */
    public function acceptTeamInvitation($team_id, $user_id) {
        $this->course_db->query("INSERT INTO teams (team_id, user_id, state) VALUES(?,?,1)", [$team_id, $user_id]);
    }

    /**
     * Cancel a pending team invitation
     *
     * @param string $team_id
     * @param string $user_id
     */
    public function cancelTeamInvitation($team_id, $user_id) {
        $this->course_db->query("DELETE FROM teams WHERE team_id=? AND user_id=? AND state=0", [$team_id, $user_id]);
    }

    /**
     * Decline all pending team invitiations for a user
     *
     * @param string $g_id
     * @param string $user_id
     */
    public function declineAllTeamInvitations($g_id, $user_id) {
        $this->course_db->query(
            "DELETE FROM teams AS t USING gradeable_teams AS gt
          WHERE gt.g_id=? AND gt.team_id = t.team_id AND t.user_id=? AND t.state=0",
            [$g_id, $user_id]
        );
    }


    /**
     * Return Team object for team with given Team ID
     *
     * @param  string $team_id
     * @return \app\models\Team|null
     */
    public function getTeamById($team_id) {
        $this->course_db->query(
            "
            SELECT gt.team_id, gt.registration_section, gt.rotating_section, gt.team_name, COALESCE(NULLIF(jsonb_agg(u)::text, '[null]'), '[]')::jsonb AS users
            FROM gradeable_teams gt
              LEFT JOIN
              (SELECT t.team_id, t.state, u.*
               FROM teams t
                 JOIN users u ON t.user_id = u.user_id
              ) AS u ON gt.team_id = u.team_id
            WHERE gt.team_id = ?
            GROUP BY gt.team_id",
            [$team_id]
        );
        if (count($this->course_db->rows()) === 0) {
            return null;
        }
        $details = $this->course_db->row();
        $details["users"] = json_decode($details["users"], true);
        return new Team($this->core, $details);
    }

    /**
     * Return Team object for team which the given user belongs to on the given gradeable
     *
     * @param  string $g_id
     * @param  string $user_id
     * @return \app\models\Team|null
     */
    public function getTeamByGradeableAndUser($g_id, $user_id) {
        $this->course_db->query(
            "
            SELECT gt.team_id, gt.registration_section, gt.rotating_section, gt.team_name, COALESCE(NULLIF(jsonb_agg(u)::text, '[null]'), '[]')::jsonb AS users
            FROM gradeable_teams gt
              LEFT JOIN
              (SELECT t.team_id, t.state, u.*
               FROM teams t
                 JOIN users u ON t.user_id = u.user_id
              ) AS u ON gt.team_id = u.team_id
            WHERE g_id=? AND gt.team_id IN (
              SELECT team_id
              FROM teams
              WHERE user_id=? AND state=1)
            GROUP BY gt.team_id",
            [$g_id, $user_id]
        );
        if (count($this->course_db->rows()) === 0) {
            return null;
        }
        $details = $this->course_db->row();
        $details["users"] = json_decode($details["users"], true);
        return new Team($this->core, $details);
    }

    /**
     * Returns a boolean for whether the given user has multiple pending team invites for the given gradeable
     *
     * @param string $user_id
     * @param string $g_id
     * @return bool
     */
    public function getUserMultipleTeamInvites(string $g_id, string $user_id): bool {
        $this->course_db->query(
            "
            SELECT gtm.*, tm.*
            FROM gradeable_teams gtm
            INNER JOIN teams tm
            ON gtm.team_id = tm.team_id
            WHERE gtm.g_id = ? AND tm.user_id = ?",
            [$g_id,$user_id]
        );
        return count($this->course_db->rows()) > 1;
    }

    /**
     * Return an array of Team objects for all teams on given gradeable
     *
     * @param  string $g_id
     * @return \app\models\Team[]
     */
    public function getTeamsByGradeableId($g_id) {
        $this->course_db->query(
            "
            SELECT gt.team_id, gt.registration_section, gt.rotating_section, gt.team_name, COALESCE(NULLIF(jsonb_agg(u)::text, '[null]'), '[]')::jsonb AS users
            FROM gradeable_teams gt
              LEFT JOIN
                (SELECT t.team_id, t.state, u.*
                 FROM teams t
                   JOIN users u ON t.user_id = u.user_id
                ) AS u ON gt.team_id = u.team_id
            WHERE g_id=?
            GROUP BY gt.team_id
            ORDER BY team_id",
            [$g_id]
        );

        $teams = [];
        foreach ($this->course_db->rows() as $row) {
            $row['users'] = json_decode($row['users'], true);
            $teams[] = new Team($this->core, $row);
        }

        return $teams;
    }


    /**
     * Return an array of team_ids for a gradeable that have at least one user in the team
     *
     * @param  string $g_id
     * @return string[] team ids
     */
    public function getTeamsWithMembersFromGradeableID($g_id) {
        $team_map = $this->core->getQueries()->getTeamIdsAllGradeables();

        if (!array_key_exists($g_id, $team_map)) {
            return [];
        }

        $teams = $team_map[$g_id];

        $this->course_db->query("SELECT team_id FROM teams");
        $teams_with_members = [];
        foreach ($this->course_db->rows() as $row) {
            $teams_with_members[] = $row['team_id'];
        }

        return array_intersect($teams, $teams_with_members);
    }


    /**
     * Add ($g_id,$user_id, $message) to table seeking_team
     *
     * @param string $g_id
     * @param string $user_id
     * @param string $message
     */
    public function addToSeekingTeam($g_id, $user_id, $message) {
        $this->course_db->query("INSERT INTO seeking_team(g_id, user_id, message) VALUES (?,?,?)", [$g_id, $user_id, $message]);
    }

    /**
     * Remove ($g_id,$user_id) pair from table seeking_team
     *
     * @param string $g_id
     * @param string $user_id
     */
    public function removeFromSeekingTeam($g_id, $user_id) {
        $this->course_db->query("DELETE FROM seeking_team WHERE g_id=? AND user_id=?", [$g_id, $user_id]);
    }

    /**
     * Edit the user's message from table seeking_team
     */
    public function updateSeekingTeamMessageById(string $g_id, string $user_id, ?string $message) {
        $this->course_db->query("UPDATE seeking_team SET message=? WHERE g_id=? AND user_id=?", [$message, $g_id, $user_id]);
    }

    /**
     * Get the user's message from table seeking_team
     *
     * @param string $g_id
     * @param string $user_id
     */
    public function getSeekMessageByUserId($g_id, $user_id) {
        $this->course_db->query(
            "SELECT message
          FROM seeking_team
          WHERE g_id=?
          AND user_id=?",
            [$g_id, $user_id]
        );

        $row = $this->course_db->row();
        if (count($row) === 0) {
            return null;
        }
        return $row['message'];
    }

    /**
     * Return an array of user_id who are seeking team who passed gradeable_id
     *
     * @param  string $g_id
     * @return array $users_seeking_team
     */
    public function getUsersSeekingTeamByGradeableId($g_id) {
        $this->course_db->query(
            "SELECT user_id
          FROM seeking_team
          WHERE g_id=?
          ORDER BY user_id",
            [$g_id]
        );

        $users_seeking_team = [];
        foreach ($this->course_db->rows() as $row) {
            array_push($users_seeking_team, $row['user_id']);
        }
        return $users_seeking_team;
    }

    /**
     * Return array of counts of teams/users without team/graded components
     * corresponding to each registration/rotating section
     *
     * @param  string $g_id
     * @param  int[]  $sections
     * @param  string $section_key
     * @return int[] $return
     *
     */
    public function getTotalTeamCountByGradingSections($g_id, $sections, $section_key) {
        $return = [];
        $params = [$g_id];
        $sections_query = "";
        if (count($sections) > 0) {
            $sections_query = " ({$section_key} IN " . $this->createParameterList(count($sections)) . ") IS NOT FALSE AND";
            $params = array_merge($sections, $params);
        }
        if ($section_key === 'registration_section') {
            $orderby = "SUBSTRING({$section_key}, '^[^0-9]*'), COALESCE(SUBSTRING({$section_key}, '[0-9]+')::INT, -1), SUBSTRING({$section_key}, '[^0-9]*$')";
        }
        else {
            $orderby = $section_key;
        }

        $this->course_db->query(
            "
SELECT count(*) as cnt, {$section_key}
FROM gradeable_teams
WHERE {$sections_query} g_id=? AND team_id IN (
  SELECT team_id
  FROM teams
)
GROUP BY {$section_key}
ORDER BY {$orderby}",
            $params
        );
        foreach ($this->course_db->rows() as $row) {
            if ($row[$section_key] === null) {
                $row[$section_key] = "NULL";
            }

            $return[$row[$section_key]] = intval($row['cnt']);
        }
        foreach ($sections as $section) {
            if (!isset($return[$section])) {
                $return[$section] = 0;
            }
        }
        return $return;
    }

    public function getSubmittedTeamCountByGradingSections($g_id, $sections, $section_key) {
        $return = [];
        $params = [$g_id];
        $where = "";
        if (count($sections) > 0) {
            // Expand out where clause
            $sections_keys = array_values($sections);
            $placeholders = $this->createParameterList(count($sections_keys));
            $where = "WHERE ({$section_key} IN {$placeholders}) IS NOT FALSE";
            $params = array_merge($params, $sections_keys);
        }
        $this->course_db->query(
            "
SELECT count(*) as cnt, {$section_key}
FROM gradeable_teams
INNER JOIN electronic_gradeable_version
ON
gradeable_teams.team_id = electronic_gradeable_version.team_id
AND electronic_gradeable_version.active_version>0
AND electronic_gradeable_version.g_id=?
{$where}
GROUP BY {$section_key}
ORDER BY {$section_key}",
            $params
        );

        foreach ($this->course_db->rows() as $row) {
            if ($row[$section_key] === null) {
                $row[$section_key] = "NULL";
            }
            $return[$row[$section_key]] = intval($row['cnt']);
        }

        return $return;
    }

    /**
     * Gets the number of bad (late) team submissions associated with this gradeable.
     * @param  int $g_id gradeable id we are looking up
     * @param  array<int> $sections an array holding sections of the given gradeable
     * @param  string $section_key key we are basing grading sections off of
     * @return array<int,int> with a key representing a section and value representing the number of bad submissions
     */
    public function getBadTeamSubmissionsByGradingSection($g_id, $sections, $section_key) {
        $return = [];
        $params = [$g_id];
        $where = "";
        if (count($sections) > 0) {
            // Expand out where clause
            $sections_keys = array_values($sections);
            $placeholders = $this->createParameterList(count($sections_keys));
            $where = "WHERE ({$section_key} IN {$placeholders}) IS NOT FALSE";
            $params = array_merge($params, $sections_keys);
        }

        $this->course_db->query(
            "
            SELECT gradeable_teams.team_id, count(*) as cnt, {$section_key}
            FROM gradeable_teams
            INNER JOIN electronic_gradeable_version
            ON
            gradeable_teams.team_id = electronic_gradeable_version.team_id
            AND electronic_gradeable_version.active_version>0
            AND electronic_gradeable_version.g_id=?
            INNER JOIN electronic_gradeable
            ON 
            electronic_gradeable.g_id=electronic_gradeable_version.g_id
            AND electronic_gradeable.eg_submission_due_date IS NOT NULL
            INNER JOIN late_day_cache AS ldc
            ON ldc.g_id=electronic_gradeable.g_id
            AND ldc.team_id=gradeable_teams.team_id
            AND ldc.submission_days_late>0
            AND ldc.submission_days_late>ldc.late_day_exceptions 
            And ldc.late_days_change =0
            {$where}
            GROUP BY gradeable_teams.team_id, {$section_key}
            ORDER BY gradeable_teams.team_id, {$section_key}",
            $params
        );

        $teamsCounted = [];
        foreach ($this->course_db->rows() as $row) {
            if ($row[$section_key] === null) {
                $row[$section_key] = "NULL";
            }
            $teamId = $row['team_id'];
            $section = $row[$section_key];
            $count = intval($row['cnt']);
            if (!isset($teamsCounted[$teamId])) {
                $teamsCounted[$teamId] = [];
            }
            $teamsCounted[$teamId][$section] = $count;
        }

        foreach ($this->course_db->rows() as $row) {
            $teamId = $row['team_id'];
            $section = $row[$section_key];
            // Check if the team exists in $teamsCounted for this section
            if (isset($teamsCounted[$teamId][$section])) {
                // Increment the count for this section in $return
                if (!isset($return[$section])) {
                    $return[$section] = 1;
                }
                else {
                    $return[$section]++;
                }
            }
        }
        return $return;
    }

    public function getUsersWithoutTeamByGradingSections($g_id, $sections, $section_key) {
        $return = [];
        $params = [$g_id];
        $sections_query = "";
        if (count($sections) > 0) {
            $sections_keys = array_values($sections);
            $placeholders = $this->createParameterList(count($sections_keys));
            $sections_query = "({$section_key} IN {$placeholders}) IS NOT FALSE AND";
            $params = array_merge($sections, $params);
        }
        $orderBy = "";
        if ($section_key == "registration_section") {
            $orderBy = "SUBSTRING(registration_section, '^[^0-9]*'), COALESCE(SUBSTRING(registration_section, '[0-9]+')::INT, -1), SUBSTRING(registration_section, '[^0-9]*$')";
        }
        else {
            $orderBy = $section_key;
        }
        $this->course_db->query(
            "
SELECT count(*) as cnt, {$section_key}
FROM users
WHERE {$sections_query} user_id NOT IN (
  SELECT user_id
  FROM gradeable_teams NATURAL JOIN teams
  WHERE g_id=?
  ORDER BY user_id
)
GROUP BY {$section_key}
ORDER BY {$orderBy}",
            $params
        );
        foreach ($this->course_db->rows() as $row) {
            if ($row[$section_key] === null) {
                $row[$section_key] = "NULL";
            }
            $return[$row[$section_key]] = intval($row['cnt']);
        }
        foreach ($sections as $section) {
            if (!isset($return[$section])) {
                $return[$section] = 0;
            }
        }
        ksort($return);
        return $return;
    }
    public function getUsersWithTeamByGradingSections($g_id, $sections, $section_key) {
        $return = [];
        $params = [$g_id];
        $sections_query = "";
        if (count($sections) > 0) {
            $sections_keys = array_values($sections);
            $placeholders = $this->createParameterList(count($sections_keys));
            $sections_query = "({$section_key} IN {$placeholders}) IS NOT FALSE AND";
            $params = array_merge($sections, $params);
        }
        $orderBy = "";
        if ($section_key == "registration_section") {
            $orderBy = "SUBSTRING(registration_section, '^[^0-9]*'), COALESCE(SUBSTRING(registration_section, '[0-9]+')::INT, -1), SUBSTRING(registration_section, '[^0-9]*$')";
        }
        else {
            $orderBy = $section_key;
        }

        $this->course_db->query(
            "
SELECT count(*) as cnt, {$section_key}
FROM users
WHERE {$sections_query} user_id IN (
  SELECT user_id
  FROM gradeable_teams NATURAL JOIN teams
  WHERE g_id=?
  ORDER BY user_id
)
GROUP BY {$section_key}
ORDER BY {$orderBy}",
            $params
        );
        foreach ($this->course_db->rows() as $row) {
            if ($row[$section_key] === null) {
                $row[$section_key] = "NULL";
            }
            $return[$row[$section_key]] = intval($row['cnt']);
        }
        foreach ($sections as $section) {
            if (!isset($return[$section])) {
                $return[$section] = 0;
            }
        }
        ksort($return);
        return $return;
    }
    public function getGradedComponentsCountByTeamGradingSections($g_id, $sections, $section_key) {
        $return = [];
        $params = [$g_id];
        $where = "";
        if (count($sections) > 0) {
            $where = "WHERE {$section_key} IN " . $this->createParameterList(count($sections));
            $params = array_merge($params, $sections);
        }
        $this->course_db->query(
            "
SELECT count(gt.*) as cnt, gt.{$section_key}
FROM gradeable_teams AS gt
INNER JOIN (
  SELECT * FROM gradeable_data AS gd LEFT JOIN gradeable_component_data AS gcd ON gcd.gd_id = gd.gd_id WHERE g_id=?
) AS gd ON gt.team_id = gd.gd_team_id
{$where}
GROUP BY gt.{$section_key}
ORDER BY gt.{$section_key}",
            $params
        );
        foreach ($this->course_db->rows() as $row) {
            $return[$row[$section_key]] = intval($row['cnt']);
        }
        return $return;
    }

    /**
     * Return an array of users with late days
     *
     * @return array
     */
    public function getUsersWithLateDays() {
        $this->course_db->query(
            "
        SELECT u.user_id, user_givenname, user_preferred_givenname,
          user_familyname, user_preferred_familyname, allowed_late_days, since_timestamp
        FROM users AS u
        FULL OUTER JOIN late_days AS l
          ON u.user_id=l.user_id
        WHERE allowed_late_days IS NOT NULL
        ORDER BY
          user_email ASC, since_timestamp DESC;"
        );

        $return = [];
        foreach ($this->course_db->rows() as $row) {
            $return[] = new SimpleLateUser($this->core, $row);
        }
        return $return;
    }

    /**
     * Return an array of users with extensions
     *
     * @param  string $gradeable_id
     * @return SimpleLateUser[]
     */
    public function getUsersWithExtensions($gradeable_id) {
        $this->course_db->query(
            "
        SELECT u.user_id, user_givenname,
          user_preferred_givenname, user_familyname,
          late_day_exceptions, reason_for_exception
        FROM users as u
        FULL OUTER JOIN late_day_exceptions as l
          ON u.user_id=l.user_id
        WHERE g_id=?
          AND late_day_exceptions IS NOT NULL
          AND late_day_exceptions>0
        ORDER BY user_email ASC;",
            [$gradeable_id]
        );

        $return = [];
        foreach ($this->course_db->rows() as $row) {
            $return[] = new SimpleLateUser($this->core, $row);
        }
        return $return;
    }

    /**
     * Return an array of users with overridden Grades
     *
     * @param  string $gradeable_id
     * @return SimpleGradeOverriddenUser[]
     */
    public function getUsersWithOverriddenGrades(string $gradeable_id): array {
        $return = [];
        foreach ($this->getRawUsersWIthOverriddenGrades($gradeable_id) as $row) {
            $return[] = new SimpleGradeOverriddenUser($this->core, $row);
        }
        return $return;
    }

    /**
     * Return an array of users with overridden Grades
     *
     * @param  string $gradeable_id
     * @return array
     */
    public function getRawUsersWithOverriddenGrades(string $gradeable_id): array {
        $this->course_db->query(
            "
        SELECT u.user_id, user_givenname,
          user_preferred_givenname, user_familyname, marks, comment
        FROM users as u
        FULL OUTER JOIN grade_override as g
          ON u.user_id=g.user_id
        WHERE g_id=?
          AND marks IS NOT NULL
        ORDER BY user_email ASC;",
            [$gradeable_id]
        );
        return $this->course_db->rows();
    }

    /**
     * Return a user with overridden Grades for specific gradable and user_id
     *
     * @param  string $gradeable_id
     * @param  string $user_id
     * @return SimpleGradeOverriddenUser|null
     */
    public function getAUserWithOverriddenGrades($gradeable_id, $user_id) {
        $this->course_db->query(
            "
        SELECT u.user_id, user_givenname,
          user_preferred_givenname, user_familyname, marks, comment
        FROM users as u
        FULL OUTER JOIN grade_override as g
          ON u.user_id=g.user_id
        WHERE g_id=?
          AND marks IS NOT NULL
          AND u.user_id=?",
            [$gradeable_id,$user_id]
        );

          return ($this->course_db->getRowCount() > 0) ? new SimpleGradeOverriddenUser($this->core, $this->course_db->row()) : null;
    }

    public function getAllOverriddenGrades() {
        $query = <<<SQL
SELECT
    u.user_id,
    g.g_id,
    u.user_givenname,
    u.user_preferred_givenname,
    u.user_familyname,
    g.marks,
    g.comment
FROM users as u
FULL OUTER JOIN grade_override as g
    ON u.user_id=g.user_id
WHERE g.marks IS NOT NULL
ORDER BY user_id ASC
SQL;
        $this->course_db->query($query);

        $return = [];
        foreach ($this->course_db->rows() as $row) {
            if (!isset($return[$row['user_id']])) {
                $return[$row['user_id']] = [];
            }
            $return[$row['user_id']][$row['g_id']] = new SimpleGradeOverriddenUser($this->core, $row);
        }
        return $return;
    }

    /**
     * "Upserts" a given user's late days allowed effective at a given time.
     *
     * About $csv_options:
     * default behavior is to overwrite all late days for user and timestamp.
     * null value is for updating via form where radio button selection is
     * ignored, so it should do default behavior.  'csv_option_overwrite_all'
     * invokes default behavior for csv upload.  'csv_option_preserve_higher'
     * will preserve existing values when uploaded csv value is lower.
     *
     * @param string  $user_id
     * @param string  $timestamp
     * @param integer $days
     * @param string  $csv_option value determined by selected radio button
     */
    public function updateLateDays($user_id, $timestamp, $days, $csv_option = null) {
        //Update query and values list.
        $query = "
            INSERT INTO late_days (user_id, since_timestamp, allowed_late_days)
            VALUES(?,?,?)
            ON CONFLICT (user_id, since_timestamp) DO UPDATE
            SET allowed_late_days=?
            WHERE late_days.user_id=? AND late_days.since_timestamp=?";
        $vals = [$user_id, $timestamp, $days, $days, $user_id, $timestamp];

        switch ($csv_option) {
            case 'csv_option_preserve_higher':
                //Does NOT overwrite a higher (or same) value of allowed late days.
                $query .= "AND late_days.allowed_late_days<?";
                $vals[] = $days;
                break;
            case 'csv_option_overwrite_all':
            default:
                //Default behavior: overwrite all late days for user and timestamp.
                //No adjustment to SQL query.
        }

        $this->course_db->query($query, $vals);
    }

    /**
     * Delete a given user's allowed late days entry at given effective time
     *
     * @param string $user_id
     * @param string $timestamp
     */
    public function deleteLateDays($user_id, $timestamp) {
        $this->course_db->query(
            "
          DELETE FROM late_days
          WHERE user_id=?
          AND since_timestamp=?",
            [$user_id, $timestamp]
        );
    }

    /**
     * Updates a given user's extensions for a given homework
     *
     * @param string  $user_id
     * @param string  $g_id
     * @param integer $days
     * @param string  $reason
     */
    public function updateExtensions($user_id, $g_id, $days, $reason) {
        $this->course_db->query(
            "
          UPDATE late_day_exceptions
          SET late_day_exceptions=?,
              reason_for_exception=?
          WHERE user_id=?
            AND g_id=?;",
            [$days, $reason, $user_id, $g_id]
        );
        if ($this->course_db->getRowCount() === 0) {
            $this->course_db->query(
                "
            INSERT INTO late_day_exceptions
            (user_id, g_id, late_day_exceptions, reason_for_exception)
            VALUES(?,?,?,?)",
                [$user_id, $g_id, $days, $reason]
            );
        }
    }

    /**
     * Updates overridden grades for given homework
     *
     * @param string  $user_id
     * @param string  $g_id
     * @param integer $marks
     * @param string  $comment
     */
    public function updateGradeOverride($user_id, $g_id, $marks, $comment) {
        $this->course_db->query(
            "
          UPDATE grade_override
          SET marks=?, comment=?
          WHERE user_id=?
            AND g_id=?;",
            [$marks, $comment, $user_id, $g_id]
        );
        if ($this->course_db->getRowCount() === 0) {
            $this->course_db->query(
                "
            INSERT INTO grade_override
            (user_id, g_id, marks, comment)
            VALUES(?,?,?,?)",
                [$user_id, $g_id, $marks, $comment]
            );
        }
    }

    /**
     * Delete a given overridden grades for specific user for specific gradeable
     *
     * @param string $user_id
     * @param string $g_id
     */
    public function deleteOverriddenGrades($user_id, $g_id) {
        $this->course_db->query(
            "
          DELETE FROM grade_override
          WHERE user_id=?
          AND g_id=?",
            [$user_id, $g_id]
        );
    }

    /**
     * Adds an assignment for someone to grade another person for peer grading
     *
     * @param string $student
     * @param string $grader
     * @param string $gradeable_id
     */
    public function insertPeerGradingAssignment($grader, $student, $gradeable_id) {
        $this->course_db->query("INSERT INTO peer_assign(grader_id, user_id, g_id) VALUES (?,?,?)", [$grader, $student, $gradeable_id]);
    }

    /**
     * Removes a specific grader's student from a given assignment
     *
     * @param string $gradeable_id
     * @param string $grader_id
     */
    public function removePeerAssignment($gradeable_id, $grader_id, $student_id) {
        $this->course_db->query("DELETE FROM peer_assign WHERE g_id = ? AND grader_id = ? AND user_id = ?", [$gradeable_id, $grader_id, $student_id]);
    }

    /**
     * Removes a specific grader and their students from a given assignment
     *
     * @param string $gradeable_id
     * @param string $grader_id
     */
    public function removePeerAssignmentsForGrader($gradeable_id, $grader_id) {
        $this->course_db->query("DELETE FROM peer_assign WHERE g_id = ? AND grader_id = ?", [$gradeable_id, $grader_id]);
    }

    /**
     * Adds an assignment for someone to grade another person for peer grading
     *
     * @param string $grader
     * @param string $student
     * @param string $gradeable_id
     * @param string $feedback
     */
    public function insertPeerGradingFeedback($grader, $student, $gradeable_id, $feedback) {
        $this->course_db->query("SELECT feedback FROM peer_feedback WHERE grader_id = ? AND user_id = ? AND g_id = ?", [$grader, $student, $gradeable_id]);
        if (count($this->course_db->rows()) > 0) {
            $this->course_db->query("UPDATE peer_feedback SET feedback = ? WHERE grader_id = ? AND user_id = ? AND g_id = ?", [$feedback, $grader, $student, $gradeable_id]);
        }
        else {
            $this->course_db->query("INSERT INTO peer_feedback(grader_id, user_id, g_id, feedback) VALUES (?,?,?,?)", [$grader, $student, $gradeable_id, $feedback]);
        }
    }

  /**
   * Bulk Uploads Peer Grading Assignments
   *
   * @param string $values
   */
    public function insertBulkPeerGradingAssignment($values) {
        $this->course_db->query("INSERT INTO peer_assign(grader_id, user_id, g_id) VALUES " . $values);
    }


    /**
     * Removes all peer grading pairs from a given assignment
     *
     * @param string $gradeable_id
     */
    public function clearPeerGradingAssignment($gradeable_id) {
        $this->course_db->query("DELETE FROM peer_assign WHERE g_id = ?", [$gradeable_id]);
    }

    /**
     * Adds an assignment for someone to get all the peer grading pairs for a given gradeable
     *
     * @param string $gradeable_id
     */
    public function getPeerGradingAssignment($gradeable_id) {
        $this->course_db->query("SELECT grader_id, user_id FROM peer_assign WHERE g_id = ? ORDER BY grader_id", [$gradeable_id]);
        $return = [];
        foreach ($this->course_db->rows() as $id) {
            if (!array_key_exists($id['grader_id'], $return)) {
                $return[$id['grader_id']] = [];
            }
            array_push($return[$id['grader_id']], $id['user_id']);
        }
        return $return;
    }

    /**
     * Adds an assignment for someone to get the peer feedback for a given user for a given gradeable
     *
     * @param string $gradeable_id
     */
    public function getPeerFeedbackForUser($gradeable_id, $user_id, $anon = false) {
        if ($anon) {
            $this->course_db->query("
            SELECT
                ga.anon_id AS grader_id,
                p.user_id,
                p.feedback
            FROM
                peer_feedback p
            INNER JOIN
                gradeable_anon ga
            ON
                ga.user_id = p.grader_id
            WHERE
                p.g_id = ?
                AND p.user_id = ?
            ORDER BY
                p.grader_id;
            ", [$gradeable_id, $user_id]);
        }
        else {
            $this->course_db->query("SELECT grader_id, user_id, feedback FROM peer_feedback WHERE g_id = ? AND user_id = ? ORDER BY grader_id", [$gradeable_id, $user_id]);
        }
        $return = [];
        foreach ($this->course_db->rows() as $id) {
            $return[$id['grader_id']][$id['user_id']]['feedback'] = $id['feedback'];
        }
        return $return;
    }

    public function getPeerFeedbackInstance($gradeable_id, $grader_id, $user_id) {
        $this->course_db->query("SELECT feedback FROM peer_feedback WHERE g_id = ? AND grader_id = ? AND user_id = ? ORDER BY grader_id", [$gradeable_id, $grader_id, $user_id]);
        $results = $this->course_db->rows();
        if (count($results) > 0) {
            return $results[0]['feedback'];
        }
        return null;
    }
    /**
     * Get all peers assigned to grade a specific student
     *
     * @param string $gradeable_id
     */
    public function getPeerGradingAssignmentForSubmitter($gradeable_id, $submitter_id) {
        $this->course_db->query("SELECT grader_id FROM peer_assign WHERE g_id = ? AND user_id = ? ORDER BY grader_id", [$gradeable_id, $submitter_id]);
        $return = [];
        foreach ($this->course_db->rows() as $id) {
            $return[] = $id['grader_id'];
        }
        return $return;
    }

    /**
     * Get all assignments a student is assigned to peer grade
     *
     * @param string $grader_id
     */
    public function getPeerGradingAssignmentsForGrader($grader_id) {
        $this->course_db->query("SELECT g_id, user_id FROM peer_assign WHERE grader_id = ? ORDER BY g_id", [$grader_id]);
        $return = [];
        foreach ($this->course_db->rows() as $id) {
            if (!array_key_exists($id['g_id'], $return)) {
                $return[$id['g_id']] = [];
            }
            array_push($return[$id['g_id']], $id['user_id']);
        }
        return $return;
    }

    /**
     * Retrieves all unarchived/archived courses (and details) that are accessible by $user_id
     *
     * If the $archived parameter is false, then we run the check:
     * (u.user_id=? AND c.status=1) checks if a course is active where
     * an active course may be accessed by all users
     *
     * If the parameter is true, then we run the check:
     * (u.user_id=? AND c.status=2 AND u.user_group=1) checks if $user_id is an instructor
     * Instructors may access all of their courses
     * Inactive courses may only be accessed by the instructor
     *
     * If $dropped is true, we return null section courses as well.
     *
     * @param  string $user_id  User Id of user we're getting courses for.
     * @param  bool   $archived True if we want archived courses.
     * @param  bool   $dropped  True if we want null section courses.
     * @return Course[] archived courses (and their details) accessible by $user_id
     */
    public function getCourseForUserId($user_id, bool $archived = false, bool $dropped = false): array {
        $include_archived = "AND c.status=1";
        if ($archived) {
            $include_archived = "AND c.status=2 AND u.user_group=1";
        }
        $force_nonnull = "";
        if ($dropped) {
            $force_nonnull = "NOT";
        }

        $query = <<<SQL
SELECT t.name AS term_name, u.term, u.course, u.user_group, u.registration_section
FROM courses_users u
INNER JOIN courses c ON u.course=c.course AND u.term=c.term
INNER JOIN terms t ON u.term=t.term_id
WHERE u.user_id=? {$include_archived} AND {$force_nonnull} (u.registration_section IS NOT NULL OR u.user_group<>4)
ORDER BY u.user_group ASC, t.start_date DESC, u.course ASC
SQL;
        $this->submitty_db->query($query, [$user_id]);
        $return = [];
        foreach ($this->submitty_db->rows() as $row) {
            $course = new Course($this->core, $row);
            $course->loadDisplayName();
            $return[] = $course;
        }
        return $return;
    }

    /**
     * Get all courses where the user with the specified user_id is assigned as an instructor
     * @param string $user_id
     * @return array
     */
    public function getInstructorLevelAccessCourse(string $user_id): array {
        $this->submitty_db->query("SELECT term, course FROM courses_users WHERE user_id=? AND user_group=1", [$user_id]);
        return $this->submitty_db->rows();
    }

    /**
     * @return array<Course>
     */
    public function getSelfRegistrationCourses(string $user_id): array {
        $query = <<<SQL
SELECT c.*, t.name AS term_name FROM courses c, terms t
WHERE c.self_registration_type > ? AND c.status = ? AND  c.course NOT IN (
    SELECT course FROM courses_users WHERE user_id = ? AND (registration_section IS NOT NULL OR user_group <> 4) AND term = t.term_id
) AND c.term = t.term_id ORDER BY t.term_id ASC
SQL;
        $this->submitty_db->query($query, [ConfigurationController::NO_SELF_REGISTER, Course::ACTIVE_STATUS, $user_id]);
        $return = [];
        foreach ($this->submitty_db->rows() as $row) {
            $course = new Course($this->core, $row);
            $course->loadDisplayName();
            $return[] = $course;
        }
        return $return;
    }

    public function getSelfRegistrationType(string $term, string $course): int {
        $this->submitty_db->query("SELECT self_registration_type FROM courses WHERE course=? AND term=?", [$course, $term]);
        return $this->submitty_db->row()['self_registration_type'];
    }

    public function setSelfRegistrationType(string $term, string $course, int $self_registration_type): void {
        $this->submitty_db->query("UPDATE courses set self_registration_type=? WHERE course=? AND term=?", [$self_registration_type, $course, $term]);
    }

    /**
     * Get all unarchived courses where the user with the specified user_id is assigned as an instructor
     */
    public function getInstructorLevelUnarchivedCourses(string $user_id): array {
        $query = "
        SELECT t.name AS term_name, c.term, c.course
        FROM courses AS c
        INNER JOIN terms AS t ON c.term=t.term_id
        INNER JOIN courses_users AS cu ON c.course=cu.course AND c.term=cu.term
        WHERE c.status = 1 AND cu.user_id = ? AND cu.user_group = 1
        ORDER BY t.start_date DESC, c.course ASC
        ";
        $this->submitty_db->query($query, [$user_id]);
        return $this->submitty_db->rows();
    }

    public function getAllCoursesForUserId(string $user_id): array {
        $query = "
        SELECT t.name AS term_name, u.term, u.course, u.user_group
        FROM courses_users u
        INNER JOIN courses c ON u.course=c.course AND u.term=c.term
        INNER JOIN terms t ON u.term=t.term_id
        WHERE u.user_id=? AND (u.registration_section IS NOT NULL OR u.user_group<>4)
        ORDER BY u.user_group ASC, t.start_date DESC, u.course ASC
        ";
        $this->submitty_db->query($query, [$user_id]);
        $return = [];
        foreach ($this->submitty_db->rows() as $row) {
            $course = new Course($this->core, $row);
            $course->loadDisplayName();
            $return[] = $course;
        }
        return $return;
    }

    public function getCourseStatus($semester, $course) {
        $this->submitty_db->query("SELECT status FROM courses WHERE term=? AND course=?", [$semester, $course]);
        return $this->submitty_db->row()['status'];
    }

    public function getPeerAssignment($gradeable_id, $grader) {
        $this->course_db->query("SELECT user_id FROM peer_assign WHERE g_id=? AND grader_id=?", [$gradeable_id, $grader]);
        $return = [];
        foreach ($this->course_db->rows() as $id) {
            $return[] = $id['user_id'];
        }
        return $return;
    }

    public function getNumPeerComponents($g_id) {
        $this->course_db->query("SELECT COUNT(*) as cnt FROM gradeable_component WHERE gc_is_peer='t' and g_id=?", [$g_id]);
        return intval($this->course_db->row()['cnt']);
    }

    public function getNumGradedPeerComponents($gradeable_id, $grader) {
        if (!is_array($grader)) {
            $params = [$grader];
        }
        else {
            $params = $grader;
        }
        $grader_list = $this->createParameterList(count($params));
        $params[] = $gradeable_id;
        $this->course_db->query(
            "SELECT COUNT(*) as cnt
FROM gradeable_component_data as gcd
WHERE gcd.gcd_grader_id IN {$grader_list}
AND gc_id IN (
  SELECT gc_id
  FROM gradeable_component
  WHERE gc_is_peer='t' AND g_id=?
)",
            $params
        );

        return intval($this->course_db->row()['cnt']);
    }

    public function getGradedPeerComponentsByRegistrationSection($gradeable_id, $sections = []) {
        $where = "";
        $params = [];
        if (count($sections) > 0) {
            $where = "WHERE registration_section IN " . $this->createParameterList(count($sections));
            $params = $sections;
        }
        $params[] = $gradeable_id;
        $this->course_db->query(
            "
        SELECT count(u.*), u.registration_section
        FROM users as u
        INNER JOIN(
            SELECT gd.* FROM gradeable_data as gd
            LEFT JOIN(
                gradeable_component_data as gcd
                LEFT JOIN gradeable_component as gc
                ON gcd.gc_id = gc.gc_id and gc.gc_is_peer = 't'
            ) as gcd ON gcd.gd_id = gd.gd_id
            WHERE gd.g_id = ?
            GROUP BY gd.gd_id
        ) as gd ON gd.gd_user_id = u.user_id
        {$where}
        GROUP BY u.registration_section
        ORDER BY SUBSTRING(u.registration_section, '^[^0-9]*'), COALESCE(SUBSTRING(u.registration_section, '[0-9]+')::INT, -1), SUBSTRING(u.registration_section, '[^0-9]*$')",
            $params
        );

        $return = [];
        foreach ($this->course_db->rows() as $row) {
            $return[$row['registration_section']] = intval($row['count']);
        }
        return $return;
    }

    public function getGradedPeerComponentsByRotatingSection($gradeable_id, $sections = []) {
        $where = "";
        $params = [];
        if (count($sections) > 0) {
            $where = "WHERE rotating_section IN " . $this->createParameterList(count($sections));
            $params = $sections;
        }
        $params[] = $gradeable_id;
        $this->course_db->query(
            "
        SELECT count(u.*), u.rotating_section
        FROM users as u
        INNER JOIN(
            SELECT gd.* FROM gradeable_data as gd
            LEFT JOIN(
                gradeable_component_data as gcd
                LEFT JOIN gradeable_component as gc
                ON gcd.gc_id = gc.gc_id and gc.gc_is_peer = 't'
            ) as gcd ON gcd.gd_id = gd.gd_id
            WHERE gd.g_id = ?
            GROUP BY gd.gd_id
        ) as gd ON gd.gd_user_id = u.user_id
        {$where}
        GROUP BY u.rotating_section
        ORDER BY u.rotating_section",
            $params
        );

        $return = [];
        foreach ($this->course_db->rows() as $row) {
            $return[$row['rotating_section']] = intval($row['count']);
        }
        return $return;
    }

    public function existsThread($thread_id) {
        $this->course_db->query("SELECT 1 FROM threads where deleted = false AND id = ?", [$thread_id]);
        $result = $this->course_db->rows();
        return count($result) > 0;
    }

    public function existsPost($thread_id, $post_id) {
        $this->course_db->query("SELECT 1 FROM posts where thread_id = ? and id = ? and deleted = false", [$thread_id, $post_id]);
        $result = $this->course_db->rows();
        return count($result) > 0;
    }

    public function getDisplayUserInfoFromUserId($user_id) {
        $this->course_db->query("SELECT user_givenname, user_preferred_givenname, user_familyname, user_preferred_familyname, user_email, user_pronouns, display_pronouns FROM users WHERE user_id = ?", [$user_id]);
        $name_rows = $this->course_db->rows()[0];
        $ar = [];
        $ar["given_name"] = (empty($name_rows["user_preferred_givenname"])) ? $name_rows["user_givenname"]      : $name_rows["user_preferred_givenname"];
        $ar["family_name"]  = (empty($name_rows["user_preferred_familyname"]))  ? " " . $name_rows["user_familyname"] : " " . $name_rows["user_preferred_familyname"];
        $ar["user_email"] = $name_rows["user_email"];
        $ar["pronouns"] = $name_rows["user_pronouns"];
        $ar["display_pronouns"] = $name_rows["display_pronouns"];

        return $ar;
    }

    public function filterCategoryDesc($category_desc) {
        return str_replace("|", " ", $category_desc);
    }

    public function addNewCategory($category, $rank, $visibleDate = null) {
        //Can't get "RETURNING category_id" syntax to work
        $this->course_db->query("INSERT INTO categories_list (category_desc, rank, visible_date) VALUES (?, ?, ?) RETURNING category_id", [$this->filterCategoryDesc($category), $rank, $visibleDate]);
        $this->course_db->query("SELECT MAX(category_id) as category_id from categories_list");
        return $this->course_db->rows()[0];
    }

    public function deleteCategory($category_id) {
        // TODO, check if no thread is using current category
        $this->course_db->query("SELECT 1 FROM thread_categories WHERE category_id = ?", [$category_id]);
        if (count($this->course_db->rows()) == 0) {
            $this->course_db->query("DELETE FROM categories_list WHERE category_id = ?", [$category_id]);
            return true;
        }
        else {
            return false;
        }
    }

    public function editCategory($category_id, $category_desc, $category_color, $visible_date) {
        $this->course_db->beginTransaction();
        if (!is_null($category_desc)) {
            $this->course_db->query("UPDATE categories_list SET category_desc = ? WHERE category_id = ?", [$category_desc, $category_id]);
        }
        if (!is_null($category_color)) {
            $this->course_db->query("UPDATE categories_list SET color = ? WHERE category_id = ?", [$category_color, $category_id]);
        }
        if (!is_null($visible_date)) {
            if ($visible_date === "") {
                $visible_date = null;
            }

            $this->course_db->query("UPDATE categories_list SET visible_date = ? WHERE category_id = ?", [$visible_date, $category_id]);
        }

        $this->course_db->commit();
    }

    public function reorderCategories($categories_in_order) {
        $this->course_db->beginTransaction();
        foreach ($categories_in_order as $rank => $id) {
            $this->course_db->query("UPDATE categories_list SET rank = ? WHERE category_id = ?", [$rank, $id]);
        }
        $this->course_db->commit();
    }

    public function getCategories() {
        $this->course_db->query("SELECT *, extract(hours from now() - visible_date) as diff from categories_list ORDER BY rank ASC NULLS LAST, category_id");
        return $this->course_db->rows();
    }

    public function getRootPostOfNonMergedThread($thread_id, &$title, &$message) {
        $this->course_db->query("SELECT title FROM threads WHERE id = ? and merged_thread_id = -1 and merged_post_id = -1", [$thread_id]);
        $result_rows = $this->course_db->rows();
        if (count($result_rows) == 0) {
            $message = "Can't find thread";
            return false;
        }
        $title = $result_rows[0]['title'] . "\n";
        $this->course_db->query("SELECT id FROM posts where thread_id = ? and parent_id = -1", [$thread_id]);
        return $this->course_db->row()['id'];
    }

    public function mergeThread($parent_thread_id, $child_thread_id, &$message, &$child_root_post) {
        try {
            $this->course_db->beginTransaction();
            $parent_thread_title = null;
            $child_thread_title = null;
            if (!($parent_root_post = $this->getRootPostOfNonMergedThread($parent_thread_id, $parent_thread_title, $message))) {
                $this->course_db->rollback();
                return false;
            }
            if (!($child_root_post = $this->getRootPostOfNonMergedThread($child_thread_id, $child_thread_title, $message))) {
                $this->course_db->rollback();
                return false;
            }

            $child_thread_title = "Merged Thread Title: " . $child_thread_title . "\n";

            if ($child_root_post <= $parent_root_post) {
                $message = "Child thread must be newer than parent thread";
                $this->course_db->rollback();
                return false;
            }

            $children = [$child_root_post];
            $this->findChildren($child_root_post, $child_thread_id, $children);

            // $merged_post_id is PK of linking node and $merged_thread_id is immediate parent thread_id
            $this->course_db->query("UPDATE threads SET merged_thread_id = ?, merged_post_id = ? WHERE id = ?", [$parent_thread_id, $child_root_post, $child_thread_id]);
            foreach ($children as $post_id) {
                $this->course_db->query("UPDATE posts SET thread_id = ? WHERE id = ?", [$parent_thread_id,$post_id]);
            }
            $this->course_db->query("UPDATE posts SET parent_id = ?, content = ? || content WHERE id = ?", [$parent_root_post, $child_thread_title, $child_root_post]);

            $this->course_db->commit();
            return true;
        }
        catch (DatabaseException $dbException) {
             $this->course_db->rollback();
        }
        return false;
    }

    // ANONYMOUS ID QUERIES

    /**
     * Set gradeable-specific user anon_id
     *
     * @param array|string $user_ids
     * @param string $g_id
     * @param string $anon_id
     */
    public function insertGradeableAnonId($user_ids, $g_id, $anon_id = null) {
        $user_ids = is_array($user_ids) ? $user_ids : [$user_ids];
        foreach ($user_ids as $user_id) {
            if ($anon_id === null) {
                $this->core->getQueries()->getUserById($user_id)->getAnonId($g_id);
                continue;
            }
            $params = [$user_id, $g_id, $anon_id];
            $this->course_db->query("INSERT INTO gradeable_anon(user_id, g_id, anon_id) VALUES (?, ?, ?) ON CONFLICT DO NOTHING", $params);
        }
    }

    public function getAllAnonIdsByGradeable(string $g_id): array {
        $this->course_db->query("SELECT anon_id FROM gradeable_anon WHERE g_id=?", [$g_id]);
        return $this->course_db->rows();
    }

    public function getAllAnonIdsByGradeableWithUserIds(string $g_id): array {
        $this->course_db->query("SELECT anon_id, user_id FROM gradeable_anon WHERE g_id=?", [$g_id]);
        return $this->course_db->rows();
    }

    public function getAllTeamAnonIdsByGradeable(string $g_id): array {
        $this->course_db->query("SELECT team_id, anon_id FROM gradeable_teams WHERE g_id=?", [$g_id]);
        return $this->course_db->rows();
    }

    /**
     * Get gradeable-specific user anon_id
     *
     * @param array|string $user_ids
     * @param string $g_id
     */
    public function getAnonId($user_ids, $g_id) {
        $params = (is_array($user_ids)) ? $user_ids : [$user_ids];
        $question_marks = $this->createParameterList(count($params));
        $params[] = $g_id;
        if (count($params) < 2) {
            return [];
        }
        $this->course_db->query("SELECT user_id, anon_id FROM gradeable_anon WHERE user_id IN {$question_marks} AND g_id=?", $params);
        $return = [];
        foreach ($this->course_db->rows() as $id_map) {
            $return[$id_map['user_id']] = $id_map['anon_id'];
        }
        return $return;
    }

    public function getTeamAnonId($team_id) {
        $params = (is_array($team_id)) ? $team_id : [$team_id];

        $question_marks = $this->createParameterList(count($params));
        $this->course_db->query("SELECT team_id, anon_id FROM gradeable_teams WHERE team_id IN {$question_marks}", $params);
        $return = [];
        foreach ($this->course_db->rows() as $id_map) {
            $return[$id_map['team_id']] = $id_map['anon_id'];
        }
        return $return;
    }

    public function getUserFromAnon($anon_id, $g_id) {
        $params = is_array($anon_id) ? $anon_id : [$anon_id];
        $question_marks = $this->createParameterList(count($params));
        $params[] = $g_id;
        $this->course_db->query("SELECT anon_id, user_id FROM gradeable_anon WHERE anon_id IN {$question_marks} AND g_id=?", $params);
        $return = [];
        foreach ($this->course_db->rows() as $id_map) {
            $return[$id_map['anon_id']] = $id_map['user_id'];
        }
        return $return;
    }

    public function getTeamIdFromAnonId($anon_id) {
        $params = is_array($anon_id) ? $anon_id : [$anon_id];

        $question_marks = $this->createParameterList(count($params));
        $this->course_db->query("SELECT anon_id, team_id FROM gradeable_teams WHERE anon_id IN {$question_marks}", $params);
        $return = [];
        foreach ($this->course_db->rows() as $id_map) {
            $return[$id_map['anon_id']] = $id_map['team_id'];
        }
        return $return;
    }

    public function getAllAnonIds() {
        $this->course_db->query("SELECT anon_id FROM gradeable_anon");
        return $this->course_db->rows();
    }

    public function getSubmitterIdFromAnonId(string $anon_id, string $g_id = null) {
        return $this->getUserFromAnon($anon_id, $g_id)[$anon_id] ??
            $this->getTeamIdFromAnonId($anon_id)[$anon_id] ??
                null;
    }

    // NOTIFICATION/EMAIL QUERIES

    /**
     * get all users' ids
     *
     * @Param string $current_user_id
     * @return array
     */
    public function getAllUsersIds() {
        $query = "SELECT user_id FROM users";
        $this->course_db->query($query);
        return $this->rowsToArray($this->course_db->rows());
    }

    /**
     * Get all users with a preference
     *
     * @param  string $column
     * @return array
     */
    public function getAllUsersWithPreference(string $column) {
        $preferences = [
            'merge_threads',
            'all_new_threads',
            'all_new_posts',
            'all_modifications_forum',
            'reply_in_post_thread',
            'team_invite',
            'team_joined_email',
            'team_member_submission',
            'self_notification',
            'all_released_grades',
            'merge_threads_email',
            'all_new_threads_email',
            'all_new_posts_email',
            'all_modifications_forum_email',
            'reply_in_post_thread_email',
            'team_invite_email',
            'team_joined_email',
            'team_member_submission_email',
            'self_registration_email',
            'self_notification_email',
            'all_released_grades_email'
        ];
        $query = "SELECT user_id FROM notification_settings WHERE {$column} = 'true'";
        $this->course_db->query($query);
        if (!in_array($column, $preferences)) {
            throw new DatabaseException("Given column, {$column}, is not a valid column", $query);
        }
        return $this->rowsToArray($this->course_db->rows());
    }

    /**
     * Gets the user's row in the notification settings table
     *
     * @param string[] $user_ids
     * @return array
     */
    public function getUsersNotificationSettings(array $user_ids) {
        $params = $user_ids;
        $user_id_query = $this->createParameterList(count($user_ids));
        $query = "SELECT * FROM notification_settings WHERE user_id in " . $user_id_query;
        $this->course_db->query($query, $params);
        return $this->course_db->rows();
    }

    /**
     * Gets All Parent Authors who this user responded to
     *
     * @param string $post_author_id current_user_id
     * @param string $post_id        the parent post id
     */
    public function getAllParentAuthors(string $post_author_id, string $post_id) {
        $params = [$post_id];
        $query = "SELECT * FROM
                  (WITH RECURSIVE parents AS (
                  SELECT
                    author_user_id, parent_id, id FROM  posts
                  WHERE id = ?
                  UNION SELECT
                    p.author_user_id, p.parent_id, p.id
                  FROM
                    posts p
                   INNER JOIN parents pa ON pa.parent_id = p.id
                  ) SELECT DISTINCT
                    author_user_id AS user_id
                  FROM
                    parents) AS parents;";
        $this->course_db->query($query, $params);
        return $this->rowsToArray($this->course_db->rows());
    }

    /**
     * returns all authors who want to be notified if a post has been made in a thread they have posted in
     *
     * @param  int $thread_id
     * @param  string $column    ("reply_in_thread" or "reply_in_thread_email")
     * @return array
     */
    public function getAllThreadAuthors($thread_id, $column) {
        $params = [$thread_id];
        $query = "SELECT author_user_id AS user_id FROM posts WHERE thread_id = ? AND
                  EXISTS (
                  SELECT user_id FROM notification_settings WHERE
                  user_id = author_user_id AND {$column} = 'true');";
        if ($column != 'reply_in_post_thread' && $column != 'reply_in_post_thread_email') {
            throw new DatabaseException("Given column, {$column}, is not a valid column", $query, $params);
        }
        $this->course_db->query($query, $params);
        return $this->rowsToArray($this->course_db->rows());
    }

    /*
     * helper function to convert rows array to one dimensional array of user ids
     *
     * @return array
     */
    protected function rowsToArray($rows) {
        $result = [];
        foreach ($rows as $row) {
            foreach ($row as $key => $value) {
                $result[] = $value;
            }
        }
        return $result;
    }

    /**
     * Sends notifications to all recipients
     *
     * @param array $flattened_notifications
     * @param int   $notification_count
     */
    public function insertNotifications(array $flattened_notifications, int $notification_count) {
        // PDO Placeholders
        $row_string = "(?, ?, ?, current_timestamp, ?, ?)";
        $value_param_string = implode(', ', array_fill(0, $notification_count, $row_string));
        $this->course_db->query(
            "
            INSERT INTO notifications(component, metadata, content, created_at, from_user_id, to_user_id)
            VALUES " . $value_param_string,
            $flattened_notifications
        );
    }

    /**
     * Queues emails for all given recipients to be sent by email job
     *
     * @param array $flattened_params An array of email information.
     *  Rather than being a 2D array, each email information comes one after another
     *  in a 1D array.
     *  The order of the information for each email is:
     *      Email subject
     *      Email body
     *      Time email was created
     *      User_id of the email's receiver (if Submitty user)
     *      Name of the email's receiver (if non Submitty user)
     *      Email address of receiver
     *      Term email is being sent
     *      Course email belongs to
     * @param int   $email_count
     */
    public function insertEmails(array $flattened_params, int $email_count) {
        // PDO Placeholders
        $row_string = "(?, ?, current_timestamp, ?, ?, ?, ?, ?)";
        $value_param_string = implode(', ', array_fill(0, $email_count, $row_string));
        $this->submitty_db->query(
            "
            INSERT INTO emails(subject, body, created, user_id, to_name, email_address, term, course)
            VALUES " . $value_param_string,
            $flattened_params
        );
    }

    /**
     * Returns notifications for a user
     *
     * @param  string $user_id
     * @param  bool   $show_all
     * @return Notification[]
     */
    public function getUserNotifications($user_id, $show_all) {
        if ($show_all) {
            $seen_status_query = "true";
        }
        else {
            $seen_status_query = "seen_at is NULL";
        }
        $this->course_db->query(
            "SELECT id, component, metadata, content,
                (case when seen_at is NULL then false else true end) as seen,
                (extract(epoch from current_timestamp) - extract(epoch from created_at)) as elapsed_time, created_at
                FROM notifications WHERE to_user_id = ? and {$seen_status_query} ORDER BY created_at DESC",
            [$user_id]
        );
        $rows = $this->course_db->rows();
        $results = [];
        foreach ($rows as $row) {
            $results[] = Notification::createViewOnlyNotification(
                $this->core,
                [
                    'id' => $row['id'],
                    'component' => $row['component'],
                    'metadata' => $row['metadata'],
                    'content' => $row['content'],
                    'seen' => $row['seen'],
                    'elapsed_time' => $row['elapsed_time'],
                    'created_at' => $row['created_at']
                ]
            );
        }
        return $results;
    }

    public function getNotificationInfoById($user_id, $notification_id) {
        $this->course_db->query("SELECT metadata FROM notifications WHERE to_user_id = ? and id = ?", [$user_id, $notification_id]);
        return $this->course_db->row();
    }

    public function getUnreadNotificationsCount($user_id, $component) {
        $parameters = [$user_id];
        if (is_null($component)) {
            $component_query = "true";
        }
        else {
            $component_query = "component = ?";
            $parameters[] = $component;
        }
        $this->course_db->query("SELECT count(*) FROM notifications WHERE to_user_id = ? and seen_at is NULL and {$component_query}", $parameters);
        return $this->course_db->row()['count'];
    }

    /**
     * Marks $user_id notifications as seen
     *
     * @param string $user_id
     * @param int    $notification_id if $notification_id != -1 then marks corresponding as seen else mark all notifications as seen
     */
    public function markNotificationAsSeen($user_id, $notification_id, $thread_id = -1) {
        $parameters = [];
        $parameters[] = $user_id;
        if ($thread_id != -1) {
            $id_query = "metadata::json->>'thread_id' = ?";
            $parameters[] = $thread_id;
        }
        elseif ($notification_id == -1) {
            $id_query = "true";
        }
        else {
            $id_query = "id = ?";
            $parameters[] = $notification_id;
        }
        $this->course_db->query(
            "UPDATE notifications SET seen_at = current_timestamp
                WHERE to_user_id = ? and seen_at is NULL and {$id_query}",
            $parameters
        );
    }

    /**
     * Returns true if the student was ever in the course,
     * even if they are in the null section now.
     * @param string $user_id The name of the user.
     * @param string $course The course we're looking at.
     * @param string $term The term we're looking t.
     * @return bool True if the student was ever in the course, false otherwise.
     */
    public function wasStudentEverInCourse(
        string $user_id,
        string $course,
        string $term
    ): bool {
        $this->submitty_db->query("
                SELECT user_id
                FROM courses_users
                WHERE user_id=? and course=? and term=?;
            ", [$user_id, $course, $term]);
        $row = $this->submitty_db->row();
        return count($row) > 0;
    }

    /**
     * Returns the previous registration section the student was in.
     * If a student was ever not in the null section, then if they are in the null
     * section now, this value is guaranteed to be nonnull as their previous section
     * would be outside the null section.
     *
     * If the previous registration section was deleted or renamed, then this function
     * returns the top registration section of the course.
     *
     * @param string $user_id The name of the user we're querying.
     * @param string $course The course we are looking in.
     * @param string $term The term we are looking at.
     * @return string The previous section the student was in.
     */
    public function getPreviousRegistrationSection(
        string $user_id,
        string $term,
        string $course
    ): string|null {
        $this->submitty_db->query("
            WITH
                Term (term) AS (VALUES (?)),
                Course (course) AS (VALUES (?)),
                PreviousRegSection AS (
                    SELECT previous_registration_section, course
                    FROM courses_users
                    WHERE user_id=? and term=(table Term) and course=(table Course)
                ),
                TopSection AS (
                    SELECT registration_section_id, course
                    FROM courses_registration_sections
                    WHERE term=(table Term) and course=(table Course)
                    ORDER BY registration_section_id ASC
                    LIMIT 1
                )
            SELECT
                (CASE
                    WHEN (
                        SELECT registration_section_id
                        FROM courses_registration_sections
                        WHERE
                            term = (table Term)
                            and course = (table Course)
                            and registration_section_id = PreviousRegSection.previous_registration_section
                        ) IS NOT NULL THEN PreviousRegSection.previous_registration_section
                    ELSE TopSection.registration_section_id
                END) AS rejoin_section
            FROM
                Course
                LEFT JOIN PreviousRegSection on Course.course = PreviousRegSection.course
                LEFT JOIN TopSection on Course.course = TopSection.course;
        ", [$term, $course, $user_id]);
        return $this->submitty_db->row()["rejoin_section"];
    }

    /**
     * Returns the previous rotating section the student was in.
     * If the student was ever in a rotating section, this value is guaranteed
     * to be nonnull if the student currently has a null rotating section.
     *
     * If the previous rotating section was deleted or renamed, then this function
     * returns the top rotating section of the course.
     *
     * @param string $user_id The name of the user we're querying.
     * @return string|null The rotating section the student was last in.
     */
    public function getPreviousRotatingSection(string $user_id): string|null {
        $this->course_db->query("
            SELECT previous_rotating_section
            FROM users
            WHERE user_id=?;
        ", [$user_id]);
        $previous_section = $this->course_db->row()["previous_rotating_section"];

        $this->course_db->query("
            SELECT sections_rotating_id
            FROM sections_rotating
            WHERE sections_rotating_id = ?;
        ", [$previous_section]);
        if ($this->course_db->getRowCount() > 0) {
            // Rotating section still valid, time to return!
            return $previous_section;
        }

        // Else we return the top rotating section.
        $this->course_db->query("
            SELECT sections_rotating_id
            FROM sections_rotating
            ORDER BY sections_rotating_id ASC
            LIMIT 1;
        ");
        if ($this->course_db->getRowCount() > 0) {
            return $this->course_db->row()["sections_rotating_id"];
        }
        else {
            return null; // Course has no rotating sections.
        }
    }

    /**
     * Determines if a course is 'active' or if it was dropped.
     *
     * This is used to filter out courses displayed on the home screen, for when
     * a student has dropped a course.  SQL query checks for user_group=4 so
     * that only students are considered.  Returns false when course is dropped.
     * Returns true when course is still active, or user is not a student.
     * If course or semester is null, this method instead checks for if the student
     * is 'active' in any course
     *
     * @param  string $user_id
     * @param  string $course
     * @param  string $semester
     * @return bool
     */
    public function checkStudentActiveInCourse($user_id, $course, $semester): bool {
        if ($course == null || $semester == null) {
            $this->submitty_db->query(
                "
                SELECT
                    CASE WHEN registration_section IS NULL AND user_group=4 THEN FALSE
                    ELSE TRUE
                    END
                AS active
                FROM courses_users WHERE user_id=?",
                [$user_id]
            );
            $row = $this->submitty_db->row();
            return count($row) > 0 && $row['active'];
        }
        $this->submitty_db->query(
            "
            SELECT
                CASE WHEN registration_section IS NULL AND user_group=4 THEN FALSE
                ELSE TRUE
                END
            AS active
            FROM courses_users WHERE user_id=? AND course=? AND term=?",
            [$user_id, $course, $semester]
        );
        $row = $this->submitty_db->row();
        return count($row) > 0 && $row['active'];
    }

    public function checkIsInstructorInCourse($user_id, $course, $semester) {
        $this->submitty_db->query(
            "
            SELECT
                CASE WHEN user_group=1 THEN TRUE
                ELSE FALSE
                END
            AS is_instructor
            FROM courses_users WHERE user_id=? AND course=? AND term=?",
            [$user_id, $course, $semester]
        );
        return count($this->submitty_db->rows()) >= 1 &&
            $this->submitty_db->row()['is_instructor'];
    }

    public function getGradeInquiryStatus($user_id, $gradeable_id) {
        $this->course_db->query("SELECT * FROM grade_inquiries WHERE user_id = ? AND g_id = ? ", [$user_id, $gradeable_id]);
        return ($this->course_db->getRowCount() > 0) ? $this->course_db->row()['status'] : 0;
    }

    public function getGradeInquiriesUsers(string $gradeable_id, bool $ungraded_only = false, int $component_id = -1) {
        $parameters = [];
        $parameters[] = $gradeable_id;
        $ungraded_query = "";
        if ($ungraded_only) {
            $ungraded_query = "AND status = ? ";
            $parameters[] = GradeInquiry::STATUS_ACTIVE;
        }
        $component_query = "";
        if ($component_id !== -1) {
            $component_query = "AND (gc_id IS NULL OR gc_id = ?) ";
            $parameters[] = $component_id;
        }

        $this->course_db->query("SELECT user_id FROM grade_inquiries WHERE g_id = ? " . $ungraded_query . $component_query, $parameters);
        return $this->rowsToArray($this->course_db->rows());
    }


    /**
     * insert a new grade inquiry for a submitter
     * @return string the id of the first new post inserted of the new grade inquiry
     */
    public function insertNewGradeInquiry(GradedGradeable $graded_gradeable, User $sender, string $initial_message, $gc_id): string {
        $params = [$graded_gradeable->getGradeableId(), $graded_gradeable->getSubmitter()->getId(), GradeInquiry::STATUS_ACTIVE, $gc_id];
        $submitter_col = $graded_gradeable->getSubmitter()->isTeam() ? 'team_id' : 'user_id';
        try {
            $this->course_db->query("INSERT INTO grade_inquiries(g_id, timestamp, $submitter_col, status, gc_id) VALUES (?, current_timestamp, ?, ?, ?)", $params);
            $grade_inquiry_id = $this->course_db->getLastInsertId();
            return $this->insertNewGradeInquiryPost($grade_inquiry_id, $sender->getId(), $initial_message, $gc_id);
        }
        catch (DatabaseException $dbException) {
            if ($this->course_db->inTransaction()) {
                $this->course_db->rollback();
            }
            throw $dbException;
        }
    }

    public function getNumberGradeInquiries($gradeable_id, $is_grade_inquiry_per_component_allowed = true) {
        $grade_inquiry_all_only_query = !$is_grade_inquiry_per_component_allowed ? ' AND gc_id IS NULL' : '';
        $this->course_db->query("SELECT COUNT(*) AS cnt FROM grade_inquiries WHERE g_id = ? AND status = -1" . $grade_inquiry_all_only_query, [$gradeable_id]);
        return ($this->course_db->row()['cnt']);
    }

    /**
     * get the grader and the count of the gradeable component for inquiry
     * If the grade is not-by component, function will return all graders who were involved in grading the student
     * @return array<string, int> of gcd_grader_id and count of unresolved grade inquiries of the grader
     */
    public function getGraderofGradeInquiry(string $gradeable_id, bool $is_grade_inquiry_per_component_allowed = true): array {
        $return = [];
        if ($is_grade_inquiry_per_component_allowed) {
            $this->course_db->query("
                SELECT
                    count(gcd.*),
                    gcd.gcd_grader_id
                FROM grade_inquiries gi
                INNER JOIN gradeable_component_data gcd ON (
                    gi.gc_id = gcd.gc_id
                )
                INNER JOIN gradeable_data gd ON (
                    gcd.gd_id = gd.gd_id
                    AND gi.user_id = gd.gd_user_id
                )
                WHERE
                    gi.status = -1
                    AND gi.g_id = ?
                GROUP BY gcd.gcd_grader_id
            ", [$gradeable_id]);
            foreach ($this->course_db->rows() as $row) {
                $return[$row['gcd_grader_id']] = $row['count'];
            }
            return $return;
        }
        else {
            $this->course_db->query("
                SELECT
                    count(result.*),
                    result.gcd_grader_id
                FROM (
                    SELECT
                        DISTINCT gi.user_id,
                        gcd.gcd_grader_id
                    FROM grade_inquiries gi
                    INNER JOIN gradeable_data gd ON (
                        gi.g_id = gd.g_id
                        AND gi.user_id = gd.gd_user_id
                    )
                    INNER JOIN gradeable_component_data gcd ON (
                        gd.gd_id = gcd.gd_id
                    )
                    WHERE 
                        gi.status = -1 
                        AND gi.g_id = ?
                ) AS result
                GROUP BY result.gcd_grader_id
            ", [$gradeable_id]);
            foreach ($this->course_db->rows() as $row) {
                $return[$row['gcd_grader_id']] = $row['count'];
            }
            return $return;
        }
    }

    /*
     * This is used to convert one of the by-component inquiries per student for a gradeable to a non-component inquiry.
     * This allows graders to still respond to by component inquiries if in no-component mode.
     */
    public function convertInquiryComponentId($gradeable) {
        $this->course_db->query("UPDATE grade_inquiries
                                        SET gc_id = NULL
                                        WHERE id IN (
                                            SELECT a.id
                                            FROM (
                                                SELECT DISTINCT ON (t.user_id) user_id, t.id
                                                FROM (
                                                    SELECT *
                                                    FROM grade_inquiries
                                                    ORDER BY id
                                                ) t
                                                WHERE t.g_id = ?
                                            ) a
                                        );
", [$gradeable->getId()]);
    }


    /**
     * This is used to revert non-component inquiries back to by-component inquiries
     * convertInquiryComponentId function modifies the lowest gc_id of each student of the gradeable to null.
     * If instructor decides to switch to non-component from by-component then switch back to by-component,
     * this revertInquiryComponentId function will fetch the gc_id from grade_inquiry_discussion and update accordingly.
     * @param Gradeable $gradeable
     */
    public function revertInquiryComponentId(Gradeable $gradeable): void {
        $this->course_db->query("
            UPDATE grade_inquiries
            SET gc_id = (
                SELECT gid.gc_id
                FROM grade_inquiry_discussion gid
                WHERE grade_inquiries.id = gid.grade_inquiry_id
            )
            WHERE
                grade_inquiries.gc_id IS NULL
                AND grade_inquiries.g_id = ?
        ", [$gradeable->getId()]);
    }

    public function resetGradeableNotifications(Gradeable $gradeable): void {
        $this->course_db->query("
            UPDATE electronic_gradeable_version
            SET g_notification_sent = FALSE
            WHERE g_id = ?;
        ", [$gradeable->getId()]);
    }

    public function getGradeInquiryDiscussions(array $grade_inquiries) {
        if (count($grade_inquiries) == 0) {
            return [];
        }
        $grade_inquiry_ids = $this->createParameterList(count($grade_inquiries));
        $params = array_map(
            function ($grade_inquiry) {
                return $grade_inquiry->getId();
            },
            $grade_inquiries
        );
        $this->course_db->query("SELECT * FROM grade_inquiry_discussion WHERE grade_inquiry_id IN $grade_inquiry_ids AND deleted=false ORDER BY timestamp ASC ", $params);
        $result = [];
        foreach ($params as $id) {
            $result[$id] = array_filter(
                $this->course_db->rows(),
                function ($v) use ($id) {
                    return $v['grade_inquiry_id'] == $id;
                }
            );
        }
        return $result;
    }

    public function insertNewGradeInquiryPost($grade_inquiry_id, $user_id, $content, $gc_id) {
        $params = [$grade_inquiry_id, $user_id, $content, $gc_id];
        $this->course_db->query("INSERT INTO grade_inquiry_discussion(grade_inquiry_id, timestamp, user_id, content, gc_id) VALUES (?, current_timestamp, ?, ?, ?)", $params);
        return $this->course_db->getLastInsertId();
    }

    public function getGradeInquiryPost($post_id) {
        $this->course_db->query(
            "SELECT * FROM grade_inquiry_discussion WHERE id = ?",
            [$post_id]
        );
        return $this->course_db->row();
    }

    public function saveGradeInquiry(GradeInquiry $grade_inquiry) {
        $this->course_db->query("UPDATE grade_inquiries SET timestamp = current_timestamp, status = ? WHERE id = ?", [$grade_inquiry->getStatus(), $grade_inquiry->getId()]);
    }

    public function deleteGradeInquiry(GradeInquiry $grade_inquiry) {
        $grade_inquiry_id = $grade_inquiry->getId();
        $this->course_db->query("DELETE FROM grade_inquiry_discussion WHERE grade_inquiry_id = ?", [$grade_inquiry_id]);
        $this->course_db->query("DELETE FROM grade_inquiries WHERE id = ?", [$grade_inquiry_id]);
    }


    public function deleteGradeable($g_id) {
        $this->course_db->beginTransaction();
        $this->course_db->query("UPDATE electronic_gradeable SET eg_depends_on = null,
                                eg_depends_on_points = null WHERE eg_depends_on=?", [$g_id]);
        $this->course_db->query("DELETE FROM gradeable WHERE g_id=?", [$g_id]);
        $this->course_db->commit();
    }

    /**
     * Gets a single Gradeable instance by id
     *
     * @param  string $id The gradeable's id
     * @return \app\models\gradeable\Gradeable
     * @throws \InvalidArgumentException If any Gradeable or Component fails to construct
     * @throws ValidationException If any Gradeable or Component fails to construct
     */
    public function getGradeableConfig($id) {
        foreach ($this->getGradeableConfigs([$id]) as $gradeable) {
            return $gradeable;
        }
        throw new \InvalidArgumentException('Gradeable does not exist!');
    }

    /**
     * Gets all Gradeable instances for the given ids (or all if id is null)
     *
     * @param  string[]|null        $ids       ids of the gradeables to retrieve
     * @param  string[]|string|null $sort_keys An ordered list of keys to sort by (i.e. `id` or `grade_start_date DESC`)
     * @return \Iterator<Gradeable>  Iterates across array of Gradeables retrieved
     * @throws \InvalidArgumentException If any Gradeable or Component fails to construct
     * @throws ValidationException If any Gradeable or Component fails to construct
     */
    public function getGradeableConfigs($ids, $sort_keys = ['id']) {
        if ($ids === []) {
            return new \EmptyIterator();
        }
        if ($ids === null) {
            $ids = [];
        }

        // Generate the selector statement
        $selector = '';
        if (count($ids) > 0) {
            $place_holders = implode(',', array_fill(0, count($ids), '?'));
            $selector = "WHERE g.g_id IN ($place_holders)";
        }

        // Generate the ORDER BY clause
        $order = self::generateOrderByClause($sort_keys, []);

        $query = "
            SELECT
              g.g_id AS id,
              g_title AS title,
              g_instructions_url AS instructions_url,
              g_overall_ta_instructions AS ta_instructions,
              g_gradeable_type AS type,
              g_grader_assignment_method AS grader_assignment_method,
              g_ta_view_start_date AS ta_view_start_date,
              g_grade_start_date AS grade_start_date,
              g_grade_due_date AS grade_due_date,
              g_grade_released_date AS grade_released_date,
              g_min_grading_group AS min_grading_group,
              g_syllabus_bucket AS syllabus_bucket,
              g_allow_custom_marks AS allow_custom_marks,
              g_allowed_minutes AS allowed_minutes,
              eg.*,
              gamo.*,
              gc.*,
              pgp.*,
              (SELECT COUNT(*) AS cnt FROM grade_inquiries WHERE g_id=g.g_id AND status = -1) AS active_grade_inquiries_count,
              (SELECT EXISTS (SELECT 1 FROM gradeable_data WHERE g_id=g.g_id)) AS any_manual_grades,
              (SELECT COUNT(*) FROM electronic_gradeable_version WHERE g_id = g.g_id AND g_notification_sent IS TRUE) AS notifications_sent
            FROM gradeable g
              LEFT JOIN (
                SELECT
                  g_id AS eg_g_id,
                  eg_config_path AS autograding_config_path,
                  eg_is_repository AS vcs,
                  eg_using_subdirectory AS using_subdirectory,
                  eg_vcs_subdirectory AS vcs_subdirectory,
                  eg_vcs_partial_path AS vcs_partial_path,
                  eg_vcs_host_type AS vcs_host_type,
                  eg_team_assignment AS team_assignment,
                  eg_max_team_size AS team_size_max,
                  eg_team_lock_date AS team_lock_date,
                  eg_grade_inquiry_start_date AS grade_inquiry_start_date,
                  eg_grade_inquiry_due_date AS grade_inquiry_due_date,
                  eg_grade_inquiry_allowed AS grade_inquiry_allowed,
                  eg_grade_inquiry_per_component_allowed AS grade_inquiry_per_component_allowed,
                  eg_thread_ids AS discussion_thread_ids,
                  eg_has_discussion AS discussion_based,
                  eg_use_ta_grading AS ta_grading,
                  eg_student_view AS student_view,
                  eg_student_view_after_grades as student_view_after_grades,
                  eg_student_download AS student_download,
                  eg_student_submit AS student_submit,
                  eg_instructor_blind AS instructor_blind,
                  eg_limited_access_blind AS limited_access_blind,
                  eg_peer_blind AS peer_blind,
                  eg_submission_open_date AS submission_open_date,
                  eg_submission_due_date AS submission_due_date,
                  eg_has_due_date AS has_due_date,
                  eg_has_release_date as has_release_date,
                  eg_late_days AS late_days,
                  eg_allow_late_submission AS late_submission_allowed,
                  eg_precision AS precision,
                  eg_hidden_files as hidden_files,
                  eg_depends_on as depends_on,
                  eg_depends_on_points as depends_on_points
                FROM electronic_gradeable
              ) AS eg ON g.g_id=eg.eg_g_id
                LEFT JOIN (
                SELECT
                  g_id AS pgp_g_id,
                  autograding, 
                  rubric, 
                  files,
                  solution_notes,
                  discussion
                FROM peer_grading_panel
                GROUP BY pgp_g_id
              ) AS pgp ON g.g_id=pgp.pgp_g_id
              LEFT JOIN (
                SELECT
                  g_id AS gamo_g_id,
                  json_agg(user_id) AS gamo_users,
                  json_agg(allowed_minutes) AS gamo_minutes
                FROM gradeable_allowed_minutes_override
                GROUP BY gamo_g_id
              ) AS gamo ON g.g_id=gamo.gamo_g_id
              LEFT JOIN (
                SELECT
                  g_id AS gc_g_id,
                  json_agg(gc.gc_id) AS array_id,
                  json_agg(gc_title) AS array_title,
                  json_agg(gc_ta_comment) AS array_ta_comment,
                  json_agg(gc_student_comment) AS array_student_comment,
                  json_agg(gc_lower_clamp) AS array_lower_clamp,
                  json_agg(gc_default) AS array_default,
                  json_agg(gc_max_value) AS array_max_value,
                  json_agg(gc_upper_clamp) AS array_upper_clamp,
                  json_agg(gc_is_text) AS array_text,
                  json_agg(gc_is_peer) AS array_peer_component,
                  json_agg(gc_order) AS array_order,
                  json_agg(gc_page) AS array_page,
                  json_agg(gc_is_itempool_linked) AS array_is_itempool_linked,
                  json_agg(gc_itempool) AS array_itempool,
                    json_agg(EXISTS(
                      SELECT gc_id
                      FROM gradeable_component_data
                      WHERE gc_id=gc.gc_id)) AS array_any_grades,
                  json_agg(gcm.array_id) AS array_mark_id,
                  json_agg(gcm.array_points) AS array_mark_points,
                  json_agg(gcm.array_title) AS array_mark_title,
                  json_agg(gcm.array_publish) AS array_mark_publish,
                  json_agg(gcm.array_order) AS array_mark_order,
                  json_agg(gcm.array_any_receivers) AS array_mark_any_receivers
                FROM gradeable_component gc
                LEFT JOIN (
                  SELECT
                    gc_id AS gcm_gc_id,
                    json_agg(gcm_id) AS array_id,
                    json_agg(gcm_points) AS array_points,
                    json_agg(gcm_note) AS array_title,
                    json_agg(gcm_publish) AS array_publish,
                    json_agg(gcm_order) AS array_order,
                    json_agg(EXISTS(
                      SELECT gcm_id
                      FROM gradeable_component_mark_data
                      WHERE gcm_id=in_gcm.gcm_id)) AS array_any_receivers
                    FROM gradeable_component_mark AS in_gcm
                  GROUP BY gcm_gc_id
                ) AS gcm ON gcm.gcm_gc_id=gc.gc_id
                GROUP BY g_id
              ) AS gc ON gc.gc_g_id=g.g_id
             $selector
             $order";

        $gradeable_constructor = function ($row) {
            if (!isset($row['eg_g_id']) && $row['type'] === GradeableType::ELECTRONIC_FILE) {
                throw new DatabaseException("Electronic gradeable didn't have an entry in the electronic_gradeable table!");
            }

            // Finally, create the gradeable
            $gradeable = new \app\models\gradeable\Gradeable($this->core, $row);
            $overrides = [];
            $users = json_decode($row['gamo_users'] ?? "[]");
            $minutes = json_decode($row['gamo_minutes'] ?? "[]");
            if ($users !== null) {
                for ($i = 0; $i < count($users); $i++) {
                    $overrides[] = [
                        'user_id' => $users[$i],
                        'allowed_minutes' => $minutes[$i]
                    ];
                }
            }
            $gradeable->setAllowedMinutesOverrides($overrides);

            // Construct the components
            $component_properties = [
                'id',
                'title',
                'ta_comment',
                'student_comment',
                'lower_clamp',
                'default',
                'max_value',
                'upper_clamp',
                'text',
                'peer_component',
                'order',
                'page',
                'is_itempool_linked',
                'itempool',
                'any_grades'
            ];
            $mark_properties = [
                'id',
                'points',
                'title',
                'publish',
                'order',
                'any_receivers'
            ];
            $component_mark_properties = array_map(
                function ($value) {
                    return 'mark_' . $value;
                },
                $mark_properties
            );

            // Unpack the component data
            $unpacked_component_data = [];
            foreach (array_merge($component_properties, $component_mark_properties) as $property) {
                $unpacked_component_data[$property] = json_decode($row['array_' . $property]) ?? [];
            }

            // Create the components
            $components = [];
            for ($i = 0; $i < count($unpacked_component_data['id']); ++$i) {
                // Transpose a single component at a time
                $component_data = [];
                foreach ($component_properties as $property) {
                    $component_data[$property] = $unpacked_component_data[$property][$i];
                }

                // Create the component instance
                $component = new Component($this->core, $gradeable, $component_data);

                // Unpack the mark data
                if ($gradeable->getType() === GradeableType::ELECTRONIC_FILE) {
                    $unpacked_mark_data = [];
                    foreach ($mark_properties as $property) {
                        $unpacked_mark_data[$property] = $unpacked_component_data['mark_' . $property][$i];
                    }

                    // If there are no marks, there will be a single 'null' element in the unpacked arrays
                    if ($unpacked_mark_data['id'][0] !== null) {
                        // Create the marks
                        $marks = [];
                        for ($j = 0; $j < count($unpacked_mark_data['id']); ++$j) {
                            // Transpose a single mark at a time
                            $mark_data = [];
                            foreach ($mark_properties as $property) {
                                $mark_data[$property] = $unpacked_mark_data[$property][$j];
                            }

                            // Create the mark instance
                            $marks[] = new Mark($this->core, $component, $mark_data);
                        }
                        $component->setMarksFromDatabase($marks);
                    }
                }

                $components[] = $component;
            }

            // Set the components
            $gradeable->setComponentsFromDatabase($components);

            return $gradeable;
        };

        return $this->course_db->queryIterator(
            $query,
            $ids,
            $gradeable_constructor
        );
    }

    /**
     * Gets whether a gradeable has any manual grades yet
     *
     * @param  string $g_id id of the gradeable
     * @return bool True if the gradeable has manual grades
     */
    public function getGradeableHasGrades($g_id) {
        $this->course_db->query('SELECT EXISTS (SELECT 1 FROM gradeable_data WHERE g_id=?)', [$g_id]);
        return $this->course_db->row()['exists'];
    }

    /**
     * Returns array of User objects for users with given User IDs
     *
     * @param  string[] $user_ids
     * @return User[] The user objects, indexed by user id
     */
    public function getUsersById(array $user_ids) {
        if (count($user_ids) === 0) {
            return [];
        }

        // Generate placeholders for each team id
        $place_holders = implode(',', array_fill(0, count($user_ids), '?'));
        $query = "
            SELECT u.*, sr.grading_registration_sections
            FROM users u
            LEFT JOIN (
                SELECT array_agg(sections_registration_id) as grading_registration_sections, user_id
                FROM grading_registration
                GROUP BY user_id
            ) as sr ON u.user_id=sr.user_id
            WHERE u.user_id IN ($place_holders)";
        $this->course_db->query($query, array_values($user_ids));

        $users = [];
        foreach ($this->course_db->rows() as $user) {
            if (isset($user['grading_registration_sections'])) {
                $user['grading_registration_sections'] = $this->course_db->fromDatabaseToPHPArray($user['grading_registration_sections']);
            }
            $user = new User($this->core, $user);
            $users[$user->getId()] = $user;
        }

        return $users;
    }

    public function getUsersOrTeamsById(array $ids) {
        $users = $this->getUsersById($ids);
        if (empty($users)) {
            return $this->getTeamsById($ids);
        }
        return $users;
    }

    /**
     * Return array of Team objects for teams with given Team IDs
     *
     * @param  string[] $team_ids
     * @return Team[] The team objects, indexed by team id
     */
    public function getTeamsById(array $team_ids) {
        if (count($team_ids) === 0) {
            return [];
        }

        // Generate placeholders for each team id
        $place_holders = implode(',', array_fill(0, count($team_ids), '?'));
        $query = "
            SELECT gt.team_id, gt.registration_section, gt.rotating_section, gt.team_name, COALESCE(NULLIF(jsonb_agg(u)::text, '[null]'), '[]')::jsonb AS users
            FROM gradeable_teams gt
              LEFT JOIN
                (SELECT t.team_id, t.state, u.*
                 FROM teams t
                   JOIN users u ON t.user_id = u.user_id
                ) AS u ON gt.team_id = u.team_id
            WHERE gt.team_id IN ($place_holders)
            GROUP BY gt.team_id";

        $this->course_db->query($query, array_values($team_ids));

        $teams = [];
        foreach ($this->course_db->rows() as $row) {
            // Get the user data for the team
            $row['users'] = json_decode($row['users'], true);

            // Create the team with the query results and users array
            $team = new Team($this->core, $row);
            $teams[$team->getId()] = $team;
        }

        return $teams;
    }

    /**
     * Gets a user or team submitter by id
     *
     * @param  string $id User or team id
     * @return Submitter|null
     */
    public function getSubmitterById(string $id) {
        $user = $this->core->getQueries()->getUserById($id);
        if ($user !== null) {
            return new Submitter($this->core, $user);
        }
        $team = $this->core->getQueries()->getTeamById($id);
        if ($team !== null) {
            return new Submitter($this->core, $team);
        }
        //TODO: Do we have other types of submitters?
        return null;
    }

    /**
     * Gets user or team submitters by id
     *
     * @param  string[] $ids User or team ids
     * @return Submitter[]
     */
    public function getSubmittersById(array $ids) {
        //Get Submitter for each id in ids
        return array_map(
            function ($id) {
                return $this->getSubmitterById($id);
            },
            $ids
        );
    }

    /**
     * Gets a single GradedGradeable associated with the provided gradeable and
     *  user/team.  Note: The user's team for this gradeable will be retrieved if provided
     *
     * @param  \app\models\gradeable\Gradeable $gradeable
     * @param  string|null                     $user      The id of the user to get data for
     * @param  string|null                     $team      The id of the team to get data for
     * @return GradedGradeable|null The GradedGradeable or null if none found
     * @throws \InvalidArgumentException If any GradedGradeable or GradedComponent fails to construct
     */
    public function getGradedGradeable(\app\models\gradeable\Gradeable $gradeable, $user, $team = null) {
        foreach ($this->getGradedGradeables([$gradeable], $user, $team) as $gg) {
            return $gg;
        }
        return null;
    }

    /**
     * Gets a single GradedGradeable associated with the provided gradeable and
     *  submitter.  Note: The user's team for this gradeable will be retrieved if provided
     *
     * @param  Gradeable $gradeable
     * @param  Submitter                  $submitter The submitter to get data for
     * @return GradedGradeable|null The GradedGradeable or null if none found
     * @throws \InvalidArgumentException If any GradedGradeable or GradedComponent fails to construct
     */
    public function getGradedGradeableForSubmitter(\app\models\gradeable\Gradeable $gradeable, Submitter $submitter) {
        //Either user or team is set, the other should be null
        $user_id = $submitter->getUser() ? $submitter->getUser()->getId() : null;
        $team_id = $submitter->getTeam() ? $submitter->getTeam()->getId() : null;
        return $this->getGradedGradeable($gradeable, $user_id, $team_id);
    }

    /**
     * Gets all GradedGradeable's associated with each Gradeable.  If
     *  both $users and $teams are null, then everyone will be retrieved.
     *  Note: The users' teams will be included in the search
     *
     * @param  \app\models\gradeable\Gradeable[] $gradeables The gradeable(s) to retrieve data for
     * @param  string[]|string|null              $users     The id(s) of the user(s) to get data for
     * @param  string[]|string|null              $teams     The id(s) of the team(s) to get data for
     * @param  string[]|string|null              $sort_keys An ordered list of keys to sort by (i.e. `user_id` or `g_id DESC`)
     * @return \Iterator Iterator to access each GradeableData
     * @throws \InvalidArgumentException If any GradedGradeable or GradedComponent fails to construct
     */
    public function getGradedGradeables(array $gradeables, $users = null, $teams = null, $sort_keys = null) {
        $non_team_gradeables = [];
        $team_gradeables = [];
        foreach ($gradeables as $gradeable) {
            if ($gradeable->isTeamAssignment()) {
                $team_gradeables[] = $gradeable;
            }
            else {
                $non_team_gradeables[] = $gradeable;
            }
        }

        return new CascadingIterator(
            $this->getGradedGradeablesUserOrTeam($non_team_gradeables, $users, $teams, $sort_keys, false),
            $this->getGradedGradeablesUserOrTeam($team_gradeables, $users, $teams, $sort_keys, true)
        );
    }

    /**
     * Creates a new Mark in the database
     *
     * @param Mark $mark         The mark to insert
     * @param int  $component_id The Id of the component this mark belongs to
     */
    private function createMark(Mark $mark, $component_id) {
        $params = [
            $component_id,
            $mark->getPoints(),
            $mark->getTitle(),
            $mark->getOrder(),
            $mark->isPublish()
        ];
        $this->course_db->query(
            "
            INSERT INTO gradeable_component_mark (
              gc_id,
              gcm_points,
              gcm_note,
              gcm_order,
              gcm_publish)
            VALUES (?, ?, ?, ?, ?)",
            $params
        );

        // Setup the mark with its new id
        $mark->setIdFromDatabase($this->course_db->getLastInsertId());
    }

    /**
     * Updates a mark in the database
     *
     * @param Mark $mark The mark to update
     */
    private function updateMark(Mark $mark) {
        $params = [
            $mark->getComponent()->getId(),
            $mark->getPoints(),
            $mark->getTitle(),
            $mark->getOrder(),
            $mark->isPublish(),
            $mark->getId()
        ];
        $this->course_db->query(
            "
            UPDATE gradeable_component_mark SET
              gc_id=?,
              gcm_points=?,
              gcm_note=?,
              gcm_order=?,
              gcm_publish=?
            WHERE gcm_id=?",
            $params
        );
    }

    /**
     * Deletes an array of marks from the database and any
     *  data associated with them
     *
     * @param Mark[] $marks An array of marks to delete
     */
    private function deleteMarks(array $marks) {
        if (count($marks) === 0) {
            return;
        }
        // We only need the ids
        $mark_ids = array_values(
            array_map(
                function (Mark $mark) {
                    return $mark->getId();
                },
                $marks
            )
        );
        $place_holders = $this->createParameterList(count($marks));

        $this->course_db->query("DELETE FROM gradeable_component_mark_data WHERE gcm_id IN {$place_holders}", $mark_ids);
        $this->course_db->query("DELETE FROM gradeable_component_mark WHERE gcm_id IN {$place_holders}", $mark_ids);
    }

    /**
     * Creates a new Component in the database
     *
     * @param Component $component The component to insert
     */
    private function createComponent(Component $component) {
        $params = [
            $component->getGradeable()->getId(),
            $component->getTitle(),
            $component->getTaComment(),
            $component->getStudentComment(),
            $component->getLowerClamp(),
            $component->getDefault(),
            $component->getMaxValue(),
            $component->getUpperClamp(),
            $component->isText(),
            $component->getOrder(),
            $component->isPeerComponent(),
            $component->getPage(),
            $component->getIsItempoolLinked(),
            $component->getItempool()
        ];
        $this->course_db->query(
            "
            INSERT INTO gradeable_component(
              g_id,
              gc_title,
              gc_ta_comment,
              gc_student_comment,
              gc_lower_clamp,
              gc_default,
              gc_max_value,
              gc_upper_clamp,
              gc_is_text,
              gc_order,
              gc_is_peer,
              gc_page,
              gc_is_itempool_linked,
              gc_itempool)
            VALUES(?, ?, ?, ?, ?, ?, ?, ?, ?, ?, ?, ?, ?, ?)",
            $params
        );

        // Setup the component with its new id
        $component->setIdFromDatabase($this->course_db->getLastInsertId());
    }

    /**
     * Iterates through each mark in a component and updates/creates/deletes
     *  it in the database as necessary.  Note: the component must
     *  already exist in the database to add new marks
     *
     * @param Component $component
     */
    private function updateComponentMarks(Component $component) {

        // sort marks by order
        $marks = $component->getMarks();
        usort(
            $marks,
            function (Mark $a, Mark $b) {
                return $a->getOrder() - $b->getOrder();
            }
        );

        $order = 0;
        foreach ($marks as $mark) {
            // rectify mark order
            if ($mark->getOrder() !== $order) {
                $mark->setOrder($order);
            }
            ++$order;

            // New mark, so add it
            if ($mark->getId() < 1) {
                $this->createMark($mark, $component->getId());
            }
            if ($mark->isModified()) {
                $this->updateMark($mark);
            }
        }

        // Delete any marks not being updated
        $this->deleteMarks($component->getDeletedMarks());
    }

    /**
     * Updates a Component in the database
     *
     * @param Component $component The component to update
     */
    private function updateComponent(Component $component) {
        if ($component->isModified()) {
            $params = [
                $component->getTitle(),
                $component->getTaComment(),
                $component->getStudentComment(),
                $component->getLowerClamp(),
                $component->getDefault(),
                $component->getMaxValue(),
                $component->getUpperClamp(),
                $component->isText(),
                $component->getOrder(),
                $component->isPeerComponent(),
                $component->getPage(),
                $component->getIsItempoolLinked(),
                $component->getItempool(),
                $component->getId()
            ];
            $this->course_db->query(
                "
                UPDATE gradeable_component SET
                  gc_title=?,
                  gc_ta_comment=?,
                  gc_student_comment=?,
                  gc_lower_clamp=?,
                  gc_default=?,
                  gc_max_value=?,
                  gc_upper_clamp=?,
                  gc_is_text=?,
                  gc_order=?,
                  gc_is_peer=?,
                  gc_page=?,
                  gc_is_itempool_linked=?,
                  gc_itempool=?
                WHERE gc_id=?",
                $params
            );
        }
    }

    /**
     * Deletes an array of components from the database and any
     *  data associated with them
     *
     * @param array $components
     */
    private function deleteComponents(array $components) {
        if (count($components) === 0) {
            return;
        }

        // We only want the ids in our array
        $component_ids = array_values(
            array_map(
                function (Component $component) {
                    return $component->getId();
                },
                $components
            )
        );
        $place_holders = $this->createParameterList(count($components));

        $this->course_db->query("DELETE FROM gradeable_component_data WHERE gc_id IN {$place_holders}", $component_ids);
        $this->course_db->query("DELETE FROM gradeable_component WHERE gc_id IN {$place_holders}", $component_ids);
    }

    /**
     * Creates / updates a component and its marks in the database
     *
     * @param Component $component
     */
    public function saveComponent(Component $component) {
        // New component, so add it
        if ($component->getId() < 1) {
            $this->createComponent($component);
        }
        else {
            $this->updateComponent($component);
        }

        // Then, update/create/delete its marks
        $this->updateComponentMarks($component);
    }

    /**
     * Creates a new gradeable in the database
     *
     * @param \app\models\gradeable\Gradeable $gradeable The gradeable to insert
     */
    public function createGradeable(\app\models\gradeable\Gradeable $gradeable) {
        $params = [
            $gradeable->getId(),
            $gradeable->getTitle(),
            $gradeable->getInstructionsUrl(),
            $gradeable->getTaInstructions(),
            $gradeable->getType(),
            $gradeable->getGraderAssignmentMethod(),
            DateUtils::dateTimeToString($gradeable->getTaViewStartDate()),
            DateUtils::dateTimeToString($gradeable->getGradeStartDate()),
            DateUtils::dateTimeToString($gradeable->getGradeDueDate()),
            $gradeable->getGradeReleasedDate() !== null ?
                    DateUtils::dateTimeToString($gradeable->getGradeReleasedDate()) : null,
            $gradeable->getMinGradingGroup(),
            $gradeable->getSyllabusBucket(),
            $gradeable->getAllowCustomMarks()
        ];
        $this->course_db->query(
            "
            INSERT INTO gradeable(
              g_id,
              g_title,
              g_instructions_url,
              g_overall_ta_instructions,
              g_gradeable_type,
              g_grader_assignment_method,
              g_ta_view_start_date,
              g_grade_start_date,
              g_grade_due_date,
              g_grade_released_date,
              g_min_grading_group,
              g_syllabus_bucket,
              g_allow_custom_marks)
            VALUES (?, ?, ?, ?, ?, ?, ?, ?, ?, ?, ?, ?, ?)",
            $params
        );
        if ($gradeable->getType() === GradeableType::ELECTRONIC_FILE) {
            $params = [
                $gradeable->getId(),
                DateUtils::dateTimeToString($gradeable->getSubmissionOpenDate()),
                $gradeable->getSubmissionDueDate() !== null ?
                    DateUtils::dateTimeToString($gradeable->getSubmissionDueDate()) : null,
                $gradeable->isVcs(),
                $gradeable->isUsingSubdirectory(),
                $gradeable->getVcsSubdirectory(),
                $gradeable->getVcsPartialPath(),
                $gradeable->getVcsHostType(),
                $gradeable->isTeamAssignment(),
                $gradeable->getTeamSizeMax(),
                DateUtils::dateTimeToString($gradeable->getTeamLockDate()),
                $gradeable->isTaGrading(),
                $gradeable->isStudentView(),
                $gradeable->isStudentViewAfterGrades(),
                $gradeable->canStudentDownload(),
                $gradeable->isStudentSubmit(),
                $gradeable->hasDueDate(),
                $gradeable->getAutogradingConfigPath(),
                $gradeable->getLateDays(),
                $gradeable->isLateSubmissionAllowed(),
                $gradeable->getPrecision(),
                $gradeable->getLimitedAccessBlind(),
                $gradeable->getPeerBlind(),
                DateUtils::dateTimeToString($gradeable->getGradeInquiryStartDate()),
                DateUtils::dateTimeToString($gradeable->getGradeInquiryDueDate()),
                $gradeable->isGradeInquiryAllowed(),
                $gradeable->isGradeInquiryPerComponentAllowed(),
                $gradeable->getDiscussionThreadId(),
                $gradeable->isDiscussionBased(),
                $gradeable->getHiddenFiles(),
                $gradeable->getDependsOn(),
                $gradeable->getDependsOnPoints()
            ];
            $this->course_db->query(
                "
                INSERT INTO electronic_gradeable(
                  g_id,
                  eg_submission_open_date,
                  eg_submission_due_date,
                  eg_is_repository,
                  eg_using_subdirectory,
                  eg_vcs_subdirectory,
                  eg_vcs_partial_path,
                  eg_vcs_host_type,
                  eg_team_assignment,
                  eg_max_team_size,
                  eg_team_lock_date,
                  eg_use_ta_grading,
                  eg_student_view,
                  eg_student_view_after_grades,
                  eg_student_download,
                  eg_student_submit,
                  eg_has_due_date,
                  eg_config_path,
                  eg_late_days,
                  eg_allow_late_submission,
                  eg_precision,
                  eg_limited_access_blind,
                  eg_peer_blind,
                  eg_grade_inquiry_start_date,
                  eg_grade_inquiry_due_date,
                  eg_grade_inquiry_allowed,
                  eg_grade_inquiry_per_component_allowed,
                  eg_thread_ids,
                  eg_has_discussion,
                  eg_hidden_files,
                  eg_depends_on,
                  eg_depends_on_points
                  )
                VALUES(?, ?, ?, ?, ?, ?, ?, ?, ?, ?, ?, ?, ?, ?, ?, ?, ?, ?, ?, ?, ?, ?, ?, ?, ?, ?, ?, ?, ?, ?, ?, ?)",
                $params
            );
            $params = [
                $gradeable->getId(),
                $gradeable->getPeerAutograding(),
                $gradeable->getPeerRubric(),
                $gradeable->getPeerFiles(),
                $gradeable->getPeerSolutions(),
                $gradeable->getPeerDiscussion(),
            ];
            $this->course_db->query(
                "
                INSERT INTO peer_grading_panel(
                    g_id,
                    autograding,
                    rubric,
                    files,
                    solution_notes,
                    discussion
                )
                VALUES(?, ?, ?, ?, ?, ?)",
                $params
            );
        }

        // Make sure to create the rotating sections
        $this->setupRotatingSections($gradeable->getRotatingGraderSections(), $gradeable->getId());

        // Also make sure to create components
        $this->updateGradeableComponents($gradeable);

        // Create a map of gradeable-specific user anonymous ids
        $this->insertGradeableAnonId($this->getAllUsersIds(), $gradeable->getId());
    }

    /**
     * Iterates through each component in a gradeable and updates/creates
     *  it in the database as necessary.  It also reloads the marks/components
     *  if any were added
     *
     * @param \app\models\gradeable\Gradeable $gradeable
     */
    private function updateGradeableComponents(\app\models\gradeable\Gradeable $gradeable) {

        // sort components by order
        $components = $gradeable->getComponents();
        usort(
            $components,
            function (Component $a, Component $b) {
                return $a->getOrder() - $b->getOrder();
            }
        );

        // iterate through components and see if any need updating/creating
        $order = 0;
        foreach ($components as $component) {
            // Rectify component order
            if ($component->getOrder() !== $order) {
                $component->setOrder($order);
            }
            ++$order;

            // Save the component
            $this->saveComponent($component);
        }

        // Delete any components not being updated
        $this->deleteComponents($gradeable->getDeletedComponents());
    }

    /**
     * Updates the gradeable and its components/marks with new properties
     *
     * @param \app\models\gradeable\Gradeable $gradeable The gradeable to update
     */
    public function updateGradeable(\app\models\gradeable\Gradeable $gradeable) {



        // If the gradeable has been modified, then update its properties
        if ($gradeable->isModified()) {
            $params = [
                $gradeable->getTitle(),
                $gradeable->getInstructionsUrl(),
                $gradeable->getTaInstructions(),
                $gradeable->getType(),
                $gradeable->getGraderAssignmentMethod(),
                DateUtils::dateTimeToString($gradeable->getTaViewStartDate()),
                DateUtils::dateTimeToString($gradeable->getGradeStartDate()),
                DateUtils::dateTimeToString($gradeable->getGradeDueDate()),
                DateUtils::dateTimeToString($gradeable->getGradeReleasedDate()),
                $gradeable->getMinGradingGroup(),
                $gradeable->getSyllabusBucket(),
                $gradeable->getAllowCustomMarks(),
                $gradeable->getId()
            ];
            $this->course_db->query(
                "
                UPDATE gradeable SET
                  g_title=?,
                  g_instructions_url=?,
                  g_overall_ta_instructions=?,
                  g_gradeable_type=?,
                  g_grader_assignment_method=?,
                  g_ta_view_start_date=?,
                  g_grade_start_date=?,
                  g_grade_due_date=?,
                  g_grade_released_date=?,
                  g_min_grading_group=?,
                  g_syllabus_bucket=?,
                  g_allow_custom_marks=?
                WHERE g_id=?",
                $params
            );
            if ($gradeable->getType() === GradeableType::ELECTRONIC_FILE) {
                $params = [
                    DateUtils::dateTimeToString($gradeable->getSubmissionOpenDate()),
                    DateUtils::dateTimeToString($gradeable->getSubmissionDueDate()),
                    $gradeable->isVcs(),
                    $gradeable->isUsingSubdirectory(),
                    $gradeable->getVcsSubdirectory(),
                    $gradeable->getVcsPartialPath(),
                    $gradeable->getVcsHostType(),
                    $gradeable->isTeamAssignment(),
                    $gradeable->getTeamSizeMax(),
                    DateUtils::dateTimeToString($gradeable->getTeamLockDate()),
                    $gradeable->isTaGrading(),
                    $gradeable->isStudentView(),
                    $gradeable->isStudentViewAfterGrades(),
                    $gradeable->canStudentDownload(),
                    $gradeable->isStudentSubmit(),
                    $gradeable->hasDueDate(),
                    $gradeable->hasReleaseDate(),
                    $gradeable->getAutogradingConfigPath(),
                    $gradeable->getLateDays(),
                    $gradeable->isLateSubmissionAllowed(),
                    $gradeable->getPrecision(),
                    $gradeable->getInstructorBlind(),
                    $gradeable->getLimitedAccessBlind(),
                    $gradeable->getPeerBlind(),
                    DateUtils::dateTimeToString($gradeable->getGradeInquiryStartDate()),
                    DateUtils::dateTimeToString($gradeable->getGradeInquiryDueDate()),
                    $gradeable->isGradeInquiryAllowed(),
                    $gradeable->isGradeInquiryPerComponentAllowed(),
                    $gradeable->getDiscussionThreadId(),
                    $gradeable->isDiscussionBased(),
                    $gradeable->getHiddenFiles(),
                    $gradeable->getDependsOn(),
                    $gradeable->getDependsOnPoints(),
                    $gradeable->getId()
                ];
                $this->course_db->query(
                    "
                    UPDATE electronic_gradeable SET
                      eg_submission_open_date=?,
                      eg_submission_due_date=?,
                      eg_is_repository=?,
                      eg_using_subdirectory=?,
                      eg_vcs_subdirectory=?,
                      eg_vcs_partial_path=?,
                      eg_vcs_host_type=?,
                      eg_team_assignment=?,
                      eg_max_team_size=?,
                      eg_team_lock_date=?,
                      eg_use_ta_grading=?,
                      eg_student_view=?,
                      eg_student_view_after_grades=?,
                      eg_student_download=?,
                      eg_student_submit=?,
                      eg_has_due_date=?,
                      eg_has_release_date=?,
                      eg_config_path=?,
                      eg_late_days=?,
                      eg_allow_late_submission=?,
                      eg_precision=?,
                      eg_instructor_blind=?,
                      eg_limited_access_blind=?,
                      eg_peer_blind=?,
                      eg_grade_inquiry_start_date=?,
                      eg_grade_inquiry_due_date=?,
                      eg_grade_inquiry_allowed=?,
                      eg_grade_inquiry_per_component_allowed=?,
                      eg_thread_ids=?,
                      eg_has_discussion=?,
                      eg_hidden_files=?,
                      eg_depends_on=?,
                      eg_depends_on_points=?
                    WHERE g_id=?",
                    $params
                );
                // Below params contain grading interface panels
                $params = [
                    $gradeable->getId(),
                    $gradeable->getPeerAutograding(),
                    $gradeable->getPeerRubric(),
                    $gradeable->getPeerFiles(),
                    $gradeable->getPeerSolutions(),
                    $gradeable->getPeerDiscussion()
                ];
                // Update row if exists, else Insert row
                $this->course_db->query(
                    "
                    INSERT INTO peer_grading_panel (g_id, autograding, rubric, files, solution_notes, discussion)
                    VALUES (?, ?, ?, ?, ?, ?)
                    ON CONFLICT (g_id) DO UPDATE
                    SET autograding = EXCLUDED.autograding,
                        rubric = EXCLUDED.rubric,
                        files = EXCLUDED.files,
                        solution_notes = EXCLUDED.solution_notes,
                        discussion = EXCLUDED.discussion
                    ",
                    $params
                );
            }
        }

        // Save the rotating sections
        if ($gradeable->isRotatingGraderSectionsModified()) {
            $this->setupRotatingSections($gradeable->getRotatingGraderSections(), $gradeable->getId());
        }

        // Also make sure to update components
        $this->updateGradeableComponents($gradeable);
    }


    /**
     * Removes the provided mark ids from the marks assigned to a graded component
     *
     * @param GradedComponent $graded_component
     * @param int[]           $mark_ids
     */
    private function deleteGradedComponentMarks(GradedComponent $graded_component, $mark_ids) {
        if ($mark_ids === null || count($mark_ids) === 0) {
            return;
        }

        $param = array_merge(
            [
            $graded_component->getTaGradedGradeable()->getId(),
            $graded_component->getComponentId(),
            $graded_component->getGraderId(),
            ],
            $mark_ids
        );
        $place_holders = $this->createParameterList(count($mark_ids));
        $this->course_db->query(
            "DELETE FROM gradeable_component_mark_data
            WHERE gd_id=? AND gc_id=? AND gcd_grader_id=? AND gcm_id IN {$place_holders}",
            $param
        );
    }

    /**
     * Adds the provided mark ids as marks assigned to a graded component
     *
     * @param GradedComponent $graded_component
     * @param int[]           $mark_ids
     */
    private function createGradedComponentMarks(GradedComponent $graded_component, $mark_ids) {
        if (count($mark_ids) === 0) {
            return;
        }

        $param = [
            $graded_component->getTaGradedGradeable()->getId(),
            $graded_component->getComponentId(),
            $graded_component->getGraderId(),
            -1  // This value gets set on each loop iteration
        ];
        $query = "
            INSERT INTO gradeable_component_mark_data(
              gd_id,
              gc_id,
              gcd_grader_id,
              gcm_id)
            VALUES (?, ?, ?, ?)";

        foreach ($mark_ids as $mark_id) {
            $param[3] = $mark_id;
            $this->course_db->query($query, $param);
        }
    }

    /**
     * Creates a new graded component in the database
     *
     * @param GradedComponent $graded_component
     */
    private function createGradedComponent(GradedComponent $graded_component) {
        $param = [
            $graded_component->getComponentId(),
            $graded_component->getTaGradedGradeable()->getId(),
            $graded_component->getScore(),
            $graded_component->getComment(),
            $graded_component->getGraderId(),
            $graded_component->getGradedVersion(),
            DateUtils::dateTimeToString($graded_component->getGradeTime()),
            $graded_component->getVerifierId() !== '' ? $graded_component->getVerifierId() : null,
            !is_null($graded_component->getVerifyTime()) ? DateUtils::dateTimeToString($graded_component->getVerifyTime()) : null
        ];
        $query = "
            INSERT INTO gradeable_component_data(
              gc_id,
              gd_id,
              gcd_score,
              gcd_component_comment,
              gcd_grader_id,
              gcd_graded_version,
              gcd_grade_time,
              gcd_verifier_id,
              gcd_verify_time)
            VALUES(?, ?, ?, ?, ?, ?, ?, ?, ?)";
        $this->course_db->query($query, $param);
    }

    /**
     * Updates an existing graded component in the database
     *
     * @param GradedComponent $graded_component
     */
    private function updateGradedComponent(GradedComponent $graded_component) {
        if ($graded_component->isModified()) {
            if (!$graded_component->getComponent()->isPeerComponent()) {
                $params = [
                    $graded_component->getScore(),
                    $graded_component->getComment(),
                    $graded_component->getGradedVersion(),
                    DateUtils::dateTimeToString($graded_component->getGradeTime()),
                    $graded_component->getGraderId(),
                    $graded_component->getVerifierId() !== '' ? $graded_component->getVerifierId() : null,
                    !is_null($graded_component->getVerifyTime()) ? DateUtils::dateTimeToString($graded_component->getVerifyTime()) : null,
                    $graded_component->getTaGradedGradeable()->getId(),
                    $graded_component->getComponentId()
                ];
                $query = "
                    UPDATE gradeable_component_data SET
                      gcd_score=?,
                      gcd_component_comment=?,
                      gcd_graded_version=?,
                      gcd_grade_time=?,
                      gcd_grader_id=?,
                      gcd_verifier_id=?,
                      gcd_verify_time = ?
                    WHERE gd_id=? AND gc_id=?";
            }
            else {
                $params = [
                  $graded_component->getScore(),
                  $graded_component->getComment(),
                  $graded_component->getGradedVersion(),
                  DateUtils::dateTimeToString($graded_component->getGradeTime()),
                  $graded_component->getTaGradedGradeable()->getId(),
                  $graded_component->getComponentId(),
                  $graded_component->getGraderId()
                ];
                $query = "
                    UPDATE gradeable_component_data SET
                      gcd_score=?,
                      gcd_component_comment=?,
                      gcd_graded_version=?,
                      gcd_grade_time=?
                    WHERE gd_id=? AND gc_id=? AND gcd_grader_id=?";
            }
            $this->course_db->query($query, $params);
        }
    }

    /**
     * Deletes a GradedComponent from the database
     *
     * @param GradedComponent $graded_component
     */
    private function deleteGradedComponent(GradedComponent $graded_component) {
        // Only the db marks need to be deleted since the others haven't been applied to the database
        $this->deleteGradedComponentMarks($graded_component, $graded_component->getDbMarkIds());

        $params = [
            $graded_component->getTaGradedGradeable()->getId(),
            $graded_component->getComponentId(),
            $graded_component->getGrader()->getId()
        ];
        $query = "DELETE FROM gradeable_component_data WHERE gd_id=? AND gc_id=? AND gcd_grader_id=?";
        $this->course_db->query($query, $params);
    }

    private function updateOverallComments(TaGradedGradeable $ta_graded_gradeable) {
        foreach ($ta_graded_gradeable->getOverallComments() as $user_id => $comment) {
            $this->updateOverallComment($ta_graded_gradeable, $comment, $user_id);
        }
    }

    private function updateOverallComment(TaGradedGradeable $ta_graded_gradeable, $comment, $grader_id) {
        $g_id = $ta_graded_gradeable->getGradedGradeable()->getGradeable()->getId();
        if ($comment === "") {
            $this->deleteOverallComment($g_id, $grader_id, $ta_graded_gradeable->getGradedGradeable()->getSubmitter()->getId());
            $ta_graded_gradeable->removeOverallComment($grader_id);
            return;
        }

        $user_id = null;
        $team_id = null;

        // TODO: replace this with a single upsert when postgres can do an on conflict on
        //   multiple constraints (gradeable_data_overall_comment_user_unique, gradeable_data_overall_comment_team_unique)
        if ($ta_graded_gradeable->getGradedGradeable()->getGradeable()->isTeamAssignment()) {
            $team_id = $ta_graded_gradeable->getGradedGradeable()->getSubmitter()->getId();
            $conflict_clause = "(g_id, goc_team_id, goc_grader_id)";
        }
        else {
            $user_id = $ta_graded_gradeable->getGradedGradeable()->getSubmitter()->getId();
            $conflict_clause = "(g_id, goc_user_id, goc_grader_id)";
        }

        $query = "
            INSERT INTO gradeable_data_overall_comment (g_id, goc_user_id, goc_team_id, goc_grader_id, goc_overall_comment)
                VALUES (?, ?, ?, ?, ?)
                ON CONFLICT {$conflict_clause}
                DO
                    UPDATE SET
                        goc_overall_comment=?;
            ";

        $params = [$g_id, $user_id, $team_id, $grader_id, $comment, $comment];
        $this->course_db->query($query, $params);
    }

    /**
     * @param string $gradeable_id
     * @param string $grader_id
     * @param string $submitter_id
     * @return void
     */
    public function deleteOverallComment($gradeable_id, $grader_id, $submitter_id) {
        $this->course_db->query(
            "DELETE FROM gradeable_data_overall_comment WHERE g_id=? AND goc_grader_id=? AND (goc_user_id=? OR goc_team_id=?)",
            [$gradeable_id, $grader_id, $submitter_id, $submitter_id]
        );
    }

    /**
     * Update/create the components/marks for a gradeable.
     *
     * @param TaGradedGradeable $ta_graded_gradeable
     */
    private function updateGradedComponents(TaGradedGradeable $ta_graded_gradeable) {
        // iterate through graded components and see if any need updating/creating
        foreach ($ta_graded_gradeable->getGradedComponentContainers() as $container) {
            foreach ($container->getGradedComponents() as $component_grade) {
                if ($component_grade->isNew()) {
                    $this->createGradedComponent($component_grade);
                }
                else {
                    $this->updateGradedComponent($component_grade);
                }

                // If the marks have been modified, this means we need to update the entries
                if ($component_grade->isMarksModified()) {
                    $new_marks = array_diff($component_grade->getMarkIds(), $component_grade->getDbMarkIds() ?? []);
                    $deleted_marks = array_diff($component_grade->getDbMarkIds() ?? [], $component_grade->getMarkIds());
                    $this->deleteGradedComponentMarks($component_grade, $deleted_marks);
                    $this->createGradedComponentMarks($component_grade, $new_marks);
                }
            }
        }

        // Iterate through deleted graded components and see if anything should be deleted
        foreach ($ta_graded_gradeable->getDeletedGradedComponents() as $component_grade) {
            $this->deleteGradedComponent($component_grade);
        }
        $ta_graded_gradeable->clearDeletedGradedComponents();
    }

    /**
     * Creates a new Ta Grade in the database along with its graded components/marks
     *
     * @param TaGradedGradeable $ta_graded_gradeable
     */
    private function createTaGradedGradeable(TaGradedGradeable $ta_graded_gradeable) {
        $submitter_id = $ta_graded_gradeable->getGradedGradeable()->getSubmitter()->getId();
        $is_team = $ta_graded_gradeable->getGradedGradeable()->getSubmitter()->isTeam();
        $params = [
            $ta_graded_gradeable->getGradedGradeable()->getGradeable()->getId(),
            $is_team ? null : $submitter_id,
            $is_team ? $submitter_id : null,
            $ta_graded_gradeable->getUserViewedDate() !== null ?
                DateUtils::dateTimeToString($ta_graded_gradeable->getUserViewedDate()) : null
        ];
        $query = "
            INSERT INTO gradeable_data (
                g_id,
                gd_user_id,
                gd_team_id,
                gd_user_viewed_date)
            VALUES(?, ?, ?, ?)";
        $this->course_db->query($query, $params);

        // Setup the graded gradeable with its new id
        $ta_graded_gradeable->setIdFromDatabase($this->course_db->getLastInsertId());

        // Also be sure to save the components
        $this->updateGradedComponents($ta_graded_gradeable);
        // And to separately update the overall comments
        $this->updateOverallComments($ta_graded_gradeable);
    }

    /**
     * Updates an existing Ta Grade in the database along with its graded components/marks
     *
     * @param TaGradedGradeable $ta_graded_gradeable
     */
    private function updateTaGradedGradeable(TaGradedGradeable $ta_graded_gradeable) {
        // If the grade has been modified, then update its properties
        if ($ta_graded_gradeable->isModified()) {
            $params = [
                $ta_graded_gradeable->getUserViewedDate() !== null ?
                    DateUtils::dateTimeToString($ta_graded_gradeable->getUserViewedDate()) : null,
                $ta_graded_gradeable->getId()
            ];
            $query = "
                UPDATE gradeable_data SET
                  gd_user_viewed_date=?
                WHERE gd_id=?";
            $this->course_db->query($query, $params);
        }

        // Also be sure to save the components
        $this->updateGradedComponents($ta_graded_gradeable);
        // And to update the overall comment
        $this->updateOverallComments($ta_graded_gradeable);
    }

    /**
     * Creates a Ta Grade in the database if it doesn't exist, otherwise it just updates it
     *
     * @param TaGradedGradeable $ta_graded_gradeable
     */
    public function saveTaGradedGradeable(TaGradedGradeable $ta_graded_gradeable) {
        // Ta Grades are initialized to have an id of 0 if not loaded from the db, so use that to check
        if ($ta_graded_gradeable->getId() < 1) {
            $this->createTaGradedGradeable($ta_graded_gradeable);
        }
        else {
            $this->updateTaGradedGradeable($ta_graded_gradeable);
        }
    }

    /**
     * Deletes an entry from the gradeable_data table
     *
     * @param TaGradedGradeable $ta_graded_gradeable
     */
    public function deleteTaGradedGradeable(TaGradedGradeable $ta_graded_gradeable) {
        $this->course_db->query("DELETE FROM gradeable_data WHERE gd_id=?", [$ta_graded_gradeable->getId()]);
    }

    /**
     * Deletes an entry from the gradeable_data table with the provided gradeable id and user/team id
     *
     * @param string $gradeable_id
     * @param int    $submitter_id User or Team id
     */
    public function deleteTaGradedGradeableByIds($gradeable_id, $submitter_id) {
        $this->course_db->query(
            'DELETE FROM gradeable_data WHERE g_id=? AND (gd_user_id=? OR gd_team_id=?)',
            [$gradeable_id, $submitter_id, $submitter_id]
        );
    }

    /**
     * Changes the graded version of a gradeable for a particular student
     *
     * @param int[] $component_ids
     */
    public function changeGradedVersionOfComponents(string $gradeable_id, string $submitter_id, int $version, array $component_ids): void {
        $this->course_db->query(
            'UPDATE gradeable_component_data AS gcd
            SET gcd_graded_version = ?
            FROM gradeable_data AS gd
            WHERE (
                gd.g_id = ?
                AND gd.gd_user_id = ?
                AND gcd.gc_id IN ' . $this->createParameterList(count($component_ids)) . '
                AND gd.gd_id = gcd.gd_id
            )',
            array_merge([$version, $gradeable_id, $submitter_id], $component_ids)
        );
    }

    /**
     * Gets if the provided submitter has a submission for a particular gradeable
     *
     * @param  \app\models\gradeable\Gradeable $gradeable
     * @param  Submitter                       $submitter
     * @return bool
     */
    public function getHasSubmission(Gradeable $gradeable, Submitter $submitter) {
        $this->course_db->query(
            'SELECT EXISTS (SELECT g_id FROM electronic_gradeable_data WHERE g_id=? AND (user_id=? OR team_id=?))',
            [$gradeable->getId(), $submitter->getId(), $submitter->getId()]
        );
        return $this->course_db->row()['exists'] ?? false;
    }

    /**
     * checks if there are any custom marks saved for the provided gradeable
     *
     * @param string $gradeable_id
     * @return bool
     */
    public function getHasCustomMarks($gradeable_id) {
        //first get the gc_id's for all components associated with the gradeable
        $this->course_db->query(
            "SELECT gc.gc_id FROM gradeable_component AS gc
                   INNER JOIN gradeable_component_data AS gcd ON gc.gc_id=gcd.gc_id
                   WHERE gc.g_id=? AND gcd.gcd_component_comment <> '' ",
            [$gradeable_id]
        );
        if (count($this->course_db->rows()) > 0) {
            return true;
        }
        return false;
    }

    /**
     * Gets if the provided submitter has a submission for a particular gradeable
     *
     * @param  \app\models\gradeable\Gradeable $gradeable
     * @param  String                     $userid
     * @return bool
     */
    public function getUserHasSubmission(Gradeable $gradeable, string $userid): bool {
        $this->course_db->query(
            'SELECT user_id FROM electronic_gradeable_data WHERE g_id=? AND (user_id=?)',
            [$gradeable->getId(), $userid]
        );
        return $this->course_db->getRowCount() > 0;
    }

    /**
     * Get the active version for all given submitter ids. If they do not have an active version,
     * their version will be zero.
     *
     * @param  \app\models\gradeable\Gradeable $gradeable
     * @param  string[]                        $submitter_ids
     * @return bool[] Map of id=>version
     */
    public function getActiveVersions(Gradeable $gradeable, array $submitter_ids) {
        if (count($submitter_ids) === 0) {
            return [];
        }

        // (?), (?), (?)
        $id_placeholders = implode(',', array_fill(0, count($submitter_ids), '(?)'));

        $query = "
            SELECT ids.id, (CASE WHEN m IS NULL THEN 0 ELSE m END) AS max
            FROM (VALUES $id_placeholders) ids(id)
            LEFT JOIN (
              SELECT COALESCE(user_id, team_id) AS id, active_version as m
              FROM electronic_gradeable_version
              WHERE g_id = ? AND (user_id IS NOT NULL OR team_id IS NOT NULL)
            ) AS versions
            ON versions.id = ids.id
        ";

        $params = array_merge($submitter_ids, [$gradeable->getId()]);

        $this->course_db->query($query, $params);
        $versions = [];
        foreach ($this->course_db->rows() as $row) {
            $versions[$row["id"]] = $row["max"];
        }
        return $versions;
    }

    /**
     * Gets a list of emails with user ids for all active particpants in a course
     */
    public function getEmailListWithIds() {
        $parameters = [];
        $this->course_db->query('SELECT user_id, user_email, user_group, registration_section FROM users WHERE user_group != 4 OR registration_section IS NOT null', $parameters);

        return $this->course_db->rows();
    }

    /**
     * Gives true if thread is locked
     */
    public function isThreadLocked(int $thread_id): bool {
        $this->course_db->query('SELECT lock_thread_date FROM threads WHERE id = ?', [$thread_id]);
        $row = $this->course_db->row();
        $lock_date = $row['lock_thread_date'] ?? null;
        if (empty($this->course_db->row()['lock_thread_date'])) {
            return false;
        }
        $current_date = new \DateTime();
        $lock_date_time = new \DateTime($lock_date);
        return $lock_date_time < $current_date;
    }

    /**
     * Returns an array of users in the current course which have not been completely graded for the given gradeable.
     * Excludes users in the null section
     *
     * If a component_id is passed in, then the list of returned users will be limited to users with
     * that specific component ungraded
     *
     * @param  Gradeable $gradeable
     * @return array
     */
    public function getUsersNotFullyGraded(Gradeable $gradeable, $component_id = "-1") {

        // Get variables needed for query
        $component_count = count($gradeable->getComponents());
        $gradeable_id = $gradeable->getId();

        // Configure which type of grading this gradeable is using
        // If there are graders assigned to rotating sections we are very likely using rotating sections
        $rotation_sections = $gradeable->getRotatingGraderSections();
        count($rotation_sections) ? $section_type = 'rotating_section' : $section_type = 'registration_section';

        // Configure variables related to user vs team submission
        if ($gradeable->isTeamAssignment()) {
            $id_string = 'team_id';
            $table = 'gradeable_teams';
        }
        else {
            $id_string = 'user_id';
            $table = 'users';
        }

        $main_query = "select $id_string from $table where $section_type is not null and $id_string not in";

        $parameters = [];
        // Select which subquery to use
        if ($component_id != "-1") {
            // Use this sub query to select users who do not have a specific component within this gradable graded
            $sub_query = "(select gd_$id_string
                from gradeable_component_data left join gradeable_data on gradeable_component_data.gd_id = gradeable_data.gd_id
                where g_id = ? and gc_id = ?);";

            $parameters = [$gradeable_id, $component_id];
        }
        else {
            // Use this sub query to select users who have at least one component not graded
            $sub_query = "(select gradeable_data.gd_$id_string
             from gradeable_component_data left join gradeable_data on gradeable_component_data.gd_id = gradeable_data.gd_id
             where g_id = ? group by gradeable_data.gd_id having count(gradeable_data.gd_id) = ?);";

            $parameters = [$gradeable_id, $component_count];
        }

        // Assemble complete query
        $query = "$main_query $sub_query";

        // Run query
        $this->course_db->query($query, $parameters);

        // Capture results
        $not_fully_graded = $this->course_db->rows();

        // Clean up results
        $not_fully_graded = array_column($not_fully_graded, $id_string);

        return $not_fully_graded;
    }



/////////////////Office Hours Queue queries/////////////////////////////////////

  /*
  current_state values
      ('waiting'):Waiting
      ('being_helped'):Being helped
      ('done'):Done/Fully out of the queue
  removal_type values
      (null):Still in queue
      ('self'):Removed yourself
      ('helped'):Mentor/TA helped you
      ('removed'):Mentor/TA removed you
      ('emptied'):Kicked out because queue emptied
      ('self_helped'):You helped you
  */

    public function getCurrentQueue() {
        $query = "
        SELECT ROW_NUMBER()
            OVER (ORDER BY time_in ASC),
                queue.*,
                helper.user_givenname AS helper_givenname,
                helper.user_preferred_givenname AS helper_preferred_givenname,
                helper.user_familyname AS helper_familyname,
                helper.user_preferred_familyname AS helper_preferred_familyname,
                helper.user_id AS helper_id,
                helper.user_email AS helper_email,
                helper.user_email_secondary AS helper_email_secondary,
                helper.user_email_secondary_notify AS helper_email_secondary_notify,
                helper.user_group AS helper_group,
                helper.user_pronouns AS helper_pronouns,
                h1.helped_today
            FROM queue
            LEFT JOIN users helper on helper.user_id = queue.help_started_by
            LEFT JOIN (
            SELECT user_id as uid, queue_code as qc, COUNT(queue_code) AS helped_today
            FROM queue WHERE time_in > ? AND (removal_type = 'helped' OR removal_type = 'self_helped')
            GROUP BY user_id, queue_code
          )
          AS h1
          ON queue.user_id = h1.uid AND queue_code = h1.qc
          WHERE current_state IN ('waiting','being_helped')
          ORDER BY ROW_NUMBER
        ";
        $this->course_db->query($query, [$this->core->getDateTimeNow()->format('Y-m-d')]);
        return $this->course_db->rows();
    }

    public function getPastQueue() {

        $query = "
        SELECT Row_number()
            OVER (ORDER BY time_out DESC, time_in DESC),
                queue.*,
                helper.user_givenname AS helper_givenname,
                helper.user_preferred_givenname AS helper_preferred_givenname,
                helper.user_familyname AS helper_familyname,
                helper.user_preferred_familyname AS helper_preferred_familyname,
                helper.user_id AS helper_id,
                helper.user_email AS helper_email,
                helper.user_email_secondary AS helper_email_secondary,
                helper.user_email_secondary_notify AS helper_email_secondary_notify,
                helper.user_group AS helper_group,
                helper.user_pronouns AS helper_pronouns,
                remover.user_givenname AS remover_givenname,
                remover.user_preferred_givenname AS remover_preferred_givenname,
                remover.user_familyname AS remover_familyname,
                remover.user_preferred_familyname AS remover_preferred_familyname,
                remover.user_id AS remover_id,
                remover.user_email AS remover_email,
                remover.user_email_secondary AS remover_email_secondary,
                remover.user_email_secondary_notify AS remover_email_secondary_notify,
                remover.user_group AS remover_group,
                remover.user_pronouns AS remover_pronouns,
                h1.helped_today,
                h.times_helped
            FROM    queue
            LEFT JOIN users helper ON helper.user_id = queue.help_started_by
            LEFT JOIN users remover ON remover.user_id = queue.removed_by
            LEFT JOIN (
              SELECT user_id as uid, COUNT(user_id) AS times_helped
              FROM queue
              WHERE extract(WEEK from time_in) = extract(WEEK from ?::DATE) AND (removal_type = 'helped' OR removal_type = 'self_helped')
              GROUP BY user_id
            )
            AS h
            ON queue.user_id = h.uid
            LEFT JOIN (
              SELECT user_id as uid, queue_code as qc, COUNT(queue_code) AS helped_today
              FROM queue WHERE time_in > ? AND (removal_type = 'helped' OR removal_type = 'self_helped')
              GROUP BY user_id, queue_code
            )
            AS h1
            ON queue.user_id = h1.uid AND queue.queue_code = h1.qc
            WHERE time_in > ? AND current_state IN ('done')
            ORDER BY row_number
        ";
        $current_date = $this->core->getDateTimeNow()->format('Y-m-d');
        $this->course_db->query($query, [$current_date, $current_date, $current_date]);
        return $this->course_db->rows();
    }

    /**
     * Return all queue information for a certain student
     *
     * @param string $user_id
     * @return array<string, mixed[]> user info, indexed by user id.
     */
    public function studentQueueSearch(string $user_id): array {
        $this->course_db->query("SELECT * FROM queue WHERE user_id = ? ORDER BY time_in", [$user_id]);
        return $this->course_db->rows();
    }


    public function isAnyQueueOpen() {
        $this->course_db->query("SELECT COUNT(*) AS num_open FROM queue_settings WHERE open = true");
        return $this->course_db->row()['num_open'] > 0;
    }


    public function openQueue(string $queue_code, $token, $regex_pattern, $require_contact_info) {
        $this->course_db->query("SELECT * FROM queue_settings WHERE UPPER(TRIM(code)) = UPPER(TRIM(?))", [$queue_code]);

        //cannot have more than one queue with the same code
        if (0 < count($this->course_db->rows())) {
            return false;
        }

        $this->course_db->query("INSERT INTO queue_settings (open,code,token,regex_pattern, contact_information) VALUES (TRUE, TRIM(?), TRIM(?), ?, ?)", [$queue_code,$token,$regex_pattern,$require_contact_info]);
        return true;
    }

    public function getQueueRegex(string $queue_code) {
        $this->course_db->query("SELECT regex_pattern FROM queue_settings WHERE code = ?", [$queue_code]);
        return $this->course_db->rows();
    }

    public function toggleQueue(string $queue_code, string $state) {
        if ($state === "1") {
            $state = 'false';
        }
        else {
            $state = 'true';
        }
        $this->course_db->query("UPDATE queue_settings SET open = ? where UPPER(TRIM(code)) = UPPER(TRIM(?))", [$state, $queue_code]);
    }

    public function deleteQueue(string $queue_code) {
        $this->emptyQueue($queue_code);
        $this->course_db->query("DELETE FROM queue_settings WHERE UPPER(TRIM(code)) = UPPER(TRIM(?))", [$queue_code]);
    }

    public function getValidatedCode(string $queue_code, string $token = null) {
        //first check if the queue has an access code
        $this->course_db->query("SELECT * FROM queue_settings WHERE UPPER(TRIM(code)) = UPPER(TRIM(?)) AND open = true", [$queue_code]);
        $row = $this->course_db->row();
        if ($this->course_db->getRowCount() > 0 && $row['token'] == null) {
            return $row['code'];
        }
        elseif ($token === null) {
            return false;
        }
        else {
            $this->course_db->query("SELECT * FROM queue_settings WHERE UPPER(TRIM(code)) = UPPER(TRIM(?)) AND UPPER(TRIM(token)) = UPPER(TRIM(?)) AND open = true", [$queue_code, $token]);
            if ($this->course_db->getRowCount() > 0) {
                return $this->course_db->row()['code'];
            }
        }
        return false;
    }

    public function alreadyInAQueue(string $user_id = null) {
        if (is_null($user_id)) {
            $user_id = $this->core->getUser()->getId();
        }
        $this->course_db->query("SELECT COUNT(*) FROM queue WHERE user_id = ? AND current_state IN ('waiting','being_helped')", [$user_id]);
        return $this->course_db->row()['count'] > 0;
    }

    public function getLastTimeInQueue(string $user_id, string $queue_code) {
        $this->course_db->query("SELECT max(time_in) FROM queue WHERE user_id = ? AND UPPER(TRIM(queue_code)) = UPPER(TRIM(?)) AND (removal_type IN ('helped', 'self_helped') OR help_started_by IS NOT NULL) ", [$user_id, $queue_code]);
        return $this->course_db->row()['max'];
    }

    //Gets the time a student joined the queue they are currently in
    public function getTimeJoinedQueue(string $user_id, string $queue_code) {
        $this->course_db->query("SELECT max(time_in) FROM queue WHERE user_id = ? AND UPPER(TRIM(queue_code)) = UPPER(TRIM(?)) ", [$user_id, $queue_code]);
        return $this->course_db->row()['max'];
    }

    public function getStarType(string $user_id, string $queue_code): string {
        $this->course_db->query("SELECT star_type FROM queue WHERE user_id = ?
            AND UPPER(TRIM(queue_code)) = UPPER(TRIM(?))
            ORDER BY entry_id DESC LIMIT 1", [$user_id, $queue_code]);

        return $this->course_db->row()['star_type'];
    }

    public function getQueueId(string $queue_code) {
        $this->course_db->query("select * from queue_settings where code = ?;", [$queue_code]);
        return $this->course_db->row()['id'];
    }

    public function getQueueHasContactInformation(string $queue_code) {
        $this->course_db->query("select * from queue_settings where code = ?;", [$queue_code]);
        return $this->course_db->row()['contact_information'];
    }


    public function addToQueue(string $queue_code, string $user_id, string $name, $contact_info, $time_in = 0) {
        $star_type = 'none';
        $last_time_in_queue = $this->getLastTimeInQueue($user_id, $queue_code);
        $one_day_ago = date_sub(new \DateTime('tomorrow', $this->core->getConfig()->getTimezone()), date_interval_create_from_date_string('1 days'));
        $one_week_ago = date_sub(new \DateTime('tomorrow', $this->core->getConfig()->getTimezone()), date_interval_create_from_date_string('5 days'));
        if ($last_time_in_queue === null || DateUtils::parseDateTime($last_time_in_queue, $this->core->getConfig()->getTimezone()) < $one_week_ago) {
            $star_type = 'full';
        }
        elseif (DateUtils::parseDateTime($last_time_in_queue, $this->core->getConfig()->getTimezone()) < $one_day_ago) {
            $star_type = 'half';
        }

        $entry_time = $time_in == 0 ? $this->core->getDateTimeNow() : $time_in;
        $this->course_db->query("INSERT INTO queue
            (
                current_state,
                removal_type,
                queue_code,
                user_id,
                name,
                time_in,
                time_help_start,
                time_out,
                added_by,
                help_started_by,
                removed_by,
                contact_info,
                last_time_in_queue,
                time_paused,
                time_paused_start,
                star_type
            ) VALUES (
                'waiting',
                NULL,
                TRIM(?),
                ?,
                ?,
                ?,
                NULL,
                NULL,
                ?,
                NULL,
                NULL,
                ?,
                ?,
                ?,
                NULL,
                ?
            )", [$queue_code,$user_id,$name, $entry_time,$user_id,$contact_info,$last_time_in_queue,0,$star_type]);
    }

    public function removeUserFromQueue(string $user_id, string $remove_type, string $queue_code) {
        $status_code = null;
        if ($remove_type !== 'self') {//user removing themselves
            $status_code = 'being_helped';//dont allow removing yourself if you are being helped
        }

        $this->course_db->query("SELECT * from queue where user_id = ? and UPPER(TRIM(queue_code)) = UPPER(TRIM(?)) and current_state IN ('waiting', ?)", [$user_id, $queue_code, $status_code]);
        if (count($this->course_db->rows()) <= 0) {
            if ($remove_type === 'self') {
                //This happens for 1 of 2 reason. They try and remove themself while being helped
                //In this case they should have refreshed and they can click finish helping
                //Or they try and remove themself but they are no longer in the queue
                //In this case when the page refreshes they will see that
                $this->core->addErrorMessage("Error: Please try again");
            }
            else {
                $this->core->addErrorMessage("User no longer in queue");
            }
            return false;
        }

        $star_type = 'none';
        $prev_type = $this->getStarType($user_id, $queue_code);
        if ($prev_type === 'full') {
            $star_type = 'prev_full';
        }
        elseif ($prev_type === 'half') {
            $star_type = 'prev_half';
        }

        $this->course_db->query("UPDATE queue SET current_state = 'done', removal_type = ?, time_out = ?, removed_by = ?, star_type = ? WHERE user_id = ? AND UPPER(TRIM(queue_code)) = UPPER(TRIM(?)) AND current_state IN ('waiting','being_helped')", [$remove_type,$this->core->getDateTimeNow(),$this->core->getUser()->getId(),$star_type,$user_id, $queue_code]);
    }

    public function startHelpUser(string $user_id, string $queue_code) {
        $this->course_db->query("SELECT * from queue where user_id = ? and UPPER(TRIM(queue_code)) = UPPER(TRIM(?)) and current_state IN ('waiting')", [$user_id, $queue_code]);
        if (count($this->course_db->rows()) <= 0) {
            $this->core->addErrorMessage("User not in queue");
            return false;
        }
        $this->course_db->query("UPDATE queue SET current_state = 'being_helped', time_help_start = ?, help_started_by = ? WHERE user_id = ? and UPPER(TRIM(queue_code)) = UPPER(TRIM(?)) and current_state IN ('waiting')", [$this->core->getDateTimeNow(), $this->core->getUser()->getId(), $user_id, $queue_code]);
    }

    public function finishHelpUser(string $user_id, string $queue_code, string $remove_type) {
        $this->course_db->query("SELECT * from queue where user_id = ? and UPPER(TRIM(queue_code)) = UPPER(TRIM(?)) and current_state IN ('being_helped')", [$user_id, $queue_code]);
        if (count($this->course_db->rows()) <= 0) {
            $this->core->addErrorMessage("User not in queue");
            return false;
        }

        $star_type = 'none';
        $current_star_type = $this->getStarType($user_id, $queue_code);
        if ($current_star_type === 'full') {
            $star_type = 'prev_full';
        }
        elseif ($current_star_type === 'half') {
            $star_type = 'prev_half';
        }

        $this->course_db->query(
            "UPDATE queue SET current_state = 'done', removal_type = ?, time_out = ?, removed_by = ?, star_type = ? WHERE user_id = ?
            AND UPPER(TRIM(queue_code)) = UPPER(TRIM(?))
            and current_state IN ('being_helped')",
            [$remove_type,$this->core->getDateTimeNow(),$this->core->getUser()->getId(),$star_type,$user_id,$queue_code]
        );
    }

    public function setQueuePauseState(bool $new_state) {
        $current_queue_state = $this->core->getQueries()->getCurrentQueueState();
        $time_paused_start = $current_queue_state['time_paused_start'];
        $current_state = $time_paused_start != null;
        if ($new_state != $current_state) {
            // The pause state is actually changing
            $time_paused = $current_queue_state['time_paused'];
            $time_paused_start = date_create($time_paused_start);
            if ($new_state) {
                // The student is pausing
                $time_paused_start = $this->core->getDateTimeNow();
                $date_interval = new \DateInterval("PT{$time_paused}S");
                $time_paused_start = date_sub($time_paused_start, $date_interval);
            }
            else {
                // The student is un-pausing
                $time_paused_end = $this->core->getDateTimeNow();
                $date_interval = date_diff($time_paused_start, $time_paused_end);
                $time_paused = ($date_interval->h * 60 + $date_interval->i) * 60 + $date_interval->s;
                $time_paused_start = null;
            }
            $this->course_db->query("UPDATE queue SET paused = ?, time_paused = ?, time_paused_start = ? WHERE current_state = 'waiting' AND user_id = ?", [$new_state, $time_paused, $time_paused_start, $this->core->getUser()->getId()]);
        }
    }

    public function emptyQueue(string $queue_code) {
        $this->course_db->query("UPDATE queue SET current_state = 'done', removal_type = 'emptied', removed_by = ?, time_out = ? where current_state IN ('waiting','being_helped') and UPPER(TRIM(queue_code)) = UPPER(TRIM(?))", [$this->core->getUser()->getId(),$this->core->getDateTimeNow(), $queue_code]);
    }

    public function getQueueFromEntryId(int $entry_id) {
        $this->course_db->query("SELECT * FROM queue WHERE entry_id = ?", [$entry_id]);
        if (count($this->course_db->rows()) <= 0) {
            $this->core->addErrorMessage("Invalid Entry ID");
            return;
        }
        return $this->course_db->rows()[0];
    }

    public function restoreUserToQueue(int $entry_id) {
        $row = $this->getQueueFromEntryId($entry_id);
        $user_id = $row['user_id'];
        $queue_code = $row['queue_code'];
        if (is_null($user_id)) {
            return;
        }
        if ($this->alreadyInAQueue($user_id)) {
            $this->core->addErrorMessage("Cannot restore a user that is currently in the queue. Please remove them first.");
            return;
        }

        $star_type = 'none';
        $prev_type = $this->getStarType($user_id, $queue_code);
        if ($prev_type === 'prev_full') {
            $star_type = 'full';
        }
        elseif ($prev_type === 'prev_half') {
            $star_type = 'half';
        }

        $last_time_in_queue = $this->getLastTimeInQueue($user_id, $queue_code);
        $this->course_db->query("UPDATE queue SET current_state = 'waiting', removal_type = null, removed_by = null, time_out = null, time_help_start = null, help_started_by = null, last_time_in_queue = ?, star_type = ? where entry_id = ?", [$last_time_in_queue, $star_type, $entry_id]);
        $this->core->addSuccessMessage("Student restored");
    }

    public function getAllQueues() {
        $this->course_db->query("
SELECT qs.*, COALESCE (ns.num_students, 0) AS num_students
FROM queue_settings qs
LEFT JOIN (
    SELECT q.queue_code, COUNT(distinct q.user_id) AS num_students
    FROM queue q
    WHERE q.current_state IN ('waiting')
    GROUP BY q.queue_code
) AS ns ON ns.queue_code = qs.code
ORDER BY id");
        return $this->course_db->rows();
    }

    public function getAllOpenQueues() {
        $this->course_db->query("SELECT * FROM queue_settings where open = true ORDER BY id");
        return $this->course_db->rows();
    }

    public function getQueueNumberAheadOfYou($queue_code = null) {
        if ($queue_code) {
            $this->course_db->query("
SELECT count(*)
FROM queue
WHERE current_state IN
    ('waiting')
    AND time_in <= (
        SELECT time_in
        FROM queue
        WHERE user_id = ? AND current_state IN ('waiting','being_helped')
    )
    AND UPPER(TRIM(queue_code)) = UPPER(TRIM(?))
                ", [$this->core->getUser()->getId(), $queue_code]);
        }
        else {
            $this->course_db->query("SELECT count(*) FROM queue WHERE current_state IN ('waiting')");
        }
        return $this->course_db->row()['count'];
    }

    public function getLastQueueDetails() {
        $this->course_db->query("SELECT name, contact_info from queue where user_id = ? order by time_in desc limit 1", [$this->core->getUser()->getId()]);
        return $this->course_db->row();
    }

    public function getCurrentQueueState() {
        $query = "
        SELECT
            queue.*,
            helper.user_givenname AS helper_givenname,
            helper.user_preferred_givenname AS helper_preferred_givenname,
            helper.user_familyname AS helper_familyname,
            helper.user_preferred_familyname AS helper_preferred_familyname,
            helper.user_id AS helper_id,
            helper.user_email AS helper_email,
            helper.user_email_secondary AS helper_email_secondary,
            helper.user_email_secondary_notify AS helper_email_secondary_notify,
            helper.user_group AS helper_group
        FROM queue LEFT JOIN users helper ON helper.user_id = queue.help_started_by
        WHERE queue.user_id = ? AND queue.current_state IN ('waiting','being_helped')
        ";
        $this->course_db->query($query, [$this->core->getUser()->getId()]);
        if ($this->course_db->rows()) {
            return $this->course_db->rows()[0];
        }
        return null;
    }

    public function changeQueueToken($token, $queue_code) {
        $this->course_db->query("UPDATE queue_settings SET token = ? WHERE code = ?", [$token, $queue_code]);
    }

    public function changeQueueRegex($regex_pattern, $queue_code) {
        $this->course_db->query("UPDATE queue_settings SET regex_pattern = ? WHERE code = ?", [$regex_pattern, $queue_code]);
    }

    public function changeQueueContactInformation(bool $contact_information, string $queue_code) {
        $this->course_db->query("UPDATE queue_settings SET contact_information = ? WHERE code = ?", [$contact_information, $queue_code]);
    }

    public function getNumberAheadInQueueThisWeek($queue_code, $time_in) {
        $day_threshold = $this->core->getDateTimeNow()->modify('-4 day')->format('Y-m-d 00:00:00O');
        $this->course_db->query("SELECT count(*) from queue where last_time_in_queue < ? AND UPPER(TRIM(queue_code)) = UPPER(TRIM(?)) and current_state IN ('waiting') and time_in < ?", [$day_threshold, $queue_code, $time_in]);
        return $this->course_db->row()['count'];
    }

    public function getNumberAheadInQueueToday($queue_code, $time_in) {
        $current_date = $this->core->getDateTimeNow()->format('Y-m-d 00:00:00O');
        $day_threshold = $this->core->getDateTimeNow()->modify('-4 day')->format('Y-m-d 00:00:00O');
        $this->course_db->query("SELECT count(*) from queue where last_time_in_queue < ? AND last_time_in_queue > ? AND UPPER(TRIM(queue_code)) = UPPER(TRIM(?)) and current_state IN ('waiting') and time_in < ?", [$current_date, $day_threshold, $queue_code, $time_in]);
        return $this->course_db->row()['count'];
    }

    public function getAllQueuesEver() {
        $this->course_db->query("SELECT DISTINCT queue_code FROM queue
                                UNION
                                SELECT DISTINCT code as queue_code FROM queue_settings");
        return $this->course_db->rows();
    }

    public function getQueueDataStudent() {
        $this->course_db->query("SELECT
                *
              FROM (SELECT
                user_id AS id,
                CASE
                  WHEN user_preferred_givenname IS NULL THEN user_givenname
                  ELSE user_preferred_givenname
                END AS given_name,
                CASE
                  WHEN user_preferred_familyname IS NULL THEN user_familyname
                  ELSE user_preferred_familyname
                END AS familyname
              FROM users
              WHERE user_group = 4) AS user_data
              LEFT JOIN (SELECT
                user_id,"
                . $this->getInnerQueueSelect() .
               ",SUM(CASE
                  WHEN removal_type IN ('removed', 'emptied', 'self') THEN 1
                  ELSE 0
                END) AS not_helped_count
              FROM queue
              GROUP BY user_id) AS queue_data
                ON queue_data.user_id = user_data.id
              ORDER BY queue_data.user_id");
        return $this->course_db->rows();
    }

    public function getQueueDataOverall() {
        $this->course_db->query("SELECT"
                . $this->getInnerQueueSelect() .
               "FROM queue");
        return $this->course_db->rows();
    }

    public function getQueueDataToday() {
        $current_date = $this->core->getDateTimeNow()->format('Y-m-d 00:00:00O');
        $this->course_db->query(
            "SELECT"
                 . $this->getInnerQueueSelect() .
                "FROM queue
                 WHERE time_in > ?",
            [$current_date]
        );
        return $this->course_db->rows();
    }

    public function getQueueDataByQueue() {
        $this->course_db->query("SELECT
                 queue_code,"
                 . $this->getInnerQueueSelect() .
              "FROM queue
               GROUP BY queue_code
               ORDER BY queue_code");
        return $this->course_db->rows();
    }

    public function getQueueDataByWeekDay() {
        $this->course_db->query("SELECT
              dow,"
              . $this->getInnerQueueSelect() .
           "FROM (SELECT
              *,
              extract(dow from time_in) AS dow
            FROM queue) AS dow_queue
            GROUP BY dow
            ORDER BY dow");
        return $this->course_db->rows();
    }

    public function getQueueDataByWeekDayThisWeek() {
        $current_date = $this->core->getDateTimeNow()->format('Y-m-d 00:00:00O');
        $this->course_db->query(
            "SELECT
              dow,"
              . $this->getInnerQueueSelect() .
            "FROM (SELECT
                *,
                extract(dow from time_in) AS dow
                FROM queue
                WHERE extract(WEEK from time_in) = extract(WEEK from ?::DATE)
            )
            AS dow_queue
            GROUP BY dow
            ORDER BY dow",
            [$current_date]
        );
        return $this->course_db->rows();
    }

    public function getQueueDataByWeekNumber() {
        $this->course_db->query("SELECT
              weeknum,
      			  min(yearnum) as yearnum,"
              . $this->getInnerQueueSelect() .
           "FROM (SELECT
              *,
              extract(WEEK from time_in) AS weeknum,
			        extract(YEAR from time_in) AS yearnum
            FROM queue) AS weeknum_queue
            GROUP BY weeknum
            ORDER BY weeknum");
        return $this->course_db->rows();
    }

    public function setQueueMessage($queue_code, $message) {
        //clear the message
        if ($message === 'null') {
            $this->course_db->query("UPDATE queue_settings SET message = null WHERE UPPER(TRIM(code)) = UPPER(TRIM(?)) ", [$queue_code]);
        }
        else {
            $current_date = $this->core->getDateTimeNow();
            $this->course_db->query("UPDATE queue_settings SET message = ?, message_sent_time = ? WHERE  UPPER(TRIM(code)) = UPPER(TRIM(?)) ", [$message, $current_date, $queue_code]);
        }
    }

    public function getQueueMessage($queue_code) {
        $this->course_db->query("SELECT message, message_sent_time from queue_settings where UPPER(TRIM(code)) = UPPER(TRIM(?))", [$queue_code]);
        if (count($this->course_db->rows()) > 0) {
            return $this->course_db->rows()[0];
        }
        else {
            return null;
        }
    }



/////////////////END Office Hours Queue queries//////////////////////////////////



    /**
     * Gets all GradedGradeable's associated with each Gradeable.  If
     *  Note: The users' teams will be included in the search
     *
     * @param  \app\models\gradeable\Gradeable[] $gradeables The gradeable(s) to retrieve data for
     * @param  string[]|string|null              $users      The id(s) of the user(s) to get data for
     * @param  string[]|string|null              $teams      The id(s) of the team(s) to get data for
     * @param  string[]|string|null              $sort_keys  An ordered list of keys to sort by (i.e. `user_id` or `g_id DESC`)
     * @param  bool                              $team       True to get only team information, false to get only user information
     * @return \Iterator Iterator to access each GradeableData
     * @throws \InvalidArgumentException If any GradedGradeable or GradedComponent fails to construct
     */
    private function getGradedGradeablesUserOrTeam(array $gradeables, $users, $teams, $sort_keys, bool $team) {

        // Get the gradeables array into a lookup table by id
        $gradeables_by_id = [];
        foreach ($gradeables as $gradeable) {
            if (!($gradeable instanceof \app\models\gradeable\Gradeable)) {
                throw new \InvalidArgumentException('Gradeable array must only contain Gradeables');
            }
            $gradeables_by_id[$gradeable->getId()] = $gradeable;
        }
        if (count($gradeables_by_id) === 0) {
            return new \EmptyIterator();
        }

        // If one array is blank, and the other is null or also blank, don't get anything
        if (
            ($users === [] && $teams === null)
            || ($users === null && $teams === [])
            || ($users === [] && $teams === [])
        ) {
            return new \EmptyIterator();
        }

        // Make sure that our users/teams are arrays
        if ($users !== null) {
            if (!is_array($users)) {
                $users = [$users];
            }
        }
        else {
            $users = [];
        }
        if ($teams !== null) {
            if (!is_array($teams)) {
                $teams = [$teams];
            }
        }
        else {
            $teams = [];
        }

        $users = array_values($users);
        $teams = array_values($teams);

        //
        // Generate selector for the submitters the user wants
        //
        // If both are zero-count, that indicates to get all users/teams
        $all = (count($users) === count($teams)) && count($users) === 0;

        // switch the join type depending on the boolean
        $submitter_type = $team ? 'team_id' : 'user_id';
        $submitter_type_ext = $team ? 'team.team_id' : 'u.user_id';

        // Generate a logical expression from the provided parameters
        $selector_union_list = [];
        $selector_union_list[] = strval($this->course_db->convertBoolean($all));

        $selector_intersection_list = [];

        $param = [];

        // If Users were provided, switch between single users and team members
        if (count($users) > 0) {
            $user_placeholders = implode(',', array_fill(0, count($users), '?'));
            $param = $users;
            if (!$team) {
                $selector_union_list[] = "u.user_id IN ($user_placeholders)";
            }
            else {
                // Select the users' teams as well
                $selector_union_list[] = "team.team_id IN (SELECT team_id FROM teams WHERE state=1 AND user_id IN ($user_placeholders))";
            }
        }

        $submitter_inject = 'ERROR ERROR';
        $submitter_data_inject = 'ERROR ERROR';
        if ($team) {
            $submitter_data_inject =
              'ldet.array_late_day_exceptions,
               ldet.array_reason_for_exception,
               ldet.array_late_day_user_ids,
               /* Aggregate Team User Data */
               team.team_id,
               team.array_team_users,
               team.registration_section,
               team.rotating_section,
               team.team_name';

            $submitter_inject = '
              JOIN (
                SELECT gt.team_id,
                  gt.registration_section,
                  gt.rotating_section,
                  gt.team_name,
                  json_agg(tu) AS array_team_users
                FROM gradeable_teams gt
                  JOIN (
                    SELECT
                      t.team_id,
                      t.state,
                      tu.*
                    FROM teams t
                    JOIN users tu ON t.user_id = tu.user_id ORDER BY t.user_id
                  ) AS tu ON gt.team_id = tu.team_id
                GROUP BY gt.team_id
              ) AS team ON eg.team_assignment AND EXISTS (
                SELECT 1 FROM gradeable_teams gt
                WHERE gt.team_id=team.team_id AND gt.g_id=g.g_id
                LIMIT 1)

              /* Join team late day exceptions */
              LEFT JOIN (
                SELECT
                  json_agg(e.late_day_exceptions) AS array_late_day_exceptions,
                  json_agg(e.reason_for_exception) AS array_reason_for_exception,
                  json_agg(e.user_id) AS array_late_day_user_ids,
                  t.team_id,
                  g_id
                FROM late_day_exceptions e
                LEFT JOIN teams t ON e.user_id=t.user_id AND t.state=1
                GROUP BY team_id, g_id
              ) AS ldet ON g.g_id=ldet.g_id AND ldet.team_id=team.team_id';
        }
        else {
            $submitter_data_inject = '
              u.user_id,
              u.user_numeric_id,
              u.g_anon,
              u.user_givenname,
              u.user_preferred_givenname,
              u.user_familyname,
              u.user_pronouns,
              u.display_pronouns,
              u.user_preferred_familyname,
              u.user_email,
              u.user_email_secondary,
              u.user_email_secondary_notify,
              u.user_group,
              u.manual_registration,
              u.last_updated,
              u.grading_registration_sections,
              u.registration_section,
              u.course_section_id,
              u.rotating_section,
              u.registration_type,
              ldeu.late_day_exceptions,
              ldeu.reason_for_exception,
              u.registration_subsection';
            $submitter_inject = '
            JOIN (
                SELECT u.*, ga.anon_id AS g_anon, ga.g_id, sr.grading_registration_sections, sec_reg.course_section_id
                FROM users u
                LEFT JOIN gradeable_anon ga
                ON u.user_id=ga.user_id
                LEFT JOIN (
                    SELECT
                        json_agg(sections_registration_id) AS grading_registration_sections,
                        user_id
                    FROM grading_registration
                    GROUP BY user_id
                ) AS sr ON u.user_id=sr.user_id
                LEFT JOIN (
                    SELECT
                        sections_registration_id,
                        course_section_id
                    FROM sections_registration
                ) AS sec_reg ON sec_reg.sections_registration_id=u.registration_section
            ) AS u ON (eg IS NULL OR NOT eg.team_assignment) AND u. g_id=g.g_id

            /* Join user late day exceptions */
            LEFT JOIN late_day_exceptions ldeu ON g.g_id=ldeu.g_id AND u.user_id=ldeu.user_id';
        }
        if ($team && count($teams) > 0) {
            $team_placeholders = implode(',', array_fill(0, count($teams), '?'));
            $selector_union_list[] = "team.team_id IN ($team_placeholders)";
            $param = array_merge($param, $teams);
        }

        $selector_intersection_list[] = '(' . implode(' OR ', $selector_union_list) . ')';

        //
        // Generate selector for the gradeables the user wants
        //
        $gradeable_placeholders = implode(',', array_fill(0, count($gradeables_by_id), '?'));
        $selector_intersection_list[] = "g.g_id IN ($gradeable_placeholders)";

        // Create the complete selector
        $selector = implode(' AND ', $selector_intersection_list);

        // Generate the ORDER BY clause
        $order = self::generateOrderByClause($sort_keys, $team ? self::graded_gradeable_key_map_team : self::graded_gradeable_key_map_user);

        $query = "
            SELECT /* Select everything we retrieved */

              g.g_id,

              /* Gradeable Data */
              gd.gd_id AS id,
              gd.gd_user_viewed_date AS user_viewed_date,

              /* get the overall comment */
              goc.commenter_ids AS array_commenter_ids,
              goc.overall_comments AS array_overall_comments,

              /* Aggregate Gradeable Component Data */
              gcd.array_comp_id,
              gcd.array_score,
              gcd.array_comment,
              gcd.array_grader_id,
              gcd.array_graded_version,
              gcd.array_grade_time,
              gcd.array_mark_id,
              gcd.array_verifier_id,
              gcd.array_verify_time,

              /* Aggregate Gradeable Component Grader Data */
              gcd.array_grader_user_id,
              gcd.array_grader_anon_id,
              gcd.array_grader_user_givenname,
              gcd.array_grader_user_preferred_givenname,
              gcd.array_grader_user_pronouns,
              gcd.array_grader_display_pronouns,
              gcd.array_grader_user_familyname,
              gcd.array_grader_user_email,
              gcd.array_grader_user_email_secondary,
              gcd.array_grader_user_email_secondary_notify,
              gcd.array_grader_user_group,
              gcd.array_grader_manual_registration,
              gcd.array_grader_last_updated,
              gcd.array_grader_registration_section,
              gcd.array_grader_rotating_section,
              gcd.array_grader_registration_type,
              gcd.array_grader_grading_registration_sections,

              /* Aggregate Gradeable Component Verifier Data */
              gcd.array_verifier_user_id,
              gcd.array_verifier_user_givenname,
              gcd.array_verifier_user_preferred_givenname,
              gcd.array_verifier_user_pronouns,
              gcd.array_verifier_display_pronouns,
              gcd.array_verifier_user_familyname,
              gcd.array_verifier_user_email,
              gcd.array_verifier_user_email_secondary,
              gcd.array_verifier_user_email_secondary_notify,
              gcd.array_verifier_user_group,
              gcd.array_verifier_manual_registration,
              gcd.array_verifier_last_updated,
              gcd.array_verifier_registration_section,
              gcd.array_verifier_rotating_section,
              gcd.array_verifier_registration_type,

              /* Aggregate Gradeable Component Data (versions) */
              egd.array_version,
              egd.array_non_hidden_non_extra_credit,
              egd.array_non_hidden_extra_credit,
              egd.array_hidden_non_extra_credit,
              egd.array_hidden_extra_credit,
              egd.array_submission_time,
              egd.array_autograding_complete,

              /* Active Submission Version */
              egv.active_version,

              /* Grade inquiry data */
             rr.array_grade_inquiries,
             gc.ag_graders AS ag_graders,
             gc.ag_timestamps AS ag_timestamps,
             gc.ag_graders_names AS ag_graders_names,

              {$submitter_data_inject}

            FROM gradeable g

              /* Get teamness so we know to join teams or users*/
              LEFT JOIN (
                SELECT
                  g_id,
                  eg_team_assignment AS team_assignment
                FROM electronic_gradeable
              ) AS eg ON eg.g_id=g.g_id

              /* Join submitter data */
              {$submitter_inject}

              /* Join manual grading data */
              LEFT JOIN (
                SELECT *
                FROM gradeable_data
              ) AS gd ON gd.g_id=g.g_id AND gd.gd_{$submitter_type}={$submitter_type_ext}

              LEFT JOIN LATERAL (
                SELECT
                  gc.g_id,
                  json_object_agg(gc.gc_id, graders) as ag_graders,
                  json_object_agg(gc.gc_id, graders_names) as ag_graders_names,
                  json_object_agg(gc.gc_id, timestamps) as ag_timestamps
                FROM gradeable_component gc
                LEFT JOIN (
                  SELECT
                    ag_{$submitter_type},
                    gc_id,
                    json_agg(grader_id) AS graders,
                    json_agg(COALESCE(NULLIF(user_preferred_givenname,''), user_givenname) || ' ' || substr(COALESCE(NULLIF(user_preferred_familyname,''), user_familyname), 1, 1) || '.') AS graders_names,
                    json_agg(timestamp) AS timestamps
                  FROM active_graders
                  LEFT JOIN users ON active_graders.grader_id = users.user_id
                  GROUP BY ag_{$submitter_type} , gc_id
                ) as ag on ag.gc_id = gc.gc_id AND ag.ag_{$submitter_type}={$submitter_type_ext}
                GROUP BY gc.g_id
              ) AS gc ON gc.g_id = g.g_id

              LEFT JOIN (
                SELECT
                    json_agg(goc_grader_id) as commenter_ids,
                    json_agg(goc_overall_comment) as overall_comments,
                    g_id,
                    goc_{$submitter_type}
                FROM gradeable_data_overall_comment
                GROUP BY g_id, goc_{$submitter_type}
              ) AS goc ON goc.g_id=g.g_id AND goc.goc_{$submitter_type}={$submitter_type_ext}

              /* Join aggregate gradeable component data */
              LEFT JOIN LATERAL (
                SELECT
                  json_agg(in_gcd.gc_id) AS array_comp_id,
                  json_agg(gcd_score) AS array_score,
                  json_agg(gcd_component_comment) AS array_comment,
                  json_agg(in_gcd.gcd_grader_id) AS array_grader_id,
                  json_agg(gcd_graded_version) AS array_graded_version,
                  json_agg(gcd_grade_time) AS array_grade_time,
                  json_agg(string_mark_id) AS array_mark_id,
                  json_agg(gcd_verifier_id) AS array_verifier_id,
                  json_agg(gcd_verify_time) AS array_verify_time,

                  json_agg(ug.user_id) AS array_grader_user_id,
                  json_agg(ug.g_anon) AS array_grader_anon_id,
                  json_agg(ug.user_givenname) AS array_grader_user_givenname,
                  json_agg(ug.user_preferred_givenname) AS array_grader_user_preferred_givenname,
                  json_agg(ug.user_pronouns) AS array_grader_user_pronouns,
                  json_agg(ug.display_pronouns) AS array_grader_display_pronouns,
                  json_agg(ug.user_familyname) AS array_grader_user_familyname,
                  json_agg(ug.user_email) AS array_grader_user_email,
                  json_agg(ug.user_email_secondary) AS array_grader_user_email_secondary,
                  json_agg(ug.user_email_secondary_notify) AS array_grader_user_email_secondary_notify,
                  json_agg(ug.user_group) AS array_grader_user_group,
                  json_agg(ug.manual_registration) AS array_grader_manual_registration,
                  json_agg(ug.last_updated) AS array_grader_last_updated,
                  json_agg(ug.registration_section) AS array_grader_registration_section,
                  json_agg(ug.rotating_section) AS array_grader_rotating_section,
                  json_agg(ug.registration_type) AS array_grader_registration_type,
                  json_agg(ug.grading_registration_sections) AS array_grader_grading_registration_sections,
                  json_agg(uv.user_id) AS array_verifier_user_id,
                  json_agg(uv.user_givenname) AS array_verifier_user_givenname,
                  json_agg(uv.user_preferred_givenname) AS array_verifier_user_preferred_givenname,
                  json_agg(uv.user_pronouns) AS array_verifier_user_pronouns,
                  json_agg(uv.display_pronouns) AS array_verifier_display_pronouns,
                  json_agg(uv.user_familyname) AS array_verifier_user_familyname,
                  json_agg(uv.user_email) AS array_verifier_user_email,
                  json_agg(uv.user_email_secondary) AS array_verifier_user_email_secondary,
                  json_agg(uv.user_email_secondary_notify) AS array_verifier_user_email_secondary_notify,
                  json_agg(uv.user_group) AS array_verifier_user_group,
                  json_agg(uv.manual_registration) AS array_verifier_manual_registration,
                  json_agg(uv.last_updated) AS array_verifier_last_updated,
                  json_agg(uv.registration_section) AS array_verifier_registration_section,
                  json_agg(uv.rotating_section) AS array_verifier_rotating_section,
                  json_agg(uv.registration_type) AS array_verifier_registration_type,
                  in_gcd.gd_id,
                  ug.g_id
                FROM (SELECT * FROM gradeable_component_data WHERE gd_id=gd.gd_id) in_gcd

                  LEFT JOIN (
                    SELECT
                      json_agg(gcm_id) AS string_mark_id,
                      gc_id,
                      gd_id,
                      gcd_grader_id
                    FROM gradeable_component_mark_data
                    GROUP BY gc_id, gd_id, gcd_grader_id
                  ) AS gcmd ON gcmd.gc_id=in_gcd.gc_id AND gcmd.gd_id=in_gcd.gd_id AND gcmd.gcd_grader_id=in_gcd.gcd_grader_id

                  /* Join grader data; TODO: do we want/need 'sr' information */
                  LEFT JOIN (
                    SELECT u.*, ga.anon_id AS g_anon, ga.g_id, grading_registration_sections
                    FROM users u
                    LEFT JOIN (
                      SELECT
                        json_agg(sections_registration_id) AS grading_registration_sections,
                        user_id
                      FROM grading_registration
                      GROUP BY user_id
                    ) AS sr ON u.user_id=sr.user_id
                    LEFT JOIN(
                        SELECT
                          anon_id,
                          user_id,
                          g_id
                        FROM gradeable_anon
                      ) AS ga ON u.user_id=ga.user_id AND ga.g_id=g.g_id
                  ) AS ug ON ug.user_id=in_gcd.gcd_grader_id
                  LEFT JOIN (
                    SELECT u.*
                    FROM users u
                  ) AS uv ON uv.user_id=in_gcd.gcd_verifier_id
                GROUP BY in_gcd.gd_id, ug.g_id
              ) AS gcd ON gcd.gd_id=gd.gd_id AND gcd.g_id=g.g_id

              /* Join aggregate gradeable version data */
              LEFT JOIN (
                SELECT
                  json_agg(in_egd.g_version) AS array_version,
                  json_agg(in_egd.autograding_non_hidden_non_extra_credit) AS array_non_hidden_non_extra_credit,
                  json_agg(in_egd.autograding_non_hidden_extra_credit) AS array_non_hidden_extra_credit,
                  json_agg(in_egd.autograding_hidden_non_extra_credit) AS array_hidden_non_extra_credit,
                  json_agg(in_egd.autograding_hidden_extra_credit) AS array_hidden_extra_credit,
                  json_agg(in_egd.submission_time) AS array_submission_time,
                  json_agg(in_egd.autograding_complete) AS array_autograding_complete,
                  g_id,
                  user_id,
                  team_id
                FROM electronic_gradeable_data AS in_egd
                GROUP BY g_id, user_id, team_id
              ) AS egd ON egd.g_id=g.g_id AND egd.{$submitter_type}={$submitter_type_ext}
              LEFT JOIN (
                SELECT *
                FROM electronic_gradeable_version
              ) AS egv ON egv.{$submitter_type}=egd.{$submitter_type} AND egv.g_id=egd.g_id

              /* Join grade inquiry */
              LEFT JOIN (
  				SELECT json_agg(rr) as array_grade_inquiries, user_id, team_id, g_id
  				FROM grade_inquiries AS rr
  				GROUP BY rr.user_id, rr.team_id, rr.g_id
  			  ) AS rr on egv.{$submitter_type}=rr.{$submitter_type} AND egv.g_id=rr.g_id
            WHERE $selector
            $order";


        $constructGradedGradeable = function ($row) use ($gradeables_by_id) {
            /** @var Gradeable $gradeable */
            $gradeable = $gradeables_by_id[$row['g_id']];

            // Get the submitter
            $submitter = null;
            if ($gradeable->isTeamAssignment()) {
                // Get the user data for the team
                $team_users = json_decode($row["array_team_users"], true);

                // Create the team with the query results and users array
                $submitter = new Team($this->core, array_merge($row, ['users' => $team_users]));

                // Get the late day exceptions for each user
                $late_day_exceptions = [];
                $reasons_for_exceptions = [];
                if (isset($row['array_late_day_user_ids'])) {
                    $late_day_exceptions = array_combine(
                        json_decode($row['array_late_day_user_ids']),
                        json_decode($row['array_late_day_exceptions'])
                    );
                    $reasons_for_exceptions = array_combine(
                        json_decode($row['array_late_day_user_ids']),
                        json_decode($row['array_reason_for_exception'])
                    );
                }
                foreach ($submitter->getMembers() as $user_id) {
                    if (!isset($late_day_exceptions[$user_id])) {
                        $late_day_exceptions[$user_id] = 0;
                    }
                    if (!isset($reasons_for_exceptions[$user_id])) {
                        $reasons_for_exceptions[$user_id] = '';
                    }
                }
            }
            else {
                if (isset($row['grading_registration_sections'])) {
                    $row['grading_registration_sections'] = json_decode($row['grading_registration_sections']);
                }
                $submitter = new User($this->core, $row);

                // Get the late day exception for the user
                $late_day_exceptions = [
                    $submitter->getId() => $row['late_day_exceptions'] ?? 0
                ];
                $reasons_for_exceptions = [
                    $submitter->getId() => $row['reason_for_exception'] ?? ''
                ];
            }

            // Create the graded gradeable instances
            $graded_gradeable = new GradedGradeable(
                $this->core,
                $gradeable,
                new Submitter($this->core, $submitter),
                [
                    'late_day_exceptions' => $late_day_exceptions,
                    'reasons_for_exceptions' => $reasons_for_exceptions
                ],
                json_decode($row['ag_graders'], true),
                json_decode($row['ag_timestamps'], true),
                json_decode($row['ag_graders_names'], true)
            );
            $ta_graded_gradeable = null;
            $auto_graded_gradeable = null;

            // This will be false if there is no manual grade yet
            if (isset($row['id'])) {
                // prepare overall comments
                $row["array_commenter_ids"] = json_decode($row["array_commenter_ids"] ?? "[]");
                $row["array_overall_comments"] = json_decode($row["array_overall_comments"] ?? "[]");
                $row["overall_comments"] = [];
                if ($row["array_commenter_ids"] !== null) {
                    for ($i = 0; $i < count($row["array_commenter_ids"]); $i++) {
                        $commenter = $row["array_commenter_ids"][$i];
                        $comment   = $row["array_overall_comments"][$i];
                        $row["overall_comments"][$commenter] = $comment;
                    }
                }
                $ta_graded_gradeable = new TaGradedGradeable($this->core, $graded_gradeable, $row);
                $graded_gradeable->setTaGradedGradeable($ta_graded_gradeable);
            }

            // Always construct an instance even if there is no data
            $auto_graded_gradeable = new AutoGradedGradeable($this->core, $graded_gradeable, $row);
            $graded_gradeable->setAutoGradedGradeable($auto_graded_gradeable);

            if (isset($row['array_grade_inquiries'])) {
                $grade_inquiries = json_decode($row['array_grade_inquiries'], true);
                $grade_inquiries_arr = [];
                foreach ($grade_inquiries as $grade_inquiry) {
                    $grade_inquiries_arr[] = new GradeInquiry($this->core, $grade_inquiry);
                }

                $graded_gradeable->setGradeInquiries($grade_inquiries_arr);
            }

            $graded_components_by_id = [];
            /** @var AutoGradedVersion[] $graded_versions */
            $graded_versions = [];

            // Break down the graded component / version / grader data into an array of arrays
            //  instead of arrays of sql array-strings
            $user_properties = [
                'user_id',
                'anon_id',
                'user_givenname',
                'user_preferred_givenname',
                'user_pronouns',
                'display_pronouns',
                'user_familyname',
                'user_email',
                'user_email_secondary',
                'user_email_secondary_notify',
                'user_group',
                'manual_registration',
                'last_updated',
                'registration_section',
                'rotating_section',
                'registration_type',
                'grading_registration_sections'
            ];
            $comp_array_properties = [
                'comp_id',
                'score',
                'comment',
                'grader_id',
                'graded_version',
                'grade_time',
                'mark_id',
                'verifier_id',
                'verify_time'
            ];
            $version_array_properties = [
                'version',
                'non_hidden_non_extra_credit',
                'non_hidden_extra_credit',
                'hidden_non_extra_credit',
                'hidden_extra_credit',
                'submission_time',
                'autograding_complete'
            ];
            $db_row_split = [];
            foreach (
                array_merge(
                    $version_array_properties,
                    $comp_array_properties,
                    array_map(
                        function ($elem) {
                            return 'grader_' . $elem;
                        },
                        $user_properties
                    ),
                    array_map(
                        function ($elem) {
                            return 'verifier_' . $elem;
                        },
                        array_diff(
                            $user_properties,
                            ['anon_id', 'grading_registration_sections']
                        )
                    )
                ) as $property
            ) {
                $db_row_split[$property] = json_decode($row['array_' . $property] ?? "");
            }

            if (isset($db_row_split['comp_id'])) {
                // Create all of the GradedComponents
                for ($i = 0; $i < count($db_row_split['comp_id']); ++$i) {
                    // Create a temporary array for each graded component instead of trying
                    //  to transpose the entire $db_row_split array
                    $comp_array = [];
                    foreach ($comp_array_properties as $property) {
                        $comp_array[$property] = $db_row_split[$property][$i];
                    }

                    //  Similarly, transpose just this grader
                    $user_array = [];
                    foreach ($user_properties as $property) {
                        $user_array[$property] = $db_row_split['grader_' . $property][$i];
                    }

                    // Create the grader user
                    $grader = new User($this->core, $user_array);

                    // Transpose the verifier if it exists
                    $verifier = null;
                    $verifier_array = [];
                    if (isset($db_row_split['verifier_user_id'][$i]) && $db_row_split['verifier_user_id'][$i] !== null) {
                        foreach ($user_properties as $property) {
                            if (isset($db_row_split['verifier_' . $property][$i])) {
                                $verifier_array[$property] = $db_row_split['verifier_' . $property][$i];
                            }
                        }
                        $verifier = new User($this->core, $verifier_array);
                    }

                    // Create the component
                    $graded_component = new GradedComponent(
                        $this->core,
                        $ta_graded_gradeable,
                        $gradeable->getComponent($db_row_split['comp_id'][$i]),
                        $grader,
                        $comp_array,
                        $verifier
                    );

                    $graded_component->setMarkIdsFromDb($db_row_split['mark_id'][$i] ?? []);
                    $graded_components_by_id[$graded_component->getComponentId()][] = $graded_component;
                }


                // Create containers for each component
                $containers = [];
                foreach ($gradeable->getComponents() as $component) {
                    $container = new GradedComponentContainer($this->core, $ta_graded_gradeable, $component);
                    $container->setGradedComponents($graded_components_by_id[$component->getId()] ?? []);
                    $containers[$component->getId()] = $container;
                }
                $ta_graded_gradeable->setGradedComponentContainersFromDatabase($containers);
            }

            if (isset($db_row_split['version'])) {
                // Create all of the AutoGradedVersions
                for ($i = 0; $i < count($db_row_split['version']); ++$i) {
                    // Similarly, transpose each version
                    $version_array = [];
                    foreach ($version_array_properties as $property) {
                        $version_array[$property] = $db_row_split[$property][$i];
                    }

                    $version = new AutoGradedVersion($this->core, $graded_gradeable, $version_array);
                    $graded_versions[$version->getVersion()] = $version;
                }
                $auto_graded_gradeable->setAutoGradedVersions($graded_versions);
            }

            return $graded_gradeable;
        };

        return $this->course_db->queryIterator(
            $query,
            array_merge(
                $param,
                array_keys($gradeables_by_id)
            ),
            $constructGradedGradeable
        );
    }

    /**
     * Given a user_id check the users table for a valid entry, returns a user object if found,
     * null otherwise. If is_numeric is true, the numeric_id key will be used to lookup the user.
     * This should be called through getUserById() or getUserByNumericId().
     *
     * @param string|int $user_id
     * @param bool $is_numeric
     * @return User|null
     */
    private function getUser($user_id, bool $is_numeric = false): ?User {
        $result = $this->getUsers([$user_id], $is_numeric);
        if ($result !== null && count($result) === 1) {
            //return first element
            return array_pop($result);
        }
        else {
            return null;
        }
    }

    /**
     * Given an array of user IDs, return an array of corresponding user objects or null if any one of them wasn't found
     *
     * @param array $user_id_list
     * @param bool $is_numeric
     * @return array|null
     */
    private function getUsers(array $user_id_list, bool $is_numeric = false): ?array {
        if (count($user_id_list) === 0) {
            return null;
        }
        $placeholders = $this->createParameterList(count($user_id_list));

        if (!$is_numeric) {
            $this->submitty_db->query("SELECT * FROM users WHERE user_id IN {$placeholders}", $user_id_list);
        }
        else {
            $this->submitty_db->query("SELECT * FROM users WHERE user_numeric_id IN {$placeholders}", $user_id_list);
        }

        if ($this->submitty_db->getRowCount() === 0) {
            return null;
        }

        $details_list = $this->submitty_db->rows();

        if ($this->course_db) {
            $this->course_db->query(
                "
            SELECT u.*, ns.merge_threads, ns.all_new_threads,
                 ns.all_new_posts, ns.all_modifications_forum,
                 ns.reply_in_post_thread,ns.team_invite,
                 ns.team_member_submission, ns.team_joined,
<<<<<<< HEAD
                 ns.self_notification, ns.all_released_grades,
                 ns.merge_threads_email, ns.all_new_threads_email,
=======
                 ns.self_notification,
                 ns.merge_threads_email, ns.self_registration_email, ns.all_new_threads_email,
>>>>>>> 495db497
                 ns.all_new_posts_email, ns.all_modifications_forum_email,
                 ns.reply_in_post_thread_email, ns.team_invite_email,
                 ns.team_member_submission_email, ns.team_joined_email,
                 ns.self_notification_email, ns.all_released_grades_email,
                 sr.grading_registration_sections

            FROM users u
            LEFT JOIN notification_settings as ns ON u.user_id = ns.user_id
            LEFT JOIN (
              SELECT array_agg(sections_registration_id) as grading_registration_sections, user_id
              FROM grading_registration
              GROUP BY user_id
            ) as sr ON u.user_id=sr.user_id
            WHERE u.user_id IN {$placeholders}",
                $user_id_list
            );

            $updated_details_list = [];
            if ($this->course_db->getRowCount() > 0) {
                $i = 0;
                foreach ($details_list as $details) {
                    $user = $this->course_db->rows()[$i];
                    if (isset($user['grading_registration_sections'])) {
                        $user['grading_registration_sections'] = $this->course_db->fromDatabaseToPHPArray($user['grading_registration_sections']);
                    }
                    $updated_details_list[] = array_merge($details, $user);
                    $i++;
                }
                $details_list = $updated_details_list;
            }
        }

        $users = [];
        foreach ($details_list as $details) {
            $users[$details['user_id']] = new User($this->core, $details);
        }

        return $users;
    }



    /**
     * Maps sort keys to an array of expressions to sort by in place of the key.
     *  Useful for ambiguous keys or for key alias's
     */
    const graded_gradeable_key_map_user = [
        'registration_section' => [
            'SUBSTRING(u.registration_section, \'^[^0-9]*\')',
            'COALESCE(SUBSTRING(u.registration_section, \'[0-9]+\')::INT, -1)',
            'SUBSTRING(u.registration_section, \'[^0-9]*$\')',
        ],
        'rotating_section' => [
            'u.rotating_section',
        ],
        'team_id' => [],
        'section_subsection' => [
            'u.registration_subsection',
        ]
    ];
    const graded_gradeable_key_map_team = [
        'registration_section' => [
            'SUBSTRING(team.registration_section, \'^[^0-9]*\')',
            'COALESCE(SUBSTRING(team.registration_section, \'[0-9]+\')::INT, -1)',
            'SUBSTRING(team.registration_section, \'[^0-9]*$\')'
        ],
        'rotating_section' => [
            'team.rotating_section'
        ],
        'team_id' => [
            'team.team_id'
        ],
        'user_id' => [],
        'section_subsection' => [
            'u.registration_subsection'
        ]
    ];

    /**
     * Gets Total Number of Submissions on a Gradeable
     *
     * @param string $g_id the gradeable id to check for
     */
    public function getTotalSubmissions($g_id) {
        $this->course_db->query('SELECT * FROM electronic_gradeable_data WHERE g_id= ?', [$g_id]);
        return count($this->course_db->rows());
    }

    /**
     * Generates the ORDER BY clause with the provided sorting keys.
     *
     * For every element in $sort_keys, checks if the first word is in $key_map,
     * and if so, replaces it with the list of clauses in $key_map, and then joins that
     * list together using the second word (if it exists, assuming it is an order direction)
     * or blank otherwise. If the first word is not, return the clause as is. Finally,
     * join the resulting set of clauses together as appropriate for valid ORDER BY.
     *
     * @param  string[]|null $sort_keys
     * @param  array         $key_map   A map from sort keys to arrays of expressions to sort by instead
     *                                  (see self::graded_gradeable_key_map for example)
     * @return string
     */

    private static function generateOrderByClause($sort_keys, array $key_map) {
        if ($sort_keys !== null) {
            if (!is_array($sort_keys)) {
                $sort_keys = [$sort_keys];
            }
            if (count($sort_keys) === 0) {
                return '';
            }
            // Use simplified expression for empty keymap
            if (empty($key_map)) {
                return 'ORDER BY ' . implode(',', $sort_keys);
            }
            return 'ORDER BY ' . implode(
                ',',
                array_filter(
                    array_map(
                        function ($key_ext) use ($key_map) {
                            $split_key = explode(' ', $key_ext);
                            $key = $split_key[0];
                            if (isset($key_map[$key])) {
                                // Map any keys with special requirements to the proper statements and preserve specified order
                                $order = '';
                                if (count($split_key) > 1) {
                                    $order = $split_key[1];
                                }
                                if (count($key_map[$key]) === 0) {
                                    return '';
                                }
                                return implode(" $order,", $key_map[$key]) . " $order";
                            }
                            else {
                                return $key_ext;
                            }
                        },
                        $sort_keys
                    ),
                    function ($a) {
                        return $a !== '';
                    }
                )
            );
        }
        return '';
    }

    /**
     * Delete user from DBs identified by user_id, semester, and course.
     *
     * Query issues DELETE on master DB's courses_users table.  When potentially
     * successful, trigger function will attempt to delete user from course DB.
     * If the trigger fails, it is expected that user is also not removed from
     * master DB.  When user cannot be deleted (probably due to referential
     * integrity), query is expected to return 0 rows to indicate user was not
     * deleted.
     *
     * @param string $user_id
     * @param string $semester
     * @param string $course
     * @return bool false on failure (or 0 rows deleted), true otherwise.
     */
    public function deleteUser(string $user_id, string $semester, string $course): bool {
        $query = "DELETE FROM courses_users WHERE user_id=? AND term=? AND course=?";
        $this->submitty_db->query($query, [$user_id, $semester, $course]);
        return $this->submitty_db->getRowCount() > 0;
    }

    /**
     * Demote grader to a student, identified by user_id, semester, and course.
     * Set user group to 4 (student) and the query is successful if the row
     * count (number of affected rows) is positive.
     *
     * @param string $user_id
     * @param string $semester
     * @param string $course
     * @return bool false on failure, true otherwise
     */
    public function demoteGrader(string $user_id, string $semester, string $course): bool {
        $query = <<<SQL
UPDATE courses_users
SET user_group = 4
WHERE user_id=? AND term=? AND course=?
SQL;
        $this->submitty_db->query($query, [$user_id, $semester, $course]);
        return $this->submitty_db->getRowCount() > 0;
    }

    /**
     * Insert access attempt to a given gradeable by a user.
     */
    public function insertGradeableAccess(
        string $g_id,
        ?string $user_id,
        ?string $team_id,
        ?string $accessor_id
    ): void {
        $query = <<<SQL
INSERT INTO gradeable_access (g_id, user_id, team_id, accessor_id, "timestamp")
VALUES (?, ?, ?, ?, ?)
SQL;
        $this->course_db->query($query, [$g_id, $user_id, $team_id, $accessor_id, $this->core->getDateTimeNow()]);
    }

    public function getGradeableAccessUser(
        string $g_id,
        string $user_id
    ): array {
        $this->course_db->query(
            'SELECT * FROM gradeable_access WHERE g_id=? AND user_id=? ORDER BY "timestamp"',
            [$g_id, $user_id]
        );
        return $this->course_db->rows();
    }

    public function getGradeableAccessTeam(
        string $g_id,
        string $team_id
    ): array {
        $this->course_db->query(
            'SELECT * FROM gradeable_access WHERE g_id=? AND team_id=? ORDER BY "timestamp"',
            [$g_id, $team_id]
        );
        return $this->course_db->rows();
    }

    public function getUserGroups(string $user_id): array {
        $this->submitty_db->query(
            'SELECT DISTINCT c.group_name FROM courses c INNER JOIN courses_users cu on c.course = cu.course AND
                   c.term = cu.term WHERE cu.user_id = ? AND user_group = 1 AND c.group_name != \'root\'',
            [$user_id]
        );
        return $this->submitty_db->rows();
    }

    public function courseExists(string $semester, string $course): bool {
        $this->submitty_db->query(
            'SELECT * FROM courses WHERE term=? AND course=?',
            [$semester, $course]
        );
        return $this->submitty_db->getRowCount() === 1;
    }

    public function getOtherCoursesWithSameGroup(string $semester, string $course): array {
        $this->submitty_db->query(
            "SELECT c2.course, c2.term FROM courses c1 INNER JOIN courses c2 ON c1.group_name = c2.group_name
                   WHERE c1.term = ? AND c1.course = ? AND c1.group_name != 'root'",
            [$semester, $course]
        );
        return $this->submitty_db->rows();
    }

    private function getInnerQueueSelect(): string {
        return <<<SQL

      COUNT(*) AS queue_interactions,
      COUNT(DISTINCT user_id) AS number_distinct_students,
      DATE_TRUNC('second', AVG(time_out - time_help_start)) AS avg_help_time,
      MIN(time_out - time_help_start) AS min_help_time,
      MAX(time_out - time_help_start) AS max_help_time,
      DATE_TRUNC('second', AVG(time_help_start - time_in)) AS avg_wait_time,
      MIN(time_help_start - time_in) AS min_wait_time,
      MAX(time_help_start - time_in) AS max_wait_time,
      SUM(CASE
        WHEN removal_type IN ('helped', 'self_helped') THEN 1
        ELSE 0
      END) AS help_count,
      SUM(CASE
        WHEN removal_type IN ('removed', 'emptied', 'self') THEN 1
        ELSE 0
      END) AS not_helped_count

SQL;
    }

    /**
     * Gets the number of students who have submitted to a given gradeable
     *
     * @param string $gradeable_id
     * @return int
     */
    public function getTotalStudentsWithSubmissions(string $gradeable_id): int {
        $this->course_db->query('SELECT DISTINCT COUNT(*) user_id FROM electronic_gradeable_data WHERE g_id=?', [$gradeable_id]);
        return $this->course_db->row()["user_id"];
    }

    /**
     * Gets the total number of submissions made to a given gradeable
     *
     * @param string $gradeable_id
     * @return int
     */
    public function getTotalSubmissionsToGradeable(string $gradeable_id): int {
        $this->course_db->query('SELECT COUNT(*) FROM electronic_gradeable_data WHERE g_id=?', [$gradeable_id]);
        return $this->course_db->row()["count"];
    }

    /**
     * Gets the autograding metrics for a testcase
     *
     * @param string $user_id
     * @param string $gradeable_id
     * @param string $testcase_id
     * @param int $version the submission version that is currently being looked at
     */
    public function getMetrics(string $user_id, string $gradeable_id, string $testcase_id, int $version): array {
        $this->course_db->query("
            SELECT elapsed_time, max_rss_size FROM autograding_metrics
                WHERE
                    user_id = ?
                    AND g_id = ?
                    AND testcase_id = ?
                    AND g_version = cast(? AS int)
        ", [$user_id, $gradeable_id, $testcase_id, $version]);
        return $this->course_db->row();
    }

    /**
     * Gets the autograding metrics for a specific version and testcase
     *
     * @param string $user_id
     * @param string $gradeable_id
     * @param int $version
     * @return array{total_elapsed_time: float, total_max_rss_size: int}
     */
    public function getMetricSum(string $user_id, string $gradeable_id, int $version): array {
        $query = "
        SELECT SUM(elapsed_time) AS total_elapsed_time, MAX(max_rss_size) AS total_max_rss_size
        FROM autograding_metrics
        WHERE user_id = ?
            AND g_id = ?
            AND g_version = cast(? AS int)
    ";

        $this->course_db->query($query, [$user_id, $gradeable_id, $version]);
        return $this->course_db->rows();
    }

    /**
     * Gets a gradeable leaderboard
     * TODO get this working for teams
     *
     * @param string $gradeable_id
     * @param bool $countHidden true when leaderboard should include hidden testcases
     * @param array $valid_testcases a list of testcases to use in leaderboard
     */
    public function getLeaderboard(string $gradeable_id, bool $countHidden, array $valid_testcases): array {
        if ($this->core->getQueries()->getGradeableConfig($gradeable_id)->isTeamAssignment()) {
            throw new NotImplementedException("Leaderboards do not work for teams");
        }

        $param_list = $this->createParameterList(count($valid_testcases));

        array_unshift($valid_testcases, $gradeable_id);
        $valid_testcases[] = $countHidden;



        $this->course_db->query("
SELECT    leaderboard.*,
          gradeable_anon.anon_id,
          user_group,
          anonymous_leaderboard,
          Concat(
              COALESCE (user_preferred_givenname, user_givenname),
              ' ',
              COALESCE (user_preferred_familyname, user_familyname)
          ) as name
FROM (
                   SELECT     Round(Cast(Sum(elapsed_time) AS NUMERIC), 1) AS time,
                              Sum(max_rss_size)                            AS memory,
                              metrics.g_id                                 AS gradeable_id,
                              metrics.user_id                              AS user_id,
                              metrics.team_id                              AS team_id,
                              Sum(points)                                  AS points
                   FROM       autograding_metrics                          AS metrics
                   INNER JOIN electronic_gradeable_version                 AS version
                   ON         NULLIF(metrics.user_id, '') = NULLIF(version.user_id, '')
                   AND        metrics.g_id = version.g_id
                   AND        metrics.g_version = version.active_version
                   WHERE      metrics.g_id = ?
                   AND        passed = true
                   AND        testcase_id in {$param_list}
                              -- When true, this statement is always true, and so the value in the hidden column is ignored
                              -- When false, hidden values are left out of the query
                   AND        (
                                         hidden = false
                              OR         hidden = ?)
                   GROUP BY   metrics.user_id,
                              metrics.team_id,
                              metrics.g_id
) AS leaderboard
LEFT JOIN users
ON        leaderboard.user_id = users.user_id
LEFT JOIN gradeable_anon
ON leaderboard.user_id = gradeable_anon.user_id AND leaderboard.gradeable_id = gradeable_anon.g_id
LEFT JOIN electronic_gradeable_version
ON        leaderboard.gradeable_id = electronic_gradeable_version.g_id
          AND leaderboard.user_id = electronic_gradeable_version.user_id
ORDER BY
    points DESC,
    time,
    memory
        ", $valid_testcases);

        return $this->course_db->rows();
    }

    public function isUserAnonymousForGradeableLeaderboard(string $user_id, string $gradeable_id): bool {
        $this->course_db->query("
            SELECT COALESCE((SELECT anonymous_leaderboard
            FROM   electronic_gradeable_version
            WHERE  user_id = ?
                AND g_id = ?), false) AS anonymous_leaderboard
        ", [$user_id, $gradeable_id]);
        return $this->course_db->row()['anonymous_leaderboard'];
    }

    public function setUserAnonymousForGradeableLeaderboard(string $user_id, string $gradeable_id, bool $state): void {
        $this->course_db->query("
            UPDATE electronic_gradeable_version
            SET anonymous_leaderboard = ?
                WHERE
                    user_id = ?
                    AND g_id = ?
        ", [$state, $user_id, $gradeable_id]);
    }

    public function getSAMLAuthorizedUserIDs(string $saml_id): array {
        $this->submitty_db->query("
            SELECT user_id FROM saml_mapped_users WHERE saml_id = ? AND active = true
        ", [$saml_id]);
        return $this->submitty_db->rows();
    }

    public function getProxyMappedUsers(): array {
        $this->submitty_db->query("
            SELECT id, user_id, saml_id, active FROM saml_mapped_users
                WHERE saml_id != user_id ORDER BY saml_id, user_id;
        ");
        return $this->submitty_db->rows();
    }

    public function getSamlMappedUsers(): array {
        $this->submitty_db->query("
            SELECT id, user_id, saml_id FROM saml_mapped_users
                WHERE saml_id = user_id AND active = true;
        ");
        return $this->submitty_db->rows();
    }

    public function insertSamlMapping(string $saml_id, string $submitty_id) {
        $this->submitty_db->beginTransaction();
        $this->submitty_db->query("
            INSERT INTO saml_mapped_users (saml_id, user_id)
                VALUES (?, ?) ON CONFLICT (saml_id, user_id) DO UPDATE
                SET active = true;
        ", [$saml_id, $submitty_id]);
        $this->submitty_db->commit();
    }

    public function isSamlProxyUser(int $id): bool {
        $this->submitty_db->query("
            SELECT count(*) FROM saml_mapped_users WHERE
                id = ? AND user_id != saml_id
        ", [$id]);

        $row = $this->submitty_db->row();

        return $row['count'] > 0;
    }

    public function samlMappingDeletable(int $id): bool {
        $this->submitty_db->query("
            SELECT user_id FROM saml_mapped_users WHERE
                id = ? AND user_id != saml_id
        ", [$id]);

        $row = $this->submitty_db->rows();
        if (count($row) === 0) {
            return false;
        }

        $this->submitty_db->query("
            SELECT count(*) FROM saml_mapped_users WHERE
                user_id = ?
        ", [$row[0]["user_id"]]);

        $row = $this->submitty_db->row();
        if ($row['count'] < 2) {
            return false;
        }

        return true;
    }

    public function updateSamlMapping(int $id, bool $active) {
        $this->submitty_db->query("
            UPDATE saml_mapped_users SET active = ?
                WHERE id = ?;
        ", [$active, $id]);
    }

    public function deleteSamlMapping(int $id) {
        $this->submitty_db->query("
            DELETE FROM saml_mapped_users WHERE id = ?;
        ", [$id]);
    }

    public function checkNonMappedUsers() {
        $this->submitty_db->query("
            SELECT user_id FROM users WHERE user_id NOT IN
                (SELECT user_id FROM saml_mapped_users);
        ");
        return $this->rowsToArray($this->submitty_db->rows());
    }

    /**
     * Adds a component grader to the active_graders table
     */
    public function addComponentGrader(Component $component, bool $isTeam, string $grader_id, string $graded_id): void {
        $this->course_db->query("
            INSERT INTO active_graders (gc_id, grader_id, ag_user_id, ag_team_id, timestamp)
            VALUES (?, ?, ?, ?, ?) ON CONFLICT DO NOTHING
        ", [
            $component->getId(),
            $grader_id,
            $isTeam ? null : $graded_id,
            $isTeam ? $graded_id : null,
            $this->core->getDateTimeNow(),
        ]);
    }

    /**
     * Removes a component grader to the active_graders table
     */
    public function removeComponentGrader(Component $component, string $grader_id, string $graded_id): void {
            $this->course_db->query("
            DELETE FROM active_graders
            WHERE gc_id = ? AND grader_id = ? AND (ag_user_id = ? OR ag_team_id = ?)
            ", [
            $component->getId(),
            $grader_id,
            $graded_id,
            $graded_id,
            ]);
    }
    /**
     * @param string $image the full name of the image to get
     * @return string|false the user id of the image's owner or false if the image is not in the db
     */
    public function getDockerImageOwner(string $image): string|false {
        $this->submitty_db->query("SELECT image_name, user_id FROM docker_images WHERE image_name = ?", [$image]);
        if ($this->submitty_db->row() === []) {
            return false;
        }
        return $this->submitty_db->row()['user_id'] ?? '';
    }

    /**
     * @return array<string, string> the owners of all docker images, indexed by image name
     */
    public function getAllDockerImageOwners(): array {
        $result = [];
        $this->submitty_db->query("SELECT image_name, user_id FROM docker_images");
        foreach ($this->submitty_db->rows() as $row) {
            $result[$row['image_name']] = $row['user_id'] ?? '';
        }
        return $result;
    }

    /**
     * @param string $image the full name of the image to set ownership
     * @param string $user_id the user id of its owner.
     */
    public function setDockerImageOwner(string $image, string $user_id): void {
        $current_owner = $this->getDockerImageOwner($image);
        if ($current_owner === false) {
            $this->submitty_db->query("INSERT INTO docker_images (image_name, user_id) values (?, ?)", [$image,$user_id]);
        // If an instructor wants to add an image they didn't upload to a capability, the image will have no owner.
        // Only sysadmin will be able to remove it.
        }
        elseif ($current_owner !== $user_id) {
            $this->submitty_db->query("UPDATE docker_images SET user_id = NULL WHERE image_name = ?", [$image]);
        }
    }

    /**
     * @param string $image the full name of the image to remove
     * @param User $user the user who is removing the image
     * @return bool true if image was deleted, false otherwise
     */
    public function removeDockerImageOwner(string $image, User $user): bool {
        if ($user->getAccessLevel() === User::LEVEL_SUPERUSER) {
            $this->submitty_db->query("DELETE FROM docker_images WHERE image_name=?", [$image]);
        }
        else {
            $this->submitty_db->query("DELETE FROM docker_images WHERE image_name=? AND user_id=?", [$image, $user->getId()]);
        }
        return $this->submitty_db->getRowCount() > 0;
    }
}<|MERGE_RESOLUTION|>--- conflicted
+++ resolved
@@ -8822,13 +8822,8 @@
                  ns.all_new_posts, ns.all_modifications_forum,
                  ns.reply_in_post_thread,ns.team_invite,
                  ns.team_member_submission, ns.team_joined,
-<<<<<<< HEAD
                  ns.self_notification, ns.all_released_grades,
-                 ns.merge_threads_email, ns.all_new_threads_email,
-=======
-                 ns.self_notification,
                  ns.merge_threads_email, ns.self_registration_email, ns.all_new_threads_email,
->>>>>>> 495db497
                  ns.all_new_posts_email, ns.all_modifications_forum_email,
                  ns.reply_in_post_thread_email, ns.team_invite_email,
                  ns.team_member_submission_email, ns.team_joined_email,
