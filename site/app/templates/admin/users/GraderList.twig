--- conflicted
+++ resolved
@@ -20,20 +20,13 @@
                 <th>User Group</th>
                 <th>Registration Sections</th>
                 <th>Edit Grader</th>
-<<<<<<< HEAD
                 <th>Delete Grader</th>
-=======
->>>>>>> a6a93395
             </thead>
-			{% for grading_group in 1..3 %}
+            {% for grading_group in 1..3 %}
                 <tbody id="section-{{ grading_group }}">
                     {% if graders[grading_group]|length > 0 %}
                         <tr class="info">
-<<<<<<< HEAD
-                            <th class="section-break" colspan="9">{{groups[grading_group].name}}</td>
-=======
-                            <th class="section-break" colspan="7">{{groups[grading_group].name}}</td>
->>>>>>> a6a93395
+                            <th class="section-break" colspan="8">{{groups[grading_group].name}}</td>
                         </tr>
                         {% for grader in graders[grading_group] %}
                             <tr id="user-{{ grader.getId() }}">
@@ -53,7 +46,7 @@
                         </tr>
                     {% endif %}
                 </tbody>
-			{% endfor %}
+            {% endfor %}
         </table>
     {% else %}
         <p id="empty-table" class="warning">No graders found</p>
