--- conflicted
+++ resolved
@@ -1275,7 +1275,6 @@
             });
         });
     });
-<<<<<<< HEAD
 
     // Load alternates from customization.json
     const alternateDropdowns = $('select[id^="alternate-dropdown-"]');
@@ -1320,13 +1319,12 @@
                 alternatePercents.removeAttr('readonly');
             }
         });
-=======
+    });
 });
 
 $(document).ready(() => {
     // Bind click listener to grade summaries button
     $('#grade-summaries-button').click(() => {
         $('#grade-summaries-last-run').text('Running...');
->>>>>>> c356205d
     });
 });