#!/usr/bin/env python3

import argparse
import configparser
import json
import os
import tempfile
import shutil
import subprocess
import stat
import time
import dateutil
import dateutil.parser
import urllib.parse

from submitty_utils import dateutils, glob
import grade_items_logging
import write_grade_history
import insert_database_version_data
import zipfile

# these variables will be replaced by INSTALL_SUBMITTY.sh
SUBMITTY_INSTALL_DIR = "__INSTALL__FILLIN__SUBMITTY_INSTALL_DIR__"
SUBMITTY_DATA_DIR = "__INSTALL__FILLIN__SUBMITTY_DATA_DIR__"
HWCRON_UID = "__INSTALL__FILLIN__HWCRON_UID__"
INTERACTIVE_QUEUE = os.path.join(SUBMITTY_DATA_DIR, "to_be_graded_interactive")
BATCH_QUEUE = os.path.join(SUBMITTY_DATA_DIR, "to_be_graded_batch")

USE_DOCKER = False
WRITE_DATABASE = True

# ==================================================================================
def parse_args():
    parser = argparse.ArgumentParser()
    parser.add_argument("next_directory")
    parser.add_argument("next_to_grade")
    parser.add_argument("which_untrusted")
    return parser.parse_args()

def get_queue_time(next_directory,next_to_grade):
    t = time.ctime(os.path.getctime(os.path.join(next_directory,next_to_grade)))
    t = dateutil.parser.parse(t)
    t = dateutils.get_timezone().localize(t)
    return t


def load_queue_file_obj(next_directory,next_to_grade):
    queue_file = os.path.join(next_directory,next_to_grade)
    if not os.path.isfile(queue_file):
        grade_items_logging.log_message("ERROR: the file does not exist " + queue_file)
        raise SystemExit("ERROR: the file does not exist",queue_file)
    with open(queue_file, 'r') as infile:
        obj = json.load(infile)
    return obj


def add_permissions(item,perms):
    if os.getuid() == os.stat(item).st_uid:
        os.chmod(item,os.stat(item).st_mode | perms)
    # else, can't change permissions on this file/directory!


def touch(my_file):
    with open(my_file,'a') as tmp:
        os.utime(my_file, None)

                
def add_permissions_recursive(top_dir,root_perms,dir_perms,file_perms):
    for root, dirs, files in os.walk(top_dir):
        add_permissions(root,root_perms)
        for d in dirs:
            add_permissions(os.path.join(root, d),dir_perms)
        for f in files:
            add_permissions(os.path.join(root, f),file_perms)


def get_vcs_info(top_dir, semester, course, gradeable, userid,  teamid):
    form_json_file = os.path.join(top_dir, 'courses', semester, course, 'config', 'form', 'form_'+gradeable+'.json')
    with open(form_json_file, 'r') as fj:
        form_json = json.load(fj)

<<<<<<< HEAD
def get_vcs_info(form_json_file,gradeable,userid,teamid):
    with open(form_json_file, 'r') as fj:
        form_json = json.load(fj)
    is_vcs = form_json["upload_type"]=="repository"
    vcs_type = "git"
    vcs_base_url = ""
    vcs_subdirectory = ""
    if is_vcs:
        vcs_subdirectory = form_json["subdirectory"]
    vcs_subdirectory = vcs_subdirectory.replace("{$gradeable_id}",gradeable)
    vcs_subdirectory = vcs_subdirectory.replace("{$user_id}",userid)
    vcs_subdirectory = vcs_subdirectory.replace("{$team_id}",teamid)
    return (is_vcs,vcs_type,vcs_base_url,vcs_subdirectory)
=======
    course_ini_file = os.path.join(top_dir, 'courses', semester, course, 'config', 'config.ini')
    with open(course_ini_file, 'r') as open_file:
        course_ini = configparser.ConfigParser()
        course_ini.read_file(open_file)

    is_vcs = form_json["upload_type"] == "repository"

    # PHP reads " as a character around the string, while Python reads it as part of the string
    # so we have to strip out the " in python
    vcs_type = course_ini['course_details']['vcs_type'].strip('"')
    vcs_base_url = course_ini['course_details']['vcs_base_url'].strip('"')
    vcs_subdirectory = form_json["subdirectory"] if is_vcs else ''
    vcs_subdirectory = vcs_subdirectory.replace("{$gradeable_id}", gradeable)
    vcs_subdirectory = vcs_subdirectory.replace("{$user_id}", userid)
    vcs_subdirectory = vcs_subdirectory.replace("{$team_id}", teamid)
    return is_vcs, vcs_type, vcs_base_url, vcs_subdirectory

>>>>>>> 09aff7bb


# copy the files & directories from source to target
# it will create directories as needed
# it's ok if the target directory or subdirectories already exist
# it will overwrite files with the same name if they exist
def copy_contents_into(source,target,tmp_logs):
    if not os.path.isdir(target):
        grade_items_logging.log_message("ERROR: the target directory does not exist " + target)
        raise SystemExit("ERROR: the target directory does not exist '", target, "'")
    if os.path.isdir(source):
        for item in os.listdir(source):
            if os.path.isdir(os.path.join(source,item)):
                if os.path.isdir(os.path.join(target,item)):
                    # recurse
                    copy_contents_into(os.path.join(source,item),os.path.join(target,item),tmp_logs)
                elif os.path.isfile(os.path.join(target,item)):
                    grade_items_logging.log_message("ERROR: the target subpath is a file not a directory '" + os.path.join(target,item) + "'")
                    raise SystemExit("ERROR: the target subpath is a file not a directory '", os.path.join(target,item), "'")
                else:
                    # copy entire subtree
                    shutil.copytree(os.path.join(source,item),os.path.join(target,item))
            else:
                if os.path.exists(os.path.join(target,item)):
                    with open(os.path.join(tmp_logs,"overall.txt"),'a') as f:
                        print ("\nWARNING: REMOVING DESTINATION FILE" , os.path.join(target,item),
                               " THEN OVERWRITING: ", os.path.join(source,item), "\n", file=f)
                    os.remove(os.path.join(target,item))
                try:
                    shutil.copy(os.path.join(source,item),target)
                except:
                    raise SystemExit("ERROR COPYING FILE: " +  os.path.join(source,item) + " -> " + os.path.join(target,item))


def copytree_if_exists(source,target):
    # target must not exist!
    if os.path.exists(target):
        raise SystemExit("ERROR: the target directory already exist '", target, "'")
    # source might exist
    if not os.path.isdir(source):
        os.mkdir(target)
    else:
        shutil.copytree(source,target)


# copy files that match one of the patterns from the source directory
# to the target directory.  
def pattern_copy(what,patterns,source,target,tmp_logs):
    with open(os.path.join(tmp_logs,"overall.txt"),'a') as f:
        print (what," pattern copy ", patterns, " from ", source, " -> ", target, file=f)
        for pattern in patterns:
            for my_file in glob.glob(os.path.join(source,pattern),recursive=True):
                # grab the matched name
                relpath = os.path.relpath(my_file,source)
                # make the necessary directories leading to the file
                os.makedirs(os.path.join(target,os.path.dirname(relpath)),exist_ok=True)
                # copy the file
                shutil.copy(my_file,os.path.join(target,relpath))
                print ("    COPY ",my_file,
                       " -> ",os.path.join(target,relpath), file=f)
            

# give permissions to all created files to the hwcron user
def untrusted_grant_rwx_access(which_untrusted,my_dir):
    subprocess.call([os.path.join(SUBMITTY_INSTALL_DIR,"bin","untrusted_execute"),
                     which_untrusted,
                     "/usr/bin/find",
                     my_dir,
                     "-user",
                     which_untrusted,
                     "-exec",
                     "/bin/chmod",
                     "o+rwx",
                     "{}",
                     ";"])


def zip_my_directory(path,zipfilename):
    zipf = zipfile.ZipFile(zipfilename,'w',zipfile.ZIP_DEFLATED)
    for root,dirs,files in os.walk(path):
        for file in files:
            relpath = root[len(path)+1:]
            zipf.write(os.path.join(root,file),os.path.join(relpath,file))
    zipf.close()


def unzip_this_file(zipfilename,path):
    if not os.path.exists(zipfilename):
        raise SystemExit("ERROR: zip file does not exist '", zipfilename, "'")
    zip_ref = zipfile.ZipFile(zipfilename,'r')
    zip_ref.extractall(path)
    zip_ref.close()


def unzip_queue_file(zipfilename):
    # be sure the zip file is ok, and contains the queue file
    if not os.path.exists(zipfilename):
        raise SystemExit("ERROR: zip file does not exist '", zipfilename, "'")
    zip_ref = zipfile.ZipFile(zipfilename,'r')
    names = zip_ref.namelist()
    if not 'queue_file.json' in names:
        raise SystemExit("ERROR: zip file does not contain queue file '", zipfilename, "'")
    # remember the current directory
    cur_dir = os.getcwd()
    # create a temporary directory and go to it
    tmp_dir = tempfile.mkdtemp()
    os.chdir(tmp_dir)
    # extract the queue file
    queue_file_name = "queue_file.json"
    zip_ref.extract(queue_file_name)
    # read it into a json object
    with open(queue_file_name) as f:
        queue_obj = json.load(f)
    # clean up the file & tmp directory, return to the original directory
    os.remove(queue_file_name)
    os.chdir(cur_dir)
    os.rmdir(tmp_dir)
    return queue_obj


# ==================================================================================
# ==================================================================================
def prepare_autograding_and_submission_zip(next_directory,next_to_grade):
    os.chdir(SUBMITTY_DATA_DIR)
    # --------------------------------------------------------
    # figure out what we're supposed to grade & error checking
    obj = load_queue_file_obj(next_directory,next_to_grade)

    partial_path = os.path.join(obj["gradeable"],obj["who"],str(obj["version"]))
    item_name = os.path.join(obj["semester"],obj["course"],"submissions",partial_path)
    submission_path = os.path.join(SUBMITTY_DATA_DIR,"courses",item_name)
    if not os.path.isdir(submission_path):
        grade_items_logging.log_message("ERROR: the submission directory does not exist" + submission_path)
        raise SystemExit("ERROR: the submission directory does not exist",submission_path)
<<<<<<< HEAD
    print ("pid",os.getpid(),"GRADE THIS", submission_path)
=======
    print("pid", my_pid, "GRADE THIS", submission_path)

    is_vcs, vcs_type, vcs_base_url, vcs_subdirectory = get_vcs_info(SUBMITTY_DATA_DIR,
                                                                    obj["semester"],
                                                                    obj["course"],
                                                                    obj["gradeable"],
                                                                    obj["who"],
                                                                    obj["team"])
>>>>>>> 09aff7bb

    is_batch_job = next_directory == BATCH_QUEUE
    is_batch_job_string = "BATCH" if is_batch_job else "INTERACTIVE"

    queue_time = get_queue_time(next_directory,next_to_grade)
    queue_time_longstring = dateutils.write_submitty_date(queue_time)
    grading_began = dateutils.get_current_time()
    waittime = (grading_began-queue_time).total_seconds()

    grade_items_logging.log_message(is_batch_job,"zip",item_name,"wait:",'{0:.3f}'.format(waittime),"")

    # --------------------------------------------------------------------
    # MAKE TEMPORARY DIRECTORY & COPY THE NECESSARY FILES THERE

    tmp = tempfile.mkdtemp()

    tmp_autograding = os.path.join(tmp,"TMP_AUTOGRADING")
    os.mkdir(tmp_autograding)
    tmp_submission = os.path.join(tmp,"TMP_SUBMISSION")
    os.mkdir(tmp_submission)

    # --------------------------------------------------------
    # various paths
    provided_code_path = os.path.join(SUBMITTY_DATA_DIR,"courses",obj["semester"],obj["course"],"provided_code",obj["gradeable"])
    test_input_path = os.path.join(SUBMITTY_DATA_DIR,"courses",obj["semester"],obj["course"],"test_input",obj["gradeable"])
    test_output_path = os.path.join(SUBMITTY_DATA_DIR,"courses",obj["semester"],obj["course"],"test_output",obj["gradeable"])
    custom_validation_code_path = os.path.join(SUBMITTY_DATA_DIR,"courses",obj["semester"],obj["course"],"custom_validation_code",obj["gradeable"])
    bin_path = os.path.join(SUBMITTY_DATA_DIR,"courses",obj["semester"],obj["course"],"bin",obj["gradeable"])
    form_json_config = os.path.join(SUBMITTY_DATA_DIR,"courses",obj["semester"],obj["course"],"config","form","form_"+obj["gradeable"]+".json")
    complete_config = os.path.join(SUBMITTY_DATA_DIR,"courses",obj["semester"],obj["course"],"config","complete_config","complete_config_"+obj["gradeable"]+".json")

    copytree_if_exists(provided_code_path,os.path.join(tmp_autograding,"provided_code"))
    copytree_if_exists(test_input_path,os.path.join(tmp_autograding,"test_input"))
    copytree_if_exists(test_output_path,os.path.join(tmp_autograding,"test_output"))
    copytree_if_exists(custom_validation_code_path,os.path.join(tmp_autograding,"custom_validation_code"))
    copytree_if_exists(bin_path,os.path.join(tmp_autograding,"bin"))
    shutil.copy(form_json_config,os.path.join(tmp_autograding,"form.json"))
    shutil.copy(complete_config,os.path.join(tmp_autograding,"complete_config.json"))

    checkout_path = os.path.join(SUBMITTY_DATA_DIR,"courses",obj["semester"],obj["course"],"checkout",partial_path)
    results_path = os.path.join(SUBMITTY_DATA_DIR,"courses",obj["semester"],obj["course"],"results",partial_path)

    # grab a copy of the current history.json file (if it exists)
    history_file = os.path.join(results_path,"history.json")
    history_file_tmp = ""
    if os.path.isfile(history_file):
        filehandle,history_file_tmp = tempfile.mkstemp()
        shutil.copy(history_file,history_file_tmp)
        shutil.copy(history_file,os.path.join(tmp_submission,"history.json"))

    # get info from the gradeable config file
    with open(complete_config, 'r') as infile:
        complete_config_obj = json.load(infile)

    checkout_subdirectory = complete_config_obj["autograding"].get("use_checkout_subdirectory","")
    checkout_subdir_path = os.path.join(checkout_path,checkout_subdirectory)
    queue_file = os.path.join(next_directory,next_to_grade)
    
    # switch to tmp directory
    os.chdir(tmp)

    # make the logs directory
    tmp_logs = os.path.join(tmp,"TMP_SUBMISSION","tmp_logs")
    os.makedirs(tmp_logs)
    # 'touch' a file in the logs folder
    open(os.path.join(tmp_logs,"overall.txt"), 'a')

    # grab the submission time
    with open (os.path.join(submission_path,".submit.timestamp")) as submission_time_file:
        submission_string = submission_time_file.read().rstrip()
    
    submission_datetime = dateutils.read_submitty_date(submission_string)
<<<<<<< HEAD
    is_vcs,vcs_type,vcs_base_url,vcs_subdirectory = get_vcs_info(form_json_config,obj["gradeable"],obj["who"],obj["team"])
=======
>>>>>>> 09aff7bb

    # --------------------------------------------------------------------
    # CHECKOUT THE STUDENT's REPO
    if is_vcs:
        # is vcs_subdirectory standalone or should it be combined with base_url?
        if vcs_subdirectory[0] == '/' or '://' in vcs_subdirectory:
            vcs_path = vcs_subdirectory
        else:
            if '://' in vcs_base_url:
                vcs_path = urllib.parse.urljoin(vcs_base_url, vcs_subdirectory)
            else:
                vcs_path = os.path.join(vcs_base_url, vcs_subdirectory)

        with open(os.path.join(tmp_logs, "overall.txt"), 'a') as f:
            print("====================================\nVCS CHECKOUT", file=f)
            print('vcs_base_url', vcs_base_url, file=f)
            print('vcs_subdirectory', vcs_subdirectory, file=f)
            print('vcs_path', vcs_path, file=f)
            print(['/usr/bin/git', 'clone', vcs_path, checkout_path], file=f)

        # cleanup the previous checkout (if it exists)
        shutil.rmtree(checkout_path,ignore_errors=True)
        os.makedirs(checkout_path, exist_ok=True)
        subprocess.call(['/usr/bin/git', 'clone', vcs_path, checkout_path])
        os.chdir(checkout_path)

        # determine which version we need to checkout
        what_version = subprocess.check_output(['git', 'rev-list', '-n', '1', '--before="'+submission_string+'"', 'master'])
        what_version = str(what_version.decode('utf-8')).rstrip()
        if what_version == "":
            # oops, pressed the grade button before a valid commit
            shutil.rmtree(checkout_path, ignore_errors=True)
        else:
            # and check out the right version
            subprocess.call(['git', 'checkout', '-b', 'grade', what_version])
        os.chdir(tmp)
        subprocess.call(['ls', '-lR', checkout_path], stdout=open(tmp_logs + "/overall.txt", 'a'))

    copytree_if_exists(submission_path,os.path.join(tmp_submission,"submission"))
    copytree_if_exists(checkout_path,os.path.join(tmp_submission,"checkout"))
    obj["queue_time"] = queue_time_longstring
    obj["is_batch_job"] = is_batch_job
    obj["waittime"] = waittime

    with open(os.path.join(tmp_submission,"queue_file.json"),'w') as outfile:
        json.dump(obj,outfile,sort_keys=True,indent=4,separators=(',', ': '))

    grading_began_longstring = dateutils.write_submitty_date(grading_began)
    with open(os.path.join(tmp_submission,".grading_began"), 'w') as f:
        print (grading_began_longstring,file=f)

    # zip up autograding & submission folders
    my_autograding_zip_file=tempfile.mkstemp()[1]
    my_submission_zip_file=tempfile.mkstemp()[1]
    zip_my_directory(tmp_autograding,my_autograding_zip_file)
    zip_my_directory(tmp_submission,my_submission_zip_file)
    # cleanup
    shutil.rmtree(tmp_autograding)
    shutil.rmtree(tmp_submission)
    shutil.rmtree(tmp)

    return (my_autograding_zip_file,my_submission_zip_file)


# ==================================================================================
# ==================================================================================
# ==================================================================================
# ==================================================================================
# ==================================================================================
# ==================================================================================

def grade_from_zip(my_autograding_zip_file,my_submission_zip_file,which_untrusted):
    os.chdir(SUBMITTY_DATA_DIR)
    tmp = os.path.join("/var/local/submitty/autograding_tmp/",which_untrusted,"tmp")

    # clean up old usage of this directory
    shutil.rmtree(tmp,ignore_errors=True)
    os.makedirs(tmp)

    # unzip autograding and submission folders
    tmp_autograding = os.path.join(tmp,"TMP_AUTOGRADING")
    tmp_submission = os.path.join(tmp,"TMP_SUBMISSION")
    unzip_this_file(my_autograding_zip_file,tmp_autograding)
    unzip_this_file(my_submission_zip_file,tmp_submission)
    os.remove(my_autograding_zip_file)
    os.remove(my_submission_zip_file)

    tmp_logs = os.path.join(tmp,"TMP_SUBMISSION","tmp_logs")

    queue_file = os.path.join(tmp_submission,"queue_file.json")
    with open(queue_file, 'r') as infile:
        queue_obj = json.load(infile)

    queue_time_longstring = queue_obj["queue_time"]
    waittime = queue_obj["waittime"]
    is_batch_job = queue_obj["is_batch_job"]
    is_batch_job_string = "BATCH" if is_batch_job else "INTERACTIVE"

    partial_path = os.path.join(queue_obj["gradeable"],queue_obj["who"],str(queue_obj["version"]))
    item_name = os.path.join(queue_obj["semester"],queue_obj["course"],"submissions",partial_path)

    grade_items_logging.log_message(is_batch_job,which_untrusted,item_name,"wait:",'{0:.3f}'.format(waittime),"")

    # --------------------------------------------------------------------
    # START DOCKER

    container = None
    if USE_DOCKER:
        container = subprocess.check_output(['docker', 'run', '-t', '-d',
                                             '-v', tmp + ':' + tmp,
                                             'ubuntu:custom']).decode('utf8').strip()

    # --------------------------------------------------------------------
    # COMPILE THE SUBMITTED CODE

    with open(os.path.join(tmp_logs, "overall.txt"), 'a') as f:
        print("====================================\nCOMPILATION STARTS", file=f)
    
    # copy submitted files to the tmp compilation directory
    tmp_compilation = os.path.join(tmp,"TMP_COMPILATION")
    os.mkdir(tmp_compilation)
    os.chdir(tmp_compilation)

    submission_path = os.path.join(tmp_submission,"submission")
    checkout_path = os.path.join(tmp_submission,"checkout")

    provided_code_path = os.path.join(tmp_autograding,"provided_code")
    test_input_path = os.path.join(tmp_autograding,"test_input")
    test_output_path = os.path.join(tmp_autograding,"test_output")
    custom_validation_code_path = os.path.join(tmp_autograding,"custom_validation_code")
    bin_path = os.path.join(tmp_autograding,"bin")
    form_json_config = os.path.join(tmp_autograding,"form.json")
    complete_config = os.path.join(tmp_autograding,"complete_config.json")

    with open(form_json_config, 'r') as infile:
        gradeable_config_obj = json.load(infile)
    gradeable_deadline_string = gradeable_config_obj["date_due"]
    
    with open(complete_config, 'r') as infile:
        complete_config_obj = json.load(infile)
    patterns_submission_to_compilation = complete_config_obj["autograding"]["submission_to_compilation"]
    pattern_copy("submission_to_compilation",patterns_submission_to_compilation,submission_path,tmp_compilation,tmp_logs)

    is_vcs = gradeable_config_obj["upload_type"]=="repository"
    checkout_subdirectory = complete_config_obj["autograding"].get("use_checkout_subdirectory","")
    checkout_subdir_path = os.path.join(checkout_path,checkout_subdirectory)

    if is_vcs:
        pattern_copy("checkout_to_compilation",patterns_submission_to_compilation,checkout_subdir_path,tmp_compilation,tmp_logs)
    
    # copy any instructor provided code files to tmp compilation directory
    copy_contents_into(provided_code_path,tmp_compilation,tmp_logs)

    subprocess.call(['ls', '-lR', '.'], stdout=open(tmp_logs + "/overall.txt", 'a'))

    # copy compile.out to the current directory
    shutil.copy (os.path.join(bin_path,"compile.out"),os.path.join(tmp_compilation,"my_compile.out"))

    # give the untrusted user read/write/execute permissions on the tmp directory & files
    add_permissions_recursive(tmp_compilation,
                              stat.S_IRGRP | stat.S_IWGRP | stat.S_IXGRP,
                              stat.S_IRGRP | stat.S_IWGRP | stat.S_IXGRP,
                              stat.S_IRGRP | stat.S_IWGRP | stat.S_IXGRP)

    add_permissions(tmp,stat.S_IROTH | stat.S_IXOTH)
    add_permissions(tmp_logs,stat.S_IRUSR | stat.S_IWUSR | stat.S_IXUSR)

    # grab the submission time
    with open (os.path.join(submission_path,".submit.timestamp"), 'r') as submission_time_file:
        submission_string = submission_time_file.read().rstrip()

    with open(os.path.join(tmp_logs,"compilation_log.txt"), 'w') as logfile:
<<<<<<< HEAD
        compile_success = subprocess.call([os.path.join(SUBMITTY_INSTALL_DIR,"bin","untrusted_execute"),
                                           which_untrusted,
                                           os.path.join(tmp_compilation,"my_compile.out"),
                                           queue_obj["gradeable"],
                                           queue_obj["who"],
                                           str(queue_obj["version"]),
                                           submission_string],
                                          stdout=logfile)
=======
        if USE_DOCKER:
            compile_success = subprocess.call(['docker', 'exec', '-w', tmp_compilation, container,
                                               os.path.join(tmp_compilation, 'my_compile.out'), obj['gradeable'],
                                               obj['who'], str(obj['version']), submission_string], stdout=logfile)
        else:
            compile_success = subprocess.call([os.path.join(SUBMITTY_INSTALL_DIR,"bin","untrusted_execute"),
                                               which_untrusted,
                                               os.path.join(tmp_compilation,"my_compile.out"),
                                               obj["gradeable"],
                                               obj["who"],
                                               str(obj["version"]),
                                               submission_string],
                                              stdout=logfile)
>>>>>>> 09aff7bb

    if compile_success == 0:
        print ("pid",os.getpid(),"COMPILATION OK")
    else:
<<<<<<< HEAD
        print ("pid",os.getpid(),"COMPILATION FAILURE")
        grade_items_logging.log_message(is_batch_job,which_untrusted,item_name,"","","COMPILATION FAILURE")

=======
        print ("pid",my_pid,"COMPILATION FAILURE")
        grade_items_logging.log_message(is_batch_job,which_untrusted,submission_path,"","","COMPILATION FAILURE")
    #raise SystemExit()
>>>>>>> 09aff7bb

    untrusted_grant_rwx_access(which_untrusted,tmp_compilation)
        
    # remove the compilation program
    os.remove(os.path.join(tmp_compilation,"my_compile.out"))

    # return to the main tmp directory
    os.chdir(tmp)


    # --------------------------------------------------------------------
    # make the runner directory

    with open(os.path.join(tmp_logs,"overall.txt"),'a') as f:
        print ("====================================\nRUNNER STARTS", file=f)
        
    tmp_work = os.path.join(tmp,"TMP_WORK")
    os.makedirs(tmp_work)
    os.chdir(tmp_work)

    # move all executable files from the compilation directory to the main tmp directory
    # Note: Must preserve the directory structure of compiled files (esp for Java)

    patterns_submission_to_runner = complete_config_obj["autograding"]["submission_to_runner"]
    pattern_copy("submission_to_runner",patterns_submission_to_runner,submission_path,tmp_work,tmp_logs)
    if is_vcs:
        pattern_copy("checkout_to_runner",patterns_submission_to_runner,checkout_subdir_path,tmp_work,tmp_logs)

    patterns_compilation_to_runner = complete_config_obj["autograding"]["compilation_to_runner"]
    pattern_copy("compilation_to_runner",patterns_compilation_to_runner,tmp_compilation,tmp_work,tmp_logs)
        
    # copy input files to tmp_work directory
    copy_contents_into(test_input_path,tmp_work,tmp_logs)

    subprocess.call(['ls', '-lR', '.'], stdout=open(tmp_logs + "/overall.txt", 'a'))

    # copy runner.out to the current directory
    shutil.copy (os.path.join(bin_path,"run.out"),os.path.join(tmp_work,"my_runner.out"))

    # give the untrusted user read/write/execute permissions on the tmp directory & files
    add_permissions_recursive(tmp_work,
                              stat.S_IROTH | stat.S_IWOTH | stat.S_IXOTH,
                              stat.S_IROTH | stat.S_IWOTH | stat.S_IXOTH,
                              stat.S_IROTH | stat.S_IWOTH | stat.S_IXOTH)



    # raise SystemExit()
    # run the run.out as the untrusted user
    with open(os.path.join(tmp_logs,"runner_log.txt"), 'w') as logfile:
<<<<<<< HEAD
        runner_success = subprocess.call([os.path.join(SUBMITTY_INSTALL_DIR,"bin","untrusted_execute"),
                                          which_untrusted,
                                          os.path.join(tmp_work,"my_runner.out"),
                                          queue_obj["gradeable"],
                                          queue_obj["who"],
                                          str(queue_obj["version"]),
                                          submission_string],
=======
        print ("LOGGING BEGIN my_runner.out",file=logfile)
        logfile.flush()

        try:
            if USE_DOCKER:
                runner_success = subprocess.call(['docker', 'exec', '-w', tmp_work, container,
                                                  os.path.join(tmp_work, 'my_runner.out'), obj['gradeable'],
                                                  obj['who'], str(obj['version']), submission_string], stdout=logfile)
            else:
                runner_success = subprocess.call([os.path.join(SUBMITTY_INSTALL_DIR,"bin","untrusted_execute"),
                                                  which_untrusted,
                                                  os.path.join(tmp_work,"my_runner.out"),
                                                  obj["gradeable"],
                                                  obj["who"],
                                                  str(obj["version"]),
                                                  submission_string],
                                                 stdout=logfile)
            logfile.flush()
        except Exception as e:
            print ("ERROR caught runner.out exception={0}".format(str(e.args[0])).encode("utf-8"),file=logfile)
            logfile.flush()

        print ("LOGGING END my_runner.out",file=logfile)
        logfile.flush()

        killall_success = subprocess.call([os.path.join(SUBMITTY_INSTALL_DIR,"bin","untrusted_execute"),
                                           which_untrusted,
                                           os.path.join(SUBMITTY_INSTALL_DIR,"bin","killall.py")],
>>>>>>> 09aff7bb
                                          stdout=logfile)

        print ("KILLALL COMPLETE my_runner.out",file=logfile)
        logfile.flush()

        if killall_success != 0:
            msg='RUNNER ERROR: had to kill {} process(es)'.format(killall_success)
            print ("pid",my_pid,msg)
            grade_items_logging.log_message(is_batch_job,which_untrusted,submission_path,"","",msg)

    if runner_success == 0:
        print ("pid",os.getpid(),"RUNNER OK")
    else:
        print ("pid",os.getpid(),"RUNNER FAILURE")
        grade_items_logging.log_message(is_batch_job,which_untrusted,item_name,"","","RUNNER FAILURE")

    untrusted_grant_rwx_access(which_untrusted,tmp_work)
    untrusted_grant_rwx_access(which_untrusted,tmp_compilation)

    # --------------------------------------------------------------------
    # RUN VALIDATOR

    with open(os.path.join(tmp_logs,"overall.txt"),'a') as f:
        print ("====================================\nVALIDATION STARTS", file=f)

    # copy results files from compilation...
    patterns_submission_to_validation = complete_config_obj["autograding"]["submission_to_validation"]
    pattern_copy("submission_to_validation",patterns_submission_to_validation,submission_path,tmp_work,tmp_logs)
    if is_vcs:
        pattern_copy("checkout_to_validation",patterns_submission_to_validation,checkout_subdir_path,tmp_work,tmp_logs)
    patterns_compilation_to_validation = complete_config_obj["autograding"]["compilation_to_validation"]
    pattern_copy("compilation_to_validation",patterns_compilation_to_validation,tmp_compilation,tmp_work,tmp_logs)

    # remove the compilation directory
    shutil.rmtree(tmp_compilation)

    # copy output files to tmp_work directory
    copy_contents_into(test_output_path,tmp_work,tmp_logs)

    # copy any instructor custom validation code into the tmp work directory
    copy_contents_into(custom_validation_code_path,tmp_work,tmp_logs)

    subprocess.call(['ls', '-lR', '.'], stdout=open(tmp_logs + "/overall.txt", 'a'))

    # copy validator.out to the current directory
    shutil.copy (os.path.join(bin_path,"validate.out"),os.path.join(tmp_work,"my_validator.out"))

    # give the untrusted user read/write/execute permissions on the tmp directory & files
    add_permissions_recursive(tmp_work,
                              stat.S_IROTH | stat.S_IWOTH | stat.S_IXOTH,
                              stat.S_IROTH | stat.S_IWOTH | stat.S_IXOTH,
                              stat.S_IROTH | stat.S_IWOTH | stat.S_IXOTH)

    add_permissions(os.path.join(tmp_work,"my_validator.out"),stat.S_IROTH | stat.S_IXOTH)

    # validator the validator.out as the untrusted user
    with open(os.path.join(tmp_logs,"validator_log.txt"), 'w') as logfile:
<<<<<<< HEAD
        validator_success = subprocess.call([os.path.join(SUBMITTY_INSTALL_DIR,"bin","untrusted_execute"),
                                             which_untrusted,
                                             os.path.join(tmp_work,"my_validator.out"),
                                             queue_obj["gradeable"],
                                             queue_obj["who"],
                                             str(queue_obj["version"]),
                                             submission_string],
                                            stdout=logfile)
=======
        if USE_DOCKER:
            validator_success = subprocess.call(['docker', 'exec', '-w', tmp_work, container,
                                                 os.path.join(tmp_work, 'my_validator.out'), obj['gradeable'],
                                                 obj['who'], str(obj['version']), submission_string], stdout=logfile)
        else:
            validator_success = subprocess.call([os.path.join(SUBMITTY_INSTALL_DIR,"bin","untrusted_execute"),
                                                 which_untrusted,
                                                 os.path.join(tmp_work,"my_validator.out"),
                                                 obj["gradeable"],
                                                 obj["who"],
                                                 str(obj["version"]),
                                                 submission_string],
                                                stdout=logfile)
>>>>>>> 09aff7bb

    if validator_success == 0:
        print ("pid",os.getpid(),"VALIDATOR OK")
    else:
        print ("pid",os.getpid(),"VALIDATOR FAILURE")
        grade_items_logging.log_message(is_batch_job,which_untrusted,item_name,"","","VALIDATION FAILURE")

    untrusted_grant_rwx_access(which_untrusted,tmp_work)

    # grab the result of autograding
    grade_result = ""
    with open(os.path.join(tmp_work,"grade.txt")) as f:
        lines = f.readlines()
        for line in lines:
            line = line.rstrip('\n')
            if line.startswith("Automatic grading total:"):
                grade_result = line


    # --------------------------------------------------------------------
    
    # MAKE RESULTS DIRECTORY & COPY ALL THE FILES THERE
    tmp_results = os.path.join(tmp,"TMP_RESULTS")

    with open(os.path.join(tmp_logs,"overall.txt"),'a') as f:
        print ("====================================\nARCHIVING STARTS", file=f)

    subprocess.call(['ls', '-lR', '.'], stdout=open(tmp_logs + "/overall.txt", 'a'))

    os.makedirs(os.path.join(tmp_results,"details"))

    patterns_work_to_details = complete_config_obj["autograding"]["work_to_details"]
    pattern_copy("work_to_details",patterns_work_to_details,tmp_work,os.path.join(tmp_results,"details"),tmp_logs)

    history_file_tmp = os.path.join(tmp_submission,"history.json")
    history_file = os.path.join(tmp_results,"history.json")
    if os.path.isfile(history_file_tmp):
        shutil.move(history_file_tmp,history_file)
        # fix permissions
        ta_group_id = os.stat(tmp_results).st_gid
        os.chown(history_file,int(HWCRON_UID),ta_group_id)
        add_permissions(history_file,stat.S_IRGRP)
    grading_finished = dateutils.get_current_time()

    shutil.copy(os.path.join(tmp_work,"results.json"),tmp_results)
    shutil.copy(os.path.join(tmp_work,"grade.txt"),tmp_results)

    # -------------------------------------------------------------
    # create/append to the results history

    # grab the submission time
    with open (os.path.join(submission_path,".submit.timestamp")) as submission_time_file:
        submission_string = submission_time_file.read().rstrip()
    submission_datetime = dateutils.read_submitty_date(submission_string)

    gradeable_deadline_datetime = dateutils.read_submitty_date(gradeable_deadline_string)
    gradeable_deadline_longstring = dateutils.write_submitty_date(gradeable_deadline_datetime)
    submission_longstring = dateutils.write_submitty_date(submission_datetime)
    
    seconds_late = int((submission_datetime-gradeable_deadline_datetime).total_seconds())
    # note: negative = not late
    
    with open(os.path.join(tmp_submission,".grading_began"), 'r') as f:
        grading_began_longstring=f.read()
    grading_began = dateutils.read_submitty_date(grading_began_longstring)
    grading_finished_longstring = dateutils.write_submitty_date(grading_finished)

    gradingtime = (grading_finished-grading_began).total_seconds()

    #queue_file = os.path.join(tmp_results,"queue_file.json")
    with open(os.path.join(tmp_submission,"queue_file.json"), 'r') as infile:
        queue_obj = json.load(infile)
    queue_obj["gradingtime"]=gradingtime
    queue_obj["grade_result"]=grade_result
    queue_obj["which_untrusted"]=which_untrusted


    with open(os.path.join(tmp_results,"queue_file.json"),'w') as outfile:
        json.dump(queue_obj,outfile,sort_keys=True,indent=4,separators=(',', ': '))

    write_grade_history.just_write_grade_history(history_file,
                                                 gradeable_deadline_longstring,
                                                 submission_longstring,
                                                 seconds_late,
                                                 queue_time_longstring,
                                                 is_batch_job_string,
                                                 grading_began_longstring,
                                                 int(waittime),
                                                 grading_finished_longstring,
                                                 int(gradingtime),
                                                 grade_result)

<<<<<<< HEAD
    os.chdir(SUBMITTY_DATA_DIR)

    with open(os.path.join(tmp_logs,"overall.txt"),'a') as f:
        f.write("FINISHED GRADING!\n")

    # save the logs!
    shutil.copytree(tmp_logs,os.path.join(tmp_results,"logs"))

    # zip up results folder
    my_results_zip_file=tempfile.mkstemp()[1]
    zip_my_directory(tmp_results,my_results_zip_file)
    shutil.rmtree(tmp_autograding)
    shutil.rmtree(tmp_submission)
    shutil.rmtree(tmp_results)
    shutil.rmtree(tmp_work)
    shutil.rmtree(tmp)

    grade_items_logging.log_message(is_batch_job,which_untrusted,item_name,"grade:",'{0:.3f}'.format(gradingtime),grade_result)

    return my_results_zip_file


# ==================================================================================
# ==================================================================================
# ==================================================================================
# ==================================================================================
def unpack_grading_results_zip(my_results_zip_file):
    os.chdir(SUBMITTY_DATA_DIR)

    queue_obj = unzip_queue_file(my_results_zip_file)

    partial_path = os.path.join(queue_obj["gradeable"],queue_obj["who"],str(queue_obj["version"]))
    item_name = os.path.join(queue_obj["semester"],queue_obj["course"],"submissions",partial_path)
    results_path = os.path.join(SUBMITTY_DATA_DIR,"courses",queue_obj["semester"],queue_obj["course"],"results",partial_path)

    # clean out all of the old files if this is a re-run
    shutil.rmtree(results_path,ignore_errors=True)
    # create the directory (and the full path if it doesn't already exist)
    os.makedirs(results_path)
    # unzip the file & clean up
    unzip_this_file(my_results_zip_file,results_path)
    os.remove(my_results_zip_file)

    # add information to the database
    insert_database_version_data.insert_to_database(
        queue_obj["semester"],
        queue_obj["course"],
        queue_obj["gradeable"],
        queue_obj["user"],
        queue_obj["team"],
        queue_obj["who"],
        True if queue_obj["is_team"] else False,
        str(queue_obj["version"]))
=======
    #---------------------------------------------------------------------
    # WRITE OUT VERSION DETAILS
    if WRITE_DATABASE:
        insert_database_version_data.insert_to_database(
            obj["semester"],
            obj["course"],
            obj["gradeable"],
            obj["user"],
            obj["team"],
            obj["who"],
            True if obj["is_team"] else False,
            str(obj["version"]))
>>>>>>> 09aff7bb

    submission_path = os.path.join(SUBMITTY_DATA_DIR,"courses",item_name)

    is_batch_job = queue_obj["is_batch_job"]
    gradingtime=queue_obj["gradingtime"]
    grade_result=queue_obj["grade_result"]

    print ("pid",os.getpid(),"finished grading ", item_name, " in ", int(gradingtime), " seconds")

    grade_items_logging.log_message(is_batch_job,"unzip",item_name,"grade:",'{0:.3f}'.format(gradingtime),grade_result)

<<<<<<< HEAD


# ==================================================================================
# ==================================================================================
def just_grade_item(next_directory,next_to_grade,which_untrusted):
    # verify the hwcron user is running this script
    if not int(os.getuid()) == int(HWCRON_UID):
        grade_items_logging.log_message("ERROR: must be run by hwcron")
        raise SystemExit("ERROR: the grade_item.py script must be run by the hwcron user")

    autograding_zip,submission_zip = prepare_autograding_and_submission_zip(next_directory,next_to_grade)
    results_zip = grade_from_zip(autograding_zip,submission_zip,which_untrusted)
    unpack_grading_results_zip(results_zip)
    
=======
    # --------------------------------------------------------------------
    # REMOVE TEMP DIRECTORY
    shutil.rmtree(tmp)

    # --------------------------------------------------------------------
    # CLEAN UP DOCKER
    if USE_DOCKER:
        subprocess.call(['docker', 'rm', '-f', container])

>>>>>>> 09aff7bb

# ==================================================================================
# ==================================================================================
if __name__ == "__main__":
    args = parse_args()
    just_grade_item(args.next_directory,args.next_to_grade,args.which_untrusted)
<|MERGE_RESOLUTION|>--- conflicted
+++ resolved
@@ -26,8 +26,10 @@
 INTERACTIVE_QUEUE = os.path.join(SUBMITTY_DATA_DIR, "to_be_graded_interactive")
 BATCH_QUEUE = os.path.join(SUBMITTY_DATA_DIR, "to_be_graded_batch")
 
+
+# NOTE: DOCKER SUPPORT PRELIMINARY -- NEEDS MORE SECURITY BEFORE DEPLOYED ON LIVE SERVER
 USE_DOCKER = False
-WRITE_DATABASE = True
+
 
 # ==================================================================================
 def parse_args():
@@ -78,29 +80,11 @@
     form_json_file = os.path.join(top_dir, 'courses', semester, course, 'config', 'form', 'form_'+gradeable+'.json')
     with open(form_json_file, 'r') as fj:
         form_json = json.load(fj)
-
-<<<<<<< HEAD
-def get_vcs_info(form_json_file,gradeable,userid,teamid):
-    with open(form_json_file, 'r') as fj:
-        form_json = json.load(fj)
-    is_vcs = form_json["upload_type"]=="repository"
-    vcs_type = "git"
-    vcs_base_url = ""
-    vcs_subdirectory = ""
-    if is_vcs:
-        vcs_subdirectory = form_json["subdirectory"]
-    vcs_subdirectory = vcs_subdirectory.replace("{$gradeable_id}",gradeable)
-    vcs_subdirectory = vcs_subdirectory.replace("{$user_id}",userid)
-    vcs_subdirectory = vcs_subdirectory.replace("{$team_id}",teamid)
-    return (is_vcs,vcs_type,vcs_base_url,vcs_subdirectory)
-=======
     course_ini_file = os.path.join(top_dir, 'courses', semester, course, 'config', 'config.ini')
     with open(course_ini_file, 'r') as open_file:
         course_ini = configparser.ConfigParser()
         course_ini.read_file(open_file)
-
     is_vcs = form_json["upload_type"] == "repository"
-
     # PHP reads " as a character around the string, while Python reads it as part of the string
     # so we have to strip out the " in python
     vcs_type = course_ini['course_details']['vcs_type'].strip('"')
@@ -110,8 +94,6 @@
     vcs_subdirectory = vcs_subdirectory.replace("{$user_id}", userid)
     vcs_subdirectory = vcs_subdirectory.replace("{$team_id}", teamid)
     return is_vcs, vcs_type, vcs_base_url, vcs_subdirectory
-
->>>>>>> 09aff7bb
 
 
 # copy the files & directories from source to target
@@ -246,18 +228,8 @@
     if not os.path.isdir(submission_path):
         grade_items_logging.log_message("ERROR: the submission directory does not exist" + submission_path)
         raise SystemExit("ERROR: the submission directory does not exist",submission_path)
-<<<<<<< HEAD
-    print ("pid",os.getpid(),"GRADE THIS", submission_path)
-=======
-    print("pid", my_pid, "GRADE THIS", submission_path)
-
-    is_vcs, vcs_type, vcs_base_url, vcs_subdirectory = get_vcs_info(SUBMITTY_DATA_DIR,
-                                                                    obj["semester"],
-                                                                    obj["course"],
-                                                                    obj["gradeable"],
-                                                                    obj["who"],
-                                                                    obj["team"])
->>>>>>> 09aff7bb
+    print("pid", os.getpid(), "GRADE THIS", submission_path)
+    is_vcs,vcs_type,vcs_base_url,vcs_subdirectory = get_vcs_info(SUBMITTY_DATA_DIR,obj["semester"],obj["course"],obj["gradeable"],obj["who"],obj["team"])
 
     is_batch_job = next_directory == BATCH_QUEUE
     is_batch_job_string = "BATCH" if is_batch_job else "INTERACTIVE"
@@ -330,10 +302,6 @@
         submission_string = submission_time_file.read().rstrip()
     
     submission_datetime = dateutils.read_submitty_date(submission_string)
-<<<<<<< HEAD
-    is_vcs,vcs_type,vcs_base_url,vcs_subdirectory = get_vcs_info(form_json_config,obj["gradeable"],obj["who"],obj["team"])
-=======
->>>>>>> 09aff7bb
 
     # --------------------------------------------------------------------
     # CHECKOUT THE STUDENT's REPO
@@ -506,43 +474,25 @@
         submission_string = submission_time_file.read().rstrip()
 
     with open(os.path.join(tmp_logs,"compilation_log.txt"), 'w') as logfile:
-<<<<<<< HEAD
-        compile_success = subprocess.call([os.path.join(SUBMITTY_INSTALL_DIR,"bin","untrusted_execute"),
-                                           which_untrusted,
-                                           os.path.join(tmp_compilation,"my_compile.out"),
-                                           queue_obj["gradeable"],
-                                           queue_obj["who"],
-                                           str(queue_obj["version"]),
-                                           submission_string],
-                                          stdout=logfile)
-=======
         if USE_DOCKER:
             compile_success = subprocess.call(['docker', 'exec', '-w', tmp_compilation, container,
-                                               os.path.join(tmp_compilation, 'my_compile.out'), obj['gradeable'],
-                                               obj['who'], str(obj['version']), submission_string], stdout=logfile)
+                                               os.path.join(tmp_compilation, 'my_compile.out'), queue_obj['gradeable'],
+                                               queue_obj['who'], str(queue_obj['version']), submission_string], stdout=logfile)
         else:
             compile_success = subprocess.call([os.path.join(SUBMITTY_INSTALL_DIR,"bin","untrusted_execute"),
                                                which_untrusted,
                                                os.path.join(tmp_compilation,"my_compile.out"),
-                                               obj["gradeable"],
-                                               obj["who"],
-                                               str(obj["version"]),
+                                               queue_obj["gradeable"],
+                                               queue_obj["who"],
+                                               str(queue_obj["version"]),
                                                submission_string],
                                               stdout=logfile)
->>>>>>> 09aff7bb
 
     if compile_success == 0:
         print ("pid",os.getpid(),"COMPILATION OK")
     else:
-<<<<<<< HEAD
         print ("pid",os.getpid(),"COMPILATION FAILURE")
         grade_items_logging.log_message(is_batch_job,which_untrusted,item_name,"","","COMPILATION FAILURE")
-
-=======
-        print ("pid",my_pid,"COMPILATION FAILURE")
-        grade_items_logging.log_message(is_batch_job,which_untrusted,submission_path,"","","COMPILATION FAILURE")
-    #raise SystemExit()
->>>>>>> 09aff7bb
 
     untrusted_grant_rwx_access(which_untrusted,tmp_compilation)
         
@@ -593,30 +543,21 @@
     # raise SystemExit()
     # run the run.out as the untrusted user
     with open(os.path.join(tmp_logs,"runner_log.txt"), 'w') as logfile:
-<<<<<<< HEAD
-        runner_success = subprocess.call([os.path.join(SUBMITTY_INSTALL_DIR,"bin","untrusted_execute"),
-                                          which_untrusted,
-                                          os.path.join(tmp_work,"my_runner.out"),
-                                          queue_obj["gradeable"],
-                                          queue_obj["who"],
-                                          str(queue_obj["version"]),
-                                          submission_string],
-=======
         print ("LOGGING BEGIN my_runner.out",file=logfile)
         logfile.flush()
 
         try:
             if USE_DOCKER:
                 runner_success = subprocess.call(['docker', 'exec', '-w', tmp_work, container,
-                                                  os.path.join(tmp_work, 'my_runner.out'), obj['gradeable'],
-                                                  obj['who'], str(obj['version']), submission_string], stdout=logfile)
+                                                  os.path.join(tmp_work, 'my_runner.out'), queue_obj['gradeable'],
+                                                  queue_obj['who'], str(queue_obj['version']), submission_string], stdout=logfile)
             else:
                 runner_success = subprocess.call([os.path.join(SUBMITTY_INSTALL_DIR,"bin","untrusted_execute"),
                                                   which_untrusted,
                                                   os.path.join(tmp_work,"my_runner.out"),
-                                                  obj["gradeable"],
-                                                  obj["who"],
-                                                  str(obj["version"]),
+                                                  queue_obj["gradeable"],
+                                                  queue_obj["who"],
+                                                  str(queue_obj["version"]),
                                                   submission_string],
                                                  stdout=logfile)
             logfile.flush()
@@ -630,7 +571,6 @@
         killall_success = subprocess.call([os.path.join(SUBMITTY_INSTALL_DIR,"bin","untrusted_execute"),
                                            which_untrusted,
                                            os.path.join(SUBMITTY_INSTALL_DIR,"bin","killall.py")],
->>>>>>> 09aff7bb
                                           stdout=logfile)
 
         print ("KILLALL COMPLETE my_runner.out",file=logfile)
@@ -638,8 +578,8 @@
 
         if killall_success != 0:
             msg='RUNNER ERROR: had to kill {} process(es)'.format(killall_success)
-            print ("pid",my_pid,msg)
-            grade_items_logging.log_message(is_batch_job,which_untrusted,submission_path,"","",msg)
+            print ("pid",os.getpid(),msg)
+            grade_items_logging.log_message(is_batch_job,which_untrusted,item_name,"","",msg)
 
     if runner_success == 0:
         print ("pid",os.getpid(),"RUNNER OK")
@@ -688,30 +628,19 @@
 
     # validator the validator.out as the untrusted user
     with open(os.path.join(tmp_logs,"validator_log.txt"), 'w') as logfile:
-<<<<<<< HEAD
-        validator_success = subprocess.call([os.path.join(SUBMITTY_INSTALL_DIR,"bin","untrusted_execute"),
-                                             which_untrusted,
-                                             os.path.join(tmp_work,"my_validator.out"),
-                                             queue_obj["gradeable"],
-                                             queue_obj["who"],
-                                             str(queue_obj["version"]),
-                                             submission_string],
-                                            stdout=logfile)
-=======
         if USE_DOCKER:
             validator_success = subprocess.call(['docker', 'exec', '-w', tmp_work, container,
-                                                 os.path.join(tmp_work, 'my_validator.out'), obj['gradeable'],
-                                                 obj['who'], str(obj['version']), submission_string], stdout=logfile)
+                                                 os.path.join(tmp_work, 'my_validator.out'), queue_obj['gradeable'],
+                                                 queue_obj['who'], str(queue_obj['version']), submission_string], stdout=logfile)
         else:
             validator_success = subprocess.call([os.path.join(SUBMITTY_INSTALL_DIR,"bin","untrusted_execute"),
                                                  which_untrusted,
                                                  os.path.join(tmp_work,"my_validator.out"),
-                                                 obj["gradeable"],
-                                                 obj["who"],
-                                                 str(obj["version"]),
+                                                 queue_obj["gradeable"],
+                                                 queue_obj["who"],
+                                                 str(queue_obj["version"]),
                                                  submission_string],
                                                 stdout=logfile)
->>>>>>> 09aff7bb
 
     if validator_success == 0:
         print ("pid",os.getpid(),"VALIDATOR OK")
@@ -804,7 +733,6 @@
                                                  int(gradingtime),
                                                  grade_result)
 
-<<<<<<< HEAD
     os.chdir(SUBMITTY_DATA_DIR)
 
     with open(os.path.join(tmp_logs,"overall.txt"),'a') as f:
@@ -821,6 +749,11 @@
     shutil.rmtree(tmp_results)
     shutil.rmtree(tmp_work)
     shutil.rmtree(tmp)
+
+    # --------------------------------------------------------------------
+    # CLEAN UP DOCKER
+    if USE_DOCKER:
+        subprocess.call(['docker', 'rm', '-f', container])
 
     grade_items_logging.log_message(is_batch_job,which_untrusted,item_name,"grade:",'{0:.3f}'.format(gradingtime),grade_result)
 
@@ -858,20 +791,6 @@
         queue_obj["who"],
         True if queue_obj["is_team"] else False,
         str(queue_obj["version"]))
-=======
-    #---------------------------------------------------------------------
-    # WRITE OUT VERSION DETAILS
-    if WRITE_DATABASE:
-        insert_database_version_data.insert_to_database(
-            obj["semester"],
-            obj["course"],
-            obj["gradeable"],
-            obj["user"],
-            obj["team"],
-            obj["who"],
-            True if obj["is_team"] else False,
-            str(obj["version"]))
->>>>>>> 09aff7bb
 
     submission_path = os.path.join(SUBMITTY_DATA_DIR,"courses",item_name)
 
@@ -882,8 +801,6 @@
     print ("pid",os.getpid(),"finished grading ", item_name, " in ", int(gradingtime), " seconds")
 
     grade_items_logging.log_message(is_batch_job,"unzip",item_name,"grade:",'{0:.3f}'.format(gradingtime),grade_result)
-
-<<<<<<< HEAD
 
 
 # ==================================================================================
@@ -898,17 +815,6 @@
     results_zip = grade_from_zip(autograding_zip,submission_zip,which_untrusted)
     unpack_grading_results_zip(results_zip)
     
-=======
-    # --------------------------------------------------------------------
-    # REMOVE TEMP DIRECTORY
-    shutil.rmtree(tmp)
-
-    # --------------------------------------------------------------------
-    # CLEAN UP DOCKER
-    if USE_DOCKER:
-        subprocess.call(['docker', 'rm', '-f', container])
-
->>>>>>> 09aff7bb
 
 # ==================================================================================
 # ==================================================================================
