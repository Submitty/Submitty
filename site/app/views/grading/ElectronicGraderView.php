--- conflicted
+++ resolved
@@ -818,11 +818,7 @@
                     </div>
                     <div class="content-item content-item-right">
 HTML;
-<<<<<<< HEAD
             $return .= $this->core->getOutput()->renderTemplate(['grading', 'ElectronicGrader'], 'renderNavigationBar', $graded_gradeable, $progress, $gradeable->isPeerGrading(), $sort, $direction, $from, ($this->core->getUser()->getGroup() == User::GROUP_LIMITED_ACCESS_GRADER && $gradeable->getLimitedAccessBlind() == 2), $showNewInterface);
-            $return .= $this->core->getOutput()->renderTemplate(['grading', 'ElectronicGrader'], 'renderGradingPanelHeader', $isPeerPanel, $isStudentInfoPanel, $isDiscussionPanel, $isRegradePanel);
-=======
-            $return .= $this->core->getOutput()->renderTemplate(['grading', 'ElectronicGrader'], 'renderNavigationBar', $graded_gradeable, $progress, $gradeable->isPeerGrading(), $sort, $direction, $from, $showNewInterface);
             $return .= $this->core->getOutput()->renderTemplate(
                 ['grading', 'ElectronicGrader'],
                 'renderGradingPanelHeader',
@@ -832,8 +828,6 @@
                 $isRegradePanel,
                 $gradeable->getAutogradingConfig()->isNotebookGradeable()
             );
->>>>>>> 80991544
-
             $return .= <<<HTML
                 <div class="panels-container">
                     <div class="two-panel-cont">
