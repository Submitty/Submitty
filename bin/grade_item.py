#!/usr/bin/env python3

import argparse
import json
import os
import tempfile
import shutil
import subprocess
import stat
import time
import dateutil
import dateutil.parser

from submitty_utils import dateutils, glob
import grade_items_logging
import write_grade_history
import insert_database_version_data

# these variables will be replaced by INSTALL_SUBMITTY.sh
SUBMITTY_INSTALL_DIR = "__INSTALL__FILLIN__SUBMITTY_INSTALL_DIR__"
SUBMITTY_DATA_DIR = "__INSTALL__FILLIN__SUBMITTY_DATA_DIR__"
HWCRON_UID = "__INSTALL__FILLIN__HWCRON_UID__"
INTERACTIVE_QUEUE = os.path.join(SUBMITTY_DATA_DIR, "to_be_graded_interactive")
BATCH_QUEUE = os.path.join(SUBMITTY_DATA_DIR, "to_be_graded_batch")

USE_DOCKER = False
WRITE_DATABASE = True

# ==================================================================================
def parse_args():
    parser = argparse.ArgumentParser()
    parser.add_argument("next_directory")
    parser.add_argument("next_to_grade")
    parser.add_argument("which_untrusted")
    return parser.parse_args()

def get_queue_time(next_directory,next_to_grade):
    t = time.ctime(os.path.getctime(os.path.join(next_directory,next_to_grade)))
    t = dateutil.parser.parse(t)
    t = dateutils.get_timezone().localize(t)
    return t


def get_submission_path(next_directory,next_to_grade):
    queue_file = os.path.join(next_directory,next_to_grade)
    if not os.path.isfile(queue_file):
        grade_items_logging.log_message(message="ERROR: the file does not exist " + queue_file)
        raise SystemExit("ERROR: the file does not exist",queue_file)
    with open(queue_file, 'r') as infile:
        obj = json.load(infile)
    return obj


def add_permissions(item,perms):
    if os.getuid() == os.stat(item).st_uid:
        os.chmod(item,os.stat(item).st_mode | perms)
    # else, can't change permissions on this file/directory!


def touch(my_file):
    with open(my_file,'a') as tmp:
        os.utime(my_file, None)

                
def add_permissions_recursive(top_dir,root_perms,dir_perms,file_perms):
    for root, dirs, files in os.walk(top_dir):
        add_permissions(root,root_perms)
        for d in dirs:
            add_permissions(os.path.join(root, d),dir_perms)
        for f in files:
            add_permissions(os.path.join(root, f),file_perms)



def get_vcs_info(top_dir,semester,course,gradeable,userid,teamid):

    form_json_file = os.path.join(top_dir,"courses",semester,course,"config","form","form_"+gradeable+".json")

    with open(form_json_file, 'r') as fj:
        form_json = json.load(fj)

    is_vcs = form_json["upload_type"]=="repository"
    vcs_type = "git"
    vcs_base_url = ""
    vcs_subdirectory = ""
    if is_vcs:
        vcs_subdirectory = form_json["subdirectory"]
    vcs_subdirectory = vcs_subdirectory.replace("{$gradeable_id}",gradeable)
    vcs_subdirectory = vcs_subdirectory.replace("{$user_id}",userid)
    vcs_subdirectory = vcs_subdirectory.replace("{$team_id}",teamid)
    return (is_vcs,vcs_type,vcs_base_url,vcs_subdirectory)

# copy the files & directories from source to target
# it will create directories as needed
# it's ok if the target directory or subdirectories already exist
# it will overwrite files with the same name if they exist
def copy_contents_into(source,target,tmp_logs):
    if not os.path.isdir(target):
        grade_items_logging.log_message(message="ERROR: the target directory does not exist " + target)
        raise SystemExit("ERROR: the target directory does not exist '", target, "'")
    if os.path.isdir(source):
        for item in os.listdir(source):
            if os.path.isdir(os.path.join(source,item)):
                if os.path.isdir(os.path.join(target,item)):
                    # recurse
                    copy_contents_into(os.path.join(source,item),os.path.join(target,item),tmp_logs)
                elif os.path.isfile(os.path.join(target,item)):
                    grade_items_logging.log_message(message="ERROR: the target subpath is a file not a directory '" + os.path.join(target,item) + "'")
                    raise SystemExit("ERROR: the target subpath is a file not a directory '", os.path.join(target,item), "'")
                else:
                    # copy entire subtree
                    shutil.copytree(os.path.join(source,item),os.path.join(target,item))
            else:
                if os.path.exists(os.path.join(target,item)):
                    with open(os.path.join(tmp_logs,"overall.txt"),'a') as f:
                        print ("\nWARNING: REMOVING DESTINATION FILE" , os.path.join(target,item),
                               " THEN OVERWRITING: ", os.path.join(source,item), "\n", file=f)
                    os.remove(os.path.join(target,item))
                try:
                    shutil.copy(os.path.join(source,item),target)
                except:
                    raise SystemExit("ERROR COPYING FILE: " +  os.path.join(source,item) + " -> " + os.path.join(target,item))


# copy files that match one of the patterns from the source directory
# to the target directory.  
def pattern_copy(what,patterns,source,target,tmp_logs):
    with open(os.path.join(tmp_logs,"overall.txt"),'a') as f:
        print (what," pattern copy ", patterns, " from ", source, " -> ", target, file=f)
        for pattern in patterns:
            for my_file in glob.glob(os.path.join(source,pattern),recursive=True):
                # grab the matched name
                relpath = os.path.relpath(my_file,source)
                # make the necessary directories leading to the file
                os.makedirs(os.path.join(target,os.path.dirname(relpath)),exist_ok=True)
                # copy the file
                shutil.copy(my_file,os.path.join(target,relpath))
                print ("    COPY ",my_file,
                       " -> ",os.path.join(target,relpath), file=f)
            

# give permissions to all created files to the hwcron user
def untrusted_grant_rwx_access(which_untrusted,my_dir):
    subprocess.call([os.path.join(SUBMITTY_INSTALL_DIR,"bin","untrusted_execute"),
                     which_untrusted,
                     "/usr/bin/find",
                     my_dir,
                     "-user",
                     which_untrusted,
                     "-exec",
                     "/bin/chmod",
                     "o+rwx",
                     "{}",
                     ";"])


# ==================================================================================
# ==================================================================================
def just_grade_item(next_directory,next_to_grade,which_untrusted):

    my_pid = os.getpid()

    # verify the hwcron user is running this script
    if not int(os.getuid()) == int(HWCRON_UID):
        grade_items_logging.log_message(message="ERROR: must be run by hwcron")
        raise SystemExit("ERROR: the grade_item.py script must be run by the hwcron user")

    # --------------------------------------------------------
    # figure out what we're supposed to grade & error checking
    obj = get_submission_path(next_directory,next_to_grade)
    submission_path = os.path.join(SUBMITTY_DATA_DIR,"courses",obj["semester"],obj["course"],
                                   "submissions",obj["gradeable"],obj["who"],str(obj["version"]))
    if not os.path.isdir(submission_path):
        grade_items_logging.log_message(message="ERROR: the submission directory does not exist" + submission_path)
        raise SystemExit("ERROR: the submission directory does not exist '",submission_path,"'")
    print ("pid",my_pid,"GRADE THIS", submission_path)

    is_vcs,vcs_type,vcs_base_url,vcs_subdirectory = get_vcs_info(SUBMITTY_DATA_DIR,obj["semester"],obj["course"],obj["gradeable"],obj["who"],obj["team"])

    is_batch_job = next_directory==BATCH_QUEUE
    is_batch_job_string = "BATCH" if is_batch_job else "INTERACTIVE"

    queue_time = get_queue_time(next_directory,next_to_grade)
    queue_time_longstring = dateutils.write_submitty_date(queue_time)
    grading_began = dateutils.get_current_time()
    waittime = int((grading_began-queue_time).total_seconds())
    grade_items_logging.log_message(is_batch_job,which_untrusted,submission_path,"wait:",waittime,"")

    # --------------------------------------------------------
    # various paths
    provided_code_path = os.path.join(SUBMITTY_DATA_DIR,"courses",obj["semester"],obj["course"],"provided_code",obj["gradeable"])
    test_input_path = os.path.join(SUBMITTY_DATA_DIR,"courses",obj["semester"],obj["course"],"test_input",obj["gradeable"])
    test_output_path = os.path.join(SUBMITTY_DATA_DIR,"courses",obj["semester"],obj["course"],"test_output",obj["gradeable"])
    custom_validation_code_path = os.path.join(SUBMITTY_DATA_DIR,"courses",obj["semester"],obj["course"],"custom_validation_code",obj["gradeable"])
    bin_path = os.path.join(SUBMITTY_DATA_DIR,"courses",obj["semester"],obj["course"],"bin")

    checkout_path = os.path.join(SUBMITTY_DATA_DIR,"courses",obj["semester"],obj["course"],"checkout",obj["gradeable"],obj["who"],str(obj["version"]))
    results_path = os.path.join(SUBMITTY_DATA_DIR,"courses",obj["semester"],obj["course"],"results",obj["gradeable"],obj["who"],str(obj["version"]))

    # grab a copy of the current history.json file (if it exists)
    history_file = os.path.join(results_path,"history.json")
    history_file_tmp = ""
    if os.path.isfile(history_file):
        filehandle,history_file_tmp = tempfile.mkstemp()
        shutil.copy(history_file,history_file_tmp)

    # get info from the gradeable config file
    json_config = os.path.join(SUBMITTY_DATA_DIR,"courses",obj["semester"],obj["course"],"config","form","form_"+obj["gradeable"]+".json")
    with open(json_config, 'r') as infile:
        gradeable_config_obj = json.load(infile)

    # get info from the gradeable config file
    complete_config = os.path.join(SUBMITTY_DATA_DIR,"courses",obj["semester"],obj["course"],"config","complete_config","complete_config_"+obj["gradeable"]+".json")
    with open(complete_config, 'r') as infile:
        complete_config_obj = json.load(infile)

    checkout_subdirectory = complete_config_obj["autograding"].get("use_checkout_subdirectory","")
    checkout_subdir_path = os.path.join(checkout_path,checkout_subdirectory)

    # --------------------------------------------------------------------
    # MAKE TEMPORARY DIRECTORY & COPY THE NECESSARY FILES THERE
    tmp = os.path.join("/var/local/submitty/autograding_tmp/",which_untrusted,"tmp")
    shutil.rmtree(tmp,ignore_errors=True)
    os.makedirs(tmp)
    
    # switch to tmp directory
    os.chdir(tmp)

    # make the logs directory
    tmp_logs = os.path.join(tmp,"tmp_logs")
    os.makedirs(tmp_logs)

    # grab the submission time
    with open (os.path.join(submission_path,".submit.timestamp")) as submission_time_file:
        submission_string = submission_time_file.read().rstrip()
    
    submission_datetime = dateutils.read_submitty_date(submission_string)


    # --------------------------------------------------------------------
    # CHECKOUT THE STUDENT's REPO
    if is_vcs:
        with open(os.path.join(tmp_logs,"overall.txt"),'a') as f:
            print ("====================================\nVCS CHECKOUT", file=f)
            print ("vcs_subdirectory",vcs_subdirectory, file=f)
        # cleanup the previous checkout (if it exists)
        shutil.rmtree(checkout_path,ignore_errors=True)
        os.makedirs(checkout_path, exist_ok=True)
        subprocess.call (['/usr/bin/git', 'clone', vcs_subdirectory, checkout_path])
        os.chdir(checkout_path)

        # determine which version we need to checkout
        what_version = subprocess.check_output(['git', 'rev-list', '-n', '1', '--before="'+submission_string+'"', 'master'])
        what_version = str(what_version.decode('utf-8')).rstrip()
        if what_version == "":
            # oops, pressed the grade button before a valid commit
            shutil.rmtree(checkout_path,ignore_errors=True)
        else:
            # and check out the right version
            subprocess.call (['git', 'checkout', '-b', 'grade', what_version])
        os.chdir(tmp)
        subprocess.call(['ls', '-lR', checkout_path], stdout=open(tmp_logs + "/overall.txt", 'a'))


    # --------------------------------------------------------------------
    # START DOCKER

    container = None
    if USE_DOCKER:
        container = subprocess.check_output(['docker', 'run', '-t', '-d',
                                             '-v', tmp + ':' + tmp,
                                             'ubuntu:custom']).decode('utf8').strip()

    # --------------------------------------------------------------------
    # COMPILE THE SUBMITTED CODE

    with open(os.path.join(tmp_logs, "overall.txt"), 'a') as f:
        print("====================================\nCOMPILATION STARTS", file=f)
    
    # copy submitted files to the tmp compilation directory
    tmp_compilation = os.path.join(tmp,"TMP_COMPILATION")
    os.mkdir(tmp_compilation)
    os.chdir(tmp_compilation)
    
    gradeable_deadline_string = gradeable_config_obj["date_due"]
    
    patterns_submission_to_compilation = complete_config_obj["autograding"]["submission_to_compilation"]
    pattern_copy("submission_to_compilation",patterns_submission_to_compilation,submission_path,tmp_compilation,tmp_logs)
    if is_vcs:
        pattern_copy("checkout_to_compilation",patterns_submission_to_compilation,checkout_subdir_path,tmp_compilation,tmp_logs)
    
    # copy any instructor provided code files to tmp compilation directory
    copy_contents_into(provided_code_path,tmp_compilation,tmp_logs)

    subprocess.call(['ls', '-lR', '.'], stdout=open(tmp_logs + "/overall.txt", 'a'))

    # copy compile.out to the current directory
    shutil.copy (os.path.join(bin_path,obj["gradeable"],"compile.out"),os.path.join(tmp_compilation,"my_compile.out"))

    # give the untrusted user read/write/execute permissions on the tmp directory & files
    add_permissions_recursive(tmp_compilation,
                              stat.S_IRGRP | stat.S_IWGRP | stat.S_IXGRP,
                              stat.S_IRGRP | stat.S_IWGRP | stat.S_IXGRP,
                              stat.S_IRGRP | stat.S_IWGRP | stat.S_IXGRP)

    add_permissions(tmp,stat.S_IROTH | stat.S_IXOTH)
    add_permissions(tmp_logs,stat.S_IRUSR | stat.S_IWUSR | stat.S_IXUSR)

    with open(os.path.join(tmp_logs,"compilation_log.txt"), 'w') as logfile:
        if USE_DOCKER:
            compile_success = subprocess.call(['docker', 'exec', '-w', tmp_compilation, container,
                                               os.path.join(tmp_compilation, 'my_compile.out'), obj['gradeable'],
                                               obj['who'], str(obj['version']), submission_string], stdout=logfile)
        else:
            compile_success = subprocess.call([os.path.join(SUBMITTY_INSTALL_DIR,"bin","untrusted_execute"),
                                               which_untrusted,
                                               os.path.join(tmp_compilation,"my_compile.out"),
                                               obj["gradeable"],
                                               obj["who"],
                                               str(obj["version"]),
                                               submission_string],
                                              stdout=logfile)

    if compile_success == 0:
        print ("pid",my_pid,"COMPILATION OK")
    else:
        print ("pid",my_pid,"COMPILATION FAILURE")
        grade_items_logging.log_message(is_batch_job,which_untrusted,submission_path,"","","COMPILATION FAILURE")
    #raise SystemExit()

    untrusted_grant_rwx_access(which_untrusted,tmp_compilation)
        
    # remove the compilation program
    os.remove(os.path.join(tmp_compilation,"my_compile.out"))

    # return to the main tmp directory
    os.chdir(tmp)


    # --------------------------------------------------------------------
    # make the runner directory

    with open(os.path.join(tmp_logs,"overall.txt"),'a') as f:
        print ("====================================\nRUNNER STARTS", file=f)
        
    tmp_work = os.path.join(tmp,"TMP_WORK")
    os.makedirs(tmp_work)
    os.chdir(tmp_work)

    # move all executable files from the compilation directory to the main tmp directory
    # Note: Must preserve the directory structure of compiled files (esp for Java)

    patterns_submission_to_runner = complete_config_obj["autograding"]["submission_to_runner"]
    pattern_copy("submission_to_runner",patterns_submission_to_runner,submission_path,tmp_work,tmp_logs)
    if is_vcs:
        pattern_copy("checkout_to_runner",patterns_submission_to_runner,checkout_subdir_path,tmp_work,tmp_logs)

    patterns_compilation_to_runner = complete_config_obj["autograding"]["compilation_to_runner"]
    pattern_copy("compilation_to_runner",patterns_compilation_to_runner,tmp_compilation,tmp_work,tmp_logs)
        
    # copy input files to tmp_work directory
    copy_contents_into(test_input_path,tmp_work,tmp_logs)

    subprocess.call(['ls', '-lR', '.'], stdout=open(tmp_logs + "/overall.txt", 'a'))

    # copy runner.out to the current directory
    shutil.copy (os.path.join(bin_path,obj["gradeable"],"run.out"),os.path.join(tmp_work,"my_runner.out"))

    # give the untrusted user read/write/execute permissions on the tmp directory & files
    add_permissions_recursive(tmp_work,
                              stat.S_IROTH | stat.S_IWOTH | stat.S_IXOTH,
                              stat.S_IROTH | stat.S_IWOTH | stat.S_IXOTH,
                              stat.S_IROTH | stat.S_IWOTH | stat.S_IXOTH)

    # raise SystemExit()
    # run the run.out as the untrusted user
    with open(os.path.join(tmp_logs,"runner_log.txt"), 'w') as logfile:
        if USE_DOCKER:
            runner_success = subprocess.call(['docker', 'exec', '-w', tmp_work, container,
                                              os.path.join(tmp_work, 'my_runner.out'), obj['gradeable'],
                                              obj['who'], str(obj['version']), submission_string], stdout=logfile)
        else:
            runner_success = subprocess.call([os.path.join(SUBMITTY_INSTALL_DIR,"bin","untrusted_execute"),
                                              which_untrusted,
                                              os.path.join(tmp_work,"my_runner.out"),
                                              obj["gradeable"],
                                              obj["who"],
                                              str(obj["version"]),
                                              submission_string],
                                              stdout=logfile)

    if runner_success == 0:
        print ("pid",my_pid,"RUNNER OK")
    else:
        print ("pid",my_pid,"RUNNER FAILURE")
        grade_items_logging.log_message(is_batch_job,which_untrusted,submission_path,"","","RUNNER FAILURE")

    untrusted_grant_rwx_access(which_untrusted,tmp_work)
    untrusted_grant_rwx_access(which_untrusted,tmp_compilation)

    # --------------------------------------------------------------------
    # RUN VALIDATOR

    with open(os.path.join(tmp_logs,"overall.txt"),'a') as f:
        print ("====================================\nVALIDATION STARTS", file=f)

    # copy results files from compilation...
    patterns_submission_to_validation = complete_config_obj["autograding"]["submission_to_validation"]
    pattern_copy("submission_to_validation",patterns_submission_to_validation,submission_path,tmp_work,tmp_logs)
    if is_vcs:
        pattern_copy("checkout_to_validation",patterns_submission_to_validation,checkout_subdir_path,tmp_work,tmp_logs)
    patterns_compilation_to_validation = complete_config_obj["autograding"]["compilation_to_validation"]
    pattern_copy("compilation_to_validation",patterns_compilation_to_validation,tmp_compilation,tmp_work,tmp_logs)

    # remove the compilation directory
    shutil.rmtree(tmp_compilation)

    # copy output files to tmp_work directory
    copy_contents_into(test_output_path,tmp_work,tmp_logs)

    # copy any instructor custom validation code into the tmp work directory
    copy_contents_into(custom_validation_code_path,tmp_work,tmp_logs)

    subprocess.call(['ls', '-lR', '.'], stdout=open(tmp_logs + "/overall.txt", 'a'))

    # copy validator.out to the current directory
    shutil.copy (os.path.join(bin_path,obj["gradeable"],"validate.out"),os.path.join(tmp_work,"my_validator.out"))

    # give the untrusted user read/write/execute permissions on the tmp directory & files
    add_permissions_recursive(tmp_work,
                              stat.S_IROTH | stat.S_IWOTH | stat.S_IXOTH,
                              stat.S_IROTH | stat.S_IWOTH | stat.S_IXOTH,
                              stat.S_IROTH | stat.S_IWOTH | stat.S_IXOTH)

    add_permissions(os.path.join(tmp_work,"my_validator.out"),stat.S_IROTH | stat.S_IXOTH)

    # validator the validator.out as the untrusted user
    with open(os.path.join(tmp_logs,"validator_log.txt"), 'w') as logfile:
        if USE_DOCKER:
            validator_success = subprocess.call(['docker', 'exec', '-w', tmp_work, container,
                                                 os.path.join(tmp_work, 'my_validator.out'), obj['gradeable'],
                                                 obj['who'], str(obj['version']), submission_string], stdout=logfile)
        else:
            validator_success = subprocess.call([os.path.join(SUBMITTY_INSTALL_DIR,"bin","untrusted_execute"),
                                                 which_untrusted,
                                                 os.path.join(tmp_work,"my_validator.out"),
                                                 obj["gradeable"],
                                                 obj["who"],
                                                 str(obj["version"]),
                                                 submission_string],
                                                stdout=logfile)

    if validator_success == 0:
        print ("pid",my_pid,"VALIDATOR OK")
    else:
        print ("pid",my_pid,"VALIDATOR FAILURE")
        grade_items_logging.log_message(is_batch_job,which_untrusted,submission_path,"","","VALIDATION FAILURE")

    untrusted_grant_rwx_access(which_untrusted,tmp_work)

    # grab the result of autograding
    grade_result = ""
    with open(os.path.join(tmp_work,"grade.txt")) as f:
        lines = f.readlines()
        for line in lines:
            line = line.rstrip('\n')
            if line.startswith("Automatic grading total:"):
                grade_result = line

    # --------------------------------------------------------------------
    # MAKE RESULTS DIRECTORY & COPY ALL THE FILES THERE

    with open(os.path.join(tmp_logs,"overall.txt"),'a') as f:
        print ("====================================\nARCHIVING STARTS", file=f)

    subprocess.call(['ls', '-lR', '.'], stdout=open(tmp_logs + "/overall.txt", 'a'))

    os.chdir(bin_path)

    # save the old results path!
    if os.path.isdir(os.path.join(results_path,"OLD")):
        shutil.move(os.path.join(results_path,"OLD"),
                    os.path.join(tmp,"OLD_RESULTS"))

    # clean out all of the old files if this is a re-run
    shutil.rmtree(results_path,ignore_errors=True)

    # create the directory (and the full path if it doesn't already exist)
    os.makedirs(results_path)

    # bring back the old results!
    if os.path.isdir(os.path.join(tmp,"OLD_RESULTS")):
        shutil.move(os.path.join(tmp,"OLD_RESULTS"),
                    os.path.join(results_path,"OLD"))

    os.makedirs(os.path.join(results_path,"details"))

    patterns_work_to_details = complete_config_obj["autograding"]["work_to_details"]
    pattern_copy("work_to_details",patterns_work_to_details,tmp_work,os.path.join(results_path,"details"),tmp_logs)

    if not history_file_tmp == "":
        shutil.move(history_file_tmp,history_file)
        # fix permissions
        ta_group_id = os.stat(results_path).st_gid
        os.chown(history_file,int(HWCRON_UID),ta_group_id)
        add_permissions(history_file,stat.S_IRGRP)
        
    grading_finished = dateutils.get_current_time()

    shutil.copy(os.path.join(tmp_work,"results.json"),results_path)
    shutil.copy(os.path.join(tmp_work,"grade.txt"),results_path)

    # -------------------------------------------------------------
    # create/append to the results history

    gradeable_deadline_datetime = dateutils.read_submitty_date(gradeable_deadline_string)
    gradeable_deadline_longstring = dateutils.write_submitty_date(gradeable_deadline_datetime)
    submission_longstring = dateutils.write_submitty_date(submission_datetime)
    
    seconds_late = int((submission_datetime-gradeable_deadline_datetime).total_seconds())
    # note: negative = not late

    grading_began_longstring = dateutils.write_submitty_date(grading_began)
    grading_finished_longstring = dateutils.write_submitty_date(grading_finished)

    gradingtime = int((grading_finished-grading_began).total_seconds())

    write_grade_history.just_write_grade_history(history_file,
                                                 gradeable_deadline_longstring,
                                                 submission_longstring,
                                                 seconds_late,
                                                 queue_time_longstring,
                                                 is_batch_job_string,
                                                 grading_began_longstring,
                                                 waittime,
                                                 grading_finished_longstring,
                                                 gradingtime,
                                                 grade_result)

    #---------------------------------------------------------------------
    # WRITE OUT VERSION DETAILS
<<<<<<< HEAD

    #
    #insert_database_version_data.insert_to_database(
    #    obj["semester"],
    #    obj["course"],
    #    obj["gradeable"],
    #    obj["user"],
    #    obj["team"],
    #    obj["who"],
    #    True if obj["is_team"] else False,
    #    str(obj["version"]))
=======
    if WRITE_DATABASE:
        insert_database_version_data.insert_to_database(
            obj["semester"],
            obj["course"],
            obj["gradeable"],
            obj["user"],
            obj["team"],
            obj["who"],
            True if obj["is_team"] else False,
            str(obj["version"]))
>>>>>>> e9399fbc

    print ("pid",my_pid,"finished grading ", next_to_grade, " in ", gradingtime, " seconds")

    grade_items_logging.log_message(is_batch_job,which_untrusted,submission_path,"grade:",gradingtime,grade_result)

    with open(os.path.join(tmp_logs,"overall.txt"),'a') as f:
        f.write("FINISHED GRADING!")

    # save the logs!
    shutil.copytree(tmp_logs,os.path.join(results_path,"logs"))

    # --------------------------------------------------------------------
    # REMOVE TEMP DIRECTORY
    shutil.rmtree(tmp)

    # --------------------------------------------------------------------
    # CLEAN UP DOCKER
    if USE_DOCKER:
        subprocess.call(['docker', 'rm', '-f', container])


# ==================================================================================
# ==================================================================================
if __name__ == "__main__":
    args = parse_args()
    just_grade_item(args.next_directory,args.next_to_grade,args.which_untrusted)
<|MERGE_RESOLUTION|>--- conflicted
+++ resolved
@@ -539,19 +539,6 @@
 
     #---------------------------------------------------------------------
     # WRITE OUT VERSION DETAILS
-<<<<<<< HEAD
-
-    #
-    #insert_database_version_data.insert_to_database(
-    #    obj["semester"],
-    #    obj["course"],
-    #    obj["gradeable"],
-    #    obj["user"],
-    #    obj["team"],
-    #    obj["who"],
-    #    True if obj["is_team"] else False,
-    #    str(obj["version"]))
-=======
     if WRITE_DATABASE:
         insert_database_version_data.insert_to_database(
             obj["semester"],
@@ -562,7 +549,6 @@
             obj["who"],
             True if obj["is_team"] else False,
             str(obj["version"]))
->>>>>>> e9399fbc
 
     print ("pid",my_pid,"finished grading ", next_to_grade, " in ", gradingtime, " seconds")
 
