--- conflicted
+++ resolved
@@ -607,21 +607,13 @@
             if($question->getIsExtraCredit()) {
                 $return .= <<<HTML
                     <td style="font-size: 12px; background-color: #D8F2D8;" colspan="4">
-<<<<<<< HEAD
                         <i class="fa fa-plus-circle" aria-hidden="true"></i> $message {$note}
-=======
-                        <i class="icon-plus"></i> <b>{$message}</b>
->>>>>>> 13f5f67c
 HTML;
             }
             else if($penalty) {
                 $return .= <<<HTML
                     <td style="font-size: 12px; background-color: #FAD5D3;" colspan="4">
-<<<<<<< HEAD
                         <i class="fa fa-minus-circle" aria-hidden="true"></i> $message {$note}
-=======
-                        <i class="icon-minus"></i> <b>{$message}</b>
->>>>>>> 13f5f67c
 HTML;
             }
             else {
