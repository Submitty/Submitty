<?php

namespace app\libraries\database;

use app\exceptions\DatabaseException;
use app\exceptions\NotImplementedException;
use app\exceptions\ValidationException;
use app\libraries\Core;
use app\libraries\DateUtils;
use app\libraries\FileUtils;
use app\libraries\Utils;
use app\libraries\GradeableType;
use app\models\Gradeable;
use app\models\gradeable\Component;
use app\models\gradeable\GradedComponent;
use app\models\gradeable\GradedGradeable;
use app\models\gradeable\Mark;
use app\models\gradeable\RegradeRequest;
use app\models\gradeable\Submitter;
use app\models\gradeable\TaGradedGradeable;
use app\models\GradeableComponent;
use app\models\GradeableComponentMark;
use app\models\GradeableVersion;
use app\models\User;
use app\models\Notification;
use app\models\Email;
use app\models\SimpleLateUser;
use app\models\SimpleGradeOverridenUser;
use app\models\Team;
use app\models\Course;
use app\models\SimpleStat;


/**
 * DatabaseQueries
 *
 * This class contains all database functions that the Submitty application will run against either
 * of the two connected databases (the main submitty one and the course specific one). Each query in
 * each function is defined by the general SQL specification so we could reasonably expect it possible
 * to run each function against a wide-range of database providers that Submitty can target. However,
 * some database providers can provide their own extended class of Queries to overwrite some functions
 * to take advantage of DB specific functions (like DB array functions) that give a good performance
 * boost for that particular provider.
 *
 * Generally, when adding new queries to the system, you should first add them here, and then
 * only after that should you add them to the dataprovider specific implementation assuming you can
 * achieve some level of speed-up via native DB functions. If it's hard to go that direction initially,
 * (you're using array aggregation heavily), then you'd want to at least create a stub here that just
 * raises a NotImplementedException. All documentation for functions should also reside here with at the
 * minimum an understanding of the contract of the function (parameter types and return type).
 *
 * @see \app\exceptions\NotImplementedException
 */
class DatabaseQueries {

    /** @var Core */
    protected $core;

    /** @var AbstractDatabase */
    protected $submitty_db;

    /** @var AbstractDatabase */
    protected $course_db;

    public function __construct(Core $core) {
        $this->core = $core;
        $this->submitty_db = $core->getSubmittyDB();
        if ($this->core->getConfig()->isCourseLoaded()) {
            $this->course_db = $core->getCourseDB();
        }
    }

    /**
     * Gets a user from the submitty database given a user_id.
     * @param $user_id
     *
     * @return User
     */
    public function getSubmittyUser($user_id) {
        $this->submitty_db->query("SELECT * FROM users WHERE user_id=?", array($user_id));
        return ($this->submitty_db->getRowCount() > 0) ? new User($this->core, $this->submitty_db->row()) : null;
    }

    /**
     * Gets some user's api key from the submitty database given a user_id.
     * @param $user_id
     *
     * @return string | null
     */
    public function getSubmittyUserApiKey($user_id) {
        $this->submitty_db->query("SELECT api_key FROM users WHERE user_id=?", array($user_id));
        return ($this->submitty_db->getRowCount() > 0) ? $this->submitty_db->row()['api_key'] : null;
    }

    /**
     * Gets a user from their api key.
     * @param $api_key
     *
     * @return string | null
     */
    public function getSubmittyUserByApiKey($api_key) {
        $this->submitty_db->query("SELECT user_id FROM users WHERE api_key=?", array($api_key));
        return ($this->submitty_db->getRowCount() > 0) ? $this->submitty_db->row()['user_id'] : null;
    }


    /**
     * Gets a user from the database given a user_id.
     * @param string $user_id
     *
     * @return User
     */
    public function getUserById($user_id) {
        throw new NotImplementedException();
    }

    public function getGradingSectionsByUserId($user_id) {
        throw new NotImplementedException();
    }

    /**
     * Fetches all students from the users table, ordering by course section than user_id.
     *
     * @param string $section_key
     * @return User[]
     */
    public function getAllUsers($section_key="registration_section") {
        throw new NotImplementedException();
    }

    /**
     * @return User[]
     */
    public function getAllGraders() {
        throw new NotImplementedException();
    }

    /**
     * @param User $user
     */
    public function insertSubmittyUser(User $user) {
        throw new NotImplementedException();
    }

    /**
     * Helper function for generating sql query according to the given requirements
     */
    public function buildLoadThreadQuery($categories_ids, $thread_status, $unread_threads, $show_deleted, $show_merged_thread, $current_user,
                                        &$query_select, &$query_join, &$query_where, &$query_order, &$query_parameters,
                                        $want_categories, $want_order) {
        $query_raw_select = array();
        $query_raw_join   = array();
        $query_raw_where  = array("true");
        $query_raw_order  = array();
        $query_parameters = array();

        // Query Generation
        if(count($categories_ids) == 0) {
            $query_multiple_qmarks = "NULL";
        } else {
            $query_multiple_qmarks = "?".str_repeat(",?", count($categories_ids)-1);
        }
        if(count($thread_status) == 0) {
            $query_status = "true";
        } else {
            $query_status = "status in (?".str_repeat(",?", count($thread_status)-1).")";
        }
        $query_favorite = "case when sf.user_id is NULL then false else true end";

        // General
        {
            if($want_order){
                $query_raw_select[]     = "row_number() over(ORDER BY pinned DESC, ({$query_favorite}) DESC, t.id DESC) AS row_number";
            }
            $query_raw_select[]     = "t.*";
            $query_raw_select[]     = "({$query_favorite}) as favorite";
            $query_raw_select[]     = "CASE
                                        WHEN EXISTS(SELECT * FROM (posts p LEFT JOIN forum_posts_history fp ON p.id = fp.post_id AND p.author_user_id != fp.edit_author) AS pfp WHERE (pfp.author_user_id = ? OR pfp.edit_author = ?) AND pfp.thread_id = t.id) THEN true 
                                        ELSE false 
                                        END as current_user_posted";

            $query_parameters[]     = $current_user;
            $query_parameters[]     = $current_user;
            $query_raw_join[]       = "LEFT JOIN student_favorites sf ON sf.thread_id = t.id and sf.user_id = ?";
            $query_parameters[]     = $current_user;

            if(!$show_deleted) {
                $query_raw_where[]  = "deleted = false";
            }
            if(!$show_merged_thread) {
                $query_raw_where[]  = "merged_thread_id = -1";
            }

            $query_raw_where[]  = "? = (SELECT count(*) FROM thread_categories tc WHERE tc.thread_id = t.id and category_id IN ({$query_multiple_qmarks}))";
            $query_parameters[] = count($categories_ids);
            $query_parameters   = array_merge($query_parameters, $categories_ids);
            $query_raw_where[]  = "{$query_status}";
            $query_parameters   = array_merge($query_parameters, $thread_status);

            if($want_order){
                $query_raw_order[]  = "row_number";
            } else {
                $query_raw_order[]  = "true";
            }
        }
        // Categories
        if($want_categories) {
            $query_select_categories = "SELECT thread_id, array_to_string(array_agg(cl.category_id order by cl.rank nulls last, cl.category_id),'|')  as categories_ids, array_to_string(array_agg(cl.category_desc order by cl.rank nulls last, cl.category_id),'|') as categories_desc, array_to_string(array_agg(cl.color order by cl.rank nulls last, cl.category_id),'|') as categories_color FROM categories_list cl JOIN thread_categories e ON e.category_id = cl.category_id GROUP BY thread_id";

            $query_raw_select[] = "categories_ids";
            $query_raw_select[] = "categories_desc";
            $query_raw_select[] = "categories_color";

            $query_raw_join[] = "JOIN ({$query_select_categories}) AS QSC ON QSC.thread_id = t.id";
        }
        // Unread Threads
        if($unread_threads) {
            $query_raw_where[] = 

            "EXISTS(
                SELECT thread_id 
                FROM (posts LEFT JOIN forum_posts_history ON posts.id = forum_posts_history.post_id) AS jp
                WHERE(
                    jp.thread_id = t.id
                    AND NOT EXISTS(
                        SELECT thread_id 
                        FROM viewed_responses v 
                        WHERE v.thread_id = jp.thread_id
                            AND v.user_id = ?
                            AND (v.timestamp >= jp.timestamp
                            AND (jp.edit_timestamp IS NULL OR (jp.edit_timestamp IS NOT NULL AND v.timestamp >= jp.edit_timestamp))))))";
            $query_parameters[] = $current_user;
        }

        $query_select   = implode(", ", $query_raw_select);
        $query_join     = implode(" ", $query_raw_join);
        $query_where    = implode(" and ", $query_raw_where);
        $query_order    = implode(", ", $query_raw_order);
    }

    /**
     * Order: Favourite and Announcements => Announcements only => Favourite only => Others
     *
     * @param  array(int)    categories_ids     Filter threads having atleast provided categories
     * @param  array(int)    thread_status      Filter threads having thread status among $thread_status
     * @param  bool          unread_threads     Filter threads to show only unread threads
     * @param  bool          show_deleted       Consider deleted threads
     * @param  bool          show_merged_thread Consider merged threads
     * @param  string        current_user       user_id of currrent user
     * @param  int           blockNumber        Index of window of thread list(-1 for last)
     * @param  int           thread_id          If blockNumber is not known, find it using thread_id
     * @return array('block_number' => int, 'threads' => array(threads))    Ordered filtered threads
     */
    public function loadThreadBlock($categories_ids, $thread_status, $unread_threads, $show_deleted, $show_merged_thread, $current_user, $blockNumber, $thread_id){
        $blockSize = 30;
        $loadLastPage = false;

        $query_raw_select = null;
        $query_raw_join   = null;
        $query_raw_where  = null;
        $query_raw_order  = null;
        $query_parameters = null;
        // $blockNumber is 1 based index
        if($blockNumber <= -1) {
            // Find the last block
            $this->buildLoadThreadQuery($categories_ids, $thread_status, $unread_threads, $show_deleted, $show_merged_thread, $current_user, $query_select, $query_join, $query_where, $query_order, $query_parameters, false, false);
            $query = "SELECT count(*) FROM (SELECT {$query_select} FROM threads t {$query_join} WHERE {$query_where})";
            $this->course_db->query($query, $query_parameters);
            $results = $this->course_db->rows();
            $row_count = $results[0]['count'];
            $blockNumber = 1 + floor(($row_count-1)/$blockSize);
        } else if($blockNumber == 0) {
            // Load first block as default
            $blockNumber = 1;
            if($thread_id >= 1)
            {
                // Find $blockNumber
                $this->buildLoadThreadQuery($categories_ids, $thread_status, $unread_threads, $show_deleted, $show_merged_thread, $current_user, $query_select, $query_join, $query_where, $query_order, $query_parameters, false, true);
                $query = "SELECT SUBQUERY.row_number as row_number FROM (SELECT {$query_select} FROM threads t {$query_join} WHERE {$query_where} ORDER BY {$query_order}) AS SUBQUERY WHERE SUBQUERY.id = ?";
                $query_parameters[] = $thread_id;
                $this->course_db->query($query, $query_parameters);
                $results = $this->course_db->rows();
                if(count($results) > 0) {
                    $row_number = $results[0]['row_number'];
                    $blockNumber = 1 + floor(($row_number-1)/$blockSize);
                }
            }
        }
        $query_offset = ($blockNumber-1) * $blockSize;
        $this->buildLoadThreadQuery($categories_ids, $thread_status, $unread_threads, $show_deleted, $show_merged_thread, $current_user, $query_select, $query_join, $query_where, $query_order, $query_parameters, true, true);
        $query = "SELECT {$query_select} FROM threads t {$query_join} WHERE {$query_where} ORDER BY {$query_order} LIMIT ? OFFSET ?";
        $query_parameters[] = $blockSize;
        $query_parameters[] = $query_offset;
        // Execute
        $this->course_db->query($query, $query_parameters);
        $results = array();
        $results['block_number'] = $blockNumber;
        $results['threads'] = $this->course_db->rows();
        return $results;
    }

    public function getCategoriesIdForThread($thread_id) {
        $this->course_db->query("SELECT category_id from thread_categories t where t.thread_id = ?", array($thread_id));
        $categories_list = array();
        foreach ($this->course_db->rows() as $row) {
            $categories_list[] = (int)$row["category_id"];
        }
        return $categories_list;
    }

    public function createPost($user, $content, $thread_id, $anonymous, $type, $first, $hasAttachment, $parent_post = -1){
        if(!$first && $parent_post == 0){
            $this->course_db->query("SELECT MIN(id) as id FROM posts where thread_id = ?", array($thread_id));
            $parent_post = $this->course_db->rows()[0]["id"];
        }

        try {
            $this->course_db->query("INSERT INTO posts (thread_id, parent_id, author_user_id, content, timestamp, anonymous, deleted, endorsed_by, type, has_attachment) VALUES (?, ?, ?, ?, current_timestamp, ?, ?, ?, ?, ?)", array($thread_id, $parent_post, $user, $content, $anonymous, 0, NULL, $type, $hasAttachment));
            $this->course_db->query("SELECT MAX(id) as max_id from posts where thread_id=? and author_user_id=?", array($thread_id, $user));
        } catch (DatabaseException $dbException){
            if($this->course_db->inTransaction()){
                $this->course_db->rollback();
            }
        }

        return $this->course_db->rows()[0]["max_id"];
    }

	public function getResolveState($thread_id) {
		$this->course_db->query("SELECT status from threads where id = ?", array($thread_id));
		return $this->course_db->rows();
	}

	public function updateResolveState($thread_id, $state) {
		if(in_array($state, array(-1, 0, 1))) {
			$this->course_db->query("UPDATE threads set status = ? where id = ?", array($state, $thread_id));
			return true;
		}
		return false;
	}

    public function updateNotificationSettings($results) {
        $values = implode(', ', array_fill(0, count($results)+1, '?'));
        $keys = implode(', ', array_keys($results));
        $updates = '';

        foreach($results as $key => $value) {
            if($value != 'false') {
                $results[$key] = 'true';
            }
            $this->core->getUser()->updateUserNotificationSettings($key, $results[$key] == 'true' ? true : false);
            $updates .= $key . ' = ?,';
        }

        $updates = substr($updates, 0, -1);
        $test = array_merge(array_merge(array($this->core->getUser()->getId()), array_values($results)), array_values($results));
        $this->course_db->query("INSERT INTO notification_settings (user_id, $keys)
                                    VALUES
                                     (
                                        $values
                                     )
                                    ON CONFLICT (user_id)
                                    DO
                                     UPDATE
                                        SET $updates", $test);
    }

	public function getAuthorOfThread($thread_id) {
		$this->course_db->query("SELECT created_by from threads where id = ?", array($thread_id));
		return $this->course_db->rows()[0]['created_by'];
	}

    public function getPosts(){
        $this->course_db->query("SELECT * FROM posts where deleted = false ORDER BY timestamp ASC");
        return $this->course_db->rows();
    }

    public function getPostHistory($post_id){
        $this->course_db->query("SELECT * FROM forum_posts_history where post_id = ? ORDER BY edit_timestamp DESC", array($post_id));
        return $this->course_db->rows();
    }

    public function getDeletedPostsByUser($user){
        $this->course_db->query("SELECT * FROM posts where deleted = true AND author_user_id = ?", array($user));
        return $this->course_db->rows();
    }

    public function getFirstPostForThread($thread_id) {
        $this->course_db->query("SELECT * FROM posts WHERE parent_id = -1 AND thread_id = ?", array($thread_id));
        $rows = $this->course_db->rows();
        if(count($rows) > 0) {
            return $rows[0];
        } else {
            return null;
        }
    }

    public function getPost($post_id){
        $this->course_db->query("SELECT * FROM posts where id = ?", array($post_id));
        return $this->course_db->rows()[0];
    }

    public function removeNotificationsPost($post_id) {
        //Deletes all children notifications i.e. this posts replies
        $this->course_db->query("DELETE FROM notifications where metadata::json->>'thread_id' = ?", array($post_id));
        //Deletes parent notification i.e. this post is a reply
        $this->course_db->query("DELETE FROM notifications where metadata::json->>'post_id' = ?", array($post_id));
    }

    public function isStaffPost($author_id){
        $this->course_db->query("SELECT user_group FROM users WHERE user_id=?", array($author_id));
        return intval($this->course_db->rows()[0]['user_group']) <= 3;
    }


    public function getUnviewedPosts($thread_id, $user_id){
        if($thread_id == -1) {
            $this->course_db->query("SELECT MAX(id) as max from threads WHERE deleted = false and merged_thread_id = -1 GROUP BY pinned ORDER BY pinned DESC");
            $rows = $this->course_db->rows();
            if(!empty($rows)) {
                $thread_id = $rows[0]["max"];
            } else {
                // No thread found, hence no posts found
                return array();
            }
        } 
        $this->course_db->query("SELECT DISTINCT id FROM (posts LEFT JOIN forum_posts_history ON posts.id = forum_posts_history.post_id) AS pfph WHERE pfph.thread_id = ? AND NOT EXISTS(SELECT * FROM viewed_responses v WHERE v.thread_id = ? AND v.user_id = ? AND (v.timestamp >= pfph.timestamp AND (pfph.edit_timestamp IS NULL OR (pfph.edit_timestamp IS NOT NULL AND v.timestamp >= pfph.edit_timestamp))))", array($thread_id, $thread_id, $user_id));
        $rows = $this->course_db->rows();
        if(empty($rows)){
            $rows = array();
        }
        return $rows;
    }

    public function createThread($user, $title, $content, $anon, $prof_pinned, $status, $hasAttachment, $categories_ids, $lock_thread_date){

        $this->course_db->beginTransaction();

        try {
        //insert data
        $this->course_db->query("INSERT INTO threads (title, created_by, pinned, status, deleted, merged_thread_id, merged_post_id, is_visible, lock_thread_date) VALUES (?, ?, ?, ?, ?, ?, ?, ?,?)", array($title, $user, $prof_pinned, $status, 0, -1, -1, true, $lock_thread_date));

        //retrieve generated thread_id
        $this->course_db->query("SELECT MAX(id) as max_id from threads where title=? and created_by=?", array($title, $user));
        } catch(DatabaseException $dbException) {
            $this->course_db->rollback();
        }

        //Max id will be the most recent post
        $id = $this->course_db->rows()[0]["max_id"];
        foreach ($categories_ids as $category_id) {
            $this->course_db->query("INSERT INTO thread_categories (thread_id, category_id) VALUES (?, ?)", array($id, $category_id));
        }

        $post_id = $this->createPost($user, $content, $id, $anon, 0, true, $hasAttachment);

        $this->course_db->commit();

        return array("thread_id" => $id, "post_id" => $post_id);
    }

    public function getThreadsBefore($timestamp, $page) {
        // TODO: Handle request page wise
        $this->course_db->query("SELECT t.id as id, title from threads t JOIN posts p on p.thread_id = t.id and parent_id = -1 WHERE timestamp < ? and t.deleted = false", array($timestamp));
        return $this->course_db->rows();
    }

    public function getThread($thread_id) {
        $this->course_db->query("SELECT * from threads where id = ?", array($thread_id));
        return $this->course_db->rows();
    }

    public function getThreadTitle($thread_id){
        $this->course_db->query("SELECT title FROM threads where id=?", array($thread_id));
        return $this->course_db->rows()[0];
    }

    public function setAnnouncement($thread_id, $onOff){
        $this->course_db->query("UPDATE threads SET pinned = ? WHERE id = ?", array($onOff, $thread_id));
    }

    public function addPinnedThread($user_id, $thread_id, $added){
        if($added) {
            $this->course_db->query("INSERT INTO student_favorites(user_id, thread_id) VALUES (?,?)", array($user_id, $thread_id));
        } else {
            $this->course_db->query("DELETE FROM student_favorites where user_id=? and thread_id=?", array($user_id, $thread_id));
        }
    }

    public function loadPinnedThreads($user_id){
        $this->course_db->query("SELECT * FROM student_favorites WHERE user_id = ?", array($user_id));
        $rows = $this->course_db->rows();
        $favorite_threads = array();
        foreach ($rows as $row) {
            $favorite_threads[] = $row['thread_id'];
        }
        return $favorite_threads;
    }

    private function findChildren($post_id, $thread_id, &$children, $get_deleted = false){
        $query_delete = $get_deleted?"true":"deleted = false";
        $this->course_db->query("SELECT id from posts where {$query_delete} and parent_id=?", array($post_id));
        $row = $this->course_db->rows();
        for($i = 0; $i < count($row); $i++){
            $child_id = $row[$i]["id"];
            array_push($children, $child_id);
            $this->findChildren($child_id, $thread_id, $children, $get_deleted);
        }
    }

    public function searchThreads($searchQuery){
    	$this->course_db->query("SELECT post_content, p_id, p_author, thread_id, thread_title, author, pin, anonymous, timestamp_post FROM (SELECT t.id as thread_id, t.title as thread_title, p.id as p_id, t.created_by as author, t.pinned as pin, p.timestamp as timestamp_post, p.content as post_content, p.anonymous, p.author_user_id as p_author, to_tsvector(p.content) || to_tsvector(t.title) as document from posts p, threads t JOIN (SELECT thread_id, timestamp from posts where parent_id = -1) p2 ON p2.thread_id = t.id where t.id = p.thread_id and p.deleted=false and t.deleted=false) p_doc where p_doc.document @@ plainto_tsquery(:q) ORDER BY timestamp_post DESC", array(':q' => $searchQuery));
    	return $this->course_db->rows();
    }

    public function threadExists(){
		$this->course_db->query("SELECT id from threads where deleted = false LIMIT 1");
		return count($this->course_db->rows()) == 1;
    }

    public function visitThread($current_user, $thread_id){
        $this->course_db->query("INSERT INTO viewed_responses(thread_id,user_id,timestamp) VALUES(?, ?, current_timestamp) ON CONFLICT (thread_id, user_id) DO UPDATE SET timestamp = current_timestamp", array($thread_id, $current_user));
    }
    /**
     * Set delete status for given post and all descendant
     *
     * If delete status of the first post in a thread is changed, it will also update thread delete status
     *
     * @param integer $post_id
     * @param integer $thread_id
     * @param integer(0/1) $newStatus - 1 implies deletion and 0 as undeletion
     * @return boolean - Is first post of thread
     */
    public function setDeletePostStatus($post_id, $thread_id, $newStatus){
        $this->course_db->query("SELECT parent_id from posts where id=?", array($post_id));
        $parent_id = $this->course_db->rows()[0]["parent_id"];
        $children = array($post_id);
        $get_deleted = ($newStatus?false:true);
        $this->findChildren($post_id, $thread_id, $children, $get_deleted);

        if(!$newStatus) {
            // On undelete, parent post must have deleted = false
            if($parent_id!=-1) {
                if($this->getPost($parent_id)['deleted']) {
                    return null;
                }
            }
        }
        if($parent_id == -1){
            $this->course_db->query("UPDATE threads SET deleted = ? WHERE id = ?", array($newStatus, $thread_id));
            $this->course_db->query("UPDATE posts SET deleted = ? WHERE thread_id = ?", array($newStatus, $thread_id));
            return true;
        } else {
            foreach($children as $post_id){
                $this->course_db->query("UPDATE posts SET deleted = ? WHERE id = ?", array($newStatus, $post_id));
            }
        } return false;
    }

    public function getParentPostId($child_id) {
        $this->course_db->query("SELECT parent_id from posts where id = ?", array($child_id));
        return $this->course_db->rows()[0]['parent_id'];
    }

    public function editPost($original_creator, $user, $post_id, $content, $anon){
        try {
            // Before making any edit to $post_id, forum_posts_history will not have any corresponding entry
            // forum_posts_history will store all history state of the post(if edited at any point of time)
            $this->course_db->beginTransaction();
            // Insert first version of post during first edit
            $this->course_db->query("INSERT INTO forum_posts_history(post_id, edit_author, content, edit_timestamp) SELECT id, author_user_id, content, timestamp FROM posts WHERE id = ? AND NOT EXISTS (SELECT 1 FROM forum_posts_history WHERE post_id = ?)", array($post_id, $post_id));
            // Update current post
            $this->course_db->query("UPDATE posts SET content =  ?, anonymous = ? where id = ?", array($content, $anon, $post_id));
            // Insert latest version of post into forum_posts_history
            $this->course_db->query("INSERT INTO forum_posts_history(post_id, edit_author, content, edit_timestamp) SELECT id, ?, content, current_timestamp FROM posts WHERE id = ?", array($user, $post_id));
            $this->course_db->query("UPDATE notifications SET content = substring(content from '.+?(?=from)') || 'from ' || ? where metadata::json->>'thread_id' = ? and metadata::json->>'post_id' = ?", array(Utils::getDisplayNameForum($anon, $this->getDisplayUserInfoFromUserId($original_creator)), $this->getParentPostId($post_id), $post_id));
            $this->course_db->commit();
        } catch(DatabaseException $dbException) {
            $this->course_db->rollback();
            return false;
        } return true;
    }

    public function editThread($thread_id, $thread_title, $categories_ids, $status, $lock_thread_date) {
        try {
            $this->course_db->beginTransaction();
            $this->course_db->query("UPDATE threads SET title = ?, status = ?, lock_thread_date = ? WHERE id = ?", array($thread_title, $status,$lock_thread_date, $thread_id));
            $this->course_db->query("DELETE FROM thread_categories WHERE thread_id = ?", array($thread_id));
            foreach ($categories_ids as $category_id) {
                $this->course_db->query("INSERT INTO thread_categories (thread_id, category_id) VALUES (?, ?)", array($thread_id, $category_id));
            }
            $this->course_db->commit();
        } catch(DatabaseException $dbException) {
            $this->course_db->rollback();
            return false;
        } return true;
    }

    /**
     * @param User $user
     * @param string $semester
     * @param string $course
     */
    public function insertCourseUser(User $user, $semester, $course) {
        throw new NotImplementedException();
    }

    /**
     * @param User $user
     * @param string $semester
     * @param string $course
     */
    public function updateUser(User $user, $semester=null, $course=null) {
        throw new NotImplementedException();
    }

    /**
     * @param string    $user_id
     * @param integer   $user_group
     * @param integer[] $sections
     */
    public function updateGradingRegistration($user_id, $user_group, $sections) {
        $this->course_db->query("DELETE FROM grading_registration WHERE user_id=?", array($user_id));
        if ($user_group < 4) {
            foreach ($sections as $section) {
                $this->course_db->query("
    INSERT INTO grading_registration (user_id, sections_registration_id) VALUES(?, ?)", array($user_id, $section));
            }
        }
    }

    /**
     * Gets the group that the user is in for a given class (used on homepage)
     *
     * Classes are distinct for each semester *and* course
     *
     * @param string $semester - class's working semester
     * @param string $course_name - class's course name
     * @param string $user_id - user id to be searched for
     * @return integer - group number of user in the given class
     */
    public function getGroupForUserInClass($semester, $course_name, $user_id) {
        $this->submitty_db->query("SELECT user_group FROM courses_users WHERE user_id = ? AND course = ? AND semester = ?", array($user_id, $course_name, $semester));
        return intval($this->submitty_db->row()['user_group']);
    }

    /**
     * Gets whether a gradeable exists already
     *
     * @param $g_id the gradeable id to check for
     *
     * @return bool
     */
    public function existsGradeable($g_id) {
        $this->course_db->query('SELECT EXISTS (SELECT g_id FROM gradeable WHERE g_id= ?)', array($g_id));
        return $this->course_db->row()['exists'] ?? false; // This shouldn't happen, but let's assume false
    }


    public function getGradeableVersionHasAutogradingResults($g_id, $version, $user_id, $team_id) {
        $query = "SELECT * FROM electronic_gradeable_data WHERE g_id=? AND g_version=? AND ";
        if($user_id === null) {
            $query .= "team_id=?";
            $params = [$g_id, $version, $team_id];
        }
        else {
            $query .= "user_id=?";
            $params = [$g_id, $version, $user_id];
        }
        $this->course_db->query($query, $params);
        return count($this->course_db->rows()) > 0 && $this->course_db->rows()[0]['autograding_complete'] === true;
    }

    protected function createParamaterList($len) {
        return '(' . implode(',', array_fill(0, $len, '?')) . ')';
    }


    // Moved from class LateDaysCalculation on port from TAGrading server.  May want to incorporate late day information into gradeable object rather than having a separate query
    public function getLateDayUpdates($user_id) {
        if($user_id != null) {
            $query = "SELECT * FROM late_days WHERE user_id";
            if (is_array($user_id)) {
                $query .= ' IN ' . $this->createParamaterList(count($user_id));
                $params = $user_id;
            }
            else {
                $query .= '=?';
                $params = array($user_id);
            }
            $query .= ' ORDER BY since_timestamp';
            $this->course_db->query($query, $params);
        }
        else {
            $this->course_db->query("SELECT * FROM late_days");
        }
        // Parse the date-times
        return array_map(function ($arr)  {
            $arr['since_timestamp'] = DateUtils::parseDateTime($arr['since_timestamp'], $this->core->getConfig()->getTimezone());
            return $arr;
        }, $this->course_db->rows());
    }

    public function getLateDayInformation($user_id) {
        throw new NotImplementedException();
    }

    public function getUsersByRegistrationSections($sections, $orderBy="registration_section") {
        $return = array();
        if (count($sections) > 0) {
        	$orderBy = str_replace("registration_section","SUBSTRING(registration_section, '^[^0-9]*'), COALESCE(SUBSTRING(registration_section, '[0-9]+')::INT, -1), SUBSTRING(registration_section, '[^0-9]*$')",$orderBy);
            $values = $this->createParamaterList(count($sections));
            $this->course_db->query("SELECT * FROM users AS u WHERE registration_section IN {$values} ORDER BY {$orderBy}", $sections);
            foreach ($this->course_db->rows() as $row) {
                $return[] = new User($this->core, $row);
            }
        }
        return $return;
    }

    public function getUsersInNullSection($orderBy="user_id"){
      $return = array();
      $this->course_db->query("SELECT * FROM users AS u WHERE registration_section IS NULL ORDER BY {$orderBy}");
      foreach ($this->course_db->rows() as $row) {
        $return[] = new User($this->core, $row);
      }
      return $return;
    }

    public function getTotalUserCountByGradingSections($sections, $section_key) {
        $return = array();
        $params = array();
        $where = "";
        if (count($sections) > 0) {
            $where = "WHERE {$section_key} IN " . $this->createParamaterList(count($sections));
            $params = $sections;
        }
        if ($section_key === 'registration_section') {
            $orderby = "SUBSTRING({$section_key}, '^[^0-9]*'), COALESCE(SUBSTRING({$section_key}, '[0-9]+')::INT, -1), SUBSTRING({$section_key}, '[^0-9]*$')";
        }
        else {
            $orderby = $section_key;
        }
        $this->course_db->query("
SELECT count(*) as cnt, {$section_key}
FROM users
{$where}
GROUP BY {$section_key}
ORDER BY {$orderby}", $params);
        foreach ($this->course_db->rows() as $row) {
            if ($row[$section_key] === null) {
                $row[$section_key] = "NULL";
            }
            $return[$row[$section_key]] = intval($row['cnt']);
        }
        return $return;
    }

    public function getTotalSubmittedUserCountByGradingSections($g_id, $sections, $section_key) {
        $return = array();
        $params = array($g_id);
        $where = "";
        if (count($sections) > 0) {
            // Expand out where clause
            $sections_keys = array_values($sections);
            $placeholders = $this->createParamaterList(count($sections_keys));
            $where = "WHERE {$section_key} IN {$placeholders}";
            $params = array_merge($params, $sections_keys);
        }
        if ($section_key === 'registration_section') {
            $orderby = "SUBSTRING({$section_key}, '^[^0-9]*'), COALESCE(SUBSTRING({$section_key}, '[0-9]+')::INT, -1), SUBSTRING({$section_key}, '[^0-9]*$')";
        }
        else {
            $orderby = $section_key;
        }
        $this->course_db->query("
SELECT count(*) as cnt, {$section_key}
FROM users
INNER JOIN electronic_gradeable_version
ON
users.user_id = electronic_gradeable_version.user_id
AND users.". $section_key . " IS NOT NULL
AND electronic_gradeable_version.active_version>0
AND electronic_gradeable_version.g_id=?
{$where}
GROUP BY {$section_key}
ORDER BY {$orderby}", $params);

        foreach ($this->course_db->rows() as $row) {
            $return[$row[$section_key]] = intval($row['cnt']);
        }

        return $return;
    }

    public function getTotalSubmittedTeamCountByGradingSections($g_id, $sections, $section_key) {
        $return = array();
        $params = array($g_id);
        $where = "";
        if (count($sections) > 0) {
            // Expand out where clause
            $sections_keys = array_values($sections);
            $placeholders = $this->createParamaterList(count($sections_keys));
            $where = "WHERE {$section_key} IN {$placeholders}";
            $params = array_merge($params, $sections_keys);
        }
        if ($section_key === 'registration_section') {
            $orderby = "SUBSTRING({$section_key}, '^[^0-9]*'), COALESCE(SUBSTRING({$section_key}, '[0-9]+')::INT, -1), SUBSTRING({$section_key}, '[^0-9]*$')";
        }
        else {
            $orderby = $section_key;
        }
        $this->course_db->query("
            SELECT COUNT(*) as cnt, {$section_key}
            FROM gradeable_teams
            INNER JOIN electronic_gradeable_version
                    ON gradeable_teams.team_id = electronic_gradeable_version.team_id
                   AND gradeable_teams.{$section_key} IS NOT NULL
                   AND electronic_gradeable_version.active_version>0
                   AND electronic_gradeable_version.g_id=?
            {$where}
            GROUP BY {$section_key}
            ORDER BY {$orderby}
        ", $params);

        foreach ($this->course_db->rows() as $row) {
            $return[$row[$section_key]] = intval($row['cnt']);
        }

        return $return;
    }

    /**
     * Get an array of Teams for a Gradeable matching the given registration sections
     * @param string $g_id
     * @param array $sections
     * @param string $orderBy
     * @return Team[]
     */
    public function getTeamsByGradeableAndRegistrationSections($g_id, $sections, $orderBy="registration_section") {
        throw new NotImplementedException();
    }

    /**
     * Get an array of Teams for a Gradeable matching the given rotating sections
     * @param string $g_id
     * @param array $sections
     * @param string $orderBy
     * @return Team[]
     */
    public function getTeamsByGradeableAndRotatingSections($g_id, $sections, $orderBy="rotating_section") {
        throw new NotImplementedException();
    }

    public function getTotalComponentCount($g_id) {
        $this->course_db->query("SELECT count(*) AS cnt FROM gradeable_component WHERE g_id=?", array($g_id));
        return intval($this->course_db->row()['cnt']);
    }

    public function getGradedComponentsCountByGradingSections($g_id, $sections, $section_key, $is_team) {
         $u_or_t="u";
        $users_or_teams="users";
        $user_or_team_id="user_id";
        if($is_team){
            $u_or_t="t";
            $users_or_teams="gradeable_teams";
            $user_or_team_id="team_id";
        }
        $return = array();
        $params = array($g_id);
        $where = "";
        if (count($sections) > 0) {
            $where = "WHERE {$section_key} IN " . $this->createParamaterList(count($sections));
            $params = array_merge($params, $sections);
        }
        $this->course_db->query("
SELECT {$u_or_t}.{$section_key}, count({$u_or_t}.*) as cnt
FROM {$users_or_teams} AS {$u_or_t}
INNER JOIN (
  SELECT * FROM gradeable_data AS gd
  LEFT JOIN (
  gradeable_component_data AS gcd
  INNER JOIN gradeable_component AS gc ON gc.gc_id = gcd.gc_id AND gc.gc_is_peer = {$this->course_db->convertBoolean(false)}
  )AS gcd ON gcd.gd_id = gd.gd_id WHERE gcd.g_id=?
) AS gd ON {$u_or_t}.{$user_or_team_id} = gd.gd_{$user_or_team_id}
{$where}
GROUP BY {$u_or_t}.{$section_key}
ORDER BY {$u_or_t}.{$section_key}", $params);
        foreach ($this->course_db->rows() as $row) {
            if ($row[$section_key] === null) {
                $row[$section_key] = "NULL";
            }
            $return[$row[$section_key]] = intval($row['cnt']);
        }
        return $return;
    }

    public function getAverageComponentScores($g_id, $section_key, $is_team) {
        $u_or_t="u";
        $users_or_teams="users";
        $user_or_team_id="user_id";
        if($is_team){
            $u_or_t="t";
            $users_or_teams="gradeable_teams";
            $user_or_team_id="team_id";
        }
        $return = array();
        $this->course_db->query("
SELECT gc_id, gc_title, gc_max_value, gc_is_peer, gc_order, round(AVG(comp_score),2) AS avg_comp_score, round(stddev_pop(comp_score),2) AS std_dev, COUNT(*) FROM(
  SELECT gc_id, gc_title, gc_max_value, gc_is_peer, gc_order,
  CASE WHEN (gc_default + sum_points + gcd_score) > gc_upper_clamp THEN gc_upper_clamp
  WHEN (gc_default + sum_points + gcd_score) < gc_lower_clamp THEN gc_lower_clamp
  ELSE (gc_default + sum_points + gcd_score) END AS comp_score FROM(
    SELECT gcd.gc_id, gd.gd_{$user_or_team_id}, egv.{$user_or_team_id}, gc_title, gc_max_value, gc_is_peer, gc_order, gc_lower_clamp, gc_default, gc_upper_clamp,
    CASE WHEN sum_points IS NULL THEN 0 ELSE sum_points END AS sum_points, gcd_score
    FROM gradeable_component_data AS gcd
    LEFT JOIN gradeable_component AS gc ON gcd.gc_id=gc.gc_id
    LEFT JOIN(
      SELECT SUM(gcm_points) AS sum_points, gcmd.gc_id, gcmd.gd_id
      FROM gradeable_component_mark_data AS gcmd
      LEFT JOIN gradeable_component_mark AS gcm ON gcmd.gcm_id=gcm.gcm_id AND gcmd.gc_id=gcm.gc_id
      GROUP BY gcmd.gc_id, gcmd.gd_id
      )AS marks
    ON gcd.gc_id=marks.gc_id AND gcd.gd_id=marks.gd_id
    LEFT JOIN(
      SELECT gd.gd_{$user_or_team_id}, gd.gd_id
      FROM gradeable_data AS gd
      WHERE gd.g_id=?
    ) AS gd ON gcd.gd_id=gd.gd_id
    INNER JOIN(
      SELECT {$u_or_t}.{$user_or_team_id}, {$u_or_t}.{$section_key}
      FROM {$users_or_teams} AS {$u_or_t}
      WHERE {$u_or_t}.{$section_key} IS NOT NULL
    ) AS {$u_or_t} ON gd.gd_{$user_or_team_id}={$u_or_t}.{$user_or_team_id}
    INNER JOIN(
      SELECT egv.{$user_or_team_id}, egv.active_version
      FROM electronic_gradeable_version AS egv
      WHERE egv.g_id=? AND egv.active_version>0
    ) AS egv ON egv.{$user_or_team_id}={$u_or_t}.{$user_or_team_id}
    WHERE g_id=?
  )AS parts_of_comp
)AS comp
GROUP BY gc_id, gc_title, gc_max_value, gc_is_peer, gc_order
ORDER BY gc_order
        ", array($g_id, $g_id, $g_id));
        foreach ($this->course_db->rows() as $row) {
            $return[] = new SimpleStat($this->core, $row);
        }
        return $return;
    }
    public function getAverageAutogradedScores($g_id, $section_key, $is_team) {
        $u_or_t="u";
        $users_or_teams="users";
        $user_or_team_id="user_id";
        if($is_team){
            $u_or_t="t";
            $users_or_teams="gradeable_teams";
            $user_or_team_id="team_id";
        }
        $this->course_db->query("
SELECT round((AVG(score)),2) AS avg_score, round(stddev_pop(score), 2) AS std_dev, 0 AS max, COUNT(*) FROM(
   SELECT * FROM (
      SELECT (egd.autograding_non_hidden_non_extra_credit + egd.autograding_non_hidden_extra_credit + egd.autograding_hidden_non_extra_credit + egd.autograding_hidden_extra_credit) AS score
      FROM electronic_gradeable_data AS egd
      INNER JOIN (
          SELECT {$user_or_team_id}, {$section_key} FROM {$users_or_teams}
      ) AS {$u_or_t}
      ON {$u_or_t}.{$user_or_team_id} = egd.{$user_or_team_id}
      INNER JOIN (
          SELECT g_id, {$user_or_team_id}, active_version FROM electronic_gradeable_version AS egv
          WHERE active_version > 0
      ) AS egv
      ON egd.g_id=egv.g_id AND egd.{$user_or_team_id}=egv.{$user_or_team_id} AND egd.g_version=egv.active_version
      WHERE egd.g_id=? AND {$u_or_t}.{$section_key} IS NOT NULL
   )g
) as individual;
          ", array($g_id));
        if(count($this->course_db->rows()) == 0){
          echo("why");
          return;
        }
        return new SimpleStat($this->core, $this->course_db->rows()[0]);
    }
    public function getScoresForGradeable($g_id, $section_key, $is_team) {
        $u_or_t="u";
        $users_or_teams="users";
        $user_or_team_id="user_id";
        if($is_team){
            $u_or_t="t";
            $users_or_teams="gradeable_teams";
            $user_or_team_id="team_id";
        }
        $this->course_db->query("
SELECT COUNT(*) from gradeable_component where g_id=?
          ", array($g_id));
        $count = $this->course_db->rows()[0][0];
        $this->course_db->query("
        SELECT * FROM(
            SELECT gd_id, SUM(comp_score) AS g_score, SUM(gc_max_value) AS max, COUNT(comp.*), autograding FROM(
              SELECT  gd_id, gc_title, gc_max_value, gc_is_peer, gc_order, autograding,
              CASE WHEN (gc_default + sum_points + gcd_score) > gc_upper_clamp THEN gc_upper_clamp
              WHEN (gc_default + sum_points + gcd_score) < gc_lower_clamp THEN gc_lower_clamp
              ELSE (gc_default + sum_points + gcd_score) END AS comp_score FROM(
                SELECT gcd.gd_id, gc_title, gc_max_value, gc_is_peer, gc_order, gc_lower_clamp, gc_default, gc_upper_clamp,
                CASE WHEN sum_points IS NULL THEN 0 ELSE sum_points END AS sum_points, gcd_score, CASE WHEN autograding IS NULL THEN 0 ELSE autograding END AS autograding
                FROM gradeable_component_data AS gcd
                LEFT JOIN gradeable_component AS gc ON gcd.gc_id=gc.gc_id
                LEFT JOIN(
                  SELECT SUM(gcm_points) AS sum_points, gcmd.gc_id, gcmd.gd_id
                  FROM gradeable_component_mark_data AS gcmd
                  LEFT JOIN gradeable_component_mark AS gcm ON gcmd.gcm_id=gcm.gcm_id AND gcmd.gc_id=gcm.gc_id
                  GROUP BY gcmd.gc_id, gcmd.gd_id
                  )AS marks
                ON gcd.gc_id=marks.gc_id AND gcd.gd_id=marks.gd_id
                LEFT JOIN gradeable_data AS gd ON gd.gd_id=gcd.gd_id
                LEFT JOIN (
                  SELECT egd.g_id, egd.{$user_or_team_id}, (autograding_non_hidden_non_extra_credit + autograding_non_hidden_extra_credit + autograding_hidden_non_extra_credit + autograding_hidden_extra_credit) AS autograding
                  FROM electronic_gradeable_version AS egv
                  LEFT JOIN electronic_gradeable_data AS egd ON egv.g_id=egd.g_id AND egv.{$user_or_team_id}=egd.{$user_or_team_id} AND active_version=g_version AND active_version>0
                  )AS auto
                ON gd.g_id=auto.g_id AND gd_{$user_or_team_id}=auto.{$user_or_team_id}
                INNER JOIN {$users_or_teams} AS {$u_or_t} ON {$u_or_t}.{$user_or_team_id} = auto.{$user_or_team_id}
                WHERE gc.g_id=? AND {$u_or_t}.{$section_key} IS NOT NULL
              )AS parts_of_comp
            )AS comp
            GROUP BY gd_id, autograding
          )g 
      ", array($g_id));
        return new SimpleStat($this->core, $this->course_db->rows()[0]);
    }
    public function getAverageForGradeable($g_id, $section_key, $is_team) {
        $u_or_t="u";
        $users_or_teams="users";
        $user_or_team_id="user_id";
        if($is_team){
            $u_or_t="t";
            $users_or_teams="gradeable_teams";
            $user_or_team_id="team_id";
        }
        $this->course_db->query("
SELECT COUNT(*) from gradeable_component where g_id=?
          ", array($g_id));
        $count = $this->course_db->rows()[0][0];
        $this->course_db->query("
SELECT round((AVG(g_score) + AVG(autograding)),2) AS avg_score, round(stddev_pop(g_score),2) AS std_dev, round(AVG(max),2) AS max, COUNT(*) FROM(
  SELECT * FROM(
    SELECT gd_id, SUM(comp_score) AS g_score, SUM(gc_max_value) AS max, COUNT(comp.*), autograding FROM(
      SELECT  gd_id, gc_title, gc_max_value, gc_is_peer, gc_order, autograding,
      CASE WHEN (gc_default + sum_points + gcd_score) > gc_upper_clamp THEN gc_upper_clamp
      WHEN (gc_default + sum_points + gcd_score) < gc_lower_clamp THEN gc_lower_clamp
      ELSE (gc_default + sum_points + gcd_score) END AS comp_score FROM(
        SELECT gcd.gd_id, gc_title, gc_max_value, gc_is_peer, gc_order, gc_lower_clamp, gc_default, gc_upper_clamp,
        CASE WHEN sum_points IS NULL THEN 0 ELSE sum_points END AS sum_points, gcd_score, CASE WHEN autograding IS NULL THEN 0 ELSE autograding END AS autograding
        FROM gradeable_component_data AS gcd
        LEFT JOIN gradeable_component AS gc ON gcd.gc_id=gc.gc_id
        LEFT JOIN(
          SELECT SUM(gcm_points) AS sum_points, gcmd.gc_id, gcmd.gd_id
          FROM gradeable_component_mark_data AS gcmd
          LEFT JOIN gradeable_component_mark AS gcm ON gcmd.gcm_id=gcm.gcm_id AND gcmd.gc_id=gcm.gc_id
          GROUP BY gcmd.gc_id, gcmd.gd_id
          )AS marks
        ON gcd.gc_id=marks.gc_id AND gcd.gd_id=marks.gd_id
        LEFT JOIN gradeable_data AS gd ON gd.gd_id=gcd.gd_id
        LEFT JOIN (
          SELECT egd.g_id, egd.{$user_or_team_id}, (autograding_non_hidden_non_extra_credit + autograding_non_hidden_extra_credit + autograding_hidden_non_extra_credit + autograding_hidden_extra_credit) AS autograding
          FROM electronic_gradeable_version AS egv
          LEFT JOIN electronic_gradeable_data AS egd ON egv.g_id=egd.g_id AND egv.{$user_or_team_id}=egd.{$user_or_team_id} AND active_version=g_version AND active_version>0
          )AS auto
        ON gd.g_id=auto.g_id AND gd_{$user_or_team_id}=auto.{$user_or_team_id}
        INNER JOIN {$users_or_teams} AS {$u_or_t} ON {$u_or_t}.{$user_or_team_id} = auto.{$user_or_team_id}
        WHERE gc.g_id=? AND {$u_or_t}.{$section_key} IS NOT NULL
      )AS parts_of_comp
    )AS comp
    GROUP BY gd_id, autograding
  )g WHERE count=?
)AS individual
          ", array($g_id, $count));
        if(count($this->course_db->rows()) == 0){
          echo("why");
          return;
        }
        return new SimpleStat($this->core, $this->course_db->rows()[0]);
    }

    public function getNumUsersWhoViewedGradeBySections($gradeable, $sections) {
        $table = $gradeable->isTeamAssignment() ? 'gradeable_teams' : 'users';
        $grade_type = $gradeable->isGradeByRegistration() ? 'registration' : 'rotating';
        $type = $gradeable->isTeamAssignment() ? 'team' : 'user';

        $params = array($gradeable->getId());

        $sections_query = "";
        if (count($sections) > 0) {
            $sections_query= "{$grade_type}_section IN " . $this->createParamaterList(count($sections));
            $params = array_merge($sections, $params);
        }

        $this->course_db->query("
            SELECT COUNT(*) as cnt
            FROM gradeable_data AS gd
            INNER JOIN (
                SELECT u.{$type}_id, u.{$grade_type}_section FROM {$table} AS u
                WHERE u.{$sections_query}
            ) AS u
            ON gd.gd_{$type}_id=u.{$type}_id
            WHERE gd.g_id = ? AND gd.gd_user_viewed_date IS NOT NULL
        ", $params);

        return intval($this->course_db->row()['cnt']);
    }

    /**
     * Finds the number of users who has a non NULL last_viewed_time for team assignments
     * NULL times represent unviewed, non-null represent the user has viewed the latest version already
     * @param $gradeable
     * @param $sections
     * @return integer
     */
    public function getNumUsersWhoViewedTeamAssignmentBySection($gradeable, $sections) {
        $grade_type = $gradeable->isGradeByRegistration() ? 'registration' : 'rotating';

        $params = array($gradeable->getId());

        $sections_query = "";
        if (count($sections) > 0) {
            $sections_query= "{$grade_type}_section IN " . $this->createParamaterList(count($sections));
            $params = array_merge($sections, $params);
        }

        $this->course_db->query("
            SELECT COUNT(*) as cnt
            FROM teams AS tm
            INNER JOIN (
                SELECT u.team_id, u.{$grade_type}_section FROM gradeable_teams AS u
                WHERE u.{$sections_query} and u.g_id = ?
            ) AS u
            ON tm.team_id=u.team_id
            WHERE tm.last_viewed_time IS NOT NULL
        ", $params);

        return intval($this->course_db->row()['cnt']);
    }

    /**
     * @param $gradeable_id
     * @param $team_id
     * @return integer
     */
    public function getActiveVersionForTeam($gradeable_id,$team_id) {
        $params = array($gradeable_id,$team_id);
        $this->course_db->query("SELECT active_version FROM electronic_gradeable_version WHERE g_id = ? and team_id = ?",$params);
        $query_result = $this->course_db->row();
        return array_key_exists('active_version',$query_result) ? $query_result['active_version'] : 0;
    }

    public function getNumUsersGraded($g_id) {
        $this->course_db->query("
SELECT COUNT(*) as cnt FROM gradeable_data
WHERE g_id = ?", array($g_id));

        return intval($this->course_db->row()['cnt']);
    }

    //gets ids of students with non null registration section and null rotating section
    public function getRegisteredUsersWithNoRotatingSection(){
       $this->course_db->query("
SELECT user_id
FROM users AS u
WHERE registration_section IS NOT NULL
AND rotating_section IS NULL;");

       return $this->course_db->rows();
    }

    //gets ids of students with non null rotating section and null registration section
    public function getUnregisteredStudentsWithRotatingSection(){
    $this->course_db->query("
SELECT user_id
FROM users AS u
WHERE registration_section IS NULL
AND rotating_section IS NOT NULL;");

       return $this->course_db->rows();
    }

    public function getGradersForRegistrationSections($sections) {
        $return = array();
        $params = array();
        $where = "";
        if (count($sections) > 0) {
            $where = "WHERE sections_registration_id IN " . $this->createParamaterList(count($sections));
            $params = $sections;
        }
        $this->course_db->query("
SELECT g.*, u.*
FROM grading_registration AS g
LEFT JOIN (
  SELECT *
  FROM users
) AS u ON u.user_id = g.user_id
{$where}
ORDER BY SUBSTRING(g.sections_registration_id, '^[^0-9]*'), COALESCE(SUBSTRING(g.sections_registration_id, '[0-9]+')::INT, -1), SUBSTRING(g.sections_registration_id, '[^0-9]*$'), g.user_id", $params);
        $user_store = array();
        foreach ($this->course_db->rows() as $row) {
            if ($row['sections_registration_id'] === null) {
                $row['sections_registration_id'] = "NULL";
            }

            if (!isset($return[$row['sections_registration_id']])) {
                $return[$row['sections_registration_id']] = array();
            }

            if (!isset($user_store[$row['user_id']])) {
                $user_store[$row['user_id']] = new User($this->core, $row);
            }
            $return[$row['sections_registration_id']][] = $user_store[$row['user_id']];
        }
        return $return;
    }

    public function getGradersForRotatingSections($g_id, $sections) {
        $return = array();
        $params = array($g_id);
        $where = "";
        if (count($sections) > 0) {
            $where = " AND sections_rotating_id IN " . $this->createParamaterList(count($sections));
            $params = array_merge($params, $sections);
        }
        $this->course_db->query("
SELECT g.*, u.*
FROM grading_rotating AS g
LEFT JOIN (
  SELECT *
  FROM users
) AS u ON u.user_id = g.user_id
WHERE g.g_id=? {$where}
ORDER BY g.sections_rotating_id, g.user_id", $params);
        $user_store = array();
        foreach ($this->course_db->rows() as $row) {
            if ($row['sections_rotating_id'] === null) {
                $row['sections_rotating_id'] = "NULL";
            }
            if (!isset($return[$row['sections_rotating_id']])) {
                $return[$row['sections_rotating_id']] = array();
            }

            if (!isset($user_store[$row['user_id']])) {
                $user_store[$row['user_id']] = new User($this->core, $row);
            }
            $return[$row['sections_rotating_id']][] = $user_store[$row['user_id']];
        }
        return $return;
    }

    public function getRotatingSectionsForGradeableAndUser($g_id, $user_id = null) {
        $params = [$g_id];
        $where = "";
        if ($user_id !== null) {
            $params[] = $user_id;
            $where = " AND user_id=?";
        }
        $this->course_db->query("
            SELECT sections_rotating_id
            FROM grading_rotating
            WHERE g_id=? {$where}", $params);
        $return = array();
        foreach ($this->course_db->rows() as $row) {
            $return[] = $row['sections_rotating_id'];
        }
        return $return;
    }

    public function getUsersByRotatingSections($sections, $orderBy="rotating_section") {
        $return = array();
        if (count($sections) > 0) {
            $placeholders = $this->createParamaterList(count($sections));
            $this->course_db->query("SELECT * FROM users AS u WHERE rotating_section IN {$placeholders} ORDER BY {$orderBy}", $sections);
            foreach ($this->course_db->rows() as $row) {
                $return[] = new User($this->core, $row);
            }
        }
        return $return;
    }

    /**
     * Gets all registration sections from the sections_registration table

     * @return array
     */
    public function getRegistrationSections() {
        $this->course_db->query("SELECT * FROM sections_registration ORDER BY SUBSTRING(sections_registration_id, '^[^0-9]*'), COALESCE(SUBSTRING(sections_registration_id, '[0-9]+')::INT, -1), SUBSTRING(sections_registration_id, '[^0-9]*$') ");
        return $this->course_db->rows();
    }

    /**
     * Gets all rotating sections from the sections_rotating table
     *
     * @return array
     */
    public function getRotatingSections() {
        $this->course_db->query("SELECT * FROM sections_rotating ORDER BY sections_rotating_id");
        return $this->course_db->rows();
    }

    /**
     * Gets all the gradeable IDs of the rotating sections
     *
     * @return array
     */
    public function getRotatingSectionsGradeableIDS() {
        $this->course_db->query("SELECT g_id FROM gradeable WHERE g_grader_assignment_method = {0} ORDER BY g_grade_start_date ASC");
        return $this->course_db->rows();
    }

    /**
     * Gets gradeables for all graders with the sections they were assigned to grade
     * Only includes gradeables that are set to be graded by rotating section or all access, and were in the past
     * With the exception of $gradeable_id, which will always be included
     * @return array
     */
    public function getGradeablesRotatingGraderHistory($gradeable_id) {
        throw new NotImplementedException();
    }

    /**
     * Returns the count of all users in rotating sections that are in a non-null registration section. These are
     * generally students who have late added a course and have been automatically added to the course, but this
     * was done after rotating sections had already been set-up.
     *
     * @return array
     */
    public function getCountUsersRotatingSections() {
        $this->course_db->query("
SELECT rotating_section, count(*) as count
FROM users
WHERE registration_section IS NOT NULL
GROUP BY rotating_section
ORDER BY rotating_section");
        return $this->course_db->rows();
    }

    /**
     * Gets rotating sections of each grader for a gradeable
     * @param $gradeable_id
     * @return array An array (indexed by user id) of arrays of section numbers
     */
    public function getRotatingSectionsByGrader($gradeable_id) {
        throw new NotImplementedException();
    }

    public function getGradersByUserType() {
        $this->course_db->query(
            "SELECT user_firstname, user_lastname, user_id, user_group FROM users WHERE user_group < 4 ORDER BY user_group, user_id ASC");
        $users = [];

        foreach ($this->course_db->rows() as $row) {
            $users[$row['user_group']][] = [$row['user_id'], $row['user_firstname'], $row['user_lastname']];
        }
        return $users;
    }

    /**
     * Returns the count of all users that are in a rotating section, but are not in an assigned registration section.
     * These are generally students who have dropped the course and have not yet been removed from a rotating
     * section.
     *
     * @return array
     */
    public function getCountNullUsersRotatingSections() {
        $this->course_db->query("
SELECT rotating_section, count(*) as count
FROM users
WHERE registration_section IS NULL
GROUP BY rotating_section
ORDER BY rotating_section");
        return $this->course_db->rows();
    }

    public function getRegisteredUserIdsWithNullRotating() {
        $this->course_db->query("
SELECT user_id
FROM users
WHERE rotating_section IS NULL AND registration_section IS NOT NULL
ORDER BY user_id ASC");
        return array_map(function($elem) { return $elem['user_id']; }, $this->course_db->rows());
    }

    public function getRegisteredUserIds() {
        $this->course_db->query("
SELECT user_id
FROM users
WHERE registration_section IS NOT NULL
ORDER BY user_id ASC");
        return array_map(function($elem) { return $elem['user_id']; }, $this->course_db->rows());
    }

    /**
     * Get all team ids for all gradeables
     * @return string[][] Map of gradeable_id => [ team ids ]
     */
    public function getTeamIdsAllGradeables() {
        $this->course_db->query("SELECT team_id, g_id FROM gradeable_teams");

        $gradeable_ids = [];
        $rows = $this->course_db->rows();
        foreach ($rows as $row) {
            $g_id = $row['g_id'];
            $team_id = $row['team_id'];
            if (!array_key_exists($g_id, $gradeable_ids)) {
                $gradeable_ids[$g_id] = [];
            }
            $gradeable_ids[$g_id][] = $team_id;
        }
        return $gradeable_ids;
    }

    /**
     * Get all team ids for all gradeables where the teams are in rotating section NULL
     * @return string[][] Map of gradeable_id => [ team ids ]
     */
    public function getTeamIdsWithNullRotating() {
        $this->course_db->query("SELECT team_id, g_id FROM gradeable_teams WHERE rotating_section IS NULL");

        $gradeable_ids = [];
        $rows = $this->course_db->rows();
        foreach ($rows as $row) {
            $g_id = $row['g_id'];
            $team_id = $row['team_id'];
            if (!array_key_exists($g_id, $gradeable_ids)) {
                $gradeable_ids[$g_id] = [];
            }
            $gradeable_ids[$g_id][] = $team_id;
        }
        return $gradeable_ids;
    }

    public function setAllUsersRotatingSectionNull() {
        $this->course_db->query("UPDATE users SET rotating_section=NULL");
    }

    public function setNonRegisteredUsersRotatingSectionNull() {
        $this->course_db->query("UPDATE users SET rotating_section=NULL WHERE registration_section IS NULL");
    }

    public function deleteAllRotatingSections() {
        $this->course_db->query("DELETE FROM sections_rotating");
    }

    public function setAllTeamsRotatingSectionNull() {
        $this->course_db->query("UPDATE gradeable_teams SET rotating_section=NULL");
    }

    public function getMaxRotatingSection() {
        $this->course_db->query("SELECT MAX(sections_rotating_id) as max FROM sections_rotating");
        $row = $this->course_db->row();
        return $row['max'];
    }

    public function getNumberRotatingSections() {
        $this->course_db->query("SELECT COUNT(*) AS cnt FROM sections_rotating");
        return $this->course_db->row()['cnt'];
    }

    public function insertNewRotatingSection($section) {
        $this->course_db->query("INSERT INTO sections_rotating (sections_rotating_id) VALUES(?)", array($section));
    }

    public function insertNewRegistrationSection($section) {
        $semester = $this->core->getConfig()->getSemester();
        $course = $this->core->getConfig()->getCourse();
        $this->submitty_db->query("INSERT INTO courses_registration_sections (semester, course, registration_section_id) VALUES (?,?,?) ON CONFLICT DO NOTHING", array($semester, $course, $section));
        return $this->submitty_db->getrowcount();
    }

    public function deleteRegistrationSection($section) {
       	$semester = $this->core->getConfig()->getSemester();
        $course = $this->core->getConfig()->getCourse();
        $this->submitty_db->query("DELETE FROM courses_registration_sections WHERE semester=? AND course=? AND registration_section_id=?", array($semester, $course, $section));
        return $this->submitty_db->getRowCount();
    }

    public function setupRotatingSections($graders, $gradeable_id) {
        $this->course_db->query("DELETE FROM grading_rotating WHERE g_id=?", array($gradeable_id));
        foreach ($graders as $grader => $sections){
            foreach($sections as $i => $section){
                $this->course_db->query("INSERT INTO grading_rotating(g_id, user_id, sections_rotating_id) VALUES(?,?,?)", array($gradeable_id ,$grader, $section));
            }
        }
    }

    public function updateUsersRotatingSection($section, $users) {
        $update_array = array_merge(array($section), $users);
        $update_string = $this->createParamaterList(count($users));
        $this->course_db->query("UPDATE users SET rotating_section=? WHERE user_id IN {$update_string}", $update_array);
    }

    /**
     * Gets all user_ids that are on a team for a given gradeable
     *
     * @param $gradeable
     * @returns string[]
     */
    public function getUsersOnTeamsForGradeable($gradeable) {
        $params = array($gradeable->getId());
        $this->course_db->query("SELECT user_id FROM teams WHERE 
                team_id = ANY(SELECT team_id FROM gradeable_teams WHERE g_id = ?)",$params);

        $users = [];
        foreach ($this->course_db->rows() as $row){
            $users[] = $row['user_id'];
        }
        return $users;
    }

    /**
     * This inserts an row in the electronic_gradeable_data table for a given gradeable/user/version combination.
     * The values for the row are set to defaults (0 for numerics and NOW() for the timestamp) with the actual values
     * to be later filled in by the submitty_autograding_shipper.py and insert_database_version_data.py scripts.
     * We do it this way as we can properly deal with the
     * electronic_gradeable_version table here as the "active_version" is a concept strictly within the PHP application
     * code and the grading scripts have no concept of it. This will either update or insert the row in
     * electronic_gradeable_version for the given gradeable and student.
     *
     * @param $g_id
     * @param $user_id
     * @param $team_id
     * @param $version
     * @param $timestamp
     */
    public function insertVersionDetails($g_id, $user_id, $team_id, $version, $timestamp) {
        $this->course_db->query("
INSERT INTO electronic_gradeable_data
(g_id, user_id, team_id, g_version, autograding_non_hidden_non_extra_credit, autograding_non_hidden_extra_credit,
autograding_hidden_non_extra_credit, autograding_hidden_extra_credit, submission_time)

VALUES(?, ?, ?, ?, 0, 0, 0, 0, ?)", array($g_id, $user_id, $team_id, $version, $timestamp));
        if ($user_id === null) {
            $this->course_db->query("SELECT * FROM electronic_gradeable_version WHERE g_id=? AND team_id=?",
                array($g_id, $team_id));
        }
        else {
            $this->course_db->query("SELECT * FROM electronic_gradeable_version WHERE g_id=? AND user_id=?",
                array($g_id, $user_id));
        }
        $row = $this->course_db->row();
        if (!empty($row)) {
            $this->updateActiveVersion($g_id, $user_id, $team_id, $version);
        }
        else {
            $this->course_db->query("INSERT INTO electronic_gradeable_version (g_id, user_id, team_id, active_version) VALUES(?, ?, ?, ?)",
                array($g_id, $user_id, $team_id, $version));
        }
    }

    /**
     * Updates the row in electronic_gradeable_version table for a given gradeable and student. This function should
     * only be run directly if we know that the row exists (so when changing the active version for example) as
     * otherwise it'll throw an exception as it does not do error checking on if the row exists.
     *
     * @param $g_id
     * @param $user_id
     * @param $team_id
     * @param $version
     */
    public function updateActiveVersion($g_id, $user_id, $team_id, $version) {
        if ($user_id === null) {
            $this->course_db->query("UPDATE electronic_gradeable_version SET active_version=? WHERE g_id=? AND team_id=?",
                array($version, $g_id, $team_id));
        }
        else {
            $this->course_db->query("UPDATE electronic_gradeable_version SET active_version=? WHERE g_id=? AND user_id=?",
                array($version, $g_id, $user_id));
        }
    }


    public function getAllSectionsForGradeable($gradeable) {
         $grade_type = $gradeable->isGradeByRegistration() ? 'registration' : 'rotating';

         if ($gradeable->isGradeByRegistration()) {
             $this->course_db->query("
                 SELECT * FROM sections_registration
                 ORDER BY SUBSTRING(sections_registration_id, '^[^0-9]*'),
                 COALESCE(SUBSTRING(sections_registration_id, '[0-9]+')::INT, -1),
                 SUBSTRING(sections_registration_id, '[^0-9]*$') ");
         } else {
             $this->course_db->query("
                 SELECT * FROM sections_rotating
                 ORDER BY sections_rotating_id ");
         }

         $sections = $this->course_db->rows();
         foreach ($sections as $i => $section)
             $sections[$i] = $section["sections_{$grade_type}_id"];
         return $sections;
    }

    /**
     * Gets the ids of all submitters who received a mark
     * @param Mark $mark
     * @param User $grader
     * @param Gradeable $gradeable
     * @return string[]
     */
    public function getSubmittersWhoGotMarkBySection($mark, $grader, $gradeable) {
         // Switch the column based on gradeable team-ness
         $type = $mark->getComponent()->getGradeable()->isTeamAssignment() ? 'team' : 'user';
         $row_type = $type . "_id";

         $params = array($grader->getId(), $mark->getId());
         $table = $mark->getComponent()->getGradeable()->isTeamAssignment() ? 'gradeable_teams' : 'users';
         $grade_type = $gradeable->isGradeByRegistration() ? 'registration' : 'rotating';

         $this->course_db->query("
             SELECT u.{$type}_id
             FROM {$table} u
                 JOIN (
                     SELECT gr.sections_{$grade_type}_id
                     FROM grading_{$grade_type} AS gr
                     WHERE gr.user_id = ?
                 ) AS gr
                 ON gr.sections_{$grade_type}_id=u.{$grade_type}_section
                 JOIN (
                     SELECT gd.gd_{$type}_id, gcmd.gcm_id
                     FROM gradeable_component_mark_data AS gcmd
                         JOIN gradeable_data gd ON gd.gd_id=gcmd.gd_id
                 ) as gcmd
                 ON gcmd.gd_{$type}_id=u.{$type}_id
             WHERE gcmd.gcm_id = ?", $params);

         // Map the results into a non-associative array of team/user ids
         return array_map(function ($row) use ($row_type) {
             return $row[$row_type];
         }, $this->course_db->rows());
    }

    public function getAllSubmittersWhoGotMark($mark) {
        // Switch the column based on gradeable team-ness
        $type = $mark->getComponent()->getGradeable()->isTeamAssignment() ? 'team' : 'user';
        $row_type = "gd_" . $type . "_id";
        $this->course_db->query("
            SELECT gd.gd_{$type}_id
            FROM gradeable_component_mark_data gcmd
              JOIN gradeable_data gd ON gd.gd_id=gcmd.gd_id
            WHERE gcm_id = ?", [$mark->getId()]);

        // Map the results into a non-associative array of team/user ids
        return array_map(function ($row) use ($row_type) {
            return $row[$row_type];
        }, $this->course_db->rows());
    }

    public function insertGradeableComponentMarkData($gd_id, $gc_id, $gcd_grader_id, GradeableComponentMark $mark) {
        $params = array($gc_id, $gd_id, $gcd_grader_id, $mark->getId());
        $this->course_db->query("
INSERT INTO gradeable_component_mark_data (gc_id, gd_id, gcd_grader_id, gcm_id)
VALUES (?, ?, ?, ?)", $params);
    }

    public function createNewGradeableComponent(GradeableComponent $component, $gradeable_id) {
        $params = array($gradeable_id, $component->getTitle(), $component->getTaComment(),
                        $component->getStudentComment(), $component->getLowerClamp(), $component->getDefault(),
                        $component->getMaxValue(), $component->getUpperClamp(),
                        $this->course_db->convertBoolean($component->getIsText()), $component->getOrder(),
                        $this->course_db->convertBoolean($component->getIsPeer()), $component->getPage());
        $this->course_db->query("
INSERT INTO gradeable_component(g_id, gc_title, gc_ta_comment, gc_student_comment, gc_lower_clamp, gc_default, gc_max_value, gc_upper_clamp,
gc_is_text, gc_order, gc_is_peer, gc_page)
VALUES(?, ?, ?, ?, ?, ?, ?, ?, ?, ?, ?, ?)", $params);
    }

    public function updateGradeableComponent(GradeableComponent $component) {
        $params = array($component->getTitle(), $component->getTaComment(), $component->getStudentComment(),
                        $component->getLowerClamp(), $component->getDefault(), $component->getMaxValue(),
                        $component->getUpperClamp(), $this->course_db->convertBoolean($component->getIsText()),
                        $component->getOrder(), $this->course_db->convertBoolean($component->getIsPeer()),
                        $component->getPage(), $component->getId());
        $this->course_db->query("
UPDATE gradeable_component SET gc_title=?, gc_ta_comment=?, gc_student_comment=?, gc_lower_clamp=?, gc_default=?, gc_max_value=?, gc_upper_clamp=?, gc_is_text=?, gc_order=?, gc_is_peer=?, gc_page=? WHERE gc_id=?", $params);
    }

    public function deleteGradeableComponent(GradeableComponent $component) {
        $this->course_db->query("DELETE FROM gradeable_component_data WHERE gc_id=?",array($component->getId()));
        $this->course_db->query("DELETE FROM gradeable_component WHERE gc_id=?", array($component->getId()));
    }

    public function createGradeableComponentMark(GradeableComponentMark $mark) {
        $bool_value = $this->course_db->convertBoolean($mark->getPublish());
        $params = array($mark->getGcId(), $mark->getPoints(), $mark->getNoteNoDecode(), $mark->getOrder(), $bool_value);

        $this->course_db->query("
INSERT INTO gradeable_component_mark (gc_id, gcm_points, gcm_note, gcm_order, gcm_publish)
VALUES (?, ?, ?, ?, ?)", $params);
        return $this->course_db->getLastInsertId();
    }

    public function updateGradeableComponentMark(GradeableComponentMark $mark) {
        $bool_value = $this->course_db->convertBoolean($mark->getPublish());
        $params = array($mark->getGcId(), $mark->getPoints(), $mark->getNoteNoDecode(), $mark->getOrder(), $bool_value, $mark->getId());
        $this->course_db->query("
UPDATE gradeable_component_mark SET gc_id=?, gcm_points=?, gcm_note=?, gcm_order=?, gcm_publish=?
WHERE gcm_id=?", $params);
    }

    public function deleteGradeableComponentMark(GradeableComponentMark $mark) {
        $this->course_db->query("DELETE FROM gradeable_component_mark_data WHERE gcm_id=?",array($mark->getId()));
        $this->course_db->query("DELETE FROM gradeable_component_mark WHERE gcm_id=?", array($mark->getId()));
    }

    public function getGreatestGradeableComponentMarkOrder(GradeableComponent $component) {
    	$this->course_db->query("SELECT MAX(gcm_order) as max FROM gradeable_component_mark WHERE gc_id=? ", array($component->getId()));
    	$row = $this->course_db->row();
        return $row['max'];

    }

    /**
     * This updates the viewed date on a gradeable object (assuming that it has a set
     * $user object associated with it).
     *
     * @param \app\models\Gradeable $gradeable
     */
    public function updateUserViewedDate(Gradeable $gradeable) {
        if ($gradeable->getGdId() !== null && $gradeable->getUser() !== null) {
            $this->course_db->query("UPDATE gradeable_data SET gd_user_viewed_date = NOW() WHERE gd_id=? and gd_user_id=?",
                array($gradeable->getGdId(), $gradeable->getUser()->getId()));
            return true;
        } else {
            return false;
        }
    }

    /**
     * This updates the viewed date on a gradeable object (assuming that it has a set
     * $user object associated with it).
     *
     * @param \app\models\Gradeable $gradeable
     */
    public function resetUserViewedDate(Gradeable $gradeable) {
        if ($gradeable->getGdId() !== null && $gradeable->getUser() !== null) {
            $this->course_db->query("UPDATE gradeable_data SET gd_user_viewed_date = NULL WHERE gd_id=? and gd_user_id=?",
                array($gradeable->getGdId(), $gradeable->getUser()->getId()));
            return true;
        } else {
            return false;
        }
    }

    /**
     * Finds the viewed time for a specific user on a team.
     * Assumes team_ids are unique (cannot be used for 2 different gradeables)
     * @param $team_id
     * @param $user_id
     */
    public function getTeamViewedTime($team_id,$user_id) {
        $this->course_db->query("SELECT last_viewed_time FROM teams WHERE team_id = ? and user_id=?",array($team_id,$user_id));
        return $this->course_db->rows()[0]['last_viewed_time'];
    }

    /**
     * Updates the viewed time to now for a specific user on a team.
     * Assumes team_ids are unique (cannot be used for 2 different gradeables)
     * @param $team_id
     * @param $user_id
     */
    public function updateTeamViewedTime($team_id, $user_id) {
        $this->course_db->query("UPDATE teams SET last_viewed_time = NOW() WHERE team_id=? and user_id=?",
                array($team_id,$user_id));
    }

    /**
     * Updates the viewed time to NULL for all users on a team.
     * Assumes team_ids are unique (cannot be used for 2 different gradeables)
     * @param $team_id
     */
    public function clearTeamViewedTime($team_id) {
        $this->course_db->query("UPDATE teams SET last_viewed_time = NULL WHERE team_id=?",
            array($team_id));
    }

    /**
     * Finds all teams for a gradeable and creates a map for each with key => user_id ; value => last_viewed_tim
     * Assumes team_ids are unique (cannot be used for 2 different gradeables)
     * @param $gradeable
     * @return array
     */
    public function getAllTeamViewedTimesForGradeable($gradeable) {
        $params = array($gradeable->getId());
        $this->course_db->query("SELECT team_id,user_id,last_viewed_time FROM teams WHERE 
                team_id = ANY(SELECT team_id FROM gradeable_teams WHERE g_id = ?)",$params);

        $user_viewed_info = [];
        foreach ($this->course_db->rows() as $row){
            $team = $row['team_id'];
            $user = $row['user_id'];
            $time = $row['last_viewed_time'];

            if (!array_key_exists($team,$user_viewed_info)) {
                $user_viewed_info[$team] = array();
            }
            $user_viewed_info[$team][$user] = $time;
        }
        return $user_viewed_info;
    }

    /**
     * @todo: write phpdoc
     *
     * @param $session_id
     *
     * @return array
     */
    public function getSession($session_id) {
        $this->submitty_db->query("SELECT * FROM sessions WHERE session_id=?", array($session_id));
        return $this->submitty_db->row();
    }

    /**
     * @todo: write phpdoc
     *
     * @param string $session_id
     * @param string $user_id
     * @param string $csrf_token
     *
     * @return string
     */
    public function newSession($session_id, $user_id, $csrf_token) {
        $this->submitty_db->query("INSERT INTO sessions (session_id, user_id, csrf_token, session_expires)
                                   VALUES(?,?,?,current_timestamp + interval '336 hours')",
            array($session_id, $user_id, $csrf_token));

    }

    /**
     * Updates a given session by setting it's expiration date to be 2 weeks into the future
     * @param string $session_id
     */
    public function updateSessionExpiration($session_id) {
        $this->submitty_db->query("UPDATE sessions SET session_expires=(current_timestamp + interval '336 hours')
                                   WHERE session_id=?", array($session_id));
    }

    /**
     * Remove sessions which have their expiration date before the
     * current timestamp
     */
    public function removeExpiredSessions() {
        $this->submitty_db->query("DELETE FROM sessions WHERE session_expires < current_timestamp");
    }

    /**
     * Remove a session associated with a given session_id
     * @param $session_id
     */
    public function removeSessionById($session_id) {
        $this->submitty_db->query("DELETE FROM sessions WHERE session_id=?", array($session_id));
    }

    public function getAllGradeablesIdsAndTitles() {
        $this->course_db->query("SELECT g_id, g_title FROM gradeable ORDER BY g_title ASC");
        return $this->course_db->rows();
    }

    public function getAllGradeablesIds() {
        $this->course_db->query("SELECT g_id FROM gradeable ORDER BY g_id");
        return $this->course_db->rows();
    }

    /**
     * gets ids of all electronic gradeables excluding assignments that will be bulk
     * uploaded by TA or instructor.
     *
     * @return array
     */
    public function getAllElectronicGradeablesIds() {
        $this->course_db->query("
            SELECT gradeable.g_id, g_title, eg_submission_due_date
            FROM gradeable INNER JOIN electronic_gradeable 
                ON gradeable.g_id = electronic_gradeable.g_id
            WHERE g_gradeable_type=0 and eg_scanned_exam=FALSE and eg_has_due_date=TRUE
            ORDER BY g_grade_released_date DESC
        ");
        return $this->course_db->rows();
    }

    /**
     * Gets id's and titles of the electronic gradeables that have non-inherited teams
     * @return string
     */
    // public function getAllElectronicGradeablesWithBaseTeams() {
    //     $this->course_db->query('SELECT g_id, g_title FROM gradeable WHERE g_id=ANY(SELECT g_id FROM electronic_gradeable WHERE eg_team_assignment IS TRUE AND (eg_inherit_teams_from=\'\') IS NOT FALSE) ORDER BY g_title ASC');
    //     return $this->course_db->rows();
    // }

    /**
     * Create a new team id and team in gradeable_teams for given gradeable, add $user_id as a member
     * @param string $g_id
     * @param string $user_id
     * @param integer $registration_section
     * @param integer $rotating_section
     * @return string $team_id
     */
    public function createTeam($g_id, $user_id, $registration_section, $rotating_section) {
        $this->course_db->query("SELECT COUNT(*) AS cnt FROM gradeable_teams");
        $team_id_prefix = strval($this->course_db->row()['cnt']);
        if (strlen($team_id_prefix) < 5) $team_id_prefix = str_repeat("0", 5-strlen($team_id_prefix)) . $team_id_prefix;
        $team_id = "{$team_id_prefix}_{$user_id}";

        $params = array($team_id, $g_id, $registration_section, $rotating_section);
        $this->course_db->query("INSERT INTO gradeable_teams (team_id, g_id, registration_section, rotating_section) VALUES(?,?,?,?)", $params);
        $this->course_db->query("INSERT INTO teams (team_id, user_id, state) VALUES(?,?,1)", array($team_id, $user_id));
        return $team_id;
    }

    /**
     * Set team $team_id's registration/rotating section to $section
     * @param string $team_id
     * @param int $section
     */
    public function updateTeamRegistrationSection($team_id, $section) {
        $this->course_db->query("UPDATE gradeable_teams SET registration_section=? WHERE team_id=?", array($section, $team_id));
    }

    public function updateTeamRotatingSection($team_id, $section) {
        $this->course_db->query("UPDATE gradeable_teams SET rotating_section=? WHERE team_id=?", array($section, $team_id));
    }

    /**
     * Remove a user from their current team
     * @param string $team_id
     * @param string $user_id
     */
    public function leaveTeam($team_id, $user_id) {
        $this->course_db->query("DELETE FROM teams AS t
          WHERE team_id=? AND user_id=? AND state=1", array($team_id, $user_id));
        $this->course_db->query("SELECT * FROM teams WHERE team_id=? AND state=1", array($team_id));
        if(count($this->course_db->rows()) == 0){
           //If this happens, then remove all invitations
            $this->course_db->query("DELETE FROM teams AS t
              WHERE team_id=?", array($team_id));
        }

    }

    /**
     * Add user $user_id to team $team_id as an invited user
     * @param string $team_id
     * @param string $user_id
     */
    public function sendTeamInvitation($team_id, $user_id) {
        $this->course_db->query("INSERT INTO teams (team_id, user_id, state) VALUES(?,?,0)", array($team_id, $user_id));
    }

    /**
     * Add user $user_id to team $team_id as a team member
     * @param string $team_id
     * @param string $user_id
     */
    public function acceptTeamInvitation($team_id, $user_id) {
        $this->course_db->query("INSERT INTO teams (team_id, user_id, state) VALUES(?,?,1)", array($team_id, $user_id));
    }

    /**
     * Cancel a pending team invitation
     * @param string $team_id
     * @param string $user_id
     */
    public function cancelTeamInvitation($team_id, $user_id) {
        $this->course_db->query("DELETE FROM teams WHERE team_id=? AND user_id=? AND state=0", array($team_id, $user_id));
    }

    /**
     * Decline all pending team invitiations for a user
     * @param string $g_id
     * @param string $user_id
     */
    public function declineAllTeamInvitations($g_id, $user_id) {
        $this->course_db->query("DELETE FROM teams AS t USING gradeable_teams AS gt
          WHERE gt.g_id=? AND gt.team_id = t.team_id AND t.user_id=? AND t.state=0", array($g_id, $user_id));
    }


    /**
     * Return Team object for team whith given Team ID
     * @param string $team_id
     * @return \app\models\Team
     */
    public function getTeamById($team_id) {
        throw new NotImplementedException();
    }

    /**
     * Return Team object for team which the given user belongs to on the given gradeable
     * @param string $g_id
     * @param string $user_id
     * @return \app\models\Team
     */
    public function getTeamByGradeableAndUser($g_id, $user_id) {
        throw new NotImplementedException();
    }

    /**
     * Return an array of Team objects for all teams on given gradeable
     * @param string $g_id
     * @return \app\models\Team[]
     */
    public function getTeamsByGradeableId($g_id) {
        throw new NotImplementedException();
    }


    /**
     * Return an array of team_ids for a gradeable that have at least one user in the team
     * @param string $g_id
     * @return [ team ids ]
     */
    public function getTeamsWithMembersFromGradeableID($g_id) {
        $team_map = $this->core->getQueries()->getTeamIdsAllGradeables();

        if (!array_key_exists( $g_id ,$team_map)) {
            return array();
        }

        $teams = $team_map[$g_id];

        $this->course_db->query("SELECT team_id FROM teams");
        $teams_with_members = array();
        foreach ($this->course_db->rows() as $row) {
            $teams_with_members[] = $row['team_id'];
        }

        return array_intersect($teams,$teams_with_members);
    }


    /**
     * Add ($g_id,$user_id) pair to table seeking_team
     * @param string $g_id
     * @param string $user_id
     */
    public function addToSeekingTeam($g_id,$user_id) {
        $this->course_db->query("INSERT INTO seeking_team(g_id, user_id) VALUES (?,?)", array($g_id, $user_id));
    }

    /**
     * Remove ($g_id,$user_id) pair from table seeking_team
     * @param string $g_id
     * @param string $user_id
     */
    public function removeFromSeekingTeam($g_id,$user_id) {
        $this->course_db->query("DELETE FROM seeking_team WHERE g_id=? AND user_id=?", array($g_id, $user_id));
    }

    /**
     * Return an array of user_id who are seeking team who passed gradeable_id
     * @param string $g_id
     * @return array $users_seeking_team
     */
    public function getUsersSeekingTeamByGradeableId($g_id) {
        $this->course_db->query("
          SELECT user_id
          FROM seeking_team
          WHERE g_id=?
          ORDER BY user_id",
            array($g_id));

        $users_seeking_team = array();
        foreach($this->course_db->rows() as $row) {
            array_push($users_seeking_team,$row['user_id']);
        }
        return $users_seeking_team;
    }

    /**
     * Return array of counts of teams/users without team/graded components
     * corresponding to each registration/rotating section
     * @param string $g_id
     * @param rray(int) $sections
     * @param string $section_key
     * @return array(int) $return
     */
    public function getTotalTeamCountByGradingSections($g_id, $sections, $section_key) {
        $return = array();
        $params = array($g_id);
        $sections_query = "";
        if (count($sections) > 0) {
            $sections_query = "{$section_key} IN " . $this->createParamaterList(count($sections)) . " AND";
            $params = array_merge($sections, $params);
        }
        $this->course_db->query("
SELECT count(*) as cnt, {$section_key}
FROM gradeable_teams
WHERE {$sections_query} g_id=? AND team_id IN (
  SELECT team_id
  FROM teams
)
GROUP BY {$section_key}
ORDER BY {$section_key}", $params);
        foreach ($this->course_db->rows() as $row) {
            $return[$row[$section_key]] = intval($row['cnt']);
        }
        foreach ($sections as $section) {
            if (!isset($return[$section])) $return[$section] = 0;
        }
        ksort($return);
        return $return;
    }
public function getSubmittedTeamCountByGradingSections($g_id, $sections, $section_key) {
        $return = array();
        $params = array($g_id);
        $where = "";
        if (count($sections) > 0) {
            // Expand out where clause
            $sections_keys = array_values($sections);
            $placeholders = $this->createParamaterList(count($sections_keys));
            $where = "WHERE {$section_key} IN {$placeholders}";
            $params = array_merge($params, $sections_keys);
        }
        $this->course_db->query("
SELECT count(*) as cnt, {$section_key}
FROM gradeable_teams
INNER JOIN electronic_gradeable_version
ON
gradeable_teams.team_id = electronic_gradeable_version.team_id
AND gradeable_teams.". $section_key . " IS NOT NULL
AND electronic_gradeable_version.active_version>0
AND electronic_gradeable_version.g_id=?
{$where}
GROUP BY {$section_key}
ORDER BY {$section_key}", $params);

        foreach ($this->course_db->rows() as $row) {
            $return[$row[$section_key]] = intval($row['cnt']);
        }

        return $return;
    }
    public function getUsersWithoutTeamByGradingSections($g_id, $sections, $section_key) {
        $return = array();
        $params = array($g_id);
        $sections_query = "";
        if (count($sections) > 0) {
            $sections_query= "{$section_key} IN " . $this->createParamaterList(count($sections)) . " AND";
            $params = array_merge($sections, $params);
        }
        $orderBy="";
 		if($section_key == "registration_section") {
 			$orderBy = "SUBSTRING(registration_section, '^[^0-9]*'), COALESCE(SUBSTRING(registration_section, '[0-9]+')::INT, -1), SUBSTRING(registration_section, '[^0-9]*$')";
 		}
 		else {
 			$orderBy = $section_key;
 		}
        $this->course_db->query("
SELECT count(*) as cnt, {$section_key}
FROM users
WHERE {$sections_query} user_id NOT IN (
  SELECT user_id
  FROM gradeable_teams NATURAL JOIN teams
  WHERE g_id=?
  ORDER BY user_id
)
GROUP BY {$section_key}
ORDER BY {$orderBy}", $params);
        foreach ($this->course_db->rows() as $row) {
            $return[$row[$section_key]] = intval($row['cnt']);
        }
        foreach ($sections as $section) {
            if (!isset($return[$section])) {
                $return[$section] = 0;
            }
        }
        ksort($return);
        return $return;
    }
    public function getUsersWithTeamByGradingSections($g_id, $sections, $section_key) {
        $return = array();
        $params = array($g_id);
        $sections_query = "";
        if (count($sections) > 0) {
            $sections_query= "{$section_key} IN " . $this->createParamaterList(count($sections)) . " AND";
            $params = array_merge($sections, $params);
        }
        $orderBy="";
 		if($section_key == "registration_section") {
 			$orderBy = "SUBSTRING(registration_section, '^[^0-9]*'), COALESCE(SUBSTRING(registration_section, '[0-9]+')::INT, -1), SUBSTRING(registration_section, '[^0-9]*$')";
 		}
 		else {
 			$orderBy = $section_key;
 		}

        $this->course_db->query("
SELECT count(*) as cnt, {$section_key}
FROM users
WHERE {$sections_query} user_id IN (
  SELECT user_id
  FROM gradeable_teams NATURAL JOIN teams
  WHERE g_id=?
  ORDER BY user_id
)
GROUP BY {$section_key}
ORDER BY {$orderBy}", $params);
        foreach ($this->course_db->rows() as $row) {
            $return[$row[$section_key]] = intval($row['cnt']);
        }
        foreach ($sections as $section) {
            if (!isset($return[$section])) {
                $return[$section] = 0;
            }
        }
        ksort($return);
        return $return;
    }
    public function getGradedComponentsCountByTeamGradingSections($g_id, $sections, $section_key) {
        $return = array();
        $params = array($g_id);
        $where = "";
        if (count($sections) > 0) {
            $where = "WHERE {$section_key} IN " . $this->createParamaterList(count($sections));
            $params = array_merge($params, $sections);
        }
        $this->course_db->query("
SELECT count(gt.*) as cnt, gt.{$section_key}
FROM gradeable_teams AS gt
INNER JOIN (
  SELECT * FROM gradeable_data AS gd LEFT JOIN gradeable_component_data AS gcd ON gcd.gd_id = gd.gd_id WHERE g_id=?
) AS gd ON gt.team_id = gd.gd_team_id
{$where}
GROUP BY gt.{$section_key}
ORDER BY gt.{$section_key}", $params);
        foreach ($this->course_db->rows() as $row) {
            $return[$row[$section_key]] = intval($row['cnt']);
        }
        return $return;
    }

    /**
     * Return an array of users with late days
     *
     * @return array
     */
    public function getUsersWithLateDays() {
      throw new NotImplementedException();
    }

    /**
     * Return an array of users with extensions
     * @param string $gradeable_id
     * @return SimpleLateUser[]
     */
    public function getUsersWithExtensions($gradeable_id) {
        $this->course_db->query("
        SELECT u.user_id, user_firstname,
          user_preferred_firstname, user_lastname, late_day_exceptions
        FROM users as u
        FULL OUTER JOIN late_day_exceptions as l
          ON u.user_id=l.user_id
        WHERE g_id=?
          AND late_day_exceptions IS NOT NULL
          AND late_day_exceptions>0
        ORDER BY user_email ASC;", array($gradeable_id));

        $return = array();
        foreach($this->course_db->rows() as $row){
            $return[] = new SimpleLateUser($this->core, $row);
        }
        return $return;
    }

    /**
     * Return an array of users with overriden Grades
     * @param string $gradeable_id
     * @return SimpleGradeOverridenUser[]
     */
    public function getUsersWithOverridenGrades($gradeable_id) {
        $this->course_db->query("
        SELECT u.user_id, user_firstname,
          user_preferred_firstname, user_lastname, marks, comment
        FROM users as u
        FULL OUTER JOIN grade_override as g
          ON u.user_id=g.user_id
        WHERE g_id=?
          AND marks IS NOT NULL
        ORDER BY user_email ASC;", array($gradeable_id));

        $return = array();
        foreach($this->course_db->rows() as $row){
            $return[] = new SimpleGradeOverridenUser($this->core, $row);
        }
        return $return;
    }

    /**
     * Return a user with overriden Grades for specific gradable and user_id
     * @param string $gradeable_id
     * @param string $user_id
     * @return SimpleGradeOverridenUser[]
     */
    public function getAUserWithOverridenGrades($gradeable_id, $user_id) {
        $this->course_db->query("
        SELECT u.user_id, user_firstname,
          user_preferred_firstname, user_lastname, marks, comment
        FROM users as u
        FULL OUTER JOIN grade_override as g
          ON u.user_id=g.user_id
        WHERE g_id=?
          AND marks IS NOT NULL
          AND u.user_id=?", array($gradeable_id,$user_id));

          return ($this->course_db->getRowCount() > 0) ? new SimpleGradeOverridenUser($this->core, $this->course_db->row()) : null;
    }

    /**
     * "Upserts" a given user's late days allowed effective at a given time.
     *
     * About $csv_options:
     * default behavior is to overwrite all late days for user and timestamp.
     * null value is for updating via form where radio button selection is
     * ignored, so it should do default behavior.  'csv_option_overwrite_all'
     * invokes default behavior for csv upload.  'csv_option_preserve_higher'
     * will preserve existing values when uploaded csv value is lower.
     *
     * @param string $user_id
     * @param string $timestamp
     * @param integer $days
     * @param string $csv_option value determined by selected radio button
     */
    public function updateLateDays($user_id, $timestamp, $days, $csv_option=null) {
		//q.v. PostgresqlDatabaseQueries.php
		throw new NotImplementedException();
	}

    /**
     * Delete a given user's allowed late days entry at given effective time
     * @param string $user_id
     * @param string $timestamp
     */
    public function deleteLateDays($user_id, $timestamp){
        $this->course_db->query("
          DELETE FROM late_days
          WHERE user_id=?
          AND since_timestamp=?", array($user_id, $timestamp));
    }

    /**
     * Updates a given user's extensions for a given homework
     * @param string $user_id
     * @param string $g_id
     * @param integer $days
     */
    public function updateExtensions($user_id, $g_id, $days){
        $this->course_db->query("
          UPDATE late_day_exceptions
          SET late_day_exceptions=?
          WHERE user_id=?
            AND g_id=?;", array($days, $user_id, $g_id));
        if ($this->course_db->getRowCount() === 0) {
            $this->course_db->query("
            INSERT INTO late_day_exceptions
            (user_id, g_id, late_day_exceptions)
            VALUES(?,?,?)", array($user_id, $g_id, $days));
        }
    }

    /**
     * Updates overriden grades for given homework
     * @param string $user_id
     * @param string $g_id
     * @param integer $marks
     * @param string $comment
     */
    public function updateGradeOverride($user_id, $g_id, $marks, $comment){
        $this->course_db->query("
          UPDATE grade_override
          SET marks=?, comment=?
          WHERE user_id=?
            AND g_id=?;", array($marks, $comment, $user_id, $g_id));
        if ($this->course_db->getRowCount() === 0) {
            $this->course_db->query("
            INSERT INTO grade_override
            (user_id, g_id, marks, comment)
            VALUES(?,?,?,?)", array($user_id, $g_id, $marks, $comment));
        }
    }

    /**
     * Delete a given overriden grades for specific user for specific gradeable
     * @param string $user_id
     * @param string $g_id
     */
    public function deleteOverridenGrades($user_id, $g_id){
        $this->course_db->query("
          DELETE FROM grade_override
          WHERE user_id=?
          AND g_id=?", array($user_id, $g_id));
    }

    /**
     * Removes peer grading assignment if instructor decides to change the number of people each person grades for assignment
     * @param string $gradeable_id
     */
    public function clearPeerGradingAssignments($gradeable_id) {
        $this->course_db->query("DELETE FROM peer_assign WHERE g_id=?", array($gradeable_id));
    }

    /**
     * Adds an assignment for someone to grade another person for peer grading
     * @param string $student
     * @param string $grader
     * @param string $gradeable_id
     */
    public function insertPeerGradingAssignment($grader, $student, $gradeable_id) {
        $this->course_db->query("INSERT INTO peer_assign(grader_id, user_id, g_id) VALUES (?,?,?)", array($grader, $student, $gradeable_id));
    }

	/**
	 * Retrieves all unarchived courses (and details) that are accessible by $user_id
	 *
	 * (u.user_id=? AND c.status=1) checks if a course is active
	 * An active course may be accessed by all users
	 *
	 * @param string $user_id
	 * @param string $submitty_path
	 * @return array - unarchived courses (and their details) accessible by $user_id
	 */
    public function getUnarchivedCoursesById($user_id) {
        $this->submitty_db->query("
SELECT u.semester, u.course
FROM courses_users u
INNER JOIN courses c ON u.course=c.course AND u.semester=c.semester
WHERE u.user_id=? AND c.status=1
ORDER BY u.user_group ASC,
         CASE WHEN SUBSTRING(u.semester, 2, 2) ~ '\\d+' THEN SUBSTRING(u.semester, 2, 2)::INT
              ELSE 0
         END DESC,
         CASE WHEN SUBSTRING(u.semester, 1, 1) = 's' THEN 2
              WHEN SUBSTRING(u.semester, 1, 1) = 'u' THEN 3
              WHEN SUBSTRING(u.semester, 1, 1) = 'f' THEN 4
              ELSE 1
         END DESC,
         u.course ASC", array($user_id));
        $return = array();
        foreach ($this->submitty_db->rows() as $row) {
            $course = new Course($this->core, $row);
            $course->loadDisplayName();
            $return[] = $course;
        }
        return $return;
    }

    /**
     * Retrieves all archived courses (and details) that are accessible by $user_id
     *
     * (u.user_id=? AND u.user_group=1) checks if $user_id is an instructor
     * Instructors may access all of their courses
     * Inactive courses may only be accessed by the instructor
     *
     * @param string $user_id
     * @param string $submitty_path
     * @return array - archived courses (and their details) accessible by $user_id
     */
    public function getArchivedCoursesById($user_id) {
        $this->submitty_db->query("
SELECT u.semester, u.course
FROM courses_users u
INNER JOIN courses c ON u.course=c.course AND u.semester=c.semester
WHERE u.user_id=? AND c.status=2 AND u.user_group=1
ORDER BY u.user_group ASC,
         CASE WHEN SUBSTRING(u.semester, 2, 2) ~ '\\d+' THEN SUBSTRING(u.semester, 2, 2)::INT
              ELSE 0
         END DESC,
         CASE WHEN SUBSTRING(u.semester, 1, 1) = 's' THEN 2
              WHEN SUBSTRING(u.semester, 1, 1) = 'u' THEN 3
              WHEN SUBSTRING(u.semester, 1, 1) = 'f' THEN 4
              ELSE 1
         END DESC,
         u.course ASC", array($user_id));
        $return = array();
        foreach ($this->submitty_db->rows() as $row) {
            $course = new Course($this->core, $row);
            $course->loadDisplayName();
            $return[] = $course;
        }
        return $return;
    }

    public function getCourseStatus($semester, $course) {
        $this->submitty_db->query("SELECT status FROM courses WHERE semester=? AND course=?", array($semester, $course));
        return $this->submitty_db->rows()[0]['status'];
    }

    public function getPeerAssignment($gradeable_id, $grader) {
        $this->course_db->query("SELECT user_id FROM peer_assign WHERE g_id=? AND grader_id=?", array($gradeable_id, $grader));
        $return = array();
        foreach($this->course_db->rows() as $id) {
            $return[] = $id['user_id'];
        }
        return $return;
    }

    public function getPeerGradingAssignNumber($g_id) {
        $this->course_db->query("SELECT eg_peer_grade_set FROM electronic_gradeable WHERE g_id=?", array($g_id));
        return $this->course_db->rows()[0]['eg_peer_grade_set'];
    }

    public function getNumPeerComponents($g_id) {
        $this->course_db->query("SELECT COUNT(*) as cnt FROM gradeable_component WHERE gc_is_peer='t' and g_id=?", array($g_id));
        return intval($this->course_db->rows()[0]['cnt']);
    }

    public function getNumGradedPeerComponents($gradeable_id, $grader) {
        if (!is_array($grader)) {
            $params = array($grader);
        }
        else {
            $params = $grader;
        }
        $grader_list = $this->createParamaterList(count($params));
        $params[] = $gradeable_id;
        $this->course_db->query("SELECT COUNT(*) as cnt
FROM gradeable_component_data as gcd
WHERE gcd.gcd_grader_id IN {$grader_list}
AND gc_id IN (
  SELECT gc_id
  FROM gradeable_component
  WHERE gc_is_peer='t' AND g_id=?
)", $params);

        return intval($this->course_db->rows()[0]['cnt']);
    }

    public function getGradedPeerComponentsByRegistrationSection($gradeable_id, $sections=array()) {
        $where = "";
        $params = array();
        if(count($sections) > 0) {
            $where = "WHERE registration_section IN " . $this->createParamaterList(count($sections));
            $params = $sections;
        }
        $params[] = $gradeable_id;
        $this->course_db->query("
        SELECT count(u.*), u.registration_section
        FROM users as u
        INNER JOIN(
            SELECT gd.* FROM gradeable_data as gd
            LEFT JOIN(
                gradeable_component_data as gcd
                LEFT JOIN gradeable_component as gc
                ON gcd.gc_id = gc.gc_id and gc.gc_is_peer = 't'
            ) as gcd ON gcd.gd_id = gd.gd_id
            WHERE gd.g_id = ?
            GROUP BY gd.gd_id
        ) as gd ON gd.gd_user_id = u.user_id
        {$where}
        GROUP BY u.registration_section
        ORDER BY SUBSTRING(u.registration_section, '^[^0-9]*'), COALESCE(SUBSTRING(u.registration_section, '[0-9]+')::INT, -1), SUBSTRING(u.registration_section, '[^0-9]*$')", $params);

        $return = array();
        foreach($this->course_db->rows() as $row) {
            $return[$row['registration_section']] = intval($row['count']);
        }
        return $return;
    }

    public function getGradedPeerComponentsByRotatingSection($gradeable_id, $sections=array()) {
        $where = "";
        $params = array();
        if(count($sections) > 0) {
            $where = "WHERE rotating_section IN " . $this->createParamaterList(count($sections));
            $params = $sections;
        }
        $params[] = $gradeable_id;
        $this->course_db->query("
        SELECT count(u.*), u.rotating_section
        FROM users as u
        INNER JOIN(
            SELECT gd.* FROM gradeable_data as gd
            LEFT JOIN(
                gradeable_component_data as gcd
                LEFT JOIN gradeable_component as gc
                ON gcd.gc_id = gc.gc_id and gc.gc_is_peer = 't'
            ) as gcd ON gcd.gd_id = gd.gd_id
            WHERE gd.g_id = ?
            GROUP BY gd.gd_id
        ) as gd ON gd.gd_user_id = u.user_id
        {$where}
        GROUP BY u.rotating_section
        ORDER BY u.rotating_section", $params);

        $return = array();
        foreach($this->course_db->rows() as $row) {
            $return[$row['rotating_section']] = intval($row['count']);
        }
        return $return;
    }

    public function existsThread($thread_id){
        $this->course_db->query("SELECT 1 FROM threads where deleted = false AND id = ?", array($thread_id));
        $result = $this->course_db->rows();
        return count($result) > 0;
    }

    public function existsPost($thread_id, $post_id){
        $this->course_db->query("SELECT 1 FROM posts where thread_id = ? and id = ? and deleted = false", array($thread_id, $post_id));
        $result = $this->course_db->rows();
        return count($result) > 0;
    }

    public function existsAnnouncements($show_deleted = false){
        $query_delete = $show_deleted?"true":"deleted = false";
        $this->course_db->query("SELECT MAX(id) FROM threads where {$query_delete} AND  merged_thread_id = -1 AND pinned = true");
        $result = $this->course_db->rows();
        return empty($result[0]["max"]) ? -1 : $result[0]["max"];
    }

    public function viewedThread($user, $thread_id){
      $this->course_db->query("SELECT * FROM viewed_responses v WHERE thread_id = ? AND user_id = ? AND NOT EXISTS(SELECT thread_id FROM (posts LEFT JOIN forum_posts_history ON posts.id = forum_posts_history.post_id) AS jp WHERE jp.thread_id = ? AND (jp.timestamp > v.timestamp OR (jp.edit_timestamp IS NOT NULL AND jp.edit_timestamp > v.timestamp)))" , array($thread_id, $user, $thread_id));
      return count($this->course_db->rows()) > 0;
    }

    public function getDisplayUserInfoFromUserId($user_id){
      $this->course_db->query("SELECT user_firstname, user_preferred_firstname, user_lastname, user_preferred_lastname, user_email FROM users WHERE user_id = ?", array($user_id));
      $name_rows = $this->course_db->rows()[0];
      $ar = array();
      $ar["first_name"] = (empty($name_rows["user_preferred_firstname"])) ? $name_rows["user_firstname"]      : $name_rows["user_preferred_firstname"];
      $ar["last_name"]  = (empty($name_rows["user_preferred_lastname"]))  ? " " . $name_rows["user_lastname"] : " " . $name_rows["user_preferred_lastname"];
      $ar["user_email"] = $name_rows["user_email"];
      return $ar;
    }

    public function filterCategoryDesc($category_desc) {
        return str_replace("|", " ", $category_desc);
    }

    public function addNewCategory($category) {
        //Can't get "RETURNING category_id" syntax to work
        $this->course_db->query("INSERT INTO categories_list (category_desc) VALUES (?) RETURNING category_id", array($this->filterCategoryDesc($category)));
        $this->course_db->query("SELECT MAX(category_id) as category_id from categories_list");
        return $this->course_db->rows()[0];
    }

    public function deleteCategory($category_id) {
        // TODO, check if no thread is using current category
        $this->course_db->query("SELECT 1 FROM thread_categories WHERE category_id = ?", array($category_id));
        if(count($this->course_db->rows()) == 0) {
            $this->course_db->query("DELETE FROM categories_list WHERE category_id = ?", array($category_id));
            return true;
        } else {
            return false;
        }
    }

    public function editCategory($category_id, $category_desc, $category_color) {
        $this->course_db->beginTransaction();
        if(!is_null($category_desc)) {
            $this->course_db->query("UPDATE categories_list SET category_desc = ? WHERE category_id = ?", array($category_desc, $category_id));
        }
        if(!is_null($category_color)) {
            $this->course_db->query("UPDATE categories_list SET color = ? WHERE category_id = ?", array($category_color, $category_id));
        }
        $this->course_db->commit();
    }

    public function reorderCategories($categories_in_order) {
        $this->course_db->beginTransaction();
        foreach ($categories_in_order as $rank => $id) {
            $this->course_db->query("UPDATE categories_list SET rank = ? WHERE category_id = ?", array($rank, $id));
        }
        $this->course_db->commit();
    }

    public function getCategories(){
        $this->course_db->query("SELECT * from categories_list ORDER BY rank ASC NULLS LAST, category_id");
        return $this->course_db->rows();
    }

    public function getPostsForThread($current_user, $thread_id, $show_deleted = false, $option = "tree", $filterOnUser = NULL){
      $query_delete = $show_deleted?"true":"deleted = false";
      $query_filter_on_user = '';
      $param_list = array();
      if(!empty($filterOnUser)) {
        $query_filter_on_user = ' and author_user_id = ? ';
        $param_list[] = $filterOnUser;
      }
      if($thread_id == -1) {
        $this->course_db->query("SELECT MAX(id) as max from threads WHERE deleted = false and merged_thread_id = -1 GROUP BY pinned ORDER BY pinned DESC");
        $rows = $this->course_db->rows();
        if(!empty($rows)) {
            $thread_id = $rows[0]["max"];
        } else {
            // No thread found, hence no posts found
            return array();
        }
      }
      $param_list[] = $thread_id;
      $history_query = "LEFT JOIN forum_posts_history fph ON (fph.post_id is NULL OR (fph.post_id = posts.id and NOT EXISTS (SELECT 1 from forum_posts_history WHERE post_id = fph.post_id and edit_timestamp > fph.edit_timestamp )))";
      if($option == 'alpha'){

        $this->course_db->query("SELECT posts.*, fph.edit_timestamp, users.user_lastname FROM posts INNER JOIN users ON posts.author_user_id=users.user_id {$history_query} WHERE thread_id=? AND {$query_delete} ORDER BY user_lastname, posts.timestamp;", array($thread_id));
      } else if ( $option == 'reverse-time' ){
        $this->course_db->query("SELECT posts.*, fph.edit_timestamp FROM posts {$history_query} WHERE thread_id=? AND {$query_delete} {$query_filter_on_user} ORDER BY timestamp DESC ", array_reverse($param_list));
      } else {
        $this->course_db->query("SELECT posts.*, fph.edit_timestamp FROM posts {$history_query} WHERE thread_id=? AND {$query_delete} {$query_filter_on_user} ORDER BY timestamp ASC", array_reverse($param_list));
      }
      $result_rows = $this->course_db->rows();
      return $result_rows;
    }

    public function getRootPostOfNonMergedThread($thread_id, &$title, &$message) {
        $this->course_db->query("SELECT title FROM threads WHERE id = ? and merged_thread_id = -1 and merged_post_id = -1", array($thread_id));
        $result_rows = $this->course_db->rows();
        if(count($result_rows) == 0) {
            $message = "Can't find thread";
            return false;
        }
        $title = $result_rows[0]['title'] . "\n";
        $this->course_db->query("SELECT id FROM posts where thread_id = ? and parent_id = -1", array($thread_id));
        $root_post = $this->course_db->rows()[0]['id'];
        return $root_post;
    }

    public function mergeThread($parent_thread_id, $child_thread_id, &$message, &$child_root_post){
        try{
            $this->course_db->beginTransaction();
            $parent_thread_title = null;
            $child_thread_title = null;
            if(!($parent_root_post = $this->getRootPostOfNonMergedThread($parent_thread_id, $parent_thread_title, $message))) {
                $this->course_db->rollback();
                return false;
            }
            if(!($child_root_post = $this->getRootPostOfNonMergedThread($child_thread_id, $child_thread_title, $message))) {
                $this->course_db->rollback();
                return false;
            }

            if($child_root_post <= $parent_root_post) {
                $message = "Child thread must be newer than parent thread";
                $this->course_db->rollback();
                return false;
            }

            $children = array($child_root_post);
            $this->findChildren($child_root_post, $child_thread_id, $children);

            // $merged_post_id is PK of linking node and $merged_thread_id is immediate parent thread_id
            $this->course_db->query("UPDATE threads SET merged_thread_id = ?, merged_post_id = ? WHERE id = ?", array($parent_thread_id, $child_root_post, $child_thread_id));
            foreach($children as $post_id){
                $this->course_db->query("UPDATE posts SET thread_id = ? WHERE id = ?", array($parent_thread_id,$post_id));
            }
            $this->course_db->query("UPDATE posts SET parent_id = ?, content = ? || content WHERE id = ?", array($parent_root_post, $child_thread_title, $child_root_post));

            $this->course_db->commit();
            return true;
        } catch (DatabaseException $dbException){
             $this->course_db->rollback();
        }
        return false;
    }

    public function getAnonId($user_id) {
        $params = (is_array($user_id)) ? $user_id : array($user_id);

        $question_marks = $this->createParamaterList(count($params));
        $this->course_db->query("SELECT user_id, anon_id FROM users WHERE user_id IN {$question_marks}", $params);
        $return = array();
        foreach($this->course_db->rows() as $id_map) {
            $return[$id_map['user_id']] = $id_map['anon_id'];
        }
        return $return;
    }

    public function getUserFromAnon($anon_id) {
        $params = is_array($anon_id) ? $anon_id : array($anon_id);

        $question_marks = $this->createParamaterList(count($params));
        $this->course_db->query("SELECT anon_id, user_id FROM users WHERE anon_id IN {$question_marks}", $params);
        $return = array();
        foreach($this->course_db->rows() as $id_map) {
            $return[$id_map['anon_id']] = $id_map['user_id'];
        }
        return $return;
    }

    public function getAllAnonIds() {
        $this->course_db->query("SELECT anon_id FROM users");
        return $this->course_db->rows();
    }

    /**
     * Gets the team ids from the provided anonymous ids
     * TODO: This function is in place for when teams get anonymous ids
     * @param array $anon_ids
     * @return array
     */
    public function getTeamIdsFromAnonIds(array $anon_ids) {
        /*
        $placeholders = $this->createParamaterList(count($anon_ids));
        $this->course_db->query("SELECT anon_id, team_id FROM gradeable_teams WHERE anon_id IN {$placeholders}", $anon_ids);

        $team_ids = [];
        foreach ($this->course_db->row() as $row) {
            $team_ids[$row['anon_id']] = $row['team_id'];
        }
        return $team_ids;
        */
        // TODO: team ids are the same as their anonymous ids for now
        return array_combine($anon_ids, $anon_ids);
    }

    public function getTeamIdFromAnonId(string $anon_id) {
        return $this->getTeamIdsFromAnonIds([$anon_id])[$anon_id] ?? null;
    }

    public function getSubmitterIdFromAnonId(string $anon_id) {
        return $this->getUserFromAnon($anon_id)[$anon_id] ??
            $this->getTeamIdFromAnonId($anon_id);
    }

    // NOTIFICATION/EMAIL QUERIES

    /**
     * get all users' ids
     *
     * @Param string $current_user_id
     */
    public function getAllUsersIds() {
        $query = "SELECT user_id FROM users";
        $this->course_db->query($query);
        return $this->rowsToArray($this->course_db->rows());
    }

    /**
     * Get all users with a preference
     * @param string $column
     * @return array
     */
    public function getAllUsersWithPreference(string $column) {
        $preferences = [
            'merge_threads',
            'all_new_threads',
            'all_new_posts',
            'all_modifications_forum',
            'reply_in_post_thread',
            'merge_threads_email',
            'all_new_threads_email',
            'all_new_posts_email',
            'all_modifications_forum_email',
            'reply_in_post_thread_email'
        ];
        $query = "SELECT user_id FROM notification_settings WHERE {$column} = 'true'";
        $this->course_db->query($query);
        if (!in_array($column,$preferences)) {
            throw new DatabaseException("Given column, {$column}, is not a valid column", $query);
        }
        return $this->rowsToArray($this->course_db->rows());
    }

    /**
     * Gets All Parent Authors who this user responded to
     * @param string $post_author_id current_user_id
     * @param string $post_id   the parent post id

     */
    public function getAllParentAuthors(string $post_author_id, string $post_id) {
        $params = [$post_id, $post_author_id];
        $query = "SELECT * FROM
                  (WITH RECURSIVE parents AS (
                  SELECT
                    author_user_id, parent_id, id FROM  posts
                  WHERE id = ?
                  UNION SELECT
                    p.author_user_id, p.parent_id, p.id
                  FROM
                    posts p
                   INNER JOIN parents pa ON pa.parent_id = p.id
                  ) SELECT DISTINCT 
                    author_user_id AS user_id
                  FROM
                    parents
                  WHERE author_user_id <> ?) AS parents;";
        $this->course_db->query($query,$params);
        return $this->rowsToArray($this->course_db->rows());
    }

    /**
     * returns all authors who want to be notified if a post has been made in a thread they have posted in
     * @param $thread_id
     * @param $column ("reply_in_thread" or "reply_in_thread_email")
     * @return array
     */
    public function getAllThreadAuthors($thread_id, $column) {
        $params = [$thread_id];
        $query = "SELECT author_user_id AS user_id FROM posts WHERE thread_id = ? AND
                  EXISTS (
                  SELECT user_id FROM notification_settings WHERE
                  user_id = author_user_id AND {$column} = 'true');";
        if ($column != 'reply_in_post_thread' && $column != 'reply_in_post_thread_email') {
            throw new DatabaseException("Given column, {$column}, is not a valid column", $query, $params);
        }
        $this->course_db->query($query,$params);
        return $this->rowsToArray($this->course_db->rows());

    }

    /*
     * helper function to convert rows array to one dimensional array of user ids
     *
     */
    protected function rowsToArray($rows) {
        $result = array();
        foreach ($rows as $row) {
            foreach ($row as $key => $value) {
                $result[] = $value;
            }
        }
        return $result;
    }

    /**
     * Sends notifications to all recipients
     * @param array $notifications
     */
    public function insertNotifications(array $flattened_notifications, int $notification_count){
        // PDO Placeholders
        $row_string = "(?, ?, ?, current_timestamp, ?, ?)";
        $value_param_string = implode(', ', array_fill(0, $notification_count, $row_string));
        $this->course_db->query("
            INSERT INTO notifications(component, metadata, content, created_at, from_user_id, to_user_id)
            VALUES ".$value_param_string, $flattened_notifications);

    }

    /**
     * Queues emails for all given recipients to be sent by email job
     * @param array $flattened_emails array of params
     * @param int $email_count
     */
    public function insertEmails(array $flattened_emails, int $email_count){
        // PDO Placeholders
        $row_string = "(?, ?, current_timestamp, ?)";
        $value_param_string = implode(', ', array_fill(0, $email_count, $row_string));
        $this->submitty_db->query("
            INSERT INTO emails(subject, body, created, user_id)
            VALUES ".$value_param_string, $flattened_emails);
    }

    /**
     * Returns notifications for a user
     *
     * @param string $user_id
     * @param bool $show_all
     * @return array(Notification)
     */
    public function getUserNotifications($user_id, $show_all){
        if($show_all){
            $seen_status_query = "true";
        } else {
            $seen_status_query = "seen_at is NULL";
        }
        $this->course_db->query("SELECT id, component, metadata, content,
                (case when seen_at is NULL then false else true end) as seen,
                (extract(epoch from current_timestamp) - extract(epoch from created_at)) as elapsed_time, created_at
                FROM notifications WHERE to_user_id = ? and {$seen_status_query} ORDER BY created_at DESC", array($user_id));
        $rows = $this->course_db->rows();
        $results = array();
        foreach ($rows as $row) {
            $results[] = Notification::createViewOnlyNotification($this->core, array(
                    'id' => $row['id'],
                    'component' => $row['component'],
                    'metadata' => $row['metadata'],
                    'content' => $row['content'],
                    'seen' => $row['seen'],
                    'elapsed_time' => $row['elapsed_time'],
                    'created_at' => $row['created_at']
                ));
        }
        return $results;
    }

    public function getNotificationInfoById($user_id, $notification_id){
        $this->course_db->query("SELECT metadata FROM notifications WHERE to_user_id = ? and id = ?", array($user_id, $notification_id));
        return $this->course_db->row();
    }

    public function getUnreadNotificationsCount($user_id, $component){
        $parameters = array($user_id);
        if(is_null($component)){
            $component_query = "true";
        } else {
            $component_query = "component = ?";
            $parameters[] = $component;
        }
        $this->course_db->query("SELECT count(*) FROM notifications WHERE to_user_id = ? and seen_at is NULL and {$component_query}", $parameters);
        return $this->course_db->row()['count'];
    }

    /**
     * Marks $user_id notifications as seen
     *
     * @param string $user_id
     * @param int $notification_id  if $notification_id != -1 then marks corresponding as seen else mark all notifications as seen
     */
    public function markNotificationAsSeen($user_id, $notification_id){
        $parameters = array();
        $parameters[] = $user_id;
<<<<<<< HEAD
        if($notification_id == -1) {
=======
        if($thread_id != -1) {
        	$id_query = "metadata::json->>'thread_id' = ?";
        	$parameters[] = $thread_id;
        } else if($notification_id == -1) {
>>>>>>> baafa73f
            $id_query = "true";
        } else {
            $id_query = "id = ?";
            $parameters[] = $notification_id;
        }
        $this->course_db->query("UPDATE notifications SET seen_at = current_timestamp
                WHERE to_user_id = ? and seen_at is NULL and {$id_query}", $parameters);
    }

    /**
     * Determines if a course is 'active' or if it was dropped.
     *
     * This is used to filter out courses displayed on the home screen, for when
     * a student has dropped a course.  SQL query checks for user_group=4 so
     * that only students are considered.  Returns false when course is dropped.
     * Returns true when course is still active, or user is not a student.
     *
     * @param string $user_id
     * @param string $course
     * @param string $semester
     * @return boolean
     */
    public function checkStudentActiveInCourse($user_id, $course, $semester) {
        $this->submitty_db->query("
            SELECT
                CASE WHEN registration_section IS NULL AND user_group=4 THEN FALSE
                ELSE TRUE
                END
            AS active
            FROM courses_users WHERE user_id=? AND course=? AND semester=?", array($user_id, $course, $semester));
        return $this->submitty_db->row()['active'];

    }

    public function getRegradeRequestStatus($user_id, $gradeable_id){
        $row = $this->course_db->query("SELECT * FROM regrade_requests WHERE user_id = ? AND g_id = ? ", array($user_id, $gradeable_id));
        $result = ($this->course_db->row()) ? $row['status'] : 0;
        return $result;
    }

    public function insertNewRegradeRequest(GradedGradeable $graded_gradeable, User $sender, string $initial_message) {
        $params = array($graded_gradeable->getGradeableId(), $graded_gradeable->getSubmitter()->getId(), RegradeRequest::STATUS_ACTIVE);
        $submitter_col = $graded_gradeable->getSubmitter()->isTeam() ? 'team_id' : 'user_id';
        try {
            $this->course_db->query("INSERT INTO regrade_requests(g_id, timestamp, $submitter_col, status) VALUES (?, current_timestamp, ?, ?)", $params);
            $regrade_id = $this->course_db->getLastInsertId();
            $this->insertNewRegradePost($regrade_id, $sender->getId(), $initial_message);
        } catch (DatabaseException $dbException) {
            if ($this->course_db->inTransaction()) $this->course_db->rollback();
            throw $dbException;
        }
    }
    public function getNumberRegradeRequests($gradeable_id) {
        $this->course_db->query("SELECT COUNT(*) AS cnt FROM regrade_requests WHERE g_id = ? AND status = -1", array($gradeable_id));
        return ($this->course_db->row()['cnt']);
    }
    public function getRegradeDiscussion(RegradeRequest $regrade_request) {
        $this->course_db->query("SELECT * FROM regrade_discussion WHERE regrade_id=? AND deleted=false ORDER BY timestamp ASC", array($regrade_request->getId()));
        $result = array();
        foreach ($this->course_db->rows() as $row => $val) {
            $result[] = $val;
        }
        return $result;
    }

    public function insertNewRegradePost($regrade_id, $user_id, $content){
        $params = array($regrade_id, $user_id, $content);
        $this->course_db->query("INSERT INTO regrade_discussion(regrade_id, timestamp, user_id, content) VALUES (?, current_timestamp, ?, ?)", $params);
    }

    public function saveRegradeRequest(RegradeRequest $regrade_request) {
        $this->course_db->query("UPDATE regrade_requests SET timestamp = current_timestamp, status = ? WHERE id = ?", array($regrade_request->getStatus(), $regrade_request->getId()));
    }

    public function deleteRegradeRequest(RegradeRequest $regrade_request) {
        $regrade_id = $regrade_request->getId();
        $this->course_db->query("DELETE FROM regrade_discussion WHERE regrade_id = ?", $regrade_id);
        $this->course_db->query("DELETE FROM regrade_requests WHERE id = ?", $regrade_id);

    }
    public function deleteGradeable($g_id) {
        $this->course_db->query("DELETE FROM gradeable WHERE g_id=?", array($g_id));
    }

    /**
     * Gets a single Gradeable instance by id
     * @param string $id The gradeable's id
     * @return \app\models\gradeable\Gradeable
     * @throws \InvalidArgumentException If any Gradeable or Component fails to construct
     * @throws ValidationException If any Gradeable or Component fails to construct
     */
    public function getGradeableConfig($id) {
        foreach ($this->getGradeableConfigs([$id]) as $gradeable) {
            return $gradeable;
        }
        throw new \InvalidArgumentException('Gradeable does not exist!');
    }

    /**
     * Gets all Gradeable instances for the given ids (or all if id is null)
     * @param string[]|null $ids ids of the gradeables to retrieve
     * @param string[]|string|null $sort_keys An ordered list of keys to sort by (i.e. `id` or `grade_start_date DESC`)
     * @return \Iterator Iterates across array of Gradeables retrieved
     * @throws \InvalidArgumentException If any Gradeable or Component fails to construct
     * @throws ValidationException If any Gradeable or Component fails to construct
     */
    public function getGradeableConfigs($ids, $sort_keys = ['id']) {
        throw new NotImplementedException();
    }

    /**
     * Gets whether a gradeable has any manual grades yet
     * @param string $g_id id of the gradeable
     * @return bool True if the gradeable has manual grades
     */
    public function getGradeableHasGrades($g_id) {
        $this->course_db->query('SELECT EXISTS (SELECT 1 FROM gradeable_data WHERE g_id=?)', array($g_id));
        return $this->course_db->row()['exists'];
    }

    /**
     * Returns array of User objects for users with given User IDs
     * @param string[] $user_ids
     * @return User[] The user objects, indexed by user id
     */
    public function getUsersById(array $user_ids) {
        throw new NotImplementedException();
    }

    /**
     * Return array of Team objects for teams with given Team IDs
     * @param string[] $team_ids
     * @return Team[] The team objects, indexed by team id
     */
    public function getTeamsById(array $team_ids) {
        throw new NotImplementedException();
    }

    /**
     * Gets a user or team submitter by id
     * @param string $id User or team id
     * @return Submitter|null
     */
    public function getSubmitterById(string $id) {
        $user = $this->core->getQueries()->getUserById($id);
        if ($user !== null) {
            return new Submitter($this->core, $user);
        }
        $team = $this->core->getQueries()->getTeamById($id);
        if ($team !== null) {
            return new Submitter($this->core, $team);
        }
        //TODO: Do we have other types of submitters?
        return null;
    }

    /**
     * Gets user or team submitters by id
     * @param string[] $ids User or team ids
     * @return Submitter[]
     */
    public function getSubmittersById(array $ids) {
        //Get Submitter for each id in ids
        return array_map(function($id) {
            return $this->getSubmitterById($id);
        }, $ids);
    }

    /**
     * Gets a single GradedGradeable associated with the provided gradeable and
     *  user/team.  Note: The user's team for this gradeable will be retrived if provided
     * @param \app\models\gradeable\Gradeable $gradeable
     * @param string|null $user The id of the user to get data for
     * @param string|null $team The id of the team to get data for
     * @return GradedGradeable|null The GradedGradeable or null if none found
     * @throws \InvalidArgumentException If any GradedGradeable or GradedComponent fails to construct
     */
    public function getGradedGradeable(\app\models\gradeable\Gradeable $gradeable, $user, $team = null) {
        foreach ($this->getGradedGradeables([$gradeable], $user, $team) as $gg) {
            return $gg;
        }
        return null;
    }

    /**
     * Gets a single GradedGradeable associated with the provided gradeable and
     *  submitter.  Note: The user's team for this gradeable will be retrived if provided
     * @param \app\models\gradeable\Gradeable $gradeable
     * @param Submitter|null $submitter The submitter to get data for
     * @return GradedGradeable|null The GradedGradeable or null if none found
     * @throws \InvalidArgumentException If any GradedGradeable or GradedComponent fails to construct
     */
    public function getGradedGradeableForSubmitter(\app\models\gradeable\Gradeable $gradeable, Submitter $submitter) {
        //Either user or team is set, the other should be null
        $user_id = $submitter->getUser() ? $submitter->getUser()->getId() : null;
        $team_id = $submitter->getTeam() ? $submitter->getTeam()->getId() : null;
        return $this->getGradedGradeable($gradeable, $user_id, $team_id);
    }

    /**
     * Gets all GradedGradeable's associated with each Gradeable.  If
     *  both $users and $teams are null, then everyone will be retrieved.
     *  Note: The users' teams will be included in the search
     * @param \app\models\gradeable\Gradeable[] The gradeable(s) to retrieve data for
     * @param string[]|string|null $users The id(s) of the user(s) to get data for
     * @param string[]|string|null $teams The id(s) of the team(s) to get data for
     * @param string[]|string|null $sort_keys An ordered list of keys to sort by (i.e. `user_id` or `g_id DESC`)
     * @return \Iterator Iterator to access each GradeableData
     * @throws \InvalidArgumentException If any GradedGradeable or GradedComponent fails to construct
     */
    public function getGradedGradeables(array $gradeables, $users = null, $teams = null, $sort_keys = null) {
        throw new NotImplementedException();
    }

    /**
     * Creates a new Mark in the database
     * @param Mark $mark The mark to insert
     * @param int $component_id The Id of the component this mark belongs to
     */
    private function createMark(Mark $mark, $component_id) {
        $params = [
            $component_id,
            $mark->getPoints(),
            $mark->getTitle(),
            $mark->getOrder(),
            $this->course_db->convertBoolean($mark->isPublish())
        ];
        $this->course_db->query("
            INSERT INTO gradeable_component_mark (
              gc_id,
              gcm_points,
              gcm_note,
              gcm_order,
              gcm_publish)
            VALUES (?, ?, ?, ?, ?)", $params);

        // Setup the mark with its new id
        $mark->setIdFromDatabase($this->course_db->getLastInsertId());
    }

    /**
     * Updates a mark in the database
     * @param Mark $mark The mark to update
     */
    private function updateMark(Mark $mark) {
        $params = [
            $mark->getComponent()->getId(),
            $mark->getPoints(),
            $mark->getTitle(),
            $mark->getOrder(),
            $this->course_db->convertBoolean($mark->isPublish()),
            $mark->getId()
        ];
        $this->course_db->query("
            UPDATE gradeable_component_mark SET
              gc_id=?,
              gcm_points=?,
              gcm_note=?,
              gcm_order=?,
              gcm_publish=?
            WHERE gcm_id=?", $params);
    }

    /**
     * Deletes an array of marks from the database and any
     *  data associated with them
     * @param Mark[] $marks An array of marks to delete
     */
    private function deleteMarks(array $marks) {
        if (count($marks) === 0) {
            return;
        }
        // We only need the ids
        $mark_ids = array_values(array_map(function (Mark $mark) {
            return $mark->getId();
        }, $marks));
        $place_holders = $this->createParamaterList(count($marks));

        $this->course_db->query("DELETE FROM gradeable_component_mark_data WHERE gcm_id IN {$place_holders}", $mark_ids);
        $this->course_db->query("DELETE FROM gradeable_component_mark WHERE gcm_id IN {$place_holders}", $mark_ids);
    }

    /**
     * Creates a new Component in the database
     * @param Component $component The component to insert
     */
    private function createComponent(Component $component) {
        $params = [
            $component->getGradeable()->getId(),
            $component->getTitle(),
            $component->getTaComment(),
            $component->getStudentComment(),
            $component->getLowerClamp(),
            $component->getDefault(),
            $component->getMaxValue(),
            $component->getUpperClamp(),
            $this->course_db->convertBoolean($component->isText()),
            $component->getOrder(),
            $this->course_db->convertBoolean($component->isPeer()),
            $component->getPage()
        ];
        $this->course_db->query("
            INSERT INTO gradeable_component(
              g_id,
              gc_title,
              gc_ta_comment,
              gc_student_comment,
              gc_lower_clamp,
              gc_default,
              gc_max_value,
              gc_upper_clamp,
              gc_is_text,
              gc_order,
              gc_is_peer,
              gc_page)
            VALUES(?, ?, ?, ?, ?, ?, ?, ?, ?, ?, ?, ?)", $params);

        // Setup the component with its new id
        $component->setIdFromDatabase($this->course_db->getLastInsertId());
    }

    /**
     * Iterates through each mark in a component and updates/creates/deletes
     *  it in the database as necessary.  Note: the component must
     *  already exist in the database to add new marks
     * @param Component $component
     */
    private function updateComponentMarks(Component $component) {

        // sort marks by order
        $marks = $component->getMarks();
        usort($marks, function (Mark $a, Mark $b) {
            return $a->getOrder() - $b->getOrder();
        });

        $order = 0;
        foreach ($marks as $mark) {
            // rectify mark order
            if ($mark->getOrder() !== $order) {
                $mark->setOrder($order);
            }
            ++$order;

            // New mark, so add it
            if ($mark->getId() < 1) {
                $this->createMark($mark, $component->getId());
            }
            if ($mark->isModified()) {
                $this->updateMark($mark);
            }
        }

        // Delete any marks not being updated
        $this->deleteMarks($component->getDeletedMarks());
    }

    /**
     * Updates a Component in the database
     * @param Component $component The component to update
     */
    private function updateComponent(Component $component) {
        if ($component->isModified()) {
            $params = [
                $component->getTitle(),
                $component->getTaComment(),
                $component->getStudentComment(),
                $component->getLowerClamp(),
                $component->getDefault(),
                $component->getMaxValue(),
                $component->getUpperClamp(),
                $this->course_db->convertBoolean($component->isText()),
                $component->getOrder(),
                $this->course_db->convertBoolean($component->isPeer()),
                $component->getPage(),
                $component->getId()
            ];
            $this->course_db->query("
                UPDATE gradeable_component SET
                  gc_title=?,
                  gc_ta_comment=?,
                  gc_student_comment=?,
                  gc_lower_clamp=?,
                  gc_default=?,
                  gc_max_value=?,
                  gc_upper_clamp=?,
                  gc_is_text=?,
                  gc_order=?,
                  gc_is_peer=?,
                  gc_page=?
                WHERE gc_id=?", $params);
        }
    }

    /**
     * Deletes an array of components from the database and any
     *  data associated with them
     * @param array $components
     */
    private function deleteComponents(array $components) {
        if (count($components) === 0) {
            return;
        }

        // We only want the ids in our array
        $component_ids = array_values(array_map(function (Component $component) {
            return $component->getId();
        }, $components));
        $place_holders = $this->createParamaterList(count($components));

        $this->course_db->query("DELETE FROM gradeable_component_data WHERE gc_id IN {$place_holders}", $component_ids);
        $this->course_db->query("DELETE FROM gradeable_component WHERE gc_id IN {$place_holders}", $component_ids);
    }

    /**
     * Creates / updates a component and its marks in the database
     * @param Component $component
     */
    public function saveComponent(Component $component) {
        // New component, so add it
        if ($component->getId() < 1) {
            $this->createComponent($component);
        } else {
            $this->updateComponent($component);
        }

        // Then, update/create/delete its marks
        $this->updateComponentMarks($component);
    }

    /**
     * Creates a new gradeable in the database
     * @param \app\models\gradeable\Gradeable $gradeable The gradeable to insert
     */
    public function createGradeable(\app\models\gradeable\Gradeable $gradeable) {
        $params = [
            $gradeable->getId(),
            $gradeable->getTitle(),
            $gradeable->getInstructionsUrl(),
            $gradeable->getTaInstructions(),
            $gradeable->getType(),
            $gradeable->getGraderAssignmentMethod(),
            DateUtils::dateTimeToString($gradeable->getTaViewStartDate()),
            DateUtils::dateTimeToString($gradeable->getGradeStartDate()),
            DateUtils::dateTimeToString($gradeable->getGradeDueDate()),
            DateUtils::dateTimeToString($gradeable->getGradeReleasedDate()),
            $gradeable->getGradeLockedDate() !== null ?
                DateUtils::dateTimeToString($gradeable->getGradeLockedDate()) : null,
            $gradeable->getMinGradingGroup(),
            $gradeable->getSyllabusBucket()
        ];
        $this->course_db->query("
            INSERT INTO gradeable(
              g_id,
              g_title,
              g_instructions_url,
              g_overall_ta_instructions,
              g_gradeable_type,
              g_grader_assignment_method,
              g_ta_view_start_date,
              g_grade_start_date,
              g_grade_due_date,
              g_grade_released_date,
              g_grade_locked_date,
              g_min_grading_group,
              g_syllabus_bucket)
            VALUES (?, ?, ?, ?, ?, ?, ?, ?, ?, ?, ?, ?, ?)", $params);
        if ($gradeable->getType() === GradeableType::ELECTRONIC_FILE) {
            $params = [
                $gradeable->getId(),
                DateUtils::dateTimeToString($gradeable->getSubmissionOpenDate()),
                DateUtils::dateTimeToString($gradeable->getSubmissionDueDate()),
                $this->course_db->convertBoolean($gradeable->isVcs()),
                $gradeable->getVcsSubdirectory(),
                $gradeable->getVcsHostType(),
                $this->course_db->convertBoolean($gradeable->isTeamAssignment()),
                $gradeable->getTeamSizeMax(),
                DateUtils::dateTimeToString($gradeable->getTeamLockDate()),
                $this->course_db->convertBoolean($gradeable->isTaGrading()),
                $this->course_db->convertBoolean($gradeable->isScannedExam()),
                $this->course_db->convertBoolean($gradeable->isStudentView()),
                $this->course_db->convertBoolean($gradeable->isStudentViewAfterGrades()),
                $this->course_db->convertBoolean($gradeable->isStudentSubmit()),
                $this->course_db->convertBoolean($gradeable->hasDueDate()),
                $gradeable->getAutogradingConfigPath(),
                $gradeable->getLateDays(),
                $this->course_db->convertBoolean($gradeable->isLateSubmissionAllowed()),
                $gradeable->getPrecision(),
                $this->course_db->convertBoolean($gradeable->isPeerGrading()),
                $gradeable->getPeerGradeSet(),
                DateUtils::dateTimeToString($gradeable->getRegradeRequestDate()),
                $this->course_db->convertBoolean($gradeable->isRegradeAllowed()),
                $gradeable->getDiscussionThreadId(),
                $this->course_db->convertBoolean($gradeable->isDiscussionBased())
            ];
            $this->course_db->query("
                INSERT INTO electronic_gradeable(
                  g_id,
                  eg_submission_open_date,
                  eg_submission_due_date,
                  eg_is_repository,
                  eg_subdirectory,
                  eg_vcs_host_type,
                  eg_team_assignment,
                  eg_max_team_size,
                  eg_team_lock_date,
                  eg_use_ta_grading,
                  eg_scanned_exam,
                  eg_student_view,
                  eg_student_view_after_grades,
                  eg_student_submit,
                  eg_has_due_date,
                  eg_config_path,
                  eg_late_days,
                  eg_allow_late_submission,
                  eg_precision,
                  eg_peer_grading,
                  eg_peer_grade_set,
                  eg_regrade_request_date,
                  eg_regrade_allowed,
                  eg_thread_ids,
                  eg_has_discussion
                  )
                VALUES(?, ?, ?, ?, ?, ?, ?, ?, ?, ?, ?, ?, ?, ?, ?, ?, ?, ?, ?, ?, ?, ?, ?, ?, ?)", $params);
        }

        // Make sure to create the rotating sections
        $this->setupRotatingSections($gradeable->getRotatingGraderSections(), $gradeable->getId());

        // Also make sure to create components
        $this->updateGradeableComponents($gradeable);
    }

    /**
     * Iterates through each component in a gradeable and updates/creates
     *  it in the database as necessary.  It also reloads the marks/components
     *  if any were added
     * @param \app\models\gradeable\Gradeable $gradeable
     */
    private function updateGradeableComponents(\app\models\gradeable\Gradeable $gradeable) {

        // sort components by order
        $components = $gradeable->getComponents();
        usort($components, function(Component $a, Component $b) {
            return $a->getOrder() - $b->getOrder();
        });

        // iterate through components and see if any need updating/creating
        $order = 0;
        foreach ($components as $component) {
            // Rectify component order
            if ($component->getOrder() !== $order) {
                $component->setOrder($order);
            }
            ++$order;

            // Save the component
            $this->saveComponent($component);
        }

        // Delete any components not being updated
        $this->deleteComponents($gradeable->getDeletedComponents());
    }

    /**
     * Updates the gradeable and its components/marks with new properties
     * @param \app\models\gradeable\Gradeable $gradeable The gradeable to update
     */
    public function updateGradeable(\app\models\gradeable\Gradeable $gradeable) {

        // If the gradeable has been modified, then update its properties
        if ($gradeable->isModified()) {
            $params = [
                $gradeable->getTitle(),
                $gradeable->getInstructionsUrl(),
                $gradeable->getTaInstructions(),
                $gradeable->getType(),
                $gradeable->getGraderAssignmentMethod(),
                DateUtils::dateTimeToString($gradeable->getTaViewStartDate()),
                DateUtils::dateTimeToString($gradeable->getGradeStartDate()),
                DateUtils::dateTimeToString($gradeable->getGradeDueDate()),
                DateUtils::dateTimeToString($gradeable->getGradeReleasedDate()),
                $gradeable->getGradeLockedDate() !== null ?
                    DateUtils::dateTimeToString($gradeable->getGradeLockedDate()) : null,
                $gradeable->getMinGradingGroup(),
                $gradeable->getSyllabusBucket(),
                $gradeable->getId()
            ];
            $this->course_db->query("
                UPDATE gradeable SET
                  g_title=?,
                  g_instructions_url=?,
                  g_overall_ta_instructions=?,
                  g_gradeable_type=?,
                  g_grader_assignment_method=?,
                  g_ta_view_start_date=?,
                  g_grade_start_date=?,
                  g_grade_due_date=?,
                  g_grade_released_date=?,
                  g_grade_locked_date=?,
                  g_min_grading_group=?,
                  g_syllabus_bucket=?
                WHERE g_id=?", $params);
            if ($gradeable->getType() === GradeableType::ELECTRONIC_FILE) {
                $params = [
                    DateUtils::dateTimeToString($gradeable->getSubmissionOpenDate()),
                    DateUtils::dateTimeToString($gradeable->getSubmissionDueDate()),
                    $this->course_db->convertBoolean($gradeable->isVcs()),
                    $gradeable->getVcsSubdirectory(),
                    $gradeable->getVcsHostType(),
                    $this->course_db->convertBoolean($gradeable->isTeamAssignment()),
                    $gradeable->getTeamSizeMax(),
                    DateUtils::dateTimeToString($gradeable->getTeamLockDate()),
                    $this->course_db->convertBoolean($gradeable->isTaGrading()),
                    $this->course_db->convertBoolean($gradeable->isScannedExam()),
                    $this->course_db->convertBoolean($gradeable->isStudentView()),
                    $this->course_db->convertBoolean($gradeable->isStudentViewAfterGrades()),
                    $this->course_db->convertBoolean($gradeable->isStudentSubmit()),
                    $this->course_db->convertBoolean($gradeable->hasDueDate()),
                    $gradeable->getAutogradingConfigPath(),
                    $gradeable->getLateDays(),
                    $this->course_db->convertBoolean($gradeable->isLateSubmissionAllowed()),
                    $gradeable->getPrecision(),
                    $this->course_db->convertBoolean($gradeable->isPeerGrading()),
                    $gradeable->getPeerGradeSet(),
                    DateUtils::dateTimeToString($gradeable->getRegradeRequestDate()),
                    $this->course_db->convertBoolean($gradeable->isRegradeAllowed()),
                    $gradeable->getDiscussionThreadId(),
                    $this->course_db->convertBoolean($gradeable->isDiscussionBased()),
                    $gradeable->getId()
                ];
                $this->course_db->query("
                    UPDATE electronic_gradeable SET
                      eg_submission_open_date=?,
                      eg_submission_due_date=?,
                      eg_is_repository=?,
                      eg_subdirectory=?,
                      eg_vcs_host_type=?,
                      eg_team_assignment=?,
                      eg_max_team_size=?,
                      eg_team_lock_date=?,
                      eg_use_ta_grading=?,
                      eg_scanned_exam=?,
                      eg_student_view=?,
                      eg_student_view_after_grades=?,
                      eg_student_submit=?,
                      eg_has_due_date=?,
                      eg_config_path=?,
                      eg_late_days=?,
                      eg_allow_late_submission=?,
                      eg_precision=?,
                      eg_peer_grading=?,
                      eg_peer_grade_set=?,
                      eg_regrade_request_date=?,
                      eg_regrade_allowed=?,
                      eg_thread_ids=?,
                      eg_has_discussion=?
                    WHERE g_id=?", $params);
            }
        }

        // Save the rotating sections
        if ($gradeable->isRotatingGraderSectionsModified()) {
            $this->setupRotatingSections($gradeable->getRotatingGraderSections(), $gradeable->getId());
        }

        // Also make sure to update components
        $this->updateGradeableComponents($gradeable);
    }


    /**
     * Removes the provided mark ids from the marks assigned to a graded component
     * @param GradedComponent $graded_component
     * @param int[] $mark_ids
     */
    private function deleteGradedComponentMarks(GradedComponent $graded_component, $mark_ids) {
        if ($mark_ids === null || count($mark_ids) === 0) {
            return;
        }

        $param = array_merge([
            $graded_component->getTaGradedGradeable()->getId(),
            $graded_component->getComponentId(),
            $graded_component->getGraderId(),
        ], $mark_ids);
        $place_holders = $this->createParamaterList(count($mark_ids));
        $this->course_db->query("
            DELETE FROM gradeable_component_mark_data
            WHERE gd_id=? AND gc_id=? AND gcd_grader_id=? AND gcm_id IN {$place_holders}",
            $param);
    }

    /**
     * Adds the provided mark ids as marks assigned to a graded component
     * @param GradedComponent $graded_component
     * @param int[] $mark_ids
     */
    private function createGradedComponentMarks(GradedComponent $graded_component, $mark_ids) {
        if (count($mark_ids) === 0) {
            return;
        }

        $param = [
            $graded_component->getTaGradedGradeable()->getId(),
            $graded_component->getComponentId(),
            $graded_component->getGraderId(),
            -1  // This value gets set on each loop iteration
        ];
        $query = "
            INSERT INTO gradeable_component_mark_data(
              gd_id,
              gc_id,
              gcd_grader_id,
              gcm_id)
            VALUES (?, ?, ?, ?)";

        foreach ($mark_ids as $mark_id) {
            $param[3] = $mark_id;
            $this->course_db->query($query, $param);
        }
    }

    /**
     * Creates a new graded component in the database
     * @param GradedComponent $graded_component
     */
    private function createGradedComponent(GradedComponent $graded_component) {
        $param = [
            $graded_component->getComponentId(),
            $graded_component->getTaGradedGradeable()->getId(),
            $graded_component->getScore(),
            $graded_component->getComment(),
            $graded_component->getGraderId(),
            $graded_component->getGradedVersion(),
            DateUtils::dateTimeToString($graded_component->getGradeTime()),
            $graded_component->getVerifierId() !== '' ? $graded_component->getVerifierId() : null,
            !is_null($graded_component->getVerifyTime()) ? DateUtils::dateTimeToString($graded_component->getVerifyTime()) : null
        ];
        $query = "
            INSERT INTO gradeable_component_data(
              gc_id,
              gd_id,
              gcd_score,
              gcd_component_comment,
              gcd_grader_id,
              gcd_graded_version,
              gcd_grade_time,
              gcd_verifier_id,
              gcd_verify_time)
            VALUES(?, ?, ?, ?, ?, ?, ?, ?, ?)";
        $this->course_db->query($query, $param);
    }

    /**
     * Updates an existing graded component in the database
     * @param GradedComponent $graded_component
     */
    private function updateGradedComponent(GradedComponent $graded_component) {
        if ($graded_component->isModified()) {
            if(!$graded_component->getComponent()->isPeer()) {
                $params = [
                    $graded_component->getScore(),
                    $graded_component->getComment(),
                    $graded_component->getGradedVersion(),
                    DateUtils::dateTimeToString($graded_component->getGradeTime()),
                    $graded_component->getGraderId(),
                    $graded_component->getVerifierId() !== '' ? $graded_component->getVerifierId() : null,
                    !is_null($graded_component->getVerifyTime()) ? DateUtils::dateTimeToString($graded_component->getVerifyTime()) : null,
                    $graded_component->getTaGradedGradeable()->getId(),
                    $graded_component->getComponentId()
                ];
                $query = "
                    UPDATE gradeable_component_data SET
                      gcd_score=?,
                      gcd_component_comment=?,
                      gcd_graded_version=?,
                      gcd_grade_time=?,
                      gcd_grader_id=?,
                      gcd_verifier_id=?,
                      gcd_verify_time = ?
                    WHERE gd_id=? AND gc_id=?";
            }
            else {
                $params = [
                  $graded_component->getScore(),
                  $graded_component->getComment(),
                  $graded_component->getGradedVersion(),
                  DateUtils::dateTimeToString($graded_component->getGradeTime()),
                  $graded_component->getTaGradedGradeable()->getId(),
                  $graded_component->getComponentId(),
                  $graded_component->getGraderId()
                ];
                $query = "
                    UPDATE gradeable_component_data SET
                      gcd_score=?,
                      gcd_component_comment=?,
                      gcd_graded_version=?,
                      gcd_grade_time=?,
                    WHERE gd_id=? AND gc_id=? AND gcd_grader_id=?";
            }
            $this->course_db->query($query, $params);
        }
    }

    /**
     * Deletes a GradedComponent from the database
     * @param GradedComponent $graded_component
     */
    private function deleteGradedComponent(GradedComponent $graded_component) {
        // Only the db marks need to be deleted since the others haven't been applied to the database
        $this->deleteGradedComponentMarks($graded_component, $graded_component->getDbMarkIds());

        $params = [
            $graded_component->getTaGradedGradeable()->getId(),
            $graded_component->getComponentId(),
            $graded_component->getGrader()->getId()
        ];
        $query = "DELETE FROM gradeable_component_data WHERE gd_id=? AND gc_id=? AND gcd_grader_id=?";
        $this->course_db->query($query, $params);
    }

    /**
     * Update/create the components/marks for a gradeable.
     * @param TaGradedGradeable $ta_graded_gradeable
     */
    private function updateGradedComponents(TaGradedGradeable $ta_graded_gradeable) {
        // iterate through graded components and see if any need updating/creating
        foreach ($ta_graded_gradeable->getGradedComponentContainers() as $container) {
            foreach ($container->getGradedComponents() as $component_grade) {
                if ($component_grade->isNew()) {
                    $this->createGradedComponent($component_grade);
                } else {
                    $this->updateGradedComponent($component_grade);
                }

                // If the marks have been modified, this means we need to update the entries
                if ($component_grade->isMarksModified()) {
                    $new_marks = array_diff($component_grade->getMarkIds(), $component_grade->getDbMarkIds() ?? []);
                    $deleted_marks = array_diff($component_grade->getDbMarkIds() ?? [], $component_grade->getMarkIds());
                    $this->deleteGradedComponentMarks($component_grade, $deleted_marks);
                    $this->createGradedComponentMarks($component_grade, $new_marks);
                }
            }
        }

        // Iterate through deleted graded components and see if anything should be deleted
        foreach ($ta_graded_gradeable->getDeletedGradedComponents() as $component_grade) {
            $this->deleteGradedComponent($component_grade);
        }
        $ta_graded_gradeable->clearDeletedGradedComponents();
    }

    /**
     * Creates a new Ta Grade in the database along with its graded components/marks
     * @param TaGradedGradeable $ta_graded_gradeable
     */
    private function createTaGradedGradeable(TaGradedGradeable $ta_graded_gradeable) {
        $submitter_id = $ta_graded_gradeable->getGradedGradeable()->getSubmitter()->getId();
        $is_team = $ta_graded_gradeable->getGradedGradeable()->getSubmitter()->isTeam();
        $params = [
            $ta_graded_gradeable->getGradedGradeable()->getGradeable()->getId(),
            $is_team ? null : $submitter_id,
            $is_team ? $submitter_id : null,
            $ta_graded_gradeable->getOverallComment(),
            $ta_graded_gradeable->getUserViewedDate() !== null ?
                DateUtils::dateTimeToString($ta_graded_gradeable->getUserViewedDate()) : null,
        ];
        $query = "
            INSERT INTO gradeable_data (
                g_id,
                gd_user_id,
                gd_team_id,
                gd_overall_comment,
                gd_user_viewed_date)
            VALUES(?, ?, ?, ?, ?)";
        $this->course_db->query($query, $params);

        // Setup the graded gradeable with its new id
        $ta_graded_gradeable->setIdFromDatabase($this->course_db->getLastInsertId());

        // Also be sure to save the components
        $this->updateGradedComponents($ta_graded_gradeable);
    }

    /**
     * Updates an existing Ta Grade in the database along with its graded components/marks
     * @param TaGradedGradeable $ta_graded_gradeable
     */
    private function updateTaGradedGradeable(TaGradedGradeable $ta_graded_gradeable) {
        // If the grade has been modified, then update its properties
        if ($ta_graded_gradeable->isModified()) {
            $params = [
                $ta_graded_gradeable->getOverallComment(),
                $ta_graded_gradeable->getUserViewedDate() !== null ?
                    DateUtils::dateTimeToString($ta_graded_gradeable->getUserViewedDate()) : null,
                $ta_graded_gradeable->getId()
            ];
            $query = "
                UPDATE gradeable_data SET
                  gd_overall_comment=?,
                  gd_user_viewed_date=?
                WHERE gd_id=?";
            $this->course_db->query($query, $params);
        }

        // Also be sure to save the components
        $this->updateGradedComponents($ta_graded_gradeable);
    }

    /**
     * Creates a Ta Grade in the database if it doesn't exist, otherwise it just updates it
     * @param TaGradedGradeable $ta_graded_gradeable
     */
    public function saveTaGradedGradeable(TaGradedGradeable $ta_graded_gradeable) {
        // Ta Grades are initialized to have an id of 0 if not loaded from the db, so use that to check
        if($ta_graded_gradeable->getId() < 1) {
            $this->createTaGradedGradeable($ta_graded_gradeable);
        } else {
            $this->updateTaGradedGradeable($ta_graded_gradeable);
        }
    }

    /**
     * Deletes an entry from the gradeable_data table
     * @param TaGradedGradeable $ta_graded_gradeable
     */
    public function deleteTaGradedGradeable(TaGradedGradeable $ta_graded_gradeable) {
        $this->course_db->query("DELETE FROM gradeable_data WHERE gd_id=?", [$ta_graded_gradeable->getId()]);
    }

    /**
     * Deletes an entry from the gradeable_data table with the provided gradeable id and user/team id
     * @param string $gradeable_id
     * @param int $submitter_id User or Team id
     */
    public function deleteTaGradedGradeableByIds($gradeable_id, $submitter_id) {
        $this->course_db->query('DELETE FROM gradeable_data WHERE g_id=? AND (gd_user_id=? OR gd_team_id=?)',
            [$gradeable_id, $submitter_id, $submitter_id]);
    }

    /**
     * Gets if the provied submitter has a submission for a particular gradeable
     * @param \app\models\gradeable\Gradeable $gradeable
     * @param Submitter $submitter
     * @return bool
     */
    public function getHasSubmission(gradeable\Gradeable $gradeable, Submitter $submitter) {
        $this->course_db->query('SELECT EXISTS (SELECT g_id FROM electronic_gradeable_data WHERE g_id=? AND (user_id=? OR team_id=?))',
            [$gradeable->getId(), $submitter->getId(), $submitter->getId()]);
        return $this->course_db->row()['exists'] ?? false;
    }

    /**
     * Get the active version for all given submitter ids. If they do not have an active version,
     * their version will be zero.
     * @param \app\models\gradeable\Gradeable $gradeable
     * @param string[] $submitter_ids
     * @return bool[] Map of id=>version
     */
    public function getActiveVersions(gradeable\Gradeable $gradeable, array $submitter_ids) {
        throw new NotImplementedException();
    }

    /**
    * Gets a list of emails with user ids for all active particpants in a course
    */
    public function getEmailListWithIds() {
      $parameters = array();
      $this->course_db->query('SELECT user_id, user_email, user_group, registration_section FROM users WHERE user_group != 4 OR registration_section IS NOT null', $parameters);

      return $this->course_db->rows();
    }

    /**
     * Gives true if thread is locked
     * @param $thread_id
     * @return bool
     */
    public function isThreadLocked($thread_id){

        $this->course_db->query('SELECT lock_thread_date FROM threads WHERE id = ?', [$thread_id]);
        if(empty($this->course_db->rows()[0]['lock_thread_date'])){
            return false;
        }
        return $this->course_db->rows()[0]['lock_thread_date'] < date("Y-m-d H:i:S");
    }
}<|MERGE_RESOLUTION|>--- conflicted
+++ resolved
@@ -3001,14 +3001,10 @@
     public function markNotificationAsSeen($user_id, $notification_id){
         $parameters = array();
         $parameters[] = $user_id;
-<<<<<<< HEAD
-        if($notification_id == -1) {
-=======
         if($thread_id != -1) {
         	$id_query = "metadata::json->>'thread_id' = ?";
         	$parameters[] = $thread_id;
         } else if($notification_id == -1) {
->>>>>>> baafa73f
             $id_query = "true";
         } else {
             $id_query = "id = ?";
