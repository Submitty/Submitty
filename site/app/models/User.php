<?php

namespace app\models;

use app\libraries\Core;
use app\exceptions\ValidationException;
use app\libraries\DateUtils;
use Egulias\EmailValidator\EmailValidator;
use Egulias\EmailValidator\Validation\RFCValidation;

/**
 * Class User
 *
 * @method string getId()
 * @method void setId(string $id) Get the id of the loaded user
 * @method void getNumericId()
 * @method void setNumericId(string $id)
 * @method void setAnonId(string $anon_id)
 * @method string getPassword()
 * @method string getLegalFirstName() Get the first name of the loaded user
 * @method string getPreferredFirstName() Get the preferred first name of the loaded user
 * @method string getDisplayedFirstName() Returns the preferred first name if one exists and is not null or blank,
 *                                        otherwise return the legal first name field for the user.
 * @method string getLegalLastName() Get the last name of the loaded user
 * @method string getPreferredLastName()  Get the preferred last name of the loaded user
 * @method string getDisplayedLastName()  Returns the preferred last name if one exists and is not null or blank,
 *                                        otherwise return the legal last name field for the user.
 * @method string getEmail()
 * @method void setEmail(string $email)
 * @method int getGroup()
 * @method int getAccessLevel()
 * @method void setGroup(integer $group)
 * @method string getRegistrationSection()
 * @method int getRotatingSection()
 * @method void setManualRegistration(bool $flag)
 * @method bool isManualRegistration()
 * @method void setUserUpdated(bool $flag)
 * @method bool isUserUpdated()
 * @method void setInstructorUpdated(bool $flag)
 * @method bool isInstructorUpdated()
 * @method array getGradingRegistrationSections()
 * @method bool isLoaded()
 */
class User extends AbstractModel {

    /**
     * Access groups, lower is more access
     */

    const GROUP_INSTRUCTOR            = 1;
    const GROUP_FULL_ACCESS_GRADER    = 2;
    const GROUP_LIMITED_ACCESS_GRADER = 3;
    const GROUP_STUDENT               = 4;
    /** Logged out */
    const GROUP_NONE                  = 5;

    /**
     * Access levels, lower level means more access
     */
    const LEVEL_SUPERUSER             = 1;
    const LEVEL_FACULTY               = 2;
    const LEVEL_USER                  = 3;

    /** @prop @var bool Is this user actually loaded (else you cannot access the other member variables) */
    protected $loaded = false;

    /** @prop @var string The id of this user which should be a unique identifier (ex: RCS ID at RPI) */
    protected $id;
    /** @prop @var string Alternate ID for a user, such as a campus assigned ID (ex: RIN at RPI) */
    protected $numeric_id = null;
    /** @prop @var string The anonymous id of this user which should be unique for each course they are in*/
    protected $anon_id;
    /**
     * @prop
     * @var string The password for the student used for database authentication. This should be hashed and salted.
     * @link http://php.net/manual/en/function.password-hash.php
     */
    protected $password = null;
    /** @prop @var string The first name of the user */
    protected $legal_first_name;
    /** @prop @var string The preferred first name of the user */
    protected $preferred_first_name = "";
    /** @prop @var  string The first name to be displayed by the system (either first name or preferred first name) */
    protected $displayed_first_name;
    /** @prop @var string The last name of the user */
    protected $legal_last_name;
    /** @prop @var string The preferred last name of the user */
    protected $preferred_last_name = "";
    /** @prop @var  string The last name to be displayed by the system (either last name or preferred last name) */
    protected $displayed_last_name;
    /** @prop @var string The email of the user */
    protected $email;
    /** @prop @var int The group of the user, used for access controls (ex: student, instructor, etc.) */
    protected $group;
    /** @prop @var int The access level of the user (ex: superuser, faculty, user) */
    protected $access_level;
    /** @prop @var string What is the registration section that the user was assigned to for the course */
    protected $registration_section = null;
    /** @prop @var int What is the assigned rotating section for the user */
    protected $rotating_section = null;
    /** @var string Appropriate time zone string from DateUtils::getAvailableTimeZones() */
    protected $time_zone;

    /**
     * @prop
     * @var bool Was the user imported via a normal class list or was added manually. This is useful for students
     *           that are doing independent studies in the course, so not actually registered and so wouldn't want
     *           to be shifted to a null registration section or rotating section like a dropped student
     */
    protected $manual_registration = false;

    /**
     * @prop
     * @var bool This flag is set TRUE when a user edits their own preferred firstname.  When TRUE, preferred firstname
     *           is supposed to be locked from changes via student auto feed script.  Note that auto feed is still
     *           permitted to change (correct?) a user's legal firstname/lastname and email address.
     */
    protected $user_updated = false;

    /**
     * @prop
     * @var bool This flag is set TRUE when the instructor edits another user's record.  When TRUE, preferred firstname
     *           is supposed to be locked from changes via student auto feed script.  Note that auto feed is still
     *           permitted to change (correct?) a user's legal firstname/lastname and email address.
     */
    protected $instructor_updated = false;

    /** @prop @var array */
    protected $grading_registration_sections = [];

    /** @prop @var array */
    protected $notification_settings = [];

<<<<<<< HEAD
    /** @prop @var DisplayImage The user's DisplayImage model */
    protected $display_image;
=======
    /** @prop @var string The display_image_state string which can be used to instantiate a DisplayImage object */
    protected $display_image_state;
>>>>>>> 3302ee20

    /**
     * User constructor.
     *
     * @param Core  $core
     * @param array $details
     */
    public function __construct(Core $core, $details = []) {
        parent::__construct($core);
        if (count($details) == 0) {
            return;
        }

        $this->loaded = true;
        $this->setId($details['user_id']);
        if (isset($details['user_password'])) {
            $this->setPassword($details['user_password']);
        }

        if (isset($details['user_numeric_id'])) {
            $this->setNumericId($details['user_numeric_id']);
        }

        if (!empty($details['anon_id'])) {
            $this->anon_id = $details['anon_id'];
        }

        $this->setLegalFirstName($details['user_firstname']);
        if (isset($details['user_preferred_firstname'])) {
            $this->setPreferredFirstName($details['user_preferred_firstname']);
        }

        $this->setLegalLastName($details['user_lastname']);
        if (isset($details['user_preferred_lastname'])) {
            $this->setPreferredLastName($details['user_preferred_lastname']);
        }

        $this->email = $details['user_email'];
        $this->group = isset($details['user_group']) ? intval($details['user_group']) : 4;
        if ($this->group > 4 || $this->group < 0) {
            $this->group = 4;
        }
        $this->access_level = isset($details['user_access_level']) ? intval($details['user_access_level']) : 3;
        if ($this->access_level > 3 || $this->access_level < 1) {
            $this->access_level = 3;
        }

        $this->user_updated = isset($details['user_updated']) && $details['user_updated'] === true;
        $this->instructor_updated = isset($details['instructor_updated']) && $details['instructor_updated'] === true;

        //Other call to get notification settings??
        $this->notification_settings = self::constructNotificationSettings($details);

        $this->registration_section = isset($details['registration_section']) ? $details['registration_section'] : null;
        $this->rotating_section = isset($details['rotating_section']) ? intval($details['rotating_section']) : null;
        $this->manual_registration = isset($details['manual_registration']) && $details['manual_registration'] === true;
        if (isset($details['grading_registration_sections'])) {
            $this->setGradingRegistrationSections($details['grading_registration_sections']);
        }

        if (isset($details['display_image_state'])) {
<<<<<<< HEAD
            try {
                $this->display_image = new DisplayImage($core, $details['user_id'], $details['display_image_state']);
            }
            catch (\Exception $exception) {
                $this->display_image = null;
            }
=======
            $this->display_image_state = $details['display_image_state'];
>>>>>>> 3302ee20
        }

        $this->time_zone = $details['time_zone'] ?? 'NOT_SET/NOT_SET';
    }

    /**
     * Set $this->time_zone
     * @param string $time_zone Appropriate time zone string from DateUtils::getAvailableTimeZones()
     * @return bool True if time zone was able to be updated, False otherwise
     */
    public function setTimeZone(string $time_zone): bool {

        // Validate the $time_zone string
        if (in_array($time_zone, DateUtils::getAvailableTimeZones())) {
            // Attempt to update database
            $result = $this->core->getQueries()->updateSubmittyUserTimeZone($this, $time_zone);

            // Return true if we were able to update the database
            if ($result === 1) {
                $this->time_zone = $time_zone;
                return true;
            }
        }

        return false;
    }

    /**
     * Get the UTC offset for this user's time zone.
     *
     * @return string The offset in hours and minutes, for example '+9:30' or '-4:00'
     */
    public function getUTCOffset(): string {
        return DateUtils::getUTCOffset($this->time_zone);
    }

    /**
     * Gets a \DateTimeZone instantiation for the user's time zone if they have one set, or the server time zone
     * if they don't.
     *
     * @return \DateTimeZone
     */
    public function getUsableTimeZone(): \DateTimeZone {
        if ($this->time_zone === 'NOT_SET/NOT_SET') {
            return $this->core->getConfig()->getTimezone();
        }
        else {
            return new \DateTimeZone($this->time_zone);
        }
    }

    /**
     * Get the user's time zone, in 'nice' format.  This simply returns a cleaner 'NOT SET' string when the
     * user has not set their time zone.
     *
     * @return string The user's PHP DateTimeZone identifier string or 'NOT SET'
     */
    public function getNiceFormatTimeZone(): string {
        return $this->time_zone === 'NOT_SET/NOT_SET' ? 'NOT SET' : $this->time_zone;
    }


    /**
     * Update the user's display image if they have uploaded a new one
     *
     * @param string $image_extension The extension, for example 'jpeg' or 'gif'
     * @param string $tmp_file_path The temporary path to the file, where it can be collected from, processed, and saved
     *                              elsewhere.
     * @return bool true if the update was successful, false otherwise
     * @throws \ImagickException
     */
    public function setDisplayImage(string $image_extension, string $tmp_file_path): bool {
        $image_saved = true;

        // Try saving image to its new spot in the file directory
        try {
            DisplayImage::saveUserImage($this->core, $this->id, $image_extension, $tmp_file_path, 'user_images');
        }
        catch (\Exception $exception) {
            $image_saved = false;
        }

<<<<<<< HEAD
        // Update the DB to 'preferred' and reset $this->display_image
        if ($image_saved && $this->core->getQueries()->updateUserDisplayImageState($this->id, 'preferred')) {
            $this->display_image = new DisplayImage($this->core, $this->id, 'preferred');
=======
        // Update the DB to 'preferred'
        if ($image_saved && $this->core->getQueries()->updateUserDisplayImageState($this->id, 'preferred')) {
            $this->display_image_state = 'preferred';
>>>>>>> 3302ee20
            return true;
        }

        return false;
    }

<<<<<<< HEAD
=======
    /**
     * Gets the user's DisplayImage object.
     *
     * @return DisplayImage|null The user's DisplayImage object, or null if an error occurred
     */
    public function getDisplayImage(): ?DisplayImage {
        try {
            $result = new DisplayImage($this->core, $this->id, $this->display_image_state);
        }
        catch (\Exception $exception) {
            $result = null;
        }

        return $result;
    }

>>>>>>> 3302ee20
    /**
     * Gets whether the user is allowed to access the grading interface
     * @return bool
     */
    public function accessGrading() {
        return $this->group < 4;
    }

    /**
     * Gets whether the user is allowed to access the full grading interface
     * @return bool
     */
    public function accessFullGrading() {
        return $this->group < 3;
    }

    /**
     * Gets whether the user is allowed to access the administrative interface
     * @return bool
     */
    public function accessAdmin() {
        return $this->group === 1;
    }

    /**
     * Gets whether the user is allowed to access the faculty interface
     * @return bool
     */
    public function accessFaculty() {
        return $this->access_level < 3;
    }

    public function setPassword($password) {
        if (!empty($password)) {
            $info = password_get_info($password);
            if (empty($info['algo'])) {
                $this->password = password_hash($password, PASSWORD_DEFAULT);
            }
            else {
                $this->password = $password;
            }
        }
    }

    public function setLegalFirstName($name) {
        $this->legal_first_name = $name;
        $this->setDisplayedFirstName();
    }

    public function setLegalLastName($name) {
        $this->legal_last_name = $name;
        $this->setDisplayedLastName();
    }

    public function getNotificationSettings() {
        return $this->notification_settings; //either receives it or not
    }

    public function getNotificationSetting($type) {
        return $this->notification_settings[$type];
    }

    public function updateUserNotificationSettings($key, $value) {
        $this->notification_settings[$key] = $value;
    }

    /**
     * Set the preferred first name of the loaded user (does not affect db. call updateUser.)
     * @param string $name
     */
    public function setPreferredFirstName($name) {
        $this->preferred_first_name = $name;
        $this->setDisplayedFirstName();
    }

    public function setPreferredLastName($name) {
        $this->preferred_last_name = $name;
        $this->setDisplayedLastName();
    }

    private function setDisplayedFirstName() {
        $this->displayed_first_name = (!empty($this->preferred_first_name)) ? $this->preferred_first_name : $this->legal_first_name;
    }

    private function setDisplayedLastName() {
        $this->displayed_last_name = (!empty($this->preferred_last_name)) ? $this->preferred_last_name : $this->legal_last_name;
    }

    public function getDisplayFullName() {
        return $this->getDisplayedFirstName() . ' ' . $this->getDisplayedLastName();
    }

    public function setRegistrationSection($section) {
        $this->registration_section = ($section !== null) ? $section : null;
    }

    public function setRotatingSection($section) {
        $this->rotating_section = ($section !== null) ? intval($section) : null;
    }

    public function setGradingRegistrationSections($sections) {
        if ($this->accessGrading()) {
            $this->grading_registration_sections = $sections;
        }
    }

    public function getAnonId() {
        if ($this->anon_id === null) {
            $alpha = "abcdefghijklmnopqrstuvwxyzABCDEFGHIJKLMNOPQRSTUVWXYZ1234567890";
            $anon_ids = $this->core->getQueries()->getAllAnonIds();
            $alpha_length = strlen($alpha) - 1;
            do {
                $random = "";
                for ($i = 0; $i < 15; $i++) {
                    // this throws an exception if there's no avaiable source for generating
                    // random exists, but that shouldn't happen on our targetted endpoints (Ubuntu/Debian)
                    // so just ignore this fact
                    /** @noinspection PhpUnhandledExceptionInspection */
                    $random .= $alpha[random_int(0, $alpha_length)];
                }
            } while (in_array($random, $anon_ids));
            $this->anon_id = $random;
            $this->core->getQueries()->updateUser($this, $this->core->getConfig()->getSemester(), $this->core->getConfig()->getCourse());
        }
        return $this->anon_id;
    }

    /**
     * Checks $data to make sure it is acceptable for $field.
     *
     * @param string $field
     * @param mixed $data
     * @return bool
     */
    public static function validateUserData($field, $data): bool {

        switch ($field) {
            case 'user_id':
                 //Username / user_id must contain only lowercase alpha, numbers, underscores, hyphens
                return preg_match("~^[a-z0-9_\-]+$~", $data) === 1;
            case 'user_legal_firstname':
            case 'user_legal_lastname':
                //First and last name must be alpha characters, white-space, or certain punctuation.
                return preg_match("~^[a-zA-Z'`\-\.\(\) ]+$~", $data) === 1;
            case 'user_preferred_firstname':
            case 'user_preferred_lastname':
                //Preferred first and last name may be "", alpha chars, white-space, certain punctuation AND between 0 and 30 chars.
                return preg_match("~^[a-zA-Z'`\-\.\(\) ]{0,30}$~", $data) === 1;
            case 'user_email':
                // emails are allowed to be the empty string...
                if ($data === "") {
                    return true;
                }
                // -- or ---
                // validate email address against email RFCs
                $validator = new EmailValidator();
                return $validator->isValid($data, new RFCValidation());
            case 'user_group':
                //user_group check is a digit between 1 - 4.
                return preg_match("~^[1-4]{1}$~", $data) === 1;
            case 'registration_section':
                //Registration section must contain only alpha (upper and lower permitted), numbers, underscores, hyphens.
                //"NULL" registration section should be validated as a datatype, not as a string.
                return preg_match("~^(?!^null$)[a-z0-9_\-]+$~i", $data) === 1 || is_null($data);
            case 'user_password':
                //Database password cannot be blank, no check on format
                return $data !== "";
            default:
                //$data can't be validated since $field is unknown. Notify developer with an exception (also protects data record integrity).
                $ex_field = '$field: ' . var_export(htmlentities($field), true);
                $ex_data = '$data: ' . var_export(htmlentities($data), true);
                throw new ValidationException('User::validateUserData() called with unknown $field.  See extra details, below.', [$ex_field, $ex_data]);
        }
    }

    public static function constructNotificationSettings($details) {
        $notification_settings = [];
        $notification_settings['reply_in_post_thread'] = $details['reply_in_post_thread'] ?? false;
        $notification_settings['merge_threads'] = $details['merge_threads'] ?? false;
        $notification_settings['all_new_threads'] = $details['all_new_threads'] ?? false;
        $notification_settings['all_new_posts'] = $details['all_new_posts'] ?? false;
        $notification_settings['all_modifications_forum'] = $details['all_modifications_forum'] ?? false;
        $notification_settings['team_invite'] = $details['team_invite'] ?? true;
        $notification_settings['team_joined'] = $details['team_joined'] ?? true;
        $notification_settings['team_member_submission'] = $details['team_member_submission'] ?? true;
        $notification_settings['self_notification'] = $details['self_notification'] ?? false;
        $notification_settings['reply_in_post_thread_email'] = $details['reply_in_post_thread_email'] ?? false;
        $notification_settings['merge_threads_email'] = $details['merge_threads_email'] ?? false;
        $notification_settings['all_new_threads_email'] = $details['all_new_threads_email'] ?? false;
        $notification_settings['all_new_posts_email'] = $details['all_new_posts_email'] ?? false;
        $notification_settings['all_modifications_forum_email'] = $details['all_modifications_forum_email'] ?? false;
        $notification_settings['team_invite_email'] = $details['team_invite_email'] ?? true;
        $notification_settings['team_joined_email'] = $details['team_joined_email'] ?? true;
        $notification_settings['team_member_submission_email'] = $details['team_member_submission_email'] ?? true;
        $notification_settings['self_notification_email'] = $details['self_notification_email'] ?? false;
        return $notification_settings;
    }

    /**
     * Checks if the user is on ANY team for the given assignment
     */
    public function onTeam(string $gradeable_id): bool {
        $team = $this->core->getQueries()->getTeamByGradeableAndUser($gradeable_id, $this->id);
        return $team !== null;
    }
}<|MERGE_RESOLUTION|>--- conflicted
+++ resolved
@@ -131,13 +131,8 @@
     /** @prop @var array */
     protected $notification_settings = [];
 
-<<<<<<< HEAD
-    /** @prop @var DisplayImage The user's DisplayImage model */
-    protected $display_image;
-=======
     /** @prop @var string The display_image_state string which can be used to instantiate a DisplayImage object */
     protected $display_image_state;
->>>>>>> 3302ee20
 
     /**
      * User constructor.
@@ -199,16 +194,7 @@
         }
 
         if (isset($details['display_image_state'])) {
-<<<<<<< HEAD
-            try {
-                $this->display_image = new DisplayImage($core, $details['user_id'], $details['display_image_state']);
-            }
-            catch (\Exception $exception) {
-                $this->display_image = null;
-            }
-=======
             $this->display_image_state = $details['display_image_state'];
->>>>>>> 3302ee20
         }
 
         $this->time_zone = $details['time_zone'] ?? 'NOT_SET/NOT_SET';
@@ -291,23 +277,15 @@
             $image_saved = false;
         }
 
-<<<<<<< HEAD
-        // Update the DB to 'preferred' and reset $this->display_image
-        if ($image_saved && $this->core->getQueries()->updateUserDisplayImageState($this->id, 'preferred')) {
-            $this->display_image = new DisplayImage($this->core, $this->id, 'preferred');
-=======
         // Update the DB to 'preferred'
         if ($image_saved && $this->core->getQueries()->updateUserDisplayImageState($this->id, 'preferred')) {
             $this->display_image_state = 'preferred';
->>>>>>> 3302ee20
             return true;
         }
 
         return false;
     }
 
-<<<<<<< HEAD
-=======
     /**
      * Gets the user's DisplayImage object.
      *
@@ -324,7 +302,6 @@
         return $result;
     }
 
->>>>>>> 3302ee20
     /**
      * Gets whether the user is allowed to access the grading interface
      * @return bool
