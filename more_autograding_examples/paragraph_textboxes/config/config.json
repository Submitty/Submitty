--- conflicted
+++ resolved
@@ -63,16 +63,6 @@
                 }
             ]
         },
-<<<<<<< HEAD
-        {
-            "title" : "Question 4",
-            "input" : [
-                {
-                    "type" : "codebox",
-                    "language" : "clike",
-                    "label": "Control execution of the following python code so that if the temperature is lower than 50 degrees, we wear a coat.",
-                    "filename" : "question4.py"
-=======
         { 
             "description" : "### Question 4, Multiple Choice  \nThis question uses the multiple choice option and a markdown description.  \n```  \nthis is an example of code formatting  \n```  \n",
             "input" : [
@@ -82,7 +72,17 @@
                     "choices" : ["1", "3", "5", "42"],
                     "allow_multiple" : false,
                     "filename" : "multiple_choice.txt"
->>>>>>> e45542cf
+                }
+            ]
+        },
+        {
+            "title" : "Question 5",
+            "input" : [
+                {
+                    "type" : "codebox",
+                    "language" : "clike",
+                    "label": "Control execution of the following python code so that if the temperature is lower than 50 degrees, we wear a coat.",
+                    "filename" : "question4.py"
                 }
             ]
         }
