--- conflicted
+++ resolved
@@ -4,99 +4,56 @@
 
 //Upload the stuff
 
-
-<<<<<<< HEAD
 if (isset($_GET["course"])) {
     $tmp = htmlspecialchars($_GET["course"]);
     if (!is_valid_course($tmp)) {
         $course = "UPLOAD_NONE_B".$tmp;
+        // FIXME, displaymesssage does not exist
         header("Location: index.php?page=displaymessage&course=".$course);
-
-    } else {
+    }
+    else {
         $course = $tmp;
     }
 }
-=======
-
-if (isset($_GET["course"])) {
-  $tmp = htmlspecialchars($_GET["course"]);
-  if (!is_valid_course($tmp)) {
-    $course = "UPLOAD_NONE_B".$tmp;
-    // FIXME, displaymesssage does not exist
-    header("Location: index.php?page=displaymessage&course=".$course);
-   } else {
-    $course = $tmp;
-  }
- } else {
-  // FIXME: need a better default
-  $course = "default_course";
-  // maybe should exit?
-  //exit(1);
+else {
+    // FIXME: need a better default
+    $course = "default_course";
+    // maybe should exit?
+    //exit(1);
 }
 
->>>>>>> be03827c
-
 if (isset($_GET["semester"])) {
-  $tmp = htmlspecialchars($_GET["semester"]);
-  if (!is_valid_semester($tmp)) {
-    //$semester = "UPLOAD_NONE_B".$tmp;
-    // FIXME, displaymesssage does not exist
-    header("Location: index.php?page=displaymessage&semester=".$semester);
-  } else {
-    $semester = $tmp;
-  }
-} else {
-  // FIXME: need a better default
-  $semester = "default_semester";
-  // maybe should exit?
-  //exit(1);
+    $tmp = htmlspecialchars($_GET["semester"]);
+    if (!is_valid_semester($tmp)) {
+        //$semester = "UPLOAD_NONE_B".$tmp;
+        // FIXME, displaymesssage does not exist
+        header("Location: index.php?page=displaymessage&semester=".$semester);
+    } else {
+        $semester = $tmp;
+    }
+}
+else {
+    // FIXME: need a better default
+    $semester = "default_semester";
+    // maybe should exit?
+    //exit(1);
 }
 
-<<<<<<< HEAD
-if (isset($_FILES["file"])) {
-=======
+if (isset($_GET["assignment_id"])) {
+    $assignment_id = htmlspecialchars($_GET["assignment_id"]);
 
-if (isset($_GET["assignment_id"])) {
-  $assignment_id = htmlspecialchars($_GET["assignment_id"]);
+    // FIXME: add a validity check for assignment id
 
-  // FIXME: add a validity check for assignment id
->>>>>>> be03827c
-
-} else {
-  // FIXME: maybe do something better
-  exit(1);
+}
+else {
+    // FIXME: maybe do something better
+    exit(1);
 }
 
 
-<<<<<<< HEAD
-    $course = htmlspecialchars($_GET["course"]);
-    if ($course != "csci1100" &&
-        $course != "csci1200" &&
-        $course != "csci1200test" &&
-        $course != "csci1100test" &&
-        $course != "csci4960" &&
-        $course != "default") {
-        echo "BAD COURSE '".$course."'";
-        exit();
-    }
-
-    if (!isset($_GET["assignment_id"])) {
-        echo "No assignment id";
-        exit();
-    }
-    $assignment_id = htmlspecialchars($_GET["assignment_id"]);
-    if (strpos($assignment_id," ")) {
-        //Go to error page?
-        echo "Invalid assignment id";
-        exit();
-    }
-
-    $uploaded_file = $_FILES["file"];//THIS NEEDS TO BE MADE HACKER PROOF
-=======
 if (isset($_FILES["file"])) {
 
     $uploaded_file = $_FILES["file"];
->>>>>>> be03827c
     $result = upload_homework($_SESSION["id"], $semester, $course, $assignment_id,$uploaded_file);
 
     if (isset($result["error"])) {
