--- conflicted
+++ resolved
@@ -933,18 +933,12 @@
 
     /**
      * @param int[] $thread_ids
-<<<<<<< HEAD
      * @return null|array<int, mixed[]> array of posts, indexed by thread id.
      */
     public function getFirstPostForThreads(array $thread_ids): null|array {
         if (count($thread_ids) == 0) {
             return null;
         }
-=======
-     * @return array<int, mixed[]>
-     */
-    public function getFirstPostForThreads(array $thread_ids): array {
->>>>>>> 9548a840
         $placeholders = $this->createParameterList(count($thread_ids));
         $this->course_db->query("SELECT * FROM posts WHERE parent_id = -1 AND thread_id IN {$placeholders}", $thread_ids);
         $return = [];
