--- conflicted
+++ resolved
@@ -113,25 +113,6 @@
         return $this->hasTaGradingInfo() && $this->ta_graded_gradeable->getPercentGraded() == 1;
     }
 
-<<<<<<< HEAD
-    /**
-     * Gets whether any Auto grading information exists for this submitter/gradeable
-     * Note: this will be false if the student's submission is in queue
-     * @return bool
-     */
-    public function hasAutoGradingInfo() {
-        return $this->auto_graded_gradeable !== null;
-    }
-
-    /**
-     * Gets whether the Auto grading has been completed for this submitter/gradeable for
-     *  at least one submission
-     * @return bool
-     */
-    public function isAutoGradingComplete() {
-        return $this->hasAutoGradingInfo() && $this->auto_graded_gradeable->getActiveVersion() > 0;
-    }
-
     /**
      * Gets the late day exception count for a user
      * @param User|null $user The user to get exception info for (can be null if not team assignment)
@@ -147,8 +128,6 @@
         return $this->late_day_exceptions[$user->getId()] ?? 0;
     }
 
-=======
->>>>>>> 07479745
     /* Intentionally Unimplemented accessor methods */
 
     /** @internal */
