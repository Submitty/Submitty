--- conflicted
+++ resolved
@@ -54,13 +54,10 @@
             'auto_rainbow_grades'            => $this->core->getConfig()->getAutoRainbowGrades(),
             'queue_enabled'                  => $this->core->getConfig()->isQueueEnabled(),
             'queue_contact_info'             => $this->core->getConfig()->getQueueContactInfo(),
-<<<<<<< HEAD
+            'queue_message'                  => $this->core->getConfig()->getQueueMessage(),
             'polls_enabled'                  => $this->core->getConfig()->isPollsEnabled(),
             'polls_pts_for_correct'          => $this->core->getConfig()->getPollsPtsForCorrect(),
             'polls_pts_for_incorrect'        => $this->core->getConfig()->getPollsPtsForIncorrect(),
-=======
-            'queue_message'                  => $this->core->getConfig()->getQueueMessage(),
->>>>>>> 91c7d3c8
         );
         $seating_options = $this->getGradeableSeatingOptions();
         $admin_in_course = false;
@@ -156,7 +153,6 @@
         ) {
             $entry = $entry === "true" ? true : false;
         }
-<<<<<<< HEAD
         elseif ($name === 'queue_enabled') {
             $entry = $entry === "true" ? true : false;
         }
@@ -169,8 +165,6 @@
         elseif ($name === 'upload_message') {
             $entry = nl2br($entry);
         }
-=======
->>>>>>> 91c7d3c8
         elseif ($name == "course_home_url") {
             if (!filter_var($entry, FILTER_VALIDATE_URL) && !empty($entry)) {
                 return Response::JsonOnlyResponse(
