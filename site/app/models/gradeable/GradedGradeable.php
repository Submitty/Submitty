<?php

namespace app\models\gradeable;

use app\libraries\Core;
use app\libraries\DateUtils;
use \app\models\AbstractModel;

/**
 * Class GradedGradeable
 * @package app\models\gradeable
 *
 * @method string getGradeableId()
 * @method TaGradedGradeable|null getTaGradedGradeable()
 * @method AutoGradedGradeable|null getAutoGradedGradeable()
 * @method Submitter getSubmitter()
 */
class GradedGradeable extends AbstractModel {
    /** @var Gradeable Reference to gradeable */
    private $gradeable = null;
    /** @property @var string Id of the gradeable this grade is attached to */
    protected $gradeable_id = "";

    /** @property @var Submitter The submitter who received this graded gradeable */
    protected $submitter = null;
    /** @property @var TaGradedGradeable|null The TA Grading info or null if it doesn't exist  */
    protected $ta_graded_gradeable = null;
    /** @property @var AutoGradedGradeable The Autograding info */
    protected $auto_graded_gradeable = null;


    /**
     * GradedGradeable constructor.
     * @param Core $core
     * @param Gradeable $gradeable The gradeable associated with this grade
     * @param Submitter $submitter The user or team who submitted for this graded gradeable
     * @throws \InvalidArgumentException If the provided gradeable or submitter are null
     */
    public function __construct(Core $core, Gradeable $gradeable, Submitter $submitter) {
        parent::__construct($core);

<<<<<<< HEAD
        $this->setGradeable($gradeable);
        $this->setSubmitterInternal($submitter);

        $this->setIdInternal($details['id']);
        $this->setOverallComment($details['overall_comment']);
        $this->setUserViewedDate($details['user_viewed_date']);
        $this->setActiveVersion($details['active_version']);
        $this->modified = false;
    }

    public function toArray() {
        $details = parent::toArray();

        // Make sure to convert the date into a string
        $details['user_viewed_date'] = $this->user_viewed_date !== null ? DateUtils::dateTimeToString($this->user_viewed_date) : null;

        // When serializing a graded gradeable, put the grader information into
        //  the graded gradeable instead of each component so if one grader  grades
        //  multiple components, their information only gets sent once
        $details['graders'] = [];
        foreach ($this->graded_components as $graded_components) {
            foreach($graded_components as $graded_component) {
                if ($graded_component->getGrader() !== null) {
                    // Only set once if multiple components have the same grader
                    if (!isset($details['graders'][$graded_component->getGrader()->getId()])) {
                        $details['graders'][$graded_component->getGrader()->getId()] = $graded_component->getGrader()->toArray();
                    }
                }
            }
=======
        // Check the gradeable instance
        if ($gradeable === null) {
            throw new \InvalidArgumentException('Gradeable cannot be null');
>>>>>>> 674f2a53
        }
        $this->gradeable = $gradeable;
        $this->gradeable_id = $gradeable->getId();

        // Check the Submitter instance
        if ($submitter === null) {
            throw new \InvalidArgumentException('Submitter cannot be null');
        }
        $this->submitter = $submitter;
    }

    /**
     * Gets the gradeable this grade data is associated with
     * @return Gradeable the gradeable this grade data is associated with
     */
    public function getGradeable() {
        return $this->gradeable;
    }

    /**
     * Sets the TA grading data for this graded gradeable
     * @param TaGradedGradeable $ta_graded_gradeable
     */
    public function setTaGradedGradeable(TaGradedGradeable $ta_graded_gradeable) {
        $this->ta_graded_gradeable = $ta_graded_gradeable;
    }

    /**
     * Sets the Autograding data for this graded gradeable
     * @param AutoGradedGradeable $auto_graded_gradeable
     */
    public function setAutoGradedGradeable(AutoGradedGradeable $auto_graded_gradeable) {
        $this->auto_graded_gradeable = $auto_graded_gradeable;
    }

    /**
     * Gets whether any TA grading information exists for this submitter/gradeable
     * @return bool
     */
    public function hasTaGradingInfo() {
        return $this->ta_graded_gradeable !== null;
    }

    /**
     * Gets whether the TA grading has been completed for this submitter/gradeable
     * @return bool
     */
<<<<<<< HEAD
    public function setUserViewedDate($user_viewed_date) {
        if ($user_viewed_date === null) {
            $this->user_viewed_date = null;
        } else {
            $this->user_viewed_date = DateUtils::parseDateTime($user_viewed_date, $this->core->getConfig()->getTimezone());
        }
        $this->modified = true;
=======
    public function isTaGradingComplete() {
        return $this->hasTaGradingInfo() && $this->ta_graded_gradeable->getPercentGraded() == 1;
>>>>>>> 674f2a53
    }

    /**
     * Gets whether any Auto grading information exists for this submitter/gradeable
     * Note: this will be false if the student's submission is in queue
     * @return bool
     */
    public function hasAutoGradingInfo() {
        return $this->auto_graded_gradeable !== null;
    }

    /**
     * Gets whether the Auto grading has been completed for this submitter/gradeable for
     *  at least one submission
     * @return bool
     */
<<<<<<< HEAD
    public function setActiveVersion($version) {
        if (is_int($version) || ctype_digit($version) && intval($version) >= 0) {
            $this->active_version = intval($version);
        } else {
            throw new \InvalidArgumentException('Active version must be a non-negative integer');
        }
        $this->modified = true;
=======
    public function isAutoGradingComplete() {
        return $this->hasAutoGradingInfo() && $this->auto_graded_gradeable->getActiveVersion() > 0;
>>>>>>> 674f2a53
    }

    /* Intentionally Unimplemented accessor methods */

    /** @internal */
    public function setGradeableId($id) {
        throw new \BadFunctionCallException('Cannot set id of gradeable associated with gradeable data');
    }

    /** @internal */
    public function setSubmitter(Submitter $submitter) {
        throw new \BadFunctionCallException('Cannot set gradeable submitter');
    }
}<|MERGE_RESOLUTION|>--- conflicted
+++ resolved
@@ -39,41 +39,9 @@
     public function __construct(Core $core, Gradeable $gradeable, Submitter $submitter) {
         parent::__construct($core);
 
-<<<<<<< HEAD
-        $this->setGradeable($gradeable);
-        $this->setSubmitterInternal($submitter);
-
-        $this->setIdInternal($details['id']);
-        $this->setOverallComment($details['overall_comment']);
-        $this->setUserViewedDate($details['user_viewed_date']);
-        $this->setActiveVersion($details['active_version']);
-        $this->modified = false;
-    }
-
-    public function toArray() {
-        $details = parent::toArray();
-
-        // Make sure to convert the date into a string
-        $details['user_viewed_date'] = $this->user_viewed_date !== null ? DateUtils::dateTimeToString($this->user_viewed_date) : null;
-
-        // When serializing a graded gradeable, put the grader information into
-        //  the graded gradeable instead of each component so if one grader  grades
-        //  multiple components, their information only gets sent once
-        $details['graders'] = [];
-        foreach ($this->graded_components as $graded_components) {
-            foreach($graded_components as $graded_component) {
-                if ($graded_component->getGrader() !== null) {
-                    // Only set once if multiple components have the same grader
-                    if (!isset($details['graders'][$graded_component->getGrader()->getId()])) {
-                        $details['graders'][$graded_component->getGrader()->getId()] = $graded_component->getGrader()->toArray();
-                    }
-                }
-            }
-=======
         // Check the gradeable instance
         if ($gradeable === null) {
             throw new \InvalidArgumentException('Gradeable cannot be null');
->>>>>>> 674f2a53
         }
         $this->gradeable = $gradeable;
         $this->gradeable_id = $gradeable->getId();
@@ -121,18 +89,8 @@
      * Gets whether the TA grading has been completed for this submitter/gradeable
      * @return bool
      */
-<<<<<<< HEAD
-    public function setUserViewedDate($user_viewed_date) {
-        if ($user_viewed_date === null) {
-            $this->user_viewed_date = null;
-        } else {
-            $this->user_viewed_date = DateUtils::parseDateTime($user_viewed_date, $this->core->getConfig()->getTimezone());
-        }
-        $this->modified = true;
-=======
     public function isTaGradingComplete() {
         return $this->hasTaGradingInfo() && $this->ta_graded_gradeable->getPercentGraded() == 1;
->>>>>>> 674f2a53
     }
 
     /**
@@ -149,18 +107,8 @@
      *  at least one submission
      * @return bool
      */
-<<<<<<< HEAD
-    public function setActiveVersion($version) {
-        if (is_int($version) || ctype_digit($version) && intval($version) >= 0) {
-            $this->active_version = intval($version);
-        } else {
-            throw new \InvalidArgumentException('Active version must be a non-negative integer');
-        }
-        $this->modified = true;
-=======
     public function isAutoGradingComplete() {
         return $this->hasAutoGradingInfo() && $this->auto_graded_gradeable->getActiveVersion() > 0;
->>>>>>> 674f2a53
     }
 
     /* Intentionally Unimplemented accessor methods */
