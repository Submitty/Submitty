<?php

namespace app\views\admin;

use app\views\AbstractView;

class ConfigurationView extends AbstractView {
<<<<<<< HEAD
    public function viewConfig($fields, $csrf_token) {
=======
    public function viewConfig($fields, $gradeable_seating_options, $categories, $email_enabled, $csrf_token) {
>>>>>>> c9d31444
        $this->output->addInternalJs("configuration.js");
        $this->output->addInternalCss("configuration.css");
        $this->output->addBreadcrumb('Course Settings');
        return $this->output->renderTwigTemplate("admin/Configuration.twig", [
            "fields" => $fields,
<<<<<<< HEAD
=======
            "gradeable_seating_options" => $gradeable_seating_options,
            "categories_empty" => $categories,
>>>>>>> c9d31444
            "theme_url" => $this->core->buildCourseUrl(['theme']),
            "email_room_seating_url" => $this->core->buildCourseUrl(['email_room_seating']),
            "manage_categories_url" => $this->core->buildCourseUrl(['forum', 'categories']),
            "csrf_token" => $csrf_token,
        ]);
    }
}<|MERGE_RESOLUTION|>--- conflicted
+++ resolved
@@ -5,21 +5,14 @@
 use app\views\AbstractView;
 
 class ConfigurationView extends AbstractView {
-<<<<<<< HEAD
-    public function viewConfig($fields, $csrf_token) {
-=======
     public function viewConfig($fields, $gradeable_seating_options, $categories, $email_enabled, $csrf_token) {
->>>>>>> c9d31444
         $this->output->addInternalJs("configuration.js");
         $this->output->addInternalCss("configuration.css");
         $this->output->addBreadcrumb('Course Settings');
         return $this->output->renderTwigTemplate("admin/Configuration.twig", [
             "fields" => $fields,
-<<<<<<< HEAD
-=======
             "gradeable_seating_options" => $gradeable_seating_options,
             "categories_empty" => $categories,
->>>>>>> c9d31444
             "theme_url" => $this->core->buildCourseUrl(['theme']),
             "email_room_seating_url" => $this->core->buildCourseUrl(['email_room_seating']),
             "manage_categories_url" => $this->core->buildCourseUrl(['forum', 'categories']),
