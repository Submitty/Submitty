<?php

namespace app\controllers\admin;

use app\controllers\AbstractController;
use app\exceptions\ValidationException;
use app\libraries\DateUtils;
use app\libraries\GradeableType;
use app\models\gradeable\Gradeable;
use app\models\gradeable\Component;
use app\models\gradeable\Mark;
use app\libraries\FileUtils;
use app\libraries\response\JsonResponse;
use app\libraries\routers\AccessControl;
use Symfony\Component\Routing\Annotation\Route;

/**
 * Class AdminGradeableController
 * @package app\controllers\admin
 * @AccessControl(role="INSTRUCTOR")
 */
class AdminGradeableController extends AbstractController {
    /**
     * @Route("/courses/{_semester}/{_course}/gradeable/{gradeable_id}/update", methods={"GET"})
     */
    public function editGradeableRequest($gradeable_id, $nav_tab = 0) {
        try {
            $gradeable = $this->core->getQueries()->getGradeableConfig($gradeable_id);
            $this->editPage($gradeable, $this->core->getConfig()->getSemester(), $this->core->getConfig()->getCourse(), intval($nav_tab));
        }
        catch (\InvalidArgumentException $e) {
            // If the gradeable can't be found, redirect to new page
            $this->newPage();
        }
    }

    const syllabus_buckets = [
        'homework', 'assignment', 'problem-set',
        'quiz', 'test', 'exam',
        'exercise', 'lecture-exercise', 'reading', 'lab', 'recitation', 'worksheet',
        'project',
        'participation', 'note',
        'none (for practice only)'];

    const gradeable_type_strings = [
        'checkpoint' => 'Checkpoints (simple data entry: full/half/no credit)',
        'numeric' => 'Numeric/Text (simple data entry: integer or floating point and/or short strings)',
        'electronic_hw' => 'Students will submit one or more files by direct upload to the Submitty website',
        'electronic_hw_vcs' => 'Students will submit by committing files to a version control system (VCS) repository',
        'electronic_bulk' => 'TA/Instructor will (bulk) upload scanned .pdf for online manual grading'
    ];

    /**
     * Displays the 'new' page, populating the first-page properties with the
     *  provided gradeable's data
     * @param string|null $template_id
     * @Route("/courses/{_semester}/{_course}/gradeable", methods={"GET"})
     */
    public function newPage($template_id = null) {
        $this->core->getOutput()->addBreadcrumb("New Gradeable");

        $gradeable = $template_id ? $this->core->getQueries()->getGradeableConfig($template_id) : null;

        $template_list = $this->core->getQueries()->getAllGradeablesIdsAndTitles();
        $submit_url = $this->core->buildCourseUrl(['gradeable']);
        $vcs_base_url = $this->core->getConfig()->getVcsBaseUrl();
        $this->core->getOutput()->addVendorJs(FileUtils::joinPaths('flatpickr', 'flatpickr.min.js'));
        $this->core->getOutput()->addVendorJs(FileUtils::joinPaths('flatpickr', 'plugins', 'shortcutButtons', 'shortcut-buttons-flatpickr.min.js'));
        $this->core->getOutput()->addVendorCss(FileUtils::joinPaths('flatpickr', 'flatpickr.min.css'));
        $this->core->getOutput()->addVendorCss(FileUtils::joinPaths('flatpickr', 'plugins', 'shortcutButtons', 'themes', 'light.min.css'));
        $this->core->getOutput()->addVendorJs(FileUtils::joinPaths('select2', 'js', 'select2.min.js'));
        $this->core->getOutput()->addVendorCss(FileUtils::joinPaths('select2', 'css', 'select2.min.css'));
        $this->core->getOutput()->addVendorCss(FileUtils::joinPaths('select2', 'bootstrap5-theme', 'select2-bootstrap-5-theme.min.css'));
        $this->core->getOutput()->addInternalCss('admin-gradeable.css');
        $this->core->getOutput()->renderTwigOutput('admin/admin_gradeable/AdminGradeableBase.twig', [
            'submit_url' => $submit_url,
            'gradeable' => $gradeable,
            'action' => $gradeable !== null ? 'template' : 'new',
            'template_list' => $template_list,
            'syllabus_buckets' => self::syllabus_buckets,
            'vcs_base_url' => $vcs_base_url,
            'forum_enabled' => $this->core->getConfig()->isForumEnabled(),
            'gradeable_type_strings' => self::gradeable_type_strings,
            'csrf_token' => $this->core->getCsrfToken()
        ]);
    }

    //view the page with pulled data from the gradeable to be edited
    private function editPage(Gradeable $gradeable, $semester, $course, $nav_tab = 0) {
        $this->core->getOutput()->addBreadcrumb('Edit Gradeable');

        // Serialize the components for numeric/checkpoint rubrics
        $gradeable_components_enc = array_map(function (Component $c) {
            return $c->toArray();
        }, $gradeable->getComponents());

        // Construct history array, first indexed by user type, then by gradeable id
        $gradeable_section_history = [];
        $graders_from_usertypes = $this->core->getQueries()->getGradersByUserType();
        foreach ($graders_from_usertypes as $usertype) {
            foreach ($usertype as $grader) {
                $gradeable_section_history[$grader[0]] = [];
            }
        }

        // Construct a list of rotating gradeables
        $rotating_gradeables = [];
        foreach ($this->core->getQueries()->getGradeablesRotatingGraderHistory($gradeable->getId()) as $row) {
            $gradeable_section_history[$row['user_id']][$row['g_id']] = $row['sections_rotating_id'];

            // Use the keys to remove duplicates
            $rotating_gradeables[$row['g_id']] = 1;
        }
        $rotating_gradeables = array_keys($rotating_gradeables);

        // The current gradeable will always load its grader history,
        // but if it is grade by registration it should not be in $rotating_gradeables array
        if ($gradeable->getGraderAssignmentMethod() == Gradeable::REGISTRATION_SECTION) {
            $current_g_id_key = array_search($gradeable->getId(), $rotating_gradeables);
            unset($rotating_gradeables[$current_g_id_key]);
            $rotating_gradeables = array_values($rotating_gradeables);
        }

        // Get some global configuration data
        $num_rotating_sections = $this->core->getQueries()->getNumberRotatingSections();
        $default_late_days = $this->core->getConfig()->getDefaultHwLateDays();
        $vcs_base_url = $this->core->getConfig()->getVcsBaseUrl();

        // These are hard coded default config options.
        $default_config_paths = $gradeable->getDefaultConfigPaths();

        // Configs uploaded to the 'Upload Gradeable Config' page
        $uploaded_configs_dir = FileUtils::joinPaths($this->core->getConfig()->getCoursePath(), 'config_upload');
        $all_uploaded_configs = FileUtils::getAllFiles($uploaded_configs_dir);
        $all_uploaded_config_paths = [];
        foreach ($all_uploaded_configs as $file) {
            $all_uploaded_config_paths[] = [ 'UPLOADED: ' . substr($file['path'], strlen($uploaded_configs_dir) + 1) , $file['path'] ];
        }
        // Configs stored in a private repository (specified in course config)
        $config_repo_string = $this->core->getConfig()->getPrivateRepository();
        $all_repository_config_paths = [];
        $repository_error_messages = [];
        $repo_id_number = 1;
        foreach (explode(',', $config_repo_string) as $config_repo_name) {
            $config_repo_name = str_replace(' ', '', $config_repo_name);
            if ($config_repo_name == '') {
                continue;
            }
            $directory_queue = [$config_repo_name];
            $repo_paths = $this->getValidPathsToConfigDirectories($directory_queue, $repository_error_messages, $repo_id_number);
            if (!empty($repo_paths)) {
                $all_repository_config_paths = array_merge($all_repository_config_paths, $repo_paths);
            }
            $repo_id_number++;
        }
        usort($all_repository_config_paths, function ($a, $b) {
            return strcmp($a[0], $b[0]);
        });

        $type_string = 'UNKNOWN';
        if ($gradeable->getType() === GradeableType::ELECTRONIC_FILE) {
            if ($gradeable->isBulkUpload()) {
                $type_string = self::gradeable_type_strings['electronic_bulk'];
            }
            elseif ($gradeable->isVcs()) {
                $type_string = self::gradeable_type_strings['electronic_hw_vcs'];
            }
            else {
                $type_string = self::gradeable_type_strings['electronic_hw'];
            }
        }
        elseif ($gradeable->getType() === GradeableType::NUMERIC_TEXT) {
            $type_string = self::gradeable_type_strings['numeric'];
        }
        elseif ($gradeable->getType() === GradeableType::CHECKPOINTS) {
            $type_string = self::gradeable_type_strings['checkpoint'];
        }

        //true if there are no students in any rotating sections.
        //Can sometimes be true even if $num_rotating_sections > 0 (if no students are in any section)
        $no_rotating_sections = true;
        foreach ($this->core->getQueries()->getUsersCountByRotatingSections() as $section) {
            if ($section['rotating_section'] != null && $section['count'] > 0) {
                $no_rotating_sections = false;
                break;
            }
        }

        // Get the list of itempool questions in this gradeable which are multi-valued (and hence randomized)
        $itempool_options = [];
        // read config file

        if ($gradeable->hasAutogradingConfig()) {
            $gradeable_config = $gradeable->getAutogradingConfig();
            $notebook_config = $gradeable_config->getNotebookConfig();


            // loop through the notebook key, and find from_pool key in each object (or question)
            foreach ($notebook_config as $key => $item) {
                // store those question which are having count(from_pool array) > 1
                if (isset($item['from_pool']) && count($item['from_pool']) > 1) {
                    $item_id = !empty($item['item_label']) ? $item["item_label"] : "item";
                    if (!isset($itempool_options[$item_id])) {
                        $itempool_options[$item_id] = $item['from_pool'];
                    }
                    else {
                        $itempool_options[$item_id . '_' . $key] = $item['from_pool'];
                    }
                }
            }
        }
        // $this->inherit_teams_list = $this->core->getQueries()->getAllElectronicGradeablesWithBaseTeams();
        $template_list = $this->core->getQueries()->getAllGradeablesIdsAndTitles();

        $gradeable_max_points = ["" => 0];
        $gradeables = $this->core->getQueries()->getGradeableConfigs(null);
        /** @var Gradeable $a_gradeable */
        foreach ($gradeables as $a_gradeable) {
            $auto_config = $a_gradeable->getAutogradingConfig();
            if ($auto_config != null) {
                $gradeable_max_points[$a_gradeable->getId()] = $auto_config->getTotalNonHiddenNonExtraCredit();
            }
        }
        $hasCustomMarks =  $this->core->getQueries()->getHasCustomMarks($gradeable->getId());
        if ($gradeable->getType() === GradeableType::ELECTRONIC_FILE) {
            $this->core->getOutput()->addVendorJs(FileUtils::joinPaths('twigjs', 'twig.min.js'));
            $this->core->getOutput()->addInternalJs('ta-grading-rubric-conflict.js');
            $this->core->getOutput()->addInternalJs('ta-grading-rubric.js');
            $this->core->getOutput()->addInternalJs('gradeable.js');
            $this->core->getOutput()->addInternalCss('electronic.css');
        }
        $this->core->getOutput()->addVendorJs(FileUtils::joinPaths('flatpickr', 'flatpickr.min.js'));
        $this->core->getOutput()->addVendorCss(FileUtils::joinPaths('flatpickr', 'flatpickr.min.css'));
        $this->core->getOutput()->addVendorJs(FileUtils::joinPaths('flatpickr', 'plugins', 'shortcutButtons', 'shortcut-buttons-flatpickr.min.js'));
        $this->core->getOutput()->addVendorCss(FileUtils::joinPaths('flatpickr', 'plugins', 'shortcutButtons', 'themes', 'light.min.css'));
        $this->core->getOutput()->addVendorJs(FileUtils::joinPaths('select2', 'js', 'select2.min.js'));
        $this->core->getOutput()->addVendorCss(FileUtils::joinPaths('select2', 'css', 'select2.min.css'));
        $this->core->getOutput()->addVendorCss(FileUtils::joinPaths('select2', 'bootstrap5-theme', 'select2-bootstrap-5-theme.min.css'));
        $this->core->getOutput()->addInternalJs('admin-gradeable-updates.js');
        $this->core->getOutput()->addInternalCss('admin-gradeable.css');
        $this->core->getOutput()->renderTwigOutput('admin/admin_gradeable/AdminGradeableBase.twig', [
            'gradeable' => $gradeable,
            'action' => 'edit',
            'nav_tab' => $nav_tab,
            'semester' => $semester,
            'course' => $course,
            'date_format' => 'Y-m-d H:i:s',
            'syllabus_buckets' => self::syllabus_buckets,
            'gradeable_components_enc' => json_encode($gradeable_components_enc),
            'regrade_allowed' => $gradeable->isRegradeAllowed(),
            'forum_enabled' => $this->core->getConfig()->isForumEnabled(),
            'electronic' => $gradeable->getType() === GradeableType::ELECTRONIC_FILE,
            // Non-Gradeable-model data
            'gradeable_section_history' => $gradeable_section_history,
            'num_rotating_sections' => $num_rotating_sections,
            'no_rotating_sections' => $no_rotating_sections,
            'rotating_gradeables' => $rotating_gradeables,
            'graders_from_usertypes' => $graders_from_usertypes,
            //'inherit_teams_list' => $inherit_teams_list
            'default_late_days' => $default_late_days,
            'vcs_base_url' => $vcs_base_url,
            'is_pdf_page' => $gradeable->isPdfUpload(),
            'is_pdf_page_student' => $gradeable->isStudentPdfUpload(),
            'itempool_available' => isset($gradeable_config) && $gradeable_config->isNotebookGradeable() && count($itempool_options),
            'itempool_options' => json_encode($itempool_options),
            'num_numeric' => $gradeable->getNumNumeric(),
            'num_text' => $gradeable->getNumText(),
            'type_string' => $type_string,
            'gradeable_type_strings' => self::gradeable_type_strings,
            'show_edit_warning' => $gradeable->anyManualGrades(),

            // Config selection data
            'all_config_paths' => array_merge($default_config_paths, $all_uploaded_config_paths, $all_repository_config_paths),
            'repository_error_messages' => $repository_error_messages,
            'currently_valid_repository' => $this->checkPathToConfigFile($gradeable->getAutogradingConfigPath()),

            'timezone_string' => $this->core->getUser()->getUsableTimeZone()->getName(),

            'upload_config_url' => $this->core->buildCourseUrl(['autograding_config']) . '?g_id=' . $gradeable->getId(),
            'rebuild_url' => $this->core->buildCourseUrl(['gradeable', $gradeable->getId(), 'rebuild']),
            'csrf_token' => $this->core->getCsrfToken(),
            'peer' => $gradeable->hasPeerComponent(),
            'peer_grader_pairs' => $this->core->getQueries()->getPeerGradingAssignment($gradeable->getId()),
            'notebook_builder_url' => $this->core->buildCourseUrl(['notebook_builder', $gradeable->getId()]),
            'hidden_files' => $gradeable->getHiddenFiles(),
            'template_list' => $template_list,
            'gradeable_max_points' =>  $gradeable_max_points,
            'allow_custom_marks' => $gradeable->getAllowCustomMarks(),
            'has_custom_marks' => $hasCustomMarks,
            'is_bulk_upload' => $gradeable->isBulkUpload(),
        ]);
        $this->core->getOutput()->renderOutput(['grading', 'ElectronicGrader'], 'popupStudents');
        $this->core->getOutput()->renderOutput(['grading', 'ElectronicGrader'], 'popupMarkConflicts');
        $this->core->getOutput()->renderOutput(['admin', 'Gradeable'], 'AdminGradeableEditPeersForm', $gradeable);
        $this->core->getOutput()->renderOutput(['admin', 'Gradeable'], 'AdminGradeableAddPeersForm', $gradeable);
    }

    /**
     * Called when user presses submit on an Edit Students popup for peer matrix. Updates the database with
     *  the grader's new students.
     * @param String $gradeable_id
     * @Route("/courses/{_semester}/{_course}/gradeable/{gradeable_id}/update_peer_assignment", methods={"POST"})
     * @AccessControl(role="INSTRUCTOR")
     */
    public function editGraderPeerSubmit($gradeable_id) {
        $grader_id = $_POST['grader_id'];
        //if entire grader row is removed, just remove grader and their students
        if (!empty($_POST['remove_grader'])) {
            $this->core->getQueries()->removePeerAssignmentsForGrader($gradeable_id, $grader_id);
        }
        else {
            //otherwise, check if any of the individual current students were removed
            $tmp = $this->core->getQueries()->getPeerGradingAssignmentsForGrader($grader_id);
            $grading_assignment_for_grader = $tmp[$gradeable_id];
            foreach ($grading_assignment_for_grader as $i => $student_id) {
                if (!in_array($student_id, json_decode($_POST['curr_student_ids']))) {
                    $this->core->getQueries()->removePeerAssignment($gradeable_id, $grader_id, $student_id);
                }
            }
            // then, add new students
            foreach (json_decode($_POST['add_student_ids']) as $i => $student_id) {
                if ($student_id === $grader_id) {
                    return JsonResponse::getErrorResponse("Please note that student is not able to grade themselves");
                }
                $this->core->getQueries()->insertPeerGradingAssignment($grader_id, $student_id, $gradeable_id);
            }
        }
        // return new peer assignments to AJAX success
        $new_peers = $this->core->getQueries()->getPeerGradingAssignment($gradeable_id);
        return JsonResponse::getSuccessResponse($new_peers);
    }

    /**
     * Called when user presses submit on an Add New Grader to Matrix popup for peer matrix. Updates the
     * database with the grader's new students.
     * @param String $gradeable_id
     * @Route("/courses/{_semester}/{_course}/gradeable/{gradeable_id}/new_peer_grader", methods={"POST"})
     * @AccessControl(role="INSTRUCTOR")
     */
    public function newGraderPeerSubmit($gradeable_id) {
        $new_grader_id = $_POST['new_grader_id'];
        // add the new grader and all their students
        foreach (json_decode($_POST['add_student_ids']) as $i => $student_id) {
            $this->core->getQueries()->insertPeerGradingAssignment($new_grader_id, $student_id, $gradeable_id);
        }
        // return new peer assignments to AJAX success
        $new_peers = $this->core->getQueries()->getPeerGradingAssignment($gradeable_id);
        return JsonResponse::getSuccessResponse($new_peers);
    }

    /* Http request methods (i.e. ajax) */

    /**
     * TODO: This was extracted from the rubric saving code for electronic files
     */
    private function shufflePeerGrading(Gradeable $gradeable) {
        if ($gradeable->hasPeerComponent()) {
            //$old_peer_grading_assignments = $this->core->getQueries()->getPeerGradingAssignNumber($gradeable->getId());
            //$make_peer_assignments = ($old_peer_grading_assignments !== $gradeable->getPeerGradeSet());
            //if ($make_peer_assignments) {
            $this->core->getQueries()->clearPeerGradingAssignment($gradeable->getId());

            $users = $this->core->getQueries()->getAllUsers();
            $user_ids = [];
            $grading = [];
            $peer_grade_set = $gradeable->getPeerGradeSet();
            foreach ($users as $key => $user) {
                // Need to remove non-student users, or users in the NULL section
                if ($user->getRegistrationSection() == null) {
                    unset($users[$key]);
                }
                else {
                    $user_ids[] = $user->getId();
                    $grading[$user->getId()] = [];
                }
            }
            $user_number = count($user_ids);
            shuffle($user_ids);
            for ($i = 0; $i < $user_number; $i++) {
                for ($j = 1; $j <= $peer_grade_set; $j++) {
                    $grading[$user_ids[$i]][] = $user_ids[($i + $j) % $user_number];
                }
            }

            foreach ($grading as $grader => $assignment) {
                foreach ($assignment as $student) {
                    $this->core->getQueries()->insertPeerGradingAssignment($grader, $student, $gradeable->getId());
                }
            }
        }
        //}
    }

    private function newComponent(Gradeable $gradeable) {
        return new Component($this->core, $gradeable, [
            'id' => 0,
            'title' => '',
            'ta_comment' => '',
            'student_comment' => '',
            'lower_clamp' => 0,
            'default' => 0,
            'max_value' => 0,
            'upper_clamp' => 0,
            'text' => false,
            'peer_component' => false,
            'order' => -1,
            'page' => Component::PDF_PAGE_NONE,
            'is_itempool_linked' => false,
            'itempool' => ""
        ]);
    }

    private function newMark(Component $component) {
        return new Mark($this->core, $component, [
            'id' => 0,
            'points' => 0,
            'title' => '',
            'order' => 0,
            'publish' => false
        ]);
    }

    // Generates a blank first component for a gradeable
    private function genBlankComponent(Gradeable $gradeable) {
        // Make a new gradeable component with good default values
        $component = $this->newComponent($gradeable);
        if ($gradeable->getType() === GradeableType::ELECTRONIC_FILE) {
            //Add a new mark (count up)
            $mark0 = $this->newMark($component);
            $mark0->setTitle('No Credit');
            $component->setMarks([$mark0]);
        }
        elseif ($gradeable->getType() === GradeableType::CHECKPOINTS) {
            $component->setTitle('Checkpoint 1');
            $component->setPoints(['lower_clamp' => 0, 'default' => 0, 'max_value' => 1, 'upper_clamp' => 1]);
        }
        elseif ($gradeable->getType() === GradeableType::NUMERIC_TEXT) {
            // Add a new mark to the db if its electronic
            $mark = $this->newMark($component);
            $component->setMarks([$mark]);
        }
        else {
            throw new \InvalidArgumentException('Gradeable type invalid');
        }

        // Add it to the gradeable
        $gradeable->setComponents([$component]);
    }

    /**
     * @Route("/courses/{_semester}/{_course}/gradeable/{gradeable_id}/rubric", methods={"POST"})
     */
    public function updateRubricRequest($gradeable_id) {
        $gradeable = $this->tryGetGradeable($gradeable_id);
        if ($gradeable === false) {
            return;
        }

        try {
            $this->updateRubric($gradeable, $_POST['values']);
            $this->core->getOutput()->renderJsonSuccess();
        }
        catch (\InvalidArgumentException $e) {
            $this->core->getOutput()->renderJsonFail($e->getMessage());
        }
        catch (\Exception $e) {
            $this->core->getOutput()->renderJsonError($e->getMessage());
        }
    }

    // Parses the checkpoint details from the user form into a Component.  NOTE: order is not set here
    private static function parseCheckpoint(Component $component, $details) {
        if (!isset($details['label'])) {
            $details['label'] = '';
        }
        if (!isset($details['extra_credit'])) {
            $details['extra_credit'] = 'false';
        }
        $component->setTitle($details['label']);
        $component->setTaComment("");
        $component->setStudentComment("");
        $component->setPoints([
            'lower_clamp' => 0,
            'default' => 0,
            // if it is extra credit then it would be out of 0 points otherwise 1
            'max_value' => $details['extra_credit'] === 'true' ? 0 : 1,
            'upper_clamp' => 1
        ]);
        $component->setText(false);
        $component->setPeerComponent(false);
        $component->setPage(Component::PDF_PAGE_NONE);
    }

    private static function parseNumeric(Component $component, $details) {
        if (!isset($details['label'])) {
            $details['label'] = '';
        }
        if (!isset($details['max_score'])) {
            $details['max_score'] = 0;
        }
        if (!isset($details['extra_credit'])) {
            $details['extra_credit'] = 'false';
        }
        $component->setTitle($details['label']);
        $component->setTaComment("");
        $component->setStudentComment("");
        $component->setPoints([
            'lower_clamp' => 0,
            'default' => 0,
            'max_value' => $details['extra_credit'] === 'true' ? 0 : $details['max_score'],
            'upper_clamp' => $details['max_score']
        ]);
        $component->setText(false);
        $component->setPeerComponent(false);
        $component->setPage(Component::PDF_PAGE_NONE);
    }

    private static function parseText(Component $component, $details) {
        if (!isset($details['label'])) {
            $details['label'] = '';
        }
        $component->setTitle($details['label']);
        $component->setTaComment("");
        $component->setStudentComment("");
        $component->setPoints([
            'lower_clamp' => 0,
            'default' => 0,
            'max_value' => 0,
            'upper_clamp' => 0
        ]);
        $component->setText(true);
        $component->setPeerComponent(false);
        $component->setPage(Component::PDF_PAGE_NONE);
    }

    /**
     * Returns true if given path has a file named config.json in it, false otherwise
     * @param string $folder_path
     * @return boolean
     */
    private function checkPathToConfigFile($folder_path) {
        if (!file_exists($folder_path)) {
            return false;
        }
        try {
            $file_iter = new \RecursiveDirectoryIterator($folder_path, \RecursiveDirectoryIterator::SKIP_DOTS);
        }
        catch (\Exception $e) {
            return false;
        }
        while ($file_iter->valid()) {
            if ($file_iter->current()->getFilename() == 'config.json') {
                return true;
            }
            $file_iter->next();
        }
        return false;
    }

    /**
     * Iterates through the directory and finds config.json files (BFS)
     * Terminates loop after a hard coded number of folders are searched (currently 1000)
     * does not look at files deeper than the config.json file
     * pushes new errors to $error_messages if something goes wrong
     * returns array of valid paths arrays of form [path_name,full_path]
     * @param array $dir_queue
     * @param array $error_messages
     * @param integer $repo_id_number
     * @return array
     */
    private function getValidPathsToConfigDirectories($dir_queue, &$error_messages, $repo_id_number) {
        $repository_path = $dir_queue[0];
        $count = 0;
        $return_array = [];

        while (count($dir_queue) != 0) {
            if ($count >= 1000) {
                $error_messages[] = "Repository #" . $repo_id_number . " entered on the \"Course Settings\" is too large to parse.";
                return [];
            }

            $dir = $dir_queue[0];
            unset($dir_queue[0]);
            $dir_queue = array_values($dir_queue);

            if (!file_exists($dir) || !is_dir($dir)) {
                $error_messages[] = "An error occurred when parsing repository #" . $repo_id_number . " entered on the \"Course Settings\" page";
                return [];
            }

            try {
                $iter = new \RecursiveDirectoryIterator($dir, \RecursiveDirectoryIterator::SKIP_DOTS);
            }
            catch (\Exception $e) {
                $error_messages[] = "An error occurred when parsing repository #" . $repo_id_number . " entered on the \"Course Settings\" page";
                return [];
            }

            if ($this->checkPathToConfigFile($dir)) {
                $return_array[] = ["DIRECTORY " . $repo_id_number . ": " . substr($dir, strlen($repository_path)),$dir];
            }
            else {
                while ($iter->valid()) {
                    $file = $iter->current();
                    if ($file->isDir()) {
                        $dir_queue[] = $file->getPathname();
                    }
                    $iter->next();
                }
            }
            $count++;
        }
        return $return_array;
    }

    private function updateRubric(Gradeable $gradeable, $details) {
        $old_components = $gradeable->getComponents();
        $num_old_components = count($old_components);
        $start_index = $num_old_components;

        /** @var Component[] $new_components */
        $new_components = [];

        // The electronic file mode is the least touched of them all since it will be replaced
        //  with a unified interface with TA grading and share a separate "rubric" controller for it.
        if ($gradeable->getType() === GradeableType::ELECTRONIC_FILE) {
            throw new \InvalidArgumentException('Attempt to update rubric using outdated method!');
        }
        elseif ($gradeable->getType() === GradeableType::CHECKPOINTS) {
            if (!isset($details['checkpoints'])) {
                $details['checkpoints'] = [];
            }

            $num_checkpoints = count($details['checkpoints']);

            // Iterate through each existing component and update them in the database,
            //  removing any extras
            $x = 0;
            foreach ($old_components as $old_component) {
                if ($x < $num_checkpoints && $x < $num_old_components) {
                    self::parseCheckpoint($old_component, $details['checkpoints'][$x]);
                    $old_component->setOrder($x);
                    $new_components[] = $old_component;
                }
                $x++;
            }

            // iterate through each new checkpoint, adding them to the database
            for ($x = $start_index; $x < $num_checkpoints; $x++) {
                $component = $this->newComponent($gradeable);
                self::parseCheckpoint($component, $details['checkpoints'][$x]);
                $component->setOrder($x);
                $new_components[] = $component;
            }
        }
        elseif ($gradeable->getType() === GradeableType::NUMERIC_TEXT) {
            if (!isset($details['numeric'])) {
                $details['numeric'] = [];
            }
            if (!isset($details['text'])) {
                $details['text'] = [];
            }

            $num_numeric = count($details['numeric']);
            $num_text = count($details['text']);

            $start_index_numeric = 0;
            $start_index_text = 0;

            // Load all of the old numeric/text elements into two arrays
            $old_numerics = [];
            $num_old_numerics = 0;
            $old_texts = [];
            $num_old_texts = 0;
            foreach ($old_components as $old_component) {
                if ($old_component->isText() === true) {
                    $old_texts[] = $old_component;
                    $num_old_texts++;
                }
                else {
                    $old_numerics[] = $old_component;
                    $num_old_numerics++;
                }
            }

            $x = 0;
            // Iterate through each existing numeric component and update them in the database,
            //  removing any extras
            foreach ($old_numerics as $old_numeric) {
                if ($x < $num_numeric && $x < $num_old_numerics) {
                    self::parseNumeric($old_numeric, $details['numeric'][$x]);
                    $old_numeric->setOrder($x);
                    $new_components[] = $old_numeric;
                    $start_index_numeric++;
                }
                $x++;
            }

            for ($x = $start_index_numeric; $x < $num_numeric; $x++) {
                $component = $this->newComponent($gradeable);
                self::parseNumeric($component, $details['numeric'][$x]);
                $component->setOrder($x);
                $new_components[] = $component;
            }

            $z = $x;
            $x = 0;
            // Iterate through each existing text component and update them in the database,
            //  removing any extras
            foreach ($old_texts as $old_text) {
                if ($x < $num_text && $x < $num_old_texts) {
                    self::parseText($old_text, $details['text'][$x]);
                    $old_text->setOrder($z + $x);
                    $new_components[] = $old_text;
                    $start_index_text++;
                }
                $x++;
            }

            for ($y = $start_index_text; $y < $num_text; $y++) {
                $component = $this->newComponent($gradeable);
                self::parseText($component, $details['text'][$x]);
                $component->setOrder($y + $z);
                $new_components[] = $component;
            }
        }
        else {
            throw new \InvalidArgumentException("Invalid gradeable type");
        }

        // Finally, Set the components and update the gradeable
        $gradeable->setComponents($new_components);

        // Save to the database
        $this->core->getQueries()->updateGradeable($gradeable);
    }

    /**
     * @Route("/courses/{_semester}/{_course}/gradeable/{gradeable_id}/graders", methods={"POST"})
     */
    public function updateGradersRequest($gradeable_id) {
        $gradeable = $this->tryGetGradeable($gradeable_id);
        if ($gradeable === false) {
            return;
        }

        try {
            $this->updateGraders($gradeable, $_POST);
            // Finally, send the requester back the information
            $this->core->getOutput()->renderJsonSuccess();
        }
        catch (\InvalidArgumentException $e) {
            $this->core->getOutput()->renderJsonFail('Error setting graders' . $e->getMessage());
        }
        catch (\Exception $e) {
            $this->core->getOutput()->renderJsonError($e->getMessage());
        }
    }

    private function updateGraders(Gradeable $gradeable, $details) {
        $new_graders = [];
        if (isset($details['graders'])) {
            $new_graders = $details['graders'];
        }

        $gradeable->setRotatingGraderSections($new_graders);
        $this->core->getQueries()->updateGradeable($gradeable);
    }

    /**
     * @Route("/courses/{_semester}/{_course}/gradeable", methods={"POST"})
     */
    public function createGradeableRequest() {
        $gradeable_id = $_POST['id'] ?? '';

        try {
            $build_result = $this->createGradeable($gradeable_id, $_POST);

            // Finally, redirect to the edit page
            if ($build_result !== null) {
                $this->core->addErrorMessage($build_result);
            }
            $this->redirectToEdit($gradeable_id);
        }
        catch (\Exception $e) {
            $this->core->addErrorMessage($e->getMessage());
            $this->core->redirect($this->core->buildCourseUrl());
        }
    }

    private function createGradeable($gradeable_id, $details) {
        // Make sure the gradeable doesn't already exist
        if ($this->core->getQueries()->existsGradeable($gradeable_id)) {
            throw new \InvalidArgumentException('Gradeable already exists');
        }

        $default_late_days = $this->core->getConfig()->getDefaultHwLateDays();
        // Create the gradeable with good default information
        //
        $gradeable_type = GradeableType::stringToType($details['type']);
        $gradeable_create_data = [
            'type' => $gradeable_type,
            'grader_assignment_method' => Gradeable::REGISTRATION_SECTION,
            'min_grading_group' => 1,
        ];

        $template_property_names = [
            'min_grading_group',
            'grader_assignment_method',
            'ta_instructions',
            'autograding_config_path',
            'student_view',
            'student_view_after_grades',
            'student_download',
            'student_submit',
            'late_days',
            'precision'
        ];
        // Make sure the template exists if we're using one
        $template_gradeable = null;
        if (array_key_exists('gradeable_template', $details) && $details['gradeable_template'] !== '--None--') {
            $template_id = $details['gradeable_template'];
            $template_gradeable = $this->core->getQueries()->getGradeableConfig($template_id);
            if ($template_gradeable === null) {
                throw new \InvalidArgumentException('Template gradeable does not exist');
            }

            // Setup the create data from the template
            $template_data = $template_gradeable->toArray();
            foreach ($template_property_names as $name) {
                $gradeable_create_data[$name] = $template_data[$name];
            }
        }
        else {
            $non_template_property_values = [
                'min_grading_group' => 1,
                'grader_assignment_method' => Gradeable::REGISTRATION_SECTION,
                'ta_instructions' => '',
                'autograding_config_path' =>
                    FileUtils::joinPaths($this->core->getConfig()->getSubmittyInstallPath(), 'more_autograding_examples/upload_only/config'),
                'student_view' => true,
                'student_view_after_grades' => false,
                'student_download' => true,
                'student_submit' => true,
                'late_days' => $default_late_days,
                'precision' => 0.5
            ];
            $gradeable_create_data = array_merge($gradeable_create_data, $non_template_property_values);
        }

        // first-page properties
        $front_page_property_names = [
            'id',
            'title',
            'instructions_url',
            'syllabus_bucket'
        ];
        foreach ($front_page_property_names as $prop) {
            $gradeable_create_data[$prop] = $details[$prop] ?? '';
        }

        $repo_name = '';
        $subdir = '';
        if ($details['subdirectory_gradeable'] === 'true') {
            $subdir = $details['vcs_subdirectory'];
        }
        $vcs_partial_path = '';
        // VCS specific values
        if ($details['vcs'] === 'true') {
            $host_button = $details['vcs_radio_buttons'];
            $host_type = -1;
            // Find which radio button is pressed and what host type to use
            if ($host_button === 'submitty-hosted') {
                $host_type = 0;
                $repo_name = $details['id'];
                $vcs_partial_path = $details['id'] . ($details['team_assignment'] === 'true' ? "/{\$team_id}" : "/{\$user_id}");
            }
            elseif ($host_button === 'submitty-hosted-url') {
                $host_type = 1;
                $repo_name = $details['vcs_path'];
                $vcs_partial_path = $details['vcs_path'] . "/{\$user_id}";
            }
            elseif ($host_button === 'public-github') {
                $host_type = 2;
            }
            elseif ($host_button === 'private-github') {
                $host_type = 3;
            }
<<<<<<< HEAD
            elseif ($host_button === 'self-hosted') {
                $host_type = 4;
            }

=======
>>>>>>> cfeff925
            $vcs_property_values = [
                'vcs' => true,
                'vcs_subdirectory' => $subdir,
                'vcs_host_type' => $host_type,
                'vcs_partial_path' => $vcs_partial_path
            ];
            $gradeable_create_data = array_merge($gradeable_create_data, $vcs_property_values);
        }
        else {
            $non_vcs_property_values = [
                'vcs' => false,
                'vcs_subdirectory' => $subdir,
                'vcs_host_type' => -1,
                'vcs_partial_path' => $vcs_partial_path
            ];
            $gradeable_create_data = array_merge($gradeable_create_data, $non_vcs_property_values);
        }

        // Electronic-only values
        if ($gradeable_type === GradeableType::ELECTRONIC_FILE) {
            $jsonThreads = json_encode('{}');
            $discussion_clicked = isset($details['discussion_based']) && ($details['discussion_based'] === 'true');

            //Validate user input for discussion threads
            if ($discussion_clicked) {
                $jsonThreads = array_map('intval', explode(',', $details['discussion_thread_id']));
                foreach ($jsonThreads as $thread) {
                    if (!$this->core->getQueries()->existsThread($thread)) {
                        throw new \InvalidArgumentException('Invalid thread id specified.');
                    }
                }
                $jsonThreads = json_encode($jsonThreads);
            }

            $regrade_allowed = isset($details['regrade_allowed']) && ($details['regrade_allowed'] === 'true');
            $grade_inquiry = ($details['grade_inquiry_per_component_allowed'] ?? 'false') === 'true';
            $gradeable_create_data = array_merge($gradeable_create_data, [
                'team_assignment' => $details['team_assignment'] === 'true',
                'ta_grading' => $details['ta_grading'] === 'true',
                'team_size_max' => $details['team_size_max'],
                'regrade_allowed' => $regrade_allowed,
                'grade_inquiry_per_component_allowed' => $grade_inquiry,
                'autograding_config_path' =>
                    FileUtils::joinPaths($this->core->getConfig()->getSubmittyInstallPath(), 'more_autograding_examples/upload_only/config'),
                'allow_custom_marks' => true,

                //For discussion component
                'discussion_based' => $discussion_clicked,
                'discussion_thread_ids' => $jsonThreads,

                // TODO: properties that aren't supported yet
                'peer_grading' => false,
                'peer_grade_set' => 0,
                'late_submission_allowed' => true,
                'hidden_files' => "",
                'limited_access_blind' => 1,
                'peer_blind' => 3,
                'depends_on' => null,
                'depends_on_points' => null,
                'has_due_date' => true,
                'has_release_date' => true
            ]);
        }
        else {
            // Values for these electronic-only properties
            $gradeable_create_data = array_merge($gradeable_create_data, [
                'team_assignment' => false,
                'vcs' => false,
                'team_size_max' => 0,
                'vcs_subdirectory' => '',
                'vcs_partial_path' => '',
                'vcs_host_type' => -1,
                'autograding_config_path' => '',
                'peer_grading' => false,
                'peer_grade_set' => 0,
                'late_submission_allowed' => true,
                'hidden_files' => ""
            ]);
        }

        // Setup good default dates
        $tonight = $this->core->getDateTimeNow();
        $tonight->setTime(23, 59, 59);
        if ($tonight->diff($this->core->getDateTimeNow())->h < 12) {
            $tonight->add(new \DateInterval('P1D'));
        }
        $gradeable_create_data = array_merge($gradeable_create_data, [
            'ta_view_start_date' => (clone $tonight),
            'grade_start_date' => (clone $tonight)->add(new \DateInterval('P10D')),
            'grade_due_date' => (clone $tonight)->add(new \DateInterval('P14D')),
            'grade_released_date' => (clone $tonight)->add(new \DateInterval('P14D')),
            'team_lock_date' => (clone $tonight)->add(new \DateInterval('P7D')),
            'submission_open_date' => (clone $tonight),
            'submission_due_date' => (clone $tonight)->add(new \DateInterval('P7D')),
            'grade_inquiry_start_date' => (clone $tonight)->add(new \DateInterval('P15D')),
            'grade_inquiry_due_date' => (clone $tonight)->add(new \DateInterval('P21D'))
        ]);

        // Finally, construct the gradeable
        $gradeable = new Gradeable($this->core, $gradeable_create_data);

        // Setup student permissions specially for scanned exams
        if ($details['bulk_upload'] === 'true') {
            $gradeable->setStudentView(true);
            $gradeable->setStudentViewAfterGrades(true);
            $gradeable->setStudentSubmit(false);
            $gradeable->setStudentDownload(false);

            $gradeable->setAutogradingConfigPath(
                FileUtils::joinPaths($this->core->getConfig()->getSubmittyInstallPath(), 'more_autograding_examples/pdf_exam/config')
            );
        }

        // Generate a blank component to make the rubric UI work properly
        $this->genBlankComponent($gradeable);

        // Save the gradeable to the database
        $this->core->getQueries()->createGradeable($gradeable); // creates the gradeable

        // start the build
        $build_status = $this->enqueueBuild($gradeable);

        if (
            $build_status == null
            && $gradeable->isVcs()
            && ($gradeable->getVcsHostType() === 0 || $gradeable->getVcsHostType() === 1)
            && !$gradeable->isTeamAssignment()
        ) {
            $this->enqueueGenerateRepos(
                $this->core->getConfig()->getSemester(),
                $this->core->getConfig()->getCourse(),
                $repo_name
            );
        }

        return $build_status;
    }

    /**
     * @Route("/courses/{_semester}/{_course}/gradeable/{gradeable_id}/update", methods={"POST"})
     */
    public function updateGradeableRequest($gradeable_id) {
        $gradeable = $this->tryGetGradeable($gradeable_id);
        if ($gradeable === false) {
            return;
        }
        unset($_POST['csrf_token']);
        try {
            $response_props = $this->updateGradeable($gradeable, $_POST);
            // Finally, send the requester back the information
            $this->core->getOutput()->renderJsonSuccess($response_props);
        }
        catch (ValidationException $e) {
            $this->core->getOutput()->renderJsonFail('See "data" for details', $e->getDetails());
        }
        catch (\Exception $e) {
            $this->core->getOutput()->renderJsonError($e->getMessage());
        }
    }

    private function updateGradeable(Gradeable $gradeable, $details) {
        $errors = [];
        // Implicitly updated properties to tell the client about
        $updated_properties = [];

        // If the post array is 0, that means that the name of the element was blank
        if (count($details) === 0) {
            throw new \InvalidArgumentException('Request contained no properties, perhaps the name was blank?');
        }
        // Trigger a rebuild if the config changes
        $trigger_rebuild_props = ['autograding_config_path', 'vcs_subdirectory'];
        $trigger_rebuild = count(array_intersect($trigger_rebuild_props, array_keys($details))) > 0;

        $boolean_properties = [
            'ta_grading',
            'student_view',
            'student_view_after_grades',
            'student_download',
            'student_submit',
            'peer_grading',
            'late_submission_allowed',
            'regrade_allowed',
            'grade_inquiry_per_component_allowed',
            'discussion_based',
            'vcs',
            'has_due_date',
            'has_release_date',
            'allow_custom_marks'
        ];

        $discussion_ids = 'discussion_thread_id';

        $numeric_properties = [
            'precision',
            'grader_assignment_method',
            'depends_on_points'
        ];
        // Date properties all need to be set at once
        $dates = $gradeable->getDates();

        $date_set = false;
        foreach (array_merge(Gradeable::date_properties, ['late_days']) as $date_property) {
            if (isset($details[$date_property])) {
                $dates[$date_property] = $details[$date_property];

                if ($dates[$date_property] > DateUtils::MAX_TIME) {
                    $errors[$date_property] = Gradeable::date_display_names[$date_property] . ' Date is higher than the max allowed date! (' . DateUtils::MAX_TIME . ')';
                }

                // Unset dates so we don't try and use it in the other loop
                unset($details[$date_property]);
                $date_set = true;
            }
        }

        // TO DO: Update late day cache for admin late day update
        // TO DO: Update late day cache for admin gradeable due date update
        $late_day_status = null;

        // Set default value which may be set in loop below
        $regrade_modified = false;

        // Apply other new values for all properties submitted
        foreach ($details as $prop => $post_val) {
            // Convert boolean values into booleans
            if (in_array($prop, $boolean_properties)) {
                $post_val = $post_val === 'true';
            }

            if (in_array($prop, $numeric_properties) && !is_numeric($post_val)) {
                $errors[$prop] = "{$prop} must be a number";
                continue;
            }

            if ($prop === "depends_on") {
                try {
                    $temp_gradeable = $this->tryGetGradeable($post_val, false);
                    if ($temp_gradeable == false) {
                        $post_val = null;
                    }
                    else {
                        $depends_on_points = $details['depends_on_points'];
                        if ($depends_on_points == null) {
                            $depends_on_points = $gradeable->getDependsOnPoints();
                        }
                        if ($depends_on_points == null) {
                            $gradeable->setDependsOnPoints(0);
                        }
                        else {
                            if ($depends_on_points < 0 || ($depends_on_points > $temp_gradeable->getDependsOnPoints() && $temp_gradeable->getDependsOnPoints() !== null)) {
                                $errors['depends_on_points'] = "Invalid depends on points!";
                            }
                        }
                    }
                }
                catch (\Exception $e) {
                    $post_val = null;
                    $errors[$prop] = $e->getMessage();
                }
            }
            // Converts string array sep by ',' to json
            if ($prop === $discussion_ids) {
                $post_val = array_map('intval', explode(',', $post_val));
                foreach ($post_val as $thread) {
                    if (!$this->core->getQueries()->existsThread($thread)) {
                        $errors[$prop] = 'Invalid thread id specified.';
                        break;
                    }
                }
                if (count($errors) == 0) {
                    $post_val = json_encode($post_val);
                }
                else {
                    continue;
                }
            }

            if ($prop === 'regrade_allowed') {
                if ($post_val !== $gradeable->isRegradeAllowed()) {
                    $regrade_modified = true;
                }
            }

            if ($prop === 'grade_inquiry_per_component_allowed' && $post_val === false && $gradeable->isGradeInquiryPerComponentAllowed()) {
                $this->core->getQueries()->convertInquiryComponentId($gradeable);
            }

            // Try to set the property
            try {
                //convert the property name to a setter name
                $setter_name = 'set' . implode(
                    '',
                    array_map(function ($val) {
                        return ucfirst($val);
                    },
                    explode('_', $prop))
                );
                $gradeable->$setter_name($post_val);
            }
            catch (\Exception $e) {
                // If something goes wrong, record it so we can tell the user
                $errors[$prop] = $e->getMessage();
            }
        }

        if (!$gradeable->hasDueDate() && $gradeable->hasReleaseDate()) {
            $gradeable->setHasReleaseDate(false);
        }

        // Set the dates last just in case the request contained parameters that
        //  affect date validation
        if ($date_set) {
            try {
                $gradeable->setDates($dates, $regrade_modified);
                $updated_properties = $gradeable->getDateStrings(false);
            }
            catch (ValidationException $e) {
                $errors = array_merge($errors, $e->getDetails());
            }
        }

        if ($trigger_rebuild) {
            $result = $this->enqueueBuild($gradeable);
            if ($result !== null) {
                // TODO: what key should this get?
                $errors['server'] = $result;
            }
            else {
                $updated_properties[] = 'rebuild_queued';
            }
        }

        // Be strict.  Only apply database changes if there were no errors
        if (count($errors) !== 0) {
            throw new ValidationException('', $errors);
        }
        $this->core->getQueries()->updateGradeable($gradeable);
        // Only return updated properties if the changes were applied
        return $updated_properties;
    }

    /**
     * @Route("/courses/{_semester}/{_course}/gradeable/{gradeable_id}/delete", methods={"POST"})
     */
    public function deleteGradeable($gradeable_id) {
        $gradeable = $this->tryGetGradeable($gradeable_id);
        if ($gradeable == false) {
            $this->core->addErrorMessage("Invalid gradeable id");
            $this->core->redirect($this->core->buildCourseUrl());
        }
        if (!$gradeable->canDelete()) {
            $this->core->addErrorMessage("Gradeable " . $gradeable_id . " cannot be deleted.");
            $this->core->redirect($this->core->buildCourseUrl());
        }

        $this->core->getQueries()->deleteGradeable($gradeable_id);

        $course_path = $this->core->getConfig()->getCoursePath();

        $file = FileUtils::joinPaths($course_path, "config", "form", "form_" . $gradeable_id . ".json");
        if ((file_exists($file)) && (!unlink($file))) {
            die("Cannot delete form_{$gradeable_id}.json");
        }

        // this will cleanup the build files
        $this->enqueueBuildFile($gradeable_id);

        $this->core->redirect($this->core->buildCourseUrl());
    }

    private function writeFormConfig(Gradeable $gradeable) {
        if ($gradeable->getType() !== GradeableType::ELECTRONIC_FILE) {
            return null;
        }

        // Refresh the configuration file with updated information
        // See 'make_assignments_txt_file.py' and grade_item.py for where these properties are used
        // Note: These property names must match the 'setup_sample_courses.py' names
        $jsonProperties = [
            'gradeable_id' => $gradeable->getId(),
            'config_path' => $gradeable->getAutogradingConfigPath(),
            'date_due' => $gradeable->hasDueDate() ? DateUtils::dateTimeToString($gradeable->getSubmissionDueDate()) : null,
            'upload_type' => $gradeable->isVcs() ? "repository" : "upload file",
            'subdirectory' => $gradeable->getVcsSubdirectory(),
            'vcs_partial_path' => $gradeable->getVcsPartialPath(),
        ];

        $fp = $this->core->getConfig()->getCoursePath() . '/config/form/form_' . $gradeable->getId() . '.json';
        if (
            (!is_writable($fp) && file_exists($fp))
            || file_put_contents($fp, json_encode($jsonProperties, JSON_PRETTY_PRINT | JSON_UNESCAPED_SLASHES)) === false
        ) {
            return "Failed to write to file {$fp}";
        }
        return null;
    }

    private function enqueueBuildFile($g_id) {
        $semester = $this->core->getConfig()->getSemester();
        $course = $this->core->getConfig()->getCourse();

        // FIXME:  should use a variable instead of hardcoded top level path
        $config_build_file = "/var/local/submitty/daemon_job_queue/" . $semester . "__" . $course . "__" . $g_id . ".json";

        $config_build_data = [
            "job" => "BuildConfig",
            "semester" => $semester,
            "course" => $course,
            "gradeable" => $g_id
        ];

        if (
            (!is_writable($config_build_file) && file_exists($config_build_file))
            || file_put_contents($config_build_file, json_encode($config_build_data, JSON_PRETTY_PRINT)) === false
        ) {
            return "Failed to write to file {$config_build_file}";
        }
        return null;
    }

    public static function enqueueGenerateRepos($semester, $course, $g_id) {
        // FIXME:  should use a variable instead of hardcoded top level path
        $config_build_file = "/var/local/submitty/daemon_job_queue/generate_repos__" . $semester . "__" . $course . "__" . $g_id . ".json";

        $config_build_data = [
            "job" => "RunGenerateRepos",
            "semester" => $semester,
            "course" => $course,
            "gradeable" => $g_id
        ];

        if (
            (!is_writable($config_build_file) && file_exists($config_build_file))
            || file_put_contents($config_build_file, json_encode($config_build_data, JSON_PRETTY_PRINT)) === false
        ) {
            return "Failed to write to file {$config_build_file}";
        }
        return null;
    }

    public function enqueueBuild(Gradeable $gradeable) {
        // If write form config fails, it will return non-null and end execution, but
        //  if it does return null, we want to run 'enqueueBuildFile'.  This coalescing can
        //  be chained so long as 'null' is the success condition.
        return $this->writeFormConfig($gradeable) ?? $this->enqueueBuildFile($gradeable->getId());
    }

    /**
     * @Route("/courses/{_semester}/{_course}/gradeable/{gradeable_id}/rebuild")
     */
    public function rebuildGradeableRequest($gradeable_id) {
        $gradeable = $this->core->getQueries()->getGradeableConfig($gradeable_id);
        $result = $this->enqueueBuild($gradeable);
        if ($result !== null) {
            die($result);
        }
    }

    /**
     * @Route("/courses/{_semester}/{_course}/gradeable/{gradeable_id}/build_log", methods={"GET"})
     */
    public function getBuildLogs(string $gradeable_id): JsonResponse {
        $build_script_output_file = FileUtils::joinPaths($this->core->getConfig()->getCoursePath(), 'build', $gradeable_id, 'build_script_output.txt');
        $build_script_output = is_file($build_script_output_file) ? htmlentities(file_get_contents($build_script_output_file)) : null;
        $cmake_out_dir = FileUtils::joinPaths($this->core->getConfig()->getCoursePath(), 'build', $gradeable_id, 'log_cmake_output.txt');
        $cmake_output = is_file($cmake_out_dir) ? htmlentities(file_get_contents($cmake_out_dir)) : null;

        return JsonResponse::getSuccessResponse([$build_script_output,$cmake_output]);
    }

    /**
     * @Route("/courses/{_semester}/{_course}/gradeable/{gradeable_id}/build_status", methods={"GET"})
     */
    public function getBuildStatusOfGradeable(string $gradeable_id): void {
        $queued_filename = $this->core->getConfig()->getSemester() . '__' . $this->core->getConfig()->getCourse() . '__' . $gradeable_id . '.json';
        $rebuilding_filename = 'PROCESSING_' . $this->core->getConfig()->getSemester() . '__' . $this->core->getConfig()->getCourse() . '__' . $gradeable_id . '.json';
        $queued_path = FileUtils::joinPaths($this->core->getConfig()->getSubmittyPath(), 'daemon_job_queue', $queued_filename);
        $rebuilding_path = FileUtils::joinPaths($this->core->getConfig()->getSubmittyPath(), 'daemon_job_queue', $rebuilding_filename);

        if (is_file($rebuilding_path)) {
            $status = 'processing';
        }
        elseif (is_file($queued_path)) {
            $status = 'queued';
        }
        else {
            $gradeable = $this->core->getQueries()->getGradeableConfig($gradeable_id);
            $status = $gradeable->hasAutogradingConfig();

            // Check for schema validation errors and return a different status if needed.
            if ($status) {
                $logs = $this->getBuildLogs($gradeable_id);

                $needle = 'The submitty configuration validator detected the above error in your config.';
                $haystack = $logs->json['data'][0];

                if (strpos($haystack, $needle) !== false) {
                    $status = 'warnings';
                }
            }
        }
        clearstatcache();
        $this->core->getOutput()->renderJsonSuccess($status);
    }

    /**
     * Shifts all dates in the array up to and including $date_prop to be no later than $time
     * @param array $dates
     * @param string $date_prop
     * @param \DateTime $time
     */
    private function shiftDates(array &$dates, string $date_prop, \DateTime $time) {
        foreach (Gradeable::date_validated_properties as $d) {
            if ($dates[$d] > $time) {
                $dates[$d] = $time;
            }
            if ($date_prop === $d) {
                break;
            }
        }
    }

    /**
     * @Route("/courses/{_semester}/{_course}/gradeable/{gradeable_id}/quick_link")
     */
    public function openquickLink($gradeable_id, $action) {
        $gradeable = $this->core->getQueries()->getGradeableConfig($gradeable_id);
        $dates = $gradeable->getDates();
        $now = $this->core->getDateTimeNow();
        $message = "";
        $success = null;
        //what happens on the quick link depends on the action
        if ($action === "release_grades_now") {
            if ($gradeable->hasReleaseDate()) {
                if ($dates['grade_released_date'] > $now) {
                    $this->shiftDates($dates, 'grade_released_date', $now);
                    $message .= "Released grades for ";
                    $success = true;
                }
                else {
                    $message .= "Grades already released for ";
                    $success = false;
                }
            }
            else {
                $message .= "Can't release grades for ";
                $success = false;
            }
        }
        elseif ($action === "open_ta_now") {
            if ($dates['ta_view_start_date'] > $now) {
                $this->shiftDates($dates, 'ta_view_start_date', $now);
                $message .= "Opened TA access to ";
                $success = true;
            }
            else {
                $message .= "TA access already open for ";
                $success = false;
            }
        }
        elseif ($action === "open_grading_now") {
            if ($dates['grade_start_date'] > $now) {
                $this->shiftDates($dates, 'grade_start_date', $now);
                $message .= "Opened grading for ";
                $success = true;
            }
            else {
                $message .= "Grading already open for ";
                $success = false;
            }
        }
        elseif ($action === "open_students_now") {
            if ($dates['submission_open_date'] > $now) {
                $this->shiftDates($dates, 'submission_open_date', $now);
                $message .= "Opened student access to ";
                $success = true;
            }
            else {
                $message .= "Student access already open for ";
                $success = false;
            }
        }
        elseif ($action === "close_submissions") {
            if ($gradeable->hasDueDate()) {
                if ($dates['submission_due_date'] > $now) {
                    $this->shiftDates($dates, 'submission_due_date', $now);
                    $message .= "Closed assignment ";
                    $success = true;
                }
                else {
                    $message .= "Grading already closed for ";
                    $success = false;
                }
            }
            else {
                $message .= "Can't close submissions for ";
                $success = false;
            }
        }
        $gradeable->setDates($dates);
        $this->core->getQueries()->updateGradeable($gradeable);
        if ($success === true) {
            $this->core->addSuccessMessage($message . $gradeable_id);
        }
        elseif ($success === false) {
            $this->core->addErrorMessage($message . $gradeable_id);
        }
        else {
            $this->core->addErrorMessage("Failed to update status of " . $gradeable_id);
        }

        $this->core->redirect($this->core->buildCourseUrl());
    }

    private function redirectToEdit($gradeable_id) {
        $url = $this->core->buildCourseUrl(['gradeable', $gradeable_id, 'update']) . '?' . http_build_query(['nav_tab' => '-1']);
        header('Location: ' . $url);
    }

    /**
     * Exports components to json and downloads for user
     * @Route("/courses/{_semester}/{_course}/gradeable/{gradeable_id}/components/export")
     */
    public function exportComponentsRequest($gradeable_id) {
        $url = $this->core->buildCourseUrl();

        // Get the gradeable
        $gradeable = $this->tryGetGradeable($gradeable_id, false);
        if ($gradeable === false) {
            $this->core->addErrorMessage("Invalid gradeable id");
            $this->core->redirect($url);
        }

        // Permission checks
        if (!$this->core->getAccess()->canI("grading.electronic.export_components", ["gradeable" => $gradeable])) {
            $this->core->addErrorMessage("Insufficient permissions to export components");
            $this->core->redirect($url);
        }

        try {
            $arrs = $gradeable->exportComponents();
            $this->core->getOutput()->renderFile(json_encode($arrs, JSON_PRETTY_PRINT), $gradeable->getId() . '_components.json');
        }
        catch (\Exception $e) {
            $this->core->addErrorMessage($e->getMessage());
            $this->core->redirect($url);
        }
    }

    /**
     * Imports components from uploaded files into gradeable (single-depth array)
     * @Route("/courses/{_semester}/{_course}/gradeable/{gradeable_id}/components/import", methods={"POST"})
     */
    public function importComponents($gradeable_id) {
        // Get the gradeable
        $gradeable = $this->tryGetGradeable($gradeable_id);
        if ($gradeable === false) {
            return;
        }

        // Permission checks
        if (!$this->core->getAccess()->canI("grading.electronic.add_component", ["gradeable" => $gradeable])) {
            $this->core->getOutput()->renderJsonFail("Insufficient permissions to import components");
            return;
        }

        try {
            // decode file to array
            foreach ($_FILES as $f) {
                $comp_arrs = json_decode(file_get_contents($f['tmp_name']), true);
                foreach ($comp_arrs as $comp_arr) {
                    $gradeable->importComponent($comp_arr);
                }
            }

            // Save to the database
            $this->core->getQueries()->updateGradeable($gradeable);
            $this->core->getOutput()->renderJsonSuccess();
        }
        catch (\InvalidArgumentException $e) {
            $this->core->getOutput()->renderJsonFail($e->getMessage());
        }
        catch (\Exception $e) {
            $this->core->getOutput()->renderJsonError($e->getMessage());
        }
    }

    /**
     * @Route("/courses/{_semester}/{_course}/gradeable/{gradeable_id}/max_points")
     */
    public function maxPoints($gradeable_id) {
        $gradeable = $this->tryGetGradeable($gradeable_id);
        if ($gradeable !== false) {
            $autogradingConfig = $gradeable->getAutogradingConfig();
            $points = $autogradingConfig->getTotalHiddenNonExtraCredit() + $autogradingConfig->getTotalNonHidden();
            $this->core->getOutput()->renderJsonSuccess($points);
            return;
        }
        $this->core->getOutput()->renderJsonError("Unknown gradeable");
    }
}<|MERGE_RESOLUTION|>--- conflicted
+++ resolved
@@ -886,13 +886,10 @@
             elseif ($host_button === 'private-github') {
                 $host_type = 3;
             }
-<<<<<<< HEAD
             elseif ($host_button === 'self-hosted') {
                 $host_type = 4;
             }
 
-=======
->>>>>>> cfeff925
             $vcs_property_values = [
                 'vcs' => true,
                 'vcs_subdirectory' => $subdir,
