var siteUrl = undefined;
var csrfToken = undefined;

window.addEventListener("load", function() {
  for (const elem in document.body.dataset) {
    window[elem] = document.body.dataset[elem];
  }
});

/**
 * Acts in a similar fashion to Core->buildUrl() function within the PHP code
 * so that we do not have to pass in fully built URL to JS functions, but rather
 * construct them there as it makes sense (which helps on cutting down on potential
 * duplication of effort where we can replicate JS functions across multiple pages).
 *
 * @param {object} parts - Object representing URL parts to append to the URL
 * @returns {string} - Built up URL to use
 */
function buildUrl(parts) {
    var constructed = "";
    for (var part in parts) {
        if (parts.hasOwnProperty(part)) {
            constructed += "&" + part + "=" + parts[part];
        }
    }
    return document.body.dataset.siteUrl + constructed;
}

function loadTestcaseOutput(div_name, gradeable_id, who_id, count){
    orig_div_name = div_name
    div_name = "#" + div_name;
    var isVisible = $( div_name ).is( " :visible" );

    if(isVisible){
        toggleDiv(orig_div_name);
        $(div_name).empty();
    }else{
        var url = buildUrl({'component': 'grading', 'page': 'electronic', 'action': 'load_student_file',
            'gradeable_id': gradeable_id, 'who_id' : who_id, 'count' : count});

        $.ajax({
            url: url,
            success: function(data) {
                $(div_name).empty();
                $(div_name).html(data);
                toggleDiv(orig_div_name); 
            },
            error: function(e) {
                alert("Could not load diff, please refresh the page and try again.");
            }
        })
    }
}




/**
 *
 */
function editUserForm(user_id) {
    var url = buildUrl({'component': 'admin', 'page': 'users', 'action': 'get_user_details', 'user_id': user_id});
    $.ajax({
        url: url,
        success: function(data) {
            var json = JSON.parse(data);
            var form = $("#edit-user-form");
            form.css("display", "block");
            $('[name="edit_user"]', form).val("true");
            var user = $('[name="user_id"]', form);
            user.val(json['user_id']);
            user.attr('readonly', 'readonly');
            if (!user.hasClass('readonly')) {
                user.addClass('readonly');
            }
            $('[name="user_firstname"]', form).val(json['user_firstname']);
            if (json['user_preferred_firstname'] === null) {
                json['user_preferred_firstname'] = "";
            }
            $('[name="user_preferred_firstname"]', form).val(json['user_preferred_firstname']);
            $('[name="user_lastname"]', form).val(json['user_lastname']);
            $('[name="user_email"]', form).val(json['user_email']);
            var registration_section;
            if (json['registration_section'] === null) {
                registration_section = "null";
            }
            else {
                registration_section = json['registration_section'].toString();
            }
            var rotating_section;
            if (json['rotating_section'] === null) {
                rotating_section = "null";
            }
            else {
                rotating_section = json['rotating_section'].toString();
            }
            $('[name="registered_section"] option[value="' + registration_section + '"]', form).prop('selected', true);
            $('[name="rotating_section"] option[value="' + rotating_section + '"]', form).prop('selected', true);
            $('[name="manual_registration"]', form).prop('checked', json['manual_registration']);
            $('[name="user_group"] option[value="' + json['user_group'] + '"]', form).prop('selected', true);
            $("[name='grading_registration_section[]']").prop('checked', false);
            if (json['grading_registration_sections'] !== null && json['grading_registration_sections'] !== undefined) {
                json['grading_registration_sections'].forEach(function(val) {
                    $('#grs_' + val).prop('checked', true);
                });
            }

        },
        error: function() {
            alert("Could not load user data, please refresh the page and try again.");
        }
    })
}

function newUserForm() {
    $('.popup-form').css('display', 'none');
    var form = $("#edit-user-form");
    form.css("display", "block");
    $('[name="edit_user"]', form).val("false");
    $('[name="user_id"]', form).removeClass('readonly').removeAttr('readonly').val("");
    $('[name="user_firstname"]', form).val("");
    $('[name="user_preferred_firstname"]', form).val("");
    $('[name="user_lastname"]', form).val("");
    $('[name="user_email"]', form).val("");
    $('[name="registered_section"] option[value="null"]', form).prop('selected', true);
    $('[name="rotating_section"] option[value="null"]', form).prop('selected', true);
    $('[name="manual_registration"]', form).prop('checked', true);
    $('[name="user_group"] option[value="4"]', form).prop('selected', true);
    $("[name='grading_registration_section[]']").prop('checked', false);
}

function newDownloadForm() {
    $('.popup-form').css('display', 'none');
    var form = $('#download-form');
    form.css('display', 'block');
    $("#download-form input:checkbox").each(function() {
        if ($(this).val() === 'NULL') {
            $(this).prop('checked', false);
        } else {
            $(this).prop('checked', true);
        }
    });
}

function newGraderListForm() {
    $('.popup-form').css('display', 'none');
    var form = $("#grader-list-form");
    form.css("display", "block");
    $('[name="upload"]', form).val(null);
}

function newClassListForm() {
    $('.popup-form').css('display', 'none');
    var form = $("#class-list-form");
    form.css("display", "block");
    $('[name="move_missing"]', form).prop('checked', false);
    $('[name="upload"]', form).val(null);
}

function copyToClipboard(code) {
    var download_info = JSON.parse($('#download_info_json_id').val());
    var required_emails = [];
    
    $('#download-form input:checkbox').each(function() {
        if ($(this).is(':checked')) {
            var thisVal = $(this).val();

            if (thisVal === 'instructor') {
                for (var i = 0; i < download_info.length; ++i) {
                    if (download_info[i].group === 'Instructor') {
                        required_emails.push(download_info[i].email);
                    }
                }
            }
            else if (thisVal === 'full_access_grader') {
                for (var i = 0; i < download_info.length; ++i) {
                    if (download_info[i].group === 'Full Access Grader (Grad TA)') {
                        required_emails.push(download_info[i].email);
                    }
                }
            }
            else if (thisVal === 'limited_access_grader') {
                for (var i = 0; i < download_info.length; ++i) {
                    if (download_info[i].group === "Limited Access Grader (Mentor)") {
                        required_emails.push(download_info[i].email);
                    }
                }
            }
            else {
                for (var i = 0; i < download_info.length; ++i) {
                    if (code === 'user') {
                        if (download_info[i].reg_section === thisVal) {
                            required_emails.push(download_info[i].email);
                        }
                    }
                    else if (code === 'grader') {
                        if (download_info[i].reg_section === 'All') {
                            required_emails.push(download_info[i].email);
                        }

                        if ($.inArray(thisVal, download_info[i].reg_section.split(',')) !== -1) {
                            required_emails.push(download_info[i].email);
                        }
                    }
                }
            }
        }
    });

    required_emails = $.unique(required_emails);
    var temp_element = $("<textarea></textarea>").text(required_emails.join(','));
    $(document.body).append(temp_element);
    temp_element.select();
    document.execCommand('copy');
    temp_element.remove();
    setTimeout(function() {
        $('#copybuttonid').prop('value', 'Copied');
    }, 0);
    setTimeout(function() {
        $('#copybuttonid').prop('value', 'Copy Emails to Clipboard');
    }, 1000);
}

function downloadCSV(code) {
    var download_info = JSON.parse($('#download_info_json_id').val());
    var csv_data = 'First Name,Last Name,User ID,Email,Registration Section,Rotation Section,Group\n';
    var required_user_id = [];

    $('#download-form input:checkbox').each(function() {
        if ($(this).is(':checked')) {
            var thisVal = $(this).val();

            if (thisVal === 'instructor') {
                for (var i = 0; i < download_info.length; ++i) {
                    if ((download_info[i].group === 'Instructor') && ($.inArray(download_info[i].user_id,required_user_id) === -1)) {
                        csv_data += [download_info[i].first_name, download_info[i].last_name, download_info[i].user_id, download_info[i].email, '"'+download_info[i].reg_section+'"', download_info[i].rot_section, download_info[i].group].join(',') + '\n';
                        required_user_id.push(download_info[i].user_id);
                    }
                }
            }
            else if (thisVal === 'full_access_grader') {
                for (var i = 0; i < download_info.length; ++i) {
                    if ((download_info[i].group === 'Full Access Grader (Grad TA)') && ($.inArray(download_info[i].user_id,required_user_id) === -1)) {
                        csv_data += [download_info[i].first_name, download_info[i].last_name, download_info[i].user_id, download_info[i].email, '"'+download_info[i].reg_section+'"', download_info[i].rot_section, download_info[i].group].join(',') + '\n';
                        required_user_id.push(download_info[i].user_id);
                    }
                }
            }
            else if (thisVal === 'limited_access_grader') {
                for (var i = 0; i < download_info.length; ++i) {
                    if ((download_info[i].group === 'Limited Access Grader (Mentor)') && ($.inArray(download_info[i].user_id,required_user_id) === -1)) {
                        csv_data += [download_info[i].first_name, download_info[i].last_name, download_info[i].user_id, download_info[i].email, '"'+download_info[i].reg_section+'"', download_info[i].rot_section, download_info[i].group].join(',') + '\n';
                        required_user_id.push(download_info[i].user_id);
                    }
                }
            }
            else {
                for (var i = 0; i < download_info.length; ++i) {
                    if (code === 'user') {
                        if ((download_info[i].reg_section === thisVal) && ($.inArray(download_info[i].user_id,required_user_id) === -1)) {
                            csv_data += [download_info[i].first_name, download_info[i].last_name, download_info[i].user_id, download_info[i].email, '"'+download_info[i].reg_section+'"', download_info[i].rot_section, download_info[i].group].join(',') + '\n';
                            required_user_id.push(download_info[i].user_id);
                        }
                    }
                    else if (code === 'grader') {
                        if ((download_info[i].reg_section === 'All') && ($.inArray(download_info[i].user_id,required_user_id) === -1)) {
                            csv_data += [download_info[i].first_name, download_info[i].last_name, download_info[i].user_id, download_info[i].email, '"'+download_info[i].reg_section+'"', download_info[i].rot_section, download_info[i].group].join(',') + '\n';
                            required_user_id.push(download_info[i].user_id);
                        }
                        if (($.inArray(thisVal, download_info[i].reg_section.split(',')) !== -1) && ($.inArray(download_info[i].user_id, required_user_id) === -1)) {
                            csv_data += [download_info[i].first_name, download_info[i].last_name, download_info[i].user_id, download_info[i].email, '"'+download_info[i].reg_section+'"', download_info[i].rot_section, download_info[i].group].join(',') + '\n';
                            required_user_id.push(download_info[i].user_id);
                        }
                    }
                }
            }
        }
    });

    var temp_element = $('<a id="downloadlink"></a>');
    var address = "data:text/csv;charset=utf-8," + encodeURIComponent(csv_data);
    temp_element.attr('href', address);
    temp_element.attr('download', 'submitty_user_emails.csv');
    temp_element.css('display', 'none');
    $(document.body).append(temp_element);
    $('#downloadlink')[0].click();
    $('#downloadlink').remove();
}

function adminTeamForm(new_team, who_id, section, user_assignment_setting_json, members, max_members) {
    $('.popup-form').css('display', 'none');
    var form = $("#admin-team-form");
    form.css("display", "block");

    $('[name="new_team"]', form).val(new_team);
    $('[name="section"] option[value="' + section + '"]', form).prop('selected', true);
    if(new_team) {
        $('[name="num_users"]', form).val(3);    
    }
    else if (!new_team) {
        $('[name="num_users"]', form).val(members.length+2);
    }

    var title_div = $("#admin-team-title");
    title_div.empty();
    var members_div = $("#admin-team-members");
    members_div.empty();
    var team_history_title_div = $("#admin-team-history-title");
    team_history_title_div.empty();
    var team_history_div_left = $("#admin-team-history-left");
    team_history_div_left.empty();
    var team_history_div_right = $("#admin-team-history-right");
    team_history_div_right.empty();
    members_div.append('Team Member IDs:<br />');
    var student_full = JSON.parse($('#student_full_id').val());
    if (new_team) {
        $('[name="new_team_user_id"]', form).val(who_id);
        $('[name="edit_team_team_id"]', form).val("");

        title_div.append('Create New Team: ' + who_id);
        members_div.append('<input class="readonly" type="text" name="user_id_0" readonly="readonly" value="' + who_id + '" />');
        for (var i = 1; i < 3; i++) {
            members_div.append('<input type="text" name="user_id_' + i + '" /><br />');
            $('[name="user_id_'+i+'"]', form).autocomplete({
                source: student_full
            });
        }
    }
    else {
        $('[name="new_team_user_id"]', form).val("");
        $('[name="edit_team_team_id"]', form).val(who_id);

        title_div.append('Edit Team: ' + who_id);
        for (var i = 0; i < members.length; i++) {
            members_div.append('<input class="readonly" type="text" name="user_id_' + i + '" readonly="readonly" value="' + members[i] + '" /> \
                <i id="remove_member_'+i+'" class="fa fa-times" onclick="removeTeamMemberInput('+i+');" style="color:red; cursor:pointer;" aria-hidden="true"></i><br />');
        }
        for (var i = members.length; i < (members.length+2); i++) {
            members_div.append('<input type="text" name="user_id_' + i + '" /><br />');
            $('[name="user_id_'+i+'"]', form).autocomplete({
                source: student_full
            });
        }
        var team_history_len=user_assignment_setting_json.team_history.length;
        team_history_title_div.append('Team History: ');
        team_history_div_left.append('<input class="readonly" type="text" style="width:100%;" name="team_formation_date_left" readonly="readonly" value="Team formed on: " /><br />');
        team_history_div_right.append('<input class="readonly" type="text" style="width:100%;" name="team_formation_date_right" readonly="readonly" value="' +user_assignment_setting_json.team_history[0].time+ '" /><br />');
        team_history_div_left.append('<input class="readonly" type="text" style="width:100%;" name="last_edit_left" readonly="readonly" value="Last edited on: " /><br />');
        team_history_div_right.append('<input class="readonly" type="text" style="width:100%;" name="last_edit_date_right" readonly="readonly" value="' +user_assignment_setting_json.team_history[team_history_len-1].time+ '" /><br />');
        for (var i = 0; i < members.length; i++) {
            for (var j = team_history_len-1; j >= 0; j--) {
                if(user_assignment_setting_json.team_history[j].action == "admin_add_user"){
                    if(user_assignment_setting_json.team_history[j].added_user == members[i]){
                        team_history_div_left.append('<input class="readonly" type="text" style="width:100%;" name="user_id_' +i+ '_left" readonly="readonly" value="'+members[i]+ ' added on: " /><br />');
                        team_history_div_right.append('<input class="readonly" type="text" style="width:100%;" name="user_id_' +i+ '_right" readonly="readonly" value="' +user_assignment_setting_json.team_history[j].time+ '" /><br />');
                    }
                }
                else if(user_assignment_setting_json.team_history[j].action == "admin_create"){
                    if(user_assignment_setting_json.team_history[j].first_user == members[i]){
                        team_history_div_left.append('<input class="readonly" type="text" style="width:100%;" name="user_id_' +i+ '_left" readonly="readonly" value="'+members[i]+ ' added on: " /><br />');
                        team_history_div_right.append('<input class="readonly" type="text" style="width:100%;" name="user_id_' +i+ '_right" readonly="readonly" value="' +user_assignment_setting_json.team_history[j].time+ '" /><br />');
                    }
                }
            }
        }
    }
    var param = (new_team ? 3 : members.length+2);
    members_div.append('<span style="cursor: pointer;" onclick="addTeamMemberInput(this, '+param+');"><i class="fa fa-plus-square" aria-hidden="true"></i> \
        Add More Users</span>');
}

function removeTeamMemberInput(i) {
    var form = $("#admin-team-form");
    $('[name="user_id_'+i+'"]', form).removeClass('readonly').removeAttr('readonly').val("");
    $("#remove_member_"+i).remove();
    var student_full = JSON.parse($('#student_full_id').val());
    $('[name="user_id_'+i+'"]', form).autocomplete({
        source: student_full
    });
}

function addTeamMemberInput(old, i) {
    old.remove()
    var form = $("#admin-team-form");
    $('[name="num_users"]', form).val( parseInt($('[name="num_users"]', form).val()) + 1);
    var members_div = $("#admin-team-members");
    members_div.append('<input type="text" name="user_id_' + i + '" /><br /> \
        <span style="cursor: pointer;" onclick="addTeamMemberInput(this, '+ (i+1) +');"><i class="fa fa-plus-square" aria-hidden="true"></i> \
        Add More Users</span>');
    var student_full = JSON.parse($('#student_full_id').val());
    $('[name="user_id_'+i+'"]', form).autocomplete({
        source: student_full
    });
}

function addCategory(old, i) {
    old.remove()
    var form = $("#admin-team-form");
    $('[name="num_users"]', form).val( parseInt($('[name="num_users"]', form).val()) + 1);
    var members_div = $("#admin-team-members");
    members_div.append('<input type="text" name="user_id_' + i + '" /><br /> \
        <span style="cursor: pointer;" onclick="addTeamMemberInput(this, '+ (i+1) +');"><i class="fa fa-plus-square" aria-hidden="true"></i> \
        Add More Users</span>');
    var student_full = JSON.parse($('#student_full_id').val());
    $('[name="user_id_'+i+'"]', form).autocomplete({
        source: student_full
    });
}

/**
 * Toggles the page details box of the page, showing or not showing various information
 * such as number of queries run, length of time for script execution, and other details
 * useful for developers, but shouldn't be shown to normal users
 */
function togglePageDetails() {
    if (document.getElementById('page-info').style.visibility == 'visible') {
        document.getElementById('page-info').style.visibility = 'hidden';
    }
    else {
        document.getElementById('page-info').style.visibility = 'visible';
    }
}

/**
 * Remove an alert message from display. This works for successes, warnings, or errors to the
 * user
 * @param elem
 */
function removeMessagePopup(elem) {
    $('#' + elem).fadeOut('slow', function() {
        $('#' + elem).remove();
    });
}

function gradeableChange(url, sel){
    url = url + sel.value;
    window.location.href = url;
}
function versionChange(url, sel){
    url = url + sel.value;
    window.location.href = url;
}

function checkVersionChange(days_late, late_days_allowed){
    if(days_late > late_days_allowed){
        var message = "The max late days allowed for this assignment is " + late_days_allowed + " days. ";
        message += "You are not supposed to change your active version after this time unless you have permission from the instructor. Are you sure you want to continue?";
        return confirm(message);
    }
    return true;
}

function checkTaVersionChange(){
    var message = "You are overriding the student's chosen submission. Are you sure you want to continue?";
    return confirm(message);
}

function checkVersionsUsed(gradeable, versions_used, versions_allowed) {
    versions_used = parseInt(versions_used);
    versions_allowed = parseInt(versions_allowed);
    if (versions_used >= versions_allowed) {
        return confirm("Are you sure you want to upload for " + gradeable + "? You have already used up all of your free submissions (" + versions_used + " / " + versions_allowed + "). Uploading may result in loss of points.");
    }
    return true;
}

function toggleDiv(id) {
    $("#" + id).toggle();
    return true;
}


function checkRefreshSubmissionPage(url) {
    setTimeout(function() {
        check_server(url)
    }, 1000);
}

function check_server(url) {
    $.post(url,
        function(data) {
            if (data.indexOf("REFRESH_ME") > -1) {
                location.reload(true);
            } else {
                checkRefreshSubmissionPage(url);
            }
        }
    );
}

function changeColor(div, hexColor){
    div.style.color = hexColor;
}

function openDiv(id) {
    var elem = $('#' + id);
    if (elem.hasClass('open')) {
        elem.hide();
        elem.removeClass('open');
        $('#' + id + '-span').removeClass('fa-folder-open').addClass('fa-folder');
    }
    else {
        elem.show();
        elem.addClass('open');
        $('#' + id + '-span').removeClass('fa-folder').addClass('fa-folder-open');
    }
    return false;
}

function openUrl(url) {
    window.open(url, "_blank", "toolbar=no, scrollbars=yes, resizable=yes, width=700, height=600");
    return false;
}

function openFrame(url, id, filename) {
    var iframe = $('#file_viewer_' + id);
    if (!iframe.hasClass('open')) {
        var iframeId = "file_viewer_" + id + "_iframe";
        // handle pdf
        if(filename.substring(filename.length - 3) === "pdf") {
            iframe.html("<iframe id='" + iframeId + "' src='" + url + "' width='750px' height='1200px' style='border: 0'></iframe>");
        }
        else {
            iframe.html("<iframe id='" + iframeId + "' onload='resizeFrame(\"" + iframeId + "\");' src='" + url + "' width='750px' style='border: 0'></iframe>");
        }
        iframe.addClass('open');
    }

    if (!iframe.hasClass('shown')) {
        iframe.show();
        iframe.addClass('shown');
        $($($(iframe.parent().children()[0]).children()[0]).children()[0]).removeClass('fa-plus-circle').addClass('fa-minus-circle');
    }
    else {
        iframe.hide();
        iframe.removeClass('shown');
        $($($(iframe.parent().children()[0]).children()[0]).children()[0]).removeClass('fa-minus-circle').addClass('fa-plus-circle');
    }
    return false;
}

function resizeFrame(id) {
    var height = parseInt($("iframe#" + id).contents().find("body").css('height').slice(0,-2));
    if (height > 500) {
        document.getElementById(id).height= "500px";
    }
    else {
        document.getElementById(id).height = (height+18) + "px";
    }
}

function batchImportJSON(url, csrf_token){
    $.ajax(url, {
        type: "POST",
        data: {
            csrf_token: csrf_token
        }
    })
    .done(function(response) {
        window.alert(response);
        location.reload(true);
    })
    .fail(function() {
        window.alert("[AJAX ERROR] Refresh page");
    });
}

/*
var hasNav = false;

function UpdateTableHeaders() {
    var count = 0;
    var scrollTop = parseInt($(window).scrollTop());
    $(".persist-area").each(function() {
        var el = $(".persist-thead", this);
        var height = parseFloat(el.height());
        var offset = parseFloat(el.offset().top);
        var floatingHeader = $(".floating-thead", this);
        if (scrollTop > (offset - height)) {
            if (floatingHeader.css("visibility") != "visible") {
                var cnt = 0;
                $("#floating-thead-0>td").each(function() {
                    $(this).css("width", $($("#anchor-thead").children()[cnt]).width());
                    cnt++;
                });
                floatingHeader.css("visibility", "visible");
            }
        }
        else {
            floatingHeader.css("visibility", "hidden");
        }
        $(".persist-header", this).each(function() {
            floatingHeader = $("#floating-header-" + count);
            el = $(this);
            height = parseFloat(el.height());
            offset = parseFloat(el.offset().top);
            if (scrollTop > (offset - height)) {
                if (floatingHeader.css("visibility") != "visible") {
                    floatingHeader.css("visibility", "visible");
                    var cnt = 0;
                    $("#floating-header-" + count + ">td").each(function() {
                        $(this).css("width", $($("#anchor-head-" + count).children()[cnt]).width());
                        cnt++;
                    });
                }
            }
            else {
                floatingHeader.css("visibility", "hidden");
            }
            count++;
        });
    });
}

$(function() {
    //hasNav = $("#nav").length > 0;
    hasNav = false; // nav doesn't float anymore so we don't have to account for it.
    // Each persist-area can have multiple persist-headers, we need to create each one with a new z-index
    var persist = $(".persist-area");
    var z_index = 900;
    var count = 0;
    persist.each(function() {
        var el = $(".persist-thead>tr", this);
        el.attr('id', 'anchor-thead');

        el.before(el.clone()).css({"width": el.width(), "top": "30px", "z-index": "899"}).addClass('floating-thead')
            .attr('id', 'floating-thead-' + count);
        $(".floating-thead", this).each(function() {
           $(this).children().removeAttr('width');
        });
        $(".persist-header", this).each(function() {
            $(this).attr('id', 'anchor-head-' + count);
            var clone = $(this);
            clone.before(clone.clone()).css({
                "width": clone.width(),
                "top": (30 + el.height()) + "px",
                "z-index": "" + z_index
            }).addClass("floating-header").removeClass("persist-header").attr('id', 'floating-header-' + count);
            z_index++;
            count++;
        });
    });

    if (persist.length > 0) {
        $(window).scroll(UpdateTableHeaders).trigger("scroll");
    }

    if (window.location.hash != "") {
        if ($(window.location.hash).offset().top > 0) {
            var minus = 60;
            if (hasNav) {
                minus += 30;
            }
            $("html, body").animate({scrollTop: ($(window.location.hash).offset().top - minus)}, 800);
        }
    }

    setTimeout(function() {
        $('.inner-message').fadeOut();
    }, 5000);
});
*/

function updateCheckpointCell(elem, setFull) {
    elem = $(elem);
    if (!setFull && elem.data("score") === 1.0) {
        elem.data("score", 0.5);
        elem.css("background-color", "#88d0f4");
        elem.css("border-right", "15px solid #f9f9f9");
    }
    else if (!setFull && elem.data("score") === 0.5) {
        elem.data("score", 0);
        elem.css("background-color", "");
        elem.css("border-right", "15px solid #ddd");
    }
    else {
        elem.data("score", 1);
        elem.css("background-color", "#149bdf");
        elem.css("border-right", "15px solid #f9f9f9");
    }
}

function submitAJAX(url, data, callbackSuccess, callbackFailure) {
    $.ajax(url, {
        type: "POST",
        data: data
    })
    .done(function(response) {
        try{
            response = JSON.parse(response);
            if (response['status'] === 'success') {
                callbackSuccess(response);
            }
            else {
                console.log(response['message']);
                callbackFailure();
                if (response['status'] === 'error') {
                    window.alert("[SAVE ERROR] Refresh Page");
                }
            }
        }
        catch (e) {
            console.log(response);
            callbackFailure();
            window.alert("[SAVE ERROR] Refresh Page");
        }
    })
    .fail(function() {
        window.alert("[SAVE ERROR] Refresh Page");
    });
}

function setupCheckboxCells() {
    $("td[class^=cell-]").click(function() {
        var parent = $(this).parent();
        var elems = [];
        var scores = {};
        if ($(this).hasClass('cell-all')) {
            var lastScore = null;
            var setFull = false;
            parent.children(".cell-grade").each(function() {
                updateCheckpointCell(this, setFull);
                elems.push(this);
            });
            parent.children(".cell-grade").each(function() {
                if (lastScore === null) {
                    lastScore = $(this).data("score");
                }
                else if (lastScore !== $(this).data("score")) {
                    setFull = true;
                }
                scores[$(this).data('id')] = $(this).data('score');
            });
        }
        else {
            updateCheckpointCell(this);
            elems.push(this);
            scores[$(this).data('id')] = $(this).data('score');
        }

        submitAJAX(
            buildUrl({'component': 'grading', 'page': 'simple', 'action': 'save_lab'}),
            {
              'csrf_token': csrfToken,
              'user_id': parent.data("user"),
              'g_id': parent.data('gradeable'),
              'scores': scores
            },
            function() {
                elems.forEach(function(elem) {
                    $(elem).animate({"border-right-width": "0px"}, 400);
                });
            },
            function() {
                elems.forEach(function(elem) {
                    console.log(elem);
                    $(elem).css("border-right-width", "15px");
                    $(elem).stop(true, true).animate({"border-right-color": "#DA4F49"}, 400);
                });
            }
        );
    });
}

function setupNumericTextCells() {
  $("input[class=option-small-box]").keydown(function(key){
    var cell=this.id.split('-');
    // right
    if(key.keyCode === 39){
      if(this.selectionEnd == this.value.length){
        $('#cell-'+cell[1]+'-'+(++cell[2])).focus();
      }
    }
    // left
    else if(key.keyCode == 37){
      if(this.selectionStart == 0){
        $('#cell-'+cell[1]+'-'+(--cell[2])).focus();
      }
    }
    // up
    else if(key.keyCode == 38){
      $('#cell-'+(--cell[1])+'-'+cell[2]).focus();

    }
    // down
    else if(key.keyCode == 40){
      $('#cell-'+(++cell[1])+'-'+cell[2]).focus();
    }
  });

  $("input[class=option-small-box]").change(function() {
    var elem = this;
    if(this.value == 0){
      $(this).css("color", "#bbbbbb");
    }
    else{
      $(this).css("color", "");
    }
    var scores = {};
    var total = 0;
    var parent = $(this).parent().parent();
    scores[$(this).data('id')] = this.value;

    $(this).parent().parent().children("td.option-small-input, td.option-small-output").each(function() {
      $(this).children(".option-small-box").each(function(){
        if($(this).data('num') === true){
          total += parseFloat(this.value);
        }
        if($(this).data('total') === true){
          this.value = total;
        }
      });
    });

    submitAJAX(
      buildUrl({'component': 'grading', 'page': 'simple', 'action': 'save_numeric'}),
      {
        'csrf_token': csrfToken,
        'user_id': parent.data('user'),
        'g_id': parent.data('gradeable'),
        scores: scores
      },
      function() {
        $(elem).css("background-color", "#ffffff");
      },
      function() {
        $(elem).css("background-color", "#ff7777");
      }
    );
  });
}

$(function() {
    if (window.location.hash !== "") {
        if ($(window.location.hash).offset().top > 0) {
            var minus = 60;
            $("html, body").animate({scrollTop: ($(window.location.hash).offset().top - minus)}, 800);
        }
    }

    setTimeout(function() {
        $('.inner-message').fadeOut();
    }, 5000);

    setupCheckboxCells();
    setupNumericTextCells();
});

function setupNumericTextCells() {
    $("input[class=option-small-box]").keydown(function(key){
        var cell=this.id.split('-');
        // right
        if(key.keyCode === 39){
            if(this.selectionEnd == this.value.length){
                $('#cell-'+cell[1]+'-'+(++cell[2])).focus();
            }
        }
        // left
        else if(key.keyCode == 37){
            if(this.selectionStart == 0){
                $('#cell-'+cell[1]+'-'+(--cell[2])).focus();
            }
        }
        // up
        else if(key.keyCode == 38){
            $('#cell-'+(--cell[1])+'-'+cell[2]).focus();

        }
        // down
        else if(key.keyCode == 40){
            $('#cell-'+(++cell[1])+'-'+cell[2]).focus();
        }
    });

    $("input[class=option-small-box]").change(function() {
        elem = this;
        if(this.value == 0){
            $(this).css("color", "#bbbbbb");
        }
        else{
            $(this).css("color", "");
        }
        var scores = {};
        var total = 0;
        $(this).parent().parent().children("td.option-small-input, td.option-small-output").each(function() {
            $(this).children(".option-small-box").each(function(){
                if($(this).data('num') === true){
                    total += parseFloat(this.value);
                }
                if($(this).data('total') === true){
                    this.value = total;
                }
                else{
                    scores[$(this).data("id")] = this.value;
                }
            });
        });

        submitAJAX(
            buildUrl({'component': 'grading', 'page': 'simple', 'action': 'save_numeric'}),
            {'csrf_token': csrfToken, 'user_id': $(this).parent().parent().data("user"), 'g_id': $(this).parent().parent().data('gradeable'), 'scores': scores},
            function() {
                $(elem).css("background-color", "#ffffff");
            },
            function() {
                $(elem).css("background-color", "#ff7777");
            }
        );
    });

    $("input[class=csvButtonUpload]").change(function() {
        var confirmation = window.confirm("WARNING! \nPreviously entered data may be overwritten! " +
        "This action is irreversible! Are you sure you want to continue?\n\n Do not include a header row in your CSV. Format CSV using one column for " +
        "student id and one column for each field. Columns and field types must match.");
        if (confirmation) {
            var f = $('#csvUpload').get(0).files[0];
            if(f) {
                var reader = new FileReader();
                reader.readAsText(f);
                reader.onload = function(evt) {
                    var breakOut = false; //breakOut is used to break out of the function and alert the user the format is wrong
                    var lines = (reader.result).trim().split(/\r\n|\n/);
                    var tempArray = lines[0].split(',');
                    var csvLength = tempArray.length; //gets the length of the array, all the tempArray should be the same length
                    for (var k = 0; k < lines.length && !breakOut; k++) {
                        tempArray = lines[k].split(',');
                        breakOut = (tempArray.length === csvLength) ? false : true; //if tempArray is not the same length, break out
                    }
                    var textChecker = 0;
                    var num_numeric = 0;
                    var num_text = 0;
                    var user_ids = [];
                    var component_ids = [];
                    var get_once = true;
                    var gradeable_id = "";
                    if (!breakOut){
                        $('.cell-all').each(function() {
                            user_ids.push($(this).parent().data("user"));
                            if(get_once) {
                                num_numeric = $(this).parent().parent().data("numnumeric");
                                num_text = $(this).parent().parent().data("numtext");
                                component_ids = $(this).parent().parent().data("compids");
                                gradeable_id = $(this).parent().data("gradeable");
                                get_once = false;
                                if (csvLength !== 4 + num_numeric + num_text) {
                                    breakOut = true;
                                    return false;
                                }
                                var k = 3; //checks if the file has the right number of numerics
                                tempArray = lines[0].split(',');
                                if(num_numeric > 0) {
                                    for (k = 3; k < num_numeric + 4; k++) {
                                        if (isNaN(Number(tempArray[k]))) {
                                            breakOut = true;
                                            return false;
                                        }
                                    }
                                }

                                //checks if the file has the right number of texts
                                while (k < csvLength) {
                                    textChecker++;
                                    k++;
                                }
                                if (textChecker !== num_text) {
                                    breakOut = true;
                                    return false;
                                }
                            }
                        });
                    }
                    if (!breakOut){
                        submitAJAX(
                            buildUrl({'component': 'grading', 'page': 'simple', 'action': 'upload_csv_numeric'}),
                            {'csrf_token': csrfToken, 'g_id': gradeable_id, 'users': user_ids, 'component_ids' : component_ids,
                            'num_numeric' : num_numeric, 'num_text' : num_text, 'big_file': reader.result},
                            function(returned_data) {
                                $('.cell-all').each(function() {
                                    for (var x = 0; x < returned_data['data'].length; x++) {
                                        if ($(this).parent().data("user") === returned_data['data'][x]['username']) {
                                            var starting_index1 = 0;
                                            var starting_index2 = 3;
                                            var value_str = "value_";
                                            var status_str = "status_";
                                            var value_temp_str = "value_";
                                            var status_temp_str = "status_";
                                            var total = 0;
                                            var y = starting_index1;
                                            var z = starting_index2; //3 is the starting index of the grades in the csv
                                            //puts all the data in the form
                                            for (z = starting_index2; z < num_numeric + starting_index2; z++, y++) {
                                                value_temp_str = value_str + y;
                                                status_temp_str = status_str + y;
                                                $('#cell-'+$(this).parent().data("row")+'-'+(z-starting_index2)).val(returned_data['data'][x][value_temp_str]);
                                                if (returned_data['data'][x][status_temp_str] === "OK") {
                                                    $('#cell-'+$(this).parent().data("row")+'-'+(z-starting_index2)).css("background-color", "#ffffff");
                                                } else {
                                                    $('#cell-'+$(this).parent().data("row")+'-'+(z-starting_index2)).css("background-color", "#ff7777");
                                                }

                                                if($('#cell-'+$(this).parent().data("row")+'-'+(z-starting_index2)).val() == 0) {
                                                    $('#cell-'+$(this).parent().data("row")+'-'+(z-starting_index2)).css("color", "#bbbbbb");
                                                } else {
                                                    $('#cell-'+$(this).parent().data("row")+'-'+(z-starting_index2)).css("color", "");
                                                }

                                                total += Number($('#cell-'+$(this).parent().data("row")+'-'+(z-starting_index2)).val());
                                            }
                                            $('#total-'+$(this).parent().data("row")).val(total);
                                            z++;
                                            var counter = 0;
                                            while (counter < num_text) {
                                                value_temp_str = value_str + y;
                                                status_temp_str = status_str + y;
                                                $('#cell-'+$(this).parent().data("row")+'-'+(z-starting_index2-1)).val(returned_data['data'][x][value_temp_str]);
                                                z++;
                                                y++;
                                                counter++;
                                            }

                                            x = returned_data['data'].length;
                                        }
                                    }
                                });
                            },
                            function() {
                                alert("submission error");
                            }
                        );
                    }

                    if (breakOut) {
                        alert("CVS upload failed! Format file incorrect.");
                    }
                }
            }
        } else {
            var f = $('#csvUpload');
            f.replaceWith(f = f.clone(true));
        }
    });
}

function getFileExtension(filename){
    return (filename.substring(filename.lastIndexOf(".")+1)).toLowerCase();
}

function openPopUp(css, title, count, testcase_num, side) {
    var element_id = "container_" + count + "_" + testcase_num + "_" + side;
    var elem_html = "<link rel=\"stylesheet\" type=\"text/css\" href=\"" + css + "\" />";
    elem_html += title + document.getElementById(element_id).innerHTML;
    my_window = window.open("", "_blank", "status=1,width=750,height=500");
    my_window.document.write(elem_html);
    my_window.document.close();
    my_window.focus();
}

function checkForumFileExtensions(files){
    var count = 0;
    for(var i = 0; i < files.length; i++){
        var extension = getFileExtension(files[i].name);
        if(extension == "gif" || extension == "png" || extension == "jpg" || extension == "jpeg" || extension == "bmp"){
            count++;
        }
    } return count == files.length;
}

function displayError(message){
    var message ='<div class="inner-message alert alert-error" style="position: fixed;top: 40px;left: 50%;width: 40%;margin-left: -20%;" id="theid"><a class="fa fa-times message-close" onClick="removeMessagePopup(\'theid\');"></a><i class="fa fa-times-circle"></i>' + message + '</div>';
    $('#messages').append(message);
    $('#messages').fadeIn("slow");
}

function resetForumFileUploadAfterError(displayPostId){
    $('#file_name' + displayPostId).html('');
    document.getElementById('file_input_label' + displayPostId).style.border = "2px solid red";
    document.getElementById('file_input' + displayPostId).value = null;
}

function checkNumFilesForumUpload(input, post_id){
    var displayPostId = (typeof post_id !== "undefined") ? "_" + escape(post_id) : "";
    if(input.files.length > 5){
        displayError('Max file upload size is 5. Please try again.');
        resetForumFileUploadAfterError(displayPostId);
    } else {
        if(!checkForumFileExtensions(input.files)){
            displayError('Invalid file type. Please upload only image files. (PNG, JPG, GIF, BMP...)');
            resetForumFileUploadAfterError(displayPostId);
            return;
        }
        $('#file_name' + displayPostId).html('<p style="display:inline-block;">' + input.files.length + ' files selected.</p>');
        $('#messages').fadeOut();
        document.getElementById('file_input_label' + displayPostId).style.border = "";
    }

}

function editPost(post_id, thread_id) {
     var url = buildUrl({'component': 'forum', 'page': 'get_edit_post_content'});
     $.ajax({
            url: url,
            type: "POST",
            data: {
                post_id: post_id,
                thread_id: thread_id
            },
            success: function(data){
                console.log(data);
                try {
                    var json = JSON.parse(data);
                } catch (err){
                    var message ='<div class="inner-message alert alert-error" style="position: fixed;top: 40px;left: 50%;width: 40%;margin-left: -20%;" id="theid"><a class="fa fa-times message-close" onClick="removeMessagePopup(\'theid\');"></a><i class="fa fa-times-circle"></i>Error parsing data. Please try again.</div>';
                    $('#messages').append(message);
                    return;
                }
                if(json['error']){
                    var message ='<div class="inner-message alert alert-error" style="position: fixed;top: 40px;left: 50%;width: 40%;margin-left: -20%;" id="theid"><a class="fa fa-times message-close" onClick="removeMessagePopup(\'theid\');"></a><i class="fa fa-times-circle"></i>' + json['error'] + '</div>';
                    $('#messages').append(message);
                    return;
                }
                var user_id = escape(json.user);
                var post_content = json.post;
                var time = (new Date(json.post_time));
                var date = time.toLocaleDateString();
                time = time.toLocaleString('en-US', { hour: 'numeric', minute: 'numeric', hour12: true });
                var contentBox = document.getElementById('edit_post_content');
                var editUserPrompt = document.getElementById('edit_user_prompt');
                editUserPrompt.innerHTML = 'Editing a post by: ' + user_id + ' on ' + date + ' at ' + time;
                contentBox.value = post_content;
                document.getElementById('edit_post_id').value = post_id;
                document.getElementById('edit_thread_id').value = thread_id;
<<<<<<< HEAD
                $('#edit-user-post').css('display', 'block');
                
=======
                $('.popup-form').css('display', 'block');

>>>>>>> 728cdda7
            },
            error: function(){
                window.alert("Something went wrong while trying to edit the post. Please try again.");
            }
        });
}

function enableTabsInTextArea(id){
    var t = document.getElementById(id);

    $(t).on('input', function() {
        $(this).outerHeight(38).outerHeight(this.scrollHeight);
    });
    $(t).trigger('input');
        t.onkeydown = function(t){
            if(t.keyCode == 9){
                var text = this.value;
                var beforeCurse = this.selectionStart;
                var afterCurse = this.selectionEnd;
                this.value = text.substring(0, beforeCurse) + '\t' + text.substring(afterCurse);
                this.selectionStart = this.selectionEnd = beforeCurse+1;

                return false;

            }
        };

}

function resetScrollPosition(id){
    if(sessionStorage.getItem(id+"_scrollTop") != 0) {
        sessionStorage.setItem(id+"_scrollTop", 0);
    }
}

function saveScrollLocationOnRefresh(id){
    var element = document.getElementById(id);
    $(element).scroll(function() {
        sessionStorage.setItem(id+"_scrollTop", $(element).scrollTop());
    });
    $(document).ready(function() {
        if(sessionStorage.getItem(id+"_scrollTop") !== null){
            $(element).scrollTop(sessionStorage.getItem(id+"_scrollTop"));
        }
    });
}

function modifyThreadList(currentThreadId, currentCategoryId){
    var category_value = $( "#thread_category option:selected").val();
    var url = buildUrl({'component': 'forum', 'page': 'get_threads'});
    $.ajax({
            url: url,
            type: "POST",
            data: {
                thread_category: category_value,
                currentThreadId: currentThreadId,
                currentCategoryId: currentCategoryId
            },
            success: function(r){
               var x = JSON.parse(r).html;
               x = `${x}`;
               $(".thread_list").html(x);
            },
            error: function(){
                window.alert("Something went wrong when trying to filter. Please try again.");
            }
    })
}

function replyPost(post_id){
    if ( $('#'+ post_id + '-reply').css('display') == 'block' ){
        $('#'+ post_id + '-reply').css("display","none");
    } else {
        hideReplies();
        $('#'+ post_id + '-reply').css('display', 'block');
    }
}

function addNewCategory(){
    var newCategory = $("#new_category_text").val();
    var url = buildUrl({'component': 'forum', 'page': 'add_category'});
    $.ajax({
            url: url,
            type: "POST",
            data: {
                newCategory: newCategory
            },
            success: function(data){
                console.log(data);
                try {
                    var json = JSON.parse(data);
                } catch (err){
                    var message ='<div class="inner-message alert alert-error" style="position: fixed;top: 40px;left: 50%;width: 40%;margin-left: -20%;" id="theid"><a class="fa fa-times message-close" onClick="removeMessagePopup(\'theid\');"></a><i class="fa fa-times-circle"></i>Error parsing data. Please try again.</div>';
                    $('#messages').append(message);
                    return;
                }
                if(json['error']){
                    var message ='<div class="inner-message alert alert-error" style="position: fixed;top: 40px;left: 50%;width: 40%;margin-left: -20%;" id="theid"><a class="fa fa-times message-close" onClick="removeMessagePopup(\'theid\');"></a><i class="fa fa-times-circle"></i>' + json['error'] + '</div>';
                    $('#messages').append(message);
                    return;
                }
                var message ='<div class="inner-message alert alert-success" style="position: fixed;top: 40px;left: 50%;width: 40%;margin-left: -20%;" id="theid"><a class="fa fa-times message-close" onClick="removeMessagePopup(\'theid\');"></a><i class="fa fa-times-circle"></i>Successfully created category '+ escape(newCategory) +'.</div>';
                $('#messages').append(message);
                $('#new_category_text').val("");
                $('#cat').append('<option value="' + json['categoryId'] + '">' + escape(newCategory) +'</option>');
            },
            error: function(){
                window.alert("Something went wrong while trying to add a new category. Please try again.");
            }
    })
}

/*This function ensures that only one reply box is open at a time*/
function hideReplies(){
    var hide_replies = document.getElementsByClassName("reply-box");
    for(var i = 0; i < hide_replies.length; i++){
        hide_replies[i].style.display = "none";
    }
}

/*This function makes sure that only posts with children will have the collapse function*/
function addCollapsable(){
    var posts = $(".post_box").toArray();
    for(var i = 1; i < posts.length; i++){
        if(parseInt($(posts[i]).next().next().attr("reply-level")) > parseInt($(posts[i]).attr("reply-level"))){
            $(posts[i]).find(".expand")[0].innerHTML = "Hide replies";
        } else {
            var button = $(posts[i]).find(".expand")[0];
            $(button).hide();
        }
    }
}

function hidePosts(text, id) {
    var currentLevel = parseInt($(text).parent().parent().attr("reply-level")); //The double parent is here because the button is in a span, which is a child of the main post.
    var selector = $(text).parent().parent().next().next();
    var counter = 0;
    var parent_status = "Hide replies";``
    if (text.innerHTML != "Hide replies") {
        text.innerHTML = "Hide replies";
        while (selector.attr("reply-level") > currentLevel) {
            $(selector).show();
            if($(selector).find(".expand")[0].innerHTML != "Hide replies"){
                var nextLvl = parseInt($(selector).next().next().attr("reply-level"));
                while(nextLvl > (currentLevel+1)){
                    selector = $(selector).next().next();
                    nextLvl = $(selector).next().next().attr("reply-level");
                }
            }
            selector = $(selector).next().next();
        }

    } else {
        while (selector.attr("reply-level") > currentLevel) {
            $(selector).hide();
            selector = $(selector).next().next();
            counter++;
        }
        if(counter != 0){
            text.innerHTML = "Show " + ((counter > 1) ? (counter + " replies") : "reply");
        } else {
            text.innerHTML = "Hide replies";
        }
    }

}

function deletePost(thread_id, post_id, author, time){
    var confirm = window.confirm("Are you sure you would like to delete this post?: \n\nWritten by:  " + author + "  @  " + time + "\n\nPlease note: The replies to this comment will also be deleted. \n\nIf you are deleting the first post in a thread this will delete the entire thread.");
    if(confirm){
        var url = buildUrl({'component': 'forum', 'page': 'delete_post'});
        $.ajax({
            url: url,
            type: "POST",
            data: {
                post_id: post_id,
                thread_id: thread_id
            },
            success: function(data){
                try {
                    var json = JSON.parse(data);
                } catch (err){
                    var message ='<div class="inner-message alert alert-error" style="position: fixed;top: 40px;left: 50%;width: 40%;margin-left: -20%;" id="theid"><a class="fa fa-times message-close" onClick="removeMessagePopup(\'theid\');"></a><i class="fa fa-times-circle"></i>Error parsing data. Please try again.</div>';
                    $('#messages').append(message);
                    return;
                }
                if(json['error']){
                    var message ='<div class="inner-message alert alert-error" style="position: fixed;top: 40px;left: 50%;width: 40%;margin-left: -20%;" id="theid"><a class="fa fa-times message-close" onClick="removeMessagePopup(\'theid\');"></a><i class="fa fa-times-circle"></i>' + json['error'] + '</div>';
                    $('#messages').append(message);
                    return;
                }
                var new_url = "";
                switch(json['type']){
                    case "thread":
                    default:
                        new_url = buildUrl({'component': 'forum', 'page': 'view_thread'});
                    break;


                    case "post":
                        new_url = buildUrl({'component': 'forum', 'page': 'view_thread', 'thread_id': thread_id});
                    break;
                }
                window.location.replace(new_url);
            },
            error: function(){
                window.alert("Something went wrong while trying to delete post. Please try again.");
            }
        })
    }
}

function alterAnnouncement(thread_id, confirmString, url){
    var confirm = window.confirm(confirmString);
    if(confirm){
        var url = buildUrl({'component': 'forum', 'page': url});
        $.ajax({
            url: url,
            type: "POST",
            data: {
                thread_id: thread_id
            },
            success: function(data){
                window.location.replace(buildUrl({'component': 'forum', 'page': 'view_thread', 'thread_id': thread_id}));
            },
            error: function(){
                window.alert("Something went wrong while trying to remove announcement. Please try again.");
            }
        })
    }
}

function updateHomeworkExtensions(data) {
    var fd = new FormData($('#excusedAbsenceForm').get(0));
    var url = buildUrl({'component': 'admin', 'page': 'late', 'action': 'update_extension'});
    $.ajax({
        url: url,
        type: "POST",
        data: fd,
        processData: false,
        cache: false,
        contentType: false,
        success: function(data) {
            try {
                var json = JSON.parse(data);
            } catch(err){
                var message ='<div class="inner-message alert alert-error" style="position: fixed;top: 40px;left: 50%;width: 40%;margin-left: -20%;" id="theid"><a class="fa fa-times message-close" onClick="removeMessagePopup(\'theid\');"></a><i class="fa fa-times-circle"></i>Error parsing data. Please try again.</div>';
                $('#messages').append(message);
                return;
            }
            if(json['error']){
                var message ='<div class="inner-message alert alert-error" style="position: fixed;top: 40px;left: 50%;width: 40%;margin-left: -20%;" id="theid"><a class="fa fa-times message-close" onClick="removeMessagePopup(\'theid\');"></a><i class="fa fa-times-circle"></i>' + json['error'] + '</div>';
                $('#messages').append(message);
                return;
            }
            var form = $("#load-homework-extensions");
            $('#my_table tr:gt(0)').remove();
            var title = '<div class="option-title" id="title">Current Extensions for ' + json['gradeable_id'] + '</div>';
            $('#title').replaceWith(title);
            if(json['users'].length === 0){
                $('#my_table').append('<tr><td colspan="4">There are no extensions for this homework</td></tr>');
            }
            json['users'].forEach(function(elem){
                var bits = ['<tr><td>' + elem['user_id'], elem['user_firstname'], elem['user_lastname'], elem['late_day_exceptions'] + '</td></tr>'];
                $('#my_table').append(bits.join('</td><td>'));
            });
            $('#user_id').val(this.defaultValue);
            $('#late_days').val(this.defaultValue);
            $('#csv_upload').val(this.defaultValue);
            var message ='<div class="inner-message alert alert-success" style="position: fixed;top: 40px;left: 50%;width: 40%;margin-left: -20%;" id="theid"><a class="fa fa-times message-close" onClick="removeMessagePopup(\'theid\');"></a><i class="fa fa-times-circle"></i>Updated exceptions for ' + json['gradeable_id'] + '.</div>';
            $('#messages').append(message);
        },
        error: function() {
            window.alert("Something went wrong. Please try again.");
        }
    })
    return false;
}

function loadHomeworkExtensions(g_id) {
    var url = buildUrl({'component': 'admin', 'page': 'late', 'action': 'get_extension_details', 'g_id': g_id});
    $.ajax({
        url: url,
        success: function(data) {
            var json = JSON.parse(data);
            var form = $("#load-homework-extensions");
            $('#my_table tr:gt(0)').remove();
            var title = '<div class="option-title" id="title">Current Extensions for ' + json['gradeable_id'] + '</div>';
            $('#title').replaceWith(title);
            if(json['users'].length === 0){
                $('#my_table').append('<tr><td colspan="4">There are no extensions for this homework</td></tr>');
            }
            json['users'].forEach(function(elem){
                var bits = ['<tr><td>' + elem['user_id'], elem['user_firstname'], elem['user_lastname'], elem['late_day_exceptions'] + '</td></tr>'];
                $('#my_table').append(bits.join('</td><td>'));
            });
        },
        error: function() {
            window.alert("Something went wrong. Please try again.");
        }
    });
}

function addBBCode(type, divTitle){
    var cursor = $(divTitle).prop('selectionStart');
    var text = $(divTitle).val();
    var insert = "";
    if(type == 1) {
        insert = "[url=http://example.com]display text[/url]";
    } else if(type == 0){
        insert = "[code][/code]";
    }
    $(divTitle).val(text.substring(0, cursor) + insert + text.substring(cursor));
}

function refreshOnResponseLateDays(json) {
    $('#late_day_table tr:gt(0)').remove();
    if(json['users'].length === 0){
        $('#late_day_table').append('<tr><td colspan="6">No late days are currently entered.</td></tr>');
    }
    json['users'].forEach(function(elem){
        elem_delete = "<a onclick=\"deleteLateDays('"+elem['user_id']+"', '"+elem['datestamp']+"');\"><i class='fa fa-close'></i></a>";
        var bits = ['<tr><td>' + elem['user_id'], elem['user_firstname'], elem['user_lastname'], elem['late_days'], elem['datestamp'], elem_delete + '</td></tr>'];
        $('#late_day_table').append(bits.join('</td><td>'));
    });
}

function updateLateDays(data) {
    var fd = new FormData($('#lateDayForm').get(0));
    var selected_csv_option = $("input:radio[name=csv_option]:checked").val();
    var url = buildUrl({'component': 'admin', 'page': 'late', 'action': 'update_late', 'csv_option': selected_csv_option});
    $.ajax({
        url: url,
        type: "POST",
        data: fd,
        processData: false,
        contentType: false,
        success: function(data) {
            var json = JSON.parse(data);
            if(json['error']){
                var message ='<div class="inner-message alert alert-error" style="position: fixed;top: 40px;left: 50%;width: 40%;margin-left: -20%;" id="theid"><a class="fa fa-times message-close" onClick="removeMessagePopup(\'theid\');"></a><i class="fa fa-times-circle"></i>' + json['error'] + '</div>';
                $('#messages').append(message);
                return;
            }
            var form = $("#load-late-days");
            refreshOnResponseLateDays(json);
            //Reset all form elements
            $('#user_id').val(this.defaultValue);
            $('#datestamp').val(this.defaultValue);
            $('#late_days').val(this.defaultValue);
            $('#csv_upload').val(this.defaultValue);
            $('#csv_option_overwrite_all').prop('checked',true);
            //Display confirmation message
            var message ='<div class="inner-message alert alert-success" style="position: fixed;top: 40px;left: 50%;width: 40%;margin-left: -20%;" id="theid"><a class="fa fa-times message-close" onClick="removeMessagePopup(\'theid\');"></a><i class="fa fa-times-circle"></i>Late days have been updated.</div>';
            $('#messages').append(message);
        },
        error: function() {
            window.alert("Something went wrong. Please try again.");
        }
    })
    return false;
}

function deleteLateDays(user_id, datestamp) {
    // Convert 'MM/DD/YYYY HH:MM:SS A' to 'MM/DD/YYYY'
    datestamp_mmddyy = datestamp.split(" ")[0];
    var url = buildUrl({'component': 'admin', 'page': 'late', 'action': 'delete_late'});
    var confirm = window.confirm("Are you sure you would like to delete this entry?");
    if (confirm) {
        $.ajax({
            url: url,
            type: "POST",
            data: {
                csrf_token: csrfToken,
                user_id: user_id,
                datestamp: datestamp_mmddyy
            },
            success: function(data) {
                var json = JSON.parse(data);
                if(json['error']){
                    var message ='<div class="inner-message alert alert-error" style="position: fixed;top: 40px;left: 50%;width: 40%;margin-left: -20%;" id="theid"><a class="fa fa-times message-close" onClick="removeMessagePopup(\'theid\');"></a><i class="fa fa-times-circle"></i>' + json['error'] + '</div>';
                    $('#messages').append(message);
                    return;
                }
                refreshOnResponseLateDays(json);
                var message ='<div class="inner-message alert alert-success" style="position: fixed;top: 40px;left: 50%;width: 40%;margin-left: -20%;" id="theid"><a class="fa fa-times message-close" onClick="removeMessagePopup(\'theid\');"></a><i class="fa fa-times-circle"></i>Late days entry removed.</div>';
                $('#messages').append(message);
            },
            error: function() {
                window.alert("Something went wrong. Please try again.");
            }
        })
    }
    return false;
}

/**
  * Taken from: https://stackoverflow.com/questions/1787322/htmlspecialchars-equivalent-in-javascript
  */
function escapeSpecialChars(text) {
  var map = {
    '&': '&amp;',
    '<': '&lt;',
    '>': '&gt;',
    '"': '&quot;',
    "'": '&#039;'
  };

  return text.replace(/[&<>"']/g, function(m) { return map[m]; });
}

function escapeHTML(str) {
    return str.replace(/&/g,'&amp;').replace(/</g,'&lt;').replace(/>/g,'&gt;');
}<|MERGE_RESOLUTION|>--- conflicted
+++ resolved
@@ -1129,13 +1129,7 @@
                 contentBox.value = post_content;
                 document.getElementById('edit_post_id').value = post_id;
                 document.getElementById('edit_thread_id').value = thread_id;
-<<<<<<< HEAD
                 $('#edit-user-post').css('display', 'block');
-                
-=======
-                $('.popup-form').css('display', 'block');
-
->>>>>>> 728cdda7
             },
             error: function(){
                 window.alert("Something went wrong while trying to edit the post. Please try again.");
