--- conflicted
+++ resolved
@@ -783,7 +783,7 @@
             'type' => $type,
             'thread_id' => $thread_id,
             'post_id' => $post_id,
-            'reply_level' => $post->getReplyLevel(),
+            'reply_level' => $post->getReplyLevel() + 1,
             'post_box_id' => 1,
         ]);
         $event = ['component' => 'forum', 'metadata' => $metadata, 'content' => $content, 'subject' => $subject, 'recipient' => $post->getAuthor()->getId(), 'preference' => 'all_modifications_forum'];
@@ -865,31 +865,10 @@
         return $this->core->getOutput()->renderJsonSuccess(['type' => $type]);
     }
 
-<<<<<<< HEAD
     private function recursiveDeletePost(Post $post): void {
         $post->setDeleted(true);
         foreach ($post->getChildren() as $child) {
             $this->recursiveDeletePost($child);
-=======
-                $this->sendSocketMessage([
-                    'type' => 'edit_post',
-                    'thread_id' => $thread_id,
-                    'post_id' => $post_id,
-                    'reply_level' => $reply_level + 1,
-                    'post_box_id' => $post_box_id,
-                ]);
-            }
-            elseif ($type === 'Thread and Post') {
-                $this->sendSocketMessage([
-                    'type' => 'edit_thread',
-                    'thread_id' => $thread_id,
-                    'post_id' => $post_id,
-                    'reply_level' => 1,
-                    'post_box_id' => 1,
-                ]);
-            }
-            return $this->core->getOutput()->renderJsonSuccess(['type' => $type]);
->>>>>>> 1e68ed63
         }
     }
 
