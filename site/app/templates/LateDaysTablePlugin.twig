{# This table is a data table #}
<table id="late-day-table" class="mobile-table">
    <thead>
        <tr>
            <th>Assignment name</th>
            <th>Event/Assignment date</th>
            <th>Maximum number of late days allowed for this assignment</th>
            <th>Assignment submitted # of days after deadline</th>
            <th>Student granted # of days extension for this assignment</th>
            <th>Status</th>
<<<<<<< HEAD
            {% if grade_inquiry_enabled %}
                <th>Grade Inquiries</th>
            {% endif %}
=======
            <th>Grade Inquiries</th>
>>>>>>> 038d9acf
            <th>Change in late days</th>
            <th>Late days remaining</th>
        </tr>
    </thead>
    <tbody>

    {# Initial late days row #}
    {% set empty_late_day = '' %}
    <tr>
        <td data-before-content="Event/Assignment Name" class="align-left"> Initial Late Days </td>
        <td data-before-content="Event/Assignment Date"> -- </td>
        <td data-before-content="Max Late Days"> </td>
        <td data-before-content="Days Submitted Late"> {{ empty_late_day }} </td>
        <td data-before-content="Days From Extensions"> {{ empty_late_day }} </td>
        <td data-before-content="Status"> {{ empty_late_day }} </td>
<<<<<<< HEAD
        {% if grade_inquiry_enabled %}
            <td data-before-content="Regrade Inquiry Count"> {{ empty_late_day }} </td>
        {% endif %}
=======
        <td data-before-content="Grade Inquiry Count"> {{ empty_late_day }} </td>
>>>>>>> 038d9acf
        <td data-before-content="Late Days Used Here"> {{ ((late_days.getDefaultLateDays() > 0) ? '+' : '') ~ late_days.getDefaultLateDays() }} </td>
        <td data-before-content="Late Days Remaining"> {{ late_days.getDefaultLateDays() }} </td>
    </tr>
    
    {% for late_day_info in late_days.getLateDayInfo() %}
<<<<<<< HEAD
        {% set full_class = "" %}
        {% set class = "" %}
        {% set id = "" %}
        {% if highlight_gradeable is defined and highlight_gradeable == late_day_info.getId() %}
            {% set full_class = 'class="blue-background"' %}
=======
        {% set class = "" %}
        {% set id = "" %}
        {% if highlight_gradeable is defined and highlight_gradeable == late_day_info.getGradeableId() %}
>>>>>>> 038d9acf
            {% set class = 'blue-background' %}
            {% set id = 'id="curr-status"' %}
        {% endif %}
        {% set placeholder = late_day_info.isLateDayUpdate() ? empty_late_day : 'N/A' %}

<<<<<<< HEAD
        <tr>
            <td data-before-content="Event/Assignment" class="align-left {{ class }}">{{ late_day_info.getEventTitle() }}</td>
            <td data-before-content="Event/Assignment Date" {{ full_class }}>{{ late_day_info.getLateDayEventTime()|date('m/d/Y') }}</td>
            <td data-before-content="Max Late Days" {{ full_class }}>{{ late_day_info.getAssignmentAllowedLateDays() ?? placeholder }}</td>
            <td data-before-content="Days Submitted Late" {{ full_class }}>{{ (late_day_info.getDaysLate() != 0) ? late_day_info.getDaysLate() : placeholder }}</td>
            <td data-before-content="Days From Extensions" {{ full_class }}>{{ (late_day_info.getLateDayException() != 0) ? late_day_info.getLateDayException() : placeholder }}</td>
            <td data-before-content="Status" {{ full_class }} {{ id }}>{{ late_day_info.isLateDayUpdate() ? placeholder : late_day_info.getStatusMessage() }}</td>
            {% if grade_inquiry_enabled %}
                <td data-before-content="Regrade Inquiry Count" {{ full_class }} {{ id }}>{{ late_day_info.isRegradeAllowed() ? late_day_info.getGradeInquiryCount() : placeholder }}</td>
            {% endif %}
            <td data-before-content="Late Days Used Here" {{ full_class }}>{{ ((late_day_info.getLateDaysChange() > 0) ? '+' : '') ~ late_day_info.getLateDaysChange() }}</td>
            <td data-before-content="Late Days Remaining" {{ full_class }}>{{ late_day_info.getLateDaysRemaining() }}</td>
=======
        <tr class={{class}}>
            <td data-before-content="Event/Assignment" class="align-left">{{ late_day_info.getEventTitle() }}</td>
            <td data-before-content="Event/Assignment Date">{{ late_day_info.getLateDayEventTime()|date('m/d/Y') }}</td>
            <td data-before-content="Max Late Days">{{ late_day_info.isLateDayUpdate() ? '' : (late_day_info.getAssignmentAllowedLateDays() ?? placeholder) }}</td>
            <td data-before-content="Days Submitted Late">{{ (late_day_info.getDaysLate() != 0) ? late_day_info.getDaysLate() : placeholder }}</td>
            <td data-before-content="Days From Extensions">{{ (late_day_info.getLateDayException() != 0) ? late_day_info.getLateDayException() : placeholder }}</td>
            <td data-before-content="Status" {{ id }}>{{ late_day_info.isLateDayUpdate() ? placeholder : late_day_info.getStatusMessage() }}</td>
            <td data-before-content="Grade Inquiry Count" {{ id }}>{{ late_day_info.isGradeInquiryAllowed() ? late_day_info.getGradeInquiryCount() : placeholder }}</td>
            <td data-before-content="Late Days Used Here">{{ ((late_day_info.getLateDaysChange() > 0) ? '+' : '') ~ late_day_info.getLateDaysChange() }}</td>
            <td data-before-content="Late Days Remaining">{{ late_day_info.getLateDaysRemaining() }}</td>
>>>>>>> 038d9acf
        </tr>
    {% endfor %}
    </tbody>
</table><|MERGE_RESOLUTION|>--- conflicted
+++ resolved
@@ -8,13 +8,7 @@
             <th>Assignment submitted # of days after deadline</th>
             <th>Student granted # of days extension for this assignment</th>
             <th>Status</th>
-<<<<<<< HEAD
-            {% if grade_inquiry_enabled %}
-                <th>Grade Inquiries</th>
-            {% endif %}
-=======
             <th>Grade Inquiries</th>
->>>>>>> 038d9acf
             <th>Change in late days</th>
             <th>Late days remaining</th>
         </tr>
@@ -30,48 +24,19 @@
         <td data-before-content="Days Submitted Late"> {{ empty_late_day }} </td>
         <td data-before-content="Days From Extensions"> {{ empty_late_day }} </td>
         <td data-before-content="Status"> {{ empty_late_day }} </td>
-<<<<<<< HEAD
-        {% if grade_inquiry_enabled %}
-            <td data-before-content="Regrade Inquiry Count"> {{ empty_late_day }} </td>
-        {% endif %}
-=======
         <td data-before-content="Grade Inquiry Count"> {{ empty_late_day }} </td>
->>>>>>> 038d9acf
         <td data-before-content="Late Days Used Here"> {{ ((late_days.getDefaultLateDays() > 0) ? '+' : '') ~ late_days.getDefaultLateDays() }} </td>
         <td data-before-content="Late Days Remaining"> {{ late_days.getDefaultLateDays() }} </td>
     </tr>
     
     {% for late_day_info in late_days.getLateDayInfo() %}
-<<<<<<< HEAD
-        {% set full_class = "" %}
-        {% set class = "" %}
-        {% set id = "" %}
-        {% if highlight_gradeable is defined and highlight_gradeable == late_day_info.getId() %}
-            {% set full_class = 'class="blue-background"' %}
-=======
         {% set class = "" %}
         {% set id = "" %}
         {% if highlight_gradeable is defined and highlight_gradeable == late_day_info.getGradeableId() %}
->>>>>>> 038d9acf
             {% set class = 'blue-background' %}
             {% set id = 'id="curr-status"' %}
         {% endif %}
         {% set placeholder = late_day_info.isLateDayUpdate() ? empty_late_day : 'N/A' %}
-
-<<<<<<< HEAD
-        <tr>
-            <td data-before-content="Event/Assignment" class="align-left {{ class }}">{{ late_day_info.getEventTitle() }}</td>
-            <td data-before-content="Event/Assignment Date" {{ full_class }}>{{ late_day_info.getLateDayEventTime()|date('m/d/Y') }}</td>
-            <td data-before-content="Max Late Days" {{ full_class }}>{{ late_day_info.getAssignmentAllowedLateDays() ?? placeholder }}</td>
-            <td data-before-content="Days Submitted Late" {{ full_class }}>{{ (late_day_info.getDaysLate() != 0) ? late_day_info.getDaysLate() : placeholder }}</td>
-            <td data-before-content="Days From Extensions" {{ full_class }}>{{ (late_day_info.getLateDayException() != 0) ? late_day_info.getLateDayException() : placeholder }}</td>
-            <td data-before-content="Status" {{ full_class }} {{ id }}>{{ late_day_info.isLateDayUpdate() ? placeholder : late_day_info.getStatusMessage() }}</td>
-            {% if grade_inquiry_enabled %}
-                <td data-before-content="Regrade Inquiry Count" {{ full_class }} {{ id }}>{{ late_day_info.isRegradeAllowed() ? late_day_info.getGradeInquiryCount() : placeholder }}</td>
-            {% endif %}
-            <td data-before-content="Late Days Used Here" {{ full_class }}>{{ ((late_day_info.getLateDaysChange() > 0) ? '+' : '') ~ late_day_info.getLateDaysChange() }}</td>
-            <td data-before-content="Late Days Remaining" {{ full_class }}>{{ late_day_info.getLateDaysRemaining() }}</td>
-=======
         <tr class={{class}}>
             <td data-before-content="Event/Assignment" class="align-left">{{ late_day_info.getEventTitle() }}</td>
             <td data-before-content="Event/Assignment Date">{{ late_day_info.getLateDayEventTime()|date('m/d/Y') }}</td>
@@ -82,7 +47,6 @@
             <td data-before-content="Grade Inquiry Count" {{ id }}>{{ late_day_info.isGradeInquiryAllowed() ? late_day_info.getGradeInquiryCount() : placeholder }}</td>
             <td data-before-content="Late Days Used Here">{{ ((late_day_info.getLateDaysChange() > 0) ? '+' : '') ~ late_day_info.getLateDaysChange() }}</td>
             <td data-before-content="Late Days Remaining">{{ late_day_info.getLateDaysRemaining() }}</td>
->>>>>>> 038d9acf
         </tr>
     {% endfor %}
     </tbody>
