#include <iostream>
#include <cassert>
#include <fstream>
#include <sstream>
#include <string>
#include <vector>
#include <sstream>
#include <iomanip>
#include <map>
#include <algorithm>
#include <ctime>
#include <sstream>
#include <cmath>

#include "student.h"
#include "iclicker.h"
#include "gradeable.h"
#include "grade.h"
#include "json.hpp"

using nlohmann::json;

// defined in iclicker.cpp
std::string ReadQuoted(std::istream &istr);

//====================================================================
// DIRECTORIES & FILES

std::string ICLICKER_ROSTER_FILE              = "./iclicker_Roster.txt";
std::string OUTPUT_FILE                       = "./output.html";
std::string CUSTOMIZATION_FILE                = "./customization.txt";

std::string RAW_DATA_DIRECTORY                = "./raw_data/";
std::string INDIVIDUAL_FILES_OUTPUT_DIRECTORY = "./individual_summary_html/";
std::string ALL_STUDENTS_OUTPUT_DIRECTORY     = "./all_students_summary_html/";


//====================================================================
// INFO ABOUT GRADING FOR COURSE

std::vector<GRADEABLE_ENUM> ALL_GRADEABLES;

std::map<GRADEABLE_ENUM,Gradeable>  GRADEABLES;

float LATE_DAY_PERCENTAGE_PENALTY = 0;
bool  TEST_IMPROVEMENT_AVERAGING_ADJUSTMENT = false;
bool  LOWEST_TEST_COUNTS_HALF = false;

std::vector<std::string> ICLICKER_QUESTION_NAMES;
float MAX_ICLICKER_TOTAL;

std::map<std::string,float> CUTOFFS;

std::map<Grade,int> grade_counts;
std::map<Grade,float> grade_avg;
int took_final = 0;
int auditors = 0;
int dropped = 0;

Student* PERFECT_STUDENT_POINTER;

//====================================================================
// INFO ABOUT NUMBER OF SECTIONS

std::map<int,std::string> sectionNames;
std::map<std::string,std::string> sectionColors;

bool validSection(int section) {
  return (sectionNames.find(section) != sectionNames.end());
}


std::string sectionName(int section) {
  std::map<int,std::string>::const_iterator itr = sectionNames.find(section);
  if (itr == sectionNames.end()) 
    return "NONE";
  return itr->second;
}




//====================================================================

char GLOBAL_EXAM_TITLE[MAX_STRING_LENGTH] = "exam title uninitialized";
char GLOBAL_EXAM_DATE[MAX_STRING_LENGTH] = "exam date uninitialized";
char GLOBAL_EXAM_TIME[MAX_STRING_LENGTH] = "exam time uninitialized";
char GLOBAL_EXAM_DEFAULT_ROOM[MAX_STRING_LENGTH] = "exam default room uninitialized";

float GLOBAL_MIN_OVERALL_FOR_ZONE_ASSIGNMENT = 0.1;

int BONUS_WHICH_LECTURE = -1;
std::string BONUS_FILE;

//====================================================================
// INFO ABOUT OUTPUT FORMATTING

bool DISPLAY_INSTRUCTOR_NOTES = false;
bool DISPLAY_EXAM_SEATING = false;
bool DISPLAY_MOSS_DETAILS = false;
bool DISPLAY_FINAL_GRADE = false;
bool DISPLAY_GRADE_SUMMARY = false;
bool DISPLAY_GRADE_DETAILS = false;
bool DISPLAY_ICLICKER = false;

std::vector<std::string> MESSAGES;


//====================================================================

std::ofstream priority_stream("priority.txt");
std::ofstream late_days_stream("late_days.txt");

void PrintExamRoomAndZoneTable(std::ofstream &ostr, Student *s);

//====================================================================





//====================================================================
// sorting routines 


bool by_overall(const Student* s1, const Student* s2) {
  float s1_overall = s1->overall_b4_moss();
  float s2_overall = s2->overall_b4_moss();
  
  if (s1_overall > s2_overall+0.0001) return true;
  if (fabs (s1_overall - s2_overall) < 0.0001 &&
      s1->getSection() == 0 &&
      s2->getSection() != 0)
    return true;

  return false;
}


bool by_test_and_exam(const Student* s1, const Student* s2) {
  float val1 = s1->GradeablePercent(GRADEABLE_ENUM::TEST) + s1->GradeablePercent(GRADEABLE_ENUM::EXAM);
  float val2 = s2->GradeablePercent(GRADEABLE_ENUM::TEST) + s2->GradeablePercent(GRADEABLE_ENUM::EXAM);
  
  if (val1 > val2) return true;
  if (fabs (val1-val2) < 0.0001 &&
      s1->getSection() == 0 &&
      s2->getSection() != 0)
    return true;
  
  return false;
}




// FOR GRADEABLES
class GradeableSorter {
public:
  GradeableSorter(GRADEABLE_ENUM g) : g_(g) {}
  bool operator()(Student *s1, Student *s2) {
    return (s1->GradeablePercent(g_) > s2->GradeablePercent(g_) ||
            (s1->GradeablePercent(g_) == s2->GradeablePercent(g_) &&
             by_overall(s1,s2)));
  }
private:
  GRADEABLE_ENUM g_;
};


// FOR OTHER THINGS


bool by_name(const Student* s1, const Student* s2) {
  return (s1->getLastName() < s2->getLastName() ||
          (s1->getLastName() == s2->getLastName() &&
           s1->getFirstName() < s2->getFirstName()));
}


bool by_section(const Student *s1, const Student *s2) {
  if (s2->getIndependentStudy() == true && s1->getIndependentStudy() == false) return false;
  if (s2->getIndependentStudy() == false && s1->getIndependentStudy() == true) return false;
  if (s2->getSection() <= 0 && s1->getSection() <= 0) {
    return by_name(s1,s2);
  }
  if (s2->getSection() == 0) return true;
  if (s1->getSection() == 0) return false;
  if (s1->getSection() < s2->getSection()) return true;
  if (s1->getSection() > s2->getSection()) return false;
    return by_name(s1,s2);
}

bool by_iclicker(const Student* s1, const Student* s2) {
  return (s1->getIClickerTotalFromStart() > s2->getIClickerTotalFromStart());
}

int convertMajor(const std::string &major);
int convertYear(const std::string &major);

bool by_year(const Student *s1, const Student *s2) {
  int y1 = convertYear(s1->getYear());
  int y2 = convertYear(s2->getYear());
  if (y1 == y2) {
    return by_overall(s1,s2);
  } 
  return (y1 < y2);
}



bool by_major(const Student *s1, const Student *s2) {
  int m1 = std::max(convertMajor(s1->getMajor1()),
                    convertMajor(s1->getMajor2()));
  int m2 = std::max(convertMajor(s2->getMajor1()),
                    convertMajor(s2->getMajor2()));
  if (m1 == m2) {
    return by_year(s1,s2);
  } 
  return (m1 > m2);
}

// sorting function for letter grades
bool operator< (const Grade &a, const Grade &b) {  
  if (a.value == b.value) return false;

  if (a.value == "A") return true;
  if (b.value == "A") return false;
  if (a.value == "A-") return true;
  if (b.value == "A-") return false;

  if (a.value == "B+") return true;
  if (b.value == "B+") return false;
  if (a.value == "B") return true;
  if (b.value == "B") return false;
  if (a.value == "B-") return true;
  if (b.value == "B-") return false;

  if (a.value == "C+") return true;
  if (b.value == "C+") return false;
  if (a.value == "C") return true;
  if (b.value == "C") return false;
  if (a.value == "C-") return true;
  if (b.value == "C-") return false;

  if (a.value == "D+") return true;
  if (b.value == "D+") return false;
  if (a.value == "D") return true;
  if (b.value == "D") return false;

  if (a.value == "F") return true;
  if (b.value == "F") return false;

  return false;
}

//====================================================================

void gradeable_helper(std::ifstream& istr, GRADEABLE_ENUM g) {
  int c; float p, m;
  istr >> c >> p >> m;
  assert (GRADEABLES.find(g) == GRADEABLES.end());

  Gradeable answer (c,p,m);
  GRADEABLES.insert(std::make_pair(g,answer));
  assert (GRADEABLES[g].getCount() >= 0);
  assert (GRADEABLES[g].getPercent() >= 0.0 && GRADEABLES[g].getPercent() <= 1.0);
  assert (GRADEABLES[g].getMaximum() >= 0.0);
}


bool string_to_gradeable_enum(const std::string &s, GRADEABLE_ENUM &return_value) {
  if (s == "reading")               { return_value = GRADEABLE_ENUM::READING;        return true;  }
  if (s == "exercise")              { return_value = GRADEABLE_ENUM::EXERCISE;       return true;  }
  if (s == "lab" || s == "Lab")     { return_value = GRADEABLE_ENUM::LAB;            return true;  }
  if (s == "participation")         { return_value = GRADEABLE_ENUM::PARTICIPATION;  return true;  }
  if (s == "hw" || s == "homework") { return_value = GRADEABLE_ENUM::HOMEWORK;       return true;  }
  if (s == "project")               { return_value = GRADEABLE_ENUM::PROJECT;        return true;  }
  if (s == "quiz" || s == "quizze") { return_value = GRADEABLE_ENUM::QUIZ;           return true;  }
  if (s == "test")                  { return_value = GRADEABLE_ENUM::TEST;           return true;  }
  if (s == "exam")                  { return_value = GRADEABLE_ENUM::EXAM;           return true;  }
  return false;
}

//====================================================================


void preprocesscustomizationfile() {
  std::ifstream istr(CUSTOMIZATION_FILE.c_str());
  assert (istr);
  std::string token;
  while (istr >> token) {
    if (token[0] == '#') {
      // comment line!
      char line[MAX_STRING_LENGTH];
      istr.getline(line,MAX_STRING_LENGTH);

    } else if (token.size() > 4 && token.substr(0,4) == "num_") {
      
      GRADEABLE_ENUM g;
      // also take 's' off the end
      bool success = string_to_gradeable_enum(token.substr(4,token.size()-5),g);
      
      if (success) {
        gradeable_helper(istr,g);

        ALL_GRADEABLES.push_back(g);

      } else {
        std::cout << "UNKNOWN GRADEABLE: " << token.substr(4,token.size()-5) << std::endl;
        exit(0);
      }


    } else if (token == "display") {
      istr >> token;

      if (token == "instructor_notes") {
        DISPLAY_INSTRUCTOR_NOTES = true;
      } else if (token == "exam_seating") {
        DISPLAY_EXAM_SEATING = true;
      } else if (token == "moss_details") {
        DISPLAY_MOSS_DETAILS = true;
      } else if (token == "final_grade") {
        DISPLAY_FINAL_GRADE = true;
      } else if (token == "grade_summary") {
        DISPLAY_GRADE_SUMMARY = true;
      } else if (token == "grade_details") {
        DISPLAY_GRADE_DETAILS = true;
      } else if (token == "iclicker") {
        DISPLAY_ICLICKER = true;

      } else {
        std::cout << "OOPS " << token << std::endl;
        exit(0);
      }
      char line[MAX_STRING_LENGTH];
      istr.getline(line,MAX_STRING_LENGTH);
    } else if (token == "use") {
      
      istr >> token;

      if (token == "late_day_penalty") {
        istr >> LATE_DAY_PERCENTAGE_PENALTY;
        assert (LATE_DAY_PERCENTAGE_PENALTY >= 0.0 && LATE_DAY_PERCENTAGE_PENALTY < 0.25);
        char line[MAX_STRING_LENGTH];
        istr.getline(line,MAX_STRING_LENGTH);
      } else if (token == "test_improvement_averaging_adjustment") {
        TEST_IMPROVEMENT_AVERAGING_ADJUSTMENT = true;
      } else if (token == "lowest_test_counts_half") {
        LOWEST_TEST_COUNTS_HALF = true;
      } else {
        std::cout << "ERROR: unknown use " << token << std::endl;
        exit(0);
      }

    } else if (token == "remove_lowest") {
      istr >> token;
      if (token == "HOMEWORK") {
        int num;
        istr >> num;
        assert (num >= 0 && num < GRADEABLES[GRADEABLE_ENUM::HOMEWORK].getCount());
        GRADEABLES[GRADEABLE_ENUM::HOMEWORK].setRemoveLowest(num);
      }
    }
  }
}


void MakeRosterFile(std::vector<Student*> &students) {

  std::sort(students.begin(),students.end(),by_name);

  std::ofstream ostr("./iclicker_Roster.txt");


  for (unsigned int i = 0; i < students.size(); i++) {
    std::string foo = "active";
    if (students[i]->getLastName() == "") continue;
    if (students[i]->getSection() <= 0 || students[i]->getSection() > 10) continue;
    if (students[i]->getGradeableValue(GRADEABLE_ENUM::TEST,0) < 1) {
      //std::cout << "STUDENT DID NOT TAKE TEST 1  " << students[i]->getUserName() << std::endl;
      foo = "inactive";
    }
    std::string room = students[i]->getExamRoom();
    std::string zone = students[i]->getExamZone();
    if (room == "") room = "DCC 308";
    if (zone == "") zone = "SEE INSTRUCTOR";



#if 0
    ostr 
      << std::left << std::setw(15) << students[i]->getLastName() 
      << std::left << std::setw(13) << students[i]->getFirstName() 
      << std::left << std::setw(12) << students[i]->getUserName()
      << std::left << std::setw(12) << room
      << std::left << std::setw(10) << zone
      << std::endl;

    ostr 
      << students[i]->getLastName() << ","
      << students[i]->getFirstName() << ","
      << students[i]->getUserName() << std::endl;

#else

    ostr 
      << students[i]->getSection()   << "\t"
      << students[i]->getLastName()     << "\t"
      << students[i]->getFirstName() << "\t"
      << students[i]->getUserName()  << "\t"
      //<< foo 
      << std::endl;
 
#endif
  }

}


// defined in zone.cpp
void LoadExamSeatingFile(const std::string &zone_counts_filename, const std::string &zone_assignments_filename, std::vector<Student*> &students);



void processcustomizationfile(std::vector<Student*> &students, bool students_loaded) {

  //  Student *blank    = GetStudent(students,"");
  Student *perfect  = GetStudent(students,"PERFECT");
  Student *lowest_a = GetStudent(students,"LOWEST A-");
  Student *lowest_b = GetStudent(students,"LOWEST B-");
  Student *lowest_c = GetStudent(students,"LOWEST C-");
  Student *lowest_d = GetStudent(students,"LOWEST D");

  if (students_loaded == false) {
    preprocesscustomizationfile();
    // blank    = new Student();
    perfect  = new Student();perfect->setUserName("PERFECT");
    lowest_a = new Student();lowest_a->setUserName("LOWEST A-");lowest_a->setFirstName("approximate");
    lowest_b = new Student();lowest_b->setUserName("LOWEST B-");lowest_b->setFirstName("approximate");
    lowest_c = new Student();lowest_c->setUserName("LOWEST C-");lowest_c->setFirstName("approximate");
    lowest_d = new Student();lowest_d->setUserName("LOWEST D"); lowest_d->setFirstName("approximate");

    PERFECT_STUDENT_POINTER = perfect;
  } 


  std::ifstream istr(CUSTOMIZATION_FILE.c_str());
  assert (istr);

  std::string token,token2;
  //int num;
  int which;
  std::string which_token;
  float p_score,a_score,b_score,c_score,d_score;

  std::string iclicker_remotes_filename;
  std::vector<std::vector<iClickerQuestion> > iclicker_questions(MAX_LECTURES+1);

  while (istr >> token) {

    //std::cout << "TOKEN " << token << std::endl;

    if (token[0] == '#') {
      // comment line!
      char line[MAX_STRING_LENGTH];
      istr.getline(line,MAX_STRING_LENGTH);
    } else if (token == "section") {
      int section;
      std::string section_name;
      istr >> section >> section_name;
      if (students_loaded == false) {
        std::cout << "MAKE ASSOCIATION " << section << " " << section_name << std::endl;
        assert (!validSection(section)); 
        sectionNames[section] = section_name;
        
        static int counter = 0;
        if (sectionColors.find(section_name) == sectionColors.end()) {
          if (counter == 0) {
            sectionColors[section_name] = "ccffcc"; // lt green
          } else if (counter == 1) {
            sectionColors[section_name] = "ffcccc"; // lt salmon
          } else if (counter == 2) {
            sectionColors[section_name] = "ffffaa"; // lt yellow
          } else if (counter == 3) {
            sectionColors[section_name] = "ccccff"; // lt blue-purple
          } else if (counter == 4) {
            sectionColors[section_name] = "aaffff"; // lt cyan
          } else if (counter == 5) {
            sectionColors[section_name] = "ffaaff"; // lt magenta
          } else if (counter == 6) {
            sectionColors[section_name] = "88ccff"; // blue 
          } else if (counter == 7) {
            sectionColors[section_name] = "cc88ff"; // purple 
          } else if (counter == 8) {
            sectionColors[section_name] = "88ffcc"; // mint 
          } else if (counter == 9) {
            sectionColors[section_name] = "ccff88"; // yellow green
          } else if (counter == 10) {
            sectionColors[section_name] = "ff88cc"; // pink
          } else if (counter == 11) {
            sectionColors[section_name] = "ffcc88"; // orange
          } else if (counter == 12) {
            sectionColors[section_name] = "ffff33"; // yellow
          } else if (counter == 13) {
            sectionColors[section_name] = "ff33ff"; // magenta
          } else if (counter == 14) {
            sectionColors[section_name] = "33ffff"; // cyan
          } else if (counter == 15) {
            sectionColors[section_name] = "6666ff"; // blue-purple
          } else if (counter == 16) {
            sectionColors[section_name] = "66ff66"; // green
          } else if (counter == 17) {
            sectionColors[section_name] = "ff6666"; // red
          } else {
            sectionColors[section_name] = "aaaaaa"; // grey 
          }
          counter++;
        }
      }

    } else if (token == "message") {
      // general message at the top of the file
      char line[MAX_STRING_LENGTH];
      istr.getline(line,MAX_STRING_LENGTH);
      if (students_loaded == false) continue;
      MESSAGES.push_back(line);
    } else if (token == "warning") {
      // EWS early warning system [ per student ]
      std::string username;
      istr >> username;
      char line[MAX_STRING_LENGTH];
      istr.getline(line,MAX_STRING_LENGTH);
      if (students_loaded == false) continue;
      Student *s = GetStudent(students,username);
      if (s == NULL) {
        std::cout << username << std::endl;
      }
      assert (s != NULL);
      s->addWarning(line);
    } else if (token == "recommend") {
      // UTA/mentor recommendations [ per student ]
      std::string username;
      istr >> username;
      char line[MAX_STRING_LENGTH];
      istr.getline(line,MAX_STRING_LENGTH);
      Student *s = GetStudent(students,username);
      if (students_loaded == false) continue;
      assert (s != NULL);
      s->addRecommendation(line);
    } else if (token == "note") {
      // other grading note [ per student ]
      std::string username;
      istr >> username;
      char line[MAX_STRING_LENGTH];
      istr.getline(line,MAX_STRING_LENGTH);
      if (students_loaded == false) continue;
      Student *s = GetStudent(students,username);
      if (s == NULL) {
        std::cout << "USERNAME " << username << std::endl;
      }
      assert (s != NULL);
      s->addNote(line);

    } else if (token == "iclicker_ids") {
      istr >> iclicker_remotes_filename;
    } else if (token == "iclicker") {
      int which_lecture;
      std::string clicker_file;
      int which_column;
      std::string correct_answer;
      istr >> which_lecture >> clicker_file >> which_column >> correct_answer;
      assert (which_lecture >= 1 && which_lecture <= MAX_LECTURES);
      if (students_loaded == false) continue;
      iclicker_questions[which_lecture].push_back(iClickerQuestion(clicker_file,which_column,correct_answer));
    } else if (token == "audit") {
      // other grading note [ per student ]
      std::string username;
      istr >> username;
      if (students_loaded == false) continue;
      Student *s = GetStudent(students,username);
      assert (s != NULL);
      assert (s->getAudit() == false);
      s->setAudit();
      s->addNote("AUDIT");

    } else if (token == "withdraw") {
      // other grading note [ per student ]
      std::string username;
      istr >> username;
      if (students_loaded == false) continue;
      Student *s = GetStudent(students,username);
      assert (s != NULL);
      assert (s->getWithdraw() == false);
      s->setWithdraw();
      s->addNote("LATE WITHDRAW");


    } else if (token == "independentstudy") {
      // other grading note [ per student ]
      std::string username;
      istr >> username;
      if (students_loaded == false) continue;
      Student *s = GetStudent(students,username);
      assert (s != NULL);
      assert (s->getIndependentStudy() == false);
      s->setIndependentStudy();
      s->addNote("INDEPENDENT STUDY");

    } else if (token == "manual_grade") {
      std::string username,grade;
      istr >> username >> grade;
      char line[MAX_STRING_LENGTH];
      istr.getline(line,MAX_STRING_LENGTH);
      if (students_loaded == false) continue;
      Student *s = GetStudent(students,username);
      assert (s != NULL);
      s->ManualGrade(grade,line);
    } else if (token == "moss") {
      std::string username;
      int hw;
      float penalty;
      istr >> username >> hw >> penalty;
      assert (hw >= 1 && hw <= 10);
      assert (penalty >= -0.01 && penalty <= 1.01);
      // ======================================================================
      // MOSS

      if (students_loaded == false) continue;
      Student *s = GetStudent(students,username);
      if (s == NULL) {
        std::cout << "unknown username " << username << std::endl;
      }
      assert (s != NULL);
      s->mossify(hw,penalty);

    } else if (token == "final_cutoff") {

      //      FINAL_GRADE = true;
      std::string grade;
      float cutoff;
      istr >> grade >> cutoff;
      assert (grade == "A" ||
              grade == "A-" ||
              grade == "B+" ||
              grade == "B" ||
              grade == "B-" ||
              grade == "C+" ||
              grade == "C" ||
              grade == "C-" ||
              grade == "D+" ||
              grade == "D");
      CUTOFFS[grade] = cutoff;
    } else if (token.size() > 4 && token.substr(0,4) == "num_") {
      char line[MAX_STRING_LENGTH];
      istr.getline(line,MAX_STRING_LENGTH);
      
    } else if (token == "use") {

      char line[MAX_STRING_LENGTH];
      istr.getline(line,MAX_STRING_LENGTH);
      continue;

    } else if (token == "display") {

      char line[MAX_STRING_LENGTH];
      istr.getline(line,MAX_STRING_LENGTH);
      continue;


    } else if (token == "exam_title") {
      istr.getline(GLOBAL_EXAM_TITLE,MAX_STRING_LENGTH);
      continue;
    } else if (token == "exam_date") {
      istr.getline(GLOBAL_EXAM_DATE,MAX_STRING_LENGTH);
      continue;
    } else if (token == "exam_time") {
      istr.getline(GLOBAL_EXAM_TIME,MAX_STRING_LENGTH);
      continue;
    } else if (token == "exam_default_room") {
      istr.getline(GLOBAL_EXAM_DEFAULT_ROOM,MAX_STRING_LENGTH);
      continue;
    } else if (token == "min_overall_for_zone_assignment") {
      istr >> GLOBAL_MIN_OVERALL_FOR_ZONE_ASSIGNMENT;
      continue;
    } else if (token == "bonus_latedays") {
      istr >> BONUS_WHICH_LECTURE >> BONUS_FILE;
      continue;
    } else if (token == "exam_seating") {

      //      DISPLAY_EXAM_SEATING = true;

      if (students_loaded == false) {
        char line[MAX_STRING_LENGTH];
        istr.getline(line,MAX_STRING_LENGTH);
        continue;
      } else {

        std::cout << "TOKEN IS EXAM SEATING" << std::endl;
        istr >> token >> token2;
        
        LoadExamSeatingFile(token,token2,students);

        MakeRosterFile(students);
      }

    } else {
      if (students_loaded == true) continue;

      GRADEABLE_ENUM g;
      bool success = string_to_gradeable_enum(token,g);
      
      if (success) {
        
        char gradesline[1000];
        istr.getline(gradesline,1000);
        
        std::stringstream ss(gradesline);


        if (g == GRADEABLE_ENUM::HOMEWORK ||
            g == GRADEABLE_ENUM::LAB ||
            g == GRADEABLE_ENUM::READING ||
            g == GRADEABLE_ENUM::QUIZ ||
            g == GRADEABLE_ENUM::EXAM ||
            g == GRADEABLE_ENUM::PARTICIPATION ||
            g == GRADEABLE_ENUM::PROJECT ||
            g == GRADEABLE_ENUM::TEST) {
          ss >> which_token;
          
          assert (!GRADEABLES[g].hasCorrespondence(which_token));
          
          which = GRADEABLES[g].setCorrespondence(which_token);

        } else {
          ss >> which;
        }

        std::cout << gradesline << std::endl;

        if (!(ss >> p_score)) {
          std::cout << "ERROR READING: '" << gradesline << "'" << std::endl;
          std::cout << which_token << " " << p_score << std::endl;
          exit(1);
        }

        a_score = 0.9*p_score;
        b_score = 0.8*p_score;
        c_score = 0.7*p_score;
        d_score = 0.6*p_score;
        
        ss >> a_score >> b_score >> c_score >> d_score;
        
        assert (p_score >= a_score &&
                a_score >= b_score &&
                b_score >= c_score &&
                c_score >= d_score);

        assert (which >= 0 && which < GRADEABLES[g].getCount());
        perfect->setGradeableValue(g,which, p_score);
        lowest_a->setGradeableValue(g,which, a_score);
        lowest_b->setGradeableValue(g,which, b_score);
        lowest_c->setGradeableValue(g,which, c_score);
        lowest_d->setGradeableValue(g,which, d_score);
      } else {
        std::cout << "ERROR: UNKNOWN TOKEN  X" << token << std::endl;
      }

    }
  }
  
  if (students_loaded == false) {
    //    students.push_back(blank);
    students.push_back(perfect);
    students.push_back(lowest_a);
    students.push_back(lowest_b);
    students.push_back(lowest_c);
    students.push_back(lowest_d);
  } else {
    MatchClickerRemotes(students, iclicker_remotes_filename);
    AddClickerScores(students,iclicker_questions);
  }
}



void load_student_grades(std::vector<Student*> &students) {

  Student *perfect = GetStudent(students,"PERFECT");
  assert (perfect != NULL);

  
  std::string command2 = "ls -1 " + RAW_DATA_DIRECTORY + "*.json > files_json.txt";

  system(command2.c_str());
  
  std::ifstream files_istr("files_json.txt");
  assert(files_istr);
  std::string filename;
  int count = 0;
  while (files_istr >> filename) {
	std::ifstream istr(filename.c_str());
	assert(istr);
	Student *s = new Student();
	
	count++;
	
	json j(istr);

	for (json::iterator itr = j.begin(); itr != j.end(); itr++) {
	  std::string token (itr->first).get<std::string>();
	  GRADEABLE_ENUM g;
	  bool gradeable_enum_success = string_to_gradeable_enum(token,g);
	  if (!gradeable_enum_success) {
		if (token == "rcs_id") {
			s->setUserName(j[token].get<std::string>());
		} else if (token == "first_name") {
			s->setFirstName(j[token].get<std::string>());
		} else if (token == "last_name") {
			s->setLastName(j[token].get<std::string>());
		} else if (token == "last_update") {
			s->setLastUpdate(j[token].get<std::string>());
		} else if (token == "section") {
		  int a = j[token].get<int>();
		  if (!validSection(a)) {
		    // the "drop" section is one bigger than the greatest valid section
		    if (!validSection(a-1)){
			  std::cerr << "WARNING: invalid section " << a << std::endl;
		    }
		     s->setSection(a);
		  }
		} else if (token == "Other") {
		  for (json::iterator itr2 = j[token].begin(); it2 != j[token].end(); itr2++) {
			std::string token2 = itr2.key();
			gradeable_enum_success = string_to_gradeable_enum(token,g);
			if (!gradeable_enum_success) {
				std::cerr << "UNKNOWN Other" << std::endl;
			} else {
			  for (int i=0; i<j[token][token2].size(); i++) {
			    int which;
			    std::string token3 = j[token][token2][i]["id"].get<std::string>();
			    const std::pair<int,std::string>& c = GRADEABLES[g].getCorrespondence(token3);
			    which = c.first;
			    float score = j[token][token2][i]["score"].get<float>();
			    s->setGradeableValue(g,which,score);
			  }
			}
		  }
		}
	  } else {
	    for (json:iterator itr2 = (itr->second).begin(); itr2 != (itr->second).end(); itr2++) {
		  int which;
	      float value;
	      std::string label;
	      bool invalid = false;
	      std::string gradeable_id;
		  std::string gradeable_name;
		  gradeable_id = (itr2->first).get<std::string>();
		  gradeable_name = (itr2->second)["id"].get<std::string>();
		  value = (itr->second)["score"].get<float>();
		  if (!GRADEABLES[g].hasCorrespondence(gradeable_id)) {
		    invalid = true;
		    which = -1;
		    if (gradeable_name == "Lab15") {
			  std::cout << "value " << s->getUserName() << " " << value << std::endl;
			  assert (value >= 0 && value <= 5);
			  s->setParticipation(value);
		    } else if (gradeable_name == "Lab16") {
			  assert (value >= 0 && value <= 5);
			  s->setUnderstanding(value);
		    } else if (gradeable_name == "Test4") {
			  assert (value >= 0 && value <= 150);
		    } else {
			  //std::cerr << "WARNING: INVALID gradeable item" << gradeable_name << " " << value << std::endl;
			}
		  } else {
			const std::pair<int,std::string>& c = GRADEABLES[g].getCorrespondence(gradeable_id);
            which = c.first;
			if (c.second == "") {
              GRADEABLES[g].setCorrespondenceName(gradeable_id,gradeable_name); 
            } else {
              assert (c.second == gradeable_name);
            }
		  }
		  if (!invalid) {
			assert (which >= 0);
			assert (value >= 0.0);
			s->setGradeableValue(g,which,value);
			if (token == "HW") {
			  if (j[token][itr->second].find("days_late") != j[token][itr->second].end()) {
			    if (value <= 0) {
				  std::cout << "Should not be Charged a late day" << std::endl;
			    } else {
				  int a = j[token][gradeable_id]["days_late"].get<int>();
				  s->->incrLateDaysUsed(which,a);
			    }
			  }
		    }
			if (label != "") {
			  if (g == GRADEABLE_ENUM::TEST) {
				s->setTestZone(which,label);
			  } else {
				assert (g == GRADEABLE_ENUM::EXAM);
				s->setTestZone(which+GRADEABLES[GRADEABLE_ENUM::TEST].getCount(),label);
			  }
			}
		  }
	    }
	  }
	}
  }
  students.push_back(s);
  
  /*
  std::string command = "ls -1 " + RAW_DATA_DIRECTORY + "*.txt > files.txt";

  system(command.c_str());

  std::ifstream files_istr("files.txt");
  assert(files_istr);
  std::string filename;
  int count = 0;
  while (files_istr >> filename) {
    std::ifstream istr(filename.c_str());
    assert (istr.good());
    Student *s = new Student();

    count++;

    std::string token;
    int a;
    //float b;

    while (istr >> token) {

      GRADEABLE_ENUM g;
      bool gradeable_enum_success = string_to_gradeable_enum(token,g);

      
      if (token == "rcs_id") {
        istr >> token;
        s->setUserName(token);
      } else if (token == "last_update") {
	std::string rest_of_line;
	getline(istr,rest_of_line);
	std::stringstream ss(rest_of_line);
        ss >> token;
        s->setLastUpdate(rest_of_line);
      } else if (token == "first_name") {
	std::string rest_of_line;
	getline(istr,rest_of_line);
	std::stringstream ss(rest_of_line);
        ss >> token;
        s->setFirstName(token);
      } else if (token == "last_name") {
	std::string rest_of_line;
	getline(istr,rest_of_line);
	std::stringstream ss(rest_of_line);
        ss >> token;
        s->setLastName(token);
      } else if (token == "section") {
        istr >> a;
        if (!validSection(a)) {
          // the "drop" section is one bigger than the greatest valid section
          if (!validSection(a-1)) {
            std::cout << "WARNING: invalid section " << a << std::endl;
          }
        }
        s->setSection(a);
      } else if (token == "exam_seating") {
        std::cout << "TOKEN IS EXAM SEATING" << std::endl;
        char line[MAX_STRING_LENGTH];
        istr.getline(line,MAX_STRING_LENGTH);

      } else if (gradeable_enum_success) {
          
        std::string line;
        getline(istr,line);
        std::stringstream ss(line.c_str());
        
        int which;
        float value;
        std::string label;
        bool invalid = false;
        std::string gradeable_id;

        ss >> gradeable_id;
        std::string gradeable_name = ReadQuoted(ss); 
        ss >> value;
        

        std::string other_note;
        getline(ss,other_note);

        // Search through the gradeable categories as needed to find where this item belongs
        // (e.g. project may be prefixed by "hw", or exam may be prefixed by "test")
        if (!GRADEABLES[g].hasCorrespondence(gradeable_id)) {
          for (unsigned int i = 0; i < ALL_GRADEABLES.size(); i++) {
            GRADEABLE_ENUM g2 = ALL_GRADEABLES[i];
            if (GRADEABLES[g2].hasCorrespondence(gradeable_id)) {
              g = g2;
            }
          }
        }
        if (!GRADEABLES[g].hasCorrespondence(gradeable_id)) {
          invalid = false;
          std::cerr << "ERROR! cannot find a category for this item " << gradeable_id << std::endl;
        } else {

          const std::pair<int,std::string>& c = GRADEABLES[g].getCorrespondence(gradeable_id);
          which = c.first;
          if (c.second == "") {
            GRADEABLES[g].setCorrespondenceName(gradeable_id,gradeable_name); 
          } else {
            assert (c.second == gradeable_name);
          }
        }
        
        if (!invalid) {
          assert (which >= 0);
          assert (value >= 0.0);
          s->setGradeableValue(g,which,value);
          s->setGradeableNote(g,which,other_note);
          if (label != "") {
            if (g == GRADEABLE_ENUM::TEST) {
              s->setTestZone(which,label);
            } else {
              assert (g == GRADEABLE_ENUM::EXAM);
              s->setTestZone(which+GRADEABLES[GRADEABLE_ENUM::TEST].getCount(),label);
            }
          }
        }
      }
      
      else if (token == "days_late") {
        std::string which_token;
        istr >> which_token; 
        istr >> a;
        if (GRADEABLES[GRADEABLE_ENUM::HOMEWORK].hasCorrespondence(which_token)) {
          const std::pair<int,std::string>& c = GRADEABLES[GRADEABLE_ENUM::HOMEWORK].getCorrespondence(which_token);
          int which = c.first;
   
          assert (a > 0);
       
          float hw_value = s->getGradeableValue(GRADEABLE_ENUM::HOMEWORK,which);
          if (hw_value <= 0) {
            std::cout << "OOPS!  should not be charged late days for a homework with grade 0   student:" << s->getUserName() << " hw:" << which_token << " latedays:" << a << std::endl;
          } else {
            s->incrLateDaysUsed(which,a);
          }
        }
      } 
      
      else {
        std::cout << "UNKNOWN TOKEN  Y" << token << std::endl;
        exit(0);
      }
    
    }
    
    students.push_back(s);
    
    
  }
<<<<<<< HEAD
  */
=======
  
>>>>>>> 389f6cb2
  
}


void start_table_open_file(std::ofstream &ostr, std::string &filename, bool full_details, 
                 const std::vector<Student*> &students, int S, int month, int day, int year,
                 enum GRADEABLE_ENUM which_gradeable_enum);

void start_table_output(std::ofstream &ostr, std::string &filename, bool full_details, 
                 const std::vector<Student*> &students, int S, int month, int day, int year,
                        enum GRADEABLE_ENUM which_gradeable_enum,
                 Student *sp, Student *sa, Student *sb, Student *sc, Student *sd);

void output_line(std::ofstream &ostr, 
                 int part,
                 bool full_details, 
                 Student *this_student,
                 int rank,
                 Student *sp, Student *sa, Student *sb, Student *sc, Student *sd,
                 enum GRADEABLE_ENUM which_gradeable_enum);



void end_table(std::ofstream &ostr,  bool full_details, const std::vector<Student*> &students, int S);



// =============================================================================================
// =============================================================================================
// =============================================================================================



void output_helper(std::vector<Student*> &students,  std::string &sort_order) {

  Student *sp = GetStudent(students,"PERFECT");
  Student *sa = GetStudent(students,"LOWEST A-");
  Student *sb = GetStudent(students,"LOWEST B-");
  Student *sc = GetStudent(students,"LOWEST C-");
  Student *sd = GetStudent(students,"LOWEST D");
  assert (sp != NULL);
  assert (sa != NULL);
  assert (sb != NULL);
  assert (sc != NULL);
  assert (sd != NULL);

  // get todays date;
  time_t now = time(0);  
  struct tm * now2 = localtime( & now );
  int month = now2->tm_mon+1;
  int day = now2->tm_mday;
  int year = now2->tm_year+1900;

  std::string command = "rm -f " + OUTPUT_FILE + " " + INDIVIDUAL_FILES_OUTPUT_DIRECTORY + "*html";
  system(command.c_str());

  std::ofstream ostr;

  std::stringstream ss;
  ss << ALL_STUDENTS_OUTPUT_DIRECTORY << "output_" << month << "_" << day << "_" << year << ".html";

  std::cout << "OPEN THIS FILE " << ss.str() << std::endl;
  std::string summary_file = ss.str();

  start_table_open_file(ostr,summary_file,true,students,-1,month,day,year,GRADEABLE_ENUM::NONE);
  start_table_output(ostr,summary_file,true,students,-1,month,day,year,GRADEABLE_ENUM::NONE,
                     sp,sa,sb,sc,sd);

  int next_rank = 1;
  int last_section = -1;

  for (int S = 0; S < (int)students.size(); S++) {
    int rank = next_rank;
    if (students[S] == sp ||
        students[S] == sa ||
        students[S] == sb ||
        students[S] == sc ||
        students[S] == sd ||
        //        students[S]->getUserName() == "" ||
        !validSection(students[S]->getSection())) {
      rank = -1;
    } else {
      if (sort_order == std::string("by_section") &&
          last_section != students[S]->getSection()) {
        last_section = students[S]->getSection();
        next_rank = rank = 1;
      }
      next_rank++;
    }
    Student *this_student = students[S];
    assert (this_student != NULL);
    output_line(ostr,0,true,this_student,rank,sp,sa,sb,sc,sd,GRADEABLE_ENUM::NONE);
  }
  
  ostr << "</table>\n";
  end_table(ostr,true,students,-1);
  
  command = "cp " + summary_file + " " + OUTPUT_FILE;
  system(command.c_str());
  

  for (int S = 0; S < (int)students.size(); S++) {
    if (students[S]->getSection() == 0) continue;


#if 0
    std::string file = INDIVIDUAL_FILES_OUTPUT_DIRECTORY + students[S]->getUserName() + "_summary.html";

    start_table_open_file(ostr,file,false,students,S,month,day,year,GRADEABLE_ENUM::NONE);
    start_table_output(ostr,file,false,students,S,month,day,year,GRADEABLE_ENUM::NONE,
                     sp,sa,sb,sc,sd);
    output_line(ostr,0,false,students[S],-1,sp,sa,sb,sc,sd,GRADEABLE_ENUM::NONE);
    //    output_line(ostr,0,false,blank,-1,sp,sa,sb,sc,sd,GRADEABLE_ENUM::NONE);
    output_line(ostr,0,false,sp,-1,sp,sa,sb,sc,sd,GRADEABLE_ENUM::NONE);
    output_line(ostr,0,false,sa,-1,sp,sa,sb,sc,sd,GRADEABLE_ENUM::NONE);
    output_line(ostr,0,false,sb,-1,sp,sa,sb,sc,sd,GRADEABLE_ENUM::NONE);
    output_line(ostr,0,false,sc,-1,sp,sa,sb,sc,sd,GRADEABLE_ENUM::NONE);
    output_line(ostr,0,false,sd,-1,sp,sa,sb,sc,sd,GRADEABLE_ENUM::NONE);
    ostr << "</table><br>\n";

    /*
    for (int i = 0; i < ALL_GRADEABLES.size(); i++) {
      enum GRADEABLE_ENUM g = ALL_GRADEABLES[i];
      start_table_output(ostr,file,false,students,S,month,day,year,g);
      output_line(ostr,0,false,students[S],-1,sp,sa,sb,sc,sd,g);
      output_line(ostr,0,false,blank,-1,sp,sa,sb,sc,sd,g);
      output_line(ostr,0,false,sp,-1,sp,sa,sb,sc,sd,g);
      output_line(ostr,0,false,sa,-1,sp,sa,sb,sc,sd,g);
      output_line(ostr,0,false,sb,-1,sp,sa,sb,sc,sd,g);
      output_line(ostr,0,false,sc,-1,sp,sa,sb,sc,sd,g);
      output_line(ostr,0,false,sd,-1,sp,sa,sb,sc,sd,g);
      ostr << "</table><br>\n";
    }
    */    
    //bool any_notes = false;
    
    end_table(ostr,false,students,S);

#endif

    std::string file2 = INDIVIDUAL_FILES_OUTPUT_DIRECTORY + students[S]->getUserName() + "_message.html";
    std::ofstream ostr2(file2.c_str());
    if (students[S]->hasPriorityHelpStatus()) {
      ostr2 << "<h3>PRIORITY HELP QUEUE</h3>" << std::endl;
      priority_stream << std::left << std::setw(15) << students[S]->getSection()
                      << std::left << std::setw(15) << students[S]->getUserName() 
                      << std::left << std::setw(15) << students[S]->getFirstName() 
                      << std::left << std::setw(15) << students[S]->getLastName() << std::endl;
      
      
    }
    
    if (MAX_ICLICKER_TOTAL > 0) {
      ostr2 << "<em>recent iclicker = " << students[S]->getIClickerRecent() << " / 12.0</em>" << std::endl;
    }

    PrintExamRoomAndZoneTable(ostr2,students[S]);


    




    int prev = students[S]->getAllowedLateDays(0);

    for (int i = 1; i <= MAX_LECTURES; i++) {
      int tmp = students[S]->getAllowedLateDays(i);
      if (prev != tmp) {

        std::map<int,Date>::iterator itr = LECTURE_DATE_CORRESPONDENCES.find(i);
        if (itr == LECTURE_DATE_CORRESPONDENCES.end()) {
          //std::cout << "NO MATCH FOR LECTURE " << i << std::endl;
          //exit(0);
          continue;
        }
        Date &d = itr->second;
        //late_days_stream << students[S]->getUserName() << " " << i << " " << tmp << std::endl;
        late_days_stream << std::setw(10) << std::left << students[S]->getUserName() << " "

                         << std::setw(12) << std::left << d.getStringRep() << " " 
          
                         << std::setw(2)  << std::right << i  << " " 
                         << std::setw(2)  << std::right << tmp << std::endl;
        prev = tmp;
      }
    }
  }
    
}

    
// =============================================================================================
// =============================================================================================
// =============================================================================================

void load_bonus_late_day(std::vector<Student*> &students, 
                         int which_lecture,
                         std::string bonus_late_day_file) {

  std::ifstream istr(bonus_late_day_file.c_str());
  if (!istr.good()) {
    std::cerr << "ERROR!  could not open " << bonus_late_day_file << std::endl;
    exit(1);
  }

  std::string username;
  while (istr >> username) {
    Student *s = GetStudent(students,username);
    if (s == NULL) {
      std::cerr << "ERROR!  bad username " << username << std::endl;
      exit(1);
    } else {
      s->add_bonus_late_day(which_lecture);
    }
  } 

}


int main(int argc, char* argv[]) {

  std::string sort_order = "by_overall";

  if (argc > 1) {
    assert (argc == 2);
    sort_order = argv[1];
  }

  std::vector<Student*> students;  
  processcustomizationfile(students,false);

  // ======================================================================
  // LOAD ALL THE STUDENT DATA
  load_student_grades(students);

  if (BONUS_FILE != "") {
    load_bonus_late_day(students,BONUS_WHICH_LECTURE,BONUS_FILE);
  }

  // ======================================================================
  // MAKE FAKE STUDENTS FOR THE CURVES
  processcustomizationfile(students,true); 

  // ======================================================================
  // SORT
  std::sort(students.begin(),students.end(),by_overall);


  if (sort_order == std::string("by_overall")) {
    std::sort(students.begin(),students.end(),by_overall);
  } else if (sort_order == std::string("by_name")) {
    std::sort(students.begin(),students.end(),by_name);
  } else if (sort_order == std::string("by_section")) {
    std::sort(students.begin(),students.end(),by_section);
  } else if (sort_order == std::string("by_zone")) {

    DISPLAY_INSTRUCTOR_NOTES = false;
    DISPLAY_EXAM_SEATING = true;
    DISPLAY_MOSS_DETAILS = false;
    DISPLAY_FINAL_GRADE = false;
    DISPLAY_GRADE_SUMMARY = false;
    DISPLAY_GRADE_DETAILS = false;
    DISPLAY_ICLICKER = false;

    std::sort(students.begin(),students.end(),by_name);

  } else if (sort_order == std::string("by_iclicker")) {
    std::sort(students.begin(),students.end(),by_iclicker);

    DISPLAY_ICLICKER = true;

  } else if (sort_order == std::string("by_year")) {
    std::sort(students.begin(),students.end(),by_year);
  } else if (sort_order == std::string("by_major")) {
    std::sort(students.begin(),students.end(),by_major);

  } else if (sort_order == std::string("by_test_and_exam")) {
    std::sort(students.begin(),students.end(),by_test_and_exam);

  } else {
    assert (sort_order.size() > 3);
    GRADEABLE_ENUM g;
    // take off "by_"
    std::string tmp = sort_order.substr(3,sort_order.size()-3);
    bool success = string_to_gradeable_enum(tmp,g);
    if (success) {
      std::sort(students.begin(),students.end(), GradeableSorter(g) );
    }
    else {
      std::cerr << "UNKNOWN SORT OPTION " << sort_order << std::endl;
      std::cerr << "  Usage: " << argv[0] << " [ by_overall | by_name | by_section | by_zone | by_iclicker | by_year | by_major | | by_lab | by_exercise | by_reading | by_hw | by_test | by_exam | by_test_and_exam ]" << std::endl;
      exit(1);
    }
  }



  // ======================================================================
  // COUNT

  for (unsigned int s = 0; s < students.size(); s++) {

    Student *this_student = students[s];

    if (this_student->getLastName() == "" || this_student->getFirstName() == "") {
      continue;
    }
    if (this_student->getAudit()) {
      auditors++;
      continue;
    }

    Student *sd = GetStudent(students,"LOWEST D");

    if (validSection(this_student->getSection())) {
      std::string student_grade = this_student->grade(false,sd);
      grade_counts[student_grade]++;
      grade_avg[student_grade]+=this_student->overall();
    } else {
      dropped++;
    }
    if (GRADEABLES[GRADEABLE_ENUM::EXAM].getCount() != 0) {
      if (this_student->getGradeableValue(GRADEABLE_ENUM::EXAM,GRADEABLES[GRADEABLE_ENUM::EXAM].getCount()-1) > 0) {
        took_final++;
      }
    }

  }

  int runningtotal = 0;
  for (std::map<Grade,int>::iterator itr = grade_counts.begin(); 
       itr != grade_counts.end(); itr++) {
    runningtotal += itr->second;

    grade_avg[itr->first] /= float(itr->second);
  }

  // ======================================================================
  // OUTPUT

  output_helper(students,sort_order);

  // ======================================================================
  // SUGGEST CURVES

  for (unsigned int i = 0; i < ALL_GRADEABLES.size(); i++) {
    GRADEABLE_ENUM g = ALL_GRADEABLES[i];

    for (int i = 0; i < GRADEABLES[g].getCount(); i++) {
      
      std::string gradeable_id = GRADEABLES[g].getID(i);
      if (gradeable_id == "") continue;
      
      const std::string& gradeable_name = GRADEABLES[g].getCorrespondence(gradeable_id).second;
      
      std::cout << gradeable_to_string(g) << " " << gradeable_id << " " << gradeable_name/* << " statistics & suggested curve"*/ << std::endl;
      std::vector<float> scores;
      
      std::map<int, int> section_counts;
      
      for (unsigned int S = 0; S < students.size(); S++) {
        if (students[S]->getSection() > 0 && students[S]->getGradeableValue(g,i) > 0) {
          scores.push_back(students[S]->getGradeableValue(g,i));
          section_counts[students[S]->getSection()]++;
        }
      }
      if (scores.size() > 0) {
        //std::cout << "   " << scores.size() << " submitted" << std::endl;
        std::sort(scores.begin(),scores.end());
        float sum = 0;
        for (unsigned int i = 0; i < scores.size(); i++) {
          sum+=scores[i];
        }
        float average = sum / float(scores.size());
        std::cout << "    average=" << std::setprecision(2) << std::fixed << average;
        sum = 0;
        for (unsigned int i = 0; i < scores.size(); i++) {
          sum+=(average-scores[i])*(average-scores[i]);
        }
        float stddev = sqrt(sum/float(scores.size()));
        std::cout << "    stddev=" << std::setprecision(2) << std::fixed << stddev;

        std::cout << "    suggested curve:";
        
        std::cout << "    A- cutoff=" << scores[int(0.70*scores.size())];
        std::cout << "    B- cutoff=" << scores[int(0.45*scores.size())];
        std::cout << "    C- cutoff=" << scores[int(0.20*scores.size())];
        std::cout << "    D  cutoff=" << scores[int(0.10*scores.size())];
        std::cout << std::endl;
      }
      
      
      int total = 0;
      std::cout << "   ";
      for (std::map<int,int>::iterator itr = section_counts.begin(); itr != section_counts.end(); itr++) {
        std::cout << " sec#" << itr->first << "=" << itr->second << "  ";
        total += itr->second;
      }
      std::cout << "  TOTAL = " << total << std::endl;
      
      
    }
  }
}

// =============================================================================================
// =============================================================================================
// =============================================================================================
<|MERGE_RESOLUTION|>--- conflicted
+++ resolved
@@ -805,10 +805,12 @@
 	
 	count++;
 	
-	json j(istr);
+	json j;
+	j << istr;
 
 	for (json::iterator itr = j.begin(); itr != j.end(); itr++) {
-	  std::string token (itr->first).get<std::string>();
+	  //std::string token = (itr->first).get<std::string>();
+	  std::string token = itr.key();
 	  GRADEABLE_ENUM g;
 	  bool gradeable_enum_success = string_to_gradeable_enum(token,g);
 	  if (!gradeable_enum_success) {
@@ -827,39 +829,46 @@
 		    if (!validSection(a-1)){
 			  std::cerr << "WARNING: invalid section " << a << std::endl;
 		    }
-		     s->setSection(a);
 		  }
-		} else if (token == "Other") {
-		  for (json::iterator itr2 = j[token].begin(); it2 != j[token].end(); itr2++) {
-			std::string token2 = itr2.key();
-			gradeable_enum_success = string_to_gradeable_enum(token,g);
-			if (!gradeable_enum_success) {
-				std::cerr << "UNKNOWN Other" << std::endl;
-			} else {
-			  for (int i=0; i<j[token][token2].size(); i++) {
-			    int which;
-			    std::string token3 = j[token][token2][i]["id"].get<std::string>();
-			    const std::pair<int,std::string>& c = GRADEABLES[g].getCorrespondence(token3);
-			    which = c.first;
-			    float score = j[token][token2][i]["score"].get<float>();
-			    s->setGradeableValue(g,which,score);
-			  }
-			}
-		  }
+		  s->setSection(a);
+		} else if (token == "exam_seating") {
+		  std::cout << "TOKEN IS EXAM SEATING" << std::endl;
+		  //???
+		} else {
+			std::cout << "UNKNOWN TOKEN Y " << token << std::endl;
+			exit(0);
 		}
 	  } else {
-	    for (json:iterator itr2 = (itr->second).begin(); itr2 != (itr->second).end(); itr2++) {
+	    for (json::iterator itr2 = (itr.value()).begin(); itr2 != (itr.value()).end(); itr2++) {
 		  int which;
 	      float value;
 	      std::string label;
 	      bool invalid = false;
-	      std::string gradeable_id;
+	      
+		  std::string gradeable_id;
 		  std::string gradeable_name;
-		  gradeable_id = (itr2->first).get<std::string>();
-		  gradeable_name = (itr2->second)["id"].get<std::string>();
-		  value = (itr->second)["score"].get<float>();
+		  std::string other_note;
+		  
+		  gradeable_id = itr2.key();
+		  gradeable_name = (itr2.value())["id"].get<std::string>();
+		  value = (itr.value())["score"].get<float>();
+		  other_note = (itr.value())["comment"].get<std::string>();
+		  // Search through the gradeable categories as needed to find where this item belongs
+          // (e.g. project may be prefixed by "hw", or exam may be prefixed by "test")
 		  if (!GRADEABLES[g].hasCorrespondence(gradeable_id)) {
-		    invalid = true;
+			for (unsigned int i = 0; i < ALL_GRADEABLES.size(); i++) {
+			  GRADEABLE_ENUM g2 = ALL_GRADEABLES[i];
+			  if (GRADEABLES[g2].hasCorrespondence(gradeable_id)) {
+				  g = g2;
+			  }
+			}
+		  }
+		  
+		  if (!GRADEABLES[g].hasCorrespondence(gradeable_id)) {
+			invalid = false;
+			std::cerr << "ERROR! cannot find a category for this item " << gradeable_id << std::endl;
+		    /*
+			invalid = true;
 		    which = -1;
 		    if (gradeable_name == "Lab15") {
 			  std::cout << "value " << s->getUserName() << " " << value << std::endl;
@@ -872,7 +881,7 @@
 			  assert (value >= 0 && value <= 150);
 		    } else {
 			  //std::cerr << "WARNING: INVALID gradeable item" << gradeable_name << " " << value << std::endl;
-			}
+			}*/
 		  } else {
 			const std::pair<int,std::string>& c = GRADEABLES[g].getCorrespondence(gradeable_id);
             which = c.first;
@@ -882,20 +891,24 @@
               assert (c.second == gradeable_name);
             }
 		  }
+		  
 		  if (!invalid) {
 			assert (which >= 0);
 			assert (value >= 0.0);
 			s->setGradeableValue(g,which,value);
+			s->setGradeableNote(g,which,other_note);
+			
 			if (token == "HW") {
-			  if (j[token][itr->second].find("days_late") != j[token][itr->second].end()) {
+			  if (j[token][gradeable_id].find("days_late") != j[token][gradeable_id].end()) {
 			    if (value <= 0) {
 				  std::cout << "Should not be Charged a late day" << std::endl;
 			    } else {
 				  int a = j[token][gradeable_id]["days_late"].get<int>();
-				  s->->incrLateDaysUsed(which,a);
+				  s->incrLateDaysUsed(which,a);
 			    }
 			  }
 		    }
+			
 			if (label != "") {
 			  if (g == GRADEABLE_ENUM::TEST) {
 				s->setTestZone(which,label);
@@ -904,12 +917,14 @@
 				s->setTestZone(which+GRADEABLES[GRADEABLE_ENUM::TEST].getCount(),label);
 			  }
 			}
+			
 		  }
 	    }
 	  }
 	}
-  }
-  students.push_back(s);
+	students.push_back(s);
+  }
+  
   
   /*
   std::string command = "ls -1 " + RAW_DATA_DIRECTORY + "*.txt > files.txt";
@@ -1062,12 +1077,7 @@
     
     
   }
-<<<<<<< HEAD
   */
-=======
-  
->>>>>>> 389f6cb2
-  
 }
 
 
