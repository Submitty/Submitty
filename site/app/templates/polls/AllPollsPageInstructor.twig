--- conflicted
+++ resolved
@@ -12,43 +12,23 @@
             </div>
         </div>
         <table id="today-table" class="table table-striped" style="width:100%;{{ dropdown_states['today'] ? '' : ' display: none;'}}">
-<<<<<<< HEAD
-            <col style="width: 22%">
-            <col style="width: 26%">
-            <col style="width: 26%">
-            <col style="width: 26%">
+            <col style="width: 20%">
+            <col style="width: 20%">
+            <col style="width: 20%">
+            <col style="width: 20%">
+            <col style="width: 20%">
             <thead>
                 <tr>
-                    <th scope="col"></th>
-                    <th scope="col">Visible</th>
-                    <th scope="col">Accepting Answers</th>
-                    <th scope="col"></th>
-=======
-            <col style="width: 23%">
-            <col style="width: 11%">
-            <col style="width: 11%">
-            <col style="width: 11%">
-            <col style="width: 11%">
-            <col style="width: 11%">
-            <col style="width: 11%">
-            <col style="width: 11%">
-            <thead>
-                <tr>
-                    <th scope="col">Name</th>
                     <th scope="col"></th>
                     <th scope="col">Visible</th>
                     <th scope="col">Accepting Answers</th>
                     <th scope="col">Responses</th>
-                    <th scope="col">Edit</th>
-                    <th scope="col">View Results</th>
-                    <th scope="col">Delete</th>
->>>>>>> b0abfe41
+                    <th scope="col"></th>
                 </tr>
             </thead>
             <tbody>
                 {% for poll in todays_polls %}
                     <tr>
-<<<<<<< HEAD
                         <td align="left"> 
                             <a class="fas fa-pencil-alt black-btn" tabindex="0" href="{{base_url}}/editPoll/{{ poll.getID() }}" title="edit poll {{ poll.getName() }}" aria-label="edit poll {{ poll.getID() }}">
                                 <input type="hidden" name="poll_id" value="{{ poll.getID() }}"/>
@@ -56,10 +36,6 @@
                             <a class="fas fa-trash black-btn" tabindex="0" href='javascript:newDeletePollForm("{{ poll.getID() }}", "{{ poll.getName() }}","{{ base_url }}");' title="delete poll {{ poll.getName() }}" aria-label="delete poll {{ poll.getID() }}"></a>
                             {{ poll.getName() }}
                         </td>
-=======
-                        <td> {{ poll.getName() }} </td>
-                        <td></td>
->>>>>>> b0abfe41
                         <td>
                             <input type="checkbox" id="poll_{{ poll.getID() }}_visible" aria-label="label" onclick='updatePollVisible("{{ poll.getID() }}", "{{ base_url }}")' {{ (poll.isOpen() or poll.isEnded) ? 'checked' : '' }}>
                         </td>
@@ -91,37 +67,20 @@
             </div>
         </div>
         <table id="older-table" class="table table-striped" style="width:100%;{{ dropdown_states['old'] ? '' : ' display: none;'}}">
-<<<<<<< HEAD
-            <col style="width: 25%">
-            <col style="width: 20%">
-            <col style="width: 15%">
-            <col style="width: 20%">
-            <col style="width: 20%">
-=======
-            <col style="width: 23%">
-            <col style="width: 11%">
-            <col style="width: 11%">
-            <col style="width: 11%">
-            <col style="width: 11%">
-            <col style="width: 11%">
-            <col style="width: 11%">
-            <col style="width: 11%">
-
->>>>>>> b0abfe41
+            <col style="width: 20%">
+            <col style="width: 20%">
+            <col style="width: 15%">
+            <col style="width: 15%">
+            <col style="width: 15%">
+            <col style="width: 15%">
             <thead>
                 <tr>
                     <th scope="col"></th>
                     <th scope="col">Date Released</th>
                     <th scope="col">Visible</th>
                     <th scope="col">Accepting Answers</th>
-<<<<<<< HEAD
-                    <th scope="col"></th>
-=======
                     <th scope="col">Responses</th>
-                    <th scope="col">Edit</th>
-                    <th scope="col">View Results</th>
-                    <th scope="col">Delete</th>
->>>>>>> b0abfe41
+                    <th scope="col"></th>
                 </tr>
             </thead>
             <tbody>
@@ -165,50 +124,24 @@
             </div>
         </div>
         <table id="future-table" class="table table-striped" style="width:100%;{{ dropdown_states['future'] ? '' : ' display: none;'}}">
-<<<<<<< HEAD
-            <col style="width: 24%">
-            <col style="width: 38%">
-            <col style="width: 38%">
-=======
-            <col style="width: 23%">
-            <col style="width: 11%">
-            <col style="width: 11%">
-            <col style="width: 11%">
-            <col style="width: 11%">
-            <col style="width: 11%">
-            <col style="width: 11%">
-            <col style="width: 11%">
->>>>>>> b0abfe41
+            <col style="width: 20%">
+            <col style="width: 20%">
+            <col style="width: 20%">
+            <col style="width: 20%">
+            <col style="width: 20%">
             <thead>
                 <tr>
                     <th scope="col"></th>
                     <th scope="col">Date Released</th>
                     <th scope="col"></th>
-<<<<<<< HEAD
-=======
-                    <th scope="col"></th>
                     <th scope="col">Responses</th>
-                    <th scope="col">Edit</th>
-                    <th scope="col">View Results</th>
-                    <th scope="col">Delete</th>
->>>>>>> b0abfe41
                 </tr>
             </thead>
             <tbody>
                 {% for poll in future_polls %}
                     <tr>
-<<<<<<< HEAD
                         <td align="left"> 
                             <a class="fas fa-pencil-alt black-btn" tabindex="0" href="{{base_url}}/editPoll/{{ poll.getID() }}" title="edit poll {{ poll.getName() }}" aria-label="edit poll {{ poll.getID() }}">
-=======
-                        <td> {{ poll.getName() }} </td>
-                        <td> {{ poll.getReleaseDate() }} </td>
-                        <td></td>
-                        <td></td>
-                        <td> {{ poll.getUserResponses()|length }} </td>
-                        <td>
-                            <a href="{{base_url}}/editPoll/{{ poll.getID() }}">
->>>>>>> b0abfe41
                                 <input type="hidden" name="poll_id" value="{{ poll.getID() }}"/>
                             </a>
                             <a class="fas fa-trash black-btn" tabindex="0" href='javascript:newDeletePollForm("{{ poll.getID() }}", "{{ poll.getName() }}", "{{ base_url }}");' title="delete poll {{ poll.getName() }}" aria-label="delete poll {{ poll.getID() }}"></a>
@@ -221,6 +154,7 @@
                                 <button type="submit" class="btn btn-primary">View Results</button>
                             </a>
                         </td>
+                        <td> {{ poll.getUserResponses()|length }} </td>
                     </tr>
                 {% endfor %}
             </tbody>
