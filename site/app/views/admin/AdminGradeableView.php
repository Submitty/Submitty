--- conflicted
+++ resolved
@@ -132,15 +132,12 @@
             if ($data[0]['g_gradeable_type'] === 0) {
                 $electronic_gradeable['eg_config_path'] = $data[3]['eg_config_path'];
                 $use_ta_grading = $data[3]['eg_use_ta_grading'];
-<<<<<<< HEAD
                 $can_student_submit = $data[3]['eg_can_student_submit'];
                 $can_student_view = $data[3]['eg_can_student_view'];
                 $can_student_download_active = $data[3]['eg_can_student_download_active'];
                 $can_student_download_any = $data[3]['eg_can_student_download_any'];
-=======
                 $precision = $data[3]['eg_precision'];
                 $electronic_gradeable['eg_precision'] = $precision;
->>>>>>> 5e41c203
                 $old_questions = $data[5];
             }
             if ($data[0]['g_gradeable_type'] === 2) {
