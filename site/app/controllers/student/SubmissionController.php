<?php

namespace app\controllers\student;

use app\controllers\AbstractController;
use app\libraries\DateUtils;
use app\libraries\ErrorMessages;
use app\libraries\FileUtils;
use app\libraries\GradeableType;
use app\libraries\Logger;
use app\libraries\Utils;
use app\models\gradeable\Gradeable;
use app\controllers\grading\ElectronicGraderController;



class SubmissionController extends AbstractController {

    private $upload_details = array('version' => -1, 'version_path' => null, 'user_path' => null,
                                    'assignment_settings' => false);


    /**
     * Tries to get a given electronic gradeable considering the active
     *  users access level and the status of the gradeable, but returns
     *  null if no access
     *
     * FIXME: put this in new access control system
     *
     * @param string $gradeable_id
     * @return Gradeable|null
     */
    public function tryGetElectronicGradeable($gradeable_id) {
        if ($gradeable_id === null || $gradeable_id === '') {
            return null;
        }

        try {
            $gradeable = $this->core->getQueries()->getGradeableConfig($gradeable_id);
            $now = new \DateTime("now", $this->core->getConfig()->getTimezone());

            if ($gradeable->getType() === GradeableType::ELECTRONIC_FILE
                && ($this->core->getUser()->accessAdmin()
                    || $gradeable->getTaViewStartDate() <= $now
                    && $this->core->getUser()->accessGrading()
                    || $gradeable->getSubmissionOpenDate() <= $now)) {
                return $gradeable;
            }
            return null;
        } catch (\InvalidArgumentException $e) {
            return null;
        }
    }

    public function run() {
        switch($_REQUEST['action']) {
            case 'upload':
                return $this->ajaxUploadSubmission();
                break;
            case 'update':
                return $this->updateSubmissionVersion();
                break;
            case 'check_refresh':
                return $this->checkRefresh();
                break;
            case 'bulk':
                return $this->ajaxBulkUpload();
                break;
            case 'upload_split':
                return $this->ajaxUploadSplitItem();
                break;
            case 'upload_images_files':
                return $this->ajaxUploadImagesFiles();
                break;
            case 'delete_split':
                return $this->ajaxDeleteSplitItem();
                break;
            case 'verify':
                return $this->ajaxValidGradeable();
                break;
            case 'request_regrade':
                return $this->requestRegrade();
                break;
            case 'make_request_post':
                return $this->makeRequestPost();
                break;
            case 'delete_request':
                return $this->deleteRequest();
                break;
            case 'change_request_status':
                return $this->changeRequestStatus();
                break;
            case 'display':
            default:
                return $this->showHomeworkPage();
                break;
        }
    }
    private function requestRegrade(){
        $content = $_POST['replyTextArea'];
        $gradeable_id = (isset($_REQUEST['gradeable_id'])) ? $_REQUEST['gradeable_id'] : null;
        $student_id = (isset($_REQUEST['student_id'])) ? $_REQUEST['student_id'] : null;
        if($this->core->getUser()->getId() !== $student_id && !$this->core->getUser()->accessFullGrading()){
            $this->core->getOutput()->renderJson(["status" => "failure"]);
            return;
        }
        if($this->core->getQueries()->insertNewRegradeRequest($gradeable_id, $student_id, $content)){
            $this->core->getOutput()->renderJson(["status" => "success"]);
        }else{
            $this->core->getOutput()->renderJson(["status" => "failure"]);
        }
    }

    private function makeRequestPost(){
        $regrade_id = $_REQUEST['regrade_id'];
        $content = str_replace("\r", "", $_POST['replyTextArea']);
        $user_id = (isset($_REQUEST['user_id'])) ? $_REQUEST['user_id'] : null;
        $gradeable_id = (isset($_REQUEST['gradeable_id'])) ? $_REQUEST['gradeable_id'] : null;
        $gradeable=$this->core->getQueries()->getGradeable($gradeable_id);
        //Prevent students making post requests for other studnets
        if($this->core->getUser()->getId() !== $user_id && !$this->core->getUser()->accessFullGrading()){
            $this->core->getOutput()->renderJson(["status" => "failure"]);
            return;
        }
        $this->core->getQueries()->insertNewRegradePost($regrade_id, $gradeable_id, $user_id, $content);
        $this->core->getOutput()->renderJson(["status" => "success"]);
    }

    private function deleteRequest(){
        $gradeable_id = (isset($_REQUEST['gradeable_id'])) ? $_REQUEST['gradeable_id'] : null;
        $student_id = (isset($_REQUEST['student_id'])) ? $_REQUEST['student_id'] : null;
        if($this->core->getUser()->getId() !== $student_id && !$this->core->getUser()->accessFullGrading()){
            $this->core->getOutput()->renderJson(["status" => "failure"]);
            return;
        }
        $this->core->getQueries()->deleteRegradeRequest($gradeable_id, $student_id);
        $this->core->getOutput()->renderJson(["status" => "success"]);
    }
    private function changeRequestStatus(){
        $regrade_id = $_REQUEST['regrade_id'];
        $gradeable_id = (isset($_REQUEST['gradeable_id'])) ? $_REQUEST['gradeable_id'] : null;
        $student_id = (isset($_REQUEST['student_id'])) ? $_REQUEST['student_id'] : null;
        $status = $_REQUEST['status'];
        //TODO: set userViewedDate to null if the status is change to 1 to make the button green
        if($this->core->getUser()->getId() !== $student_id && !$this->core->getUser()->accessFullGrading()){
            $this->core->getOutput()->renderJson(["status" => "failure"]);
            return;
        }
        $this->core->getQueries()->modifyRegradeStatus($regrade_id, $status);
        $this->core->getOutput()->renderJson(["status" => "success"]);
    }

    private function showHomeworkPage() {
        $gradeable_id = (isset($_REQUEST['gradeable_id'])) ? $_REQUEST['gradeable_id'] : null;
        $gradeable = $this->tryGetElectronicGradeable($gradeable_id);
        if($gradeable === null) {
            $this->core->getOutput()->renderOutput('Error', 'noGradeable', $gradeable_id);
            return array('error' => true, 'message' => 'No gradeable with that id.');
        }

<<<<<<< HEAD
        $graded_gradeable = $this->core->getQueries()->getGradedGradeable($gradeable, $this->core->getUser()->getId());

        $error = false;
        $now = new \DateTime("now", $this->core->getConfig()->getTimezone());

        // ORIGINAL
        //if ($gradeable->getOpenDate() > $now && !$this->core->getUser()->accessAdmin()) {

        // TEMPORARY - ALLOW LIMITED & FULL ACCESS GRADERS TO PRACTICE ALL FUTURE HOMEWORKS
        if ($gradeable->getSubmissionOpenDate() > $now && !$this->core->getUser()->accessGrading()) {
            $this->core->getOutput()->renderOutput('Error', 'noGradeable', $gradeable_id);
            return array('error' => true, 'message' => 'No gradeable with that id.');
        }
        else if ($gradeable->isTeamAssignment() && $graded_gradeable === null && !$this->core->getUser()->accessAdmin()) {
            $this->core->addErrorMessage('Must be on a team to access submission');
            $this->core->redirect($this->core->getConfig()->getSiteUrl());
            return array('error' => true, 'message' => 'Must be on a team to access submission.');
        }
        else {
            $loc = array('component' => 'student',
                         'gradeable_id' => $gradeable->getId());
            $this->core->getOutput()->addBreadcrumb($gradeable->getTitle(), $this->core->buildUrl($loc));
            if (!$gradeable->hasAutogradingConfig()) {
                $this->core->getOutput()->renderOutput(array('submission', 'Homework'),
                                                       'unbuiltGradeable', $gradeable);
                $error = true;
=======
        // FIXME: The GradeableList is constructed here for legacy purposes
        // FIXME:   Replace with tryGetElectronicGradeable when converting homework view to new model
        $gradeable_list = $this->core->loadModel(GradeableList::class);
        /** @var \app\models\Gradeable $gradeable */
        $gradeable = $gradeable_list->getGradeable($gradeable_id, GradeableType::ELECTRONIC_FILE);
        if ($gradeable !== null) {
            $error = false;
            $now = new \DateTime("now", $this->core->getConfig()->getTimezone());

            // ORIGINAL
            //if ($gradeable->getOpenDate() > $now && !$this->core->getUser()->accessAdmin()) {
            
            // hiding entire page if user is not a grader and student cannot view
            if (!$this->core->getUser()->accessGrading() && !$gradeable->getStudentView()) {
                $message = "Students cannot view that gradeable.";
                $this->core->addErrorMessage($message);
                $this->core->redirect($this->core->getConfig()->getSiteUrl());
            }

            // TEMPORARY - ALLOW LIMITED & FULL ACCESS GRADERS TO PRACTICE ALL FUTURE HOMEWORKS
            if ($gradeable->getOpenDate() > $now && !$this->core->getUser()->accessGrading()) {
                $this->core->getOutput()->renderOutput('Error', 'noGradeable', $gradeable_id);
                return array('error' => true, 'message' => 'No gradeable with that id.');
            }
            else if ($gradeable->isTeamAssignment() && $gradeable->getTeam() === null && !$this->core->getUser()->accessAdmin()) {
                $this->core->addErrorMessage('Must be on a team to access submission');
                $this->core->redirect($this->core->getConfig()->getSiteUrl());
                return array('error' => true, 'message' => 'Must be on a team to access submission.');
>>>>>>> 75f73327
            }
            else {
                $extensions = $graded_gradeable->getLateDayException($this->core->getUser()->getId());
                $days_late = DateUtils::calculateDayDiff($gradeable->getSubmissionDueDate());
                $late_days_use = max(0, $days_late - $extensions);
                if ($graded_gradeable !== null
                    && $gradeable->getGradeReleasedDate() > $now
                    && $gradeable->isTaGrading() 
                    && $graded_gradeable->isTaGradingComplete()) {
                    $graded_gradeable->getOrCreateTaGradedGradeable()->setUserViewedDate($now);
                    $this->core->getQueries()->saveTaGradedGradeable($graded_gradeable->getTaGradedGradeable());
                }
                $canViewWholeGradeable = false;
                $this->core->getOutput()->renderOutput(array('submission', 'Homework'),
                                                       'showGradeable', $gradeable, $late_days_use, $extensions, $canViewWholeGradeable);
            }
        }
        return array('id' => $gradeable_id, 'error' => $error);
    }

    /**
    * Function for verification that a given RCS ID is valid and has a corresponding user and gradeable.
    * This should be called via AJAX, saving the result to the json_buffer of the Output object.
    * If failure, also returns message explaining what happened.
    * If success, also returns highest version of the student gradeable.
    */
    private function ajaxValidGradeable() {
        if (!isset($_POST['csrf_token']) || $_POST['csrf_token'] != $this->core->getCsrfToken()) {
            $msg = "Invalid CSRF token. Refresh the page and try again.";
            $return = array('success' => false, 'message' => $msg);
            $this->core->getOutput()->renderJson($return);
            return $return;
        }

        if (!isset($_POST['user_id'])) {
            $msg = "Did not pass in user_id.";
            $return = array('success' => false, 'message' => $msg);
            $this->core->getOutput()->renderJson($return);
            return $return;
        }

        $gradeable_id = $_REQUEST['gradeable_id'] ?? '';
        $gradeable = $this->tryGetElectronicGradeable($gradeable_id);

        // This checks for an assignment id, and that it's a valid assignment id in that
        // it corresponds to one that we can access (whether through admin or it being released)
        if ($gradeable === null) {
            return $this->uploadResult("Invalid gradeable id '{$gradeable_id}'", false);
        }

        //usernames come in comma delimited. We split on the commas, then filter out blanks.
        $user_ids = explode (",", $_POST['user_id']);
        $user_ids = array_filter($user_ids);

        //If no user id's were submitted, give a graceful error.
        if (count($user_ids) === 0) {
            $msg = "No valid user ids were found.";
            $return = array('success' => false, 'message' => $msg);
            $this->core->getOutput()->renderJson($return);
            return $return;
        }

        //For every userid, we have to check that its real.
        foreach($user_ids as $id){
            $user = $this->core->getQueries()->getUserById($id);
            if ($user === null) {
                $msg = "Invalid user id '{$id}'";
                $return = array('success' => false, 'message' => $msg);
                $this->core->getOutput()->renderJson($return);
                return $return;
            }
            if (!$user->isLoaded()) {
                $msg = "Invalid user id '{$id}'";
                $return = array('success' => false, 'message' => $msg);
                $this->core->getOutput()->renderJson($return);
                return $return;
            }
        }
        //This grabs the first user in the list. If there is more than one user
        //in the list, we will use this user as the team leader.
        $user_id = reset($user_ids);

        $graded_gradeable = $this->core->getQueries()->getGradedGradeable($gradeable, $user_id, null);

        //If this is a team assignment, we need to check that all users are on the same (or no) team.
        //To do this, we just compare the leader's teamid to the team id of every other user.
        if($gradeable->isTeamAssignment()){
            $leader_team_id = "";
            $leader_team = $this->core->getQueries()->getTeamByGradeableAndUser($gradeable->getId(), $user_id);
            if($leader_team !== null){
                $leader_team_id = $leader_team->getId();
            }
            foreach($user_ids as $id){
                $user_team_id = "";
                $user_team = $this->core->getQueries()->getTeamByGradeableAndUser($gradeable->getId(), $id);
                if($user_team !== null){
                    $user_team_id = $user_team->getId();
                }
                if($user_team_id !== $leader_team_id){
                    $msg = "Inconsistent teams. One or more users are on different teams.";
                    $return = array('success' => false, 'message' => $msg);
                    $this->core->getOutput()->renderJson($return);
                    return $return;
                }
            }
        }

        $highest_version = 0;
        if ($graded_gradeable !== null && $graded_gradeable->getAutoGradedGradeable() !== null) {
            $highest_version = $graded_gradeable->getAutoGradedGradeable()->getHighestVersion();
        }

        //If there has been a previous submission, we tag it so that we can pop up a warning.
        $return = array('success' => true, 'highest_version' => $highest_version, 'previous_submission' => $highest_version > 0);
        $this->core->getOutput()->renderJson($return);

        return $return;
    }

    /**
    * Function that uploads a bulk PDF to the uploads/bulk_pdf folder. Splits it into PDFs of the page
    * size entered and places in the uploads/split_pdf folder.
    * Its error checking has overlap with ajaxUploadSubmission.
    */
    private function ajaxBulkUpload() {
        // make sure is admin
        if (!$this->core->getUser()->accessGrading()) {
            $msg = "You do not have access to that page.";
            $this->core->addErrorMessage($msg);
            return $this->uploadResult($msg, false);
        }

        if (!isset($_POST['num_pages'])) {
            $msg = "Did not pass in number of pages or files were too large.";
            $return = array('success' => false, 'message' => $msg);
            $this->core->getOutput()->renderJson($return);
            return $return;
        }

        $gradeable_id = $_REQUEST['gradeable_id'] ?? '';
        $gradeable = $this->tryGetElectronicGradeable($gradeable_id);

        // This checks for an assignment id, and that it's a valid assignment id in that
        // it corresponds to one that we can access (whether through admin or it being released)
        if ($gradeable === null) {
            return $this->uploadResult("Invalid gradeable id '{$gradeable_id}'", false);
        }

        $num_pages = $_POST['num_pages'];

        // making sure files have been uploaded

        if (isset($_FILES["files1"])) {
            $uploaded_file = $_FILES["files1"];
        }

        $errors = array();
        $count = 0;
        if (isset($uploaded_file)) {
            $count = count($uploaded_file["name"]);
            for ($j = 0; $j < $count; $j++) {
                if (!isset($uploaded_file["tmp_name"][$j]) || $uploaded_file["tmp_name"][$j] === "") {
                    $error_message = $uploaded_file["name"][$j]." failed to upload. ";
                    if (isset($uploaded_file["error"][$j])) {
                        $error_message .= "Error message: ". ErrorMessages::uploadErrors($uploaded_file["error"][$j]). ".";
                    }
                    $errors[] = $error_message;
                }
            }
        }

        if (count($errors) > 0) {
            $error_text = implode("\n", $errors);
            return $this->uploadResult("Upload Failed: ".$error_text, false);
        }

        $max_size = $gradeable->getAutogradingConfig()->getMaxSubmissionSize();
    	if ($max_size < 10000000) {
    	    $max_size = 10000000;
    	}
        // Error checking of file name
        $file_size = 0;
        if (isset($uploaded_file)) {
            for ($j = 0; $j < $count; $j++) {
                if(FileUtils::isValidFileName($uploaded_file["name"][$j]) === false) {
                    return $this->uploadResult("Error: You may not use quotes, backslashes or angle brackets in your file name ".$uploaded_file["name"][$j].".", false);
                }
                if(substr($uploaded_file["name"][$j],-3) != "pdf") {
                    return $this->uploadResult($uploaded_file["name"][$j]." is not a PDF!", false);
                }
                $file_size += $uploaded_file["size"][$j];
            }
        }

        if ($file_size > $max_size) {
            return $this->uploadResult("File(s) uploaded too large.  Maximum size is ".($max_size/1000)." kb. Uploaded file(s) was ".($file_size/1000)." kb.", false);
        }

        // creating uploads/bulk_pdf/gradeable_id directory

        $pdf_path = FileUtils::joinPaths($this->core->getConfig()->getCoursePath(), "uploads", "bulk_pdf", $gradeable->getId());
        if (!FileUtils::createDir($pdf_path)) {
            return $this->uploadResult("Failed to make gradeable path.", false);
        }

        // creating directory under gradeable_id with the timestamp

        $current_time = (new \DateTime('now', $this->core->getConfig()->getTimezone()))->format("m-d-Y_H:i:sO");
        $version_path = FileUtils::joinPaths($pdf_path, $current_time);
        if (!FileUtils::createDir($version_path)) {
            return $this->uploadResult("Failed to make gradeable path.", false);
        }

        // save the pdf in that directory
        // delete the temporary file
        if (isset($uploaded_file)) {
            for ($j = 0; $j < $count; $j++) {
                if ($this->core->isTesting() || is_uploaded_file($uploaded_file["tmp_name"][$j])) {
                    $dst = FileUtils::joinPaths($version_path, $uploaded_file["name"][$j]);
                    if (!@copy($uploaded_file["tmp_name"][$j], $dst)) {
                        return $this->uploadResult("Failed to copy uploaded file {$uploaded_file["name"][$j]} to current submission.", false);
                    }
                }
                else {
                    return $this->uploadResult("The tmp file '{$uploaded_file['name'][$j]}' was not properly uploaded.", false);
                }
                // Is this really an error we should fail on?
                if (!@unlink($uploaded_file["tmp_name"][$j])) {
                    return $this->uploadResult("Failed to delete the uploaded file {$uploaded_file["name"][$j]} from temporary storage.", false);
                }
            }
        }

        // use pdf_check.cgi to check that # of pages is valid and split
        // also get the cover image and name for each pdf appropriately

        // Open a cURL connection
        $semester = $this->core->getConfig()->getSemester();
        $course = $this->core->getConfig()->getCourse();

        $ch = curl_init();
        curl_setopt($ch, CURLOPT_URL, $this->core->getConfig()->getCgiUrl()."pdf_check.cgi?&num={$num_pages}&sem={$semester}&course={$course}&g_id={$gradeable_id}&ver={$current_time}");
        curl_setopt($ch, CURLOPT_RETURNTRANSFER, 1);
        $output = curl_exec($ch);

        if ($output === false) {
            return $this->uploadResult(curl_error($ch),false);
        }

        $output = json_decode($output, true);
        curl_close($ch);

        if ($output === null) {
            FileUtils::recursiveRmdir($version_path);
            return $this->uploadResult("Error JSON response for pdf split: ".json_last_error_msg(),false);
        }
        else if (!isset($output['valid'])) {
            FileUtils::recursiveRmdir($version_path);
            return $this->uploadResult("Missing response in JSON for pdf split",false);
        }
        else if ($output['valid'] !== true) {
            FileUtils::recursiveRmdir($version_path);
            return $this->uploadResult($output['message'],false);
        }

        $return = array('success' => true);
        $this->core->getOutput()->renderJson($return);
        return $return;
    }

    /**
     * Function for uploading a split item that already exists to the server.
     * The file already exists in uploads/split_pdf/gradeable_id/timestamp folder. This should be called via AJAX, saving the result
     * to the json_buffer of the Output object, returning a true or false on whether or not it suceeded or not.
     * Has overlap with ajaxUploadSubmission
     *
     * @return boolean
     */
    private function ajaxUploadSplitItem() {
        if (!isset($_POST['csrf_token']) || !$this->core->checkCsrfToken($_POST['csrf_token'])) {
            return $this->uploadResult("Invalid CSRF token.", false);
        }
        // make sure is grader
        if (!$this->core->getUser()->accessGrading()) {
            $msg = "You do not have access to that page.";
            $this->core->addErrorMessage($msg);
            return $this->uploadResult($msg, false);
        }

        // check for whether the item should be merged with previous submission
        // and whether or not file clobbering should be done
        $merge_previous = isset($_REQUEST['merge']) && $_REQUEST['merge'] === 'true';
        $clobber = isset($_REQUEST['clobber']) && $_REQUEST['clobber'] === 'true';

        $gradeable_id = $_REQUEST['gradeable_id'] ?? '';
        $gradeable = $this->tryGetElectronicGradeable($gradeable_id);

        // This checks for an assignment id, and that it's a valid assignment id in that
        // it corresponds to one that we can access (whether through admin or it being released)
        if ($gradeable === null) {
            return $this->uploadResult("Invalid gradeable id '{$gradeable_id}'", false);
        }
        if (!isset($_POST['user_id'])) {
            return $this->uploadResult("Invalid user id.", false);
        }
        if (!isset($_POST['path'])) {
            return $this->uploadResult("Invalid path.", false);
        }

        $original_user_id = $this->core->getUser()->getId();

        //user ids come in as a comma delimited list. we explode that list, then filter out empty values.
        $user_ids = explode (",", $_POST['user_id']);
        $user_ids = array_filter($user_ids);
        //This grabs the first user in the list. If this is a team assignment, they will be the team leader.
        $user_id = reset($user_ids);

        $path = $_POST['path'];
        $graded_gradeable = $this->core->getQueries()->getGradedGradeable($gradeable, $user_id, null);

        $gradeable_path = FileUtils::joinPaths($this->core->getConfig()->getCoursePath(), "submissions",
            $gradeable->getId());

        /*
         * Perform checks on the following folders (and whether or not they exist):
         * 1) the assignment folder in the submissions directory
         * 2) the student's folder in the assignment folder
         * 3) the version folder in the student folder
         * 4) the uploads folder from the specified path
         */
        if (!FileUtils::createDir($gradeable_path)) {
            return $this->uploadResult("Failed to make folder for this assignment.", false);
        }

        $who_id = $user_id;
        $team_id = "";
        if ($gradeable->isTeamAssignment()) {
            $leader = $user_id;
            $team =  $this->core->getQueries()->getTeamByGradeableAndUser($gradeable->getId(), $leader);
            if ($team !== null) {
                $team_id = $team->getId();
                $who_id = $team_id;
                $user_id = "";
            }
            //if the student isn't on a team, build the team.
            else{
                //If the team doesn't exist yet, we need to build a new one. (Note, we have already checked in ajaxvalidgradeable
                //that all users are either on the same team or no team).
                // TODO: this method uses the old gradeable model, but calls functions that also exist in the new model,
                // TODO:    so its ok, but fragile
                ElectronicGraderController::CreateTeamWithLeaderAndUsers($this->core, $gradeable, $leader, $user_ids);
                $team =  $this->core->getQueries()->getTeamByGradeableAndUser($gradeable->getId(), $leader);
                $team_id = $team->getId();
                $who_id = $team_id;
                $user_id = "";
            }
        }

        $user_path = FileUtils::joinPaths($gradeable_path, $who_id);
        $this->upload_details['user_path'] = $user_path;
        if (!FileUtils::createDir($user_path)) {
            return $this->uploadResult("Failed to make folder for this assignment for the user.", false);
        }

        $new_version = 1;
        if ($graded_gradeable !== null && $graded_gradeable->getAutoGradedGradeable() !== null) {
            $new_version = $graded_gradeable->getAutoGradedGradeable()->getHighestVersion() + 1;
        }
        $version_path = FileUtils::joinPaths($user_path, $new_version);

        if (!FileUtils::createDir($version_path)) {
            return $this->uploadResult("Failed to make folder for the current version.", false);
        }

        $this->upload_details['version_path'] = $version_path;
        $this->upload_details['version'] = $new_version;

        $current_time = (new \DateTime('now', $this->core->getConfig()->getTimezone()))->format("Y-m-d H:i:sO");
        $current_time_string_tz = $current_time . " " . $this->core->getConfig()->getTimezone()->getName();

        $path = rawurldecode(htmlspecialchars_decode($path));

        $uploaded_file = FileUtils::joinPaths($this->core->getConfig()->getCoursePath(), "uploads", "split_pdf",
            $gradeable->getId(), $path);

        $uploaded_file = rawurldecode(htmlspecialchars_decode($uploaded_file));
        $uploaded_file_base_name = "upload.pdf";

        if (isset($uploaded_file)) {
            // if we are merging in the previous submission (TODO check folder support)
            if($merge_previous && $new_version !== 1) {
                $old_version = $new_version - 1;
                $old_version_path = FileUtils::joinPaths($user_path, $old_version);
                $to_search = FileUtils::joinPaths($old_version_path, "*.*");
                $files = glob($to_search);
                foreach($files as $file) {
                    $file_base_name = basename($file);
                    if(!$clobber && $file_base_name === $uploaded_file_base_name) {
                        $parts = explode(".", $file_base_name);
                        $parts[0] .= "_version_".$old_version;
                        $file_base_name = implode(".", $parts);
                    }
                    $move_here = FileUtils::joinPaths($version_path, $file_base_name);
                    if (!@copy($file, $move_here)){
                        return $this->uploadResult("Failed to merge previous version.", false);
                    }
                }
            }
            // copy over the uploaded file
            if (!@copy($uploaded_file, FileUtils::joinPaths($version_path, $uploaded_file_base_name))) {
                return $this->uploadResult("Failed to copy uploaded file {$uploaded_file} to current submission.", false);
            }
            if (!@unlink($uploaded_file)) {
                return $this->uploadResult("Failed to delete the uploaded file {$uploaded_file} from temporary storage.", false);
            }
            if (!@unlink(str_replace(".pdf", "_cover.pdf", $uploaded_file))) {
                return $this->uploadResult("Failed to delete the uploaded file {$uploaded_file} from temporary storage.", false);
            }

        }

        // if split_pdf/gradeable_id/timestamp directory is now empty, delete that directory
        $timestamp = substr($path, 0, strpos($path, DIRECTORY_SEPARATOR));
        $timestamp_path = FileUtils::joinPaths($this->core->getConfig()->getCoursePath(), "uploads", "split_pdf",
            $gradeable->getId(), $timestamp);
        $files = FileUtils::getAllFiles($timestamp_path);
        if (count($files) == 0) {
            if (!FileUtils::recursiveRmdir($timestamp_path)) {
                return $this->uploadResult("Failed to remove the empty timestamp directory {$timestamp} from the split_pdf directory.", false);
            }
        }


        $settings_file = FileUtils::joinPaths($user_path, "user_assignment_settings.json");
        if (!file_exists($settings_file)) {
            $json = array("active_version" => $new_version,
                          "history" => array(array("version" => $new_version,
                                                   "time" => $current_time_string_tz,
                                                   "who" => $original_user_id,
                                                   "type" => "upload")));
        }
        else {
            $json = FileUtils::readJsonFile($settings_file);
            if ($json === false) {
                return $this->uploadResult("Failed to open settings file.", false);
            }
            $json["active_version"] = $new_version;
            $json["history"][] = array("version"=> $new_version, "time" => $current_time_string_tz, "who" => $original_user_id, "type" => "upload");
        }

        // TODO: If any of these fail, should we "cancel" (delete) the entire submission attempt or just leave it?
        if (!@file_put_contents($settings_file, FileUtils::encodeJson($json))) {
            return $this->uploadResult("Failed to write to settings file.", false);
        }

        $this->upload_details['assignment_settings'] = true;

        if (!@file_put_contents(FileUtils::joinPaths($version_path, ".submit.timestamp"), $current_time_string_tz."\n")) {
            return $this->uploadResult("Failed to save timestamp file for this submission.", false);
        }

        $queue_file = array($this->core->getConfig()->getSemester(), $this->core->getConfig()->getCourse(),
            $gradeable->getId(), $who_id, $new_version);
        $queue_file = FileUtils::joinPaths($this->core->getConfig()->getSubmittyPath(), "to_be_graded_queue",
            implode("__", $queue_file));

        // create json file...
        $queue_data = array("semester" => $this->core->getConfig()->getSemester(),
            "course" => $this->core->getConfig()->getCourse(),
            "gradeable" => $gradeable->getId(),
            "required_capabilities" => $gradeable->getAutogradingConfig()->getRequiredCapabilities(),
            "max_possible_grading_time" => $gradeable->getAutogradingConfig()->getMaxPossibleGradingTime(),
            "queue_time" => $current_time,
            "user" => $user_id,
            "team" => $team_id,
            "who" => $who_id,
            "is_team" => $gradeable->isTeamAssignment(),
            "version" => $new_version);

        if (@file_put_contents($queue_file, FileUtils::encodeJson($queue_data), LOCK_EX) === false) {
            return $this->uploadResult("Failed to create file for grading queue.", false);
        }

        // FIXME: Add this as part of the graded gradeable saving query
        if($gradeable->isTeamAssignment()) {
            $this->core->getQueries()->insertVersionDetails($gradeable->getId(), null, $team_id, $new_version, $current_time);
        }
        else {
            $this->core->getQueries()->insertVersionDetails($gradeable->getId(), $user_id, null, $new_version, $current_time);
        }

        return $this->uploadResult("Successfully uploaded version {$new_version} for {$gradeable->getTitle()} for {$who_id}");
    }

    /**
     * Function for deleting a split item from the uploads/split_pdf/gradeable_id/timestamp folder. This should be called via AJAX,
     * saving the result to the json_buffer of the Output object, returning a true or false on whether or not it suceeded or not.
     *
     * @return boolean
     */
    private function ajaxDeleteSplitItem() {
        if (!isset($_POST['csrf_token']) || !$this->core->checkCsrfToken($_POST['csrf_token'])) {
            return $this->uploadResult("Invalid CSRF token.", false);
        }

        // make sure is grader
        if (!$this->core->getUser()->accessGrading()) {
            $msg = "You do not have access to that page.";
            $this->core->addErrorMessage($msg);
            return $this->uploadResult($msg, false);
        }

        $gradeable_id = $_REQUEST['gradeable_id'] ?? '';
        $gradeable = $this->tryGetElectronicGradeable($gradeable_id);

        // This checks for an assignment id, and that it's a valid assignment id in that
        // it corresponds to one that we can access (whether through admin or it being released)
        if ($gradeable === null) {
            return $this->uploadResult("Invalid gradeable id '{$gradeable_id}'", false);
        }
        if (!isset($_POST['path'])) {
            return $this->uploadResult("Invalid path.", false);
        }

        $path = rawurldecode(htmlspecialchars_decode($_POST['path']));

        $uploaded_file = FileUtils::joinPaths($this->core->getConfig()->getCoursePath(), "uploads", "split_pdf",
            $gradeable->getId(), $path);

        $uploaded_file = rawurldecode(htmlspecialchars_decode($uploaded_file));

        if (!@unlink($uploaded_file)) {
            return $this->uploadResult("Failed to delete the uploaded file {$uploaded_file} from temporary storage.", false);
        }

        if (!@unlink(str_replace(".pdf", "_cover.pdf", $uploaded_file))) {
            return $this->uploadResult("Failed to delete the uploaded file {$uploaded_file} from temporary storage.", false);
        }

        // delete timestamp folder if empty
        $timestamp = substr($path, 0, strpos($path, DIRECTORY_SEPARATOR));
        $timestamp_path = FileUtils::joinPaths($this->core->getConfig()->getCoursePath(), "uploads", "split_pdf",
            $gradeable->getId(), $timestamp);
        $files = FileUtils::getAllFiles($timestamp_path);
        if (count($files) == 0) {
            if (!FileUtils::recursiveRmdir($timestamp_path)) {
                return $this->uploadResult("Failed to remove the empty timestamp directory {$timestamp} from the split_pdf directory.", false);
            }
        }

        return $this->uploadResult("Successfully deleted this PDF.");
    }

    /**
     * Function for uploading a submission to the server. This should be called via AJAX, saving the result
     * to the json_buffer of the Output object, returning a true or false on whether or not it suceeded or not.
     *
     * @return array
     */
    private function ajaxUploadSubmission() {
        if (empty($_POST)) {
            $max_size = ini_get('post_max_size');
            return $this->uploadResult("Empty POST request. This may mean that the sum size of your files are greater than {$max_size}.", false);
        }
        if (!isset($_POST['csrf_token']) || !$this->core->checkCsrfToken($_POST['csrf_token'])) {
            return $this->uploadResult("Invalid CSRF token.", false);
        }

        // check for whether the item should be merged with previous submission,
        // and whether or not file clobbering should be done.
        $merge_previous = isset($_REQUEST['merge']) && $_REQUEST['merge'] === 'true';
        $clobber = isset($_REQUEST['clobber']) && $_REQUEST['clobber'] === 'true';

        $vcs_checkout = isset($_REQUEST['vcs_checkout']) ? $_REQUEST['vcs_checkout'] === "true" : false;
        if ($vcs_checkout && !isset($_POST['repo_id'])) {
            return $this->uploadResult("Invalid repo id.", false);
        }

        $student_page = isset($_REQUEST['student_page']) ? $_REQUEST['student_page'] === "true" : false;
        if ($student_page && !isset($_POST['pages'])) {
            return $this->uploadResult("Invalid pages.", false);
        }

        $gradeable_id = $_REQUEST['gradeable_id'];
        $gradeable = $this->tryGetElectronicGradeable($gradeable_id);

        // This checks for an assignment id, and that it's a valid assignment id in that
        // it corresponds to one that we can access (whether through admin or it being released)
        if ($gradeable === null) {
            return $this->uploadResult("Invalid gradeable id '{$gradeable_id}'", false);
        }

        if (!isset($_POST['user_id'])) {
            return $this->uploadResult("Invalid user id.", false);
        }

        // the user id of the submitter ($user_id is the one being submitted for)
        $original_user_id = $this->core->getUser()->getId();
        $user_id = $_POST['user_id'];
        // repo_id for VCS use
        $repo_id = $_POST['repo_id'];

        // make sure is full grader if the two ids do not match
        if ($original_user_id !== $user_id && !$this->core->getUser()->accessFullGrading()) {
            $msg = "You do not have access to that page.";
            $this->core->addErrorMessage($msg);
            return $this->uploadResult($msg, false);
        }

        // if student submission, make sure that gradeable allows submissions
        if (!$this->core->getUser()->accessGrading() && $original_user_id == $user_id && !$gradeable->isStudentSubmit()) {
            $msg = "You do not have access to that page.";
            $this->core->addErrorMessage($msg);
            return $this->uploadResult($msg, false);
        }

        $graded_gradeable = $this->core->getQueries()->getGradedGradeable($gradeable, $user_id, null);
        $gradeable_path = FileUtils::joinPaths($this->core->getConfig()->getCoursePath(), "submissions",
            $gradeable->getId());

        /*
         * Perform checks on the following folders (and whether or not they exist):
         * 1) the assignment folder in the submissions directory
         * 2) the student's folder in the assignment folder
         * 3) the version folder in the student folder
         * 4) the part folders in the version folder in the version folder
         */
        if (!FileUtils::createDir($gradeable_path)) {
            return $this->uploadResult("Failed to make folder for this assignment.", false);
        }

        $who_id = $user_id;
        $team_id = "";
        if ($gradeable->isTeamAssignment()) {
            $team = $graded_gradeable->getSubmitter()->getTeam();
            if ($team !== null) {
                $team_id = $team->getId();
                $who_id = $team_id;
                $user_id = "";
            }
            else {
                return $this->uploadResult("Must be on a team to access submission.", false);
            }
        }

        $user_path = FileUtils::joinPaths($gradeable_path, $who_id);
        $this->upload_details['user_path'] = $user_path;
        if (!FileUtils::createDir($user_path)) {
                return $this->uploadResult("Failed to make folder for this assignment for the user.", false);
        }

        $highest_version = 0;
        if($graded_gradeable !== null && $graded_gradeable->getAutoGradedGradeable() !== null) {
            $highest_version = $graded_gradeable->getAutoGradedGradeable()->getHighestVersion();
        }
        $new_version = $highest_version + 1;
        $version_path = FileUtils::joinPaths($user_path, $new_version);

        if (!FileUtils::createDir($version_path)) {
            return $this->uploadResult("Failed to make folder for the current version.", false);
        }

        $this->upload_details['version_path'] = $version_path;
        $this->upload_details['version'] = $new_version;

        $part_path = array();
        // We upload the assignment such that if it's multiple parts, we put it in folders "part#" otherwise
        // put all files in the root folder
        $num_parts = $gradeable->getAutogradingConfig()->getNumParts();
        if ($num_parts > 1) {
            for ($i = 1; $i <= $num_parts; $i++) {
                $part_path[$i] = FileUtils::joinPaths($version_path, "part".$i);
                if (!FileUtils::createDir($part_path[$i])) {
                    return $this->uploadResult("Failed to make the folder for part {$i}.", false);
                }
            }
        }
        else {
            $part_path[1] = $version_path;
        }

        $current_time = (new \DateTime('now', $this->core->getConfig()->getTimezone()))->format("Y-m-d H:i:sO");
        $current_time_string_tz = $current_time . " " . $this->core->getConfig()->getTimezone()->getName();

        $max_size = $gradeable->getAutogradingConfig()->getMaxSubmissionSize();

        if ($vcs_checkout === false) {
            $uploaded_files = array();
            for ($i = 1; $i <= $num_parts; $i++){
                if (isset($_FILES["files{$i}"])) {
                    $uploaded_files[$i] = $_FILES["files{$i}"];
                }
            }

            $errors = array();
            $count = array();
            for ($i = 1; $i <= $num_parts; $i++) {
                if (isset($uploaded_files[$i])) {
                    $count[$i] = count($uploaded_files[$i]["name"]);
                    for ($j = 0; $j < $count[$i]; $j++) {
                        if (!isset($uploaded_files[$i]["tmp_name"][$j]) || $uploaded_files[$i]["tmp_name"][$j] === "") {
                            $error_message = $uploaded_files[$i]["name"][$j]." failed to upload. ";
                            if (isset($uploaded_files[$i]["error"][$j])) {
                                $error_message .= "Error message: ". ErrorMessages::uploadErrors($uploaded_files[$i]["error"][$j]). ".";
                            }
                            $errors[] = $error_message;
                        }
                    }
                }
            }

            if (count($errors) > 0) {
                $error_text = implode("\n", $errors);
                return $this->uploadResult("Upload Failed: ".$error_text, false);
            }

            // save the contents of the text boxes to files
            $empty_textboxes = true;
            if (isset($_POST['textbox_answers'])) {
                $textbox_answer_array = json_decode($_POST['textbox_answers']);
                for ($i = 0; $i < $gradeable->getAutogradingConfig()->getNumTextBoxes(); $i++) {
                    $textbox_answer_val = $textbox_answer_array[$i];
                    if ($textbox_answer_val != "") $empty_textboxes = false;
                    $filename = $gradeable->getAutogradingConfig()->getTextboxes()[$i]['filename'];
                    $dst = FileUtils::joinPaths($version_path, $filename);
                    // FIXME: add error checking
                    $file = fopen($dst, "w");
                    fwrite($file, $textbox_answer_val);
                    fclose($file);
                }
            }

            $previous_files_src = array();
            $previous_files_dst = array();
            $previous_part_path = array();
            $tmp = json_decode($_POST['previous_files']);
            if (!empty($tmp)) {
                for ($i = 0; $i < $num_parts; $i++) {
                    if (count($tmp[$i]) > 0) {
                        $previous_files_src[$i + 1] = $tmp[$i];
                        $previous_files_dst[$i + 1] = $tmp[$i];
                    }
                }
            }


            if (empty($uploaded_files) && empty($previous_files_src) && $empty_textboxes) {
                return $this->uploadResult("No files to be submitted.", false);
            }

            // $merge_previous will only be true if there is a previous submission.
            if (count($previous_files_src) > 0 || $merge_previous) {
                if ($highest_version === 0) {
                    return $this->uploadResult("No submission found. There should not be any files from a previous submission.", false);
                }

                $previous_path = FileUtils::joinPaths($user_path, $highest_version);
                if ($num_parts > 1) {
                    for ($i = 1; $i <= $num_parts; $i++) {
                        $previous_part_path[$i] = FileUtils::joinPaths($previous_path, "part".$i);
                    }
                }
                else {
                    $previous_part_path[1] = $previous_path;
                }

                foreach ($previous_part_path as $path) {
                    if (!is_dir($path)) {
                        return $this->uploadResult("Files from previous submission not found. Folder for previous submission does not exist.", false);
                    }
                }

                // if merging is being done, get all the old filenames and put them into $previous_files_dst
                // while checking for name conflicts and preventing them if clobbering is not enabled.
                if($merge_previous) {
                    for($i = 1; $i <= $num_parts; $i++) {
                        if(isset($uploaded_files[$i])) {
                            $current_files_set = array_flip($uploaded_files[$i]["name"]);
                            $previous_files_src[$i] = array();
                            $previous_files_dst[$i] = array();
                            $to_search = FileUtils::joinPaths($previous_part_path[$i], "*");
                            $filenames = glob($to_search);
                            $j = 0;
                            foreach($filenames as $filename) {
                                $file_base_name = basename($filename);
                                $previous_files_src[$i][$j] = $file_base_name;
                                if(!$clobber && isset($current_files_set[$file_base_name])) {
                                    $parts = explode(".", $file_base_name);
                                    $parts[0] .= "_version_".$highest_version;
                                    $file_base_name = implode(".", $parts);
                                }
                                $previous_files_dst[$i][$j] = $file_base_name;
                                $j++;
                            }
                        }
                    }
                }


                for ($i = 1; $i <= $num_parts; $i++) {
                    if (isset($previous_files_src[$i])) {
                        foreach ($previous_files_src[$i] as $prev_file) {
                            $filename = FileUtils::joinPaths($previous_part_path[$i], $prev_file);
                            if (!file_exists($filename)) {
                                $name = basename($filename);
                                return $this->uploadResult("File '{$name}' does not exist in previous submission.", false);
                            }
                        }
                    }
                }
            }

            // Determine the size of the uploaded files as well as whether or not they're a zip or not.
            // We save that information for later so we know which files need unpacking or not and can save
            // a check to getMimeType()
            $file_size = 0;
            for ($i = 1; $i <= $num_parts; $i++) {
                if (isset($uploaded_files[$i])) {
                    $uploaded_files[$i]["is_zip"] = array();
                    for ($j = 0; $j < $count[$i]; $j++) {
                        if (FileUtils::getMimeType($uploaded_files[$i]["tmp_name"][$j]) == "application/zip") {
                            if(FileUtils::checkFileInZipName($uploaded_files[$i]["tmp_name"][$j]) === false) {
                                return $this->uploadResult("Error: You may not use quotes, backslashes or angle brackets in your filename for files inside ".$uploaded_files[$i]["name"][$j].".", false);
                            }
                            $uploaded_files[$i]["is_zip"][$j] = true;
                            $file_size += FileUtils::getZipSize($uploaded_files[$i]["tmp_name"][$j]);
                        }
                        else {
                            if(FileUtils::isValidFileName($uploaded_files[$i]["name"][$j]) === false) {
                                return $this->uploadResult("Error: You may not use quotes, backslashes or angle brackets in your file name ".$uploaded_files[$i]["name"][$j].".", false);
                            }
                            $uploaded_files[$i]["is_zip"][$j] = false;
                            $file_size += $uploaded_files[$i]["size"][$j];
                        }
                    }
                }
                if(isset($previous_part_path[$i]) && isset($previous_files_src[$i])) {
                    foreach ($previous_files_src[$i] as $prev_file) {
                        $file_size += filesize(FileUtils::joinPaths($previous_part_path[$i], $prev_file));
                    }
                }
            }

            if ($file_size > $max_size) {
                return $this->uploadResult("File(s) uploaded too large.  Maximum size is ".($max_size/1000)." kb. Uploaded file(s) was ".($file_size/1000)." kb.", false);
            }

            for ($i = 1; $i <= $num_parts; $i++) {
                // copy selected previous submitted files
                if (isset($previous_files_src[$i])){
                    for ($j=0; $j < count($previous_files_src[$i]); $j++){
                        $src = FileUtils::joinPaths($previous_part_path[$i], $previous_files_src[$i][$j]);
                        $dst = FileUtils::joinPaths($part_path[$i], $previous_files_dst[$i][$j]);
                        if (!@copy($src, $dst)) {
                            return $this->uploadResult("Failed to copy previously submitted file {$previous_files_src[$i][$j]} to current submission.", false);
                        }
                    }
                }

                if (isset($uploaded_files[$i])) {
                    for ($j = 0; $j < $count[$i]; $j++) {
                        if ($uploaded_files[$i]["is_zip"][$j] === true) {
                            $zip = new \ZipArchive();
                            $res = $zip->open($uploaded_files[$i]["tmp_name"][$j]);
                            if ($res === true) {
                                $zip->extractTo($part_path[$i]);
                                $zip->close();
                            }
                            else {
                                // If the zip is an invalid zip (say we remove the last character from the zip file)
                                // then trying to get the status code will throw an exception and not give us a string
                                // so we have that string hardcoded, otherwise we can just get the status string as
                                // normal.
                                $error_message = ($res == 19) ? "Invalid or uninitialized Zip object" : $zip->getStatusString();
                                return $this->uploadResult("Could not properly unpack zip file. Error message: ".$error_message.".", false);
                            }
                        }
                        else {
                            if ($this->core->isTesting() || is_uploaded_file($uploaded_files[$i]["tmp_name"][$j])) {
                                $dst = FileUtils::joinPaths($part_path[$i], $uploaded_files[$i]["name"][$j]);
                                if (!@copy($uploaded_files[$i]["tmp_name"][$j], $dst)) {
                                    return $this->uploadResult("Failed to copy uploaded file {$uploaded_files[$i]["name"][$j]} to current submission.", false);
                                }
                            }
                            else {
                                return $this->uploadResult("The tmp file '{$uploaded_files[$i]['name'][$j]}' was not properly uploaded.", false);
                            }
                        }
                        // Is this really an error we should fail on?
                        if (!@unlink($uploaded_files[$i]["tmp_name"][$j])) {
                            return $this->uploadResult("Failed to delete the uploaded file {$uploaded_files[$i]["name"][$j]} from temporary storage.", false);
                        }
                    }
                }
            }
        }
        else {
            $vcs_base_url = $this->core->getConfig()->getVcsBaseUrl();
            $vcs_path = $gradeable->getVcsSubdirectory();

            // use entirely student input
            if ($vcs_base_url == "" && $vcs_path == "") {
                if ($repo_id == "") {
                    // FIXME: commented out for now to pass Travis.
                    // SubmissionControllerTests needs to be rewriten for proper VCS uploads.
                    // return $this->uploadResult("repository url input cannot be blank.", false);
                }
                $vcs_full_path = $repo_id;
            }
            // use base url + path with variable string replacements
            else {
                if (strpos($vcs_path,"\$repo_id") !== false && $repo_id == "") {
                    return $this->uploadResult("repository id input cannot be blank.", false);
                }
                $vcs_path = str_replace("{\$gradeable_id}",$gradeable_id,$vcs_path);
                $vcs_path = str_replace("{\$user_id}",$who_id,$vcs_path);
                $vcs_path = str_replace("{\$team_id}",$who_id,$vcs_path);
                $vcs_path = str_replace("{\$repo_id}",$repo_id,$vcs_path);
                $vcs_full_path = $vcs_base_url.$vcs_path;
            }

            if (!@touch(FileUtils::joinPaths($version_path, ".submit.VCS_CHECKOUT"))) {
                return $this->uploadResult("Failed to touch file for vcs submission.", false);
            }
        }

        // save the contents of the page number inputs to files
        $empty_pages = true;
        if (isset($_POST['pages'])) {
            $pages_array = json_decode($_POST['pages']);
            $total = count($gradeable->getComponents());
            $filename = "student_pages.json";
            $dst = FileUtils::joinPaths($version_path, $filename);
            $json = array();
            $i = 0;
            foreach ($gradeable->getComponents() as $question) {
                $order = intval($question->getOrder());
                $title = $question->getTitle();
                $page_val = intval($pages_array[$i]);
                $json[] = array("order" => $order,
                                "title" => $title,
                                "page #" => $page_val);
                $i++;
            }
            if (!@file_put_contents($dst, FileUtils::encodeJson($json))) {
                return $this->uploadResult("Failed to write to pages file.", false);
            }
        }

        $settings_file = FileUtils::joinPaths($user_path, "user_assignment_settings.json");
        if (!file_exists($settings_file)) {
            $json = array("active_version" => $new_version,
                          "history" => array(array("version" => $new_version,
                                                   "time" => $current_time_string_tz,
                                                   "who" => $original_user_id,
                                                   "type" => "upload")));
        }
        else {
            $json = FileUtils::readJsonFile($settings_file);
            if ($json === false) {
                return $this->uploadResult("Failed to open settings file.", false);
            }
            $json["active_version"] = $new_version;
            $json["history"][] = array("version"=> $new_version, "time" => $current_time_string_tz, "who" => $original_user_id, "type" => "upload");
        }

        // TODO: If any of these fail, should we "cancel" (delete) the entire submission attempt or just leave it?
        if (!@file_put_contents($settings_file, FileUtils::encodeJson($json))) {
            return $this->uploadResult("Failed to write to settings file.", false);
        }

        $this->upload_details['assignment_settings'] = true;

        if (!@file_put_contents(FileUtils::joinPaths($version_path, ".submit.timestamp"), $current_time_string_tz."\n")) {
            return $this->uploadResult("Failed to save timestamp file for this submission.", false);
        }

        $queue_file = array($this->core->getConfig()->getSemester(), $this->core->getConfig()->getCourse(),
            $gradeable->getId(), $who_id, $new_version);
        $queue_file = FileUtils::joinPaths($this->core->getConfig()->getSubmittyPath(), "to_be_graded_queue",
            implode("__", $queue_file));

        // create json file...
        $queue_data = array("semester" => $this->core->getConfig()->getSemester(),
            "course" => $this->core->getConfig()->getCourse(),
            "gradeable" =>  $gradeable->getId(),
            "required_capabilities" => $gradeable->getAutogradingConfig()->getRequiredCapabilities(),
            "max_possible_grading_time" => $gradeable->getAutogradingConfig()->getMaxPossibleGradingTime(),
            "queue_time" => $current_time,
            "user" => $user_id,
            "team" => $team_id,
            "who" => $who_id,
            "is_team" => $gradeable->isTeamAssignment(),
            "version" => $new_version);


        if (@file_put_contents($queue_file, FileUtils::encodeJson($queue_data), LOCK_EX) === false) {
            return $this->uploadResult("Failed to create file for grading queue.", false);
        }

        if($gradeable->isTeamAssignment()) {
            $this->core->getQueries()->insertVersionDetails($gradeable->getId(), null, $team_id, $new_version, $current_time);
        }
        else {
            $this->core->getQueries()->insertVersionDetails($gradeable->getId(), $user_id, null, $new_version, $current_time);
        }

        if ($user_id == $original_user_id)
            $this->core->addSuccessMessage("Successfully uploaded version {$new_version} for {$gradeable->getTitle()}");
        else
            $this->core->addSuccessMessage("Successfully uploaded version {$new_version} for {$gradeable->getTitle()} for {$who_id}");


        return $this->uploadResult("Successfully uploaded files");
    }

    private function uploadResult($message, $success = true) {
        if (!$success) {
            // we don't want to throw an exception here as that'll mess up our return json payload
            if ($this->upload_details['version_path'] !== null
                && !FileUtils::recursiveRmdir($this->upload_details['version_path'])) {
                // @codeCoverageIgnoreStart
                // Without the filesystem messing up here, we should not be able to hit this error
                Logger::error("Could not clean up folder {$this->upload_details['version_path']}");

            }
            // @codeCoverageIgnoreEnd
            else if ($this->upload_details['assignment_settings'] === true) {
                $settings_file = FileUtils::joinPaths($this->upload_details['user_path'], "user_assignment_settings.json");
                $settings = json_decode(file_get_contents($settings_file), true);
                if (count($settings['history']) == 1) {
                    unlink($settings_file);
                }
                else {
                    array_pop($settings['history']);
                    $last = Utils::getLastArrayElement($settings['history']);
                    $settings['active_version'] = $last['version'];
                    file_put_contents($settings_file, FileUtils::encodeJson($settings));
                }
            }
        }
        $return = array('success' => $success, 'error' => !$success, 'message' => $message);
        $this->core->getOutput()->renderJson($return);
        return $return;
    }

    private function updateSubmissionVersion() {
        $ta = $_REQUEST['ta'] ?? false;
        if ($ta !== false) {
            // make sure is full grader
            if (!$this->core->getUser()->accessFullGrading()) {
                $msg = "You do not have access to that page.";
                $this->core->addErrorMessage($msg);
                $this->core->redirect($this->core->getConfig()->getSiteUrl());
                return array('error' => true, 'message' => $msg);
            }
            $ta = true;
        }

        $gradeable_id = $_REQUEST['gradeable_id'];
        $gradeable = $this->tryGetElectronicGradeable($gradeable_id);
        if ($gradeable === null) {
            $msg = "Invalid gradeable id.";
            $this->core->addErrorMessage($msg);
            $this->core->redirect($this->core->buildUrl(array('component' => 'student')));
            return array('error' => true, 'message' => $msg);
        }

        $who = $_REQUEST['who'] ?? $this->core->getUser()->getId();
        $graded_gradeable = $this->core->getQueries()->getGradedGradeable($gradeable, $who, null);
        $url = $this->core->buildUrl(array('component' => 'student', 'gradeable_id' => $gradeable->getId()));
        if (!isset($_POST['csrf_token']) || !$this->core->checkCsrfToken($_POST['csrf_token'])) {
            $msg = "Invalid CSRF token. Refresh the page and try again.";
            $this->core->addErrorMessage($msg);
            $this->core->redirect($url);
            return array('error' => true, 'message' => $msg);
        }

        // If $graded_gradeable is null, that means its a team assignment and the user is on no team
        if ($gradeable->isTeamAssignment() && $graded_gradeable === null) {
            $msg = 'Must be on a team to access submission.';
            $this->core->addErrorMessage($msg);
            $this->core->redirect($this->core->getConfig()->getSiteUrl());
            return array('error' => true, 'message' => $msg);
        }

        $new_version = intval($_REQUEST['new_version']);
        if ($new_version < 0) {
            $msg = "Cannot set the version below 0.";
            $this->core->addErrorMessage($msg);
            $this->core->redirect($url);
            return array('error' => true, 'message' => $msg);
        }

        $highest_version = 0;
        if($graded_gradeable->getAutoGradedGradeable() !== null) {
            $highest_version = $graded_gradeable->getAutoGradedGradeable()->getHighestVersion();
        }
        if ($new_version > $highest_version) {
            $msg = "Cannot set the version past {$highest_version}.";
            $this->core->addErrorMessage($msg);
            $this->core->redirect($url);
            return array('error' => true, 'message' => $msg);
        }

        if (!$this->core->getUser()->accessGrading() && !$gradeable->isStudentSubmit()) {
            $msg = "Cannot submit for this assignment.";
            $this->core->addErrorMessage($msg);
            $this->core->redirect($url);
            return array('error' => true, 'message' => $msg);
        }

        $original_user_id = $this->core->getUser()->getId();
        $submitter_id = $graded_gradeable->getSubmitter()->getId();

        $settings_file = FileUtils::joinPaths($this->core->getConfig()->getCoursePath(), "submissions",
            $gradeable->getId(), $submitter_id, "user_assignment_settings.json");
        $json = FileUtils::readJsonFile($settings_file);
        if ($json === false) {
            $msg = "Failed to open settings file.";
            $this->core->addErrorMessage($msg);
            $this->core->redirect($url);
            return array('error' => true, 'message' => $msg);
        }
        $json["active_version"] = $new_version;
        $current_time = (new \DateTime('now', $this->core->getConfig()->getTimezone()))->format("Y-m-d H:i:sO");
        $current_time_string_tz = $current_time . " " . $this->core->getConfig()->getTimezone()->getName();

        $json["history"][] = array("version" => $new_version, "time" => $current_time_string_tz, "who" => $original_user_id, "type" => "select");

        if (!@file_put_contents($settings_file, FileUtils::encodeJson($json))) {
            $msg = "Could not write to settings file.";
            $this->core->addErrorMessage($msg);
            $this->core->redirect($this->core->buildUrl(array('component' => 'student',
                                                              'gradeable_id' => $gradeable->getId())));
            return array('error' => true, 'message' => $msg);
        }

        $version = ($new_version > 0) ? $new_version : null;

        // FIXME: Add this kind of operation to the graded gradeable saving query
        if($gradeable->isTeamAssignment()) {
            $this->core->getQueries()->updateActiveVersion($gradeable->getId(), null, $submitter_id, $version);
        }
        else {
            $this->core->getQueries()->updateActiveVersion($gradeable->getId(), $submitter_id, null, $version);
        }


        if ($new_version == 0) {
            $msg = "Cancelled submission for gradeable.";
            $this->core->addSuccessMessage($msg);
        }
        else {
            $msg = "Updated version of gradeable to version #{$new_version}.";
            $this->core->addSuccessMessage($msg);
        }
        if($ta) {
            $this->core->redirect($this->core->buildUrl(array('component' => 'grading', 'page' => 'electronic',
                                                    'action' => 'grade', 'gradeable_id' => $gradeable->getId(),
                                                    'who_id'=>$who, 'gradeable_version' => $new_version)));
        }
        else {
            $this->core->redirect($this->core->buildUrl(array('component' => 'student',
                                                          'gradeable_id' => $gradeable->getId(),
                                                          'gradeable_version' => $new_version)));
        }

        return array('error' => false, 'version' => $new_version, 'message' => $msg);
    }

    private function ajaxUploadImagesFiles() {
        if($this->core->getUser()->getGroup() !== 1) {
                 return $this->uploadResult("You have no permission to access this page", false);
        }

        if (empty($_POST)) {
           $max_size = ini_get('post_max_size');
           return $this->uploadResult("Empty POST request. This may mean that the sum size of your files are greater than {$max_size}.", false);
        }

        if (!isset($_POST['csrf_token']) || !$this->core->checkCsrfToken($_POST['csrf_token'])) {
            return $this->uploadResult("Invalid CSRF token.", false);
        }

        $uploaded_files = array();
        if (isset($_FILES["files1"])) {
            $uploaded_files[1] = $_FILES["files1"];
        }
        $errors = array();
        $count_item = 0;
        if (isset($uploaded_files[1])) {
            $count_item = count($uploaded_files[1]["name"]);
            for ($j = 0; $j < $count_item[1]; $j++) {
                if (!isset($uploaded_files[1]["tmp_name"][$j]) || $uploaded_files[1]["tmp_name"][$j] === "") {
                    $error_message = $uploaded_files[1]["name"][$j]." failed to upload. ";
                    if (isset($uploaded_files[1]["error"][$j])) {
                        $error_message .= "Error message: ". ErrorMessages::uploadErrors($uploaded_files[1]["error"][$j]). ".";
                    }
                    $errors[] = $error_message;
                }
            }
        }

        if (count($errors) > 0) {
            $error_text = implode("\n", $errors);
            return $this->uploadResult("Upload Failed: ".$error_text, false);
        }

        if (empty($uploaded_files)) {
            return $this->uploadResult("No files to be submitted.", false);
        }

        $file_size = 0;
        if (isset($uploaded_files[1])) {
            $uploaded_files[1]["is_zip"] = array();
            for ($j = 0; $j < $count_item; $j++) {
                if (FileUtils::getMimeType($uploaded_files[1]["tmp_name"][$j]) == "application/zip") {
                    if(FileUtils::checkFileInZipName($uploaded_files[1]["tmp_name"][$j]) === false) {
                        return $this->uploadResult("Error: You may not use quotes, backslashes or angle brackets in your filename for files inside ".$uploaded_files[1]["name"][$j].".", false);
                    }
                    $uploaded_files[1]["is_zip"][$j] = true;
                    $file_size += FileUtils::getZipSize($uploaded_files[1]["tmp_name"][$j]);
                }
                else {
                    if(FileUtils::isValidFileName($uploaded_files[1]["name"][$j]) === false) {
                        return $this->uploadResult("Error: You may not use quotes, backslashes or angle brackets in your file name ".$uploaded_files[1]["name"][$j].".", false);
                    }
                    $uploaded_files[1]["is_zip"][$j] = false;
                    $file_size += $uploaded_files[1]["size"][$j];
                }
            }
        }

        $max_size = 10485760;
        if ($file_size > $max_size) {
            return $this->uploadResult("File(s) uploaded too large.  Maximum size is ".($max_size/1024)." kb. Uploaded file(s) was ".($file_size/1024)." kb.", false);
        }

        // creating uploads/student_images directory

        $upload_img_path = FileUtils::joinPaths($this->core->getConfig()->getCoursePath(), "uploads", "student_images");
        if (!FileUtils::createDir($upload_img_path)) {
            return $this->uploadResult("Failed to make image path.", false);
        }

        if (isset($uploaded_files[1])) {
            for ($j = 0; $j < $count_item; $j++) {
                if ($uploaded_files[1]["is_zip"][$j] === true) {
                    $zip = new \ZipArchive();
                    $res = $zip->open($uploaded_files[1]["tmp_name"][$j]);
                    if ($res === true) {
                        //make tmp folder to store class section images
                        $upload_img_path_tmp = FileUtils::joinPaths($upload_img_path, "tmp");
                        $zip->extractTo($upload_img_path_tmp);

                        FileUtils::recursiveCopy($upload_img_path_tmp, $upload_img_path);

                        //delete tmp folder
                        FileUtils::recursiveRmdir($upload_img_path_tmp);
                        $zip->close();
                    }
                    else {
                        // If the zip is an invalid zip (say we remove the last character from the zip file
                        // then trying to get the status code will throw an exception and not give us a string
                        // so we have that string hardcoded, otherwise we can just get the status string as
                        // normal.
                        $error_message = ($res == 19) ? "Invalid or uninitialized Zip object" : $zip->getStatusString();
                        return $this->uploadResult("Could not properly unpack zip file. Error message: ".$error_message.".", false);
                    }
                }
                else {
                    if ($this->core->isTesting() || is_uploaded_file($uploaded_files[1]["tmp_name"][$j])) {
                        $dst = FileUtils::joinPaths($upload_img_path, $uploaded_files[1]["name"][$j]);
                        if (!@copy($uploaded_files[1]["tmp_name"][$j], $dst)) {
                            return $this->uploadResult("Failed to copy uploaded file {$uploaded_files[1]["name"][$j]} to current location.", false);
                        }
                    }
                    else {
                        return $this->uploadResult("The tmp file '{$uploaded_files[1]['name'][$j]}' was not properly uploaded.", false);
                    }
                }
                // Is this really an error we should fail on?
                if (!@unlink($uploaded_files[1]["tmp_name"][$j])) {
                    return $this->uploadResult("Failed to delete the uploaded file {$uploaded_files[1]["name"][$j]} from temporary storage.", false);
                }
            }
        }

        $this->core->addSuccessMessage("Successfully uploaded file(s)!");
        return $this->uploadResult("Successfully uploaded!", true);

    }

    /**
     * Check if the results folder exists for a given gradeable and version results.json
     * in the results/ directory. If the file exists, we output a string that the calling
     * JS checks for to initiate a page refresh (so as to go from "in-grading" to done
     */
    public function checkRefresh() {
        $this->core->getOutput()->useHeader(false);
        $this->core->getOutput()->useFooter(false);
        $version = $_REQUEST['gradeable_version'];
        $gradeable_id = $_REQUEST['gradeable_id'] ?? '';
        $gradeable = $this->tryGetElectronicGradeable($gradeable_id);

        // Don't load the graded gradeable, since that may not exist yet
        $submitter_id = $this->core->getUser()->getId();
        if ($gradeable !== null && $gradeable->isTeamAssignment()) {
            $team = $this->core->getQueries()->getTeamByGradeableAndUser($gradeable_id, $submitter_id);
            if ($team !== null) {
                $submitter_id = $team->getId();
            }
        }

        $path = FileUtils::joinPaths($this->core->getConfig()->getCoursePath(), "results", $gradeable_id,
            $submitter_id, $version);
        if (file_exists($path."/results.json")) {
            $refresh_string = "REFRESH_ME";
            $refresh_bool = true;
        }
        else {
            $refresh_string = "NO_REFRESH";
            $refresh_bool = false;
        }
        $this->core->getOutput()->renderString($refresh_string);
        return array('refresh' => $refresh_bool, 'string' => $refresh_string);
    }
}<|MERGE_RESOLUTION|>--- conflicted
+++ resolved
@@ -158,7 +158,6 @@
             return array('error' => true, 'message' => 'No gradeable with that id.');
         }
 
-<<<<<<< HEAD
         $graded_gradeable = $this->core->getQueries()->getGradedGradeable($gradeable, $this->core->getUser()->getId());
 
         $error = false;
@@ -185,36 +184,6 @@
                 $this->core->getOutput()->renderOutput(array('submission', 'Homework'),
                                                        'unbuiltGradeable', $gradeable);
                 $error = true;
-=======
-        // FIXME: The GradeableList is constructed here for legacy purposes
-        // FIXME:   Replace with tryGetElectronicGradeable when converting homework view to new model
-        $gradeable_list = $this->core->loadModel(GradeableList::class);
-        /** @var \app\models\Gradeable $gradeable */
-        $gradeable = $gradeable_list->getGradeable($gradeable_id, GradeableType::ELECTRONIC_FILE);
-        if ($gradeable !== null) {
-            $error = false;
-            $now = new \DateTime("now", $this->core->getConfig()->getTimezone());
-
-            // ORIGINAL
-            //if ($gradeable->getOpenDate() > $now && !$this->core->getUser()->accessAdmin()) {
-            
-            // hiding entire page if user is not a grader and student cannot view
-            if (!$this->core->getUser()->accessGrading() && !$gradeable->getStudentView()) {
-                $message = "Students cannot view that gradeable.";
-                $this->core->addErrorMessage($message);
-                $this->core->redirect($this->core->getConfig()->getSiteUrl());
-            }
-
-            // TEMPORARY - ALLOW LIMITED & FULL ACCESS GRADERS TO PRACTICE ALL FUTURE HOMEWORKS
-            if ($gradeable->getOpenDate() > $now && !$this->core->getUser()->accessGrading()) {
-                $this->core->getOutput()->renderOutput('Error', 'noGradeable', $gradeable_id);
-                return array('error' => true, 'message' => 'No gradeable with that id.');
-            }
-            else if ($gradeable->isTeamAssignment() && $gradeable->getTeam() === null && !$this->core->getUser()->accessAdmin()) {
-                $this->core->addErrorMessage('Must be on a team to access submission');
-                $this->core->redirect($this->core->getConfig()->getSiteUrl());
-                return array('error' => true, 'message' => 'Must be on a team to access submission.');
->>>>>>> 75f73327
             }
             else {
                 $extensions = $graded_gradeable->getLateDayException($this->core->getUser()->getId());
