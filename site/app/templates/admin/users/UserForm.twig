--- conflicted
+++ resolved
@@ -105,11 +105,6 @@
     </form>
 {% endblock %}
 {% block buttons %}
-<<<<<<< HEAD
-    <a onclick="closeButton()" class="btn btn-default close-button">Close</a>
-    <button class="btn btn-primary" type="submit" value="Submit"  id="user-form-submit">Submit</button>
-=======
     <a onclick="closeButton()" class="btn btn-default close-button key_to_click" tabindex="0">Close</a>
-    <input class="btn btn-primary" type="submit" value="Submit" id="user-form-submit" />
->>>>>>> 188fc0a9
+    <button class="btn btn-primary" type="submit" value="Submit" id="user-form-submit">Submit</button>
 {% endblock %}