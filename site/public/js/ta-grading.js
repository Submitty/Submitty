--- conflicted
+++ resolved
@@ -1565,51 +1565,16 @@
     }
 }
 
-<<<<<<< HEAD
-function openFrame(html_file, url_file, num, pdf_full_panel=true, panel="submission") {
-  let iframe = $('#file_viewer_' + num);
-  let display_file_url = buildCourseUrl(['display_file']);
-  if (!iframe.hasClass('open') || iframe.hasClass('full_panel')) {
-    let iframeId = "file_viewer_" + num + "_iframe";
-    let directory = "";
-    if (url_file.includes("user_assignment_settings.json")) {
-        directory = "submission_versions";
-        url_file = url_file;
-    }
-    else if (url_file.includes("submissions")) {
-      directory = "submissions";
-      url_file = url_file;
-    }
-    else if (url_file.includes("results_public")) {
-      directory = "results_public";
-    }
-    else if (url_file.includes("results")) {
-      directory = "results";
-    }
-    else if (url_file.includes("checkout")) {
-      directory = "checkout";
-    }
-    else if (url_file.includes("attachments")) {
-      directory = "attachments";
-    }
-    // handle pdf
-    if (pdf_full_panel && url_file.substring(url_file.length - 3) === "pdf") {
-      viewFileFullPanel(html_file, url_file, 0, panel).then(function(){
-        loadPDFToolbar();
-      });
-    }
-    else {
-      let forceFull = url_file.substring(url_file.length - 3) === "pdf" ? 500 : -1;
-      let targetHeight = iframe.hasClass("full_panel") ? 1200 : 500;
-      let frameHtml = `
-=======
 function openFrame(html_file, url_file, num, pdf_full_panel=true, panel='submission') {
     const iframe = $(`#file_viewer_${num}`);
     const display_file_url = buildCourseUrl(['display_file']);
     if (!iframe.hasClass('open') || iframe.hasClass('full_panel')) {
         const iframeId = `file_viewer_${num}_iframe`;
         let directory = '';
-        if (url_file.includes('submissions')) {
+        if (url_file.includes('user_assignment_settings.json')) {
+            directory = 'submission_versions';
+        }
+        else if (url_file.includes('submissions')) {
             directory = 'submissions';
         }
         else if (url_file.includes('results_public')) {
@@ -1634,7 +1599,6 @@
             const forceFull = url_file.substring(url_file.length - 3) === 'pdf' ? 500 : -1;
             const targetHeight = iframe.hasClass('full_panel') ? 1200 : 500;
             const frameHtml = `
->>>>>>> 44682828
         <iframe id="${iframeId}" onload="resizeFrame('${iframeId}', ${targetHeight}, ${forceFull}); imageRotateIcons('${iframeId}');"
                 src="${display_file_url}?dir=${encodeURIComponent(directory)}&file=${encodeURIComponent(html_file)}&path=${encodeURIComponent(url_file)}&ta_grading=true&gradeable_id=${$('#submission_browser').data('gradeable-id')}"
                 width="95%">
