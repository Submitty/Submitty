#include <string>


// implemented in execute.cpp
int execute(const std::string &cmd, 
	    const std::string &execute_logfile, 
	    const std::map<int,rlim_t> &test_case_limits);

int exec_this_command(const std::string &cmd, std::ofstream &logfile);

<<<<<<< HEAD
int install_syscall_filter(bool is_32, const std::string &my_program, std::ofstream &logfile);
=======
int install_syscall_filter(bool is_32, const std::string &my_program);
>>>>>>> 5fce3997



// implemented in execute_limits.cpp
void enable_all_setrlimit(const std::string &program_name,
			  const std::map<int,rlim_t> &test_case_limits);

rlim_t get_the_limit(const std::string &program_name, int which_limit,
		     const std::map<int,rlim_t> &test_case_limits);
<|MERGE_RESOLUTION|>--- conflicted
+++ resolved
@@ -8,12 +8,8 @@
 
 int exec_this_command(const std::string &cmd, std::ofstream &logfile);
 
-<<<<<<< HEAD
+
 int install_syscall_filter(bool is_32, const std::string &my_program, std::ofstream &logfile);
-=======
-int install_syscall_filter(bool is_32, const std::string &my_program);
->>>>>>> 5fce3997
-
 
 
 // implemented in execute_limits.cpp
