--- conflicted
+++ resolved
@@ -17,16 +17,13 @@
 /**
  * @type {Cypress.PluginConfig}
  */
-<<<<<<< HEAD
 module.exports = (on, config) => {
     // `on` is used to hook into various events Cypress emits
     // `config` is the resolved Cypress config
     return getCompareSnapshotsPlugin(on, config);
 
 };
-=======
 export default function (/* on, config */) {
     // `on` is used to hook into various events Cypress emits
     // `config` is the resolved Cypress config
-}
->>>>>>> 421a5573
+}