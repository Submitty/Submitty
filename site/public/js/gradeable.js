--- conflicted
+++ resolved
@@ -225,11 +225,8 @@
             'grader_id': grader_id,
             'component_version_conflict': componentVersionConflict,
             'peer_component' : component.peer,
-<<<<<<< HEAD
-            'itempool_id': itempool_items.hasOwnProperty(component.id) ? itempool_items[component.id] : ''
-=======
-            'ta_grading_peer': taGradingPeer,
->>>>>>> 75f0e0a1
+            'itempool_id': itempool_items.hasOwnProperty(component.id) ? itempool_items[component.id] : '',
+            'ta_grading_peer': taGradingPeer
         }));
     });
 }
