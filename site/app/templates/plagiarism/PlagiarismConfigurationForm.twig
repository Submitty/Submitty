<div class="content">
    <h1>Plagiarism Detection Configuration -- WORK IN PROGRESS</h1>

    <div id="save-configuration-form">
        <form method="post" action="{{ form_action_link }}" enctype="multipart/form-data">
            <input type="hidden" name="csrf_token" value="{{ csrf_token }}" />
            {##################################################################}
            <div class="plag-data-group">
                <div class="plag-data-label">Select Gradeable:</div>
                <div class="plag-data">

                    {% if new_or_edit == "new" %}
                        <select name="gradeable_id" id="gradeable_id">
                            {% for gradeable_id_title in config["gradeable_ids_titles"] %}
                                <option value="{{ gradeable_id_title['g_id'] }}">{{ gradeable_id_title['g_title'] }} [{{ gradeable_id_title['g_id'] }}] ({{ gradeable_id_title['g_grade_due_date'] }})</option>
                            {% endfor %}
                        </select>
                    {% else %}
                        {{ config["title"] }}
                    {% endif %}

                </div>
            </div>
            {##################################################################}
            <div class="plag-data-group">
                <div class="plag-data-label">
                    Instructor Provided Code:
                </div>
                <div class="plag-data">
                    <span class="radio-label-pair">
                        <input type="radio" id="no-code-provided-id" value="no_code_provided" name="provided_code_option" {{ config["provided_code"] ? "" : "checked" }} >
                        <label for="no-code-provided-id">No</label>
                    </span>
                    <span class="radio-label-pair">
                        <input type="radio" id="code-provided-id" value="code_provided" name="provided_code_option" {{ config["provided_code"] ? "checked" : "" }}>
                        <label for="code-provided-id">Yes</label>
                    </span>
                </div>
                <div class="low-margin-top"><input id="provided-code-file" type="file" name="provided_code_file"></div>
                {% if new_or_edit == "edit" and config["provided_code"] %}
                    <div id="current-code-file">
                        <br />
                        <div>Current Provided Code:</div>
                        {% for file_name in config["provided_code_filenames"] %}
                            <div>{{ file_name }}</div>
                        {% endfor %}
                    </div>
                {% endif %}
            </div>
            {##################################################################}
            {% if new_or_edit == "new" %}
                <div class="plag-data-group">
                    <div class="plag-data-label">Configuration Source:</div>
                    <div class="plag-data radio-label-pair" style="margin-left: 0;">
                        <input type="radio" id="manual-config-id" value="manual_config" name="config_option" checked>
                        <label for="manual-config-id">Manual configuration</label>
                    </div>
                    <div class="plag-data radio-label-pair" style="margin-left: 0;">
                        <input type="radio" id="upload-config-id" value="upload_config" name="config_option">
                        <label for="upload-config-id">Upload configuration file</label>
                    </div>
                    <div class="plag-data radio-label-pair" style="margin-left: 0;">
                        <input type="radio" id="import-config-id" value="import_config" name="config_option">
<<<<<<< HEAD
                        <label for="import-config-id">Use existing configuration</label>
=======
                        <label for="import-config-id">Use parameters from existing configuration</label>
>>>>>>> 5b29c962
                    </div>
                </div>
                <div id="upload-config-container" class="plag-data-group">
                    <div class="plag-data-label">Upload config.json file:</div>
                    <div class="plag-data">
                        <input id="upload-config-file" type="file" name="upload_config_file" accept=".json">
                    </div>
                </div>
                <div id="import-config-container" class="plag-data-group">
                    <div class="plag-data-label">Import Configuration:</div>
                    <div class="plag-data">
                        <select id="import-config-gradeable" name="import-config-gradeable">
                            {% for gradeable, configs in gradeables_with_plag_configs %}
                                <option value="{{ gradeable }}">{{ gradeable }}</option>
                            {% endfor %}
                        </select>
                        <select id="import-config-config-id" name="import-config-config-id">
                            <option value="Loading">Loading...</option>
                        </select>
                    </div>
                </div>
            {% endif %}
            {##################################################################}
            <div class="manual-config-container">
                <div class="plag-data-group">
                    <div class="plag-data-label">Version:</div>
                    <div class="plag-data">
                        <span class="radio-label-pair">
                            <input type="radio" id="all-version-id" value="all_versions" name="version_option" {{ config["version"] == "all_versions" ? "checked" : "" }}>
                            <label for="all-version-id">All Versions</label>
                        </span>
                        <span class="radio-label-pair">
                            <input type="radio" id="active-version-id" value="active_version" name="version_option" {{ config["version"] == "all_versions" ? "" : "checked" }}>
                            <label for="active-version-id">Only Active Version</label>
                        </span>
                    </div>
                </div>
                {##################################################################}
                <div class="plag-data-group">
                    <div class="plag-data-label">Files to be Compared:</div>
                    <div class="plag-data">
                        <div id="files-to-be-compared">
                            <span class="option-alt">
                                <a target=_blank href="https://submitty.org/instructor/course_management/plagiarism#files-to-be-compared">How do I specify a regex expression?
                                    <i style="font-style: normal;" class="fa-question-circle"></i>
                                </a>
                            </span>
                            <span class="right">
                                <span class="radio-label-pair">
                                    <input type="checkbox" id="regex-submissions-dir" name="regex_dir[]" value="submissions" {{ "submissions" in config["regex_dirs"] ? "checked" : ""}} />
                                    <label for="regex-submissions-dir">Submissions</label>
                                </span>
                                <span class="radio-label-pair">
                                    <input type="checkbox" id="regex-results-dir" name="regex_dir[]" value="results" {{ "results" in config["regex_dirs"] ? "checked" : "" }} />
                                    <label for="regex-results-dir">Results</label>
                                </span>
                                <span class="radio-label-pair">
                                    <input type="checkbox" id="regex-checkout-dir" name="regex_dir[]" value="checkout" {{ "checkout" in config["regex_dirs"] ? "checked" : "" }} />
                                    <label for="regex-checkout-dir">Checkout</label>
                                </span>
                            </span>
                            <input type="text" id="regex-to-select-files" name="regex_to_select_files" class="low-margin-top" value="{{ config["regex"] }}" placeholder="Leave blank to select all files"/>
                        </div>
                    </div>
                </div>
                {##################################################################}
                <div class="plag-data-group">
                    <div class="plag-data-label">Language:</div>
                    <div class="plag-data">
                        <select name="language">
                            <option value="plaintext" {{ config["language"]["plaintext"] }}>Plain Text</option>
                            <option value="python" {{ config["language"]["python"] }}>Python</option>
<<<<<<< HEAD
                            <option value="cpp" {{ config["language"]["cpp"] }}>C++</option>
=======
                            <option value="cpp" {{ config["language"]["cpp"] }}>C/C++</option>
>>>>>>> 5b29c962
                            <option value="java" {{ config["language"]["java"] }}>Java</option>
                            <option value="mips" {{ config["language"]["mips"] }}>MIPS Assembly</option>
                        </select>
                    </div>
                </div>
                {##################################################################}
                <div class="plag-data-group">
                    <div class="plag-data-label">Common Code Threshold:</div>
                    <label for="threshold">More than this number of students with matching code will be considered common code.<br>
                                           It is recommended that you set this to 10-20% of your class size.</label>
                    <div class="plag-data">
                        <input type="number" id="threshold" name="threshold" value="{{ config["threshold"] }}" min="2"/>
                    </div>
                </div>
                {##################################################################}
                <div class="plag-data-group">
                    <div class="plag-data-label">Sequence Length:</div>
                    <label for="sequence-length">Matching regions smaller than this limit won't be marked as plagiarism.<br>
                                                 The default value is sufficient in most cases.</label>
                    <div class="plag-data">
                        <input type="number" id="sequence-length" name="sequence_length" value="{{ config["sequence_length"] }}" placeholder="(Required)" min="1"/>
                    </div>
                </div>
                {##################################################################}
                <div class="plag-data-group">
                    <div class="plag-data-label">Other Gradeables:</div>
                    <label>Add gradeables from current or prior courses to compare against</label>
                    <div class="plag-data">
                        <span class="radio-label-pair">
                            <input type="radio" id="no-past-terms-id" value="no_past_terms" name="past_terms_option" {{ config["prior_terms"] ? "" : "checked" }}>
                            <label for="no-past-terms-id">No</label>
                        </span>
                        <span class="radio-label-pair">
                            <input type="radio" id="past-terms-id" value="past_terms" name="past_terms_option" {{ config["prior_terms"] ? "checked" : "" }}>
                            <label for="past-terms-id">Yes</label>
                        </span>
                        <div class="past-terms-wrapper" id="prev-gradeable-div">
                            <div id="past-terms-content">
                                {% if new_or_edit == "edit" %}
                                    {% for row in config["prior_term_gradeables"] %}
                                        <div id="prior-g-option-{{ loop.index0 }}" class="prior-gradeable-wrapper">
                                            <select name='prior_semester_course[]' onchange='getGradeables(this)'>
                                                {% for semester_course in config["prior_semester_courses"] %}
                                                    {% set tokens = semester_course|split(' ') %}
                                                    <option value="{{ tokens[0] }} {{ tokens[1] }}" {{ tokens[0] == row["prior_semester"] and tokens[1] == row["prior_course"] ? "selected" : "" }}>{{ tokens[0] }}/{{ tokens[1] }}</option>
                                                {% endfor %}
                                            </select>
                                            <select name='prior_gradeable[]'>
                                                {% for other_gradeable in row["other_gradeables"] %}
                                                    <option value="{{ other_gradeable }}" {{ other_gradeable == row["prior_gradeable"] ? "selected" : "" }}>{{ other_gradeable }}</option>
                                                {% endfor %}
                                            </select>
                                            <span class="remove-prev-gradeable" onclick="deletePrevGradeable(this)">
                                                <i class="fas fa-trash"></i>
                                            </span>
                                        </div>
                                    {% endfor %}
                                {% endif %}
                            </div>
                            <div id="add-more-prev-gradeable" class="add-more" aria-label="Add more">
                                <i class="fas fa-plus-square"></i>Add more
                            </div>
                        </div>
                    </div>
                </div>
                {##################################################################}
                <div class="plag-data-group">
                    <div class="plag-data-label">Users to be Ignored:</div>
                    <div class="plag-data radio-label-pair">
                        <input type="checkbox" id="ignore-instructors" value="ignore_instructors" name="ignore_submission_option[]" {{ "instructors" in config["ignore_submissions"] ? "checked" : "" }}>
                        <label for="ignore-instructors">Instructors</label>
                    </div>
                    <div class="plag-data radio-label-pair">
                        <input type="checkbox" id="ignore-full-access-graders" value="ignore_full_access_graders" name="ignore_submission_option[]" {{ "full_access_graders" in config["ignore_submissions"] ? "checked" : "" }}>
                        <label for="ignore-full-access-graders">Full Access Graders</label>
                    </div>
                    <div class="plag-data radio-label-pair">
                        <input type="checkbox" id="ignore-limited-access-graders" value="ignore_limited_access_graders" name="ignore_submission_option[]" {{ "limited_access_graders" in config["ignore_submissions"] ? "checked" : "" }}>
                        <label for="ignore-limited-access-graders">Limited Access Graders</label>
                    </div>
                    <div class="plag-data radio-label-pair" id="ignore-others-container">
                        <input type="checkbox" id="ignore-others" value="ignore_others" name="ignore_submission_option[]" {{ "others" in config["ignore_submissions"] ? "checked" : "" }}>
                        <label for="ignore-others">Others:</label>
                        <input type="text" id="ignore-others-list" value="{{ config["ignore_submissions_list"] }}" placeholder="List user ID's separated by commas and spaces" name="ignore_others_list">
                    </div>
                </div>
                {##################################################################}
            </div>
            <hr/>
            <div>
                <a href="{{ plagiarism_link }}" class="btn btn-danger">Cancel</a>
                <input id="submit-form" class="btn btn-primary" type="submit" value="{% if new_or_edit == "new" %} Create {% else %} Save {% endif %} Configuration"/>
            </div>
        </form>
    </div>
</div>

<script>
    const form = $("#save-configuration-form");
    const prior_semester_course_list = JSON.parse(`{{ config["prior_semester_courses"] | json_encode() | raw }}`);
    const gradeables_with_plag_configs = JSON.parse(`{{ gradeables_with_plag_configs | json_encode() | raw }}`);

    // SUBMIT FORM /////////////////////////////////////////////////////////////
    $(document).ready(() => {
        form.submit(() => {
            $('#submit-form').attr('disabled', true);
        });
    });

    // PROVIDED CODE ///////////////////////////////////////////////////////////
    $("#no-code-provided-id").change(() => {
        $("#current-code-file").hide();
        $("#provided-code-file").hide();
    });

    $("#code-provided-id").change(() => {
        $("#current-code-file").show();
        $("#provided-code-file").show();
    });

    $(document).ready(() => {
        if ({{ config["provided_code"] ? "true" : "false" }} && $("#code-provided-id").is(":checked")) {
            $("#current-code-file").show();
            $("#provided-code-file").show();
        }
    });

    // UPLOAD CONFIG ///////////////////////////////////////////////////////////
    function reloadConfigs(gradeable_id) {
        $("#import-config-config-id").empty();
<<<<<<< HEAD
        $.each(gradeables_with_plag_configs[gradeable_id], function(indeex, item) {
=======
        $.each(gradeables_with_plag_configs[gradeable_id], function(index, item) {
>>>>>>> 5b29c962
            $("#import-config-config-id").append(`<option value="${item}">Config: ${item}</option>`);
        });
    }

    $("#manual-config-id").change(function() {
        $(".manual-config-container").show();
        $("#upload-config-container").hide();
        $("#import-config-container").hide();
    });

    $("#upload-config-id").change(function() {
        $(".manual-config-container").hide();
        $("#upload-config-container").show();
        $("#import-config-container").hide();
    });

    $("#import-config-id").change(function() {
        $(".manual-config-container").hide();
        $("#upload-config-container").hide();
        $("#import-config-container").show();
    });

    $("#import-config-gradeable").change(function() {
        reloadConfigs($("#import-config-gradeable").val());
    });

    $(document).ready(function() {
        $("#upload-config-container").hide();
        $("#import-config-container").hide();
        reloadConfigs($("#import-config-gradeable").val());
    });

    // PRIOR TERM GRADEABLES ///////////////////////////////////////////////////
    $(document).ready(() => {
        if ({{ config["prior_terms"] ? "true" : "false" }} && $("#past-terms-id").is(":checked")) {
            $("#prev-gradeable-div").show();
        }
    });

    $('#add-more-prev-gradeable', form).on('click', () => {
        addMorePriorTermGradeable();
    });

    $("#no-past-terms-id").change(() => {
        $(".past-terms-wrapper").hide();
        $('#past-terms-content', form).html('');
    });

    $("#past-terms-id").change(() => {
        $(".past-terms-wrapper").show();
        addMorePriorTermGradeable();
    });

    function deletePrevGradeable(clickedElement) {
        // remove element
        $($(clickedElement).parent()).remove();
        // renumber the rest of the rows
        for (let i = 0; i < $(".prior-gradeable-wrapper").length; i++) {
            $($(".prior-gradeable-wrapper")[i]).attr("id", "prior-g-option-" + i);
        }
    }

    function getGradeables(selectObject) {
        let semester_course_dropdown = $(selectObject);
        let gradeable_dropdown = $(selectObject).siblings().first();
        // clear the dropdown and display a "loading" message
        gradeable_dropdown.empty();
        gradeable_dropdown.append("<option value=''>Loading...</option>");
        $.ajax({
            url: `{{ base_url }}/getPriorGradeables`,
            type: "POST",
            data: {
                csrf_token: csrfToken,
                semester_course: semester_course_dropdown.val(),
                this_gradeable: {{ new_or_edit == "edit" ? ("'" ~ config["gradeable_id"] ~ "'")|raw : "$('#gradeable_id').val()" }}
            },
            success: (data) => {
                data = JSON.parse(data);
                if (data.status !== 'success') {
                    alert(data.message);
                    return;
                }

                gradeable_dropdown.empty();
                $.each(data.data, (index, gradeable) => {
                    gradeable_dropdown.append(`<option value='${gradeable}'>${gradeable}</option>`);
                });
            },
            error: (e) => {
                gradeable_dropdown.empty();
                gradeable_dropdown.append("<option value=''>Error: Ajax request failed</option>");
            }
        });
    }

    function addMorePriorTermGradeable() {
        const form = $("#save-configuration-form");
        // add a new row with the next index, with empty dropdowns
        let first_free_index = $(".prior-gradeable-wrapper").length;
        $('#past-terms-content', form).append(`
            <div id='prior-g-option-${first_free_index}' class='prior-gradeable-wrapper'>
                <select name='prior_semester_course[]' onchange='getGradeables(this)'>
                </select>
                <select name='prior_gradeable[]'>
                </select>
                <span class="remove-prev-gradeable" onclick="deletePrevGradeable(this)">
                    <i class="fas fa-trash"></i>
                </span>
            </div>
        `);
        // fill in the left dropdown
        let semester_course_dropdown = $(`#prior-g-option-${first_free_index}`).children().first();
        $.each(prior_semester_course_list, (index, semester_course) => {
            let tokens_array = semester_course.split(" ");
            semester_course_dropdown.append(`<option value='${semester_course}'>${tokens_array[0]}/${tokens_array[1]}</option>`);
        });
        // fill in the right dropdown
        getGradeables(semester_course_dropdown[0]);
    }

    // SEQUENCE LENGTH + LANGUAGE //////////////////////////////////////////////

    function updateSequenceLengthForLanguage() {
        const form = $("#save-configuration-form")
        // Following code is used to set default window size for different languages
        // that will appear in 'configureNewGradeableForPlagiarismForm'
        // to change the default values, just change the val attribute for the language.

        {% for key, value in supported_languages %}
            if ($('[name="language"]', form).val() === '{{ key }}') {
                $('[name="sequence_length"]', form).val({{ supported_languages[key]["sequence_length"] }});
            }
        {% endfor %}
    }

    $("select[name='language']").change(() => {
        updateSequenceLengthForLanguage();
    });
</script><|MERGE_RESOLUTION|>--- conflicted
+++ resolved
@@ -61,11 +61,7 @@
                     </div>
                     <div class="plag-data radio-label-pair" style="margin-left: 0;">
                         <input type="radio" id="import-config-id" value="import_config" name="config_option">
-<<<<<<< HEAD
-                        <label for="import-config-id">Use existing configuration</label>
-=======
                         <label for="import-config-id">Use parameters from existing configuration</label>
->>>>>>> 5b29c962
                     </div>
                 </div>
                 <div id="upload-config-container" class="plag-data-group">
@@ -138,11 +134,7 @@
                         <select name="language">
                             <option value="plaintext" {{ config["language"]["plaintext"] }}>Plain Text</option>
                             <option value="python" {{ config["language"]["python"] }}>Python</option>
-<<<<<<< HEAD
-                            <option value="cpp" {{ config["language"]["cpp"] }}>C++</option>
-=======
                             <option value="cpp" {{ config["language"]["cpp"] }}>C/C++</option>
->>>>>>> 5b29c962
                             <option value="java" {{ config["language"]["java"] }}>Java</option>
                             <option value="mips" {{ config["language"]["mips"] }}>MIPS Assembly</option>
                         </select>
@@ -273,11 +265,7 @@
     // UPLOAD CONFIG ///////////////////////////////////////////////////////////
     function reloadConfigs(gradeable_id) {
         $("#import-config-config-id").empty();
-<<<<<<< HEAD
-        $.each(gradeables_with_plag_configs[gradeable_id], function(indeex, item) {
-=======
         $.each(gradeables_with_plag_configs[gradeable_id], function(index, item) {
->>>>>>> 5b29c962
             $("#import-config-config-id").append(`<option value="${item}">Config: ${item}</option>`);
         });
     }
