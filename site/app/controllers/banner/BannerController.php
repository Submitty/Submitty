--- conflicted
+++ resolved
@@ -118,25 +118,10 @@
 
     /**
      * @Route("/banner/delete", methods={"POST"})
-<<<<<<< HEAD
-     */ 
-    public function ajaxDeleteBannerFiles(): JsonResponse {
-        $full_path = FileUtils::joinPaths($this->core->getConfig()->getSubmittyPath(), "banner_images", "bro");
-        if (!is_dir($full_path)) {
-            // Create a new folder for the current month
-            if (!mkdir($full_path, 0755, true)) {
-                return JsonResponse::getErrorResponse("Failed to create a new folder for the current year.");
-            }
-        }
-        return JsonResponse::getSuccessResponse("Successfully uploaded!");
-    }
-
-=======
      */
     public function ajaxDeleteBannerFiles(): JsonResponse {
 
         $entity_manager = $this->core->getBannerEntityManager();
->>>>>>> 1dc61918
 
         $banner_repository = $entity_manager->getRepository(BannerImage::class);
 
