--- conflicted
+++ resolved
@@ -1554,10 +1554,10 @@
     z-index: 999;
 }
 
-<<<<<<< HEAD
 .float-right {
     float: right;
-=======
+}
+
 .warning {
     background: #fff3cd;
     color: #856404;
@@ -1592,15 +1592,12 @@
 .flex-row > * {
     display: inherit;
     align-items: inherit;
->>>>>>> 046ec4e1
 }
 
 .flex-col {
     display: flex;
     justify-content: space-between;
     flex-direction: column;
-<<<<<<< HEAD
-=======
 }
 
 .shadow {
@@ -1671,5 +1668,4 @@
         height: auto;
         max-width: 680px;
     }
->>>>>>> 046ec4e1
 }