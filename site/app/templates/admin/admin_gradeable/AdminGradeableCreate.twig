--- conflicted
+++ resolved
@@ -261,7 +261,6 @@
                     <input type='radio' id="vcs_radio_private_github" name="vcs_radio_buttons" value="private-github"
                         {{ action != 'new' and gradeable.getVcsHostType() == 3 ? 'checked' : '' }}
                         {{ action != 'new' and action != 'template' ? 'disabled' : '' }}> <label for="vcs_radio_private_github">Externally hosted - private repository, students will provide URL (NOTE: INCOMPLETE -- DO NOT USE)</label>
-<<<<<<< HEAD
                 
                     <div class="team_no">
                         <input type='radio' id="vcs_radio_self_hosted_set_url" name="vcs_radio_buttons" value="self-hosted"
@@ -275,8 +274,6 @@
                             {% endif %}  
                         </div>	    					    
                     </div>
-
-=======
 
                 </fieldset>
 
@@ -299,7 +296,6 @@
                             {{ action == 'new' ? 'checked' :  '' }}/> <label for="subdir_no_radio">No</label>
                 </div>
                 {# (VPAT) Closes fieldset for subdirectory radio group #}
->>>>>>> cfeff925
                 </fieldset>
                 
             </div>
