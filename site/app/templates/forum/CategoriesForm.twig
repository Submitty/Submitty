{% extends 'generic/Popup.twig' %}
{% block popup_id %}category-list{% endblock %}
{% block title %}Categories{% endblock %}
{% block body %}
<<<<<<< HEAD
    {% include "forum/ShowCategories.twig" %}
=======
    <input type="hidden" name="csrf_token" value="{{ csrf_token }}" />
    <span  style="float: right;">
        <input id="new_category_text" placeholder="New Category" style="resize:none;" rows="1" type="text" name="new_category" id="new_category" maxlength="50" onkeyup="checkInputMaxLength($(this))" />
        <button type="button" title="Add new category" onclick="addNewCategory('{{ csrf_token }}');" style="margin-left:10px;" class="btn btn-primary btn-sm">
            <i class="fas fa-plus-circle fa-1x"></i> Add category
        </button>
    </span>
    <pre>(Drag to re-order)</pre><br>
    {% if categories|length == 0 %}
        <span class='category-list-no-element' style="margin-left: 1em;" >
            No categories exists please create one.
        </span>
    {% endif %}

    <ul id='ui-category-list' style="padding-left: 1em;">
        {# TODO: scrollbar #}
        {% for category in categories %}
            <li id="categorylistitem-{{ category.category_id }}" {% if loop.index != 1 %} class="category-sortable"{% endif %} style="color: {{ category.color }}; {% if loop.index == 1 %}display: none;{% endif %}">
                <i class="fas fa-bars handle" aria-hidden="true" title="Drag to reorder"></i>
                <span class="categorylistitem-desc">
                    <span style="word-wrap: break-word;">{{ category.category_desc }}</span>
                    <a class="post_button" title="Edit Category Description"><i class="fas fa-edit" aria-hidden="true"></i></a>
                </span>
                <span class="categorylistitem-editdesc" style="display: none;">
                    <input type="text" placeholder="New Description of Category" style="padding: 0;" maxlength="50" onkeyup="checkInputMaxLength($(this))">
                    <a class="post_button" title="Save Changes"><i class="fas fa-check" aria-hidden="true"></i></a>
                    <a class="post_button" title="Cancel Changes"><i class="fas fa-times" aria-hidden="true"></i></a>
                </span>
                <div style="float: right;width: auto;">
                    <select class='category-color-picker' style="color: white;font-size: 14px;height: 18px;padding: 0px;">
                        {% for color_name, color_code in category_colors %}
                            <option value="{{ color_code }}" style="color: white;background-color: {{ color_code }};" {% if color_code == category.color %}selected="selected"{% endif %}>{{ color_name }}</option>
                        {% endfor %}
                    </select>
                    &nbsp;
                    <a class="post_button" title="Delete Category"><i class="fas fa-trash" aria-hidden="true"></i></a>
                </div>
            </li>
        {% endfor %}
    </ul>

    <script type="text/javascript">
        $(function() {
            $("#ui-category-list").sortable({
                items : '.category-sortable',
                handle: ".handle",
                update: function (event, ui) {
                    reorderCategories();
                }
            });
            $("#ui-category-list").find(".fa-trash").click(function() {
                var item = $(this).parent().parent().parent();
                var category_id = parseInt(item.attr('id').split("-")[1]);
                var category_desc = item.find(".categorylistitem-desc span").text().trim();
                deleteCategory(category_id, category_desc, '{{ csrf_token }}');
            });
            $("#ui-category-list").find(".fa-edit").click(function() {
                var item = $(this).parent().parent().parent();
                var category_desc = item.find(".categorylistitem-desc span").text().trim();
                item.find(".categorylistitem-editdesc input").val(category_desc);
                item.find(".categorylistitem-desc").hide();
                item.find(".categorylistitem-editdesc").show();

            });
            $("#ui-category-list").find(".fa-times").click(function() {
                var item = $(this).parent().parent().parent();
                item.find(".categorylistitem-editdesc").hide();
                item.find(".categorylistitem-desc").show();
            });

            $("#ui-category-list").find(".fa-check").click(function() {
                var item = $(this).parent().parent().parent();
                var category_id = parseInt(item.attr('id').split("-")[1]);
                var category_desc_original = item.find(".categorylistitem-desc span").text().trim();
                var category_desc = item.find("input").val().trim();
                if(category_desc != category_desc_original) {
                    editCategory(category_id, category_desc, null, '{{ csrf_token }}');
                }
                item.find(".categorylistitem-editdesc").hide();
                item.find(".categorylistitem-desc").show();
            });
            var refresh_color_select = function(element) {
                $(element).css("background-color",$(element).val());
            }
            $(".category-color-picker").change(function(color) {
                var category_id = parseInt($(this).parent().parent().attr('id').split("-")[1]);
                var category_color = $(this).val();
                editCategory(category_id, null, category_color, '{{ csrf_token }}');
                refresh_color_select($(this));
            });
            $(".category-color-picker").each(function(){
                refresh_color_select($(this));
            });
        });

        function checkInputMaxLength(obj){
            if($(obj).val().length == $(obj).attr('maxLength')){
                alert('Maximum input length reached!');
                $(obj).val($(obj).val().substr(0, $(obj).val().length));
            }
        }
    </script>
>>>>>>> d77e96a2
{% endblock %}
{% block form %}
    {{ parent() }}
{% endblock %}
{% block buttons %}
    <a style="float: right;" onclick="$('#ui-category-list').find('.fa-times').click();$('#category-list').css('display', 'none');" class="btn btn-default close-button">Close</a>
{% endblock %}<|MERGE_RESOLUTION|>--- conflicted
+++ resolved
@@ -2,112 +2,9 @@
 {% block popup_id %}category-list{% endblock %}
 {% block title %}Categories{% endblock %}
 {% block body %}
-<<<<<<< HEAD
-    {% include "forum/ShowCategories.twig" %}
-=======
-    <input type="hidden" name="csrf_token" value="{{ csrf_token }}" />
-    <span  style="float: right;">
-        <input id="new_category_text" placeholder="New Category" style="resize:none;" rows="1" type="text" name="new_category" id="new_category" maxlength="50" onkeyup="checkInputMaxLength($(this))" />
-        <button type="button" title="Add new category" onclick="addNewCategory('{{ csrf_token }}');" style="margin-left:10px;" class="btn btn-primary btn-sm">
-            <i class="fas fa-plus-circle fa-1x"></i> Add category
-        </button>
-    </span>
-    <pre>(Drag to re-order)</pre><br>
-    {% if categories|length == 0 %}
-        <span class='category-list-no-element' style="margin-left: 1em;" >
-            No categories exists please create one.
-        </span>
-    {% endif %}
 
-    <ul id='ui-category-list' style="padding-left: 1em;">
-        {# TODO: scrollbar #}
-        {% for category in categories %}
-            <li id="categorylistitem-{{ category.category_id }}" {% if loop.index != 1 %} class="category-sortable"{% endif %} style="color: {{ category.color }}; {% if loop.index == 1 %}display: none;{% endif %}">
-                <i class="fas fa-bars handle" aria-hidden="true" title="Drag to reorder"></i>
-                <span class="categorylistitem-desc">
-                    <span style="word-wrap: break-word;">{{ category.category_desc }}</span>
-                    <a class="post_button" title="Edit Category Description"><i class="fas fa-edit" aria-hidden="true"></i></a>
-                </span>
-                <span class="categorylistitem-editdesc" style="display: none;">
-                    <input type="text" placeholder="New Description of Category" style="padding: 0;" maxlength="50" onkeyup="checkInputMaxLength($(this))">
-                    <a class="post_button" title="Save Changes"><i class="fas fa-check" aria-hidden="true"></i></a>
-                    <a class="post_button" title="Cancel Changes"><i class="fas fa-times" aria-hidden="true"></i></a>
-                </span>
-                <div style="float: right;width: auto;">
-                    <select class='category-color-picker' style="color: white;font-size: 14px;height: 18px;padding: 0px;">
-                        {% for color_name, color_code in category_colors %}
-                            <option value="{{ color_code }}" style="color: white;background-color: {{ color_code }};" {% if color_code == category.color %}selected="selected"{% endif %}>{{ color_name }}</option>
-                        {% endfor %}
-                    </select>
-                    &nbsp;
-                    <a class="post_button" title="Delete Category"><i class="fas fa-trash" aria-hidden="true"></i></a>
-                </div>
-            </li>
-        {% endfor %}
-    </ul>
+  {% include "forum/ShowCategories.twig" %}
 
-    <script type="text/javascript">
-        $(function() {
-            $("#ui-category-list").sortable({
-                items : '.category-sortable',
-                handle: ".handle",
-                update: function (event, ui) {
-                    reorderCategories();
-                }
-            });
-            $("#ui-category-list").find(".fa-trash").click(function() {
-                var item = $(this).parent().parent().parent();
-                var category_id = parseInt(item.attr('id').split("-")[1]);
-                var category_desc = item.find(".categorylistitem-desc span").text().trim();
-                deleteCategory(category_id, category_desc, '{{ csrf_token }}');
-            });
-            $("#ui-category-list").find(".fa-edit").click(function() {
-                var item = $(this).parent().parent().parent();
-                var category_desc = item.find(".categorylistitem-desc span").text().trim();
-                item.find(".categorylistitem-editdesc input").val(category_desc);
-                item.find(".categorylistitem-desc").hide();
-                item.find(".categorylistitem-editdesc").show();
-
-            });
-            $("#ui-category-list").find(".fa-times").click(function() {
-                var item = $(this).parent().parent().parent();
-                item.find(".categorylistitem-editdesc").hide();
-                item.find(".categorylistitem-desc").show();
-            });
-
-            $("#ui-category-list").find(".fa-check").click(function() {
-                var item = $(this).parent().parent().parent();
-                var category_id = parseInt(item.attr('id').split("-")[1]);
-                var category_desc_original = item.find(".categorylistitem-desc span").text().trim();
-                var category_desc = item.find("input").val().trim();
-                if(category_desc != category_desc_original) {
-                    editCategory(category_id, category_desc, null, '{{ csrf_token }}');
-                }
-                item.find(".categorylistitem-editdesc").hide();
-                item.find(".categorylistitem-desc").show();
-            });
-            var refresh_color_select = function(element) {
-                $(element).css("background-color",$(element).val());
-            }
-            $(".category-color-picker").change(function(color) {
-                var category_id = parseInt($(this).parent().parent().attr('id').split("-")[1]);
-                var category_color = $(this).val();
-                editCategory(category_id, null, category_color, '{{ csrf_token }}');
-                refresh_color_select($(this));
-            });
-            $(".category-color-picker").each(function(){
-                refresh_color_select($(this));
-            });
-        });
-
-        function checkInputMaxLength(obj){
-            if($(obj).val().length == $(obj).attr('maxLength')){
-                alert('Maximum input length reached!');
-                $(obj).val($(obj).val().substr(0, $(obj).val().length));
-            }
-        }
-    </script>
->>>>>>> d77e96a2
 {% endblock %}
 {% block form %}
     {{ parent() }}
