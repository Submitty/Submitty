name: CI

on:
  push:
    branches:
      - main
  pull_request:
  workflow_dispatch:

env:
  PGPASSWORD: submitty_dbuser
  PHP_USER: submitty_php
  PHP_GROUP: submitty_php
  CGI_USER: submitty_cgi
  SUBMITTY_DATA_DIR: /var/local/submitty
  SUBMITTY_INSTALL_DIR: /usr/local/submitty
  SUBMITTY_REPOSITORY: /usr/local/submitty/GIT_CHECKOUT/Submitty
  POSTGRES_HOST: localhost
  PHP_VER: 8.1
  NODE_VERSION: 20
  PYTHON_VERSION: "3.10"

concurrency:
  # If this is a PR, cancel all previously running jobs on source branch
  group: ${{ github.head_ref || github.run_id }}
  cancel-in-progress: true


jobs:
  ansible-lint:
    name: Ansible Lint
    runs-on: ubuntu-22.04
    steps:
      - uses: actions/checkout@v4
      - name: Run ansible-lint
        uses: ansible/ansible-lint@main
        with:
          args: .setup/ansible


  css-lint:
    name: CSS Lint
    runs-on: ubuntu-22.04
    defaults:
      run:
        working-directory: site
    steps:
      - uses: actions/checkout@v4
      - uses: actions/setup-node@v4
        with:
          node-version: ${{ env.NODE_VERSION }}
      - name: Cache Node Modules
        uses: actions/cache@v4
        with:
          path: ~/.npm
          key: ${{ runner.os }}-cache-node-modules-${{ hashFiles('**/package-lock.json') }}
          restore-keys: |
                ${{ runner.os }}-cache-node-modules-
      - run: npm ci
      - name: Run stylelint
        run: npm run css-stylelint


  js-lint:
    name: JavaScript Lint
    runs-on: ubuntu-22.04
    defaults:
      run:
        working-directory: site
    steps:
      - uses: actions/checkout@v4
      - uses: actions/setup-node@v4
        with:
          node-version: ${{ env.NODE_VERSION }}
      - name: Cache Node Modules
        uses: actions/cache@v4
        with:
          path: ~/.npm
          key: ${{ runner.os }}-cache-node-modules-${{ hashFiles('**/package-lock.json') }}
          restore-keys: |
                ${{ runner.os }}-cache-node-modules-
      - run: npm ci
      - name: Run eslint
        run: npm run eslint
      - name: Run npm build (tsc and esbuild)
        run: npm run build


  js-unit:
    name: JavaScript Unit
    runs-on: ubuntu-22.04
    defaults:
      run:
        working-directory: site
    steps:
      - uses: actions/checkout@v4
      - uses: actions/setup-node@v4
        with:
          node-version: ${{ env.NODE_VERSION }}
      - name: Cache Node Modules
        uses: actions/cache@v4
        with:
          path: ~/.npm
          key: ${{ runner.os }}-cache-node-modules-${{ hashFiles('**/package-lock.json') }}
          restore-keys: |
              ${{ runner.os }}-cache-node-modules-
      - run: npm ci
      - run: npm run test
      - name: Upload Coverage
        uses: codecov/codecov-action@v5
        with:
          files: site/tests/report/jest/clover.xml
          flags: js
          disable_search: true
          token: ${{ secrets.CODECOV_TOKEN }}


  php-lint:
    name: PHP Lint
    runs-on: ubuntu-22.04
    defaults:
      run:
        working-directory: site
    steps:
      - uses: actions/checkout@v4
      - uses: shivammathur/setup-php@2.32.0
        with:
          php-version: ${{ env.PHP_VER }}
      - name: Cache Composer
        id: composer-cache
        run: echo "dir=$(composer config cache-files-dir)" >> $GITHUB_OUTPUT
      - name: Install Composer
        uses: actions/cache@v4
        with:
          path: ${{ steps.composer-cache.outputs.dir }}
          key: ${{ runner.os }}-composer-${{ hashFiles('**/composer.lock') }}
          restore-keys: |
              ${{ runner.os }}-composer-

      - name: Install dependencies
        run: composer install --prefer-dist --dev
      - name: Check syntax
        run: find -L . -path ./vendor -prune -o -name '*.php' -print0 | xargs -0 -n 1 -P 4 php -l
      - name: Lint PHP code
        run: |
            php vendor/bin/phpcs --version
            php vendor/bin/phpcs
      - name: Static analysis
        run: |
            php vendor/bin/phpstan  --version
            php vendor/bin/phpstan analyze app public/index.php socket/index.php


  php-unit:
    name: PHP Unit
    runs-on: ubuntu-22.04
    defaults:
      run:
        working-directory: site
    steps:
      - uses: actions/checkout@v4
      - uses: shivammathur/setup-php@2.32.0
        with:
          php-version: ${{ env.PHP_VER }}
          extensions: imagick
          coverage: pcov
      - name: Cache Composer
        id: composer-cache
        run: echo "dir=$(composer config cache-files-dir)" >> $GITHUB_OUTPUT
      - name: Install Composer
        uses: actions/cache@v4
        with:
          path: ${{ steps.composer-cache.outputs.dir }}
          key: ${{ runner.os }}-composer-${{ hashFiles('**/composer.lock') }}
          restore-keys: |
              ${{ runner.os }}-composer-
      - name: Install dependencies
        run: composer install --prefer-dist --dev
      - name: Run php unit tests
        run: php vendor/bin/phpunit
      - name: Upload Coverage
        uses: codecov/codecov-action@v5
        with:
          files: site/tests/report/clover.xml
          flags: php
          disable_search: true
          token: ${{ secrets.CODECOV_TOKEN }}


  python-lint:
    name: Python Lint
    runs-on: ubuntu-22.04
    steps:
      - uses: actions/checkout@v4
      - uses: actions/setup-python@v5
        with:
          python-version: ${{ env.PYTHON_VERSION }}
      - name: Cache Pip
        uses: actions/cache@v4
        with:
          path: ~/.cache/pip
          key: ${{ runner.os }}-${{ github.job }}-pip-${{ github.sha }}
          restore-keys: |
              ${{ runner.os }}-${{ github.job }}-pip-
      - name: Install python libraries
        run: python3 -m pip install -r .setup/pip/dev_requirements.txt
      - name: Run flake8
        run: python3 -m flake8
      - name: Run pylint
        run: python3 -m pylint --recursive=y .

  python-unit:
    name: Python Unit
    runs-on: ubuntu-22.04
    steps:
      - uses: actions/checkout@v4
      - uses: actions/setup-python@v5
        with:
          python-version: ${{ env.PYTHON_VERSION }}
      - name: Cache Pip
        uses: actions/cache@v4
        with:
          path: ~/.cache/pip
          key: ${{ runner.os }}-${{ github.job }}-pip-${{ hashFiles('**/system_requirements.txt') }}
          restore-keys: |
              ${{ runner.os }}-${{ github.job }}-pip-
      - name: Install python libraries
        run: |
          python3 -m pip install -r .setup/pip/system_requirements.txt
          python3 -m pip install coverage # Testing util.

      # Submitty utils install & unit testing, must be put before auto grader
      # testing as auto grader depends on submitty utils to function.
      - name: Run python_submitty_utils python unit tests
        working-directory: python_submitty_utils
        run: |
          pip3 install .
          coverage run -m unittest discover
          coverage xml
      - name: Upload submitty python utils Coverage
        uses: codecov/codecov-action@v5
        with:
          files: python_submitty_utils/coverage.xml
          flags: python_submitty_utils
          disable_search: true
          token: ${{ secrets.CODECOV_TOKEN }}

      # Migrator unit test
      - name: Run migrator python unit tests
        working-directory: migration
        run: |
          coverage run -m unittest discover
          coverage xml
      - name: Upload migrator Coverage
        uses: codecov/codecov-action@v5
        with:
          files: migration/coverage.xml
          flags: migrator
          disable_search: true
          token: ${{ secrets.CODECOV_TOKEN }}

      # Auto grader unit test
      - name: Run autograder python unit tests
        working-directory: autograder
        run: |
          coverage run -m unittest discover
          coverage xml
      - name: Upload autograder Coverage
        uses: codecov/codecov-action@v5
        with:
          files: autograder/coverage.xml
          flags: autograder
          disable_search: true
          token: ${{ secrets.CODECOV_TOKEN }}

      #  submitty_daemon_jobs unit tests
      - name: Install bulk upload dependencies
        run: |
          sudo apt-get update
          sudo apt-get install -y poppler-utils
          sudo apt-get install -y libzbar0

      - name: Run bulk upload unit tests
        working-directory: sbin/submitty_daemon_jobs
        run: |
          coverage run -m unittest discover tests -t .
          coverage xml -i

      - name: Upload submitty_daemon_jobs Coverage
        uses: codecov/codecov-action@v5
        with:
          files: sbin/submitty_daemon_jobs/coverage.xml
          flags: submitty_daemon_jobs
          disable_search: true
          token: ${{ secrets.CODECOV_TOKEN }}

  yaml-lint:
    name: YAML Lint
    runs-on: ubuntu-22.04
    steps:
      - uses: actions/checkout@v4
      - name: install yamllint
        run: sudo apt-get install -y yamllint
      - name: Run yamllint
        run: yamllint .


  shellcheck:
    name: Shell Lint
    runs-on: ubuntu-22.04
    steps:
      - uses: actions/checkout@v4
      - name: install ShellCheck
        run: sudo apt-get install -y shellcheck
      - name: Run ShellCheck
        run: python3 run_shellcheck.py  # Uses the default Python installed with Ubuntu


  colors-css:
    name: colors.css Check
    runs-on: ubuntu-22.04

    steps:
      - name: Checkout main branch
        uses: actions/checkout@v4
        with:
          ref: main
          path: MAIN

      - name: Checkout PR branch
        uses: actions/checkout@v4
        with:
          path: PR

      - name: Compare file size
        run: |
          FILEPATH="site/public/css/colors.css"
          MAIN_FILE="MAIN/$FILEPATH"
          PR_FILE="PR/$FILEPATH"

          if [ ! -f "$MAIN_FILE" ]; then
            echo "Main file $MAIN_FILE does not exist."
            exit 1
          fi

          if [ ! -f "$PR_FILE" ]; then
            echo "PR file $PR_FILE does not exist."
            exit 1
          fi

          LINES_DIFF=$(( $(wc -l < "$PR_FILE") - $(wc -l < "$MAIN_FILE") ))

          if [ $LINES_DIFF -gt 0 ]; then
            echo "::error::colors.css has increased in size by $LINES_DIFF lines in this PR."
            echo "::error::Please use existing colors in colors.css instead of adding new ones, to keep the size of the file manageable."
            echo "::error::If adding to colors.css really is necessary for your PR, this requirement may be waived on maintainer review."
            exit 1
          else
            echo "No lines added. OK."
          fi


  db-check:
    name: DB Check
    runs-on: ubuntu-22.04
    env:
      PGPASSWORD: submitty_dbuser
      MAIN_INSTALL_PATH: ${{ github.WORKSPACE }}/main
      MAIN_DATA_PATH: ${{ github.WORKSPACE }}/main/var
      MAIN_REPO_PATH: ${{ github.WORKSPACE }}/main/GIT_CHECKOUT
      PR_INSTALL_PATH: ${{ github.WORKSPACE }}/branch
      PR_DATA_PATH: ${{ github.WORKSPACE }}/branch/var
      PR_REPO_PATH: ${{ github.WORKSPACE }}/branch/GIT_CHECKOUT

    services:
      postgres-main:
        image: postgres:12
        env:
          POSTGRES_PASSWORD: submitty_dbuser
          POSTGRES_USER: postgres
          TZ: America/New_York
        ports:
          - 5432

      postgres-branch:
        image: postgres:12
        env:
          POSTGRES_PASSWORD: submitty_dbuser
          POSTGRES_USER: postgres
          TZ: America/New_York
        ports:
          - 5432

    steps:
      - name: Setup Dependencies
        run: |
          sudo sh -c 'echo "deb http://apt.postgresql.org/pub/repos/apt $(lsb_release -cs)-pgdg main" > /etc/apt/sources.list.d/pgdg.list'
          wget --quiet -O - https://www.postgresql.org/media/keys/ACCC4CF8.asc | sudo apt-key add -

          sudo apt-get update
          sudo apt-get autoremove -y postgresql-14 postgresql-client-common
          sudo apt-get install -y postgresql-12
          sudo rm /etc/postgresql/14 -rf

      - name: Checkout Current Branch
        uses: actions/checkout@v4
        with:
          path: branch/GIT_CHECKOUT/Submitty
          fetch-depth: 0

      - name: Find Merge Base
        run: |
          echo MBASE=$(git --git-dir ${PR_REPO_PATH}/Submitty/.git merge-base               \
                       -a origin/main ${{ github.sha }}) >> $GITHUB_ENV

      - name: Checkout main Branch
        uses: actions/checkout@v4
        with:
          ref: ${{ env.MBASE || 'main' }}
          path: main/GIT_CHECKOUT/Submitty

      - name: Download Required Packages
        run: |
          pip install -r <(
              grep  -e "tzlocal"    -e "sqlalchemy" -e "ruamel"                             \
                    -e "psycopg2"   -e "docker"                                             \
                    ${MAIN_REPO_PATH}/Submitty/.setup/pip/system_requirements.txt
          )
          pip install ${MAIN_REPO_PATH}/Submitty/python_submitty_utils


      - name: Create Users and Groups
        run: | # Create users and groups
          sudo -E python3 ${MAIN_REPO_PATH}/Submitty/.setup/bin/create_untrusted_users.py

          sudo addgroup submitty_daemonphp
          sudo addgroup submitty_daemoncgi
          sudo addgroup submitty_daemonphpcgi
          sudo addgroup submitty_course_builders
          sudo addgroup submitty_phpgrp

          sudo adduser  submitty_php --disabled-password --no-create-home
          sudo adduser  submitty_cgi --disabled-password --no-create-home
          sudo adduser  submitty_cgi submitty_phpgrp --no-create-home
          sudo adduser  submitty_php shadow --no-create-home
          sudo adduser  submitty_cgi shadow --no-create-home
          sudo adduser  submitty_daemon --disabled-password --no-create-home
          sudo adduser  submitty_php submitty_daemonphp --no-create-home
          sudo adduser  submitty_daemon submitty_daemonphp --no-create-home
          sudo adduser  submitty_cgi submitty_daemoncgi --no-create-home
          sudo adduser  submitty_daemon submitty_daemoncgi --no-create-home
          sudo adduser  submitty_daemon submitty_daemonphpcgi --no-create-home
          sudo adduser  submitty_php submitty_daemonphpcgi --no-create-home
          sudo adduser  submitty_cgi submitty_daemonphpcgi --no-create-home
          sudo adduser  submitty_daemon docker --no-create-home

          sudo useradd -p $(openssl passwd -1 submitty_dbuser) submitty_dbuser

      - name: Configure Submitty
        run: |
          configure_submitty() {
            # $1->MAIN_INSTALL_PATH, $2->MAIN_DATA_PATH, $3->MAIN_REPO_PATH, $4->DB_PORT
            mkdir -vp "$2"          &&  chmod -vR 777 "$2"
            mkdir -vp "$1/config"   &&  chmod -vR 777 "$1/config"
            mkdir -vp "$1/site"     &&  chmod -vR 777 "$1/site"
            mkdir -vp "$2/courses"  &&  chmod -vR 777 "$2/courses"

            (
              echo "localhost"                    # database host
              echo "$4"                           # database port
              echo ""                             # global db user
              echo "submitty_dbuser"              # global db pass
              echo ""                             # course db user
              echo "submitty_dbuser"              # course db pass
              echo ""                             # timezone
              echo ""                             # default locale
              echo "http://localhost"             # submitty url
              echo ""                             # vcs url
              echo ""                             # institution name
              echo ""                             # sysadmin email
              echo ""                             # where to report
              echo "1"                            # PamAuth
              echo ""                             # sysadmin username
              echo "n"                            # email notification
            ) | tee /dev/stderr                                                             \
              | sudo -E python3 "$3/Submitty/.setup/CONFIGURE_SUBMITTY.py"                  \
                        --install-dir "$1" --data-dir "$2" --debug

            # Copy necessary files to the installation path
            cp -vr "$3/Submitty/sbin" "$1"
            sudo chmod -vR 777 "$1/config"
            sudo chmod -vR 777 "$1/sbin"
          }

          configure_submitty "${MAIN_INSTALL_PATH}" "${MAIN_DATA_PATH}"                     \
            "${MAIN_REPO_PATH}"     "${{  job.services.postgres-main.ports['5432']  }}"
          configure_submitty "${PR_INSTALL_PATH}"   "${PR_DATA_PATH}"                       \
            "${PR_REPO_PATH}"       "${{ job.services.postgres-branch.ports['5432'] }}"


      - name: Create Databases
        run: |
          psql -d postgres -h localhost -U postgres        -p ${{  job.services.postgres-main.ports['5432']  }} \
            -c "CREATE ROLE submitty_dbuser WITH SUPERUSER CREATEDB CREATEROLE LOGIN PASSWORD 'submitty_dbuser'"\
            -c "CREATE ROLE submitty_course_dbuser WITH LOGIN PASSWORD 'submitty_dbuser'"
          psql -d postgres -h localhost -U submitty_dbuser -p ${{  job.services.postgres-main.ports['5432']  }} \
            -c "CREATE DATABASE submitty"

          psql -d postgres -h localhost -U postgres        -p ${{ job.services.postgres-branch.ports['5432'] }} \
            -c "CREATE ROLE submitty_dbuser WITH SUPERUSER CREATEDB CREATEROLE LOGIN PASSWORD 'submitty_dbuser'"\
            -c "CREATE ROLE submitty_course_dbuser WITH LOGIN PASSWORD 'submitty_dbuser'"
          psql -d postgres -h localhost -U submitty_dbuser -p ${{ job.services.postgres-branch.ports['5432'] }} \
            -c "CREATE DATABASE submitty"

      - name: Create Database Dumper
        run: | # the original dumper requires a `su`, which is not needed when psql as a service
          (
              echo 'pg_dump -Osx -d "$1" -f "$2" -h localhost -p "$3" -U postgres '
              echo 'sed -i -e "'"/SELECT pg_catalog.set_config('search_path'/d"'"\'
              echo '       -e "/-- Dumped \(from\|by\)/d"                        \'
              echo '       -e "/SET default_table_access_method = /d"            \'
              echo '       -e "s/FOR EACH ROW EXECUTE FUNCTION/FOR EACH ROW EXECUTE PROCEDURE/g" "$2"'
          ) > dbdump.sh
          chmod +x dbdump.sh

          echo M=$([ "$(date +%-m)" -lt "7" ] && echo 's' || echo 'f') >> $GITHUB_ENV
          echo Y=$(date +%y) >> $GITHUB_ENV

          mkdir -vp ${GITHUB_WORKSPACE}/dumped/main
          mkdir -vp ${GITHUB_WORKSPACE}/dumped/branch

      - name: Setup Databases and Courses for main
        run: | # migrate main according to dumped master database (assume it is correct)
          python3 ${MAIN_REPO_PATH}/Submitty/migration/run_migrator.py -e master migrate --initial

          sudo ln -vs /usr/bin/true /usr/bin/ldapadd
          sudo -E python3 ${MAIN_REPO_PATH}/Submitty/.setup/bin/setup_sample_courses.py     \
            blank --no_grading --data_dir ${MAIN_DATA_PATH} --install_dir ${MAIN_INSTALL_PATH}

          sudo chmod -vR 777 ${MAIN_DATA_PATH}/courses

      - name: Apply New Migrations from Current Branch
        run: |
          python3 ${PR_REPO_PATH}/Submitty/migration/run_migrator.py                        \
            -e master -e course -c ${MAIN_INSTALL_PATH}/config migrate

      - name: Setup Databases and Courses for Current Branch
        run: |
          python3 ${PR_REPO_PATH}/Submitty/migration/run_migrator.py -e master migrate --initial

          sudo -E python3 ${PR_REPO_PATH}/Submitty/.setup/bin/setup_sample_courses.py       \
            blank --no_grading --data_dir ${PR_DATA_PATH} --install_dir ${PR_INSTALL_PATH}

          sudo chmod -vR 777 ${PR_DATA_PATH}/courses

      - name: Dump Migrated Databases
        run: |
          ./dbdump.sh "submitty"                "${GITHUB_WORKSPACE}/dumped/main/master.sql"\
            "${{  job.services.postgres-main.ports['5432']  }}"
          ./dbdump.sh "submitty_${M}${Y}_blank" "${GITHUB_WORKSPACE}/dumped/main/course.sql"\
            "${{  job.services.postgres-main.ports['5432']  }}"

          ./dbdump.sh "submitty"                "${GITHUB_WORKSPACE}/dumped/branch/master.sql"\
            "${{ job.services.postgres-branch.ports['5432'] }}"
          ./dbdump.sh "submitty_${M}${Y}_blank" "${GITHUB_WORKSPACE}/dumped/branch/course.sql"\
            "${{ job.services.postgres-branch.ports['5432'] }}"

      - name: Compare Migrated master Databases
        if: always()
        run: |
          diff --color ${GITHUB_WORKSPACE}/dumped/main/master.sql                           \
                       ${GITHUB_WORKSPACE}/dumped/branch/master.sql || {
            echo "::error:: Master databases are not identical, please check your migration"
            exit 1
          }

      - name: Compare Migrated course Databases
        if: always()
        run: |
          diff --color ${GITHUB_WORKSPACE}/dumped/main/course.sql                           \
                       ${GITHUB_WORKSPACE}/dumped/branch/course.sql || {
            echo "::error:: Course databases are not identical, please check your migration"
            exit 1
          }

      - name: Compare Migrated master Database with Provided Dump
        if: always()
        run: |
          diff --color ${GITHUB_WORKSPACE}/dumped/branch/master.sql                         \
                       ${PR_REPO_PATH}/Submitty/migration/migrator/data/submitty_db.sql || {
            echo "::error:: Wrong provided dump, please check your database dumps"
            exit 1
          }

      - name: Compare Migrated course Database with Provided Dump
        if: always()
        run: |
          diff --color ${GITHUB_WORKSPACE}/dumped/branch/course.sql                         \
                       ${PR_REPO_PATH}/Submitty/migration/migrator/data/course_tables.sql || {
            echo "::error:: Wrong provided dump, please check your database dumps"
            exit 1
          }

      - name: Pack Artifacts
        if: failure()
        uses: actions/upload-artifact@v4
        with:
          name: dumped_database
          path: ${{ github.WORKSPACE }}/dumped/**/*.sql
          retention-days: 3


  Cypress-System:
    name: Cypress (System)
    runs-on: ubuntu-22.04
    services:
      postgres:
        image: postgres
        env:
          POSTGRES_PASSWORD: submitty_dbuser
          POSTGRES_USER: postgres
          TZ: America/New_York
        options: >-
          --health-cmd pg_isready
          --health-interval 10s
          --health-timeout 5s
          --health-retries 5
        ports:
          - 5432:5432

    steps:
      - name: Checkout repository
        uses: actions/checkout@v4
      - uses: ./.github/actions/e2e-Setup-Composite
      # TODO: Remove this block after upgrading jsPDF
      - name: Cache Node Modules
        uses: actions/cache@v4
        with:
          path: ~/.npm
          key: ${{ runner.os }}-cache-node-modules-dev-${{ hashFiles('**/package-lock.json') }}
          restore-keys: |
              ${{ runner.os }}-cache-node-modules-dev

      - name: Install node dependencies
        working-directory: ${{env.SUBMITTY_REPOSITORY}}/site
        run: |
          npm ci

      - name: Run accessibility test
        uses: cypress-io/github-action@v6
        with:
          config: baseUrl=http://localhost
          spec: cypress/e2e/Cypress-System/accessibility.spec.js
          working-directory: ${{env.SUBMITTY_REPOSITORY}}/site
          browser: chrome

      - name: Run API tests
        working-directory: ${{env.SUBMITTY_REPOSITORY}}/site
        run: npm run test:api
        env:
          BASE_URL: http://localhost

      - name: Stop autograding services
        run: |
          sudo systemctl stop submitty_autograding_worker
          sudo systemctl stop submitty_autograding_shipper

      - name: Run autograding status test
        uses: cypress-io/github-action@v6
        with:
          config: baseUrl=http://localhost
          spec: cypress/e2e/Cypress-System/autograding_status_1.spec.js
          working-directory: ${{env.SUBMITTY_REPOSITORY}}/site
          browser: chrome
          env: autograding_shipper_off=True

      - name: Restart autograding shipper
        run: |
          sudo systemctl restart submitty_autograding_shipper

      - name: Run autograding status test
        uses: cypress-io/github-action@v6
        with:
          config: baseUrl=http://localhost
          spec: cypress/e2e/Cypress-System/autograding_status_2.spec.js
          working-directory: ${{env.SUBMITTY_REPOSITORY}}/site
          browser: chrome
          env: autograding_shipper_off=True

      - name: Restart autograding worker
        run: |
          sudo systemctl restart submitty_autograding_worker

      - name: Run cypress e2e login tests with PAM auth
        uses: cypress-io/github-action@v6
        with:
          config: baseUrl=http://localhost,chromeWebSecurity=false
          spec: cypress/e2e/Cypress-System/login.spec.js
          working-directory: ${{env.SUBMITTY_REPOSITORY}}/site
          browser: chrome

      - name: Switch to database auth
        run: sudo sed -ie "s/Pam/Database/g" ${SUBMITTY_INSTALL_DIR}/config/authentication.json

      - name: Run cypress e2e login tests with database auth
        uses: cypress-io/github-action@v6
        with:
          config: baseUrl=http://localhost
          spec: cypress/e2e/Cypress-System/login.spec.js
          working-directory: ${{env.SUBMITTY_REPOSITORY}}/site
          browser: chrome

      - name: Switch to LDAP auth
        run: sudo sed -ie "s/Database/Ldap/g" ${SUBMITTY_INSTALL_DIR}/config/authentication.json

      - name: Run cypress e2e login tests with LDAP auth
        uses: cypress-io/github-action@v6
        with:
          config: baseUrl=http://localhost
          spec: cypress/e2e/Cypress-System/login.spec.js
          working-directory: ${{env.SUBMITTY_REPOSITORY}}/site
          browser: chrome

      - name: Setup SAML
        run: |
          cd $SUBMITTY_REPOSITORY
          sudo -E env "PATH=$PATH" bash .setup/testing/setup_saml.sh

      - name: Switch to SAML auth
        run: sudo sed -ie "s/Ldap/Saml/g" ${SUBMITTY_INSTALL_DIR}/config/authentication.json

      - name: Run cypress e2e login tests with SAML auth
        uses: cypress-io/github-action@v6
        with:
          config: baseUrl=http://localhost,chromeWebSecurity=false
          spec: cypress/e2e/Cypress-System/login.spec.js
          working-directory: ${{env.SUBMITTY_REPOSITORY}}/site
          browser: chrome

      - name: Setup HTTP/2
        run: |
          cd $SUBMITTY_REPOSITORY
          if [ -f .setup/dev-upgrade-h2.sh ]; then
            sudo sed -e "s/:80/:443/g" --in-place /etc/apache2/sites-available/submitty.conf
            sudo -E env "PATH=$PATH" bash .setup/dev-upgrade-h2.sh up --i-know-what-i-am-doing-please-go-ahead \
              && echo "Setup OK"  \
              || {
                echo "::warning::Setup Failed"
                sudo sed -e "s/:443/:80/g" --in-place /etc/apache2/sites-available/submitty.conf
              }
          else
            echo "Could not find dev-upgrade-h2.sh, skipping"
          fi

      - name: Test HTTP/2 Connection
        run: |
          http_ver=$(curl -ksI https://localhost -o/dev/null -w "%{http_version}\n")
          [ "$http_ver" = "2" ] && echo "Pass" || echo "::warning::Failed"


      - uses: actions/upload-artifact@v4
        if: failure()
        with:
          name: Cypress-System-Screenshots
          path: ${{env.SUBMITTY_REPOSITORY}}/site/cypress/screenshots
      - uses: actions/upload-artifact@v4
        if: failure()
        with:
          name: Cypress-System-Videos
          path: ${{env.SUBMITTY_REPOSITORY}}/site/cypress/videos

      - name: Check for site errors
        working-directory: ${{ env.SUBMITTY_REPOSITORY }}
        run: sudo bash tests/test_site_error_log.sh

  Cypress:
    runs-on: ubuntu-22.04
    strategy:
      fail-fast: false
      matrix:
        containers: ["Admin", "Feature", "Gradeable", "TAGrading", "UI"]
    services:
      postgres:
        image: postgres
        env:
          POSTGRES_PASSWORD: submitty_dbuser
          POSTGRES_USER: postgres
          TZ: America/New_York
        options: >-
          --health-cmd pg_isready
          --health-interval 10s
          --health-timeout 5s
          --health-retries 5
        ports:
          - 5432:5432

    steps:
      - name: Checkout repository
        uses: actions/checkout@v4
      - uses: ./.github/actions/e2e-Setup-Composite
      # TODO: Remove this block after upgrading jsPDF
      - name: Cache Node Modules
        uses: actions/cache@v4
        with:
          path: ~/.npm
          key: ${{ runner.os }}-cache-node-modules-dev-${{ hashFiles('**/package-lock.json') }}
          restore-keys: |
              ${{ runner.os }}-cache-node-modules-dev

      - name: Install node dependencies
        working-directory: ${{env.SUBMITTY_REPOSITORY}}/site
        run: |
          npm ci

      - name: Run cypress e2e tests with pam auth
        uses: cypress-io/github-action@v6
        with:
          config: baseUrl=http://localhost
          working-directory: ${{env.SUBMITTY_REPOSITORY}}/site
          spec: cypress/e2e/Cypress-${{matrix.containers}}/*
          browser: chrome
          env: run_area=CI

      - name: Check for site errors
        working-directory: ${{ env.SUBMITTY_REPOSITORY }}
        run: sudo bash tests/test_site_error_log.sh

      - uses: actions/upload-artifact@v4
        if: failure()
        with:
          name: Cypress-${{matrix.containers}}-Screenshots
          path: ${{env.SUBMITTY_REPOSITORY}}/site/cypress/screenshots
      - uses: actions/upload-artifact@v4
        if: failure()
        with:
          name: Cypress-${{matrix.containers}}-Videos
          path: ${{env.SUBMITTY_REPOSITORY}}/site/cypress/videos


  Integration:
    name: Integration
    runs-on: ubuntu-22.04
    # Postgres should not be needed for the integration tests.
    # But unfortunately Configure test suite seems to use it at the moment, and
    # Configure test suite seems to be necessary for the Integration tests
    services:
      postgres:
        image: postgres
        env:
          POSTGRES_PASSWORD: submitty_dbuser
          POSTGRES_USER: postgres
          TZ: America/New_York
        options: >-
          --health-cmd pg_isready
          --health-interval 10s
          --health-timeout 5s
          --health-retries 5
        ports:
          - 5432:5432

    steps:
      - name: Checkout repository
        uses: actions/checkout@v4
      - uses: ./.github/actions/e2e-Setup-Composite
      - name: Run integration tests
        run: sudo -E env "PATH=$PATH" python3 /usr/local/submitty/test_suite/integrationTests/run.py

  ansible-ci:
    name: Ansible CI
    runs-on: ubuntu-22.04
    steps:
      - uses: actions/checkout@v4
      - name: Setup SSH
        shell: bash
        run: |
          ssh-keygen -t rsa -b 4096 -C "github_ci" -N '' -f /home/runner/.ssh/id_rsa
          ssh-keyscan -t rsa localhost >> /home/runner/.ssh/known_hosts
          cat /home/runner/.ssh/id_rsa.pub >> /home/runner/.ssh/authorized_keys
          ssh -T localhost
          sudo systemctl start postgresql

      - name: Run ansible script
        shell: bash
        run: |
          cd .setup/ansible
<<<<<<< HEAD
          ansible-playbook --private-key /home/runner/.ssh/id_rsa -e 'ansible_user=runner submitty_install_submitty_version=${{ github.head_ref }} submitty_install_github_url=https://github.com/${{ github.repository }}.git' -i inventory/submitty playbooks/submitty_install.yml
          ansible-playbook --private-key /home/runner/.ssh/id_rsa -e 'ansible_user=runner' -i inventory/submitty playbooks/submitty_course_creation.yml

      - name: Set perms
        shell: bash
        run: |
          sudo chmod -R a+rwx  ${SUBMITTY_INSTALL_DIR}
          sudo chmod -R a+rwx /tmp/

      - name: Install node dependencies
        working-directory: ${{env.SUBMITTY_REPOSITORY}}/site
        run: |
          npm ci

=======
          ansible-playbook --private-key /home/runner/.ssh/id_rsa -e "ansible_user=runner submitty_install_submitty_version=${{ github.sha }}" -i inventory/submitty playbooks/submitty_install.yml
>>>>>>> 9f77060d
      - name: Validate image
        run: |
          curl --show-error --fail --include http://localhost/authentication/login

      - name: Run Ansible cypress test
        uses: cypress-io/github-action@v6
        with:
          config: baseUrl=http://localhost
          spec: cypress/e2e/Cypress-Ansible/ansible-course.spec.js
          working-directory: ${{env.SUBMITTY_REPOSITORY}}/site
          browser: chrome

      - uses: actions/upload-artifact@v4
        if: failure()
        with:
          name: Cypress-Ansible-Screenshots
          path: ${{env.SUBMITTY_REPOSITORY}}/site/cypress/screenshots

      - uses: actions/upload-artifact@v4
        if: failure()
        with:
          name: Cypress-Ansible-Videos
          path: ${{env.SUBMITTY_REPOSITORY}}/site/cypress/videos<|MERGE_RESOLUTION|>--- conflicted
+++ resolved
@@ -866,7 +866,7 @@
         run: sudo -E env "PATH=$PATH" python3 /usr/local/submitty/test_suite/integrationTests/run.py
 
   ansible-ci:
-    name: Ansible CI
+    name: Ansible Install
     runs-on: ubuntu-22.04
     steps:
       - uses: actions/checkout@v4
@@ -883,8 +883,7 @@
         shell: bash
         run: |
           cd .setup/ansible
-<<<<<<< HEAD
-          ansible-playbook --private-key /home/runner/.ssh/id_rsa -e 'ansible_user=runner submitty_install_submitty_version=${{ github.head_ref }} submitty_install_github_url=https://github.com/${{ github.repository }}.git' -i inventory/submitty playbooks/submitty_install.yml
+          ansible-playbook --private-key /home/runner/.ssh/id_rsa -e 'ansible_user=runner submitty_install_submitty_version=${{ github.sha }} submitty_install_github_url=https://github.com/${{ github.repository }}.git' -i inventory/submitty playbooks/submitty_install.yml
           ansible-playbook --private-key /home/runner/.ssh/id_rsa -e 'ansible_user=runner' -i inventory/submitty playbooks/submitty_course_creation.yml
 
       - name: Set perms
@@ -898,9 +897,6 @@
         run: |
           npm ci
 
-=======
-          ansible-playbook --private-key /home/runner/.ssh/id_rsa -e "ansible_user=runner submitty_install_submitty_version=${{ github.sha }}" -i inventory/submitty playbooks/submitty_install.yml
->>>>>>> 9f77060d
       - name: Validate image
         run: |
           curl --show-error --fail --include http://localhost/authentication/login
