/* global displaySuccessMessage, hljs, luxon, buildCourseUrl, csrfToken,
    displayErrorMessage, escapeSpecialChars */
/* exported markForDeletion */
/* exported unMarkForDeletion */
/* exported  displayHistoryAttachment */
/* exported toggleUpduck */
/* exported toggleLike */
// eslint-disable-next-line no-unused-vars
function categoriesFormEvents() {
    $('#ui-category-list').sortable({
        items: '.category-sortable',
        handle: '.handle',
        // eslint-disable-next-line no-unused-vars
        update: function (event, ui) {
            reorderCategories();
        },
    });
    $('#ui-category-list').find('.fa-edit').click(function () {
        const item = $(this).parent().parent().parent();
        const category_desc = item.find('.categorylistitem-desc span').text().trim();
        item.find('.categorylistitem-editdesc input').val(category_desc);
        item.find('.categorylistitem-desc').hide();
        item.find('.categorylistitem-editdesc').show();
    });
    $('#ui-category-list').find('.fa-times').click(function () {
        const item = $(this).parent().parent().parent();
        item.find('.categorylistitem-editdesc').hide();
        item.find('.categorylistitem-desc').show();
    });

    const refresh_color_select = function (element) {
        $(element).css('background-color', $(element).val());
    };

    $('.category-color-picker').each(function () {
        refresh_color_select($(this));
    });
}

// eslint-disable-next-line no-unused-vars
function openFileForum(directory, file, path) {
    const url = `${buildCourseUrl(['display_file'])}?dir=${directory}&file=${file}&path=${path}`;
    window.open(url, '_blank', 'toolbar=no,scrollbars=yes,resizable=yes, width=700, height=600');
}

function checkForumFileExtensions(post_box_id, files) {
    const count = files.length;
    for (let i = 0; i < files.length; i++) {
        // eslint-disable-next-line no-undef
        const extension = getFileExtension(files[i].name);
        if (!['gif', 'png', 'jpg', 'jpeg', 'bmp'].includes(extension)) {
            // eslint-disable-next-line no-undef
            deleteSingleFile(files[i].name, post_box_id, false);
            // eslint-disable-next-line no-undef
            removeLabel(files[i].name, post_box_id);
            files.splice(i, 1);
            i--;
        }
    }
    return count === files.length;
}

function resetForumFileUploadAfterError(displayPostId) {
    $(`#file_name${displayPostId}`).html('');
    document.getElementById(`file_input_label${displayPostId}`).style.border = '2px solid red';
    document.getElementById(`file_input${displayPostId}`).value = null;
}

// eslint-disable-next-line no-unused-vars
function checkNumFilesForumUpload(input, post_id) {
    const displayPostId = (typeof post_id !== 'undefined') ? `_${escapeSpecialChars(post_id)}` : '';
    if (input.files.length > 5) {
        displayErrorMessage('Max file upload size is 5. Please try again.');
        resetForumFileUploadAfterError(displayPostId);
    }
    else {
        if (!checkForumFileExtensions(input.files)) {
            displayErrorMessage('Invalid file type. Please upload only image files. (PNG, JPG, GIF, BMP...)');
            resetForumFileUploadAfterError(displayPostId);
            return;
        }
        $(`#file_name${displayPostId}`).html(`<p style="display:inline-block;">${input.files.length} files selected.</p>`);
        $('#messages').fadeOut();
        document.getElementById(`file_input_label${displayPostId}`).style.border = '';
    }
}

function uploadImageAttachments(attachment_box) {
    const observer = new MutationObserver((e) => {
        if (e[0].addedNodes.length === 0 || e[0].addedNodes[0].className === 'thumbnail') {
            return;
        }
        // eslint-disable-next-line no-undef
        const part = get_part_number(e[0]);
        if (isNaN(parseInt(part))) {
            return;
        }
        const target = $(e[0].target).find('tr')[$(e[0].target).find('tr').length - 1];
        let file_object = null;
        const filename = $(target).attr('fname');
        // eslint-disable-next-line no-undef
        for (let j = 0; j < file_array[part - 1].length; j++) {
            // eslint-disable-next-line no-undef
            if (file_array[part - 1][j].name === filename) {
                // eslint-disable-next-line no-undef
                file_object = file_array[part - 1][j];
                break;
            }
        }
        const image = document.createElement('div');
        $(image).addClass('thumbnail');
        $(image).css('background-image', `url(${window.URL.createObjectURL(file_object)})`);
        target.prepend(image);
    });
    $(attachment_box).each(function () {
        observer.observe($(this)[0], {
            childList: true,
            subtree: true,
        });
    });
}

function testAndGetAttachments(post_box_id, dynamic_check) {
    const index = post_box_id - 1;
    const files = [];
    // eslint-disable-next-line no-undef
    for (let j = 0; j < file_array[index].length; j++) {
        // eslint-disable-next-line no-undef
        if (file_array[index][j].name.indexOf("'") !== -1
            // eslint-disable-next-line no-undef
            || file_array[index][j].name.indexOf('"') !== -1) {
            // eslint-disable-next-line no-undef
            alert(`ERROR! You may not use quotes in your filename: ${file_array[index][j].name}`);
            return false;
        }
        // eslint-disable-next-line no-undef
        else if (file_array[index][j].name.indexOf('\\\\') !== -1
            // eslint-disable-next-line no-undef
            || file_array[index][j].name.indexOf('/') !== -1) {
            // eslint-disable-next-line no-undef
            alert(`ERROR! You may not use a slash in your filename: ${file_array[index][j].name}`);
            return false;
        }
        // eslint-disable-next-line no-undef
        else if (file_array[index][j].name.indexOf('<') !== -1
            // eslint-disable-next-line no-undef
            || file_array[index][j].name.indexOf('>') !== -1) {
            // eslint-disable-next-line no-undef
            alert(`ERROR! You may not use angle brackets in your filename: ${file_array[index][j].name}`);
            return false;
        }
        // eslint-disable-next-line no-undef
        files.push(file_array[index][j]);
    }

    let valid = true;
    if (!checkForumFileExtensions(post_box_id, files)) {
        displayErrorMessage('Invalid file type. Please upload only image files. (PNG, JPG, GIF, BMP...)');
        valid = false;
    }

    if (files.length > 5) {
        if (dynamic_check) {
            displayErrorMessage('Max file upload size is 5. Please remove attachments accordingly.');
        }
        else {
            displayErrorMessage('Max file upload size is 5. Please try again.');
        }
        valid = false;
    }

    if (!valid) {
        return false;
    }
    else {
        const submitButtons = document.querySelectorAll(`[data-post_box_id="${post_box_id}"] input[type="submit"]`);
        submitButtons.forEach((button) => {
            button.disabled = false;
        });
        return files;
    }
}

function publishFormWithAttachments(form, test_category, error_message, is_thread) {
    if (!form[0].checkValidity()) {
        form[0].reportValidity();
        return false;
    }
    if (test_category) {
        if ((!form.prop('ignore-cat')) && form.find('.btn-selected').length === 0 && ($('.cat-buttons input').is(':checked') === false)) {
            alert('At least one category must be selected.');
            return false;
        }
    }
    const post_box_id = form.find('.thread-post-form').data('post_box_id');
    const formData = new FormData(form[0]);

    const files = testAndGetAttachments(post_box_id, false);
    if (files === false) {
        return false;
    }
    for (let i = 0; i < files.length; i++) {
        formData.append('file_input[]', files[i], files[i].name);
    }
    const submit_url = form.attr('action');

    form.find('[type=submit]').prop('disabled', true);

    $.ajax({
        url: submit_url,
        data: formData,
        processData: false,
        contentType: false,
        type: 'POST',
        success: function (data) {
            try {
                // eslint-disable-next-line no-var
                var json = JSON.parse(data);

                if (json['status'] === 'fail') {
                    displayErrorMessage(json['message']);
                    return;
                }
            }
            catch (err) {
                displayErrorMessage('Error parsing data. Please try again.');
                return;
            }
            // Now that we've successfully submitted the form, clear autosave data
            // eslint-disable-next-line no-undef
            cancelDeferredSave(autosaveKeyFor(form));
            clearReplyBoxAutosave(form);

            window.location.href = json['data']['next_page'];
        },
        error: function () {
            displayErrorMessage(error_message);
        },
    });
    return false;
}

// eslint-disable-next-line no-unused-vars
function createThread(e) {
    e.preventDefault();
    try {
        return publishFormWithAttachments($(this), true, 'Something went wrong while creating thread. Please try again.', true);
    }
    catch (err) {
        console.error(err);
        alert('Something went wrong. Please try again.');
        return false;
    }
}

function publishPost(e) {
    e.preventDefault();
    try {
        return publishFormWithAttachments($(this), false, 'Something went wrong while publishing post. Please try again.', false);
    }
    catch (err) {
        console.error(err);
        alert('Something went wrong. Please try again.');
        return false;
    }
}

function socketNewOrEditPostHandler(post_id, reply_level, post_box_id = null, edit = false) {
    $.ajax({
        type: 'POST',
        url: buildCourseUrl(['forum', 'posts', 'single']),
        data: { post_id: post_id, reply_level: reply_level, post_box_id: post_box_id, edit: edit, csrf_token: window.csrfToken },
        success: function (response) {
            try {
                const new_post = JSON.parse(response).data;
                const forum_display_setting = Cookies.get('forum_display_option');
                if (!edit) {
                    const parent_id = $($(new_post)[0]).attr('data-parent_id');
                    const parent_post = $(`#${parent_id}`);
                    if (forum_display_setting === 'reverse-time') {
                        $(new_post).insertAfter('#currents-thread').hide().fadeIn();
                    }
                    else if (forum_display_setting === 'time') {
                        $(new_post).insertBefore('#post-hr').hide().fadeIn();
                    }
                    else if (parent_post.hasClass('first_post')) {
                        if (forum_display_setting === 'reverse-tree') {
                            $(new_post).insertAfter('#current-thread').hide().fadeIn();
                        }
                        else if (forum_display_setting === 'alpha' || forum_display_setting === 'alpha_by_registration' || forum_display_setting === 'alpha_by_rotating') {
                            $(new_post).insertBefore('#post-hr').hide().fadeIn();
                            displaySuccessMessage('Refresh for correct ordering');
                        }
                        else {
                            $(new_post).insertBefore('#post-hr').hide().fadeIn();
                        }
                    }
                    else {
                        const sibling_posts = $(`[data-parent_id="${parent_id}"]`);
                        if (sibling_posts.length !== 0) {
                            const parent_sibling_posts = $(`#${parent_id} ~ .post_box`).map(function () {
                                return $(this).attr('data-reply_level') <= $(`#${parent_id}`).attr('data-reply_level') ? this : null;
                            });
                            if (parent_sibling_posts.length !== 0) {
                                $(new_post).insertBefore(parent_sibling_posts.first()).hide().fadeIn();
                            }
                            else {
                                $(new_post).insertAfter(parent_sibling_posts.prevObject.last()).hide().fadeIn();
                            }
                        }
                        else {
                            $(new_post).insertAfter(parent_post).hide().fadeIn();
                        }
                    }
                }
                else {
                    const original_post = $(`#${post_id}`);
                    $(new_post).insertBefore(original_post);
                    original_post.next().remove();
                    original_post.remove();
                }

                $(`#${post_id}`).addClass('new_post');
                $(`#${post_id}-reply`).css('display', 'none');
                $(`#${post_id}-reply`).submit(publishPost);
                // eslint-disable-next-line no-undef
                previous_files[post_box_id] = [];
                // eslint-disable-next-line no-undef
                label_array[post_box_id] = [];
                // eslint-disable-next-line no-undef
                file_array[post_box_id] = [];
                uploadImageAttachments(`#${post_id}-reply .upload_attachment_box`);
                hljs.highlightAll();
            }
            catch (error) {
                displayErrorMessage('Error parsing new post. Please refresh the page.');
            }
        },
    });
}

function socketDeletePostHandler(post_id) {
    const main_post = $(`#${post_id}`);
    const sibling_posts = $(`#${post_id} ~ .post_box`).map(function () {
        return $(this).attr('data-reply_level') <= $(`#${post_id}`).attr('data-reply_level') ? this : null;
    });
    if (sibling_posts.length !== 0) {
        // eslint-disable-next-line no-var
        var posts_to_delete = main_post.nextUntil(sibling_posts.first());
    }
    else {
        // eslint-disable-next-line no-var, no-redeclare
        var posts_to_delete = main_post.nextUntil('#post-hr');
    }

    posts_to_delete.filter('.reply-box').remove();
    main_post.add(posts_to_delete).fadeOut(400, () => {
        main_post.add(posts_to_delete).remove();
    });
}

function socketNewOrEditThreadHandler(thread_id, edit = false) {
    $.ajax({
        type: 'POST',
        url: buildCourseUrl(['forum', 'threads', 'single']),
        data: { thread_id: thread_id, csrf_token: window.csrfToken },
        success: function (response) {
            try {
                const new_thread = JSON.parse(response).data;
                if (!edit) {
                    if ($(new_thread).find('.thread-announcement').length !== 0) {
                        const last_bookmarked_announcement = $('.thread-announcement').siblings('.thread-favorite').last().parent().parent();
                        if (last_bookmarked_announcement.length !== 0) {
                            $(new_thread).insertAfter(last_bookmarked_announcement.next()).hide().fadeIn('slow');
                        }
                        else {
                            $(new_thread).insertBefore($('.thread_box_link').first()).hide().fadeIn('slow');
                        }
                    }
                    else {
                        let spot_after_announcements = $('.thread_box_link').first();
                        if ($(new_thread).find('.thread-announcement-expiring').length === 1) {
                            $(new_thread).insertBefore($('.thread_box_link').first()).hide().fadeIn('slow');
                        }
                        else {
                            while (spot_after_announcements.find('.thread-announcement-expiring').length !== 0) {
                                spot_after_announcements = spot_after_announcements.next();
                            }
                            while (spot_after_announcements.find('.thread-favorite').length !== 0) {
                                spot_after_announcements = spot_after_announcements.next();
                            }
                            $(new_thread).insertBefore(spot_after_announcements).hide().fadeIn('slow');
                        }
                    }
                }
                else {
                    const original_thread = $(`[data-thread_id="${thread_id}"]`);
                    $(new_thread).insertBefore(original_thread);
                    original_thread.remove();
                }
                // eslint-disable-next-line eqeqeq
                if ($('data#current-thread').val() != thread_id) {
                    $(`[data-thread_id="${thread_id}"] .thread_box`).removeClass('active');
                }
            }
            catch (err) {
                displayErrorMessage('Error parsing new thread. Please refresh the page.');
                return;
            }
        },
        // eslint-disable-next-line no-unused-vars
        error: function (a, b) {
            window.alert('Something went wrong when adding new thread. Please refresh the page.');
        },
    });
}

function socketDeleteOrMergeThreadHandler(thread_id, merge = false, merge_thread_id = null) {
    const thread_to_delete = `[data-thread_id='${thread_id}']`;
    $(thread_to_delete).fadeOut('slow', () => {
        $(thread_to_delete).next().remove();
        $(thread_to_delete).remove();
    });

    // eslint-disable-next-line eqeqeq
    if ($('#current-thread').val() == thread_id) {
        if (merge) {
            // eslint-disable-next-line no-var
            var new_url = buildCourseUrl(['forum', 'threads', merge_thread_id]);
        }
        else {
            // eslint-disable-next-line no-var, no-redeclare
            var new_url = buildCourseUrl(['forum', 'threads']);
        }
        window.location.replace(new_url);
    }
    // eslint-disable-next-line eqeqeq
    else if (merge && $('#current-thread').val() == merge_thread_id) {
        // will be changed when posts work with sockets
        window.location.reload();
    }
}

function socketResolveThreadHandler(thread_id) {
    const icon_to_update = $(`[data-thread_id='${thread_id}']`).find('i.fa-question');
    $(icon_to_update).fadeOut(400, () => {
        $(icon_to_update).removeClass('fa-question thread-unresolved').addClass('fa-check thread-resolved').fadeIn(400);
    });
    $(icon_to_update).attr('title', 'Thread Resolved');
    $(icon_to_update).attr('aria-label', 'Thread Resolved');

    // eslint-disable-next-line eqeqeq
    if ($('#current-thread').val() == thread_id) {
        $("[title='Mark thread as resolved']").remove();
    }
}

function socketAnnounceThreadHandler(thread_id) {
    /*
  * 1. get announced thread with thread_id
  * 2. find correct new place according to the following order:
  *     announcements & pins --> announcements only --> pins only --> other
  *     each group should be sorted chronologically
  * 3. if thread is "active" thread update related elements
  * */
    const thread_to_announce = `[data-thread_id='${thread_id}']`;
    const hr = $(thread_to_announce).next(); // saving the <hr> for inserting later below the thread div
    hr.remove(); // removing this sibling <hr>
    // if there exists other announcements
    if ($('.thread-announcement').length !== 0) {
    // if thread to announce is already bookmarked
        if ($(thread_to_announce).find('.thread-favorite').length !== 0) {
            // if there exists other bookmarked announcements
            if ($('.thread-announcement').siblings('.thread-favorite').length !== 0) {
                // notice that ids in desc order are also in a chronological order (newest : oldest)
                // get announcement threads ids as an array -> [7, 6, 4, 3]
                const announced_pinned_threads_ids = $('.thread-announcement').siblings('.thread-favorite').parent().parent().map(function () {
                    return Number($(this).attr('data-thread_id'));
                }).get();
                // look for thread to insert before -> thread_id 4 if inserting thread_id = 5
                for (let i = 0; i < announced_pinned_threads_ids.length; i++) {
                    if (announced_pinned_threads_ids[i] < thread_id) {
                        // eslint-disable-next-line no-var
                        var thread_to_insert_before = `[data-thread_id='${announced_pinned_threads_ids[i]}']`;
                        $(thread_to_announce).insertBefore($(thread_to_insert_before)).hide().fadeIn('slow');
                        break;
                    }

                    // if last thread then insert after -> if inserting thread_id = 2
                    if (i === announced_pinned_threads_ids.length - 1) {
                        // eslint-disable-next-line no-var
                        var thread_to_insert_after = `[data-thread_id='${announced_pinned_threads_ids[i]}']`;
                        $(thread_to_announce).insertAfter($(thread_to_insert_after).next()).hide().fadeIn('slow');
                    }
                }
            }
            // no bookmarked announcements -> insert already-bookmarked new announcement at the beginning
            else {
                $(thread_to_announce).insertBefore($('.thread_box_link').first()).hide().fadeIn('slow');
            }
        }
        // thread to announce is not bookmarked
        else {
            // find announcements that are not bookmarked
            const announced_pinned_threads = $('.thread-announcement').siblings('.thread-favorite').parent().parent();
            const announced_only_threads = $('.thread-announcement').parent().parent().not(announced_pinned_threads);
            if (announced_only_threads.length !== 0) {
                const announced_only_threads_ids = $(announced_only_threads).map(function () {
                    return Number($(this).attr('data-thread_id'));
                }).get();
                for (let i = 0; i < announced_only_threads_ids.length; i++) {
                    if (announced_only_threads_ids[i] < thread_id) {
                        // eslint-disable-next-line no-var, no-redeclare
                        var thread_to_insert_before = `[data-thread_id='${announced_only_threads_ids[i]}']`;
                        $(thread_to_announce).insertBefore($(thread_to_insert_before)).hide().fadeIn('slow');
                        break;
                    }

                    if (i === announced_only_threads_ids.length - 1) {
                        // eslint-disable-next-line no-var, no-redeclare
                        var thread_to_insert_after = `[data-thread_id='${announced_only_threads_ids[i]}']`;
                        $(thread_to_announce).insertAfter($(thread_to_insert_after).next()).hide().fadeIn('slow');
                    }
                }
            }
            // if all announcements are bookmarked -> insert new announcement after the last one
            else {
                // eslint-disable-next-line no-var, no-redeclare
                var thread_to_insert_after = announced_pinned_threads.last();
                $(thread_to_announce).insertAfter($(thread_to_insert_after).next()).hide().fadeIn('slow');
            }
        }
    }
    // no annoucements at all -> insert new announcement at the beginning
    else {
        $(thread_to_announce).insertBefore($('.thread_box_link').first()).hide().fadeIn('slow');
    }

    let announcement_icon = '<i class="fas fa-thumbtack thread-announcement" title = "Pinned to the top" aria-label="Pinned to the top"></i>';
    $(thread_to_announce).children().prepend(announcement_icon);
    $(hr).insertAfter($(thread_to_announce)); // insert <hr> right after thread div
    // if user's current thread is the one modified -> update
    // eslint-disable-next-line eqeqeq
    if ($('#current-thread').val() == thread_id) {
    // if is instructor
        const instructor_pin = $('.not-active-thread-announcement');
        if (instructor_pin.length) {
            instructor_pin.removeClass('.not-active-thread-announcement').addClass('active-thread-remove-announcement');
            instructor_pin.attr('onClick', instructor_pin.attr('onClick').replace('1,', '0,').replace('pin this thread to the top?', 'unpin this thread?'));
            instructor_pin.attr('title', 'Unpin Thread');
            instructor_pin.attr('aria-label', 'Unpin Thread');
            instructor_pin.children().removeClass('golden_hover').addClass('reverse_golden_hover');
        }
        else {
            announcement_icon = '<i class="fas fa-thumbtack active-thread-announcement" title = "Pinned Thread" aria-label="Pinned Thread"></i>';
            $('#posts_list').find('h2').prepend(announcement_icon);
        }
    }
}

function socketUnpinThreadHandler(thread_id) {
    const thread_to_unpin = `[data-thread_id='${thread_id}']`;

    const hr = $(thread_to_unpin).next(); // saving the <hr> for inserting later below the thread div
    hr.remove(); // removing this sibling <hr>

    const not_pinned_threads = $('.thread_box').not($('.thread-announcement').parent()).parent();
    // if there exists other threads that are not pinned
    if (not_pinned_threads.length) {
        // if thread is bookmarked
        if ($(thread_to_unpin).find('.thread-favorite').length !== 0) {
            // if there exists other threads that are bookmarked
            if (not_pinned_threads.find('.thread-favorite').length !== 0) {
                const bookmarked_threads_ids = not_pinned_threads.find('.thread-favorite').parent().parent().map(function () {
                    return Number($(this).attr('data-thread_id'));
                }).get();

                for (let i = 0; i < bookmarked_threads_ids.length; i++) {
                    if (bookmarked_threads_ids[i] < thread_id) {
                        // eslint-disable-next-line no-var
                        var thread_to_insert_before = `[data-thread_id='${bookmarked_threads_ids[i]}']`;
                        $(thread_to_unpin).insertBefore($(thread_to_insert_before)).hide().fadeIn('slow');
                        break;
                    }

                    if (i === bookmarked_threads_ids.length - 1) {
                        // eslint-disable-next-line no-var
                        var thread_to_insert_after = `[data-thread_id='${bookmarked_threads_ids[i]}']`;
                        $(thread_to_unpin).insertAfter($(thread_to_insert_after).next()).hide().fadeIn('slow');
                    }
                }
            }
            // no other bookmarked threads -> insert thread at the beginning of not announced threads
            else {
                $(thread_to_unpin).insertBefore(not_pinned_threads.first()).hide().fadeIn('slow');
            }
        }
        // thread is not bookmarked
        else {
            // if there exists other threads that are neither bookmarked nor pinned
            const not_bookmarked_threads = not_pinned_threads.not($('.thread-favorite').parent().parent());
            if (not_bookmarked_threads.length) {
                const not_bookmarked_threads_ids = not_bookmarked_threads.map(function () {
                    return Number($(this).attr('data-thread_id'));
                }).get();

                for (let i = 0; i < not_bookmarked_threads_ids.length; i++) {
                    if (not_bookmarked_threads_ids[i] < thread_id) {
                        // eslint-disable-next-line no-var, no-redeclare
                        var thread_to_insert_before = `[data-thread_id='${not_bookmarked_threads_ids[i]}']`;
                        $(thread_to_unpin).insertBefore($(thread_to_insert_before)).hide().fadeIn('slow');
                        break;
                    }

                    if (i === not_bookmarked_threads_ids.length - 1) {
                        // eslint-disable-next-line no-var, no-redeclare
                        var thread_to_insert_after = `[data-thread_id='${not_bookmarked_threads_ids[i]}']`;
                        $(thread_to_unpin).insertAfter($(thread_to_insert_after).next()).hide().fadeIn('slow');
                    }
                }
            }
            // no other threads -> insert thread at the end
            else {
                // eslint-disable-next-line no-var, no-redeclare
                var thread_to_insert_after = $('.thread_box').last().parent();
                $(thread_to_unpin).insertAfter($(thread_to_insert_after).next()).hide().fadeIn('slow');
            }
        }
    }
    // no unpinned threads -> insert thread at the end
    else {
        // eslint-disable-next-line no-var, no-redeclare
        var thread_to_insert_after = $('.thread_box').last().parent();
        $(thread_to_unpin).insertAfter($(thread_to_insert_after).next()).hide().fadeIn('slow');
    }

    $(hr).insertAfter($(thread_to_unpin)); // insert <hr> right after thread div
    $(thread_to_unpin).find('.thread-announcement').remove();

    // if user's current thread is the one modified -> update
    // eslint-disable-next-line eqeqeq
    if ($('#current-thread').val() == thread_id) {
    // if is instructor
        const instructor_pin = $('.active-thread-remove-announcement');
        if (instructor_pin.length) {
            instructor_pin.removeClass('active-thread-remove-announcement').addClass('not-active-thread-announcement');
            instructor_pin.attr('onClick', instructor_pin.attr('onClick').replace('0,', '1,').replace('unpin this thread?', 'pin this thread to the top?'));
            instructor_pin.attr('title', 'Make thread an announcement');
            instructor_pin.attr('aria-label', 'Pin Thread');
            instructor_pin.children().removeClass('reverse_golden_hover').addClass('golden_hover');
        }
        else {
            $('.active-thread-announcement').remove();
        }
    }
}

// eslint-disable-next-line no-unused-vars
function initSocketClient() {
    // eslint-disable-next-line no-undef
    window.socketClient = new WebSocketClient();
    window.socketClient.onmessage = (msg) => {
        switch (msg.type) {
            case 'new_thread':
                socketNewOrEditThreadHandler(msg.thread_id);
                break;
            case 'delete_thread':
                socketDeleteOrMergeThreadHandler(msg.thread_id);
                break;
            case 'resolve_thread':
                socketResolveThreadHandler(msg.thread_id);
                break;
            case 'announce_thread':
                socketAnnounceThreadHandler(msg.thread_id);
                break;
            case 'unpin_thread':
                socketUnpinThreadHandler(msg.thread_id);
                break;
            case 'merge_thread':
                socketDeleteOrMergeThreadHandler(msg.thread_id, true, msg.merge_thread_id);
                break;
            case 'new_post':
                // eslint-disable-next-line eqeqeq
                if ($('data#current-thread').val() == msg.thread_id) {
                    socketNewOrEditPostHandler(msg.post_id, msg.reply_level, msg.post_box_id);
                }
                break;
            case 'delete_post':
                // eslint-disable-next-line eqeqeq
                if ($('data#current-thread').val() == msg.thread_id) {
                    socketDeletePostHandler(msg.post_id);
                }
                break;
            case 'edit_post':
                // eslint-disable-next-line eqeqeq
                if ($('data#current-thread').val() == msg.thread_id) {
                    socketNewOrEditPostHandler(msg.post_id, msg.reply_level, msg.post_box_id, true);
                }
                break;
            case 'edit_thread':
                // eslint-disable-next-line eqeqeq
                if ($('data#current-thread').val() == msg.thread_id) {
                    socketNewOrEditPostHandler(msg.post_id, msg.reply_level, msg.post_box_id, true);
                }
                socketNewOrEditThreadHandler(msg.thread_id, true);
                break;
            case 'split_post':
                // eslint-disable-next-line eqeqeq
                if ($('data#current-thread').val() == msg.thread_id) {
                    socketDeletePostHandler(msg.post_id);
                }
                socketNewOrEditThreadHandler(msg.new_thread_id, false);
                break;
            case 'edit_likes':
                updateLikesDisplay(msg.post_id, {
                    likesCount: msg.likesCount,
                    likesFromStaff: msg.likesFromStaff,
                    status: msg.status,
                });
                break;
            default:
                console.log('Undefined message received.');
        }
        thread_post_handler();
        loadThreadHandler();
    };
    window.socketClient.open('discussion_forum');
}

// eslint-disable-next-line no-unused-vars
function changeThreadStatus(thread_id) {
    const url = `${buildCourseUrl(['forum', 'threads', 'status'])}?status=1`;
    $.ajax({
        url: url,
        type: 'POST',
        data: {
            thread_id: thread_id,
            csrf_token: csrfToken,
        },
        success: function (data) {
            try {
                // eslint-disable-next-line no-var
                var json = JSON.parse(data);
            }
            catch (err) {
                displayErrorMessage('Error parsing data. Please try again.');
                return;
            }
            if (json['status'] === 'fail') {
                displayErrorMessage(json['message']);
                return;
            }

            window.location.reload();
            displaySuccessMessage('Thread marked as resolved.');
        },
        error: function () {
            window.alert('Something went wrong when trying to mark this thread as resolved. Please try again.');
        },
    });
}

// eslint-disable-next-line no-unused-vars
function modifyOrSplitPost(e) {
    e.preventDefault();
    // eslint-disable-next-line no-var
    const form = $(this);
    const formData = new FormData(form[0]);
    formData.append('deleted_attachments', JSON.stringify(getDeletedAttachments()));
    const files = testAndGetAttachments(1, false);
    if (files === false) {
        return false;
    }
    for (let i = 0; i < files.length; i++) {
        formData.append('file_input[]', files[i], files[i].name);
    }
    const submit_url = form.attr('action');

    $.ajax({
        url: submit_url,
        type: 'POST',
        data: formData,
        processData: false,
        contentType: false,
        success: function (response) {
            try {
                // eslint-disable-next-line no-var
                var json = JSON.parse(response);
            }
            catch (e) {
                displayErrorMessage('Error parsing data. Please try again.');
                return;
            }
            if (json['status'] === 'fail') {
                displayErrorMessage(json['message']);
                return;
            }

            // modify
            if (form.attr('id') === 'thread_form') {
                window.location.reload();
            }
            // split
            else {
                window.location.replace(json['data']['next']);
            }
        },
    });
}

// eslint-disable-next-line no-unused-vars
function showEditPostForm(post_id, thread_id, shouldEditThread, render_markdown, csrf_token) {
    const DateTime = luxon.DateTime;
    if (!checkAreYouSureForm()) {
        return;
    }
    const form = $('#thread_form');
    const url = buildCourseUrl(['forum', 'posts', 'get']);
    $.ajax({
        url: url,
        type: 'POST',
        data: {
            post_id: post_id,
            thread_id: thread_id,
            render_markdown: render_markdown,
            csrf_token: csrf_token,
        },
        success: function (data) {
            $('body').css('overflow', 'hidden');
            try {
                // eslint-disable-next-line no-var
                var json = JSON.parse(data);
            }
            catch (err) {
                displayErrorMessage('Error parsing data. Please try again');
                return;
            }
            if (json['status'] === 'fail') {
                displayErrorMessage(json['message']);
                return;
            }
            json = json['data'];
            const post_content = json.post;
            const lines = post_content.split(/\r|\r\n|\n/).length;
            const anon = json.anon;
            const change_anon = json.change_anon;
            const user_id = escapeSpecialChars(json.user);
            const validIsoString = json.post_time.replace(' ', 'T');
            let time = DateTime.fromISO(json.validIsoString, { zone: 'local' });
            if (!time.isValid) {
                // Timezone suffix ":00" might be missing
                time = DateTime.fromISO(`${validIsoString}:00`, { zone: 'local' });
            }
            const categories_ids = json.categories_ids;
            const date = time.toLocaleString(DateTime.DATE_SHORT);
            const timeString = time.toLocaleString(DateTime.TIME_SIMPLE);
            const contentBox = form.find('[name=thread_post_content]')[0];
            contentBox.style.height = lines * 14;
            const editUserPrompt = document.getElementById('edit_user_prompt');
            editUserPrompt.innerHTML = `Editing a post by: ${user_id} on ${date} at ${timeString}`;
            contentBox.value = post_content;
            document.getElementById('edit_post_id').value = post_id;
            document.getElementById('edit_thread_id').value = thread_id;
            if (change_anon) {
                $('#thread_post_anon_edit').prop('checked', anon);
            }
            else {
                $('label[for=Anon]').remove();
                $('#thread_post_anon_edit').remove();
            }
            $('#edit-user-post').css('display', 'block');
            // eslint-disable-next-line no-undef
            captureTabInModal('edit-user-post');
            $('.cat-buttons input').prop('checked', false);
            if (json.markdown === true) {
                $('#markdown_input_').val('1');
                $('#markdown_toggle_').addClass('markdown-active');
                $('#markdown_buttons_').show();
            }
            else {
                $('#markdown_input_').val('0');
                $('#markdown_toggle_').removeClass('markdown-active');
                $('#markdown_buttons_').hide();
            }
            $('#img-table-loc').append(json.img_table);
            $('.display-attachment-name').each(function () {
                $(this).text(decodeURIComponent($(this).text()));
            });

            // If first post of thread
            if (shouldEditThread) {
                const thread_title = json.title;
                const thread_lock_date = json.lock_thread_date;
                const thread_status = json.thread_status;
                let expiration = json.expiration.replace('-', '/');
                expiration = expiration.replace('-', '/');
                $('#title').prop('disabled', false);
                $('.edit_thread').show();
                $('#label_lock_thread').show();
                $('#title').val(thread_title);
                $('#thread_status').val(thread_status);
                $('#lock_thread_date').val(thread_lock_date);
                if (Date.parse(expiration) > new Date()) {
                    $('.expiration').show();
                }
                $('#expirationDate').val(json.expiration);
                // Categories
                $('.cat-buttons').removeClass('btn-selected');
                $.each(categories_ids, (index, category_id) => {
                    const cat_input = $(`.cat-buttons input[value=${category_id}]`);
                    cat_input.prop('checked', true);
                    cat_input.parent().addClass('btn-selected');
                });
                $('.cat-buttons').trigger('eventChangeCatClass');
                $('#thread_form').prop('ignore-cat', false);
                $('#category-selection-container').show();
                $('#thread_status').show();
            }
            else {
                $('#title').prop('disabled', true);
                $('.edit_thread').hide();
                $('.expiration').hide();
                $('#label_lock_thread').hide();
                $('#thread_form').prop('ignore-cat', true);
                $('#category-selection-container').hide();
                $('#thread_status').hide();
            }
        },
        error: function () {
            window.alert('Something went wrong while trying to edit the post. Please try again.');
        },
    });
}

function markForDeletion(ele) {
    $(ele).attr('class', 'btn btn-danger');
    $(ele).attr('onclick', 'unMarkForDeletion(this)');
    $(ele).text('Keep');
}

function unMarkForDeletion(ele) {
    $(ele).attr('class', 'btn btn-default');
    $(ele).attr('onclick', 'markForDeletion(this)');
    $(ele).text('Delete');
}

// eslint-disable-next-line no-unused-vars
function cancelEditPostForum() {
    if (!checkAreYouSureForm()) {
        return;
    }
    const markdown_header = $('#markdown_header_0');
    const edit_button = markdown_header.find('.markdown-write-mode');
    if (markdown_header.attr('data-mode') === 'preview') {
        edit_button.trigger('click');
    }
    $('#edit-user-post').css('display', 'none');
    $(this).closest('.thread-post-form').find('[name=thread_post_content]').val('');
    $('#title').val('');
    $('body').css('overflow', 'auto');
    $('#display-existing-attachments').remove();
}

// eslint-disable-next-line no-unused-vars
function changeDisplayOptions(option) {
    // eslint-disable-next-line no-undef
    thread_id = $('#current-thread').val();
    Cookies.set('forum_display_option', option);
    // eslint-disable-next-line no-undef
    window.location.replace(`${buildCourseUrl(['forum', 'threads', thread_id])}?option=${option}`);
}

function readCategoryValues() {
    const categories_value = [];
    $('#thread_category button').each(function () {
        if ($(this).data('btn-selected') === 'true') {
            categories_value.push($(this).data('cat_id'));
        }
    });
    return categories_value;
}

function readThreadStatusValues() {
    const thread_status_value = [];
    $('#thread_status_select button').each(function () {
        if ($(this).data('btn-selected') === 'true') {
            thread_status_value.push($(this).data('sel_id'));
        }
    });
    return thread_status_value;
}

function dynamicScrollLoadPage(element, atEnd) {
    const load_page = $(element).data(atEnd ? 'next_page' : 'prev_page');
    if (load_page === 0) {
        return false;
    }
    if ($(element).data('dynamic_lock_load')) {
        return null;
    }
    let load_page_callback;
    let load_page_fail_callback;
    const arrow_up = $(element).find('.fa-caret-up');
    const arrow_down = $(element).find('.fa-caret-down');
    const spinner_up = arrow_up.prev();
    const spinner_down = arrow_down.next();
    $(element).data('dynamic_lock_load', true);
    if (atEnd) {
        arrow_down.hide();
        spinner_down.show();
        load_page_callback = function (content, count) {
            spinner_down.hide();
            arrow_down.before(content);
            // eslint-disable-next-line eqeqeq
            if (count == 0) {
                // Stop further loads
                $(element).data('next_page', 0);
            }
            else {
                $(element).data('next_page', parseInt(load_page) + 1);
                arrow_down.show();
            }
            dynamicScrollLoadIfScrollVisible($(element));
        };
        // eslint-disable-next-line no-unused-vars
        load_page_fail_callback = function (content, count) {
            spinner_down.hide();
        };
    }
    else {
        arrow_up.hide();
        spinner_up.show();
        load_page_callback = function (content, count) {
            spinner_up.hide();
            arrow_up.after(content);
            if (count === 0) {
                // Stop further loads
                $(element).data('prev_page', 0);
            }
            else {
                const prev_page = parseInt(load_page) - 1;
                $(element).data('prev_page', prev_page);
                if (prev_page >= 1) {
                    arrow_up.show();
                }
            }
            dynamicScrollLoadIfScrollVisible($(element));
        };
        // eslint-disable-next-line no-unused-vars
        load_page_fail_callback = function (content, count) {
            spinner_up.hide();
        };
    }

    const urlPattern = $(element).data('urlPattern');
    const currentThreadId = $(element).data('currentThreadId');
    const currentCategoriesId = $(element).data('currentCategoriesId');
    // eslint-disable-next-line no-unused-vars
    const course = $(element).data('course');

    const next_url = urlPattern.replace('{{#}}', load_page);

    let categories_value = readCategoryValues();
    let thread_status_value = readThreadStatusValues();

    // var thread_status_value = $("#thread_status_select").val();
    const unread_select_value = $('#unread').is(':checked');
    // eslint-disable-next-line eqeqeq
    categories_value = (categories_value == null) ? '' : categories_value.join('|');
    // eslint-disable-next-line eqeqeq
    thread_status_value = (thread_status_value == null) ? '' : thread_status_value.join('|');
    $.ajax({
        url: next_url,
        type: 'POST',
        data: {
            thread_categories: categories_value,
            thread_status: thread_status_value,
            unread_select: unread_select_value,
            currentThreadId: currentThreadId,
            currentCategoriesId: currentCategoriesId,
            csrf_token: window.csrfToken,
        },
        success: function (r) {
            const x = JSON.parse(r)['data'];
            let content = x.html;
            const count = x.count;
            content = `${content}`;
            $(element).data('dynamic_lock_load', false);
            load_page_callback(content, count);
        },
        error: function () {
            $(element).data('dynamic_lock_load', false);
            load_page_fail_callback();
            window.alert('Something went wrong while trying to load more threads. Please try again.');
        },
    });
    return true;
}

function dynamicScrollLoadIfScrollVisible(jElement) {
    if (jElement[0].scrollHeight <= jElement[0].clientHeight) {
        if (dynamicScrollLoadPage(jElement[0], true) === false) {
            dynamicScrollLoadPage(jElement[0], false);
        }
    }
}

// eslint-disable-next-line no-unused-vars
function dynamicScrollContentOnDemand(jElement, urlPattern, currentThreadId, currentCategoriesId, course) {
    jElement.data('urlPattern', urlPattern);
    jElement.data('currentThreadId', currentThreadId);
    jElement.data('currentCategoriesId', currentCategoriesId);
    jElement.data('course', course);

    dynamicScrollLoadIfScrollVisible(jElement);
    $(jElement).scroll(function () {
        const element = $(this)[0];
        const sensitivity = 2;
        const isTop = element.scrollTop < sensitivity;
        const isBottom = (element.scrollHeight - element.offsetHeight - element.scrollTop) < sensitivity;
        if (isTop) {
            if ($(element).data('prev_page') !== 0) {
                element.scrollTop = sensitivity;
            }
            dynamicScrollLoadPage(element, false);
        }
        else if (isBottom) {
            dynamicScrollLoadPage(element, true);
        }
    });
}

// eslint-disable-next-line no-unused-vars
function resetScrollPosition(id) {
    // eslint-disable-next-line eqeqeq
    if (sessionStorage.getItem(`${id}_scrollTop`) != 0) {
        sessionStorage.setItem(`${id}_scrollTop`, 0);
    }
}

function saveScrollLocationOnRefresh(id) {
    const element = document.getElementById(id);
    $(element).scroll(() => {
        sessionStorage.setItem(`${id}_scrollTop`, $(element).scrollTop());
    });
    $(document).ready(() => {
        if (sessionStorage.getItem(`${id}_scrollTop`) !== null) {
            $(element).scrollTop(sessionStorage.getItem(`${id}_scrollTop`));
        }
    });
}

function checkAreYouSureForm() {
    const elements = $('form');
    if (elements.hasClass('dirty')) {
        if (confirm('You have unsaved changes! Do you want to continue?')) {
            elements.trigger('reinitialize.areYouSure');
            return true;
        }
        else {
            return false;
        }
    }
    return true;
}

// eslint-disable-next-line no-unused-vars
function alterShowDeletedStatus(newStatus) {
    if (!checkAreYouSureForm()) {
        return;
    }
    Cookies.set('show_deleted', newStatus, { path: '/' });
    location.reload();
}

// eslint-disable-next-line no-unused-vars
function alterShowMergeThreadStatus(newStatus, course) {
    if (!checkAreYouSureForm()) {
        return;
    }
    Cookies.set(`${course}_show_merged_thread`, newStatus, { path: '/' });
    location.reload();
}

// eslint-disable-next-line no-unused-vars
function modifyThreadList(currentThreadId, currentCategoriesId, course, loadFirstPage, success_callback) {
    let categories_value = readCategoryValues();
    let thread_status_value = readThreadStatusValues();

    const unread_select_value = $('#unread').is(':checked');
    // eslint-disable-next-line eqeqeq
    categories_value = (categories_value == null) ? '' : categories_value.join('|');
    // eslint-disable-next-line eqeqeq
    thread_status_value = (thread_status_value == null) ? '' : thread_status_value.join('|');
    Cookies.set(`${course}_forum_categories`, categories_value, { path: '/' });
    Cookies.set('forum_thread_status', thread_status_value, { path: '/' });
    Cookies.set('unread_select_value', unread_select_value, { path: '/' });
    const url = `${buildCourseUrl(['forum', 'threads'])} ? page_number=${(loadFirstPage ? '1' : '-1')}`;
    $.ajax({
        url: url,
        type: 'POST',
        data: {
            thread_categories: categories_value,
            thread_status: thread_status_value,
            unread_select: unread_select_value,
            currentThreadId: currentThreadId,
            currentCategoriesId: currentCategoriesId,
            csrf_token: csrfToken,
        },
        success: function (r) {
            let x = JSON.parse(r)['data'];
            const page_number = parseInt(x.page_number);
            const threadCount = parseInt(x.count);
            x = x.html;
            x = `${x}`;
            const jElement = $('#thread_list');
            jElement.children(':not(.fas)').remove();
            $('#thread_list .fa-caret-up').after(x);
            jElement.data('prev_page', page_number - 1);
            jElement.data('next_page', page_number + 1);
            jElement.data('dynamic_lock_load', false);
            $('#thread_list .fa-spinner').hide();
            if (loadFirstPage) {
                $('#thread_list .fa-caret-up').hide();
                $('#thread_list .fa-caret-down').show();
            }
            else {
                $('#thread_list .fa-caret-up').show();
                $('#thread_list .fa-caret-down').hide();
            }

            $('#num_filtered').text(threadCount);

            dynamicScrollLoadIfScrollVisible(jElement);
            loadThreadHandler();
            // eslint-disable-next-line eqeqeq
            if (success_callback != null) {
                success_callback();
            }
        },
        error: function () {
            window.alert('Something went wrong when trying to filter. Please try again.');
            Cookies.remove(`${course}_forum_categories`, { path: '/' });
            Cookies.remove('forum_thread_status', { path: '/' });
        },
    });
}

function toggleLike(post_id, current_user) {
    // eslint-disable-next-line no-undef
    const url = buildCourseUrl(['posts', 'likes']);
    $.ajax({
        url: url,
        type: 'POST',
        data: {
            post_id: post_id,
            current_user: current_user,
            // eslint-disable-next-line no-undef
            csrf_token: csrfToken,
        },
        success: function (data) {
            let json;
            try {
                json = JSON.parse(data);
            }
            catch (err) {
                // eslint-disable-next-line no-undef
                displayErrorMessage('Error parsing data. Please try again.');
                return;
            }
            if (json['status'] === 'fail') {
                // eslint-disable-next-line no-undef
                displayErrorMessage(json['message']);
                return;
            }
            else {
                updateLikesDisplay(post_id, json.data);
            }
        },
        error: function (err) {
            console.log(err);
        },
    });
}

function updateLikesDisplay(post_id, data) {
    const likes = data['likesCount'];
    const liked = data['status'];
    const staffLiked = data['likesFromStaff'];

    const likeCounterElement = document.getElementById(`likeCounter_${post_id}`);
    let likeCounter = parseInt(likeCounterElement.innerText);

    // eslint-disable-next-line no-useless-concat
    const likeIconSrc = document.getElementById(`likeIcon_${post_id}`);
    let likeIconSrcElement = likeIconSrc.src;

    if (liked === 'unlike') {
        likeIconSrcElement = likeIconSrcElement.replace('on-duck-button.svg', 'light-mode-off-duck.svg');
    }
    else if (liked === 'like') {
        likeIconSrcElement = likeIconSrcElement.replace('light-mode-off-duck.svg', 'on-duck-button.svg');
    }

    if (staffLiked > 0) {
        $(`#likedByInstructor_${post_id}`).show();
    }
    else {
        $(`#likedByInstructor_${post_id}`).hide();
    }

    likeCounter = likes;
    likeIconSrc.src = likeIconSrcElement; // Update the state
    likeCounterElement.innerText = likeCounter;
}

function displayHistoryAttachment(edit_id) {
    $(`#history-table-${edit_id}`).toggle();
    $(`#history-table-${edit_id}`).find('.attachment-name-history').each(function () {
        $(this).text(decodeURIComponent($(this).text()));
    });
}

// eslint-disable-next-line no-unused-vars
function replyPost(post_id) {
    if ($(`#${post_id}-reply`).css('display') === 'block') {
        $(`#${post_id}-reply`).css('display', 'none');
    }
    else {
        hideReplies();
        $(`#${post_id}-reply`).css('display', 'block');
    }
}

function generateCodeMirrorBlocks(container_element) {
    const codeSegments = container_element.querySelectorAll('.code');
    for (const element of codeSegments) {
        // eslint-disable-next-line no-undef
        const editor0 = CodeMirror.fromTextArea(element, {
            lineNumbers: true,
            readOnly: true,
            cursorHeight: 0.0,
            lineWrapping: true,
            autoRefresh: true,
        });

        const lineCount = editor0.lineCount();
        if (lineCount === 1) {
            editor0.setSize('100%', `${editor0.defaultTextHeight() * 2}px`);
        }
        else {
            // Default height for CodeMirror is 300px... 500px looks good
            const h = (editor0.defaultTextHeight()) * lineCount + 15;
            editor0.setSize('100%', `${h > 500 ? 500 : h}px`);
        }

        editor0.setOption('theme', 'eclipse');
        editor0.refresh();
    }
}

// eslint-disable-next-line no-unused-vars
function showSplit(post_id) {
    //  If a thread was merged in the database earlier, we want to reuse the thread id and information
    //  so we don't have any loose ends
    const url = buildCourseUrl(['forum', 'posts', 'splitinfo']);
    $.ajax({
        url: url,
        type: 'POST',
        data: {
            post_id: post_id,
            csrf_token: csrfToken,
        },
        success: function (data) {
            try {
                // eslint-disable-next-line no-var
                var json = JSON.parse(data);
            }
            catch (err) {
                displayErrorMessage('Error parsing data. Please try again.');
                return;
            }
            if (json['status'] === 'fail') {
                displayErrorMessage(json['message']);
                return;
            }
            json = json['data'];
            if (json['merged_thread_id'] === -1) {
                document.getElementById('split_post_previously_merged').style.display = 'none';
                document.getElementById('split_post_submit').disabled = true;
            }
            else {
                document.getElementById('split_post_previously_merged').style.display = 'block';
                document.getElementById('split_post_submit').disabled = false;
                // eslint-disable-next-line no-undef
                captureTabInModal('popup-post-split', false);
            }
            document.getElementById('split_post_input').value = json['title'];
            document.getElementById('split_post_id').value = post_id;
            let i;
            for (i = 0; i < json['all_categories_list'].length; i++) {
                const id = json['all_categories_list'][i]['category_id'];
                const target = `#split_post_category_${id}`;
                if (json['categories_list'].includes(id)) {
                    if (!($(target).hasClass('btn-selected'))) {
                        $(target).addClass('btn-selected').trigger('eventChangeCatClass');
                        $(target).find("input[type='checkbox']").prop('checked', true);
                    }
                }
                else {
                    if ($(target).hasClass('btn-selected')) {
                        $(target).removeClass('btn-selected').trigger('eventChangeCatClass');
                        $(target).find("input[type='checkbox']").prop('checked', false);
                    }
                }
            }
            $('#popup-post-split').show();
            // eslint-disable-next-line no-undef
            captureTabInModal('popup-post-split');
        },
        error: function () {
            window.alert('Something went wrong while trying to get post information for splitting. Try again later.');
        },
    });
}

// eslint-disable-next-line no-unused-vars
function showHistory(post_id) {
    const url = buildCourseUrl(['forum', 'posts', 'history']);
    $.ajax({
        url: url,
        type: 'POST',
        data: {
            post_id: post_id,
            csrf_token: csrfToken,
        },
        success: function (data) {
            try {
                // eslint-disable-next-line no-var
                var json = JSON.parse(data);
            }
            catch (err) {
                displayErrorMessage('Error parsing data. Please try again.');
                return;
            }
            if (json['status'] === 'fail') {
                displayErrorMessage(json['message']);
                return;
            }
            $('#popup-post-history').show();
            // eslint-disable-next-line no-undef
            captureTabInModal('popup-post-history');
            $('#popup-post-history .post_box.history_box').remove();
            $('#popup-post-history .form-body').css('padding', '5px');
            const dummy_box = $($('#popup-post-history .post_box')[0]);
            json = json['data'];
            for (let i = json.length - 1; i >= 0; i -= 1) {
                const post = json[i];
                // eslint-disable-next-line no-undef
                box = dummy_box.clone();
                // eslint-disable-next-line no-undef
                box.show();
                // eslint-disable-next-line no-undef
                box.addClass('history_box');
                // eslint-disable-next-line no-undef
                box.find('.post_content').html(post['content']);
                if (post.is_staff_post) {
                    // eslint-disable-next-line no-undef
                    if (box.hasClass('new_post')) {
                        // eslint-disable-next-line no-undef
                        box.addClass('important-new');
                    }
                    else {
                        // eslint-disable-next-line no-undef
                        box.addClass('important');
                    }
                }

                const given_name = post['user_info']['given_name'].trim();
                const family_name = post['user_info']['family_name'].trim();
                const author_user_id = post['user'];
                const visible_username = `${given_name} ${(family_name.length === 0) ? '' : (`${family_name.substr(0, 1)}.`)}`;
                let info_name = `${given_name} ${family_name} (${author_user_id})`;
                const visible_user_json = JSON.stringify(visible_username);
                info_name = JSON.stringify(info_name);
                let user_button_code = `<a style='margin-right:2px;display:inline-block; color:black;' onClick='changeName(this.parentNode, ${info_name}, ${visible_user_json}, false)' title='Show full user information'><i class='fas fa-eye' aria-hidden='true'></i></a>&nbsp;`;
                if (!author_user_id) {
                    user_button_code = '';
                }
                // eslint-disable-next-line no-undef
                box.find('span.edit_author').html(`<strong>${visible_username}</strong> ${post['post_time']}`);
                // eslint-disable-next-line no-undef
                box.find('span.edit_author').before(user_button_code);
                // eslint-disable-next-line no-undef
                $('#popup-post-history .form-body').prepend(box);
            }
            $('.history-attachment-table').hide();
            generateCodeMirrorBlocks($('#popup-post-history')[0]);
        },
        error: function () {
            window.alert('Something went wrong while trying to display post history. Please try again.');
        },
    });
}

// eslint-disable-next-line no-unused-vars
function addNewCategory(csrf_token) {
    const newCategory = $('#new_category_text').val();
    const visibleDate = $('#category_visible_date').val();
    const url = buildCourseUrl(['forum', 'categories', 'new']);
    $.ajax({
        url: url,
        type: 'POST',
        data: {
            newCategory: newCategory,
            visibleDate: visibleDate,
            rank: $('[id^="categorylistitem-').length,
            csrf_token: csrf_token,
        },
        success: function (data) {
            try {
                // eslint-disable-next-line no-var
                var json = JSON.parse(data);
            }
            catch (err) {
                displayErrorMessage('Error parsing data. Please try again.');
                return;
            }
            if (json['status'] === 'fail') {
                displayErrorMessage(json['message']);
                return;
            }
            // eslint-disable-next-line no-undef
            displaySuccessMessage(`Successfully created category ${escapeSpecialChars(newCategory)}.`);
            $('#new_category_text').val('');
            // Create new item in #ui-category-list using dummy category
            const category_id = json['data']['new_id'];
            const category_color_code = '#000080';
            // eslint-disable-next-line no-undef
            const category_desc = escapeSpecialChars(newCategory);
            // eslint-disable-next-line no-undef
            newelement = $($('#ui-category-template li')[0]).clone(true);
            // eslint-disable-next-line no-undef
            newelement.attr('id', `categorylistitem-${category_id}`);
            // eslint-disable-next-line no-undef
            newelement.css('color', category_color_code);
            // eslint-disable-next-line no-undef
            newelement.find('.categorylistitem-desc span').text(category_desc);
            // eslint-disable-next-line no-undef
            newelement.find('.category-color-picker').val(category_color_code);
            // eslint-disable-next-line no-undef
            newelement.show();
            // eslint-disable-next-line no-undef
            newelement.addClass('category-sortable');
            // eslint-disable-next-line no-undef
            newcatcolorpicker = newelement.find('.category-color-picker');
            // eslint-disable-next-line no-undef
            newcatcolorpicker.css('background-color', newcatcolorpicker.val());
            // eslint-disable-next-line no-undef
            $('#ui-category-list').append(newelement);
            $('.category-list-no-element').hide();
            refreshCategories();
            window.location.reload();
        },
        error: function () {
            window.alert('Something went wrong while trying to add a new category. Please try again.');
        },
    });
}

// eslint-disable-next-line no-unused-vars
function deleteCategory(category_id, category_desc, csrf_token) {
    const url = buildCourseUrl(['forum', 'categories', 'delete']);
    $.ajax({
        url: url,
        type: 'POST',
        data: {
            deleteCategory: category_id,
            csrf_token: csrf_token,
        },
        success: function (data) {
            try {
                // eslint-disable-next-line no-var
                var json = JSON.parse(data);
            }
            catch (err) {
                displayErrorMessage('Error parsing data. Please try again.');
                return;
            }
            if (json['status'] === 'fail') {
                displayErrorMessage(json['message']);
                return;
            }
            displaySuccessMessage(`Successfully deleted category ${escapeSpecialChars(category_desc)}.`);
            $(`#categorylistitem-${category_id}`).remove();
            refreshCategories();
        },
        error: function () {
            window.alert('Something went wrong while trying to add a new category. Please try again.');
        },
    });
}

// eslint-disable-next-line no-unused-vars
function editCategory(category_id, category_desc, category_color, category_date, changed, csrf_token) {
    if (category_desc === null && category_color === null && category_date === null) {
        return;
    }
    const data = { category_id: category_id, csrf_token: csrf_token };
    if (category_desc !== null && changed === 'desc') {
        data['category_desc'] = category_desc;
    }
    if (category_color !== null && changed === 'color') {
        data['category_color'] = category_color;
    }
    if (category_date !== null && changed === 'date') {
        if (category_date.trim() === '') {
            category_date = '    ';
        }

        data['visibleDate'] = category_date;
    }
    const url = buildCourseUrl(['forum', 'categories', 'edit']);
    $.ajax({
        url: url,
        type: 'POST',
        data: data,
        success: function (data) {
            try {
                // eslint-disable-next-line no-var
                var json = JSON.parse(data);
            }
            catch (err) {
                displayErrorMessage('Error parsing data. Please try again.');
                return;
            }
            if (json['status'] === 'fail') {
                displayErrorMessage(json['message']);
                return;
            }
            displaySuccessMessage(`Successfully updated category "${category_desc}"!`);
            setTimeout(() => {
                // eslint-disable-next-line no-undef
                removeMessagePopup('theid');
            }, 1000);
            if (category_color !== null) {
                $(`#categorylistitem-${category_id}`).css('color', category_color);
            }
            if (category_desc !== null) {
                $(`#categorylistitem-${category_id}`).find('.categorylistitem-desc span').text(category_desc);
            }
            if (category_date !== null) {
                $(`#categorylistitem-${category_id}`).find('.categorylistitemdate-desc span').text(category_date);
            }

            refreshCategories();
        },
        error: function () {
            window.alert('Something went wrong while trying to add a new category. Please try again.');
        },
    });
}

function refreshCategories() {
    if ($('#ui-category-list').length) {
        // Refresh cat-buttons from #ui-category-list

        let data = $('#ui-category-list').sortable('serialize');
        if (!data.trim()) {
            return;
        }
        data = data.split('&');
        const order = [];
        // eslint-disable-next-line no-var
        for (var i = 0; i < data.length; i += 1) {
            // eslint-disable-next-line no-var
            var category_id = parseInt(data[i].split('=')[1]);
            const category_desc = $(`#categorylistitem-${category_id} .categorylistitem-desc span`).text().trim();
            const category_color = $(`#categorylistitem-${category_id} select`).val();
            order.push([category_id, category_desc, category_color]);
        }

        // Obtain current selected category
        const selected_button = new Set();
        const category_pick_buttons = $('.cat-buttons');
        // eslint-disable-next-line no-var, no-redeclare
        for (var i = 0; i < category_pick_buttons.length; i += 1) {
            const cat_button_checkbox = $(category_pick_buttons[i]).find('input');
            // eslint-disable-next-line no-var, no-redeclare
            var category_id = parseInt(cat_button_checkbox.val());
            if (cat_button_checkbox.prop('checked')) {
                selected_button.add(category_id);
            }
        }

        // Refresh selected categories
        $('#categories-pick-list').empty();
        order.forEach((category) => {
            const category_id = category[0];
            const category_desc = category[1];
            const category_color = category[2];
            let selection_class = '';
            if (selected_button.has(category_id)) {
                selection_class = 'btn-selected';
            }
            const element = ` <div tabindex="0" class="btn cat-buttons ${selection_class}" data-color="${category_color}">${category_desc}\
                                <input aria-label="Category: ${category_desc}" type="checkbox" name="cat[]" value="${category_id}">\
                            </div>`;
            $('#categories-pick-list').append(element);
        });

        $(".cat-buttons input[type='checkbox']").each(function () {
            if ($(this).parent().hasClass('btn-selected')) {
                $(this).prop('checked', true);
            }
        });
    }

    // Selectors for categories pick up
    // If JS enabled hide checkbox
    $('div.cat-buttons input').hide();

    $('.cat-buttons').click(function () {
        if ($(this).hasClass('btn-selected')) {
            $(this).removeClass('btn-selected');
            $(this).find("input[type='checkbox']").prop('checked', false);
        }
        else {
            $(this).addClass('btn-selected');
            $(this).find("input[type='checkbox']").prop('checked', true);
        }
        $(this).trigger('eventChangeCatClass');
    });

    $('.cat-buttons').bind('eventChangeCatClass', changeColorClass);
    $('.cat-buttons').trigger('eventChangeCatClass');
}

function changeColorClass() {
    const color = $(this).data('color');
    $(this).css('border-color', color);
    if ($(this).hasClass('btn-selected')) {
        $(this).css('background-color', color);
        $(this).css('color', 'white');
    }
    else {
        $(this).css('background-color', 'white');
        $(this).css('color', color);
    }
}

function reorderCategories(csrf_token) {
    let data = $('#ui-category-list').sortable('serialize');
    data += `&csrf_token=${csrf_token}`;
    const url = buildCourseUrl(['forum', 'categories', 'reorder']);
    $.ajax({
        url: url,
        type: 'POST',
        data: data,
        success: function (data) {
            try {
                // eslint-disable-next-line no-var
                var json = JSON.parse(data);
            }
            catch (err) {
                displayErrorMessage('Error parsing data. Please try again');
                return;
            }
            if (json['status'] === 'fail') {
                displayErrorMessage(json['message']);
                return;
            }
            displaySuccessMessage('Successfully reordered categories.');
            setTimeout(() => {
                // eslint-disable-next-line no-undef
                removeMessagePopup('theid');
            }, 1000);
            refreshCategories();
        },
        error: function () {
            window.alert('Something went wrong while trying to reordering categories. Please try again.');
        },
    });
}

/* This function ensures that only one reply box is open at a time */
function hideReplies() {
    const hide_replies = document.getElementsByClassName('reply-box');
    for (let i = 0; i < hide_replies.length; i++) {
        hide_replies[i].style.display = 'none';
    }
}

// eslint-disable-next-line no-unused-vars
function deletePostToggle(isDeletion, thread_id, post_id, author, time, csrf_token) {
    if (!checkAreYouSureForm()) {
        return;
    }
    const type = (isDeletion ? '0' : '2');
    const message = (isDeletion ? 'delete' : 'undelete');

    const confirm = window.confirm(`Are you sure you would like to ${message} this post?: \n\nWritten by:  ${author}  @  ${time}\n\nPlease note: The replies to this comment will also be ${message}d. \n\nIf you ${message} the first post in a thread this will ${message} the entire thread.`);
    if (confirm) {
        const url = `${buildCourseUrl(['forum', 'posts', 'modify'])}?modify_type=${type}`;
        $.ajax({
            url: url,
            type: 'POST',
            data: {
                post_id: post_id,
                thread_id: thread_id,
                csrf_token: csrf_token,
            },
            success: function (data) {
                try {
                    // eslint-disable-next-line no-var
                    var json = JSON.parse(data);
                }
                catch (err) {
                    displayErrorMessage('Error parsing data. Please try again');
                    return;
                }
                if (json['status'] === 'fail') {
                    displayErrorMessage(json['message']);
                    return;
                }
                let new_url = '';
                switch (json['data']['type']) {
                    case 'thread':
<<<<<<< HEAD
                        // eslint-disable-next-line no-undef
                        new_url = buildCourseUrl(['forum']);
                        break;
                    case 'post':
                        // eslint-disable-next-line no-undef
=======
                        window.socketClient.send({ type: 'delete_thread', thread_id: thread_id });
                        new_url = buildCourseUrl(['forum']);
                        break;
                    case 'post':
                        window.socketClient.send({ type: 'delete_post', thread_id: thread_id, post_id: post_id });
>>>>>>> 0f7e0a1d
                        new_url = buildCourseUrl(['forum', 'threads', thread_id]);
                        break;
                    default:
                        new_url = buildCourseUrl(['forum']);
                        break;
                }
                window.location.replace(new_url);
            },
            error: function () {
                window.alert('Something went wrong while trying to delete/undelete a post. Please try again.');
            },
        });
    }
}

// eslint-disable-next-line no-unused-vars
function alterAnnouncement(thread_id, confirmString, type, csrf_token) {
    const confirm = window.confirm(confirmString);
    if (confirm) {
        const url = `${buildCourseUrl(['forum', 'announcements'])}?type=${type}`;
        $.ajax({
            url: url,
            type: 'POST',
            data: {
                thread_id: thread_id,
                csrf_token: csrf_token,

            },
            // eslint-disable-next-line no-unused-vars
            success: function (data) {
                window.location.reload();
            },
            error: function () {
                window.alert('Something went wrong while trying to remove announcement. Please try again.');
            },
        });
    }
}

// eslint-disable-next-line no-unused-vars
function bookmarkThread(thread_id, type) {
    const url = `${buildCourseUrl(['forum', 'threads', 'bookmark'])}?type=${type}`;
    $.ajax({
        url: url,
        type: 'POST',
        data: {
            thread_id: thread_id,
            csrf_token: csrfToken,
        },
        // eslint-disable-next-line no-unused-vars
        success: function (data) {
            window.location.replace(buildCourseUrl(['forum', 'threads', thread_id]));
        },
        error: function () {
            window.alert('Something went wrong while trying to update the bookmark. Please try again.');
        },
    });
}

// eslint-disable-next-line no-unused-vars
function markThreadUnread(thread_id) {
    const url = `${buildCourseUrl(['forum', 'threads', 'unread'])}`;
    $.ajax({
        url: url,
        type: 'POST',
        data: {
            thread_id: thread_id,
            csrf_token: csrfToken,
        },
        success: function () {
            $(`#thread_box_link_${thread_id}`).children().addClass('new_thread');
            $('.post_box').removeClass('viewed_post').addClass('new_post');
        },
        error: function () {
            window.alert('Something went wrong while trying to mark the thread as unread. Please try again.');
        },
    });
}

function getPostTimestamp(postId) {
    if (!postId) {
        return;
    }
    const postElement = document.getElementById(postId);

    const timestampElement = postElement.querySelector('.last-edit');
    return new Date(timestampElement.textContent.trim()).getTime();
}

function updateLaterPostsToViewed(unreadPostId) {
    const unreadPostTimestamp = getPostTimestamp(unreadPostId);

    const allPosts = document.querySelectorAll('.post_box');
    allPosts.forEach((post) => {
        const postId = post.id;
        const postTimestamp = getPostTimestamp(postId);

        if (postTimestamp >= unreadPostTimestamp) {
            post.classList.remove('viewed_post');
            post.classList.add('new_post');
        }
    });
}

function markPostUnread(thread_id, post_id, last_viewed_timestamp) {
    const url = `${buildCourseUrl(['forum', 'posts', 'unread'])}`;
    $.ajax({
        url: url,
        type: 'POST',
        data: {
            thread_id: thread_id,
            last_viewed_timestamp: last_viewed_timestamp,
            csrf_token: csrfToken,
        },
        success: function () {
            $(`#thread_box_link_${thread_id}`).children().addClass('new_thread');
            $(`#${post_id}`).removeClass('viewed_post').addClass('new_post');
            updateLaterPostsToViewed(post_id);
        },
        error: function () {
            window.alert('Something went wrong while trying to mark the post as unread. Please try again.');
        },
    });
}

// eslint-disable-next-line no-unused-vars
function toggleMarkdown(post_box_id, triggered) {
    if (post_box_id === undefined) {
        post_box_id = '';
    }
    // display/hide the markdown header
    $(`#markdown_header_${post_box_id}`).toggle();
    $(this).toggleClass('markdown-active markdown-inactive');
    // if markdown has just been turned off, make sure we exit preview mode if it is active
    if ($(this).hasClass('markdown-inactive')) {
        const markdown_header = $(`#markdown_header_${post_box_id}`);
        const edit_button = markdown_header.find('.markdown-write-mode');
        if (markdown_header.attr('data-mode') === 'preview') {
            edit_button.trigger('click');
        }
    }
    // trigger this event for all other markdown toggle buttons (since the setting should be persistent)
    if (!triggered) {
        $('.markdown-toggle').not(this).each(function () {
            toggleMarkdown.call(this, this.id.split('_')[2], true);
        });
    }
    // set various settings related to new markdown state
    // eslint-disable-next-line eqeqeq
    $(`#markdown_input_${post_box_id}`).val($(`#markdown_input_${post_box_id}`).val() == 0 ? '1' : '0');
    $(`#markdown-info-${post_box_id}`).toggleClass('disabled');
    Cookies.set('markdown_enabled', $(`#markdown_input_${post_box_id}`).val(), { path: '/', expires: 365 });
}

// eslint-disable-next-line no-unused-vars
function checkInputMaxLength(obj) {
    // eslint-disable-next-line eqeqeq
    if ($(obj).val().length == $(obj).attr('maxLength')) {
        alert('Maximum input length reached!');
        $(obj).val($(obj).val().substr(0, $(obj).val().length));
    }
}

// eslint-disable-next-line no-unused-vars
function sortTable(sort_element_index, reverse = false) {
    const table = document.getElementById('forum_stats_table');
    let switching = true;
    while (switching) {
        switching = false;
        const rows = table.getElementsByTagName('TBODY');
        // eslint-disable-next-line no-var
        for (var i = 1; i < rows.length - 1; i++) {
            const a = rows[i].getElementsByTagName('TR')[0].getElementsByTagName('TD')[sort_element_index];
            const b = rows[i + 1].getElementsByTagName('TR')[0].getElementsByTagName('TD')[sort_element_index];
            if (reverse) {
                // eslint-disable-next-line eqeqeq
                if (sort_element_index == 0 ? a.innerHTML < b.innerHTML : parseInt(a.innerHTML) > parseInt(b.innerHTML)) {
                    rows[i].parentNode.insertBefore(rows[i + 1], rows[i]);
                    switching = true;
                }
            }
            else {
                // eslint-disable-next-line eqeqeq
                if (sort_element_index == 0 ? a.innerHTML > b.innerHTML : parseInt(a.innerHTML) < parseInt(b.innerHTML)) {
                    rows[i].parentNode.insertBefore(rows[i + 1], rows[i]);
                    switching = true;
                }
            }
        }
    }

    const row0 = table.getElementsByTagName('TBODY')[0].getElementsByTagName('TR')[0];
    const headers = row0.getElementsByTagName('TH');

    // eslint-disable-next-line no-var, no-redeclare
    for (var i = 0; i < headers.length; i++) {
        const index = headers[i].innerHTML.indexOf(' ↓');
        const reverse_index = headers[i].innerHTML.indexOf(' ↑');

        if (index > -1 || reverse_index > -1) {
            headers[i].innerHTML = headers[i].innerHTML.slice(0, -2);
        }
    }
    if (reverse) {
        headers[sort_element_index].innerHTML = `${headers[sort_element_index].innerHTML} ↑`;
    }
    else {
        headers[sort_element_index].innerHTML = `${headers[sort_element_index].innerHTML} ↓`;
    }
}

function loadThreadHandler() {
    $('a.thread_box_link').click(function (event) {
        // if a thread is clicked on the full-forum-page just follow normal GET request else continue with ajax request
        if (window.location.origin + window.location.pathname === buildCourseUrl(['forum'])) {
            return;
        }
        event.preventDefault();
        const obj = this;
        const thread_id = $(obj).data('thread_id');
        const thread_title = $(obj).data('thread_title');

        const url = buildCourseUrl(['forum', 'threads', thread_id]);
        $.ajax({
            url: url,
            type: 'POST',
            data: {
                thread_id: thread_id,
                ajax: 'true',
                csrf_token: csrfToken,
            },
            success: function (data) {
                try {
                    // eslint-disable-next-line no-var
                    var json = JSON.parse(data);
                }
                catch (err) {
                    displayErrorMessage('Error parsing data. Please try again');
                    return;
                }
                if (json['status'] === 'fail') {
                    displayErrorMessage(json['message']);
                    return;
                }
                if (typeof json.data.merged !== 'undefined') {
                    window.location.replace(json.data.destination);
                    return;
                }
                $(obj).find('.thread_box').removeClass('new_thread');
                $(obj).find('.thread_box').removeClass('deleted-unviewed');

                $('.thread_box').removeClass('active');

                $(obj).children('div.thread_box').addClass('active');

                $('#posts_list').empty().html(JSON.parse(json.data.html));

                window.history.pushState({ pageTitle: document.title }, '', url);
                // Updates the title and breadcrumb
                $(document).attr('title', thread_title);
                if (thread_title.length > 25) {
                    $('h1.breadcrumb-heading').text(`${thread_title.slice(0, 25)}...`);
                }
                else {
                    $('h1.breadcrumb-heading').text(thread_title);
                }

                setupForumAutosave();
                saveScrollLocationOnRefresh('posts_list');

                $('.post_reply_form').submit(publishPost);
                hljs.highlightAll();
            },
            error: function () {
                window.alert('Something went wrong while trying to display thread details. Please try again.');
            },
        });
    });
}

// eslint-disable-next-line no-unused-vars
function loadAllInlineImages(open_override = false) {
    const toggleButton = $('#toggle-attachments-button');

    const allShown = $('.attachment-well').filter(function () {
        return $(this).is(':visible');
    }).length === $('.attachment-well').length;
    // if the button were to show them all but they have all been individually shown,
    // we should hide them all
    if (allShown && toggleButton.hasClass('show-all')) {
        toggleButton.removeClass('show-all');
    }

    const allHidden = $('.attachment-well').filter(function () {
        return !($(this).is(':visible'));
    }).length === $('.attachment-well').length;
    // if the button were to hide them all but they have all been individually hidden,
    // we should show them all
    if (allHidden && !(toggleButton.hasClass('show-all'))) {
        toggleButton.addClass('show-all');
    }

    $('.attachment-btn').each(function (i) {
        $(this).click();

        // overwrite individual button click behavior to decide if it should be shown/hidden
        if (toggleButton.hasClass('show-all') || open_override) {
            $('.attachment-well').eq(i).show();
        }
        else {
            $('.attachment-well').eq(i).hide();
        }
    });

    toggleButton.toggleClass('show-all');
}

// eslint-disable-next-line no-unused-vars
function loadInlineImages(encoded_data) {
    const data = JSON.parse(encoded_data);
    const attachment_well = $(`#${data[data.length - 1]}`);

    if (attachment_well.is(':visible')) {
        attachment_well.hide();
    }
    else {
        attachment_well.show();
    }

    // if they're no images loaded for this well
    if (attachment_well.children().length === 0) {
    // add image tags
        for (let i = 0; i < data.length - 1; i++) {
            const attachment = data[i];
            const url = attachment[0];
            const img = $(`<img src="${url}" alt="Click to view attachment in popup" title="Click to view attachment in popup" class="attachment-img">`);
            const title = $(`<p>${escapeSpecialChars(decodeURI(attachment[2]))}</p>`);
            img.click(function () {
                const url = $(this).attr('src');
                window.open(url, '_blank', 'toolbar=no,scrollbars=yes,resizable=yes, width=700, height=600');
            });
            attachment_well.append(img);
            attachment_well.append(title);
        }
    }
}

// eslint-disable-next-line no-unused-vars
function openInWindow(img) {
    const url = $(img).attr('src');
    window.open(url, '_blank', 'toolbar=no,scrollbars=yes,resizable=yes, width=700, height=600');
}

// eslint-disable-next-line no-unused-vars, no-var
var filters_applied = [];

// Taken from https://stackoverflow.com/a/1988361/2650341

if (!Array.prototype.inArray) {
    Object.defineProperty(Array.prototype, 'inArray', {
        value: function (comparer) {
            for (let i = 0; i < this.length; i++) {
                if (comparer(this[i])) {
                    return i;
                }
            }
            return false;
        },
    });
}

// adds an element to the array if it does not already exist using a comparer
// function
if (!Array.prototype.toggleElement) {
    Object.defineProperty(Array.prototype, 'toggleElement', {
        value: function (element, comparer) {
            const index = this.inArray(comparer);
            // eslint-disable-next-line valid-typeof
            if ((typeof (index) === 'boolean' && !index) || (typeof (index) === 'int' && index === 0)) {
                this.push(element);
            }
            else {
                this.splice(index, 1);
            }
        },
    });
}

function clearForumFilter() {
    if (checkUnread()) {
        $('#filter_unread_btn').click();
    }
    window.filters_applied = [];
    $('#thread_category button, #thread_status_select button').data('btn-selected', 'false').removeClass('filter-active').addClass('filter-inactive');
    $('#filter_unread_btn').removeClass('filter-active').addClass('filter-inactive');
    $('#clear_filter_button').hide();

    // eslint-disable-next-line no-undef
    updateThreads(true, null);
    return false;
}

// eslint-disable-next-line no-unused-vars
function loadFilterHandlers() {
    // eslint-disable-next-line no-unused-vars
    $('#filter_unread_btn').mousedown(function (e) {
        $(this).toggleClass('filter-inactive filter-active');
    });

    $('#thread_category button, #thread_status_select button').mousedown(function (e) {
        e.preventDefault();
        const current_selection = $(this).data('btn-selected');

        if (current_selection === 'true') {
            $(this).data('btn-selected', 'false').removeClass('filter-active').addClass('filter-inactive');
        }
        else {
            $(this).data('btn-selected', 'true').removeClass('filter-inactive').addClass('filter-active');
        }

        const filter_text = $(this).text();

        window.filters_applied.toggleElement(filter_text, (e) => {
            return e === filter_text;
        });

        if (window.filters_applied.length === 0) {
            clearForumFilter();
        }
        else {
            $('#clear_filter_button').css('display', 'inline-block');
        }
        // eslint-disable-next-line no-undef
        updateThreads(true, null);
        return true;
    });

    $('#unread').change((e) => {
        e.preventDefault();
        // eslint-disable-next-line no-undef
        updateThreads(true, null);
        checkUnread();
        return true;
    });
}

function thread_post_handler() {
    // eslint-disable-next-line no-unused-vars
    $('.submit_unresolve').click(function (event) {
        const post_box_id = $(this).data('post_box_id');
        $(`#thread_status_input_${post_box_id}`).val(-1);
        return true;
    });
}

// eslint-disable-next-line no-unused-vars
function forumFilterBar() {
    $('#forum_filter_bar').toggle();
}

function getDeletedAttachments() {
    const deleted_attachments = [];
    $('#display-existing-attachments').find('a.btn.btn-danger').each(function () {
        deleted_attachments.push(decodeURIComponent($(this).attr('id').substring(7)));
    });
    return deleted_attachments;
}

function updateThread(e) {
    // Only proceed if its full forum page
    if (buildCourseUrl(['forum']) !== window.location.origin + window.location.pathname) {
        return;
    }

    e.preventDefault();
    const cat = [];
    $('input[name="cat[]"]:checked').each((item) => cat.push($('input[name="cat[]"]:checked')[item].value));

    const form = $(this);
    const formData = new FormData(form[0]);
    formData.append('deleted_attachments', JSON.stringify(getDeletedAttachments()));

    const files = testAndGetAttachments(1, false);
    if (files === false) {
        return false;
    }

    for (let i = 0; i < files.length; i++) {
        formData.append('file_input[]', files[i], files[i].name);
    }

    $.ajax({
        url: `${buildCourseUrl(['forum', 'posts', 'modify'])}?modify_type=1`,
        type: 'POST',
        data: formData,
        processData: false,
        contentType: false,
        success: function (response) {
            try {
                response = JSON.parse(response);
                if (response.status === 'success') {
                    displaySuccessMessage('Thread post updated successfully!');
                }
                else {
                    displayErrorMessage('Failed to update thread post');
                }
            }
            catch (e) {
                console.log(e);
                displayErrorMessage('Something went wrong while updating thread post');
            }
            window.location.reload();
        },
        error: function (err) {
            console.log(err);
            displayErrorMessage('Something went wrong while updating thread post');
            window.location.reload();
        },
    });
}

function checkUnread() {
    if ($('#unread').prop('checked')) {
        // eslint-disable-next-line no-undef
        unread_marked = true;
        $('#filter_unread_btn').removeClass('filter-inactive').addClass('filter-active');
        $('#clear_filter_button').css('display', 'inline-block');
        return true;
    }
    else {
        return false;
    }
}

// Used to update thread content in the "Merge Thread"
// modal.
// eslint-disable-next-line no-unused-vars
function updateSelectedThreadContent(selected_thread_first_post_id) {
    const url = buildCourseUrl(['forum', 'posts', 'get']);
    $.ajax({
        url: url,
        type: 'POST',
        data: {
            post_id: selected_thread_first_post_id,
            csrf_token: csrfToken,
        },
        success: function (data) {
            try {
                // eslint-disable-next-line no-var
                var json = JSON.parse(data);
            }
            catch (err) {
                displayErrorMessage(`Error parsing data. Please try again. Error is ${err}`);
                return;
            }

            if (json['status'] === 'fail') {
                displayErrorMessage(json['message']);
                return;
            }

            json = json['data'];
            $('#thread-content').html(json['post']);
            if (json.markdown === true) {
                $('#thread-content').addClass('markdown-active');
            }
            else {
                $('#thread-content').removeClass('markdown-active');
            }
        },
        error: function () {
            window.alert('Something went wrong while trying to fetch content. Please try again.');
        },
    });
}

function autosaveKeyFor(replyBox) {
    const parent = $(replyBox).children('[name=parent_id]').val();
    // Having `reply-to-undefined` in the key is sorta gross and might cause
    // false positive bug reports. Let's avoid that.
    if (parent !== undefined) {
        return `${window.location.pathname}-reply-to-${parent}-forum-autosave`;
    }
    else {
        return `${window.location.pathname}-create-thread-forum-autosave`;
    }
}

function saveReplyBoxToLocal(replyBox) {
    const inputBox = $(replyBox).find('textarea.thread_post_content');
    // eslint-disable-next-line no-undef
    if (autosaveEnabled) {
        if (inputBox.val()) {
            const anonCheckbox = $(replyBox).find('input.thread-anon-checkbox');
            const post = inputBox.val();
            const isAnonymous = anonCheckbox.prop('checked');
            localStorage.setItem(autosaveKeyFor(replyBox), JSON.stringify({
                timestamp: Date.now(),
                post,
                isAnonymous,
            }));
        }
        else {
            localStorage.removeItem(autosaveKeyFor(replyBox));
        }
    }
}

function restoreReplyBoxFromLocal(replyBox) {
    // eslint-disable-next-line no-undef
    if (autosaveEnabled) {
        const json = localStorage.getItem(autosaveKeyFor(replyBox));
        if (json) {
            const { post, isAnonymous } = JSON.parse(json);
            $(replyBox).find('textarea.thread_post_content').val(post);
            $(replyBox).find('input.thread-anon-checkbox').prop('checked', isAnonymous);
        }
    }
}

function clearReplyBoxAutosave(replyBox) {
    // eslint-disable-next-line no-undef
    if (autosaveEnabled) {
        localStorage.removeItem(autosaveKeyFor(replyBox));
    }
}

function setupDisableReplyThreadForm() {
    const threadPostForms = document.querySelectorAll('.thread-post-form');

    threadPostForms.forEach((form) => {
        // For all thread forms either reply's or posts, ensure that when text area is empty, the submit button appears to be disabled
        const textArea = form.querySelector('textarea');

        const submitButtons = form.querySelectorAll('input[type="submit"]');

        if (textArea.id === 'reply_box_1' || textArea.id === 'reply_box_2') {
            // Should not apply for first two reply_box's as they imply the post itself which should be handled by another controller due to extensive inputs
            return;
        }

        const inputTest = () => {
            const imageAttachments = form.querySelectorAll('.file-upload-table .file-label');

            submitButtons.forEach((button) => {
                button.disabled = textArea.value.trim() === '' && imageAttachments.length === 0;
            });
        };

        textArea.addEventListener('input', () => {
            // On any text area input, check if disabling the corresponding reply submit button is appropriate
            inputTest();
        });

        inputTest();
    });
}

function setupForumAutosave() {
    // Include both regular reply boxes on the forum as well as the "reply" box
    // on the create thread page.
    $('form.reply-box, form.post_reply_form, #thread_form').each((_index, replyBox) => {
        restoreReplyBoxFromLocal(replyBox);
        $(replyBox).find('textarea.thread_post_content').on('input',
            // eslint-disable-next-line no-undef
            () => deferredSave(autosaveKeyFor(replyBox), () => saveReplyBoxToLocal(replyBox), 1),
        );
        $(replyBox).find('input.thread-anon-checkbox').change(() => saveReplyBoxToLocal(replyBox));
    });

    setupDisableReplyThreadForm();
}

// eslint-disable-next-line no-unused-vars
const CREATE_THREAD_DEFER_KEY = 'create-thread';
const CREATE_THREAD_AUTOSAVE_KEY = `${window.location.pathname}-create-autosave`;

// eslint-disable-next-line no-unused-vars
function saveCreateThreadToLocal() {
    // eslint-disable-next-line no-undef
    if (autosaveEnabled) {
        const title = $('#title').val();
        const categories = $('div.cat-buttons.btn-selected').get().map((e) => e.innerText);
        const status = $('#thread_status').val();
        const data = {
            timestamp: Date.now(),
            title,
            categories,
            status,
        };

        // These fields don't always show up
        const lockDate = $('#lock_thread_date').val();
        if (lockDate !== undefined) {
            data.lockDate = lockDate;
        }
        const isAnnouncement = $('#Announcement').prop('checked');
        if (isAnnouncement !== undefined) {
            data.isAnnouncement = isAnnouncement;
        }
        const pinThread = $('#pinThread').prop('checked');
        if (pinThread !== undefined) {
            data.pinThread = pinThread;
        }
        const expiration = $('#expirationDate').val();
        if (expiration !== undefined) {
            data.expiration = expiration;
        }

        localStorage.setItem(CREATE_THREAD_AUTOSAVE_KEY, JSON.stringify(data));
    }
}

// eslint-disable-next-line no-unused-vars
function restoreCreateThreadFromLocal() {
    // eslint-disable-next-line no-undef
    if (autosaveEnabled) {
        const json = localStorage.getItem(CREATE_THREAD_AUTOSAVE_KEY);
        if (!json) {
            return;
        }

        const data = JSON.parse(json);
        const { title, categories, status } = data;
        $('#title').val(title);
        $('#thread_status').val(status);
        $('div.cat-buttons').each((_i, e) => {
            if (categories.includes(e.innerText)) {
                e.classList.add('btn-selected');
                $(e).find("input[type='checkbox']").prop('checked', true);
            }
            else {
                e.classList.remove('btn-selected');
                $(e).find("input[type='checkbox']").prop('checked', false);
            }
            $(e).trigger('eventChangeCatClass');
        });

        // Optional fields
        $('.expiration').hide();
        if (Object.prototype.hasOwnProperty.call(data, 'lockDate')) {
            $('#lock_thread_date').val(data.lockDate);
        }
        if (data.isAnnouncement) {
            $('#Announcement').prop('checked', data.isAnnouncement);
            $('.expiration').show();
        }
        if (data.pinThread) {
            $('#pinThread').prop('checked', data.pinThread);
            $('.expiration').show();
        }
        if (Object.prototype.hasOwnProperty.call(data, 'expiration')) {
            $('#expirationDate').val(data.expiration);
        }
    }
}

// eslint-disable-next-line no-unused-vars
function clearCreateThreadAutosave() {
    localStorage.removeItem(CREATE_THREAD_AUTOSAVE_KEY);
}

$(() => {
    if (typeof cleanupAutosaveHistory === 'function') {
        // eslint-disable-next-line no-undef
        cleanupAutosaveHistory('-forum-autosave');
        setupForumAutosave();
    }
    $('form#thread_form').submit(updateThread);
});

// When the user uses tab navigation on the thread list, this function
// helps to make sure the current thread is always visible on the page
// eslint-disable-next-line no-unused-vars
function scrollThreadListTo(element) {
    $(element).get(0).scrollIntoView({ behavior: 'smooth', block: 'center' });
}

// Only used by the posters and only on recent posts (60 minutes since posted)
// eslint-disable-next-line no-unused-vars
function sendAnnouncement(id) {
    $('.pin-and-email-message').attr('disabled', 'disabled');
    $.ajax({
        type: 'POST',
        url: buildCourseUrl(['forum', 'make_announcement']),
        data: { id: id, csrf_token: window.csrfToken },
        success: function (data) {
            try {
                if (JSON.parse(data).status === 'success') {
                    pinAnnouncement(id, 1, window.csrfToken);
                    window.location.reload();
                }
                else {
                    window.alert('Something went wrong while trying to queue the announcement. Please try again.');
                }
            }
            catch (error) {
                console.error(error);
            }
        },
        error: function () {
            window.alert('Something went wrong while trying to queue the announcement. Please try again.');
        },
    });
}

function pinAnnouncement(thread_id, type, csrf_token) {
    if (confirm) {
        const url = `${buildCourseUrl(['forum', 'announcements'])}?type=${type}`;
        $.ajax({
            url: url,
            type: 'POST',
            data: {
                thread_id: thread_id,
                csrf_token: csrf_token,

            },
            // eslint-disable-next-line no-unused-vars
            success: function (data) {
            },
            error: function () {
                window.alert('Something went wrong while trying to remove announcement. Please try again.');
            },
        });
    }
}<|MERGE_RESOLUTION|>--- conflicted
+++ resolved
@@ -1826,19 +1826,9 @@
                 let new_url = '';
                 switch (json['data']['type']) {
                     case 'thread':
-<<<<<<< HEAD
-                        // eslint-disable-next-line no-undef
                         new_url = buildCourseUrl(['forum']);
                         break;
                     case 'post':
-                        // eslint-disable-next-line no-undef
-=======
-                        window.socketClient.send({ type: 'delete_thread', thread_id: thread_id });
-                        new_url = buildCourseUrl(['forum']);
-                        break;
-                    case 'post':
-                        window.socketClient.send({ type: 'delete_post', thread_id: thread_id, post_id: post_id });
->>>>>>> 0f7e0a1d
                         new_url = buildCourseUrl(['forum', 'threads', thread_id]);
                         break;
                     default:
