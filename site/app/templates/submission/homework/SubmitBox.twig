{% import _self as self %}

{# Display the gradeable_message if one exists at the top of the page #}
{% if has_gradeable_message %}
    {% include "misc/Markdown.twig" with {
        "content" : gradeable_message,
        "class" : "content gradeable_message"
    } only %}
{% endif %}

{% if has_overridden_grades %}
    <div class='content overridden-message'><p>Please see your instructor if you have for questions about your grade for this assignment</p></div>
{% endif %}

<div class="content" id="gradeable-submission-cont">
    <header id="gradeable-info">
        <h1>
            New submission for: {{ gradeable_name }}
            {% if gradeable_url|trim != "" %}
                <a class="external" href="{{ gradeable_url }}" target="_blank" aria-label="Go to instructions for {{ gradeable_name }}">
                    <i class="fas fa-external-link-alt"></i>
                </a>
            {% endif %}
        </h1>
        {% if is_timed %}
            <div id="gradeable-timer">
                <div id="gradeable-progress">
                    <div id="gradeable-progress-bar"></div>
                </div>
                <h2 id="time-remaining-text">Your Time Remaining: </h2>
            </div>

        {% endif %}
        {% if has_due_date %}
            {% set diff_time_zone = server_time_zone_string != user_time_zone_string %}

            <div id="gradeable-info-due-dates">
                <h2>
                    Due: {{ due_date|date(date_time_format) }}
                    {% if diff_time_zone %}
                        <i>(Local Time)</i>
                    {% endif %}
                </h2>

                {% if diff_time_zone %}
                    <h2>{{ due_date|date(date_time_format, server_time_zone_string) }} <i>(Server Time)</i></h2>
                {% endif %}
                <h2 id="gradeable-time-remaining-text">Gradeable Time Remaining: </h2>
            </div>
        {% endif %}
        <div class="loading-bar-wrapper">
            <span>Upload progress: <span id="loading-bar-percentage"></span></span>
            <progress id="loading-bar" value="0" ></progress>
        </div>
    </header>

    {% if part_names|length > 1 and one_part_only %}
        <h4 style="color: red;">
            Please drag and drop your files into only one area below. Files submitted to additional areas will not be graded.
        </h4>
    {% endif %}

    {% if show_no_late_submission_warning %}
        <i class="red-message">Warning, you are making a late submission for a gradeable without late submissions enabled!</i>
    {% endif %}
    {# Admin submission type selector #}
    {% if core.getUser().accessFullGrading() and bulk_upload_access %}
        <form id="submission-form" method="post">
            <fieldset id="submission-mode">
                <legend> Select submission mode: </legend>
                <label for="radio-normal">
                    <input type='radio' id="radio-normal" name="submission-type">
                    Normal Submission
                </label>
                <label for="radio-student">
                    <input type='radio' id="radio-student" name="submission-type">
                    Make Submission for a Student
                </label>
                {% if is_bulk_upload %}
                    <label for="radio-bulk">
                        <input type='radio' id="radio-bulk" name="submission-type" checked="checked">
                        Bulk PDF Upload
                        <a aria-label="Bulk PDF Upload Help" href = "https://submitty.org/instructor/bulk_pdf_upload" target="_blank">
                            <i title="Bulk PDF Upload Help" class="far fa-question-circle"></i>
                        </a>
                    </label>
                {% endif %}
            </fieldset>
            <div id="user-id-input" class="hide">
                <div class="sub">
                    Note: This <i>permanently</i> affects the student's submissions, so please use with caution.
                </div>
                <div class="sub">
                    <input type="hidden" name="csrf_token" value="{{ csrf_token }}" />
                    <label for="user_id"> user_id: </label>
		            <input type="text" id= "user_id" value ="" placeholder="{{ user_id }}"/>
                </div>
            </div>
            <div class="sub hide" id="pdf-submit-button">
                <div class="sub">

                    <div id="toggle-qr-split">
                        <label for="use-qr">Split by QR code?</label>
                        <input type="checkbox" id="use-qr">

                        {% if feature_flag_enabled('submitty_ocr') %}
                        <span id="toggle-id-scan">
                            <label id ="use-ocr-id"for ="use-ocr">Detect Student ID's?</label>
                            <input type="checkbox" id="use-ocr">
                        </span>
                        {% endif %}
                    </div>

                    <div id="qr-split-opts">
                        <br>

                        <span id="prefix-prompt">QR code prefix/suffix:
                            <a aria-label="Split by QR Code Help" href="https://submitty.org/instructor/bulk_pdf_upload#automatic-association-of-pdfs-using-customized-exams-with-qr-codes" target="_blank">
    	                    <i title="Split by QR Code Help" class="far fa-question-circle"></i></a>
                        </span>

                        <input type="text" id="qr_prefix" placeholder="Prefix (optional)" aria-label="QR Prefix (Optional)" />
                        <input type="text" id="qr_suffix" placeholder="Suffix (optional)" aria-label="QR Suffix (Optional)" />
                        <div id="expected-num-box">
                            <label for= "expected-pages-input"> Expected Number of pages per PDF: </label>
                            <input id= "expected-pages-input" placeholder="e.g. 1-5, 8, 11-13" onchange="highlightPageCount()" />
                        </div>
                    </div>

                    <div id="numeric-split-opts">
                        <label id="pages-prompt" for="num_pages">Split by Page Count:</label>
                        <input type="number" id= "num_pages" placeholder="required"/>
                    </div>
                </div>
            </div>
        </form>

        <div id="submission-mode-warning" class="text-center">
        </div>
    {% endif %}
    {# /Admin submission type selector #}

    {% if is_vcs %}
        {% if vcs_host_type == 0 or vcs_host_type == 1 %}
            <h3>To access your Repository:</h3>
            <span><em>Note: There may be a delay before your repository is prepared, please refer to assignment instructions.</em></span><br />
            <samp>git  clone  {{ repository_path }}  SPECIFY_TARGET_DIRECTORY</samp>
            {# Below will get uncommented once SAML is active #}
            {# <p>You will need to use an Authentication Token.</p> #}
            <br><br>
            {% if git_auth_token_required %}
                <span>Note: Your school requires that you use Authentication Tokens.</span><br>
            {% endif %}
            <a href="{{ git_auth_token_url }}" class="btn btn-primary">Create and Manage Authentication Tokens</a>
            <br><br>
        {% endif %}

        {% if vcs_host_type == 2 or vcs_host_type == 3 %}
            <h3>Please enter your GitHub URL: </h3>

            GitHub URL: &nbsp;&nbsp; <kbd>https://www.github.com/</kbd>
            <input type="text" id="github-user-id" name="git_user_id" class="required github-id" value="{{ github_user_id }}" placeholder="user_name"/>
            <kbd>/</kbd>
            <input type="text" id="github-repo-id" name="git_repo_id" class="required github-id" value="{{ github_repo_id }}" placeholder="repo_name"/>

            {% if vcs_host_type == 2 %}
            Note: This should be a <em>public repository</em>, visible to everyone.
            {% else %}
            Note: If this is not a <em>public repository</em>, please ensure that you have granted read access to INCOMPLETE! FIXME! SPECIAL USER.
            {% endif %}

        {% endif %}

        {% if vcs_host_type == 4 %}
            <h3>To access your Repository:</h3>
            <span><em>Note: Please push all changes before grading.</em></span><br />
            <samp> git clone {{ vcs_partial_path }} SPECIFY_TARGET_DIRECTORY  </samp>
            <br><br>
        {% endif %}
        
        
        <h3>Grade your repository:</h3>
        {% if using_subdirectory %}
        <em>Note: Only files located in the '<b>{{ vcs_subdirectory }}</b>' subdirectory will be collected for submission and grading. If this subdirectory does not already exist within your repository, you will have to create it. </em>
        {% endif %}
        <div class="upload-message">
            {% include "misc/Markdown.twig" with {
                "content" : upload_message
            } only %}
        </div>
        <input type="submit" id="submit" class="submit-gradeable btn btn-success" value="Grade My Repository" />
    
    {% else %}
        {% if is_notebook %}
            {% include 'notebook/Notebook.twig' with {
                "notebook": notebook,
                "testcase_messages" : testcase_messages,
                "image_data" : image_data,
                "numberUtils" : numberUtils,
                "student_id" : student_id,
                "gradeable_id" : gradeable_id,
                "highest_version" : highest_version,
                "max_file_uploads" : max_file_uploads,
                "old_files" : old_files,
                "viewing_inactive_version" : viewing_inactive_version,
                "is_timed" : is_timed,
                "allowed_minutes" : allowed_minutes > 0 ? allowed_minutes : 0,
                "is_grader_view" : false
            } %}
        {% endif %}

        {# File upload boxes #}
        <div id="upload-boxes">
            {# Submit boxes #}
            {% for part in part_names %}
                {# uploadIndex and input-file + Index required for drag-and-drop.js #}
                <div tabindex="0"
                     id="upload{{ loop.index }}"
                     class="upload-box"
                     onkeypress="clicked_on_box(event)"
                     role="text"
                     aria-label="Press enter to upload your {{ part }} file"
                >
                    <h2 class="label" id="label{{ loop.index }}" {% if viewing_inactive_version %} style="color: #666666;" {% endif %}>
                        {% if part_names|length > 1 %}
                            Drag your {{ part }} file(s) here or click to open file browser
                        {% else %}
                            Drag your file(s) here or click to open file browser
                        {% endif %}
                    </h2>
                    <input type="file" name="files" id="input-file{{ loop.index }}" class="hide" onchange="addFilesFromInput({{ loop.index }})" multiple aria-label="Select Files to upload"
                            {% if viewing_inactive_version %}
                                disabled="disabled"
                            {% endif %}/>
                    <table class="file-upload-table" id="file-upload-table-{{ loop.index }}">
                      <tr style="background:transparent; display:none;">
                        <th>File Name:</th>
                        <th>Size:</th>
                      </tr>
                    </table>
                    {% if viewing_inactive_version %}
                        <h3 style="color: #666666;">Switch to most recent version to upload files</h3>
                    {% else %}
                        <p>Maximum allowed number of files to be uploaded is {{ max_file_uploads }}.</p>
                    {% endif %}
                </div>
            {% endfor %}
        </div>

        {# Page selector #}
        {% if student_page %}
            <form id="pdfPageStudent">
                <div class="sub">
                    <div>Enter the page number that corresponds to each question. If the answer spans multiple pages, enter the page the answer starts on.</div>
                    {% for component_name in component_names %}
                        <div>{{ component_name }}: <input type="number" id="page_{{ loop.index0 }}" min="1"></div>
                    {% endfor %}
                </div>
            </form>
        {% endif %}
        {# /Page selector #}
        
        {% if can_student_submit %}
            <div class="upload-message">
                {% include "misc/Markdown.twig" with {
                    "content" : upload_message
                } only %}
            </div>
            <button type="button" id="submit" class="submit-gradeable btn btn-success" {% if viewing_inactive_version %} title="Switch to most recent version to submit"{% endif %}>
                Submit
            </button>
            {% if is_notebook %}
            <button class = "btn btn-default" id = "printing" onclick="window.print()">Print Quiz as PDF</button>
            {% endif %}
            {% if viewing_inactive_version %}
                <a href="{{ recent_version_url }}" class="btn btn-primary">
                    Switch to Most Recent Version
                </a>
            {% endif %}
        {% endif %}

        {% if part_names is not empty %}
            <button type="button" id="startnew" class="btn btn-primary">Clear</button>

            {% if display_version == highest_version and display_version > 0 %}
                <button type="button" id= "getprev" class="btn btn-primary">Use Most Recent Submission</button>
                <script>
                    $(function() {
                        setUsePrevious();
                        {% for file in old_files %}
                            addLabel('{{ file.name }}', '{{ file.size }}', {{ file.part }}, true);
                            readPrevious('{{ file.name }}', {{ file.part }});
                        {% endfor %}

                        //TODO: move logic for loading submission mode from session storage into module file
                        const getSubmissionType = document.querySelector('input[name="submission-type"]:checked');
                        const selected_radio_id = getSubmissionType === null ? null : getSubmissionType.id;
                        if(selected_radio_id !== null && selected_radio_id !== 'radio-normal'){
                            for(let idx = 1; idx <= window.num_submission_boxes; idx++){
                                window.deleteFiles(idx);
                            }

                            const warning_banner = document.getElementById('submission-mode-warning');
                            if (!warning_banner.hasChildNodes()){
                                warning_banner.appendChild( document.createElement('h2') );
                                warning_banner.firstChild.classList.add('warning');
                            }

                            message = selected_radio_id === 'radio-bulk' ? 'Warning: Submitting files for bulk upload!' :
                                'Warning: Submitting files for a student!';
                            warning_banner.firstChild.textContent = message;

                        }

                    });
                </script>
            {% endif %}
        {% endif %}

        <script>
            $(function() {
                setButtonStatus({{ viewing_inactive_version }});
                initMaxNoFiles({{ max_file_uploads }});
            });

            // CLICK ON THE DRAG-AND-DROP ZONE TO OPEN A FILE BROWSER OR DRAG AND DROP FILES TO UPLOAD
            if (typeof num_parts === "undefined"){
                var num_parts = {{ part_names|length }};
            }
            createArray(num_parts);
            var assignment_version = {{ display_version }};
            var highest_version = {{ highest_version }};
            {% if not viewing_inactive_version %}
                for (var i = 1; i <= num_parts; i++ ){
                    initializeDropZone("upload" + String(i));
                }
            {% endif %}


            $("#startnew").click(function(e){ // Clear all the selected files in the buckets
                for (var i = 1; i <= num_parts; i++){
                    deleteFiles(i);
                }
                e.stopPropagation();
            });

            // GET FILES OF THE HIGHEST VERSION
            if (assignment_version == highest_version && highest_version > 0) {
                $("#getprev").click(function(e){
                    loadPreviousFilesOnDropBoxes();
                    e.stopPropagation();
                });
            }

            function loadPreviousFilesOnDropBoxes(){
                $("#startnew").click();
                    {% for file in old_files %}
                        addLabel('{{ file.name }}', '{{ file.size }}', {{ file.part }}, true);
                        readPrevious('{{ file.name }}', {{ file.part }});
                    {% endfor %}
                    setUsePrevious();
                    setButtonStatus();
            }

            window.loadPreviousFilesOnDropBoxes = loadPreviousFilesOnDropBoxes;
            //TODO: move the logic on loading submission mode into a module

        </script>
    {% endif %}
</div>

{% if core.getUser().accessFullGrading() %}
    {% include 'submission/homework/PreviousSubmissionForm.twig' %}
    {% if is_bulk_upload %}
        {% include 'submission/homework/BulkUploadProgressBox.twig' %}
    {% endif %}
{% endif %}

<script>
    $(function() {
        students_full = {{ students_full|json_encode|raw }};
        $("#user_id").autocomplete({
            source: students_full
        });
    });

    window.num_submission_boxes = {{ part_names | length }};
    window.gradeable_id = "{{ gradeable_id }}";

    function makeSubmission(user_id, highest_version, is_pdf, path, git_user_id, git_repo_id, merge_previous=false, clobber=false) {
        // submit the selected pdf
        path = decodeURIComponent(path);
        var days_past_deadline = checkDeadline();
        if (is_pdf) {
            submitSplitItem("{{ csrf_token }}", "{{ gradeable_id }}", user_id, path, merge_previous, clobber);
        }
        // otherwise, this is a regular submission of the uploaded files
        else if (user_id == "") {
            handleSubmission(
<<<<<<< HEAD
                days_past_deadline,
                {{ late_days_use }},
=======
                {{ remaining_late_days_for_gradeable }},
                {{ charged_late_days }},
                {{ days_past_deadline }},
>>>>>>> da33bd5a
                {{ days_to_be_charged }},
                {{ allowed_late_days }},
                {{ min_team_would_be_late_days_remaining }},
                {{ highest_version }},
                {{ max_submissions }},
                "{{ csrf_token }}",
                {{ is_vcs ? "true" : "false" }},
                {{ num_inputs }},
                "{{ gradeable_id }}",
                "{{ user_id }}",
                git_user_id,
                git_repo_id,
                {{ student_page ? "true" : "false" }},
                {{ component_names|length }},
                merge_previous,
                clobber,
                {{ viewing_inactive_version }}
            );
        }
        else {
            handleSubmission(
<<<<<<< HEAD
                days_past_deadline,
                {{ late_days_use }},
=======
                {{ remaining_late_days_for_gradeable }},
                {{ charged_late_days }},
                {{ days_past_deadline }},
>>>>>>> da33bd5a
                {{ days_to_be_charged }},
                {{ allowed_late_days }},
                {{ min_team_would_be_late_days_remaining }},
                highest_version,
                {{ max_submissions }},
                "{{ csrf_token }}",
                {{ is_vcs ? "true" : "false" }},
                {{ num_inputs }},
                "{{ gradeable_id }}",
                user_id,
                git_user_id,
                git_repo_id,
                {{ student_page ? "true" : "false" }},
                {{ component_names|length }},
                merge_previous,
                clobber,
                {{ viewing_inactive_version }}
            );
        }
    }
    $(function() {
        $(".submit-gradeable").click(function(e){ // Submit button
            $(".submit-gradeable").prop('disabled',true);
            window.onbeforeunload = null;
            var user_id = "";
            var num_pages = 0;
            if ($('#radio-student').is(':checked')) {
                user_id = $("#user_id").val();
                //Adds a confirm box to prevent accidental submission as student
                if (!confirm("Are you sure you want to submit as student " + user_id)){
                    $(".submit-gradeable").prop('disabled',false);
                    return;
                }
            };
            if ($('#radio-bulk').is(':checked')) {
                num_pages = $("#num_pages").val();
                use_qr = $("#use-qr").is(":checked");
                use_ocr = $('#use-ocr').is(":checked");
                qr_prefix = $('#qr_prefix').val();
                qr_suffix = $('#qr_suffix').val();
            };
            // vcs upload
            var git_user_id = "";
            var git_repo_id = "";
            if ({{ is_vcs ? "true" : "false" }}) {
                git_user_id = $("#github-user-id").val();
                git_repo_id = $("#github-repo-id").val();
            }
            // bulk upload
            if ($("#radio-bulk").is(":checked")) {
                handleBulk("{{ gradeable_id }}",
                            {{ max_file_size }},
                            {{ max_post_size }},
                            num_pages, use_qr,
                            use_ocr, qr_prefix, qr_suffix
                          );
            }
            // no user id entered, upload for whoever is logged in
            else if (user_id == ""){
                makeSubmission(user_id, {{ highest_version }}, false, "", git_user_id, git_repo_id);
            }
            // user id entered, need to validate first
            else {
                validateUserId("{{ csrf_token }}", "{{ gradeable_id }}", user_id)
                .then(function(response){
                    if(response['data']['previous_submission']){
                        let has_been_called = false;
                        var option = displayPreviousSubmissionOptions(getSubmissionOptionForStudentOnly);

                        return;

                        function getSubmissionOptionForStudentOnly(option){
                            if(has_been_called)
                                return;

                            var merge_previous = false;
                            var clobber = false;

                            if(option == 2){
                                merge_previous = true;
                            }
                            else if(option == 3){
                                merge_previous = true;
                                clobber = true;
                            }

                            makeSubmission(user_id,response['data']['highest_version'], false, "", "", "", merge_previous,clobber);
                        }
                    }
                    else{
                        makeSubmission(user_id, response['data']['highest_version'], false, "", "", "");
                    }
                });
            }
            e.stopPropagation();
        });
    });
    initializeTimer('{{ gradeable_id }}', {{ is_timed }});
</script>

<|MERGE_RESOLUTION|>--- conflicted
+++ resolved
@@ -397,14 +397,9 @@
         // otherwise, this is a regular submission of the uploaded files
         else if (user_id == "") {
             handleSubmission(
-<<<<<<< HEAD
-                days_past_deadline,
-                {{ late_days_use }},
-=======
                 {{ remaining_late_days_for_gradeable }},
                 {{ charged_late_days }},
                 {{ days_past_deadline }},
->>>>>>> da33bd5a
                 {{ days_to_be_charged }},
                 {{ allowed_late_days }},
                 {{ min_team_would_be_late_days_remaining }},
@@ -426,14 +421,9 @@
         }
         else {
             handleSubmission(
-<<<<<<< HEAD
-                days_past_deadline,
-                {{ late_days_use }},
-=======
                 {{ remaining_late_days_for_gradeable }},
                 {{ charged_late_days }},
                 {{ days_past_deadline }},
->>>>>>> da33bd5a
                 {{ days_to_be_charged }},
                 {{ allowed_late_days }},
                 {{ min_team_would_be_late_days_remaining }},
