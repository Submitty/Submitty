<?php

namespace app\controllers;

use app\libraries\response\RedirectResponse;
use app\models\Course;
use app\models\User;
use app\libraries\Core;
use app\entities\Term;
use app\libraries\response\MultiResponse;
use app\libraries\response\WebResponse;
use app\libraries\response\JsonResponse;
use app\models\Notification;
use Symfony\Component\Routing\Annotation\Route;
use app\controllers\SelfRejoinController;

/**
 * Class HomePageController
 *
 * Controller to deal with the submitty home page. Once the user has been authenticated, but before they have
 * selected which course they want to access, they are forwarded to the home page.
 */
class HomePageController extends AbstractController {
    /** @var array<Course> */
    private array $courses = [];

    /**
     * HomePageController constructor.
     *
     * @param Core $core Core Submitty application object
     */
    public function __construct(Core $core) {
        parent::__construct($core);
        $user = $this->core->getUser();
        if ($user !== null) {
            $this->courses = $this->core->getQueries()->getCourseForUserId($user->getId());
        }
    }

    /**
     * @param string|null $user_id
     * @param bool|string $as_instructor
     * @return MultiResponse
     */
    #[Route("/api/courses", methods: ["GET"])]
    #[Route("/home/courses", methods: ["GET"])]
    public function getCourses($user_id = null, $as_instructor = false) {
        if ($as_instructor === 'true') {
            $as_instructor = true;
        }

        $user = $this->core->getUser();
        if (is_null($user_id) || $user->getAccessLevel() !== User::LEVEL_SUPERUSER) {
            $user_id = $user->getId();
        }

        $unarchived_courses = $this->courses;
        $archived_courses = $this->core->getQueries()->getCourseForUserId($user_id, true);
        $dropped_courses = $this->core->getQueries()->getCourseForUserId($user_id, false, true);
        $self_registration_courses = $this->core->getQueries()->getSelfRegistrationCourses($user_id);
        if ($as_instructor) {
            foreach (['archived_courses', 'unarchived_courses'] as $var) {
                $$var = array_filter($$var, function (Course $course) use ($user_id) {
                    return $this->core->getQueries()->checkIsInstructorInCourse($user_id, $course->getTitle(), $course->getTerm());
                });
            }
        }

        $self_rejoin_tester = new SelfRejoinController($this->core);
        $dropped_courses = array_filter(
            $dropped_courses,
            function (Course $course) use ($self_rejoin_tester, $user_id) {
                return $self_rejoin_tester->canRejoinCourse($user_id, $course->getTitle(), $course->getTerm());
            }
        );

        $callback = function (Course $course) {
            return $course->getCourseInfo();
        };

        return MultiResponse::JsonOnlyResponse(
            JsonResponse::getSuccessResponse([
                "unarchived_courses" => array_map($callback, $unarchived_courses),
                "archived_courses" => array_map($callback, $archived_courses),
                "dropped_courses" => array_map($callback, $dropped_courses),
                "self_registration_courses" => array_map($callback, $self_registration_courses)
            ])
        );
    }

    /**
     * @param null $user_id
     * @return MultiResponse
     */
    #[Route("/home/groups")]
    public function getGroups($user_id = null): MultiResponse {
        $user = $this->core->getUser();
        if (is_null($user) || !$user->accessFaculty()) {
            return new MultiResponse(
                JsonResponse::getFailResponse("You don't have access to this endpoint."),
                new WebResponse("Error", "errorPage", "You don't have access to this page.")
            );
        }

        if (is_null($user_id) || $user->getAccessLevel() !== User::LEVEL_SUPERUSER) {
            $user_id = $user->getId();
        }

        $groups = $this->core->getQueries()->getUserGroups($user_id);

        return new MultiResponse(
            JsonResponse::getSuccessResponse($groups)
        );
    }

<<<<<<< HEAD
    #[Route("/home/go_to_course_notifications", methods: ["POST"])]
    public function goToCourseNotifications(): void {
        $courses = $this->courses;
        $course_title = $_POST['course'];
        foreach ($courses as $course) {
            if ($course->getTitle() === $course_title) {
                $semester = $course->getTerm();
                $this->core->loadCourseConfig($semester, $course_title);
                $this->core->loadCourseDatabase();
                $url = $this->core->buildCourseUrl(['notifications']);
                $this->core->redirect($url);
                return;
            }
        }
        $this->core->addErrorMessage("Course not found.");
        $this->core->redirect($this->core->buildUrl(['home']));
    }

    #[Route("/home/mark_seen", methods: ["POST"])]
    public function markNotificationsAsSeen(): void {
        $courses = $this->courses;
=======
    #[Route("/home/mark_seen", methods: ["POST"])]
    public function markNotificationsAsSeen(): void {
        $courses = $this->courses;
        $user_id = $this->core->getUser()->getId();
>>>>>>> 58d2ede0
        $original_config = clone $this->core->getConfig();
        $course_title = $_POST['course'];
        $notification_id = $_POST['notification_id'];
        foreach ($courses as $course) {
            if ($course->getTitle() === $course_title) {
                $semester = $course->getTerm();
                $this->core->loadCourseConfig($semester, $course_title);
                $this->core->loadCourseDatabase();
<<<<<<< HEAD
                markNotificationAsSeen($notification_id);
=======
                $this->core->getQueries()->markNotificationAsSeen($user_id, $notification_id);
>>>>>>> 58d2ede0
                break;
            }
        }
        $this->core->setConfig($original_config);
<<<<<<< HEAD
        return;
}
=======
    }
>>>>>>> 58d2ede0

    /**
     * Returns recent notifications for a user
     * @return array<int, Notification>
     */
    private function getAllRecentNotifications(): array {
        $user_id = $this->core->getUser()->getId();
        $courses = $this->courses;
        $results = [];
        $original_config = clone $this->core->getConfig();

        foreach ($courses as $course) {
            $semester = $course->getTerm();
            $course_name = $course->getTitle();
            $this->core->loadCourseConfig($semester, $course_name);
            $this->core->loadCourseDatabase();
            $course_db = $this->core->getCourseDB();
            $results = array_merge($results, $this->core->getQueries()->getRecentUserNotifications($user_id, $semester, $course_name, $course_db));
        }

        usort($results, fn($a, $b) => $a->getElapsedTime() <=> $b->getElapsedTime());

        $this->core->setConfig($original_config);
        $this->core->loadCourseDatabase();
        return $results;
    }

    /**
     * Display the HomePageView to the student.
     *
     * @return MultiResponse
     */
    #[Route("/home")]
    public function showHomepage() {
        $courses = $this->getCourses()->json_response->json;
        $notifications = $this->getAllRecentNotifications();
        return new MultiResponse(
            null,
            new WebResponse(
                ['HomePage'],
                'showHomePage',
                $this->core->getUser(),
                $courses["data"]["unarchived_courses"],
                $courses["data"]["dropped_courses"],
                $courses["data"]["archived_courses"],
                $courses["data"]["self_registration_courses"],
                $notifications
            )
        );
    }

    #[Route("/home/courses/new", methods: ["POST"])]
    #[Route("/api/courses", methods: ["POST"])]
    public function createCourse() {
        $user = $this->core->getUser();
        if (is_null($user) || !$user->accessFaculty()) {
            return new MultiResponse(
                JsonResponse::getFailResponse("You don't have access to this endpoint."),
                new WebResponse("Error", "errorPage", "You don't have access to this page.")
            );
        }

        if (
            !isset($_POST['course_semester'])
            || !isset($_POST['course_title'])
            || !isset($_POST['head_instructor'])
            || !isset($_POST['group_name'])
            || $_POST['group_name'] === ""
        ) {
            $error = "Semester, course title, head instructor, or group name not set.";
            $this->core->addErrorMessage($error);
            return new MultiResponse(
                JsonResponse::getFailResponse($error),
                null,
                new RedirectResponse($this->core->buildUrl(['home', 'courses', 'new']))
            );
        }

        $semester = trim($_POST['course_semester']);
        $course_title = trim(strtolower($_POST['course_title']));
        $head_instructor = $_POST['head_instructor'];

        if ($user->getAccessLevel() === User::LEVEL_FACULTY && $head_instructor !== $user->getId()) {
            $error = "You can only create course for yourself.";
            $this->core->addErrorMessage($error);
            return new MultiResponse(
                JsonResponse::getFailResponse($error),
                null,
                new RedirectResponse($this->core->buildUrl(['home', 'courses', 'new']))
            );
        }

        if (empty($this->core->getQueries()->getSubmittyUser($head_instructor))) {
            $error = "Head instructor doesn't exist.";
            $this->core->addErrorMessage($error);
            return new MultiResponse(
                JsonResponse::getFailResponse($error),
                null,
                new RedirectResponse($this->core->buildUrl(['home', 'courses', 'new']))
            );
        }

        if ($this->core->getQueries()->courseExists($_POST['course_semester'], $_POST['course_title'])) {
            $error = "Course with that semester/title already exists.";
            $this->core->addErrorMessage($error);
            return new MultiResponse(
                JsonResponse::getFailResponse($error),
                null,
                new RedirectResponse($this->core->buildUrl(['home', 'courses', 'new']))
            );
        }

        $group_name = $_POST['group_name'];

        try {
            $group_check = $this->core->curlRequest(
                $this->core->getConfig()->getCgiUrl() . "group_check.cgi" . "?" . http_build_query(
                    [
                        'head_instructor' => $head_instructor,
                        'group_name' => $group_name
                    ]
                )
            );

            if (empty($group_check) || empty($group_name)) {
                $error = "Invalid group name.";
                $this->core->addErrorMessage($error);
                return new MultiResponse(
                    JsonResponse::getFailResponse($error),
                    null,
                    new RedirectResponse($this->core->buildUrl(['home', 'courses', 'new']))
                );
            }

            if (json_decode($group_check, true)['status'] === 'fail') {
                $error = "The instructor is not in the correct Linux group.\n Please contact sysadmin for more information.";
                $this->core->addErrorMessage($error);
                return new MultiResponse(
                    JsonResponse::getFailResponse($error),
                    null,
                    new RedirectResponse($this->core->buildUrl(['home', 'courses', 'new']))
                );
            }

            if (json_decode($group_check, true)['status'] === 'error') {
                $error = "The Linux group does not have the correct members for submitty use";
                $this->core->addErrorMessage($error);
                return new MultiResponse(
                    JsonResponse::getFailResponse($error),
                    null,
                    new RedirectResponse($this->core->buildUrl(['home', 'courses', 'new']))
                );
            }
        }
        catch (\Exception $e) {
            $error = "Server error.";
            $this->core->addErrorMessage($error);
            return new MultiResponse(
                JsonResponse::getErrorResponse($error),
                null,
                new RedirectResponse($this->core->buildUrl(['home']))
            );
        }

        $json = [
            "job" => 'CreateCourse',
            'semester' => $semester,
            'course' => $course_title,
            'head_instructor' => $head_instructor,
            'group_name' => $group_name
        ];

        $json = json_encode($json, JSON_PRETTY_PRINT);
        file_put_contents('/var/local/submitty/daemon_job_queue/create_' . $semester . '_' . $course_title . '.json', $json);

        $this->core->addSuccessMessage("Course creation request successfully sent.\n Please refresh the page later.");
        return new MultiResponse(
            JsonResponse::getSuccessResponse(null),
            null,
            new RedirectResponse($this->core->buildUrl(['home']))
        );
    }

    #[Route("/home/courses/new", methods: ["GET"])]
    public function createCoursePage() {
        $user = $this->core->getUser();
        if (is_null($user) || !$user->accessFaculty()) {
            return new MultiResponse(
                JsonResponse::getFailResponse("You don't have access to this endpoint."),
                new WebResponse("Error", "errorPage", "You don't have access to this page.")
            );
        }

        if ($user->getAccessLevel() === User::LEVEL_SUPERUSER) {
            $faculty = $this->core->getQueries()->getAllFaculty();
        }

        $term_names = $this->core->getSubmittyEntityManager()
            ->createQueryBuilder()
            ->select('term.name')
            ->from(Term::class, 'term')
            ->orderBy('term.name', 'ASC')
            ->getQuery()
            ->getSingleColumnResult();

        return new MultiResponse(
            null,
            new WebResponse(
                ['HomePage'],
                'showCourseCreationPage',
                $faculty ?? null,
                $this->core->getUser()->getId(),
                $term_names,
                $this->core->getUser()->getAccessLevel() === User::LEVEL_SUPERUSER,
                $this->core->getCsrfToken(),
                $this->core->getQueries()->getAllCoursesForUserId($this->core->getUser()->getId())
            )
        );
    }

    /**
     * @return MultiResponse
     */
    #[Route("/home/group/users")]
    public function getGroupUsers($group_name = null): MultiResponse {
        if (!$this->core->getUser()->accessFaculty()) {
            return new MultiResponse(
                JsonResponse::getFailResponse("You don't have access to this endpoint."),
                new WebResponse("Error", "errorPage", "You don't have access to this page.")
            );
        }

        $group_file = fopen("/etc/group", "r");
        $group_content = fread($group_file, filesize("/etc/group"));
        fclose($group_file);

        $groups = explode("\n", $group_content);
        foreach ($groups as $group) {
            if (str_starts_with($group, $group_name)) {
                $categories = explode(":", $group);
                $members = array_pop($categories);
                return new MultiResponse(
                    JsonResponse::getSuccessResponse($members)
                );
            }
        }

        return new MultiResponse(
            JsonResponse::getErrorResponse("Group not found")
        );
    }

    /**
     * @return MultiResponse
     */
    #[Route("/term/new", methods: ["POST"])]
    public function addNewTerm() {
        if (!$this->core->getUser()->isSuperUser()) {
            return new MultiResponse(
                JsonResponse::getFailResponse("You don't have access to this endpoint."),
                new WebResponse("Error", "errorPage", "You don't have access to this page.")
            );
        }
        $response = new MultiResponse();
        if (isset($_POST['term_id']) && isset($_POST['term_name']) && isset($_POST['start_date']) && isset($_POST['end_date'])) {
            $term_id = $_POST['term_id'];
            $term_name = $_POST['term_name'];
            $start_date = $_POST['start_date'];
            $end_date = $_POST['end_date'];
            $em = $this->core->getSubmittyEntityManager();
            $term = $em->find(Term::class, $term_id);

            if ($term !== null) {
                $this->core->addErrorMessage("Term id already exists.");
            }
            elseif ($end_date < $start_date) {
                $this->core->addErrorMessage("End date should be after Start date.");
            }
            else {
                $term = new Term(
                    $term_id,
                    $term_name,
                    $start_date,
                    $end_date,
                );
                $em->persist($term);
                $em->flush();
                $this->core->addSuccessMessage("Term added successfully.");
            }
            $url = $this->core->buildUrl(['home', 'courses', 'new']);
            $response = $response->RedirectOnlyResponse(new RedirectResponse($url));
        }
        return $response;
    }

    /**
     * @return MultiResponse|WebResponse
     */
    #[Route("/update", methods: ["GET"])]
    public function systemUpdatePage() {
        $user = $this->core->getUser();
        if (is_null($user) || $user->getAccessLevel() !== User::LEVEL_SUPERUSER) {
            return new MultiResponse(
                JsonResponse::getFailResponse("You don't have access to this endpoint."),
                new WebResponse("Error", "errorPage", "You don't have access to this page.")
            );
        }

        $this->core->getOutput()->addInternalJs('system-update.js');
        $this->core->getOutput()->addInternalCss('system-update.css');
        return new WebResponse(
            'HomePage',
            'showSystemUpdatePage',
            $this->core->getCsrfToken()
        );
    }
}<|MERGE_RESOLUTION|>--- conflicted
+++ resolved
@@ -113,34 +113,10 @@
         );
     }
 
-<<<<<<< HEAD
-    #[Route("/home/go_to_course_notifications", methods: ["POST"])]
-    public function goToCourseNotifications(): void {
-        $courses = $this->courses;
-        $course_title = $_POST['course'];
-        foreach ($courses as $course) {
-            if ($course->getTitle() === $course_title) {
-                $semester = $course->getTerm();
-                $this->core->loadCourseConfig($semester, $course_title);
-                $this->core->loadCourseDatabase();
-                $url = $this->core->buildCourseUrl(['notifications']);
-                $this->core->redirect($url);
-                return;
-            }
-        }
-        $this->core->addErrorMessage("Course not found.");
-        $this->core->redirect($this->core->buildUrl(['home']));
-    }
-
-    #[Route("/home/mark_seen", methods: ["POST"])]
-    public function markNotificationsAsSeen(): void {
-        $courses = $this->courses;
-=======
     #[Route("/home/mark_seen", methods: ["POST"])]
     public function markNotificationsAsSeen(): void {
         $courses = $this->courses;
         $user_id = $this->core->getUser()->getId();
->>>>>>> 58d2ede0
         $original_config = clone $this->core->getConfig();
         $course_title = $_POST['course'];
         $notification_id = $_POST['notification_id'];
@@ -149,21 +125,12 @@
                 $semester = $course->getTerm();
                 $this->core->loadCourseConfig($semester, $course_title);
                 $this->core->loadCourseDatabase();
-<<<<<<< HEAD
-                markNotificationAsSeen($notification_id);
-=======
                 $this->core->getQueries()->markNotificationAsSeen($user_id, $notification_id);
->>>>>>> 58d2ede0
                 break;
             }
         }
         $this->core->setConfig($original_config);
-<<<<<<< HEAD
-        return;
-}
-=======
-    }
->>>>>>> 58d2ede0
+    }
 
     /**
      * Returns recent notifications for a user
