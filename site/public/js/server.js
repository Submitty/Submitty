////////////Begin: Removed redundant link in breadcrumbs////////////////////////
//See this pr for why we might want to remove this code at some point
//https://github.com/Submitty/Submitty/pull/5071
window.addEventListener("resize", function(){
  loadInBreadcrumbLinks();
  adjustBreadcrumbLinks();
});

var mobileHomeLink = null;
var desktopHomeLink = null;
document.addEventListener("DOMContentLoaded", function() {
  loadInBreadcrumbLinks();
  adjustBreadcrumbLinks();
});

function loadInBreadcrumbLinks(){
  mobileHomeLink = mobileHomeLink !== null ? mobileHomeLink : $("#home-button").attr('href');
  desktopHomeLink = desktopHomeLink !== null ? desktopHomeLink : $("#desktop_home_link").attr('href');
}

function adjustBreadcrumbLinks(){
  if($(document).width() > 528){
    $("#home-button").attr('href', "");
    $("#desktop_home_link").attr('href', desktopHomeLink);
  }else{
    $("#home-button").attr('href', mobileHomeLink);
    $("#desktop_home_link").attr('href', "");
  }
}
////////////End: Removed redundant link in breadcrumbs//////////////////////////

/**
 * Acts in a similar fashion to Core->buildUrl() function within the PHP code
 *
 * @param {object} parts - Object representing URL parts to append to the URL
 * @returns {string} - Built up URL to use
 */
function buildUrl(parts = []) {
    return document.body.dataset.baseUrl + parts.join('/');
}

/**
 * Acts in a similar fashion to Core->buildCourseUrl() function within the PHP code
 * Course information is prepended to the URL constructed.
 *
 * @param {object} parts - Object representing URL parts to append to the URL
 * @returns {string} - Built up URL to use
 */
function buildCourseUrl(parts = []) {
    return document.body.dataset.courseUrl + '/' + parts.join('/');
}

function changeDiffView(div_name, gradeable_id, who_id, version, index, autocheck_cnt, helper_id){
    var actual_div_name = "#" + div_name + "_0";
    var expected_div_name = "#" + div_name + "_1";
    var actual_div = $(actual_div_name).children()[0];
    var expected_div = $(expected_div_name).children()[0];
    var list_white_spaces = {};
    $('#'+helper_id).empty();
    if($("#show_char_"+index+"_"+autocheck_cnt).text() == "Visualize whitespace characters"){
        $("#show_char_"+index+"_"+autocheck_cnt).removeClass('btn-default');
        $("#show_char_"+index+"_"+autocheck_cnt).addClass('btn-primary');
        $("#show_char_"+index+"_"+autocheck_cnt).html("Display whitespace/non-printing characters as escape sequences");
        list_white_spaces['newline'] = '&#9166;';
        var option = 'unicode'
    }
    else if($("#show_char_"+index+"_"+autocheck_cnt).text() == "Display whitespace/non-printing characters as escape sequences") {
        $("#show_char_"+index+"_"+autocheck_cnt).html("Original View");
        list_white_spaces['newline'] = '\\n';
        var option = 'escape'
    }
    else {
        $("#show_char_"+index+"_"+autocheck_cnt).removeClass('btn-primary');
        $("#show_char_"+index+"_"+autocheck_cnt).addClass('btn-default');
        $("#show_char_"+index+"_"+autocheck_cnt).html("Visualize whitespace characters");
        var option = 'original'
    }
    //Insert actual and expected one at a time
    var url = buildCourseUrl(['gradeable', gradeable_id, 'grading', 'student_output', 'remove']) +
        `?who_id=${who_id}&version=${version}&index=${index}&autocheck_cnt=${autocheck_cnt}&option=${option}&which=expected`;

    let assertSuccess = function(data) {
        if (data.status === 'fail') {
            alert("Error loading diff: " + data.message);
            return false;
        }
        else if (data.status === 'error') {
            alert("Internal server error: " + data.message);
            return false;
        }
        return true;
    }

    $.getJSON({
        url: url,
        success: function (response) {
            if(!assertSuccess(response)) {
                return;
            }
            for (property in response.data.whitespaces) {
                list_white_spaces[property] = response.data.whitespaces[property];
            }
            $(expected_div).empty();
            $(expected_div).html(response.data.html);
            url = buildCourseUrl(['gradeable', gradeable_id, 'grading', 'student_output', 'remove']) +
                `?who_id=${who_id}&version=${version}&index=${index}&autocheck_cnt=${autocheck_cnt}&option=${option}&which=actual`;
            $.getJSON({
                url: url,
                success: function (response) {
                    if(!assertSuccess(response)) {
                        return;
                    }
                    for (property in response.data.whitespaces) {
                        list_white_spaces[property] = response.data.whitespaces[property];
                    }
                    for (property in list_white_spaces) {
                        $('#' + helper_id).append('<span style=\"outline:1px blue solid;\">' + list_white_spaces[property] + "</span> = " + property + " ");
                    }
                    $(actual_div).empty();
                    $(actual_div).html(response.data.html);
                },
                error: function (e) {
                    alert("Could not load diff, please refresh the page and try again.");
                }
            });
        },
        error: function (e) {
            alert("Could not load diff, please refresh the page and try again.");
        }
    });

}

function newDeleteGradeableForm(form_action, gradeable_name) {
    $('.popup-form').css('display', 'none');
    var form = $("#delete-gradeable-form");
    $('[id="delete-gradeable-message"]', form).html('');
    $('[id="delete-gradeable-message"]', form).append('<b>'+gradeable_name+'</b>');
    $('[name="delete-confirmation"]', form).attr('action', form_action);
    form.css("display", "block");
    captureTabInModal("delete-gradeable-form");
}

function displayCloseSubmissionsWarning(form_action,gradeable_name) {
    $('.popup-form').css('display', 'none');
    var form = $("#close-submissions-form");
    $('[id="close-submissions-message"]', form).html('');
    $('[id="close-submissions-message"]', form).append('<b>'+gradeable_name+'</b>');
    $('[name="close-submissions-confirmation"]', form).attr('action', form_action);
    form.css("display", "block");
    captureTabInModal("close-submissions-form");
    form.find('.form-body').scrollTop(0);
}

function newDeleteCourseMaterialForm(id, file_name, str_id = null) {
    let url = buildCourseUrl(["course_materials", "delete"]) + "?id=" + id;
    var current_y_offset = window.pageYOffset;
    document.cookie = 'jumpToScrollPostion='+current_y_offset;

    $('[id^=div_viewer_]').each(function() {
        var number = this.id.replace('div_viewer_', '').trim();

        var elem = $('#div_viewer_' + number);
        if (elem.hasClass('open')) {
            document.cookie = "cm_" +number+ "=1;";
        }
        else {
            document.cookie = "cm_" +number+ "=0;";
        }
    });

    $('.popup-form').css('display', 'none');
    var form = $("#delete-course-material-form");
<<<<<<< HEAD
    $('.delete-course-material-message', form).html('');
    let cm_message = '<b>'+file_name+'</b>';
    if (str_id !== null) {
        let files_or_links = $(`[id^=file_viewer_${str_id}]`);
        let num_of_links = files_or_links.filter(function () {
            return (($(this).siblings('.file-viewer').children('a[data-is-link="1"]').length) === 1);
        }).length;
        let num_of_files = files_or_links.length - num_of_links;
        let file_s = (num_of_files > 1) ? 's' : '';
        let link_s = (num_of_links > 1) ? 's' : '';
        let num_links_txt = (num_of_links === 0) ? '</em>)' : ` and <b>${num_of_links}</b> link${link_s}</em>)`
        cm_message += ` (<em>contains <b>${num_of_files}</b> file${file_s}` + num_links_txt;
    }
    $('.delete-course-material-message', form).append(cm_message);
=======
    $('.delete-course-material-message', form).text(file_name);
>>>>>>> 875534ad
    $('[name="delete-confirmation"]', form).attr('action', url);
    form.css("display", "block");
    captureTabInModal("delete-course-material-form");
    form.find('.form-body').scrollTop(0);
}

function newOverwriteCourseMaterialForm(clashing_names, is_link, is_edit_form) {
    const form = $('#overwrite-course-material-form');
    form.css('display', 'block');
    if (clashing_names.length === 1) {
        const to_replace = [[' All', '']];
        if (is_link) {
            to_replace.push(['file', 'link']);
        }
        form.html((i, html) => {
            to_replace.forEach((elem) => {
                html = html.replaceAll(elem[0], elem[1]);
            });
            return html;
        });
    }
    else {
        const singular = ['Material', 'file', 'name', 'one'];
        form.html((i, html) => {
            singular.forEach((elem) => {
                // replace singular words with plural by appending 's', taking care of the occurrences ending with . and :
                html = html.replaceAll(RegExp(`( a){0,1}( ${elem})([ .:])`, 'g'), '$2s$3');
            });
            return html;
        });
    }
    const clash_list = $('#existing-names');
    clash_list.html("");
    clashing_names.forEach((elem) => {
        clash_list.append($('<li>', {
            text: elem
        }));
    });
    captureTabInModal("overwrite-course-material-form");
    if (is_edit_form) {
        $('#overwrite-submit').attr('is-edit-form', 1);
    }
    form.find('.form-body').scrollTop(0);
}

function newUploadImagesForm() {
    $('.popup-form').css('display', 'none');
    var form = $("#upload-images-form");
    form.css("display", "block");
    captureTabInModal("upload-images-form");
    form.find('.form-body').scrollTop(0);
    $('[name="upload"]', form).val(null);
}

function newUploadCourseMaterialsForm() {

    createArray(1);

    var fileList = document.getElementsByClassName("file-viewer-data");

    var files = [];
    for(var i=0;i<fileList.length;i++){
        var file = fileList[i];
        files.push(file.getAttribute('data-file_url'));
        readPrevious(file.getAttribute('data-file_url'), 1);
    }

    $('.popup-form').css('display', 'none');
    var form = $("#upload-course-materials-form");

    $('[name="existing-file-list"]', form).html('');
    $('[name="existing-file-list"]', form).append('<b>'+JSON.stringify(files)+'</b>');

    form.css("display", "block");
    captureTabInModal("upload-course-materials-form");
    form.find('.form-body').scrollTop(0);
    $('[name="upload"]', form).val(null);
    $('#overwrite-materials-flag').remove();
}

function newEditCourseMaterialsFolderForm(tag) {
    let id = $(tag).data('id');
    let dir = $(tag).data('priority');
    let folder_sections = $(tag).data('sections');
    let partial_sections = $(tag).data('partial-sections');
    let release_time =  $(tag).data('release-time');
    let is_hidden = $(tag).data('hidden-state');
    const partially_hidden = 2;
    let form = $('#edit-course-materials-folder-form');

    let element = document.getElementById("edit-folder-picker");
    element._flatpickr.setDate(release_time);

    let hide_materials_box = $('#hide-folder-materials-checkbox-edit', form);
    if (is_hidden > 0) {
        hide_materials_box.prop('checked', true).trigger('change');
        if (is_hidden === partially_hidden) {
            hide_materials_box.attr('class', 'partial-checkbox');
            $(hide_materials_box.siblings()[0]).before("<span><br><em>(Currently, some materials inside this folder are hidden.)</em></span>");
        }
    }
    else {
        hide_materials_box.prop('checked', false).trigger('change');
    }

    $('#show-some-section-selection-folder-edit :checkbox:enabled').prop('checked', false);
    let showSections = function() {
        $("#all-sections-showing-no-folder", form).prop('checked',false);
        $("#all-sections-showing-yes-folder", form).prop('checked',true);
        $("#show-some-section-selection-folder-edit", form).show();
    }
    let sectionsVisible = false;
    if (folder_sections.length !== 0) {
        for(let index = 0; index < folder_sections.length; ++index) {
            $("#section-folder-edit-" + folder_sections[index], form).prop('checked',true);
            $("#section-folder-edit-" + folder_sections[index], form).removeClass('partial-checkbox');
            if ($(this).attr('class') === '') {
                $(this).removeAttr('class');
            }
        }
        showSections();
        sectionsVisible = true;
    }
    else{
        $("#show-some-section-selection-folder-edit", form).hide();
        $("#all-sections-showing-yes-folder", form).prop('checked',false);
        $("#all-sections-showing-no-folder", form).prop('checked',true);
    }
    if (partial_sections.length !== 0) {
        for(let index = 0; index < partial_sections.length; ++index) {
            $("#section-folder-edit-" + partial_sections[index], form).attr('class', 'partial-checkbox');
            $("#section-folder-edit-" + partial_sections[index], form).prop('checked', true);
        }
        if (!sectionsVisible) {
            showSections();
        }
    }

    $('#material-folder-edit-form', form).attr('data-id', id);
    $('#edit-folder-sort', form).attr('value', dir);
    disableFullUpdate();
    form.css("display", "block");
    captureTabInModal("edit-course-materials-folder-form");
}

function newEditCourseMaterialsForm(tag) {
    let id = $(tag).data('id');
    let dir = $(tag).data('priority');
    let this_file_section = $(tag).data('sections');
    let this_hide_from_students = $(tag).data('hidden-state');
    let release_time = $(tag).data('release-time');
    let is_link = $(tag).data('is-link');
    let link_title = $(tag).data('link-title');
    let link_url = $(tag).data('link-url');

    let form = $("#edit-course-materials-form");

    let element = document.getElementById("edit-picker");

    element._flatpickr.setDate(release_time);

    if(this_hide_from_students === 1){
        $("#hide-materials-checkbox-edit", form).prop('checked',true).trigger('change');
    }

    else{
        $("#hide-materials-checkbox-edit", form).prop('checked',false).trigger('change');
    }

    $('#hide-materials-checkbox-edit:checked ~ #edit-form-hide-warning').show();
    $('#hide-materials-checkbox-edit:not(:checked) ~ #edit-form-hide-warning').hide();

    $('#show-some-section-selection-edit :checkbox:enabled').prop('checked', false);

    if(this_file_section.length !== 0){
        for(let index = 0; index < this_file_section.length; ++index){
            $("#section-edit-" + this_file_section[index], form).prop('checked',true);
        }
        $("#all-sections-showing-no", form).prop('checked',false);
        $("#all-sections-showing-yes", form).prop('checked',true);
        $("#show-some-section-selection-edit", form).show();
    }
    else{
        $("#show-some-section-selection-edit", form).hide();
        $("#all-sections-showing-yes", form).prop('checked',false);
        $("#all-sections-showing-no", form).prop('checked',true);
    }
    const title_label = $("#edit-url-title-label", form);
    const url_label = $("#edit-url-url-label", form);
    if (is_link === 1) {
        title_label.css('display', 'block');
        url_label.css('display', 'block');
        const title = $("#edit-url-title");
        title.prop('disabled', false);
        title.val(link_title);
        const url = $("#edit-url-url");
        url.prop('disabled', false);
        url.val(link_url);
    }
    else {
        if (title_label.css('display') !== 'none') {
            title_label.css('display', 'none');
        }
        if (url_label.css('display') !== 'none') {
            url_label.css('display', 'none');
        }
    }
    $("#material-edit-form", form).attr('data-id', id);
    $("#edit-picker", form).attr('value', release_time);
    $("#edit-sort", form).attr('value', dir);
    $('#overwrite-materials-flag').remove();
    form.css("display", "block");
    captureTabInModal("edit-course-materials-form");
}

var lastActiveElement = null;
function captureTabInModal(formName, resetFocus=true){
    if(resetFocus){
        lastActiveElement = document.activeElement;
    }

    var form = $("#".concat(formName));
    form.off('keydown');//Remove any old redirects

    /*get all the elements to tab through*/
    var inputs = form.find(':tabbable').filter(':visible');
    var firstInput = inputs.first();
    var lastInput = inputs.last();

    /*set focus on first element*/
    if(resetFocus){
      firstInput.focus();
    }

    /*redirect last tab to first element*/
    form.on('keydown', function (e) {
        if ((e.which === 9 && !e.shiftKey && $(lastInput).is(':focus'))) {
            firstInput.focus();
            e.preventDefault();
        }
        else if ((e.which === 9 && e.shiftKey && $(firstInput).is(':focus'))) {
            lastInput.focus();
            e.preventDefault();
        }
    });

    //Watch for the modal to be hidden
    let observer = new MutationObserver(function(){
        if(form[0].style.display === 'none'){
            releaseTabFromModal(formName);
        }
    });
    observer.observe(form[0], { attributes: true, childList: true });
}

function releaseTabFromModal(formName){
    var form = $("#".concat(formName));
    form.off('keydown');
    lastActiveElement.focus();
}

function setFolderRelease(changeActionVariable,releaseDates,id,cm_id){

    $('.popup-form').css('display', 'none');

    var form = $("#set-folder-release-form");
    form.css("display", "block");

    captureTabInModal("set-folder-release-form");

    form.find('.form-body').scrollTop(0);
    $('[id="release_title"]',form).attr('data-path',changeActionVariable);
    $('[name="release_date"]', form).val(releaseDates);
    $('[name="release_date"]',form).attr('data-fp',changeActionVariable);

    $('[name="submit"]',form).attr('data-iden',id);
    $('[name="submit"]',form).attr('data-id',cm_id);

}

function copyToClipboard(code) {
    var download_info = JSON.parse($('#download_info_json_id').val());
    var required_emails = [];

    $('#download-form input:checkbox').each(function() {
        if ($(this).is(':checked')) {
            var thisVal = $(this).val();

            if (thisVal === 'instructor') {
                for (var i = 0; i < download_info.length; ++i) {
                    if (download_info[i].group === 'Instructor') {
                        required_emails.push(download_info[i].email);
                    }
                }
            }
            else if (thisVal === 'full_access_grader') {
                for (var i = 0; i < download_info.length; ++i) {
                    if (download_info[i].group === 'Full Access Grader (Grad TA)') {
                        required_emails.push(download_info[i].email);
                    }
                }
            }
            else if (thisVal === 'limited_access_grader') {
                for (var i = 0; i < download_info.length; ++i) {
                    if (download_info[i].group === "Limited Access Grader (Mentor)") {
                        required_emails.push(download_info[i].email);
                    }
                }
            }
            else {
                for (var i = 0; i < download_info.length; ++i) {
                    if (code === 'user') {
                        if (download_info[i].reg_section === thisVal) {
                            required_emails.push(download_info[i].email);
                        }
                    }
                    else if (code === 'grader') {
                        if (download_info[i].reg_section === 'All') {
                            required_emails.push(download_info[i].email);
                        }

                        if ($.inArray(thisVal, download_info[i].reg_section.split(',')) !== -1) {
                            required_emails.push(download_info[i].email);
                        }
                    }
                }
            }
        }
    });

    required_emails = $.unique(required_emails);
    var temp_element = $("<textarea></textarea>").text(required_emails.join(','));
    $(document.body).append(temp_element);
    temp_element.select();
    document.execCommand('copy');
    temp_element.remove();
    setTimeout(function() {
        $('#copybuttonid').prop('value', 'Copied');
    }, 0);
    setTimeout(function() {
        $('#copybuttonid').prop('value', 'Copy Emails to Clipboard');
    }, 1000);
}

function downloadCSV(code) {
    var download_info = JSON.parse($('#download_info_json_id').val());
    var csv_data = 'Given Name,Family Name,User ID,Email,Secondary Email,UTC Offset,Time Zone,Registration Section,Rotation Section,Group\n';
    var required_user_id = [];

    $('#download-form input:checkbox').each(function() {
        if ($(this).is(':checked')) {
            var thisVal = $(this).val();

            if (thisVal === 'instructor') {
                for (var i = 0; i < download_info.length; ++i) {
                    if ((download_info[i].group === 'Instructor') && ($.inArray(download_info[i].user_id,required_user_id) === -1)) {
                        csv_data += [download_info[i].given_name, download_info[i].family_name, download_info[i].user_id, download_info[i].email, download_info[i].secondary_email, download_info[i].utc_offset, download_info[i].time_zone, '"'+download_info[i].reg_section+'"', download_info[i].rot_section, download_info[i].group].join(',') + '\n';
                        required_user_id.push(download_info[i].user_id);
                    }
                }
            }
            else if (thisVal === 'full_access_grader') {
                for (var i = 0; i < download_info.length; ++i) {
                    if ((download_info[i].group === 'Full Access Grader (Grad TA)') && ($.inArray(download_info[i].user_id,required_user_id) === -1)) {
                        csv_data += [download_info[i].given_name, download_info[i].family_name, download_info[i].user_id, download_info[i].email, download_info[i].secondary_email, download_info[i].utc_offset, download_info[i].time_zone, '"'+download_info[i].reg_section+'"', download_info[i].rot_section, download_info[i].group].join(',') + '\n';
                        required_user_id.push(download_info[i].user_id);
                    }
                }
            }
            else if (thisVal === 'limited_access_grader') {
                for (var i = 0; i < download_info.length; ++i) {
                    if ((download_info[i].group === 'Limited Access Grader (Mentor)') && ($.inArray(download_info[i].user_id,required_user_id) === -1)) {
                        csv_data += [download_info[i].given_name, download_info[i].family_name, download_info[i].user_id, download_info[i].email, download_info[i].secondary_email, download_info[i].utc_offset, download_info[i].time_zone, '"'+download_info[i].reg_section+'"', download_info[i].rot_section, download_info[i].group].join(',') + '\n';
                        required_user_id.push(download_info[i].user_id);
                    }
                }
            }
            else {
                for (var i = 0; i < download_info.length; ++i) {
                    if (code === 'user') {
                        if ((download_info[i].reg_section === thisVal) && ($.inArray(download_info[i].user_id,required_user_id) === -1)) {
                            csv_data += [download_info[i].given_name, download_info[i].family_name, download_info[i].user_id, download_info[i].email, download_info[i].secondary_email, download_info[i].utc_offset, download_info[i].time_zone, '"'+download_info[i].reg_section+'"', download_info[i].rot_section, download_info[i].group].join(',') + '\n';
                            required_user_id.push(download_info[i].user_id);
                        }
                    }
                    else if (code === 'grader') {
                        if ((download_info[i].reg_section === 'All') && ($.inArray(download_info[i].user_id,required_user_id) === -1)) {
                            csv_data += [download_info[i].given_name, download_info[i].family_name, download_info[i].user_id, download_info[i].email, download_info[i].secondary_email, download_info[i].utc_offset, download_info[i].time_zone, '"'+download_info[i].reg_section+'"', download_info[i].rot_section, download_info[i].group].join(',') + '\n';
                            required_user_id.push(download_info[i].user_id);
                        }
                        if (($.inArray(thisVal, download_info[i].reg_section.split(',')) !== -1) && ($.inArray(download_info[i].user_id, required_user_id) === -1)) {
                            csv_data += [download_info[i].given_name, download_info[i].family_name, download_info[i].user_id, download_info[i].email, download_info[i].secondary_email, download_info[i].utc_offset, download_info[i].time_zone, '"'+download_info[i].reg_section+'"', download_info[i].rot_section, download_info[i].group].join(',') + '\n';
                            required_user_id.push(download_info[i].user_id);
                        }
                    }
                }
            }
        }
    });

    // Setup default name for the CSV file
    let course = $('#download_info_json_id').data('course');
    let semester = $('#download_info_json_id').data('semester');
    let csv_name = [semester, course, 'users', 'data'].join('_') + '.csv'

    var temp_element = $('<a id="downloadlink"></a>');
    var address = "data:text/csv;charset=utf-8," + encodeURIComponent(csv_data);
    temp_element.attr('href', address);
    temp_element.attr('download', csv_name);
    temp_element.css('display', 'none');
    $(document.body).append(temp_element);
    $('#downloadlink')[0].click();
    $('#downloadlink').remove();
}

/**
 * Toggles the page details box of the page, showing or not showing various information
 * such as number of queries run, length of time for script execution, and other details
 * useful for developers, but shouldn't be shown to normal users
 */
function togglePageDetails() {
    var element = document.getElementById('page-info');
    if (element.style.display === 'block') {
        element.style.display = 'none';
    }
    else {
        element.style.display = 'block';
        // Hide the box if you click outside of it
        document.body.addEventListener('mouseup', function pageInfo(event) {
            if (!element.contains(event.target)) {
                element.style.display = 'none';
                document.body.removeEventListener('mouseup', pageInfo, false);
            }
        });
    }
}

/**
 * Opens a new tab on https://validator.w3.org with the contents of the current html page
 */
function validateHtml() {
  //Code copied from https://validator.w3.org/nu/about.html under "Check serialized DOM of current page" section
  function c(a, b) {
    const c = document.createElement("textarea");
    c.name = a;
    c.value = b;
    d.appendChild(c)
  }
  const e = ((a) => {
      for (var b = "", a = a.firstChild; a;) {
        switch (a.nodeType) {
          case Node.ELEMENT_NODE:
            b += a.outerHTML;
            break;
          case Node.TEXT_NODE:
            b += a.nodeValue;
            break;
          case Node.CDATA_SECTION_NODE:
            b += "<![CDATA[" + a.nodeValue + "]]\>";
            break;
          case Node.COMMENT_NODE:
            b += "<\!--" + a.nodeValue + "--\>";
            break;
          case Node.DOCUMENT_TYPE_NODE:
            b += "<!DOCTYPE " + a.name + ">\n"
        }
        a = a.nextSibling
      }
      return b
  })(document);
  const d = document.createElement("form");
  d.method = "POST";
  d.action = "https://validator.w3.org/nu/";
  d.enctype = "multipart/form-data";
  d.target = "_blank";
  d.acceptCharset = "utf-8";
  c("showsource", "yes");
  c("content", e);
  document.body.appendChild(d);
  d.submit();
  d.outerHTML = "";
}

/**
 * Remove an alert message from display. This works for successes, warnings, or errors to the
 * user
 * @param elem
 */
function removeMessagePopup(elem) {
    $('#' + elem).fadeOut('slow', function() {
        $('#' + elem).remove();
    });
}

function gradeableChange(url, sel){
    url = url + sel.value;
    window.location.href = url;
}
function versionChange(url, sel){
    url = url + sel.value;
    window.location.href = url;
}

function checkVersionChange(days_late, late_days_allowed){
    if(days_late > late_days_allowed){
        var message = "The max late days allowed for this assignment is " + late_days_allowed + " days. ";
        message += "You are not supposed to change your active version after this time unless you have permission from the instructor. Are you sure you want to continue?";
        return confirm(message);
    }
    return true;
}

function checkVersionsUsed(gradeable, versions_used, versions_allowed) {
    versions_used = parseInt(versions_used);
    versions_allowed = parseInt(versions_allowed);
    if (versions_used >= versions_allowed) {
        return confirm("Are you sure you want to upload for " + gradeable + "? You have already used up all of your free submissions (" + versions_used + " / " + versions_allowed + "). Uploading may result in loss of points.");
    }
    return true;
}

function toggleDiv(id) {
    $("#" + id).toggle();
    return true;
}


function checkRefreshPage(url) {
    setTimeout(function() {
        check_server(url)
    }, 1000);
}

function check_server(url) {
    $.get(url,
        function(data) {
            if (data.indexOf("REFRESH_ME") > -1) {
                location.reload(true);
            }
        else {
                checkRefreshPage(url);
            }
        }
    );
}

function downloadFile(path, dir) {
    let download_path = buildCourseUrl(['download']) + `?dir=${encodeURIComponent(dir)}&path=${encodeURIComponent(path)}`;
    if ($("#submission_browser").length > 0) {
        download_path += `&gradeable_id=${$("#submission_browser").data("gradeable-id")}`;
    }
    window.location = download_path;
}

function downloadCourseMaterial(id) {
    window.location = buildCourseUrl(['download']) + `?course_material_id=${id}`;
}

function downloadTestCaseResult(testcase, name, version, gradeable, user) {
    window.location = buildCourseUrl(['gradeable', gradeable, 'downloadTestCaseResult']) + `?version=${version}&test_case=${testcase+1}&file_name=${name}&user_id=${user}`;
}

function downloadStudentAnnotations(url, path, dir) {
    window.open(url, "_blank", "toolbar=no, scrollbars=yes, resizable=yes, width=700, height=600");
}

function downloadSubmissionZip(grade_id, user_id, version, origin = null, is_anon = false) {
    window.open(buildCourseUrl(['gradeable', grade_id, 'download_zip']) + `?dir=submissions&user_id=${user_id}&version=${version}&origin=${origin}&is_anon=${is_anon}`, "_blank");
    return false;
}

function downloadCourseMaterialZip(id) {
    window.location = buildCourseUrl(['course_materials', 'download_zip']) + '?course_material_id=' + id;
}

function checkColorActivated() {
    pos = 0;
    seq = "&&((%'%'BA\r";
    const rainbow_mode = JSON.parse(localStorage.getItem('rainbow-mode'));

    function inject() {
        $(document.body).prepend('<div id="rainbow-mode" class="rainbow"></div>');
    }
    function remove() {
        $(document.body).find('#rainbow-mode').remove();
    }

    function toggle(flag) {
        if (flag) inject();
        else remove();
    }

    if (rainbow_mode === true) {
        inject();
    }

    $(document.body).keyup(function colorEvent(e) {
        pos = seq.charCodeAt(pos) === e.keyCode ? pos + 1 : 0;
        if (pos === seq.length) {
            flag = JSON.parse(localStorage.getItem('rainbow-mode')) === true;
            localStorage.setItem('rainbow-mode', !flag);
            toggle(!flag);
            pos = 0;
        }
    });
}
$(checkColorActivated);

function changeColor(div, hexColor){
    div.style.color = hexColor;
}

function openDiv(id) {
    var elem = $('#' + id);
    if (elem.hasClass('open')) {
        elem.hide();
        elem.removeClass('open');
        $('#' + id + '-span').removeClass('fa-folder-open').addClass('fa-folder');
    }
    else {
        elem.show();
        elem.addClass('open');
        $('#' + id + '-span').removeClass('fa-folder').addClass('fa-folder-open');
    }
    return false;
}

function openDivForCourseMaterials(num) {
    var elem = $('#div_viewer_' + num);
    if (elem.hasClass('open')) {
        elem.hide();
        elem.removeClass('open');
        $($($(elem.parent().children()[0]).children()[0]).children()[0]).removeClass('fa-folder-open').addClass('fa-folder');
        return 'closed';
    }
    else {
        elem.show();
        elem.addClass('open');
        $($($(elem.parent().children()[0]).children()[0]).children()[0]).removeClass('fa-folder').addClass('fa-folder-open');
        return 'open';
    }
    return false;
}

function markViewed(ids, redirect) {
    let data = new FormData();
    data.append("ids", ids);
    data.append("csrf_token", csrfToken);
    $.ajax({
        url: buildCourseUrl(['course_materials', 'view']),
        type: "POST",
        data: data,
        contentType: false,
        processData: false
    });
}

function closeDivForCourseMaterials(num) {
    var elem = $('#div_viewer_' + num);
    elem.hide();
    elem.removeClass('open');
    $($($(elem.parent().children()[0]).children()[0]).children()[0]).removeClass('fa-folder-open').addClass('fa-folder');
    return 'closed';


}
function openAllDivForCourseMaterials() {
    var elem = $("[id ^= 'div_viewer_']");
    if (elem.hasClass('open')) {
        elem.hide();
        elem.removeClass('open');
        for (let i = 0; i < elem.length; i++) {
          const ele_each = elem[i];
          $($($($(ele_each).parent().children()[0]).children()[0]).children()[0]).removeClass('fa-folder-open').addClass('fa-folder');
        }
        return 'closed';
    }
    else {
        elem.show();
        elem.addClass('open');
        for (let i = 0; i < elem.length; i++) {
          const ele_each = elem[i];
          $($($($(ele_each).parent().children()[0]).children()[0]).children()[0]).removeClass('fa-folder').addClass('fa-folder-open');
        }
        return 'open';
    }
    return false;
}

function openUrl(url) {
    window.open(url, "_blank", "toolbar=no, scrollbars=yes, resizable=yes, width=700, height=600");
    return false;
}

function changeName(element, user, visible_username, anon){
    var new_element = element.getElementsByTagName("strong")[0];
    anon = (anon == 'true');
    icon = element.getElementsByClassName("fas fa-eye")[0];
    if(icon == undefined){
        icon = element.getElementsByClassName("fas fa-eye-slash")[0];
        if(anon) {
            new_element.style.color = "black";
            new_element.style.fontStyle = "normal";
        }
        new_element.innerHTML = visible_username;
        icon.className = "fas fa-eye";
        icon.title = "Show full user information";
    }
    else {
        if(anon) {
            new_element.style.color = "grey";
            new_element.style.fontStyle = "italic";
        }
        new_element.innerHTML = user;
        icon.className = "fas fa-eye-slash";
        icon.title = "Hide full user information";
    }
}

function openFrame(url, id, filename, ta_grading_interpret=false) {
    var iframe = $('#file_viewer_' + id);
    if (!iframe.hasClass('open')) {
        var iframeId = "file_viewer_" + id + "_iframe";
        if(ta_grading_interpret) {
            let display_file_url = buildCourseUrl(['display_file']);
            let directory = "";
            if (url.includes("submissions")) {
                directory = "submissions";
            }
            else if (url.includes("results_public")) {
                directory = "results_public";
            }
            else if (url.includes("results")) {
                directory = "results";
            }
            else if (url.includes("checkout")) {
                directory = "checkout";
            }
            else if (url.includes("attachments")) {
                directory = "attachments";
            }
            url = `${display_file_url}?dir=${encodeURIComponent(directory)}&file=${encodeURIComponent(filename)}&path=${encodeURIComponent(url)}&ta_grading=true`
        }
        if ($("#submission_browser").length > 0) {
            url += `&gradeable_id=${$("#submission_browser").data("gradeable-id")}`;
        }
        // handle pdf
        if(filename.substring(filename.length - 3) === "pdf") {
            iframe.html("<iframe id='" + iframeId + "' src='" + url + "' width='750px' height='1200px' style='border: 0'></iframe>");
        }
        else {
            iframe.html("<iframe id='" + iframeId + "' onload='resizeFrame(\"" + iframeId + "\");' src='" + url + "' width='750px' style='border: 0'></iframe>");
        }
        iframe.addClass('open');
    }

    if (!iframe.hasClass('shown')) {
        iframe.show();
        iframe.addClass('shown');
        $($($(iframe.parent().children()[0]).children()[0]).children()[0]).removeClass('fa-plus-circle').addClass('fa-minus-circle');
    }
    else {
        iframe.hide();
        iframe.removeClass('shown');
        $($($(iframe.parent().children()[0]).children()[0]).children()[0]).removeClass('fa-minus-circle').addClass('fa-plus-circle');
    }
    return false;
}

function resizeFrame(id, max_height = 500, force_height=-1) {
    let img = undefined;
    let visible = $("iframe#" + id).is(":visible");
    img = $("iframe#" + id).contents().find("img");
    if($("iframe#" + id).contents().find("html").length !== 0) {
        $("iframe#" + id).contents().find("html").css("height", "inherit");
        img = $("iframe#" + id).contents().find("img");
        if(img.length !== 0) {
            img.removeAttr("width");
            img.removeAttr("height");
            img.css("width", "");
            img.css("height", "");
            img.css("max-width", "100%");
        }
        var height = parseInt($("iframe#" + id).contents().find("body").css('height').slice(0,-2));
    } else { //Handling issue with FireFox and jQuery not being able to access iframe contents for PDF reader
        var height = max_height;
    }
    if (force_height != -1) {
        $("iframe#" + id).height(force_height);
    } else if (height >= max_height) {
        $("iframe#" + id).height(max_height);
    }
    else {
        $("iframe#" + id).height(height + 18);
    }
    //Workarounds for FireFox changing height/width of img sometime after this code runs
    if(img.length !== 0) {
        const observer = new ResizeObserver(function(mutationsList, observer) {
            img.removeAttr("width");
            img.removeAttr("height");
            img.css("width", "");
            img.css("height", "");
            observer.disconnect();
        })
        observer.observe(img[0]);
    }
    if(!visible) {
        const observer = new IntersectionObserver(function(entries, observer) {
            if($("iframe#" + id).is(":visible")) {
                $("iframe#" + id).removeAttr("height");
                let iframeFunc = $("iframe#" + id)[0].contentWindow.iFrameInit;
                if(typeof(iframeFunc) === "function") {
                    iframeFunc();
                }
                observer.disconnect();
                resizeFrame(id, max_height, force_height);
            }
        });
        observer.observe($("iframe#" + id)[0]);
    }
}

function batchImportJSON(url, csrf_token){
    $.ajax(url, {
        type: "POST",
        data: {
            csrf_token: csrf_token
        }
    })
    .done(function(response) {
        window.alert(response);
        location.reload(true);
    })
    .fail(function() {
        window.alert("[AJAX ERROR] Refresh page");
    });
}

function submitAJAX(url, data, callbackSuccess, callbackFailure) {
    $.ajax(url, {
        type: "POST",
        data: data
    })
    .done(function(response) {
        try{
            response = JSON.parse(response);
            if (response['status'] === 'success') {
                callbackSuccess(response);
            }
            else {
                console.log(response['message']);
                callbackFailure();
                if (response['status'] === 'error') {
                    window.alert("[SAVE ERROR] Refresh Page");
                }
            }
        }
        catch (e) {
            console.log(response);
            callbackFailure();
            window.alert("[SAVE ERROR] Refresh Page");
        }
    })
    .fail(function() {
        window.alert("[SAVE ERROR] Refresh Page");
    });
}

$(function() {
    if (window.location.hash !== "") {
        if ($(window.location.hash).offset().top > 0) {
            var minus = 60;
            $("html, body").animate({scrollTop: ($(window.location.hash).offset().top - minus)}, 800);
        }
    }

    for (const elem of document.getElementsByClassName('alert-success')) {
        setTimeout(() => {
            $(elem).fadeOut();
        }, 5000);
    }
});

function getFileExtension(filename){
    return (filename.substring(filename.lastIndexOf(".")+1)).toLowerCase();
}

function openPopUp(css, title, count, testcase_num, side) {
    var element_id = "container_" + count + "_" + testcase_num + "_" + side;
    var elem_html = "<link rel=\"stylesheet\" type=\"text/css\" href=\"" + css + "\" />";
    elem_html += title + document.getElementById(element_id).innerHTML;
    my_window = window.open("", "_blank", "status=1,width=750,height=500");
    my_window.document.write(elem_html);
    my_window.document.close();
    my_window.focus();
}

let messages = 0;

function displayErrorMessage(message){
    displayMessage(message, 'error');
}

function displaySuccessMessage(message) {
    displayMessage(message, 'success');
}

function displayWarningMessage(message) {
    displayMessage(message, 'warning');
}

/**
 * Display a toast message after an action.
 *
 * The styling here should match what's used in GlobalHeader.twig to define the messages coming from PHP
 *
 * @param {string} message
 * @param {string} type either 'error', 'success', or 'warning'
 */
function displayMessage(message, type) {
    const id = `${type}-js-${messages}`;
    message = `<div id="${id}" class="inner-message alert alert-${type}"><span><i style="margin-right:3px;" class="fas fa${type === 'error' ? '-times' : (type === 'success' ? '-check' : '')}-circle${type === 'warning' ? '-exclamation' : ''}"></i>${message.replace(/(?:\r\n|\r|\n)/g, '<br />')}</span><a class="fas fa-times" onClick="removeMessagePopup('${type}-js-${messages}');"></a></div>`;
    $('#messages').append(message);
    $('#messages').fadeIn('slow');
    if (type === 'success' || type === 'warning') {
        setTimeout(() => {
            $(`#${id}`).fadeOut();
        }, 5000);
    }
    messages++;
}

/**
 * Enables the use of TAB key to indent within a textarea control.
 *
 * VPAT requires that keyboard navigation through all controls is always available.
 * Since TAB is being redefined to indent code/text, ESC will be defined, in place
 * of TAB, to proceed to the next control element.  SHIFT+TAB  shall be preserved
 * with its default behavior of returning to the previous control element.
 *
 * @param string jQuerySelector
 */
function enableTabsInTextArea(jQuerySelector) {
    var t = $(jQuerySelector);
    t.on('input', function() {
        $(this).outerHeight(38).outerHeight(this.scrollHeight);
    });
    t.trigger('input');
    t.keydown(function(event) {
        if (event.which == 27) {  //ESC was pressed, proceed to next control element.
            // Next control element may not be a sibling, so .next().focus() is not guaranteed
            // to work.  There is also no guarantee that controls are properly wrapped within
            // a <form>.  Therefore, retrieve a master list of all visible controls and switch
            // focus to the next control in the list.
            var controls = $(":tabbable").filter(":visible");
            controls.eq(controls.index(this) + 1).focus();
            return false;
        }
        else if (!event.shiftKey && event.code === "Tab") { //TAB was pressed without SHIFT, text indent
            var text = this.value;
            var beforeCurse = this.selectionStart;
            var afterCurse = this.selectionEnd;
            this.value = text.substring(0, beforeCurse) + '\t' + text.substring(afterCurse);
            this.selectionStart = this.selectionEnd = beforeCurse+1;
            return false;
        }
        // No need to test for SHIFT+TAB as it is not being redefined.
    });
}

function confirmBypass(str, redirect) {
    if (confirm(str)){
        location.href = redirect;
    }
}

function updateGradeOverride(data) {
    var fd = new FormData($('#gradeOverrideForm').get(0));
    var url = buildCourseUrl(['grade_override', $('#g_id').val(), 'update']);
    $.ajax({
        url: url,
        type: "POST",
        data: fd,
        processData: false,
        cache: false,
        contentType: false,
        success: function(data) {
            try {
                var json = JSON.parse(data);
            } catch(err){
                displayErrorMessage('Error parsing data. Please try again.');
                return;
            }
            if(json['status'] === 'fail'){
                displayErrorMessage(json['message']);
                return;
            }
            refreshOnResponseOverriddenGrades(json);
            $('#user_id').val(this.defaultValue);
            $('#marks').val(this.defaultValue);
            $('#comment').val(this.defaultValue);
            displaySuccessMessage(`Updated overridden Grades for ${json['data']['gradeable_id']}`);
        },
        error: function() {
            window.alert("Something went wrong. Please try again.");
        }
    })
    return false;
}

function loadOverriddenGrades(g_id) {
    var url = buildCourseUrl(['grade_override', g_id]);
    $.ajax({
        url: url,
        success: function(data) {
            try {
                var json = JSON.parse(data);
            } catch(err){
                displayErrorMessage('Error parsing data. Please try again.');
                return;
            }
            if(json['status'] === 'fail'){
                displayErrorMessage(json['message']);
                return;
            }
            refreshOnResponseOverriddenGrades(json);
        },
        error: function() {
            window.alert("Something went wrong. Please try again.");
        }
    });
}

function refreshOnResponseOverriddenGrades(json) {
    const form = $("#load-overridden-grades");
    $('#grade-override-table tr:gt(0)').remove();
    let title = 'Overridden Grades for ' + json['data']['gradeable_id'];
    $('#title').text(title);
    if(json['data']['users'].length === 0){
      $("#load-overridden-grades").addClass('d-none');
      $("#empty-table").removeClass('d-none');
      $('#empty-table').text('There are no overridden grades for this homework');
    }
    else {
        json['data']['users'].forEach(function(elem){
            let delete_button = "<a onclick=\"deleteOverriddenGrades('" + elem['user_id'] + "', '" + json['data']['gradeable_id'] + "');\"><i class='fas fa-trash'></i></a>"
            let bits = ['<tr><td class="align-left">' + elem['user_id'], elem['user_givenname'], elem['user_familyname'], elem['marks'], elem['comment'], delete_button + '</td></tr>'];
            $('#grade-override-table').append(bits.join('</td><td class="align-left">'));
        });
      $("#load-overridden-grades").removeClass('d-none');
      $("#empty-table").addClass('d-none');
    }
}

function deleteOverriddenGrades(user_id, g_id) {
    var url = buildCourseUrl(['grade_override', g_id, 'delete']);
    var confirm = window.confirm("Are you sure you would like to delete this entry?");
    if (confirm) {
        $.ajax({
            url: url,
            type: "POST",
            data: {
                csrf_token: csrfToken,
                user_id: user_id
            },
            success: function(data) {
                var json = JSON.parse(data);
                if(json['status'] === 'fail'){
                    displayErrorMessage(json['message']);
                    return;
                }
                displaySuccessMessage('Overridden Grades deleted.');
                refreshOnResponseOverriddenGrades(json);
            },
            error: function() {
                window.alert("Something went wrong. Please try again.");
            }
        })
    }
    return false;
}

function toggleRegradeRequests(){
    var element = document.getElementById("regradeBoxSection");
    if (element.style.display === 'block') {
        element.style.display = 'none';
    }
    else {
        element.style.display = 'block';
    }

}
/**
  * Taken from: https://stackoverflow.com/questions/1787322/htmlspecialchars-equivalent-in-javascript
  */
function escapeSpecialChars(text) {
  var map = {
    '&': '&amp;',
    '<': '&lt;',
    '>': '&gt;',
    '"': '&quot;',
    "'": '&#039;'
  };

  return text.replace(/[&<>"']/g, function(m) { return map[m]; });
}

function escapeHTML(str) {
    return str.replace(/&/g,'&amp;').replace(/</g,'&lt;').replace(/>/g,'&gt;');
}

function setChildNewDateTime(path, changeDate,handleData) {
    //change the date and time of the subfiles in the folder with the time chosen for the whole
    //folder (passed in)
    var success;
    success = false;
    success  = changeFolderNewDateTime(path,changeDate,function (output) {
        if(output){
            success =true;
            if(handleData){
                handleData(success);
            }
        }
    });
}

function openSetAllRelease() {
    $('#set-all-release-form').css('display', 'block');
}

function setAllRelease(newdatatime) {
    let url = buildCourseUrl(['course_materials', 'release_all']);
    $.ajax({
        type: "POST",
        url: url,
        data: {'csrf_token': csrfToken, 'newdatatime': newdatatime},
        success: function (res) {
            const jsondata = JSON.parse(res);
            if (jsondata.status !== 'success') {
                alert("Failed to set dates");
            }
            location.reload();
        }
    })
}

function changeFolderNewDateTime(id, newdatatime,handleData) {
    // send to server to handle folder date/time change
    let url = buildCourseUrl(['course_materials', 'modify_timestamp']) + '?newdatatime=' + newdatatime;
    var tbr = false;
    $.ajax({
        type: "POST",
        url: url,
        data: {'id':id, 'csrf_token': csrfToken},
        success: function(data) {
            var jsondata = JSON.parse(data);
            if (jsondata.status === 'fail') {
                alert("ERROR: Invalid date.");
                return false;
            }

            tbr=true;
            if(handleData){
                handleData(data);
            }
            return true;
        },
        error: function(e) {
            alert("Encounter saving the NewDateTime.");
            return false;
        }
    })
}

// edited slightly from https://stackoverflow.com/a/40658647
// returns a boolean value indicating whether or not the element is entirely in the viewport
// i.e. returns false iff there is some part of the element outside the viewport
$.fn.isInViewport = function() {                                        // jQuery method: use as $(selector).isInViewPort()
    var elementTop = $(this).offset().top;                              // get top offset of element
    var elementBottom = elementTop + $(this).outerHeight();             // add height to top to get bottom

    var viewportTop = $(window).scrollTop();                            // get top of window
    var viewportBottom = viewportTop + $(window).height();              // add height to get bottom

    return elementTop > viewportTop && elementBottom < viewportBottom;
};

function checkSidebarCollapse() {
    if ($(document.body).width() < 1150) {
        document.cookie = "collapse_sidebar=true;path=/";
        $("aside").toggleClass("collapsed", true);
    }
    else{
        document.cookie = "collapse_sidebar=false;path=/";
        $("aside").toggleClass("collapsed", false);
    }
}

function updateTheme(){
  let choice = $("#theme_change_select option:selected").val();
  if(choice === "system_black"){
    localStorage.removeItem("theme");
    localStorage.setItem("black_mode", "black");
  }else if(choice === "light"){
    localStorage.setItem("theme", "light");
  }else if(choice === "dark"){
    localStorage.setItem("theme", "dark");
    localStorage.setItem("black_mode", "dark");
  }else if(choice === "dark_black"){
    localStorage.setItem("theme", "dark");
    localStorage.setItem("black_mode", "black");
  }else{ //choice === "system"
    localStorage.removeItem("black_mode");
    localStorage.removeItem("theme");
  }
  detectColorScheme();
}
$(document).ready(function() {
  if(localStorage.getItem("theme")){
      if(localStorage.getItem("theme") === "dark"){
        if(localStorage.getItem("black_mode") === "black"){
          $("#theme_change_select").val("dark_black");
        }else{
          $("#theme_change_select").val("dark");
        }
      }else{
        $("#theme_change_select").val("light");
      }
  }else{
    if(localStorage.getItem("black_mode") === "black"){
      $("#theme_change_select").val("system_black");
    }else{
      $("#theme_change_select").val("system");
    }
  }
});

//Called from the DOM collapse button, toggle collapsed and save to localStorage
function toggleSidebar() {
    const sidebar = $("aside");
    const shown = sidebar.hasClass("collapsed");

    document.cookie = "collapse_sidebar=" + (!shown).toString() + ";path=/";
    sidebar.toggleClass("collapsed", !shown);
}

$(document).ready(function() {
    //Collapsed sidebar tooltips with content depending on state of sidebar
    $('[data-toggle="tooltip"]').tooltip({
        position: { my: "right+0 bottom+0" },
        content: function () {
            if($("aside").hasClass("collapsed")) {
                if ($(this).attr("title") === "Collapse Sidebar") {
                    return "Expand Sidebar";
                }
                return $(this).attr("title")
            }
            else {
                return ""
            }
        }
    });

    window.addEventListener("resize", checkSidebarCollapse);
});

function checkBulkProgress(gradeable_id){
    var url = buildCourseUrl(['gradeable', gradeable_id, 'bulk', 'progress']);
    $.ajax({
        url: url,
        data: null,
        type: "GET",
        success: function(data) {
            data = JSON.parse(data)['data'];
            var result = {};
            updateBulkProgress(data['job_data'], data['count']);
        },
        error: function(e) {
            console.log("Failed to check job queue");
        }
    })
}
// Credit to https://stackoverflow.com/a/24676492/2972004
//      Solution to autoexpand the height of a textarea
function auto_grow(element) {
    element.style.height = "5px";
    element.style.height = (element.scrollHeight + 5)+"px";
}

/**
 * Sets the 'noscroll' textareas to have the correct height
 */
function resizeNoScrollTextareas() {
    // Make sure textareas resize correctly
    $('textarea.noscroll').each(function() {
        auto_grow(this);
    });
}

$(document).ready(function() {
  enableKeyToClick();
});

function keyToClickKeydown(event){
  if (event.code === "Enter") {
    event.preventDefault();
    event.stopPropagation();
    $(event.target).click();
  }
}

function keyToClickKeyup(event){
  if (event.code === "Space") {
    event.preventDefault();
    event.stopPropagation();
    $(event.target).click();
  }
}

function enableKeyToClick(){
  const key_to_click = document.getElementsByClassName("key_to_click");
  for (var i = 0; i < key_to_click.length; i++) {
    //In case this function is run multiple times, we need to remove the old event listeners
    key_to_click[i].removeEventListener('keyup', keyToClickKeyup);
    key_to_click[i].removeEventListener('keydown', keyToClickKeydown);

    key_to_click[i].addEventListener('keyup', keyToClickKeyup);
    key_to_click[i].addEventListener('keydown', keyToClickKeydown);
  }
}

function peerFeedbackUpload(grader_id, user_id, g_id, feedback){
    $('#save_status').html('Saving Feedback...');
    var url = buildCourseUrl(['gradeable', g_id, 'feedback' , 'set']);
    let formData = new FormData();
    formData.append('csrf_token', csrfToken);
    formData.append('grader_id', grader_id);
    formData.append('user_id', user_id);
    formData.append('feedback', feedback);
    $.getJSON({
        url: url,
        type: "POST",
        data: formData,
        processData: false,
        cache: false,
        contentType: false,
        success: function(data) {
            if (data.status === 'success') {
                $('#save_status').html('All Changes Saved');
            } else {
                $('#save_status').html('Error Saving Changes');
            }
        },
        error: function() {
            window.alert("Something went wrong. Please try again.");
            $('#save_status').html('<span style="color: red">Some Changes Failed!</span>');
        }
    })
}

function popOutSubmittedFile(html_file, url_file) {
    var directory = "";
    let display_file_url = buildCourseUrl(['display_file']);
    if (url_file.includes("submissions")) {
      directory = "submissions";
      url_file = url_file;
    }
    else if (url_file.includes("results_public")) {
      directory = "results_public";
    }
    else if (url_file.includes("results")) {
      directory = "results";
    }
    else if (url_file.includes("checkout")) {
      directory = "checkout";
    }
    else if (url_file.includes("split_pdf")) {
      directory = "split_pdf";
    }
    else if (url_file.includes("attachments")) {
      directory = "attachments";
    }
    file_path= display_file_url + "?dir=" + encodeURIComponent(directory) + "&file=" + encodeURIComponent(html_file) + "&path=" + encodeURIComponent(url_file) + "&ta_grading=true";
    if ($("#submission_browser").length > 0) {
        file_path += `&gradeable_id=${$("#submission_browser").data("gradeable-id")}`;
    }
    window.open(file_path,"_blank","toolbar=no,scrollbars=yes,resizable=yes, width=700, height=600");
    return false;
  }

/**
 * Function for course staff to flag/unflag a user's preferred photo as inappropriate.
 *
 * @param user_id The user_id of the user who's preferred photo should be flagged
 * @param flag A boolean indicating whether to flag or unflag the image.
 *             True to flag
 *             False to unflag
 */
function flagUserImage(user_id, flag) {
    let confirm_message;
    let success_message;

    if (flag) {
        confirm_message = `You are flagging ${user_id}'s preferred image as inappropriate.\nThis should be done if the image is not a recognizable passport style photo.\n\nDo you wish to proceed?`;
        success_message = `${user_id}'s preferred image was successfully flagged.`;
    }
    else {
        confirm_message = `${user_id}'s preferred image has be flagged as inappropriate.\nThis was done because the image is not a recognizable, passport style photo.\n\nYou are reverting to ${user_id}'s preferred image.\nDo you wish to proceed?`;
        success_message = `${user_id}'s preferred image was successfully restored.`;
    }

    const confirmed = confirm(confirm_message);

    if (confirmed) {
        const url = buildCourseUrl(['flag_user_image']);

        const form_data = new FormData();
        form_data.append('user_id', user_id);
        form_data.append('csrf_token', csrfToken);
        form_data.append('flag', flag);

        const makeRequest = async () => {
            const image_container = document.querySelector(`.${user_id}-image-container`);

            // Show working message
            const working_message = document.createElement('i');
            working_message.innerHTML = '<span style="color:var(--no-image-available)">Working...</span>';
            image_container.removeChild(image_container.firstElementChild);
            image_container.prepend(working_message);

            const response = await fetch(url, {method: 'POST', body: form_data});
            const result = await response.json();

            if (result.status === 'success') {
                const data = result.data;

                // Change image
                let new_content;
                if (data.image_data && data.image_mime_type) {
                    new_content = document.createElement('img');
                    new_content.setAttribute('alt', data.given_family_username);
                    new_content.setAttribute('src', `data:${data.image_mime_type};base64,${data.image_data}`);
                }
                else {
                    new_content = document.createElement('i');
                    new_content.innerHTML = '<span style="color:var(--no-image-available)">No Image Available</span>';
                }

                image_container.removeChild(image_container.firstElementChild);
                image_container.prepend(new_content);

                // Change icon
                const a = image_container.querySelector('a');
                a.href = data.href;
                a.innerHTML = data.icon_html;

                displaySuccessMessage(success_message);
            }
            else {
                displayErrorMessage(result.message);
            }
        };

        try {
            makeRequest();
        }
        catch (err) {
            console.error(err);
            displayErrorMessage('Something went wrong!');
        }
    }
}

/**
 * Get an array of all focusable elements currently in the dom.
 *
 * @returns {Element[]}
 */
function getFocusableElements() {
    let focusable_elements = $(':focusable:tabbable');
    return Array.from(focusable_elements);
}

/**
 * Function to toggle markdown rendering preview
 *
 * @param {string} mode String representing what mode to switch the markdown area to.
 *                      - `'preview'` activates preview mode
 *                      - Anything else will activate write/edit mode
 */
function previewMarkdown(mode) {
    const markdown_area = $(this).closest('.markdown-area');
    const markdown_header = markdown_area.find('.markdown-area-header');
    const markdown_toolbar = markdown_area.find('.markdown-area-toolbar');
    const markdown_textarea = markdown_area.find('.markdown-textarea');
    const markdown_preview = markdown_area.find('.markdown-preview');
    const markdown_preview_load_spinner = markdown_area.find('.markdown-preview-load-spinner');
    const accessibility_message = markdown_area.find('.accessibility-message');

    const data = {
        content: markdown_textarea.val()
    }

    //basic sanity checking
    if (!(typeof mode === 'string'))   throw new TypeError(`Expected type 'string' for 'mode'. Got '${typeof mode}'`);
    if (!(typeof data === 'object'))   throw new TypeError (`Expected type 'object' for 'data'. Got '${typeof data}'`);
    if (!markdown_area.length)         throw new Error(`Could not obtain markdown_area.`);
    if (!markdown_header.length)       throw new Error(`Could not obtain markdown_header.`);
    if (!markdown_textarea.length)     throw new Error(`Could not obtain markdown_textarea`);
    if (!markdown_preview.length)      throw new Error(`Could not obtain markdown_preview`);
    if (!accessibility_message.length) throw new Error(`Could not obtain accessibility_message`);

    if (mode === 'preview') {
        if (markdown_header.attr('data-mode') === 'preview') return;
        accessibility_message.hide();
        markdown_textarea.hide();
        markdown_preview.show();
        markdown_preview_load_spinner.show();
        markdown_toolbar.hide();
        $.ajax({
            url: buildUrl(['markdown']),
            type: 'POST',
            data: {
                ...data,
                csrf_token: csrfToken
            },
            success: function(markdown_data){
                markdown_preview_load_spinner.hide();
                markdown_preview.html(markdown_data);
                markdown_header.attr('data-mode', 'preview');
            },
            error: function() {
                displayErrorMessage('Something went wrong while trying to preview markdown. Please try again.');
            }
        });
    }
    else {
        markdown_preview.empty();
        markdown_preview.hide();
        markdown_textarea.show();
        markdown_toolbar.show();
        markdown_header.attr('data-mode', 'edit');
        accessibility_message.show();
    }
}

/**
 * Function to toggle markdown rendering preview
 *
 * @param markdownContainer JQuery element of the textarea where the markdown should be rendered
 * @param url url to send ajax request to
 * @param content Text content of the unrendered markdown
 */
function renderMarkdown(markdownContainer, url, content) {
    $.ajax({
        url: url,
        type: 'POST',
        data: {
            enablePreview: true,
            content: content,
            csrf_token: csrfToken
        },
        success: function(data){
            markdownContainer.empty();
            markdownContainer.append(data);
        },
        error: function() {
            displayErrorMessage('Something went wrong while trying to preview markdown. Please try again.');
        }
    });
}

/**
 * Function to toggle markdown rendering preview
 *
 * @param {string} type string representing what type of markdown preset to insert.
 *                      * `'code'`
 *                      * `'link'`
 *                      * `'bold'`
 *                      * `'italic'`
 */
function addMarkdownCode(type){
    const markdown_area = $(this).closest('.markdown-area');
    const markdown_header = markdown_area.find('.markdown-area-header');
    //don't allow markdown insertion if we are in preview mode
    if (markdown_header.attr('data-mode') === 'preview') return;

    const cursor = $(this).prop('selectionStart');
    const text = $(this).val();
    let insert = '';
    switch (type) {
        case 'code':
            const last_newline_pos = text.substring(0, cursor).split('').lastIndexOf('\n');
            if (text.substring(last_newline_pos, cursor).length !== 1) {
                insert = '\n';
            }
            insert += '```\ncode\n```\n';
            break;
        case 'link':
            insert = '[display text](url)';
            break;
        case 'bold':
            insert = '__bold text__';
            break;
        case 'italic':
            insert = '_italic text_';
            break;
    }
    $(this).val(text.substring(0, cursor) + insert + text.substring(cursor));
    $(this).focus();
    $(this)[0].setSelectionRange(cursor + insert.length, cursor + insert.length);
}<|MERGE_RESOLUTION|>--- conflicted
+++ resolved
@@ -171,7 +171,6 @@
 
     $('.popup-form').css('display', 'none');
     var form = $("#delete-course-material-form");
-<<<<<<< HEAD
     $('.delete-course-material-message', form).html('');
     let cm_message = '<b>'+file_name+'</b>';
     if (str_id !== null) {
@@ -185,10 +184,7 @@
         let num_links_txt = (num_of_links === 0) ? '</em>)' : ` and <b>${num_of_links}</b> link${link_s}</em>)`
         cm_message += ` (<em>contains <b>${num_of_files}</b> file${file_s}` + num_links_txt;
     }
-    $('.delete-course-material-message', form).append(cm_message);
-=======
-    $('.delete-course-material-message', form).text(file_name);
->>>>>>> 875534ad
+    $('.delete-course-material-message', form).text(cm_message);
     $('[name="delete-confirmation"]', form).attr('action', url);
     form.css("display", "block");
     captureTabInModal("delete-course-material-form");
