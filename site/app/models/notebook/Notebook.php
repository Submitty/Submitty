--- conflicted
+++ resolved
@@ -143,27 +143,15 @@
     }
 
 
-<<<<<<< HEAD
-      /**
-       * Gets a new 'notebook' which contains information about most recent submissions
-       *
-       * @return array An updated 'notebook' which has the most recent submission data entered into the
-       * 'recent_submission' key for each input item inside the notebook.  If there haven't been any submissions,
-       * then 'recent_submission' is populated with 'initial_value' if one exists, otherwise it will be
-       * blank.
-       */
+   /**
+    * Gets a new 'notebook' which contains information about most recent submissions
+    *
+    * @return array An updated 'notebook' which has the most recent submission data entered into the
+    * @param array $new_notebook a notebook config to parse
+    * @param int $version which version to get notebook submission values from
+    * @param string $student_id which student's notebook to pull data from
+    */
     public function getMostRecentNotebookSubmissions(int $version, array $new_notebook, string $student_id): array {
-=======
-    /**
-     * Gets a new 'notebook' which contains information about most recent submissions
-     *
-     * @return array An updated 'notebook' which has the most recent submission data entered into the
-     * 'recent_submission' key for each input item inside the notebook.  If there haven't been any submissions,
-     * then 'recent_submission' is populated with 'initial_value' if one exists, otherwise it will be
-     * blank.
-     */
-    public function getMostRecentNotebookSubmissions(int $version, array $new_notebook): array {
->>>>>>> a00935a0
         foreach ($new_notebook as $notebookKey => $notebookVal) {
             if (isset($notebookVal['type'])) {
                 if ($notebookVal['type'] == "short_answer") {
