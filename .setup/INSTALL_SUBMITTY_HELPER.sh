--- conflicted
+++ resolved
@@ -161,204 +161,7 @@
 
 echo -e "\nBeginning installation of Submitty\n"
 
-<<<<<<< HEAD
 /bin/bash "${SUBMITTY_REPOSITORY}/.setup/install_submitty/setup_directories.sh" "$@" "config=${SUBMITTY_CONFIG_DIR:?}"
-=======
-
-#this function takes a single argument, the name of the file to be edited
-function replace_fillin_variables {
-    sed -i -e "s|__INSTALL__FILLIN__SUBMITTY_INSTALL_DIR__|$SUBMITTY_INSTALL_DIR|g" "$1"
-    sed -i -e "s|__INSTALL__FILLIN__SUBMITTY_DATA_DIR__|$SUBMITTY_DATA_DIR|g" "$1"
-
-    sed -i -e "s|__INSTALL__FILLIN__NUM_UNTRUSTED__|$NUM_UNTRUSTED|g" "$1"
-    sed -i -e "s|__INSTALL__FILLIN__FIRST_UNTRUSTED_UID__|$FIRST_UNTRUSTED_UID|g" "$1"
-    sed -i -e "s|__INSTALL__FILLIN__FIRST_UNTRUSTED_GID__|$FIRST_UNTRUSTED_GID|g" "$1"
-
-    sed -i -e "s|__INSTALL__FILLIN__DAEMON_UID__|$DAEMON_UID|g" "$1"
-    sed -i -e "s|__INSTALL__FILLIN__DAEMON_GID__|$DAEMON_GID|g" "$1"
-
-    # FIXME: Add some error checking to make sure these values were filled in correctly
-}
-
-
-########################################################################################################################
-########################################################################################################################
-# if the top level INSTALL directory does not exist, then make it
-mkdir -p "${SUBMITTY_INSTALL_DIR}"
-
-
-# option for clean install (delete all existing directories/files
-if [[ "$#" -ge 1 && "$1" == "clean" ]] ; then
-
-    # pop this argument from the list of arguments...
-    shift
-
-    echo -e "\nDeleting submitty installation directories, ${SUBMITTY_INSTALL_DIR}, for a clean installation\n"
-
-    if [[ "$#" -ge 1 && $1 == "quick" ]] ; then
-        # pop this argument from the list of arguments...
-        shift
-
-        rm -rf "${SUBMITTY_INSTALL_DIR}/site/app"
-        rm -rf "${SUBMITTY_INSTALL_DIR}/site/cache"
-        rm -rf "${SUBMITTY_INSTALL_DIR}/site/cgi-bin"
-        rm -rf "${SUBMITTY_INSTALL_DIR}/site/config"
-        rm -rf "${SUBMITTY_INSTALL_DIR}/site/cypress"
-        rm -rf "${SUBMITTY_INSTALL_DIR}/site/public"
-        rm -rf "${SUBMITTY_INSTALL_DIR}/site/room_templates"
-        rm -rf "${SUBMITTY_INSTALL_DIR}/site/socket"
-        rm -rf "${SUBMITTY_INSTALL_DIR}/site/tests"
-        find "${SUBMITTY_INSTALL_DIR}/site" -maxdepth 1 -type f -exec rm {} \;
-    else
-        rm -rf "${SUBMITTY_INSTALL_DIR}/site"
-        rm -rf "${SUBMITTY_INSTALL_DIR}/src"
-        rm -rf "${SUBMITTY_INSTALL_DIR}/vendor"
-        rm -rf "${SUBMITTY_INSTALL_DIR}/SubmittyAnalysisTools"
-    fi
-    rm -rf "${SUBMITTY_INSTALL_DIR}/bin"
-    rm -rf "${SUBMITTY_INSTALL_DIR}/sbin"
-    rm -rf "${SUBMITTY_INSTALL_DIR}/test_suite"
-fi
-
-# set the permissions of the top level directory
-chown  "root:${COURSE_BUILDERS_GROUP}"  "${SUBMITTY_INSTALL_DIR}"
-chmod  751                              "${SUBMITTY_INSTALL_DIR}"
-
-########################################################################################################################
-########################################################################################################################
-# if the top level DATA, COURSES, & LOGS directores do not exist, then make them
-
-echo -e "Make top level SUBMITTY DATA directories & set permissions"
-
-mkdir -p "${SUBMITTY_DATA_DIR}"
-
-if [ "${WORKER}" == 1 ]; then
-    echo -e "INSTALLING SUBMITTY IN WORKER MODE"
-else
-    echo -e "INSTALLING PRIMARY SUBMITTY"
-fi
-
-#Make a courses and checkouts directory if not in worker mode.
-if [ "${WORKER}" == 0 ]; then
-    mkdir -p "${SUBMITTY_DATA_DIR}/courses"
-    mkdir -p "${SUBMITTY_DATA_DIR}/user_data"
-    mkdir -p "${SUBMITTY_DATA_DIR}/vcs"
-    mkdir -p "${SUBMITTY_DATA_DIR}/vcs/git"
-fi
-
-
-# ------------------------------------------------------------------------
-# Create the logs directories that exist on both primary & worker machines
-mkdir -p "${SUBMITTY_DATA_DIR}/logs"
-mkdir -p "${SUBMITTY_DATA_DIR}/logs/autograding"
-mkdir -p "${SUBMITTY_DATA_DIR}/logs/autograding_stack_traces"
-# Create the logs directories that only exist on the primary machine
-if [ "${WORKER}" == 0 ]; then
-    mkdir -p "${SUBMITTY_DATA_DIR}/logs/access"
-    mkdir -p "${SUBMITTY_DATA_DIR}/logs/bulk_uploads"
-    mkdir -p "${SUBMITTY_DATA_DIR}/logs/emails"
-    mkdir -p "${SUBMITTY_DATA_DIR}/logs/notifications"
-    mkdir -p "${SUBMITTY_DATA_DIR}/logs/site_errors"
-    mkdir -p "${SUBMITTY_DATA_DIR}/logs/socket_errors"
-    mkdir -p "${SUBMITTY_DATA_DIR}/logs/ta_grading"
-    mkdir -p "${SUBMITTY_DATA_DIR}/logs/course_creation"
-    mkdir -p "${SUBMITTY_DATA_DIR}/logs/vcs_generation"
-    mkdir -p "${SUBMITTY_DATA_DIR}/logs/rainbow_grades"
-    mkdir -p "${SUBMITTY_DATA_DIR}/logs/psql"
-    mkdir -p "${SUBMITTY_DATA_DIR}/logs/preferred_names"
-    mkdir -p "${SUBMITTY_DATA_DIR}/logs/office_hours_queue"
-    mkdir -p "${SUBMITTY_DATA_DIR}/logs/docker"
-    mkdir -p "${SUBMITTY_DATA_DIR}/logs/daemon_job_queue"
-    mkdir -p "${SUBMITTY_DATA_DIR}/logs/sysinfo"
-fi
-# ------------------------------------------------------------------------
-
-# set the permissions of these directories
-chown  "root:${COURSE_BUILDERS_GROUP}"                "${SUBMITTY_DATA_DIR}"
-chmod  751                                            "${SUBMITTY_DATA_DIR}"
-
-#Set up courses and version control ownership if not in worker mode
-if [ "${WORKER}" == 0 ]; then
-    chown  "root:${COURSE_BUILDERS_GROUP}"            "${SUBMITTY_DATA_DIR}/courses"
-    chmod  751                                        "${SUBMITTY_DATA_DIR}/courses"
-    chown  "${PHP_USER}:${PHP_USER}"                  "${SUBMITTY_DATA_DIR}/user_data"
-    chmod  770                                        "${SUBMITTY_DATA_DIR}/user_data"
-    chown  "root:${DAEMONPHPCGI_GROUP}"               "${SUBMITTY_DATA_DIR}/vcs"
-    chmod  770                                        "${SUBMITTY_DATA_DIR}/vcs"
-    chown  "${CGI_USER}:${DAEMONPHPCGI_GROUP}"        "${SUBMITTY_DATA_DIR}/vcs/git"
-    chmod  770                                        "${SUBMITTY_DATA_DIR}/vcs/git"
-fi
-
-# ------------------------------------------------------------------------
-# Set owner/group of the top level logs directory
-chown "root:${COURSE_BUILDERS_GROUP}"                   "${SUBMITTY_DATA_DIR}/logs"
-# Set owner/group for logs directories that exist on both primary & work machines
-chown  -R "${DAEMON_USER}":"${DAEMONPHP_GROUP}"         "${SUBMITTY_DATA_DIR}/logs/autograding"
-chown  -R "${DAEMON_USER}":"${DAEMONPHP_GROUP}"         "${SUBMITTY_DATA_DIR}/logs/autograding_stack_traces"
-
-# Set owner/group for logs directories that exist only on the primary machine
-if [ "${WORKER}" == 0 ]; then
-    chown  -R "${PHP_USER}":"${COURSE_BUILDERS_GROUP}"    "${SUBMITTY_DATA_DIR}/logs/access"
-    chown  -R "${DAEMON_USER}":"${COURSE_BUILDERS_GROUP}" "${SUBMITTY_DATA_DIR}/logs/bulk_uploads"
-    chown  -R "${DAEMON_USER}":"${COURSE_BUILDERS_GROUP}" "${SUBMITTY_DATA_DIR}/logs/emails"
-    chown  -R "${DAEMON_USER}":"${COURSE_BUILDERS_GROUP}" "${SUBMITTY_DATA_DIR}/logs/notifications"
-    chown  -R "${DAEMON_USER}":"${COURSE_BUILDERS_GROUP}" "${SUBMITTY_DATA_DIR}/logs/course_creation"
-    chown  -R "${DAEMON_USER}":"${COURSE_BUILDERS_GROUP}" "${SUBMITTY_DATA_DIR}/logs/rainbow_grades"
-    chown  -R "${PHP_USER}":"${COURSE_BUILDERS_GROUP}"    "${SUBMITTY_DATA_DIR}/logs/site_errors"
-    chown  -R "${PHP_USER}":"${COURSE_BUILDERS_GROUP}"    "${SUBMITTY_DATA_DIR}/logs/socket_errors"
-    chown  -R "${PHP_USER}":"${COURSE_BUILDERS_GROUP}"    "${SUBMITTY_DATA_DIR}/logs/ta_grading"
-    chown  -R "${DAEMON_USER}":"${COURSE_BUILDERS_GROUP}" "${SUBMITTY_DATA_DIR}/logs/vcs_generation"
-    chown  -R postgres:"${DAEMON_GROUP}"                  "${SUBMITTY_DATA_DIR}/logs/psql"
-
-    # Folder g+w permission needed to permit DAEMON_GROUP to remove expired Postgresql logs.
-    chmod  g+w                                          "${SUBMITTY_DATA_DIR}/logs/psql"
-    chown  -R "${DAEMON_USER}:${DAEMON_GROUP}"          "${SUBMITTY_DATA_DIR}/logs/preferred_names"
-    chown  -R "${PHP_USER}:${COURSE_BUILDERS_GROUP}"    "${SUBMITTY_DATA_DIR}/logs/office_hours_queue"
-    chown  -R "${DAEMON_USER}:${DAEMONPHP_GROUP}"       "${SUBMITTY_DATA_DIR}/logs/docker"
-    chown  -R "${DAEMON_USER}:${DAEMONPHP_GROUP}"       "${SUBMITTY_DATA_DIR}/logs/daemon_job_queue"
-    chown  -R "${DAEMON_USER}:${DAEMONPHP_GROUP}"       "${SUBMITTY_DATA_DIR}/logs/sysinfo"
-
-    # php & daemon needs to be able to read workers & containers config
-    chown "${PHP_USER}:${DAEMONPHP_GROUP}"              "${SUBMITTY_INSTALL_DIR}/config/autograding_workers.json"
-    chown "${PHP_USER}:${DAEMONPHP_GROUP}"              "${SUBMITTY_INSTALL_DIR}/config/autograding_containers.json"
-fi
-
-# Set permissions of all files in the logs directories
-find "${SUBMITTY_DATA_DIR}/logs/" -type f -exec chmod 640 {} \;
-# Set permissions of all logs subdirectires
-find "${SUBMITTY_DATA_DIR}/logs/" -mindepth 1 -type d -exec chmod 750 {} \;
-# Created files in the logs subdirectories should inherit the group of the parent directory
-find "${SUBMITTY_DATA_DIR}/logs/" -mindepth 1 -type d -exec chmod g+s {} \;
-# Set permissions of the top level logs directory
-chmod 751 "${SUBMITTY_DATA_DIR}/logs/"
-
-# ------------------------------------------------------------------------
-
-
-#Set up shipper grading directories if not in worker mode.
-if [ "${WORKER}" == 0 ]; then
-    # if the to_be_graded directories do not exist, then make them
-    mkdir -p "$SUBMITTY_DATA_DIR/to_be_graded_queue"
-    mkdir -p "$SUBMITTY_DATA_DIR/daemon_job_queue"
-    mkdir -p "$SUBMITTY_DATA_DIR/in_progress_grading"
-
-    # set the permissions of these directories
-    # INTERACTIVE QUEUE: the PHP_USER will write items to this list, DAEMON_USER will remove them
-    # BATCH QUEUE: course builders (instructors & head TAs) will write items to this list, DAEMON_USER will remove them
-    chown  "${DAEMON_USER}:${DAEMONPHP_GROUP}"        "$SUBMITTY_DATA_DIR/to_be_graded_queue"
-    chmod  770                                        "$SUBMITTY_DATA_DIR/to_be_graded_queue"
-    chown  ${DAEMON_USER}:${DAEMONPHP_GROUP}          "$SUBMITTY_DATA_DIR/daemon_job_queue"
-    chmod  770                                        "$SUBMITTY_DATA_DIR/daemon_job_queue"
-    chown  "${DAEMON_USER}:${DAEMONPHP_GROUP}"        "$SUBMITTY_DATA_DIR/in_progress_grading"
-    chmod  750                                        "$SUBMITTY_DATA_DIR/in_progress_grading"
-fi
-
-
-# tmp folder
-mkdir -p        "${SUBMITTY_DATA_DIR}/tmp"
-chown root:root "${SUBMITTY_DATA_DIR}/tmp"
-chmod 511       "${SUBMITTY_DATA_DIR}/tmp"
->>>>>>> 676c9d56
 
 ########################################################################################################################
 ########################################################################################################################
