--- conflicted
+++ resolved
@@ -23,13 +23,10 @@
             $details['priority'],
             null,
             null,
-<<<<<<< HEAD
             false,
-=======
             "testUser",
             $details['release_date'],
             null,
->>>>>>> 4e9f55a2
             null
         );
         $sections = ['1', '2'];
@@ -65,13 +62,10 @@
             $details['priority'],
             null,
             null,
-<<<<<<< HEAD
             false,
-=======
             "testUser",
             $details['release_date'],
             null,
->>>>>>> 4e9f55a2
             null
         );
         $this->assertEquals($details['type'], $course_material->getType());
