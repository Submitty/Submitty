{% import 'functions/Badge.twig' as Badge %}
{% import 'functions/TAResultsFunctions.twig' as TAResultsFunctions %}
{% import _self as self %}

<script>
$( document ).ready(function() {
    var numPosts = $('.post_box').length;
    if (numPosts > 0) {
        $("#regradeBoxSection").show();
        $("#ShowRegradeRequestButton").hide();
    }
});
<<<<<<< HEAD

{# When the user clicks on a peer tab in peer feedback mode, hide all other peer feedback panels, set all other tabs to unselected, set the clicked peer tab to selected and show the corresponding peer feedback panel #}
=======
>>>>>>> a59b0683
function open_peer_feedback_tab(user, ordered_graders) {
    $('.page-content').hide();
    $('#peer-feedback-'+user).show();
    for (var i = 0 ; i<{{ordered_graders|json_encode|raw}}.length;i++){
        $('#peer_feedback_nav_'+{{ordered_graders|json_encode|raw}}[i]).removeClass('active-btn');
    }
    $('#peer_feedback_nav_'+user).addClass('active-btn');
}
<<<<<<< HEAD
function set_peer_feedback(grader_id, user_id, g_id, feedback) {
    $('#peer_feedback_no_response_'+grader_id).removeClass('active-btn');
    $('#peer_feedback_thanks_'+grader_id).removeClass('active-btn');
    $('#peer_feedback_helpful_'+grader_id).removeClass('active-btn');
    $('#peer_feedback_detailed_'+grader_id).removeClass('active-btn');
    $('#peer_feedback_inappropriate_'+grader_id).removeClass('active-btn');
    $('#peer_feedback_'+feedback+'_'+grader_id).addClass('active-btn');
    peerFeedbackUpload(grader_id, user_id, g_id, feedback);
    
}
=======
>>>>>>> a59b0683
function switch_feedback_modes() {
    if($('#switch_feedback_button')[0].textContent == "Switch to Feedback Mode"){
        $('#switch_feedback_button')[0].textContent = "Switch to Normal Display";
        $('#peer_feedback_wrapper').show();
        $('#comments_wrapper').hide();
        $('#normal_peer_wrapper').hide();
    }
    else{
        $('#switch_feedback_button')[0].textContent = "Switch to Feedback Mode";
        $('#normal_peer_wrapper').show();
        $('#comments_wrapper').show();
        $('#peer_feedback_wrapper').hide();
    }
}
</script>

{% if not been_ta_graded %}
    <br>
    <h3>This assignment has not been graded yet</h3>
{% elseif not active_same_as_graded %}
    <br>
    <h3>The version you have selected to be graded above does not match the version graded by your TA/instructor, please contact TA/instructor if necessary to resolve the problem.</h3>
{% elseif not grading_complete %}
    <br>
    <h3>Grading not complete, please contact an instructor/grader</h3>
{% else %}
    <div class="sub">

        {# Overview #}
        <div class="box" style="padding: 10px; word-break: break-word;">
            <p>Version #{{ ta_graded_version }}</p>
            {% if regrade_available %}
                <i>Grade inquiries are due by {{ regrade_date|date(date_time_format) }}</i>
            {% endif %}
            <div id="comments_wrapper">
                {% for user in ordered_graders if overall_comments[user] is not empty %}
                    <div class="overall-comment-box">
                        <p class="overall-comment-author">
                            Overall note from {{peer_aliases[user]}}:
                        </p>
                        <p class="overall-comment">
                            <span class='gradeable_comment'>{{ overall_comments[user] | nl2br }}</span>
                        </p>
                    </div>
                {% endfor %}
            </div>
        </div>
<<<<<<< HEAD
        {# /Overview #}
        {% if (peer_score >= peer_max) %}
            <canvas id="confetti_canvas"></canvas>
        {% endif %}
=======
>>>>>>> a59b0683

        {% if peer_components | length > 0 %}
            <div class="box submission-page-total-header">
                <div class="box-title-total">
                    {{ Badge.render(peer_score, peer_max, false) }}
                    <h4>Peer Grading Total</h4>
                    <a id="switch_feedback_button" class="btn btn-default" onclick="switch_feedback_modes()">Switch to Feedback Mode</a>
                </div>
            </div>

            {# Peer Component boxes #}
            <div id="normal_peer_wrapper">
            {% for component in peer_components %}
                {% if component.peer_ids | length <= 5 %}
                        {{ self.renderFewPeerResults(component, peer_aliases, ordered_graders)  }}
                {% else %}
                        {{ self.renderManyPeerResults(component) }}
                {% endif %}                
            {% endfor %}
            </div>
<<<<<<< HEAD
            {{ self.renderPeerFeedbackTable(peer_components, peer_aliases, ordered_graders, overall_comments, uploaded_pdfs, annotated_file_names, student_pdf_view_url, user_id, gradeable_id, peer_feedback)  }}
=======
            {{ self.renderPeerFeedbackTable(peer_components, peer_aliases, ordered_graders, overall_comments, uploaded_pdfs, annotated_file_names, student_pdf_view_url)  }}
>>>>>>> a59b0683
            {# /Peer Component boxes #}
        {% endif %}
    {# /Total auto + manual #}
    </div>
    {% if regrade_available %}
        <div id="ShowRegradeRequestButton">
            <button type="button" title="Open Grade Inquiry" onclick="$('#regradeBoxSection').show();$([document.documentElement, document.body]).animate({scrollTop: $('#regradeBoxSection').offset().top}, 1000);$(this).hide()" style="margin-right:10px;" class="btn btn-default">Open Grade Inquiry</button>
        </div>
    {% endif %}
{% endif %}


{%- macro renderManyPeerResults(component) -%}
    <div class="box grade-results">
        <div class="box-badge">
            {{ Badge.render(component.total_score, component.points_possible, component.extra_credit) }}
        </div>
        <div class="box-info" style="width:100%">
            <h4>
                {{ component.title|escape }}
            </h4>
            <div style="float:left; width:100%;">
                <p style="padding-bottom: 10px;">
                    {{ component.student_comment|nl2br }}
                </p>
                <p>

                {# This is a layout table #}
                <table class="mobile-table">
                     <thead>
                        <tr>
                            <th class="peer-table-header" style="width:90px;"># of Peers</th>
                            <th class="peer-table-header"> Points </th>
                            <th class="peer-table-title-data"> Title  </th>
                        </tr>
                    </thead>
                    <tbody>
                        {% for mark in component.marks|filter((mark) => mark.show_mark) %}
                            <tr>
                                <td class="peer-table-data">
                                    {{ mark.num_earned }}
                                </td>
                                <td class="peer-table-data">
                                    {{ mark.points|number_format(num_decimals) }}
                                </td>
                                <td class="peer-table-title-data">
                                    {{ mark.title|nl2br }}
                                </td>
                            </tr>
                        {% endfor %}
                    </tbody>
                </table>
                </p>
            </div>
        </div>
    </div>
{%- endmacro -%}


{%- macro renderFewPeerResults(component, peer_aliases, ordered_graders) -%}
    <div class="box grade-results">
        <div class="box-badge">
            {{ Badge.render(component.total_score, component.points_possible, component.extra_credit) }}
        </div>
        <div class="box-info" style="width:100%">
            <h4>
                {{ component.title|escape }}
            </h4>
            <div style="float:left; width:100%;">
                <p style="padding-bottom: 10px;">{{ component.student_comment|nl2br }}</p>
                <p>

                {# This is a layout table #}
                <table class="mobile-table">
                     <thead>
                        <tr>
                            {% for grader in ordered_graders if grader in component.peer_ids %}
                                <th class="peer-table-header">
                                    {{ peer_aliases[grader] }}
                                </th>
                            {% endfor %}
                            <th> Points </th>
                            <th class="peer-table-title-data"> Title  </th>
                        </tr>
                    </thead>
                    <tbody>
                        {% for mark in component.marks|filter((mark) => mark.show_mark) %}
                            <tr>
                                {% for grader in ordered_graders if grader in component.peer_ids %}
                                    <td class="peer-table-data">
                                        {% if mark.earned[grader] %}
                                            <div class="col-no-gutters indicator">
                                                <i class="far fa-check-square fa-1g"></i>
                                            </div>
                                        {% else %}
                                            <div class="col-no-gutters indicator">
                                                <i class="far fa-square fa-1g"></i>
                                            </div>
                                        {% endif %}
                                    </td>
                                {% endfor %}
                                <td class="peer-table-data">
                                    {{ mark.points|number_format(num_decimals) }}
                                </td>
                                <td class="peer-table-title-data">
                                    {{ mark.title|nl2br }}
                                </td>
                            </tr>
                        {% endfor %}
                    </tbody>
                </table>
                </p>
            </div>
        </div>
    </div>
{%- endmacro -%}

<<<<<<< HEAD
{%- macro renderPeerFeedbackTable(peer_components, peer_aliases, ordered_graders, overall_comments, uploaded_pdfs, annotated_file_names, student_pdf_view_url, user_id, gradeable_id, peer_feedback) -%}
    <div id="peer_feedback_wrapper" style="display: none;">
        <div class="box grade-results">
            {% for grader in ordered_graders %}
                <a class="nav-bar key_to_click" id="peer_feedback_nav_{{grader}}" onclick="open_peer_feedback_tab('{{grader}}');">{{peer_aliases[grader]}}</a>
            {% endfor %}
        </div>
        {% for grader in ordered_graders %}
        
            <div class="page-content" id="peer-feedback-{{grader}}" style="display: none;">
=======
{%- macro renderPeerFeedbackTable(peer_components, peer_aliases, ordered_graders, overall_comments, uploaded_pdfs, annotated_file_names, student_pdf_view_url) -%}
    <div id="peer_feedback_wrapper" style="display: none;">
        <div class="box grade-results">
            {% set first_grader = true %}
            {% for grader in ordered_graders %}
                {% if first_grader == true %}
                    <a class="nav-bar key_to_click active-btn" id="peer_feedback_nav_{{grader}}" onclick="open_peer_feedback_tab('{{grader}}');">{{peer_aliases[grader]}}</a>
                    {% set first_grader = false %}
                {% else %}
                    <a class="nav-bar key_to_click" id="peer_feedback_nav_{{grader}}" onclick="open_peer_feedback_tab('{{grader}}');">{{peer_aliases[grader]}}</a>
                {% endif %}
            {% endfor %}
        </div>
        {% set first_grader = true %}
        {% for grader in ordered_graders %}
            {% if first_grader == true %}
                <div class="page-content" id="peer-feedback-{{grader}}">
                {% set first_grader = false %}
            {% else %}
                <div class="page-content" id="peer-feedback-{{grader}}" style="display: none;">
            {% endif %}
>>>>>>> a59b0683
                <table class="mobile-table" id="peer-feedback-table-{{grader}}">
                    <tbody>
                        {% for component in peer_components %}
                            <div class="box-info">
                                    <h4>{{ component.title|escape }}
                                    </h4>
                                    <p>
                                        {% for mark in component.marks %}
                                            {% if mark.earned[grader] %}
                                                <i class="far fa-check-square fa-1g"></i>
                                            {% else %}
                                                <i class="far fa-square fa-1g"></i>
                                            {% endif %}
                                            {{ mark.points|number_format(num_decimals) }}
                                            {{ mark.title|nl2br }}
                                            </br>
                                        {% endfor %}
                                    </p>
                            </div>
                        {% endfor %}
                    </tbody>
                </table>
                {% if overall_comments[grader] is not empty %}
                    <div class="overall-comment-box">
                        <p class="overall-comment-author">
                            Overall note from grader:
                        </p>
                        <p class="overall-comment">
                            <span class='gradeable_comment'>{{ overall_comments[grader] | nl2br }}</span>
                        </p>
                    </div>
                {% endif %}
            
            {% for file in uploaded_pdfs %}
                {% if file.name in annotated_file_names and grader in file.graders%}
                    </br>
                    <p>
                        {{file.name}} :
                    </p>
                    <p>
                        <a class="btn btn-success" onclick="openUrl('{{ student_pdf_view_url }}?filename={{ file.name }}&path={{ file.path|url_encode }}&grader={{ grader|url_encode }}')">View Popup <i class="fas fa-window-restore"></i>
                        </a>
                    </p>
                {% endif %}

            {% endfor %}
<<<<<<< HEAD
            </br>
            <b>Peer Feedback:</b>
            <div class="box grade-results">
                </br>
                <a class="nav-bar key_to_click" id="peer_feedback_no_response_{{grader}}" onclick="set_peer_feedback('{{grader}}', '{{user_id}}', '{{gradeable_id}}','no_response', '>No Response');">No Response</a>
                <a class="nav-bar key_to_click" id="peer_feedback_thanks_{{grader}}" onclick="set_peer_feedback('{{grader}}', '{{user_id}}', '{{gradeable_id}}', 'thanks', 'Thank You!');">Thank You</a>
                <a class="nav-bar key_to_click" id="peer_feedback_helpful_{{grader}}" onclick="set_peer_feedback('{{grader}}', '{{user_id}}', '{{gradeable_id}}','helpful', 'This feedback was helpful to me');">This feedback was helpful to me!</a>
                <a class="nav-bar key_to_click" id="peer_feedback_detailed_{{grader}}" onclick="set_peer_feedback('{{grader}}', '{{user_id}}', '{{gradeable_id}}', 'detailed', 'This feedback was detailed, specific, and/or technical');">This feedback was detailed, specific, and/or technical</a>
                <a class="nav-bar key_to_click" id="peer_feedback_inappropriate_{{grader}}" onclick="set_peer_feedback('{{grader}}', '{{user_id}}', '{{gradeable_id}}', 'inappropriate', 'This feedback was inaccurate and/or inappropriate');">This feedback was inaccurate and/or inappropriate</a>
            </div>
            <script>
                var feedbackArray = {{peer_feedback|json_encode|raw}};
                if('{{grader}}' in feedbackArray){
                    var feedback = feedbackArray['{{grader}}']['{{user_id}}']['feedback'];
                    $('#peer_feedback_'+feedback+'_'+'{{grader}}').addClass('active-btn');
                }
            </script>
        </div> 
=======
            
            </div>
            
>>>>>>> a59b0683
        {% endfor %}
    </div>
{%- endmacro -%}<|MERGE_RESOLUTION|>--- conflicted
+++ resolved
@@ -10,11 +10,8 @@
         $("#ShowRegradeRequestButton").hide();
     }
 });
-<<<<<<< HEAD
 
 {# When the user clicks on a peer tab in peer feedback mode, hide all other peer feedback panels, set all other tabs to unselected, set the clicked peer tab to selected and show the corresponding peer feedback panel #}
-=======
->>>>>>> a59b0683
 function open_peer_feedback_tab(user, ordered_graders) {
     $('.page-content').hide();
     $('#peer-feedback-'+user).show();
@@ -23,7 +20,6 @@
     }
     $('#peer_feedback_nav_'+user).addClass('active-btn');
 }
-<<<<<<< HEAD
 function set_peer_feedback(grader_id, user_id, g_id, feedback) {
     $('#peer_feedback_no_response_'+grader_id).removeClass('active-btn');
     $('#peer_feedback_thanks_'+grader_id).removeClass('active-btn');
@@ -34,8 +30,6 @@
     peerFeedbackUpload(grader_id, user_id, g_id, feedback);
     
 }
-=======
->>>>>>> a59b0683
 function switch_feedback_modes() {
     if($('#switch_feedback_button')[0].textContent == "Switch to Feedback Mode"){
         $('#switch_feedback_button')[0].textContent = "Switch to Normal Display";
@@ -83,13 +77,6 @@
                 {% endfor %}
             </div>
         </div>
-<<<<<<< HEAD
-        {# /Overview #}
-        {% if (peer_score >= peer_max) %}
-            <canvas id="confetti_canvas"></canvas>
-        {% endif %}
-=======
->>>>>>> a59b0683
 
         {% if peer_components | length > 0 %}
             <div class="box submission-page-total-header">
@@ -110,11 +97,7 @@
                 {% endif %}                
             {% endfor %}
             </div>
-<<<<<<< HEAD
             {{ self.renderPeerFeedbackTable(peer_components, peer_aliases, ordered_graders, overall_comments, uploaded_pdfs, annotated_file_names, student_pdf_view_url, user_id, gradeable_id, peer_feedback)  }}
-=======
-            {{ self.renderPeerFeedbackTable(peer_components, peer_aliases, ordered_graders, overall_comments, uploaded_pdfs, annotated_file_names, student_pdf_view_url)  }}
->>>>>>> a59b0683
             {# /Peer Component boxes #}
         {% endif %}
     {# /Total auto + manual #}
@@ -232,7 +215,6 @@
     </div>
 {%- endmacro -%}
 
-<<<<<<< HEAD
 {%- macro renderPeerFeedbackTable(peer_components, peer_aliases, ordered_graders, overall_comments, uploaded_pdfs, annotated_file_names, student_pdf_view_url, user_id, gradeable_id, peer_feedback) -%}
     <div id="peer_feedback_wrapper" style="display: none;">
         <div class="box grade-results">
@@ -243,29 +225,6 @@
         {% for grader in ordered_graders %}
         
             <div class="page-content" id="peer-feedback-{{grader}}" style="display: none;">
-=======
-{%- macro renderPeerFeedbackTable(peer_components, peer_aliases, ordered_graders, overall_comments, uploaded_pdfs, annotated_file_names, student_pdf_view_url) -%}
-    <div id="peer_feedback_wrapper" style="display: none;">
-        <div class="box grade-results">
-            {% set first_grader = true %}
-            {% for grader in ordered_graders %}
-                {% if first_grader == true %}
-                    <a class="nav-bar key_to_click active-btn" id="peer_feedback_nav_{{grader}}" onclick="open_peer_feedback_tab('{{grader}}');">{{peer_aliases[grader]}}</a>
-                    {% set first_grader = false %}
-                {% else %}
-                    <a class="nav-bar key_to_click" id="peer_feedback_nav_{{grader}}" onclick="open_peer_feedback_tab('{{grader}}');">{{peer_aliases[grader]}}</a>
-                {% endif %}
-            {% endfor %}
-        </div>
-        {% set first_grader = true %}
-        {% for grader in ordered_graders %}
-            {% if first_grader == true %}
-                <div class="page-content" id="peer-feedback-{{grader}}">
-                {% set first_grader = false %}
-            {% else %}
-                <div class="page-content" id="peer-feedback-{{grader}}" style="display: none;">
-            {% endif %}
->>>>>>> a59b0683
                 <table class="mobile-table" id="peer-feedback-table-{{grader}}">
                     <tbody>
                         {% for component in peer_components %}
@@ -312,7 +271,6 @@
                 {% endif %}
 
             {% endfor %}
-<<<<<<< HEAD
             </br>
             <b>Peer Feedback:</b>
             <div class="box grade-results">
@@ -331,11 +289,6 @@
                 }
             </script>
         </div> 
-=======
-            
-            </div>
-            
->>>>>>> a59b0683
         {% endfor %}
     </div>
 {%- endmacro -%}