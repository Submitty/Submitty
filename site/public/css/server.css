@import url("reset.css");
@import url("google/inconsolata.css");
@import "colors.css";


html {
    height: 100%;
}

body {
    font-family: 'Source Sans Pro', sans-serif;
    height: 100%;
    width: 100%;
    position: relative;
}
:root {
    --viewed_content: #e8f0f7;
}
#site-body {
    /* OLD SEAFOAM GREEN COLOR */
    /* background-color: #B6CECE; */

    /* site background */
    background-color: var(--background-blue);

    width: 100%;
    /* A lighter shade of blue grey */
    /* background: #b8d5e5; */
    /* a gradient! */
    /* background: linear-gradient(#0a6496, #b8d5e5); */
    background-attachment: fixed;
}

a, a:hover, a:link, a:visited {
    cursor: pointer;
}

a,
a:visited,
a:link,
a.external,
a.external:visited,
a.external:link,
a.fa:hover,
a > i.fa:hover {
    color: var(--external-link-blue);
}
a,
a:visited,
a:link,
a.external,
a.external:visited,
a.external:link,
a.fas:hover,
a > i.fas:hover {
    color: var(--external-link-blue);
}
a,
a:visited,
a:link,
a.external,
a.external:visited,
a.external:link,
a.far:hover,
a > i.far:hover {
    color: var(--external-link-blue);
}

a:hover,
a.external:hover {
    color: var(--external-link-hover);
}
a:active,
a.external:active {
    color: var(--external-link-active);
}

a.btn-success, a.btn-primary, a.btn-danger,
a.fa.btn-success, a.btn-primary, a.btn-danger,
a.btn-success > i.fa, a.btn-primary > i.fa, a.btn-danger > i.fa {
    color: var(--default-white);
}
a.btn-success, a.btn-primary, a.btn-danger,
a.fas.btn-success, a.btn-primary, a.btn-danger,
a.btn-success > i.fas, a.btn-primary > i.fas, a.btn-danger > i.fas {
    color: var(--default-white);
}
a.btn-success, a.btn-primary, a.btn-danger,
a.far.btn-success, a.btn-primary, a.btn-danger,
a.btn-success > i.far, a.btn-primary > i.far, a.btn-danger > i.far {
    color: var(--default-white);
}

a.btn-default,
a.fa.btn-default,
a.fa,
a > i.fa {
    color: var(--text-black);
}
a.btn-default,
a.fas.btn-default,
a.fas,
a > i.fas {
    color: var(--text-black);
}
a.btn-default,
a.far.btn-default,
a.far,
a > i.far {
    color: var(--text-black);
}

a.btn {
    text-decoration: none;
}


/****************************
 * INPUT STYLES
 ***************************/

select,
textarea,
input[type="text"],
input[type="password"],
input[type="datetime"],
input[type="datetime-local"],
input[type="date"],
input[type="month"],
input[type="time"],
input[type="week"],
input[type="number"],
input[type="email"],
input[type="url"],
input[type="search"],
input[type="tel"],
input[type="color"] {
    height: 30px;
    padding: 4px 6px;
    font-size: 14px;
    line-height: 20px;
    color: #555555;
    vertical-align: middle;
    border: 1px solid var(--standard-light-gray);
    -webkit-border-radius: 4px;
    -moz-border-radius: 4px;
    border-radius: 4px;
    width: auto;
}

input.readonly {
    background-color: var(--standard-pale-gray);
    cursor: not-allowed;
}

select {
    padding: 5px 35px 5px 10px;
    font-size: 16px;
    border: 1px solid var(--standard-light-gray);
    height: 34px;
    background: var(--default-white);
    background-size: 20px;
}

input[type="checkbox"]{
    cursor: pointer;
    -webkit-appearance: none;
    -moz-appearance: none;
    appearance: none;
    background: var(--default-white);
    box-sizing: border-box;
    width: 20px;
    height: 20px;
    border: 1px solid var(--text-black);
    transition: all .2s linear;
    -webkit-border-radius: 4px;
    -moz-border-radius: 4px;
    border-radius: 4px;
}

input[type="checkbox"]:checked{
    background-color: var(--submitty-logo-blue);
}

/* this requires loading the FontAwesome CSS from the CDN before loading the server.css */
input[type="checkbox"]:checked:before {
    font-family: 'Font Awesome\ 5 Free';
    content: "\f00c";
    color: var(--default-white);
    font-size: 18px;
    font-weight: 900
}

.helpicon::before {
  font-family: 'Font Awesome 5 Free';
  content: "\f059";
  color: var(--actionable-blue);
  font-weight: 300;
  display: inline-block;
}

select.disabled,
textarea.disabled,
input.disabled {
    background-color: var(--standard-light-gray);
}

/****************************
 * TABLE STYLES
 ***************************/
table {
}

table a{
    text-decoration: none;
}

table tr.table-header {
    border-bottom: 1px solid black;
}

.table {
    width: 100%;
    text-align: center;
    border-collapse: collapse;
}

.table tr {

}

.table td {
    padding: 5px;
    border-top: 1px solid var(--standard-light-gray);
}

.table-bordered {
    border: 1px solid var(--standard-medium-gray);
    border-collapse: separate;
    -webkit-border-radius: 4px;
    -moz-border-radius: 4px;
    border-radius: 4px;
}

.table-striped>tbody>tr:nth-child(even) {
    background: var(--standard-hover-light-gray);
}

.table-striped>tbody>tr:nth-child(odd) {
    background: var(--default-white);
}

.table>thead>tr {
    background: var(--standard-hover-light-gray);
}

.table>tbody>tr.info {
    background-color: var(--table-info);
}

.floating-thead,
.floating-header {
    position: fixed;
    top: 0;
    visibility: hidden;
}

.floating-thead > td,
.floating-header > td {
    display: table-cell;
    text-align: center;
}

.tr-vertically-centered > td {
    vertical-align: middle;
}

.table-text-left {
    text-align: center;
}

.table-text-left td {
    border: none;
}

.table-text-left > tbody > tr > td:nth-child(3),
.table-text-left > tbody > tr > td:nth-child(4),
.table-text-left > tbody > tr > td:nth-child(5),
.table-text-left > thead > tr > th:nth-child(3),
.table-text-left > thead > tr > th:nth-child(4),
.table-text-left > thead > tr > th:nth-child(5)  {
    text-align: left;
}

/* layout table classes  */
/* Layout tables do not have <caption>, <thead>, and <th> tags */

/* styling used in a <th> cell, except this is for a layout table */
.layout_th_cell {
    font-weight: bold;
    text-align: center;
    display: table-cell;
}

/**********************************************************/

#container {
    min-height: 100%;
    margin: 0 auto -60px;
}

.full_height {
    max-height: 100%;
}

#header.full_height {
    min-height: fit-content;
    min-height: -moz-fit-content;
}

#nav {
    background-color: var(--text-black);
    color: var(--default-white);
    width: 100%;
    left: 0;
    top: 0;
    z-index: 999;
    font-size: 15px;
    font-weight: 600;
    margin-left:-1px;
}

#nav ul {
  background-color: var(--text-black);
  margin: 0;
  padding: 0;
  overflow: hidden;
  list-style-type: none;

}

#nav li {
    float: left;
}

#nav li:hover, .dropdown:hover .dropbtn {
    background-color: var(--standard-medium-gray);
    cursor: pointer;
}

#nav li a, .dropbtn {
    color: var(--default-white);
    text-decoration: none;
    /*display: inline-block;*/
    display: block;
    padding: 5px 10px;
}

#nav li a:hover {
    text-decoration: none;
}

#nav li.dropdown {
    display: inline-block;
}

#nav .dropdown-content {
    display: none;
    position: absolute;
    background-color: var(--default-white);
    width: 160px;
    box-shadow: 0 8px 16px 0 rgba(0,0,0,0.2);
}

#nav .dropdown-content a {
    color: var(--text-black);
    padding: 12px 16px;
    text-decoration: none;
    text-align: left;
}

#nav .dropdown-content a:hover {
    background-color: var(--standard-light-gray);
    width: 130px;
}

#nav .dropdown:hover .dropdown-content {
    display: block;
}

#header {
    background-color: var(--default-white);
    box-shadow: 0 2px 10px -5px var(--standard-medium-gray);
    /* min-height: 125px; */
    height: auto;
    width: 100%;
    overflow: hidden;
}

#header-text {font-weight: 300;display: flex;/* width: 100%; */align-items: center;}

#header a,
#header a:link,
#header a:visited {
    color: var(--text-black);
    text-decoration: underline;
}

#header a:hover {
    text-decoration: none;
}

#header a > i.fa {
    font-size: 20px;
}
#header a > i.fas {
    font-size: 20px;
}
#header a > i.far {
    font-size: 20px;
}

#header-text>div {
    display: block;
    font-size: 1.5em;
    font-weight: bold;
}

.text-center {
    text-align: center;
}

#logo-submitty {
    height: 80px;
}

@media (min-width: 357px) {
    #logo-submitty {
        float: right;
        margin-right: -15px;
    }
}
@media (max-width: 356px) {
    #logo-box {
        margin: 0;
        padding: 0;
    }
    #logo-submitty {
        width: 100%;
        height: auto;
        background-size: contain;
    }
}

.content {
    box-shadow: 0 2px 15px -5px var(--standard-light-gray);
    background-color: var(--default-white);
    border-radius: 3px;
    padding: 30px;
    margin: 15px;
}

.content:last-child {
    flex-grow: 1;
}

.content.gradeable_message {
    background-color: var(--actionable-blue);
    color: var(--default-white);
}


.content h1 {
    margin-bottom: 20px;
}

.content h2 {
    margin-bottom: 20px;
}

.subtitle {
    font-size: smaller;
    word-wrap: unset;
    white-space: normal;
}

#footer {
    margin-top: -10px;
    z-index: 20;
    width: 100%;
    padding: 5px 0 10px 0;
    text-align: center;
    clear: both;
}

#push {
    flex-grow: 1;
}

#footer a {
    color: var(--text-black);
    text-decoration: none;
}

#footer a:hover {
    color: var(--submitty-logo-blue);
}

#footer .footer_seperator {
    padding-right: 8px;
    padding-left: 8px;
}

#footer .footer_link_icon {
    padding-right: 4px;
}

.sub {
}

.sub::after {
    content: ".";
    display: block;
    height: 0;
    clear: both;
    visibility: hidden;
}

.panel {
    background-color: var(--standard-pale-gray);
    margin: 1%;
    padding: 1%;
}

.spacer30 {
    height: 30px;
}

.clear {
    clear: both;
    border-bottom: 1px solid var(--standard-light-gray); /*same color, saw no need to make 2 vars*/
    padding-top: 20px;
}

#page-info {
    visibility: visible;
    display: none;
    position: absolute;
    top: 40px;
    left: 40px;
    z-index:1000;
    background: var(--default-white);
    border: 1px solid var(--text-black);
    width: 80%;
    overflow-y: scroll;
    padding: 5px;
}

.fa-green {
    color: green;
}
.fas-green {
    color: green;
}
.far-green {
    color: green;
}

.fa-red {
    color: red;
}
.fas-red {
    color: red;
}
.far-red {
    color: red;
}

.menu {
    font-size: 20px;
    display: flex;
    align-items: center;
}

#alerts {
    z-index: 9999;
}

#messages {
    z-index: 999;
	position: fixed;
    top: 40px;
    left: 50%;
    width: 40%;
    margin-left: -20%;
}

.inner-message {
    margin: 0 auto 10px;
}

.message-close {
    float: right;
    margin-right: -20px;
    cursor: pointer;
}

.option {
    margin-bottom: 20px;
}

.option-title {
    font-weight: bold;
    font-size: 18px;
}

#config_search {
    padding-right: 20px;
}

#clear_search_button {
    margin-left: -20px;
    padding-right: 20px;
    color: red;
}

.option-alt {
    font-style: italic;
}

.option-input {
}

.option-input > textarea,
.option-input > input[type="text"] {
    width: 95%;
    resize: none;
}

.option-small-input > textarea,
.option-small-input > input[type="text"] {
    width: 99%;
    padding-right: 1px;
    padding-left: 1px;
}

.option-small-output > input[type="text"] {
    width: 99%;
    padding-right: 1px;
    padding-left: 1px;
    border:none;
    background: transparent;
}

.post-panel-btn {
    height: 20px;
    padding-right: 10px;
}

#login-box {
    min-width: 300px;
    flex-grow: 1;
}

#login {
}

#login input[type="text"],
#login input[type="password"] {
    width: 100%;
    margin-bottom: 5px;
}

.label {
    font-weight: 700;
    margin-top: 5px;
    margin-right: 0;
    margin-left: 0;
}

.green-message {
    font-style: italic;
    font-weight: bold;
    color: #008800;
}

.blue-message {
    font-style: italic;
    font-weight: bold;
    color: #0a6496;
}

.red-message {
    font-style: italic;
    font-weight: bold;
    color: #af0000;
}

.yellow-message {
    font-style: italic;
    font-weight: bold;
    color: #ff9900;
}

.black-message {
    font-style: italic;
    font-weight: bold;
    color: #000000;
}

.sub-text {
    margin-left: 20px;
    margin-top: 10px;
}

.box {
    border-radius: 3px;
    border: 1px solid var(--standard-light-gray);
    width: 100%;
    margin-top: 3px;
    margin-bottom: 3px;
    position: relative;
    float: left;
    background: var(--default-white);
    box-shadow: 2px 2px 4px -3px var(--standard-light-gray);
    padding: 5px 5px 10px;
}

.active {
    background-color: var(--default-white);
    /*    color: #4a4a4a;*/
    border: 4px solid var(--submitty-logo-blue);
}

.viewed_post{
    background-color: var(--default-white);
}

/* TODO: MAKE THIS CASCADE */
.deleted {
    background-color: var(--deleted-discussion-post-grey);
}

.deleted.active {
    background-color: var(--deleted-discussion-post-grey);
}

.new_post {
    background-color: var(--viewed_content);
}

.important {
    /* THIS IS WHERE THE BACKGROUND COLOR FOR POSTS IS */
    border-style: solid;
    border-width: 4px;
    border-color: var(--important-post); /* gold */
}

.new_thread{
    background-color: var(--viewed_content);
}
.btn-default.post_button_color{
    background-color: inherit;
}

.box-title > h4 {
    margin-left: 20px;
}

.grade-results {
    display: flex;
    flex-direction: row;
}

.box > h4 {
    margin-bottom: 10px;
    margin-left: 10px;
    margin-top: 10px;
}
.box-block {
    vertical-align: top;
    margin-left: 10px;
    padding: 10px;
}

.box-block > h4 {
    margin-bottom: 10px;
}

.box-block > code,
.box-block > pre {
    padding: 10px;
    background-color: var(--standard-pale-gray);
    border: 1px solid var(--standard-light-gray);
    white-space: pre;
}

.half {
    float: left;
    width: 48%;
    margin-right: 10px;
}

.diff-element {
    float: left;
    margin-right: 20px;
}

.badge {
    float: left;
    display: inline-block;
    min-width: 70px;
    padding: 3px 7px;
    font-weight: bold;
    line-height: 1;
    color: var(--default-white);
    text-align: center;
    white-space: nowrap;
    vertical-align: baseline;
    background-color: var(--standard-medium-gray);
    border-radius: 10px;
    margin-left: 10px;
    margin-right: 10px;
}

.no-badge {
    width: 70px;
    height: 10px;
    margin-right: 10px;
    margin-left: 10px;
    float: left;
}

.green-background {
    background-color: var(--standard-deep-dark-green);
}

.yellow-background {
    background-color: var(--standard-light-yellow-brown);
    color: var(--text-black);
}

.red-background {
    background-color: var(--error-alert-dark-red);
}

.blue-background {
    background-color: var(--standard-medium-blue);
}

.badge-container {
    padding: 6px 0;
    display: block;
}

.italics {
    font-style: italic;
    text-decoration: none;
}

.gradeable_list{
	width: 100%;
    padding: 0px 50px 50px;
	font-size: 18px;
	text-align: left !important;
}

.gradeable_list tr:nth-child(odd),
.gradeable_list tr:nth-child(even) {
/*    background-color: #E9EFEF*/
}

.gradeable_comment {
    word-break: break-word;
}

.gradeable_comment td {
    padding: 0 4px;
}

.gradeable_comment td.mark-score {
    text-align: right;
    white-space: nowrap;
}

#search_wrapper{
    border-radius: 3px;
    padding-bottom:10px;
    padding-right:10px;
    padding-left:10px;
}

.notification_badge{
    background-color: var(--badge-backgroud-red);
    float: right;
    padding-left: 5px;
    padding-right: 5px;
    margin-left: 5px;
    border-radius: 2px;
    color: var(--default-white);
    font-weight: bold;
}

#header #login a.btn-primary {
    color: var(--default-white);
}

#forum_wrapper{
    height: 70vh;
    margin-left:20px;
    margin-right:20px;

}

.fade {
  opacity: 0;
  -webkit-transition: opacity .15s linear;
       -o-transition: opacity .15s linear;
          transition: opacity .15s linear;
}
.fade.in {
  opacity: 1;
}
.collapse {
  display: none;
}
.collapse.in {
  display: block;
}
tr.collapse.in {
  display: table-row;
}
tbody.collapse.in {
  display: table-row-group;
}
.collapsing {
  position: relative;
  height: 0;
  overflow: hidden;
  -webkit-transition-timing-function: ease;
       -o-transition-timing-function: ease;
          transition-timing-function: ease;
  -webkit-transition-duration: .35s;
       -o-transition-duration: .35s;
          transition-duration: .35s;
  -webkit-transition-property: height, visibility;
       -o-transition-property: height, visibility;
          transition-property: height, visibility;
}
.caret {
  display: inline-block;
  width: 0;
  height: 0;
  margin-left: 2px;
  vertical-align: middle;
  border-top: 4px dashed;
  border-top: 4px solid \9;
  border-right: 4px solid transparent;
  border-left: 4px solid transparent;
}
.dropup,
.dropdown {
  position: relative;
}
.dropdown-toggle:focus {
  outline: 0;
}
.dropdown-menu {
  position: absolute;
  top: 100%;
  left: 0;
  z-index: 1000;
  display: none;
  float: left;
  min-width: 160px;
  padding: 5px 0;
  margin: 2px 0 0;
  font-size: 14px;
  text-align: left;
  list-style: none;
  background-color: var(--default-white);
  -webkit-background-clip: padding-box;
          background-clip: padding-box;
  border: 1px solid var(--standard-light-gray);
  border: 1px solid rgba(0, 0, 0, .15);
  border-radius: 4px;
  -webkit-box-shadow: 0 6px 12px rgba(0, 0, 0, .175);
          box-shadow: 0 6px 12px rgba(0, 0, 0, .175);
}
.dropdown-menu.pull-right {
  right: 0;
  left: auto;
}
.dropdown-menu .divider {
  height: 1px;
  margin: 9px 0;
  overflow: hidden;
  background-color: var(--standard-hover-light-gray);
}
.dropdown-menu > li > a {
  display: block;
  padding: 3px 20px;
  text-decoration: none;
  clear: both;
  font-weight: normal;
  line-height: 1.42857143;
  color: var(--standard-deep-dark-gray);
  white-space: nowrap;
}
.dropdown-menu > li > a:hover,
.dropdown-menu > li > a:focus {
  color: var(--standard-deep-dark-gray);
  text-decoration: none;
  background-color: var(--standard-pale-blue-gray);
}

.dropdown-menu > .disabled > a,
.dropdown-menu > .disabled > a:hover,
.dropdown-menu > .disabled > a:focus {
  color: var(--standard-medium-gray);
}
.dropdown-menu > .disabled > a:hover,
.dropdown-menu > .disabled > a:focus {
  text-decoration: none;
  cursor: not-allowed;
  background-color: transparent;
  background-image: none;
  filter: progid:DXImageTransform.Microsoft.gradient(enabled = false);
}

.show > .dropdown-menu,
.open > .dropdown-menu {
  display: block;
}


.dropdown-submenu {
    position: relative;
}

.dropdown-submenu>.dropdown-menu {
    top: 0;
    left: 100%;
    margin-top: -6px;
    margin-left: -1px;
    -webkit-border-radius: 0 6px 6px 6px;
    -moz-border-radius: 0 6px 6px;
    border-radius: 0 6px 6px 6px;
}

.dropdown-submenu:hover>.dropdown-menu {
    display: block;
}

.dropdown-submenu>a:after {
    display: block;
    content: " ";
    float: right;
    width: 0;
    height: 0;
    border-color: transparent;
    border-style: solid;
    border-width: 5px 0 5px 5px;
    border-left-color: var(--standard-light-gray);
    margin-top: 5px;
    margin-right: -10px;
}

.dropdown-submenu:hover>a:after {
    border-left-color: var(--default-white);
}

.dropdown-submenu.pull-left {
    float: none;
}

.dropdown-submenu.pull-left>.dropdown-menu {
    left: -100%;
    margin-left: 10px;
    -webkit-border-radius: 6px 0 6px 6px;
    -moz-border-radius: 6px 0 6px 6px;
    border-radius: 6px 0 6px 6px;
}

.show > a,
.open > a {
  outline: 0;
}
.dropdown-menu-right {
  right: 0;
  left: auto;
}
.dropdown-menu-left {
  right: auto;
  left: 0;
}
.dropdown-header {
  display: block;
  padding: 3px 20px;
  font-size: 12px;
  line-height: 1.42857143;
  color: var(--standard-medium-gray);
  white-space: nowrap;
}
.dropdown-backdrop {
  position: fixed;
  top: 0;
  right: 0;
  bottom: 0;
  left: 0;
  z-index: 990;
}

.btn-primary {
  color: var(--default-white);
  background-color: var(--actionable-blue);
  border-color: var(--hover-light-border-actionable-blue)
}
.btn-primary:focus,
.btn-primary.focus {
  color: var(--default-white);
  background-color: var(--focus-actionable-blue);
  border-color: var(--hover-dark-border-actionable-blue);
}
.btn-primary:hover {
  color: var(--default-white);
  background-color: var(--hover-actionable-blue);
  border-color: var(--hover-border-actionable-blue);
}
.btn-primary:active,
.btn-primary.active,
.show > .dropdown-toggle.btn-primary,
.open > .dropdown-toggle.btn-primary {
  color: var(--default-white);
  background-color: var(--hover-actionable-blue) ;
  border-color: var(--hover-border-actionable-blue);
}
.btn-primary:active:hover,
.btn-primary.active:hover,
.show > .dropdown-toggle.btn-primary:hover,
.open > .dropdown-toggle.btn-primary:hover,
.btn-primary:active:focus,
.btn-primary.active:focus,
.show > .dropdown-toggle.btn-primary:focus,
.open > .dropdown-toggle.btn-primary:focus,
.btn-primary:active.focus,
.btn-primary.active.focus,
.show > .dropdown-toggle.btn-primary.focus,
.open > .dropdown-toggle.btn-primary.focus {
  color: var(--default-white);
  background-color: var(--hover-border-actionable-blue);
  border-color: var(--hover-dark-border-actionable-blue);
}
.btn-primary:active,
.btn-primary.active,
.show > .dropdown-toggle.btn-primary,
.open > .dropdown-toggle.btn-primary {
  background-image: none;
}
.btn-primary.disabled:hover,
.btn-primary[disabled]:hover,
fieldset[disabled] .btn-primary:hover,
.btn-primary.disabled:focus,
.btn-primary[disabled]:focus,
fieldset[disabled] .btn-primary:focus,
.btn-primary.disabled.focus,
.btn-primary[disabled].focus,
fieldset[disabled] .btn-primary.focus {
  background-color: var(--actionable-blue);
  border-color: var(--hover-light-border-actionable-blue);
}
.btn-primary .badge {
  color: var(--actionable-blue);
  background-color: var(--default-white);
}

.panel-heading > .dropdown .dropdown-toggle {
  color: inherit;
}

<<<<<<< HEAD
#forum_bar {
    margin-right: 10px;
    padding-left:15px;
    margin-top: 10px;
}

#thread_list {
    padding-right: 0px;
    overflow-y: auto;
}

#posts_list {
    overflow-y: auto;
}

.first_post .post_content{
    padding-left:20px;
    margin-top: 10px;
}

.post_content {
    margin-right: 5px;
}
.post_viewed_btn {
    background-color: var(--standard-light-gray) !important;
}

.first_post .post_button {
}

#post_user_id {
    left:5px;
}

.post_button {
    position:relative;
    right: 5px;
    margin-left:5px;
}

.post_box {
    position: relative;
    box-shadow: 0 2px 15px -5px var(--standard-medium-gray);
    padding:7px;
    margin-top: 20px;
    word-wrap: break-word;
    overflow-y: auto;
    overflow-x: hidden;
}

.post_box a {
    text-decoration: underline;
}

.first_post{
    padding-left: 10px !important;
    margin-top: 0px !important;
}

.thread_box {
    padding:5px;
    overflow-y: auto;
    word-wrap: break-word;
}

#thread_list a {
    text-decoration: none;
    color: initial;
}

.create_thread_button {
    border-radius: 3px;
    width: 100%;
    min-width: 40px;
    min-height: 40px;
    position: relative;
    background: rgba(255,255,255,0.8);
    box-shadow: 2px 2px 4px -3px var(--standard-hover-light-gray);
}

=======
>>>>>>> fa032f6c
table .colspan{
	padding: 10px;
	font-size: 22px;
	font-weight: 600;
}
table .hr {
    border-bottom: 1px solid var(--standard-light-gray);
}
table .bar{
	height:20px;
}
table .gradeable_title {
	padding-left: 50px;
}
table .gradeable_row td:first-child {
    padding-left: 15px;
}
table .gradeable_row td:last-child {
    padding-right: 15px;
}
table .has-url:hover {
	cursor: pointer;
	color: #3232FF;
}
table .student .gradeable_title {
	width: 45%;
}
table .student .date {
	width: 30%;
}
table .student .option {
	width: 25%;
}
table .ta .gradeable_title{
	width: 25%;
}
table .ta .date{
	width: 25%;
	text-align: center;
}
table .ta .option{
	width: 12.5%;
}
table .instructor .gradeable_title{
	width: 25%;
}
table .instructor .date{
	width: 15%;
}
table .instructor .option{
	width: 10%;
}
table .instructor .two-options{
	width: 15%;
}

#nav-body {
    margin-top: 15px;
    margin-left: 30px;
    display: flex;
    flex-direction: column;
}

#nav-positioner {
    margin-left: -30px;
    flex-grow: 1;
    display: flex;
    flex-direction: column;
}

#nav-buttons {
    width: 230px;
    display: flex;
    flex-direction: column;
    align-content: center;
    justify-items: center;
    padding: 20px;
    margin-left: -5px;
    padding-top: 30px;
}

div.full_height {
    position: -webkit-sticky; /* Safari */
    position: sticky;
    max-height: 95vh;
    top: 10px;
}

#sidebar.collapsed #nav-buttons {
    width: 30px;
}

#sidebar.collapsed #nav-buttons-visible {
    width: 60px;
    overflow: hidden;
    margin-left: -15px;
    padding-left: 15px;
}

#sidebar {
    width: 220px;
    margin: 0;
}

#sidebar.animate {
    transition: 0.3s ease-out;
}

#sidebar.collapsed {
    width: 0;
}

#nav-buttons ul li {
    list-style: none;
    margin-bottom: -2px;
    margin-left: -30px;
    margin-right: -30px;
}

#nav-buttons ul li a.nav-row.selected {
    background-color: #d9e1e2;
    font-weight: bold;
    color: var(--text-black);
}

#nav-buttons ul li .nav-row {
    padding: 6px;
    padding-left: 48px;
    width: 100%;
    display: block;
}

#sidebar.collapsed #nav-buttons ul li .nav-row .iconTitle{
    display: none;
}

#sidebar.collapsed #nav-buttons ul li .nav-row .fa{
    padding: 2px 0px;
}

#sidebar.collapsed #nav-buttons ul li .nav-row .notification_badge {
    font-size: 12px;
    margin-top: -12px;
    text-align: right;
    position: relative; /* So it goes on top */
}

#nav-buttons ul li a.nav-row {
    color: #006398;
    text-decoration: none;
}

#nav-buttons ul li a.nav-row:hover {
    color: #002334;
}

#nav-buttons ul li a.nav-row:active {
    color: #790000;
}

#nav-buttons ul li a.nav-row i.fa {
    color: #000000;
}
#nav-buttons ul li a.nav-row i.fas {
    color: #000000;
}
#nav-buttons ul li a.nav-row i.far {
    color: #000000;
}

#nav-buttons ul li .nav-row i.fa {
    margin-left: -33px;
    width: 30px;
    text-align: center;
}
#nav-buttons ul li .nav-row i.fas {
    margin-left: -33px;
    width: 30px;
    text-align: center;
}
#nav-buttons ul li .nav-row i.far {
    margin-left: -33px;
    width: 30px;
    text-align: center;
}

#nav-buttons ul li.line {
    border-bottom: 1px solid var(--standard-medium-gray);
    padding-bottom: 0;
    margin-left: -20px;
    margin-right: -20px;
    margin-bottom: -10px;
}

#nav-buttons ul li.short-line {
    border-bottom: 1px solid var(--standard-medium-gray);
    margin-left: 6px;
    margin-right: 10px;
    padding-bottom: 0;
    margin-top: 6px;
    margin-bottom: 4px;
    height: initial;
}

#sidebar.collapsed #nav-buttons ul li.short-line {
    margin-left: -30px;
    width: 100px
}

#nav-buttons ul li.heading {
    margin-left: -15px;
    font-weight: bold;
    font-variant: all-small-caps;
    font-size: 20px;
}

.spacer {
    flex-grow: 1;
}

.nav-buttons a {
    margin-left: 5px;
}

.btn-nav {
    width:100%;
}

.btn.btn-nav-submit, .btn.btn-nav-grade {
    padding-top: 10px;
    padding-bottom: 10px;
}

.td-open {
    width: 10%;
}

.hover_glow {
    opacity: 0.08;
    filter: alpha(opacity=80);
    z-index: 1;
}

.hover_glow:hover {
    opacity: 0.8;
    filter: alpha(opacity=100);
}

.cat-buttons{
    margin-top: 5px;
}

.cat-buttons:hover {
    opacity: 0.8;
    filter: alpha(opacity=80);
}

#ui-category-list {
    list-style-type: none;
    margin: 0;
    padding: 0;
    width: 100%;
}

#ui-category-list li {
    border-style: solid;
    border-color: var(--standard-light-gray);
    border-width: thin;
    border-radius: 0.3em;
    margin: 0.3em 0.1em 0.3em 0.1em;
    padding: 0.2em;
}

#ui-category-list .handle {
    opacity: 0.8;
    filter: alpha(opacity=80);
}

#ui-category-list .handle:hover {
 cursor: move;
}

.rainbow {
    background: -moz-linear-gradient( left ,
    rgba(255, 0, 0, 1) 0%,
    rgba(255, 255, 0, 1) 15%,
    rgba(0, 255, 0, 1) 30%,
    rgba(0, 255, 255, 1) 50%,
    rgba(0, 0, 255, 1) 65%,
    rgba(255, 0, 255, 1) 80%,
    rgba(255, 0, 0, 1) 100%);
    background: #337ab7 -webkit-gradient(linear,  left top,  right bottom,
    color-stop(0%, rgba(255, 0, 0, 0.4)),
    color-stop(15%, rgba(255, 255, 0, 0.4)),
    color-stop(30%, rgba(0, 255, 0, 0.4)),
    color-stop(50%, rgba(0, 255, 155, 0.4)),
    color-stop(65%, rgba(0, 0, 255, 0.4)),
    color-stop(80%, rgba(255, 0, 255, 0.4)),
    color-stop(100%, rgba(255, 0, 0, 0.4)));
}

.thumbnail {
    width: 100px;
    height: 100px;
    background-size: cover;
    background-position: center center;
    background-repeat: no-repeat;
    border-radius: 5px;
    border: 1px solid var(--standard-medium-gray);
}

.popup-form {
    z-index: 2000;
    position: fixed;
    width: 100%;
    height: 100%;
    top: 0;
    left: 0;
    background-color: rgba(0, 0, 0, 0.5);
}

.popup-box {
    width: 100%;
    height: 100%;
    top: 0;
    left: 0;
    display: flex;
    align-items: center;
    justify-content: center;
}

.popup-window {
    width: 680px;
    background: var(--default-white);
    box-shadow: 0 6px 20px 2px #0000007f;
    border-radius: 4px;
    padding: 10px;
    max-height: 80%;
    min-height: 300px;
    overflow-y: auto;
    display: flex;
    flex-direction: column;
    align-content: space-around;
}

.popup-form form {
    width: 100%;
    height: 100%;
}

.popup-form .form-title {
    padding-bottom: 10px;
    border-bottom: 1px solid var(--standard-medium-gray);
    margin-bottom: 10px;
}

.popup-form .form-body {
    flex-grow: 1;
    overflow-y: auto;
}

.popup-form .form-buttons {
    padding-top: 10px;
    margin-top: 10px;
    border-top: 1px solid var(--standard-medium-gray);
}

.popup-form .form-button-container {
    text-align: right;
}

.popup-form .form-button-container .btn {
    box-sizing: unset;
    min-width: 4em;
}

.popup-form.decent div {
    width: initial;
    display: block;
    padding-right: initial;
}

.popup-form > div > input[type="text"] {
    width: 95%;
}

.popup-form .left-panel {
    width:50%;
    display: inline-block;
}

.popup-form .right-panel {
    width: calc(50% - 10px);
    display: inline-block;
    vertical-align: top;
}

#admin-team-history-left {
    width:28%;
    display: inline-block;
    margin-right: 10px;
}

#admin-team-history-right {
    width:62%;
    display: inline-block;
}

.fill-available {
    width: 100%;
    width: -webkit-fill-available;
    width: -moz-available;
    width: fill-available;
}

/* Makes the cursor change to a hand on the checkpoints so that it is clear they can be clicked on */
.cell-grade {
    cursor: pointer;
}

.cell-grade {
    border-left: 1px solid var(--standard-medium-gray);
}

/* Makes the grade and time on checkpoint pages not visible at first */
.simple-grade-grader,
.simple-grade-date {
    display: none;
}


.tooltip {
    position: relative;
    display: inline-block;
}

.late-box {
    background:var(--danger-red);
    padding:3px;
    margin-top:3px;
    margin-bottom:3px;
    margin-left:5%;
    margin-right:5%;
    border-radius:4px;
}

.tooltip .tooltiptext {
    visibility: hidden;
    width: 220px;
    background-color: var(--standard-dark-gray);
    color: var(--default-white);
    text-align: center;
    border-radius: 6px;
    padding: 5px 0;
    position: absolute;
    z-index: 1;
    margin-left: -240px;
    margin-top: -35px;
    opacity: 0;
    transition: opacity 0.3s;
    font-size: 12px;
}

.tooltip .tooltiptext::after {
    content: "";
    position: absolute;
    top: 40%;
    right: -4%;
    border: 5px solid transparent;
    border-left-color: var(--standard-dark-gray);
}

.tooltip:hover .tooltiptext {
    visibility: visible;
    opacity: 1;
}

/* from https://css-tricks.com/css3-progress-bars/ */
.meter {
    height: 10px;
    position: relative;
    background: var(--standard-pale-gray);
    padding: 0px;
}
.meter > span {
    display: block;
    height: 100%;
    background-color: var(--good-green);
    position: relative;
}

/*
The styles used in the admin gradeable page
*/
div.gradeable_display {
    text-align: left;
    font-size: 8px;
    padding-left: 5px;
}

textarea.comment_display {
    resize: none;
    width: 75%;
}

.rubric_layout_body {
    background: var(--standard-pale-gray);
}

/* <tr> tag styling to replace <thead> and <tfoot> in rubric tables*/
.rubric_layout_header,
.rubric_layout_footer {
    background: var(--standard-hover-light-gray);
}



/*
end of styles used in the admin gradeable page
*/

#settings-content {
    height: 400px;
    padding-top: 1em;
    overflow-y: auto;
}

#hotkeys-list {
    width: 100%;
    border-collapse: collapse;
}

#hotkeys-list tr {
    border: 1px solid var(--standard-light-gray);
    border-left: none;
    border-right: none;
}

#hotkeys-list tr:nth-child(even) {
    background-color: var(--standard-pale-gray);
}

#hotkeys-list td {
    padding: 4px;
}

.remap-button {
    width: 100%;
    text-align: center;
}

/* styles for the colors for the electronic grader details page */
/* color for no grader */
.grader-NULL {
    color: var(--default-white)
    text-shadow:
    -1px -1px 0 #000,
    1px -1px 0 #000,
    -1px 1px 0 #000,
    1px 1px 0 #000;
}

/* color for limited access graders who were verifed */
.grader-verified{
                                        /* yellow       green   */
    background: linear-gradient(to right, #ffcc33 50%, #33cc33 50%);
    background-clip: text;
    color: transparent;
    /* chrome & safari */
    -webkit-background-clip: text;
    -webkit-text-fill-color: transparent;
}

/* color for student/peer grading */
.grader-4 {
    color: var(--standard-vibrant-purple) /* purple */
}

/* color for a limited access grader */
.grader-3 {
    color: var(--important-post)  /* yellow */
}

/* color for an instructor or full access grader */
.grader-2,
.grader-1 {
    color: var(--standard-vibrant-green) /* green */
}

/* color for double graded */
.grader-double {
    color: var(--standard-vibrant-dark-blue)  /* dark blue */
}

/* prevents line break in the graded questions column */
.td-graded-questions {
    white-space: nowrap;
}

/* color for nav page edit button for rebuild error on gradeable */
.edit-build-error {
    color: var(--badge-backgroud-red);
}

.required::-webkit-input-placeholder { color: var(--error-alert-dark-red); }
.required:-moz-placeholder { var(--error-alert-dark-red); }
.required::-moz-placeholder { var(--error-alert-dark-red); }
.required:-ms-input-placeholder { var(--error-alert-dark-red); }

#required_type{
    var(--error-alert-dark-red);
    display: inline;
}

.modal{
    display: none;
    position: fixed;
    z-index: 50;
    padding-top: 100px;
    left: 0;
    top: 0;
    width: 100%;
    height: 100%;
    overflow: auto;
    background-color: rgba(0,0,0,0.4);
}

.modal-content{
    text-align: center;
    background-color: var(--standard-pale-gray);
    margin: auto;
    padding: 30px;
    padding-top: 15px;
    border: 1px solid var(--standard-medium-gray);
    width: 420px;
    min-width: 400px;
    border-radius: 5px;
}

/* Site Wrapper */

#container {
    display: flex;
    flex-direction: column;
}

#container #center-container {
    display: flex;
    flex-direction: row;
    flex-grow: 1;
}

#site-body {
    flex-grow: 2;
    display: flex;
    flex-direction: column;
}

#site-body > .row {
    flex-wrap: nowrap;
}

#container iframe#top_bar, #container iframe#bottom_bar {
    height: 60px;
}

#container iframe#left_sidebar, #container iframe#right_sidebar {
    width: 200px;
}

/* Site Wrapper View */

.wrapper-example {
    width: 400px;
    height: 240px;
    display: flex;
    flex-direction: column;
}
.wrapper-example .wrapper-center {
    display: flex;
    flex-grow: 2;
    flex-direction: row;
}
.wrapper-example .wrapper-top,
.wrapper-example .wrapper-left,
.wrapper-example .wrapper-body,
.wrapper-example .wrapper-right,
.wrapper-example .wrapper-bottom {
    flex-grow: 1;
    border: 1px solid var(--text-black);
    display: flex;
    align-items: center;
    justify-content: center;
    text-align: center;
}
.wrapper-example .wrapper-body {
    flex-grow: 5;
}
.wrapper-top {
    background-color: var(--standard-light-pink);
}
.wrapper-left {
    background-color: var(--standard-light-yellow);
}
.wrapper-body {
    background-color: var(--default-white);
}
.wrapper-right {
    background-color: var(--standard-light-green);
}
.wrapper-bottom {
    background-color: var(--standard-light-blue);
}

.wrapper-upload td {
    padding: 4px;
    border: 1px solid var(--text-black);
}

.wrapper-upload .wrapper_layout_header {
    background-color: var(--standard-pale-gray);
}

.query-list {
    width: 2em;
}

.query-list .index {
    text-align: right;
}

#header .fa-external-link {
    margin-left: 10px;
}

.courses-table {
    width: 100%;
}

.courses-table .btn {
    margin-bottom: 3px;
}

.editor {
    width: 75%;
}

.noscript,
.system_message {
    width: 100%;
    height: 2em;
}

.system_message {
    background: var(--alert-background-bronze);
    color: var(--standard-bronze);
    height: 2em;
}

.noscript {
    background: var(--alert-background-bronze);
    color: var(--gray-red);
}

.noscript span,
.system_message span {
    text-align: center;
    margin: auto;
    font-size: 1.5em;
    font-weight: bold;
}

.scrollable-image{
    overflow: auto;
    width: 100%;
    max-height: 300px;
}

#details-legend > li{
    list-style: none;
    padding-left: 15px;
    font-size: 0.75em;
}

.ui-autocomplete{
    max-height: 300px;
    overflow-y: scroll;
    overflow-x: hidden;
}

/* Override the -15px that bootstrap-grid.css sets for these */
.row {
    margin-right: 0px;
    margin-left: 0px;
}

/* Data table captions that replace <h3> and <h5> for VPAT */
.caption_h3 {
    font-size: 1.17em;
    font-weight: bold;
    text-align: left;
    caption-side: top;
    border: 0;
}

.caption_h5 {
    font-size: 0.83em;
    font-weight: bold;
    text-align: left;
    caption-side: top;
    border: 0;
}

/* Give file submission boxes a blue outline when they have focus (for VPAT compliance) */
#upload-boxes > div:focus {
    outline: var(--standard-focus-cornflowe-blue);
}

/* Give trash cans inside submission boxes a blue outline when they have focus (for VPAT compliance) */
.fa-trash:focus {
    outline: var(--standard-focus-cornflowe-blue);
}

.invisible-btn{
    background-color: #00000000;
    border: 0px;
    padding: 0px;
}

#skip-nav:not(:focus) {
    clip: rect(1px,1px,1px,1px);
    overflow: hidden;
    position: absolute;
    padding: 0;
}

#skip-nav {
    box-shadow: 0 2px 15px -5px #888888;
    border-radius: 3px;
    /* TODO on mobile, different header height */
    margin: 90px 10px 10px; /* 80px for header */
    padding: 10px;
    background-color: #fff;
    text-align: center;
    width: 108px;
    border: 2px solid #2627ee;
    height: min-content;
    position: absolute;
    z-index: 999;
}<|MERGE_RESOLUTION|>--- conflicted
+++ resolved
@@ -1178,89 +1178,6 @@
   color: inherit;
 }
 
-<<<<<<< HEAD
-#forum_bar {
-    margin-right: 10px;
-    padding-left:15px;
-    margin-top: 10px;
-}
-
-#thread_list {
-    padding-right: 0px;
-    overflow-y: auto;
-}
-
-#posts_list {
-    overflow-y: auto;
-}
-
-.first_post .post_content{
-    padding-left:20px;
-    margin-top: 10px;
-}
-
-.post_content {
-    margin-right: 5px;
-}
-.post_viewed_btn {
-    background-color: var(--standard-light-gray) !important;
-}
-
-.first_post .post_button {
-}
-
-#post_user_id {
-    left:5px;
-}
-
-.post_button {
-    position:relative;
-    right: 5px;
-    margin-left:5px;
-}
-
-.post_box {
-    position: relative;
-    box-shadow: 0 2px 15px -5px var(--standard-medium-gray);
-    padding:7px;
-    margin-top: 20px;
-    word-wrap: break-word;
-    overflow-y: auto;
-    overflow-x: hidden;
-}
-
-.post_box a {
-    text-decoration: underline;
-}
-
-.first_post{
-    padding-left: 10px !important;
-    margin-top: 0px !important;
-}
-
-.thread_box {
-    padding:5px;
-    overflow-y: auto;
-    word-wrap: break-word;
-}
-
-#thread_list a {
-    text-decoration: none;
-    color: initial;
-}
-
-.create_thread_button {
-    border-radius: 3px;
-    width: 100%;
-    min-width: 40px;
-    min-height: 40px;
-    position: relative;
-    background: rgba(255,255,255,0.8);
-    box-shadow: 2px 2px 4px -3px var(--standard-hover-light-gray);
-}
-
-=======
->>>>>>> fa032f6c
 table .colspan{
 	padding: 10px;
 	font-size: 22px;
