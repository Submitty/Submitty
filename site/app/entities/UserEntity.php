--- conflicted
+++ resolved
@@ -123,10 +123,7 @@
     public function getDisplayedGivenName(): string {
         return $this->user_preferred_givenname ?? $this->user_givenname;
     }
-<<<<<<< HEAD
-=======
 
->>>>>>> 01dde077
     public function getDisplayedFamilyName(): string {
         return $this->user_preferred_familyname ?? $this->user_familyname;
     }
