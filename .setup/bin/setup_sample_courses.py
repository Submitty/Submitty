--- conflicted
+++ resolved
@@ -1057,13 +1057,8 @@
                                             graders.append("instructor")
 
                                             anon_dst = os.path.join(dst, submission).split("/")
-<<<<<<< HEAD
-                                            anon_dst[9] = anon_ids[user.id]
-                                            anon_dst = "/".join(anon_dst) # has the user id in the file path being anonymous
-=======
-                                            anon_dst[9] = anon_team_id if team_id is not None else user.anon_id
+                                            anon_dst[9] = anon_team_id if team_id is not None else anon_ids[user.id]
                                             anon_dst = "/".join(anon_dst) # has the user id or the team id in the file path being anonymous
->>>>>>> 5a318725
                                             
                                             for i in range(len(graders)):
                                                 annotation_src = os.path.join(gradeable.annotation_path, annotations[i])
