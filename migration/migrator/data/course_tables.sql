--- conflicted
+++ resolved
@@ -2420,8 +2420,6 @@
 
 
 --
-<<<<<<< HEAD
-=======
 -- Name: peer_grading_panel peer_grading_panel_pkey; Type: CONSTRAINT; Schema: public; Owner: -
 --
 
@@ -2430,15 +2428,6 @@
 
 
 --
--- Name: course_materials_sections pk_course_material_section; Type: CONSTRAINT; Schema: public; Owner: -
---
-
-ALTER TABLE ONLY public.course_materials_sections
-    ADD CONSTRAINT pk_course_material_section PRIMARY KEY (course_material_id, section_id);
-
-
---
->>>>>>> 4bff49d5
 -- Name: poll_options poll_options_pkey; Type: CONSTRAINT; Schema: public; Owner: -
 --
 
