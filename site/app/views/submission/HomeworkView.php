<?php

namespace app\views\submission;

use app\exceptions\NotebookException;
use app\libraries\CodeMirrorUtils;
use app\libraries\DateUtils;
use app\libraries\NumberUtils;
use app\models\gradeable\AutoGradedTestcase;
use app\models\gradeable\AutoGradedVersion;
use app\models\gradeable\Component;
use app\models\gradeable\Gradeable;
use app\models\gradeable\GradedComponent;
use app\models\gradeable\GradedGradeable;
use app\models\gradeable\LateDays;
use app\models\User;
use app\views\AbstractView;
use app\libraries\FileUtils;
use app\libraries\Utils;
/* Notebook */
use app\models\notebook\AbstractNotebookInput;
use app\models\notebook\UserSpecificNotebook;
use app\models\notebook\SubmissionMultipleChoice;

class HomeworkView extends AbstractView {

    /**
     * @param Gradeable $gradeable
     * @param GradedGradeable|null $graded_gradeable
     * @param int $display_version
     * @param bool $can_inquiry
     * @param bool $show_hidden_testcases
     * @return string
     */
    public function showGradeable(Gradeable $gradeable, $graded_gradeable, int $display_version, bool $can_inquiry, bool $show_hidden_testcases = false) {
        $return = '';

        $this->core->getOutput()->addInternalJs('drag-and-drop.js');
        $this->core->getOutput()->addInternalCss('table.css');

        // The number of days late this gradeable would be if submitted now (including exceptions)
        $late_days_use = 0;
        $version_instance = null;
        if ($graded_gradeable !== null) {
            $version_instance = $graded_gradeable->getAutoGradedGradeable()->getAutoGradedVersions()[$display_version] ?? null;
            $late_days_use = max(0, $gradeable->getWouldBeDaysLate() - $graded_gradeable->getLateDayException($this->core->getUser()));
        }

        $is_admin = $this->core->getAccess()->canI('admin.wrapper', []);
        $on_team = $this->core->getUser()->onTeam($gradeable->getId());

        // Only show the late banner if the submission has a due date
        // Instructors shouldn't see this banner if they're not on a team (they won't have proper information)
        if (LateDays::filterCanView($this->core, $gradeable) && !($is_admin && !$on_team)) {
            $late_days = LateDays::fromUser($this->core, $this->core->getUser());
            $return .= $this->renderLateDayMessage($late_days, $gradeable, $graded_gradeable);
        }
        if (!$gradeable->canStudentSubmit()) {
            $return .= $this->renderSubmissionsClosedBox();
        }

        try {
            // showing submission if user is a grader or student can submit
            if ($this->core->getUser()->accessGrading()) {
                $return .= $this->renderSubmitBox($gradeable, $graded_gradeable, $version_instance, $late_days_use);
            }
            elseif ($gradeable->isStudentSubmit()) {
                $return .= $this->renderSubmitBox($gradeable, $graded_gradeable, $version_instance, $late_days_use, $gradeable->canStudentSubmit());
            }
        }
        catch (NotebookException $e) {
            return $this->core->getOutput()->renderTwigTemplate('error/GenericError.twig', ['error_messages' => [$e->getMessage()]]);
        }

        $all_directories = $gradeable->getSplitPdfFiles();
        if ($this->core->getUser()->accessFullGrading() && count($all_directories) > 0) {
            $return .= $this->renderBulkUploadBox($gradeable);
        }

        /*
          See #1624 and #1967

          if (!$this->core->getOutput()->bufferOutput()) {
              echo $return;
              $return = '';
          }
         */

        $auto_graded_gradeable = $graded_gradeable !== null ? $graded_gradeable->getAutoGradedGradeable() : null;
        $submission_count = $auto_graded_gradeable !== null ? $auto_graded_gradeable->getHighestVersion() : 0;
        $active_version = $auto_graded_gradeable !== null ? $auto_graded_gradeable->getActiveVersion() : 0;
        if ($submission_count === 0) {
            $return .= $this->renderNoSubmissionBox($graded_gradeable);
        }
        else {
            $return .= $this->renderVersionBox($graded_gradeable, $version_instance, $show_hidden_testcases);
        }

        // Determine how many grading "parts" there are (e.g. peer grading, ta grading, autograding).
        $num_parts = 0;
        if ($gradeable->hasPeerComponent()) {
            $num_parts++;
        }
        if ($gradeable->isTaGrading()) {
            $num_parts++;
        }

        if ($version_instance !== null && $version_instance->isAutogradingComplete()) {
            foreach ($version_instance->getTestcases() as $testcase) {
                if ($testcase->canView()) {
                    $num_parts++;
                    break;
                }
            }
        }

        if ($submission_count > 0 && $num_parts > 1) {
            $return .= $this->renderTotalScoreBox($graded_gradeable, $version_instance, $show_hidden_testcases);
        }

        if ($submission_count > 0) {
            $return .= $this->renderAutogradingBox($graded_gradeable, $version_instance, $show_hidden_testcases);
        }

        $regrade_available = $this->core->getConfig()->isRegradeEnabled()
            && $gradeable->isTaGradeReleased()
            && $gradeable->isTaGrading()
            && $graded_gradeable !== null
            && $graded_gradeable->isTaGradingComplete()
            && $gradeable->isRegradeOpen()
            && $submission_count !== 0;

        if (
            $gradeable->isTaGradeReleased()
            && $gradeable->isTaGrading()
            && $submission_count !== 0
            && $active_version !== 0
        ) {
            $return .= $this->renderTAResultsBox($graded_gradeable, $regrade_available);

            if ($gradeable->hasPeerComponent()) {
                $return .= $this->renderPeerResultsBox($graded_gradeable, $regrade_available);
            }
        }
        if ($regrade_available || $graded_gradeable !== null && $graded_gradeable->hasRegradeRequest()) {
            $return .= $this->renderRegradeBox($graded_gradeable, $can_inquiry);
        }
        return $return;
    }

    /**
     * Render the late days banner
     * @param LateDays $late_days
     * @param Gradeable $gradeable
     * @param GradedGradeable|null $graded_gradeable
     * @return string
     */
    public function renderLateDayMessage(LateDays $late_days, Gradeable $gradeable, $graded_gradeable) {
        $extensions = 0;
        $active_version_instance = null;
        $active_version = 0;
        if ($graded_gradeable !== null) {
            $extensions = $graded_gradeable->getLateDayException($this->core->getUser());
            $active_version_instance = $graded_gradeable->getAutoGradedGradeable()->getActiveVersionInstance();
            $active_version = $graded_gradeable->getAutoGradedGradeable()->getActiveVersion();
        }
        $late_days_remaining = $late_days->getLateDaysRemaining();
        $active_days_late =  $active_version_instance !== null ? $active_version_instance->getDaysLate() : 0;
        $would_be_days_late = $gradeable->getWouldBeDaysLate();
        $late_day_info = $late_days->getLateDayInfoByGradeable($gradeable);
        $late_days_allowed = $gradeable->getLateDays();
        $late_day_budget = $late_day_info->getLateDaysAllowed();

        $error = false;
        $messages = [];

        // ------------------------------------------------------------
        // ALWAYS PRINT DEADLINE EXTENSION (IF ANY)
        if ($extensions > 0) {
            $messages[] = ['type' => 'extension', 'info' => [
                'extensions' => $extensions
            ]];
        }

        // HOW MANY DAYS LATE...  MINUS EXTENSIONS?
        $active_days_charged = max(0, $active_days_late - $extensions);

        // ------------------------------------------------------------
        // IF STUDENT HAS ALREADY SUBMITTED AND THE ACTIVE VERSION IS LATE, PRINT LATE DAY INFORMATION FOR THE ACTIVE VERSION
        if ($active_version >= 1 && $active_days_late > 0) {
            // BAD STATUS - AUTO ZERO BECAUSE INSUFFICIENT LATE DAYS REMAIN
            if ($active_days_charged > $late_day_budget) {
                $error = true;
                $messages[] = ['type' => 'too_few_remain', 'info' => [
                    'late' => $active_days_late,
                    'remaining' => $late_days_remaining
                ]];
            } // BAD STATUS - AUTO ZERO BECAUSE TOO MANY LATE DAYS USED ON THIS ASSIGNMENT
            elseif ($active_days_charged > $late_days_allowed) {
                $error = true;
                $messages[] = ['type' => 'too_many_used', 'info' => [
                    'late' => $active_days_late,
                    'charged' => $active_days_charged,
                    'allowed' => $late_days_allowed
                ]];
            } // LATE STATUS
            else {
                $messages[] = ['type' => 'late', 'info' => [
                    'late' => $active_days_late,
                    'charged' => $active_days_charged,
                    'remaining' => $late_days_remaining
                ]];
            }
            if ($error) {
                //You're going to get a zero
                $messages[] = ['type' => 'getting_zero'];
            }
        }

        // ------------------------------------------------------------
        // (IF LATE) PRINT LATE DAY INFORMATION
        if ($would_be_days_late > 0) {
            // HOW MANY DAYS LATE...  MINUS EXTENSIONS?
            $new_late_charged = max(0, $would_be_days_late - $extensions);

            // if unsubmitted, or submitted but still in the late days allowed window
            if (
                $active_version < 1
                || (
                    $new_late_charged <= $late_days_remaining
                    && $new_late_charged <= $late_days_allowed
                )
            ) {
                // PRINT WOULD BE HOW MANY DAYS LATE
                $messages[] = ['type' => 'would_late', 'info' => [
                    'late' => $would_be_days_late
                ]];

                // SUBMISSION NOW WOULD BE BAD STATUS -- INSUFFICIENT LATE DAYS
                if ($new_late_charged > $late_days_remaining) {
                    $messages[] = ['type' => 'would_too_few_remain', 'info' => [
                        'remaining' => $late_days_remaining
                    ]];
                    $error = true;
                    $messages[] = ['type' => 'would_get_zero'];
                } // SUBMISSION NOW WOULD BE BAD STATUS -- EXCEEDS LIMIT FOR THIS ASSIGNMENT
                elseif ($new_late_charged > $late_days_allowed) {
                    $messages[] = ['type' => 'would_too_many_used', 'info' => [
                        'allowed' => $late_days_allowed
                    ]];
                    $error = true;
                    $messages[] = ['type' => 'would_get_zero'];
                } // SUBMISSION NOW WOULD BE LATE
                else {
                    $new_late_charged = max(0, $would_be_days_late - $active_days_late - $extensions);
                    $new_late_days_remaining = $late_days_remaining - $new_late_charged;
                    $messages[] = ['type' => 'would_allowed', 'info' => [
                        'charged' => $new_late_charged,
                        'remaining' => $new_late_days_remaining,
                        'active_version' => $active_version
                    ]];
                }
            }
        }

        // ------------------------------------------------------------
        // IN CASE OF AUTOMATIC ZERO, MAKE THE MESSAGE RED
        if ($error == true) {
            $messages[] = ['type' => 'contact_instructor', 'info' => [
                'extensions' => $extensions
            ]];
        }

        return $this->core->getOutput()->renderTwigTemplate('submission/homework/LateDayMessage.twig', [
            'messages' => $messages,
            'error' => $error
        ]);
    }

    private function renderSubmitNotAllowedBox() {
        $this->core->getOutput()->renderTwigOutput("submission/homework/SubmitNotAllowedBox.twig");
    }

    private function renderSubmissionsClosedBox() {
        $this->core->getOutput()->renderTwigOutput("submission/homework/SubmissionsClosedBox.twig");
    }
    /**
     * @param Gradeable $gradeable
     * @param GradedGradeable|null $graded_gradeable
     * @param AutoGradedVersion|null $version_instance
     * @param int $late_days_use
     * @param bool $canStudentSubmit
     * @return string
     */
    private function renderSubmitBox(Gradeable $gradeable, $graded_gradeable, $version_instance, int $late_days_use, bool $canStudentSubmit = true): string {
        $student_page = $gradeable->isStudentPdfUpload();
        $students_full = [];
        $output = "";

        $config = $gradeable->getAutogradingConfig();
        $notebook = null;
        $notebook_inputs = [];
        $num_parts = $config->getNumParts();
        $notebook_file_submissions = [];
        $notebook_model = null;
        if ($config->isNotebookGradeable()) {
            $notebook_model = $config->getUserSpecificNotebook($this->core->getUser()->getId());

            $notebook = $notebook_model->getNotebook();
            $num_parts = $notebook_model->getNumParts();
            $warning = $notebook_model->getWarning();
            if (isset($warning) && $this->core->getUser()->accessGrading()) {
                $output = $this->core->getOutput()->renderTwigTemplate(
                    'generic/Banner.twig',
                    [
                        'message' => $warning,
                        'error' => true
                    ]
                );
            }
            if ($graded_gradeable !== null) {
                $notebook_data = $notebook_model->getMostRecentNotebookSubmissions(
                    $graded_gradeable->getAutoGradedGradeable()->getHighestVersion(),
                    $notebook,
                    $this->core->getUser()->getId(),
                    $version_instance !== null ? $version_instance->getVersion() : 0,
                    $graded_gradeable->getGradeableId()
                );
            }

            $notebook_inputs = $notebook_model->getInputs();
            $image_data = $notebook_model->getImagePaths();
            $notebook_file_submissions = $notebook_model->getFileSubmissions();

            $this->core->getOutput()->addInternalCss('gradeable-notebook.css');
            $this->core->getOutput()->addInternalJs('gradeable-notebook.js');
            $this->core->getOutput()->addInternalJs('autosave-utils.js');
        }
        $this->core->getOutput()->addInternalJs('submission-page.js');
        $would_be_days_late = $gradeable->getWouldBeDaysLate();
        $active_version_instance = null;
        if ($graded_gradeable !== null) {
            $active_version_instance = $graded_gradeable->getAutoGradedGradeable()->getActiveVersionInstance();
        }
        $active_days_late =  $active_version_instance !== null ? $active_version_instance->getDaysLate() : 0;
        $days_to_be_charged = $would_be_days_late - $active_days_late;
        $old_files = [];
        $display_version = 0;

        if ($this->core->getUser()->accessGrading()) {
            $students = $this->core->getQueries()->getAllUsers();
            $student_ids = [];
            foreach ($students as $student) {
                $student_ids[] = $student->getId();
            }

            $students_version = [];
            foreach ($this->core->getQueries()->getGradedGradeables([$gradeable], $student_ids) as $gg) {
                /** @var GradedGradeable $gg */
                $students_version[$gg->getSubmitter()->getId()] = $gg->getAutoGradedGradeable()->getHighestVersion();
            }
            $students_full = json_decode(Utils::getAutoFillData($students, $students_version, true));
        }

        $github_user_id = '';
        $github_repo_id = '';


        if (!$gradeable->isVcs()) {
            if ($version_instance !== null) {
                $display_version = $version_instance->getVersion();
                for ($i = 1; $i <= $num_parts; $i++) {
                    foreach ($version_instance->getPartFiles($i)['submissions'] as $file) {
                        $old_files[] = [
                            'name' => str_replace('\'', '\\\'', $file['name']),
                            'size' => number_format($file['size'] / 1024, 2),
                            'part' => $i,
                            'path' => $file['path']
                        ];
                    }
                }
            }
        }
        else {
            if ($graded_gradeable !== null) {
                // Get path to VCS_CHECKOUT
                $gradeable_path = FileUtils::joinPaths($this->core->getConfig()->getCoursePath(), "submissions", $gradeable->getId());
                $who_id = $this->core->getUser()->getId();
                $user_path = FileUtils::joinPaths($gradeable_path, $who_id);
                $highest_version = $graded_gradeable->getAutoGradedGradeable()->getHighestVersion();
                $display_version = $version_instance != null ? $version_instance->getVersion() : 0;
                $version_path = FileUtils::joinPaths($user_path, $highest_version);
                $path = FileUtils::joinPaths($version_path, ".submit.VCS_CHECKOUT");

                // Load repo and user id
                if (file_exists($path)) {
                    $json = json_decode(file_get_contents($path), true);
                    if (!is_null($json)) {
                        if (isset($json["git_user_id"])) {
                            $github_user_id = $json["git_user_id"];
                        }
                        if (isset($json["git_repo_id"])) {
                            $github_repo_id = $json["git_repo_id"];
                        }
                    }
                }
            }
        }

        $component_names = array_map(function (Component $component) {
            return $component->getTitle();
        }, $gradeable->getComponents());

        $input_data = array_map(function (AbstractNotebookInput $inp) {
            return $inp->toArray();
        }, $notebook_inputs);
        $student_id = '';
        if (!is_null($graded_gradeable)) {
            $student_id = ($graded_gradeable->getSubmitter()->isTeam()) ?
                $graded_gradeable->getSubmitter()->getTeam()->getLeaderId() :
                $graded_gradeable->getSubmitter()->getId();
        }

        $highest_version = $graded_gradeable !== null ? $graded_gradeable->getAutoGradedGradeable()->getHighestVersion() : 0;

        $viewing_inactive_version = $highest_version !== $display_version;

        // instructors can access this page even if they aren't on a team => don't create errors
        $my_team = $graded_gradeable !== null ? $graded_gradeable->getSubmitter()->getTeam() : "";
        $my_repository = $graded_gradeable !== null ? $gradeable->getRepositoryPath($this->core->getUser(), $my_team) : "";

        $testcase_messages = $version_instance !== null ? $version_instance->getTestcaseMessages() : [];

        $this->core->getOutput()->addInternalCss('submitbox.css');
        $this->core->getOutput()->addInternalCss('highlightjs/atom-one-light.css');
        $this->core->getOutput()->addInternalCss('highlightjs/atom-one-dark.css');
        CodeMirrorUtils::loadDefaultDependencies($this->core);

        $has_overridden_grades = false;
        if (!is_null($graded_gradeable)) {
            $graded_gradeable->hasOverriddenGrades();
        }
        $numberUtils = new NumberUtils();
        // TODO: go through this list and remove the variables that are not used
        return $output . $this->core->getOutput()->renderTwigTemplate('submission/homework/SubmitBox.twig', [
            'base_url' => $this->core->getConfig()->getBaseUrl(),
            'gradeable_id' => $gradeable->getId(),
            'gradeable_name' => $gradeable->getTitle(),
            'gradeable_url' => $gradeable->getInstructionsUrl(),
            'due_date' => $gradeable->getSubmissionDueDate(),
            'date_time_format' => $this->core->getConfig()->getDateTimeFormat()->getFormat('gradeable'),
            'server_time_zone_string' => $this->core->getConfig()->getTimezone()->getName(),
            'user_time_zone_string' => $this->core->getUser()->getUsableTimeZone()->getName(),
            'part_names' => $gradeable->getAutogradingConfig()->getPartNames(),
            'one_part_only' => $gradeable->getAutogradingConfig()->getOnePartOnly(),
            'is_vcs' => $gradeable->isVcs(),
            'vcs_subdirectory' => $gradeable->getVcsSubdirectory(),
            'vcs_host_type' => $gradeable->getVcsHostType(),
            'github_user_id' => $github_user_id,
            'github_repo_id' => $github_repo_id,
            'has_due_date' => $gradeable->hasDueDate(),
            'is_timed' => $gradeable->hasAllowedTime(),
            'repository_path' => $my_repository,
            'show_no_late_submission_warning' => !$gradeable->isLateSubmissionAllowed() && ($gradeable->isSubmissionClosed() && !$gradeable->isTaGradeReleased()),
            // This is only used as a placeholder, so the who loads this page is the 'user' unless the
            //  client overrides the user
            'user_id' => $this->core->getUser()->getId(),
            'has_gradeable_message' => $gradeable->getAutogradingConfig()->getGradeableMessage() !== null
               && $gradeable->getAutogradingConfig()->getGradeableMessage() !== '',
            'gradeable_message' => $gradeable->getAutogradingConfig()->getGradeableMessage(),
            'allowed_late_days' => $gradeable->getLateDays(),
            'num_inputs' => isset($notebook_inputs) ? count($notebook_inputs) : 0,
            'max_submissions' => $gradeable->getAutogradingConfig()->getMaxSubmissions(),
            'display_version' => $display_version,
            'highest_version' => $highest_version,
            'student_page' => $student_page,
            'students_full' => $students_full,
            'team_assignment' => $gradeable->isTeamAssignment(),
            'student_id' => $student_id,
            'numberUtils' => new class () {
                public function getRandomIndices(int $array_length, string $student_id, string $gradeable_id): array {
                    return NumberUtils::getRandomIndices($array_length, '' . $student_id . $gradeable_id);
                }
            },
            'late_days_use' => $late_days_use,
            'old_files' => $old_files,
            'inputs' => $input_data,
            'notebook' => $notebook_data ?? null,
            'testcase_messages' => $testcase_messages,
            'image_data' => $image_data ?? null,
            'component_names' => $component_names,
            'upload_message' => $this->core->getConfig()->getUploadMessage(),
            "csrf_token" => $this->core->getCsrfToken(),
            'has_overridden_grades' => $has_overridden_grades,
            'days_to_be_charged' => $days_to_be_charged,
            'max_file_size' => Utils::returnBytes(ini_get('upload_max_filesize')),
            'max_post_size' => Utils::returnBytes(ini_get('post_max_size')),
            'max_file_uploads' => ini_get('max_file_uploads'),
            'is_notebook' => $config->isNotebookGradeable(),
            'viewing_inactive_version' => $viewing_inactive_version,
<<<<<<< HEAD
            'allowed_minutes' => $gradeable->getUserAllowedTime($this->core->getUser())
=======
            'can_student_submit' => $canStudentSubmit,
>>>>>>> bbf61407
        ]);
    }

    private function removeLowConfidenceDigits($confidences, $id) {
        $ret = "";
        $str_id = strval($id);
        $i = 0;
        $low_conf = 0;
        foreach ($confidences as $confidence_val) {
            if ($confidence_val <= .50) {
                $ret .= "_";
                $low_conf++;
            }
            else {
                $ret .= $str_id[$i];
            }

            $i++;
        }

        //if we didn't find any digits can't suggest similar ids
        return $low_conf === strlen($str_id) ? $str_id : $ret;
    }

    /**
     * @param Gradeable $gradeable
     * @return string
     */
    private function renderBulkUploadBox(Gradeable $gradeable): string {
        $all_directories = $gradeable->getSplitPdfFiles();

        $files = [];
        $cover_images = [];
        $count = 1;
        $count_array = [];
        $bulk_upload_data = [];
        $matches = [];
        $use_ocr = false;

        foreach ($all_directories as $timestamp => $content) {
            $dir_files = $content['files'];
            foreach ($dir_files as $filename => $details) {
                if ($filename === 'decoded.json') {
                    $bulk_upload_data +=  FileUtils::readJsonFile($details['path']);
                }
                $clean_timestamp = str_replace('_', ' ', $timestamp);
                $path = rawurlencode(htmlspecialchars($details['path']));
                //get the cover image if it exists
                if (strpos($filename, '_cover.jpg') && pathinfo($filename)['extension'] === 'jpg') {
                    $corrected_filename = rawurlencode(htmlspecialchars($filename));
                    $url = $this->core->buildCourseUrl(['display_file']) . '?' . http_build_query([
                        'dir' => 'split_pdf',
                        'file' => $corrected_filename,
                        'path' => $path,
                        'ta_grading' => 'false'
                    ]);
                    $cover_images[] = [
                        'filename' => $corrected_filename,
                        'url' => $url,
                    ];
                }
                if (
                    strpos($filename, 'cover') === false
                    || pathinfo($filename)['extension'] === 'json'
                    || pathinfo($filename)['extension'] === "jpg"
                ) {
                    continue;
                }
                // get the full filename for PDF popout
                // add 'timestamp / full filename' to count_array so that path to each filename is to the full PDF, not the cover
                $filename = rawurlencode(htmlspecialchars($filename));
                $url = $this->core->buildCourseUrl(['display_file']) . '?' . http_build_query([
                    'dir' => 'split_pdf',
                    'file' => $filename,
                    'path' => $path,
                    'ta_grading' => 'false'
                ]);
                $filename_full = str_replace('_cover.pdf', '.pdf', $filename);
                $path_full = str_replace('_cover.pdf', '.pdf', $path);
                $url_full = $this->core->buildCourseUrl(['display_file']) . '?' . http_build_query([
                    'dir' => 'uploads',
                    'file' => $filename_full,
                    'path' => $path_full,
                    'ta_grading' => 'false'
                ]);
                $count_array[$count] = FileUtils::joinPaths($timestamp, rawurlencode($filename_full));
                //decode the filename after to display correctly for users
                $filename_full = rawurldecode($filename_full);
                $cover_image_name = substr($filename, 0, -3) . "jpg";
                $cover_image = [];
                foreach ($cover_images as $img) {
                    if ($img['filename'] === $cover_image_name) {
                        $cover_image = $img;
                    }
                }
                $files[] = [
                    'clean_timestamp' => $clean_timestamp,
                    'filename_full' => $filename_full,
                    'filename' => $filename,
                    'url' => $url,
                    'url_full' => $url_full,
                    'cover_image' => $cover_image
                ];
                $count++;
            }
        }

        for ($i = 0; $i < count($files); $i++) {
            if (array_key_exists('is_qr', $bulk_upload_data) && $bulk_upload_data['is_qr'] && !array_key_exists($files[$i]['filename_full'], $bulk_upload_data)) {
                continue;
            }
            elseif (array_key_exists('is_qr', $bulk_upload_data) && $bulk_upload_data['is_qr']) {
                $data = $bulk_upload_data[$files[$i]['filename_full']];
            }

            $page_count = 0;
            $is_valid = true;
            $id = '';

            //decoded.json may be read before the assoicated data is written, check if key exists first
            if (array_key_exists('is_qr', $bulk_upload_data) && $bulk_upload_data['is_qr']) {
                $use_ocr = array_key_exists('use_ocr', $bulk_upload_data) && $bulk_upload_data['use_ocr'];
                $data = $bulk_upload_data[$files[$i]['filename_full']];

                if ($use_ocr) {
                    $tgt_string = $this->removeLowConfidenceDigits(json_decode($data['confidences']), $data['id']);

                    $matches = [];
                    if (strpos($tgt_string, '_') !== false) {
                        $matches = $this->core->getQueries()->getSimilarNumericIdMatches($tgt_string);
                    }
                }

                if (array_key_exists('id', $data)) {
                    $id = $data['id'];
                    $is_valid = null !== $this->core->getQueries()->getUserByIdOrNumericId($id);
                }
                else {
                    //set the blank id as invalid for now, after a page refresh it will recorrect
                    $id = '';
                    $is_valid = false;
                }
                if (array_key_exists('page_count', $data)) {
                    $page_count = $data['page_count'];
                }
            }
            else {
                $is_valid = true;
                $id = '';
                if (array_key_exists('page_count', $bulk_upload_data)) {
                    $page_count = $bulk_upload_data['page_count'];
                }
            }

            $files[$i] += ['page_count' => $page_count,
                           'id' => $id,
                           'valid' => $is_valid,
                           'matches' => $matches ];
        }

        $semester = $this->core->getConfig()->getSemester();
        $course = $this->core->getConfig()->getCourse();
        $gradeable_id = $_REQUEST['gradeable_id'] ?? '';
        return $this->core->getOutput()->renderTwigTemplate('submission/homework/BulkUploadBox.twig', [
            'gradeable_id' => $gradeable->getId(),
            'team_assignment' => $gradeable->isTeamAssignment(),
            'max_team_size' => $gradeable->getTeamSizeMax(),
            'count_array' => $count_array,
            'files' => $files,
            'csrf_token' => $this->core->getCsrfToken(),
            'use_ocr' => $use_ocr
        ]);
    }

    /**
     * @param GradedGradeable $graded_gradeable
     * @return string
     */
    private function renderNoSubmissionBox($graded_gradeable): string {
        $team_assignment = $graded_gradeable === null ? true : $graded_gradeable->getGradeable()->isTeamAssignment();
        $member_list = $graded_gradeable !== null && $team_assignment
                    ? $graded_gradeable->getSubmitter()->getTeam()->getMemberList() : '';
        $team_name = $graded_gradeable !== null && $team_assignment ? $graded_gradeable->getSubmitter()->getTeam()->getTeamName() : '';
        return $this->core->getOutput()->renderTwigTemplate('submission/homework/NoSubmissionBox.twig', [
            'team_assignment' => $team_assignment,
            'member_list' => $member_list,
            'team_name' => $team_name
        ]);
    }

     /**
      * @param GradedGradeable $graded_gradeable
      * @param AutoGradedVersion|null $version_instance
      * @param bool $show_hidden
      * @return string
      */
    private function renderTotalScoreBox(GradedGradeable $graded_gradeable, $version_instance, bool $show_hidden): string {
        $gradeable = $graded_gradeable->getGradeable();
        $autograding_config = $gradeable->getAutogradingConfig();
        $ta_graded_gradeable = $graded_gradeable->getTaGradedGradeable();
        $auto_graded_gradeable = $graded_gradeable->getAutoGradedGradeable();
        $active_version = $auto_graded_gradeable->getActiveVersion();

        // Get the Total Score
        $total_score = $ta_graded_gradeable->getTotalScore();
        $total_max = $gradeable->getManualGradingPoints();

        if ($version_instance !== null) {
            $total_score += $version_instance->getTotalPoints();
            if ($show_hidden) {
                $total_max += $gradeable->getAutogradingConfig()->getTotalNonExtraCredit();
            }
            else {
                $total_max += $gradeable->getAutogradingConfig()->getTotalNonHiddenNonExtraCredit();
            }
        }
        //Clamp full gradeable score to zero
        $total_score = max($total_score, 0);
        $total_score = NumberUtils::roundPointValue($total_score, $gradeable->getPrecision());

        //Get the Peer / TA Grading Score

        $peer_grading_max = $gradeable->getPeerPoints();
        $ta_grading_max   = $gradeable->getTaPoints();

        $ta_grading_earned = 0;
        $peer_grading_earned = 0;

        foreach ($gradeable->getComponents() as $component) {
            $container = $ta_graded_gradeable->getGradedComponentContainer($component);
            if ($component->isPeerComponent()) {
                $peer_grading_earned += $container->getTotalScore();
            }
            else {
                $ta_grading_earned += $container->getTotalScore();
            }
        }

        // Get Autograding Score
        $autograding_earned = 0;
        $autograding_max = 0;
        if ($version_instance !== null) {
            if ($show_hidden) {
                $autograding_earned = $version_instance->getTotalPoints();
                $autograding_max = $autograding_config->getTotalNonExtraCredit();
            }
            else {
                $autograding_earned = $version_instance->getNonHiddenPoints();
                $autograding_max = $autograding_config->getTotalNonHiddenNonExtraCredit();
            }
        }

        // Find which parts of grading are complete
        $autograding_complete = $version_instance !== null ? $version_instance->isAutogradingComplete() : false;
        $peer_grading_complete = true;
        $ta_grading_complete = true;
        $active_same_as_graded = true;

        foreach ($gradeable->getComponents() as $component) {
            $container = $ta_graded_gradeable->getGradedComponentContainer($component);
            if (!$container->isComplete()) {
                // TODO: For now, peer and ta grading completeness are equivalent.
                $ta_grading_complete = false;
                $peer_grading_complete = false;
                continue;
            }

            if ($container->getGradedVersion() !== $active_version) {
                $active_same_as_graded = false;
            }
        }

        // Get the number of visible testcases (needed to see if there is autograding)
        $num_visible_testcases = 0;
        if ($autograding_complete) {
            foreach ($version_instance->getTestcases() as $testcase) {
                if ($testcase->canView()) {
                    $num_visible_testcases++;
                }
            }
        }

        return $this->core->getOutput()->renderTwigTemplate(
            'submission/homework/TotalScoreBox.twig',
            [
                // Total Information
                'total_complete' => $autograding_complete && $ta_grading_complete
                                    && $peer_grading_complete && $gradeable->isTaGradeReleased(),
                'total_score' => $total_score,
                'total_max'   => $total_max,
                // Autograding Information
                // autograding_max > 0 if there are normal points, $autograding_earned > 0 if we  earned extra credit
                'has_autograding' => $num_visible_testcases > 0 && ($autograding_max > 0 || $autograding_earned > 0),
                'autograding_complete' => $autograding_complete,
                'autograding_earned' => $autograding_earned,
                'autograding_max' => $autograding_max,
                // Is there a version conflict?
                'active_same_as_graded' => $active_same_as_graded,
                // Ta Grading Information
                'has_ta_grading' => $gradeable->isTaGrading() && ($ta_grading_max > 0 || $ta_grading_earned > 0),
                'ta_grading_complete' => $ta_grading_complete,
                'ta_grading_earned' => $ta_grading_earned,
                'ta_grading_max' => $ta_grading_max,
                // Peer Grading Information
                'has_peer_grading' => $gradeable->hasPeerComponent() && ($peer_grading_max > 0 || $peer_grading_earned > 0),
                'peer_grading_complete' => $peer_grading_complete,
                'peer_grading_earned' => $peer_grading_earned,
                'peer_grading_max' => $peer_grading_max,
                // Have grades been released yet?
                'ta_grades_released' => $gradeable->isTaGradeReleased()
            ]
        );
    }

     /**
      * @param GradedGradeable $graded_gradeable
      * @param AutoGradedVersion|null $version_instance
      * @param bool $show_hidden
      * @return string
      */
    private function renderAutogradingBox(GradedGradeable $graded_gradeable, $version_instance, bool $show_hidden): string {
        $gradeable = $graded_gradeable->getGradeable();
        $autograding_config = $gradeable->getAutogradingConfig();
        $auto_graded_gradeable = $graded_gradeable->getAutoGradedGradeable();
        $active_version_number = $auto_graded_gradeable->getActiveVersion();
        $display_version = 0;

        $param = [
            'in_queue' => false,
            'in_progress_grading' => false,
            'result_text' => ''
        ];

        $show_testcases = false;
        $show_incentive_message = false;
        $history = null;

        if ($version_instance !== null) {
            $display_version = $version_instance->getVersion();

            if ($version_instance->isAutogradingComplete()) {
                $history = $version_instance->getLatestHistory();

                foreach ($version_instance->getTestcases() as $testcase) {
                    if ($testcase->canView()) {
                        $show_testcases = true;
                        break;
                    }
                }
            }

            $show_incentive_message = $autograding_config->hasEarlySubmissionIncentive()
                && $active_version_number > 0
                && $version_instance->getEarlyIncentivePoints() >= $autograding_config->getEarlySubmissionMinimumPoints()
                && $version_instance->getDaysEarly() > $autograding_config->getEarlySubmissionMinimumDaysEarly();

            $param = array_merge($param, [
                'in_queue' => $version_instance->isQueued(),
                'in_progress_grading' => $version_instance->isGrading(),
                'result_text' => $this->core->getOutput()->renderTemplate('AutoGrading', 'showResults', $version_instance, $show_hidden)
            ]);

            if ($history !== null) {
                $param = array_merge($param, [
                    'results' => 0,
                ]);
            }

            if ($version_instance->isQueued()) {
                $param = array_merge($param, [
                    'queue_pos' => $version_instance->getQueuePosition(),
                    'queue_total' => $this->core->getGradingQueue()->getQueueCount()
                ]);
            }
        }

        $check_refresh_submission_url = $this->core->buildCourseUrl(['gradeable', $gradeable->getId(), $display_version, 'check_refresh']);
        $this->core->getOutput()->addVendorJs(FileUtils::joinPaths('mermaid', 'mermaid.min.js'));


        // Get the number of visible testcases (needed to see if there is autograding)
        $num_visible_testcases = 0;
        if ($version_instance !== null && $version_instance->isAutogradingComplete()) {
            foreach ($version_instance->getTestcases() as $testcase) {
                if ($testcase->canView()) {
                    $num_visible_testcases++;
                }
            }
        }
        // If there are 0 visible testcases and autograding is complete,
        // there is no autograding for this assignment.
        if ($version_instance !== null) {
            $no_autograding = $num_visible_testcases == 0 && $version_instance->isAutogradingComplete();
        }
        else {
            $no_autograding = true;
        }

        // If there is no autograding at all, only explicitly let the student know that before
        // TA grades are released.
        if (
            $no_autograding
            && $gradeable->isTaGrading()
            && $graded_gradeable->isTaGradingComplete()
            && $gradeable->isTaGradeReleased()
        ) {
            return "";
        }


        $param = array_merge($param, [
            'gradeable_id' => $gradeable->getId(),
            'hide_version_and_test_details' => $gradeable->getAutogradingConfig()->getHideVersionAndTestDetails(),
            'incomplete_autograding' => $version_instance !== null ? !$version_instance->isAutogradingComplete() : false,
            'display_version' => $display_version,
            'check_refresh_submission_url' => $check_refresh_submission_url,
            'show_testcases' => $show_testcases,
            'show_incentive_message' => $show_incentive_message
        ]);

        $this->core->getOutput()->addInternalJs('confetti.js');
        $this->core->getOutput()->addInternalJs('submission-page.js');
        return $this->core->getOutput()->renderTwigTemplate('submission/homework/AutogradingResultsBox.twig', $param);
    }

    /**
     * @param GradedGradeable $graded_gradeable
     * @param AutoGradedVersion|null $version_instance
     * @param bool $show_hidden
     * @return string
     */
    private function renderVersionBox(GradedGradeable $graded_gradeable, $version_instance, bool $show_hidden): string {
        $gradeable = $graded_gradeable->getGradeable();
        $autograding_config = $gradeable->getAutogradingConfig();
        $auto_graded_gradeable = $graded_gradeable->getAutoGradedGradeable();
        $active_version_number = $auto_graded_gradeable->getActiveVersion();
        $display_version = 0;

        $version_data = array_map(function (AutoGradedVersion $version) use ($gradeable) {
            return [
                'points' => $version->getNonHiddenPoints(),
                'days_late' => $gradeable->isStudentSubmit() && $gradeable->hasDueDate() ? $version->getDaysLate() : 0
            ];
        }, $auto_graded_gradeable->getAutoGradedVersions());

        //sort array by version number after values have been mapped
        ksort($version_data);

        $param = [];
        $show_incentive_message = false;
        $history = null;

        if ($version_instance !== null) {
            $display_version = $version_instance->getVersion();

            if ($version_instance->isAutogradingComplete()) {
                $history = $version_instance->getLatestHistory();
            }

            $files = $version_instance->getFiles();

            $param = array_merge($param, [
                'submission_time' => DateUtils::dateTimeToString($version_instance->getSubmissionTime()),
                'days_late' => $version_instance->getDaysLate(),
                'num_autogrades' => $version_instance->getHistoryCount(),
                'files' => array_merge($files['submissions'], $files['checkout']),
                'display_version_days_late' => $version_instance->getDaysLate(),
                'autograder_machine' => $version_instance->getAutograderMachine(),
            ]);

            if ($history !== null) {
                $my_first_access_time = "";
                if ($history->getFirstAccessTime() !== null) {
                    $my_first_access_time = DateUtils::dateTimeToString($history->getFirstAccessTime());
                }
                $param = array_merge($param, [
                    'results' => 0,
                    'grade_time' => $history->getGradeTime(),
                    'first_access_time' => $my_first_access_time,
                    'grading_finished' => DateUtils::dateTimeToString($history->getGradingFinished()),
                    'wait_time' => $history->getWaitTime(),
                    'access_duration' => $history->getAccessDuration(),
                    'revision' => $history->getVcsRevision(),
                ]);
            }
        }

        // If its not git checkout
        $can_download = !$gradeable->isVcs();

        $active_same_as_graded = true;
        if ($active_version_number !== 0 || $display_version !== 0) {
            if ($graded_gradeable->hasTaGradingInfo() && $graded_gradeable->isTaGradingComplete()) {
                $active_same_as_graded = $graded_gradeable->getTaGradedGradeable()->getGradedVersion() === $active_version_number;
            }
        }

        $cancel_url = $this->core->buildCourseUrl(['gradeable', $gradeable->getId(), 'version' ,'0']);
        $change_version_url = $this->core->buildCourseUrl(['gradeable', $gradeable->getId(), 'version', $display_version]);
        $view_version_url = $this->core->buildCourseUrl(['gradeable', $gradeable->getId()]) . '/';

        $param = array_merge($param, [
            'gradeable_id' => $gradeable->getId(),
            'hide_submitted_files' => $gradeable->getAutogradingConfig()->getHideSubmittedFiles(),
            'hide_version_and_test_details' => $gradeable->getAutogradingConfig()->getHideVersionAndTestDetails(),
            'has_manual_grading' => $gradeable->isTaGrading(),
            'incomplete_autograding' => $version_instance !== null ? !$version_instance->isAutogradingComplete() : false,
            // TODO: change this to submitter ID when the MiscController uses new model
            'user_id' => $this->core->getUser()->getId(),
            'team_assignment' => $gradeable->isTeamAssignment(),
            'team_members' => $gradeable->isTeamAssignment() ? $graded_gradeable->getSubmitter()->getTeam()->getMemberList() : [],
            'team_name' => $gradeable->isTeamAssignment() ? $graded_gradeable->getSubmitter()->getTeam()->getTeamName() : '',
            'display_version' => $display_version,
            'active_version' => $active_version_number,
            'cancel_url' => $cancel_url,
            'change_version_url' => $change_version_url,
            'view_version_url' => $view_version_url,
            'versions' => $version_data,
            'total_points' => $autograding_config->getTotalNonHiddenNonExtraCredit(),
            'allowed_late_days' => $gradeable->getLateDays(),
            'ta_grades_released' => $gradeable->isTaGradeReleased(),
            'is_vcs' => $gradeable->isVcs(),
            'can_download' => $can_download,
            'can_change_submissions' => $this->core->getUser()->accessGrading() || $gradeable->isStudentSubmit(),
            'can_see_all_versions' => $this->core->getUser()->accessGrading() || $gradeable->isStudentSubmit(),
            'active_same_as_graded' => $active_same_as_graded,
            'ta_grades_incomplete' => $gradeable->isTaGrading() && $gradeable->isTaGradeReleased() && !$graded_gradeable->isTaGradingComplete(),
            'csrf_token' => $this->core->getCsrfToken(),
            'date_time_format' => $this->core->getConfig()->getDateTimeFormat()->getFormat('gradeable_with_seconds'),
            'after_ta_open' => $gradeable->getGradeStartDate() < $this->core->getDateTimeNow()
        ]);

        $this->core->getOutput()->addInternalJs('confetti.js');
        return $this->core->getOutput()->renderTwigTemplate('submission/homework/CurrentVersionBox.twig', $param);
    }

    /**
     * @param GradedGradeable $graded_gradeable
     * @param bool $regrade_available
     * @return string
     */
    private function renderTAResultsBox(GradedGradeable $graded_gradeable, bool $regrade_available): string {

        $rendered_ta_results = '';
        $been_ta_graded = false;
        if ($graded_gradeable->isTaGradingComplete()) {
            $been_ta_graded = true;
            $rendered_ta_results = $this->core->getOutput()->renderTemplate(
                'AutoGrading',
                'showTAResults',
                $graded_gradeable->getTaGradedGradeable(),
                $regrade_available,
                $graded_gradeable->getAutoGradedGradeable()->getActiveVersionInstance()->getFiles()
            );
        }

        return $this->core->getOutput()->renderTwigTemplate('submission/homework/TAResultsBox.twig', [
            'been_ta_graded' => $been_ta_graded,
            'rendered_ta_results' => $rendered_ta_results]);
    }

    /**
     * @param GradedGradeable $graded_gradeable
     * @param bool $regrade_available
     * @return string
     */
    private function renderPeerResultsBox(GradedGradeable $graded_gradeable, bool $regrade_available): string {

        $rendered_peer_results = '';
        $been_peer_graded = false;
        // TODO: For now, Peer and TA grading completeness are synonymous.
        if ($graded_gradeable->isTaGradingComplete()) {
            $been_peer_graded = true;
            $rendered_peer_results = $this->core->getOutput()->renderTemplate(
                'AutoGrading',
                'showPeerResults',
                $graded_gradeable->getTaGradedGradeable(),
                $regrade_available,
                $graded_gradeable->getAutoGradedGradeable()->getActiveVersionInstance()->getFiles()
            );
        }

        return $this->core->getOutput()->renderTwigTemplate('submission/homework/PeerResultsBox.twig', [
            'been_peer_graded' => $been_peer_graded,
            'rendered_peer_results' => $rendered_peer_results]);
    }

    /**
     * @param GradedGradeable $graded_gradeable
     * @param bool $can_inquiry
     * @return string
     */
    private function renderRegradeBox(GradedGradeable $graded_gradeable, bool $can_inquiry): string {
        return $this->core->getOutput()->renderTwigTemplate('submission/homework/RegradeBox.twig', [
            'graded_gradeable' => $graded_gradeable,
            'can_inquiry' => $can_inquiry
        ]);
    }

    /**
     * @param GradedGradeable $graded_gradeable
     * @param bool $can_inquiry
     * @return string
     */
    public function showRegradeDiscussion(GradedGradeable $graded_gradeable, bool $can_inquiry): string {
        $grade_inquiry_per_component_allowed = $graded_gradeable->getGradeable()->isGradeInquiryPerComponentAllowed();
        $is_inquiry_open = $graded_gradeable->getGradeable()->isRegradeOpen();
        $regrade_message = $this->core->getConfig()->getRegradeMessage();
        $request_regrade_url = $this->core->buildCourseUrl([
            'gradeable',
            $graded_gradeable->getGradeable()->getId(),
            'grade_inquiry',
            'new'
        ]);
        $change_request_status_url = $this->core->buildCourseUrl([
            'gradeable',
            $graded_gradeable->getGradeable()->getId(),
            'grade_inquiry',
            'toggle_status'
        ]);
        $make_regrade_post_url = $this->core->buildCourseUrl([
            'gradeable',
            $graded_gradeable->getGradeable()->getId(),
            'grade_inquiry',
            'post'
        ]);

        $grade_inquiries = $graded_gradeable->getRegradeRequests();
        $gradeable_components = $graded_gradeable->getGradeable()->getComponents();

        // initialize grade inquiries array with all posts grade inquiry to aggregate all posts
        $grade_inquiries_twig_array = [];
        if (!empty($grade_inquiries)) {
            $grade_inquiries_twig_array[0] = ['posts' => []];
            $grade_inquiry_posts = $this->core->getQueries()->getRegradeDiscussions($grade_inquiries);
            foreach ($grade_inquiries as $grade_inquiry) {
                $gc_id = $grade_inquiry->getGcId() ?? 0;
                $gc_title = '';
                if ($gc_id != 0) {
                    $component = $graded_gradeable->getGradeable()->getComponent($gc_id);
                    $gc_title = $component->getTitle();
                }

                // format posts
                $posts = [];
                foreach ($grade_inquiry_posts[$grade_inquiry->getId()] as $post) {
                    if (empty($post)) {
                        break;
                    }
                    $is_staff = $this->core->getQueries()->isStaffPost($post['user_id']);
                    $name = $this->core->getQueries()->getUserById($post['user_id'])->getDisplayedFirstName();
                    $date = DateUtils::parseDateTime($post['timestamp'], $this->core->getConfig()->getTimezone());
                    $content = $post['content'];
                    $post_id = $post['id'];
                    $posts[] = [
                        'is_staff' => $is_staff,
                        'date' => DateUtils::convertTimeStamp($this->core->getUser(), $date->format('c'), $this->core->getConfig()->getDateTimeFormat()->getFormat('gradeable')),
                        'date_sort' => $date,
                        'name' => $name,
                        'content' => $content,
                        'gc_title' => $gc_title,
                        'id' => $post_id
                    ];
                }

                if ($gc_id != 0) {
                    // grade inquiry object
                    $grade_inquiry_twig_object = [
                        'id' => $grade_inquiry->getId(),
                        'gc_id' => $gc_id,
                        'status' => $grade_inquiry->getStatus(),
                        'posts' => $posts
                    ];
                    // add grade inquiry to grade inquiries array
                    $grade_inquiries_twig_array[$gc_id] = $grade_inquiry_twig_object;
                }
                else {
                    $grade_inquiries_twig_array[0]['id'] = $grade_inquiry->getId();
                    $grade_inquiries_twig_array[0]['gc_id'] = $gc_id;
                    $grade_inquiries_twig_array[0]['status'] = $grade_inquiry->getStatus();
                }
                $grade_inquiries_twig_array[0]['posts'] = array_merge($grade_inquiries_twig_array[0]['posts'], $posts);
            }
            // sort "all" tab posts chronologically
            usort($grade_inquiries_twig_array[0]['posts'], function ($post1, $post2) {
                if ($post1['date_sort'] == $post2['date_sort']) {
                    return 0;
                }
                return ($post1['date_sort'] < $post2['date_sort']) ? -1 : 1;
            });
        }

        // construct components array for tabs
        $components_twig_array = [];
        if ($grade_inquiry_per_component_allowed) {
            foreach ($gradeable_components as $component) {
                $component_object = [
                    'id' => $component->getId(),
                    'title' => $component->getTitle(),
                ];
                $components_twig_array[] = $component_object;
            }
        }
        $components_twig_array[] = ['id' => 0, 'title' => 'All'];

        return $this->core->getOutput()->renderTwigTemplate('submission/regrade/Discussion.twig', [
            'grade_inquiries' => $grade_inquiries_twig_array,
            'request_regrade_url' => $request_regrade_url,
            'change_request_status_url' => $change_request_status_url,
            'make_request_post_url' => $make_regrade_post_url,
            'has_submission' => $graded_gradeable->hasSubmission(),
            'submitter_id' => $graded_gradeable->getSubmitter()->getId(),
            'g_id' => $graded_gradeable->getGradeable()->getId(),
            'regrade_message' => $regrade_message,
            'can_inquiry' => $can_inquiry,
            'is_inquiry_yet_to_start' => $graded_gradeable->getGradeable()->isGradeInquiryYetToStart(),
            'is_inquiry_open' => $is_inquiry_open,
            'is_grading' => $this->core->getUser()->accessGrading(),
            'grade_inquiry_per_component_allowed' => $grade_inquiry_per_component_allowed,
            'gradeable_components' => $components_twig_array,
            "csrf_token" => $this->core->getCsrfToken()
        ]);
    }

    /**
     * @param array $post
     * @param GradedGradeable $graded_gradeable
     * @return string
     */
    public function renderSingleGradeInquiryPost(array $post, GradedGradeable $graded_gradeable): string {
        $grade_inquiry_per_component_allowed = $graded_gradeable->getGradeable()->isGradeInquiryPerComponentAllowed();

        $is_staff = $this->core->getQueries()->isStaffPost($post['user_id']);
        $name = $this->core->getQueries()->getUserById($post['user_id'])->getDisplayedFirstName();
        $date = DateUtils::parseDateTime($post['timestamp'], $this->core->getConfig()->getTimezone());
        $content = $post['content'];
        $post_id = $post['id'];

        $gc_id = $post['gc_id'];
        $gc_title = '';
        if (!is_null($gc_id)) {
            $gradeable_component = $graded_gradeable->getGradeable()->getComponent($gc_id);
            $gc_title = $gradeable_component->getTitle();
        }

        return $this->core->getOutput()->renderTwigTemplate('submission/regrade/Post.twig', [
            'post' => [
                'is_staff' => $is_staff,
                'date' => DateUtils::convertTimeStamp($this->core->getUser(), $date->format('c'), $this->core->getConfig()->getDateTimeFormat()->getFormat('gradeable')),
                'date_sort' => $date,
                'name' => $name,
                'content' => $content,
                'gc_title' => $gc_title,
                'id' => $post_id
            ],
            'grade_inquiry_per_component_allowed' => $grade_inquiry_per_component_allowed,
            'component' => [
                'id' => 0
            ]
        ]);
    }
}<|MERGE_RESOLUTION|>--- conflicted
+++ resolved
@@ -498,11 +498,8 @@
             'max_file_uploads' => ini_get('max_file_uploads'),
             'is_notebook' => $config->isNotebookGradeable(),
             'viewing_inactive_version' => $viewing_inactive_version,
-<<<<<<< HEAD
             'allowed_minutes' => $gradeable->getUserAllowedTime($this->core->getUser())
-=======
             'can_student_submit' => $canStudentSubmit,
->>>>>>> bbf61407
         ]);
     }
 
