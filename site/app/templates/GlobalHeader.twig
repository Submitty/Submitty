--- conflicted
+++ resolved
@@ -110,13 +110,9 @@
                             {% endif %}
                             <div class="breadcrumb">
                                 {% if b.getUrl() is not empty and not loop.last %}
-<<<<<<< HEAD
                                     <a id="desktop_home_link" href='{{ b.getUrl() }}'>{{ b.getTitle() }}</a>
-=======
-                                    <a href='{{ b.getUrl() }}'>{{ b.getTitle() }}</a>
                                 {% elseif b.useAsHeading() %}
                                     <h1 class="breadcrumb_heading">{{ b.getTitle() }}</h1>
->>>>>>> 85596baf
                                 {% else %}
                                     <span>{{ b.getTitle() }}</span>
                                 {% endif %}
