--
-- PostgreSQL database dump
--


SET statement_timeout = 0;
SET lock_timeout = 0;
SET idle_in_transaction_session_timeout = 0;
SET client_encoding = 'UTF8';
SET standard_conforming_strings = on;
SET check_function_bodies = false;
SET xmloption = content;
SET client_min_messages = warning;
SET row_security = off;

--
-- Name: notifications_component; Type: TYPE; Schema: public; Owner: -
--

CREATE TYPE public.notifications_component AS ENUM (
    'forum',
    'student',
    'grading',
    'team'
);


--
-- Name: add_course_user(); Type: FUNCTION; Schema: public; Owner: -
--

CREATE FUNCTION public.add_course_user() RETURNS trigger
    LANGUAGE plpgsql
    AS $$
        DECLARE
            temp_row RECORD;
            random_str TEXT;
            num_rows INT;
        BEGIN
            FOR temp_row IN SELECT g_id FROM gradeable LOOP
                LOOP
                    random_str = random_string(15);
                    PERFORM 1 FROM gradeable_anon
                    WHERE g_id=temp_row.g_id AND anon_id=random_str;
                    GET DIAGNOSTICS num_rows = ROW_COUNT;
                    IF num_rows = 0 THEN
                        EXIT;
                    END IF;
                END LOOP;
                INSERT INTO gradeable_anon (
                    SELECT NEW.user_id, temp_row.g_id, random_str
                    WHERE NOT EXISTS (
                        SELECT 1
                        FROM gradeable_anon
                        WHERE user_id=NEW.user_id AND g_id=temp_row.g_id
                    )
                );
            END LOOP;
            RETURN NULL;
        END;
    $$;


SET default_tablespace = '';


--
-- Name: late_day_cache; Type: TABLE; Schema: public; Owner: -
--

CREATE TABLE public.late_day_cache (
    g_id character varying(255),
    user_id character varying(255) NOT NULL,
    team_id character varying(255),
    late_day_date timestamp with time zone NOT NULL,
    late_days_remaining integer NOT NULL,
    late_days_allowed integer,
    submission_days_late integer,
    late_day_exceptions integer,
    late_day_status integer,
    late_days_change integer NOT NULL,
    reason_for_exception character varying(255),
    CONSTRAINT ldc_gradeable_info CHECK (((g_id IS NULL) OR ((submission_days_late IS NOT NULL) AND (late_day_exceptions IS NOT NULL))))
);


--
-- Name: calculate_remaining_cache_for_user(text, integer); Type: FUNCTION; Schema: public; Owner: -
--

CREATE FUNCTION public.calculate_remaining_cache_for_user(user_id text, default_late_days integer) RETURNS SETOF public.late_day_cache
    LANGUAGE plpgsql
    AS $$
    #variable_conflict use_variable
    DECLARE
        var_row RECORD;
        return_cache late_day_cache%rowtype;
        latestDate timestamp with time zone;
        late_days_remaining integer;
        late_days_change integer;
        late_days_used integer;
        returnedrow late_day_cache%rowtype;
    BEGIN
        -- Grab latest row of data available
        FOR var_row IN (
            SELECT * 
            FROM late_day_cache ldc 
            WHERE ldc.user_id = user_id
            ORDER BY ldc.late_day_date DESC, ldc.g_id DESC NULLS LAST
            LIMIT 1
        ) LOOP
            late_days_remaining = var_row.late_days_remaining;
            latestDate = var_row.late_day_date;
        END LOOP;
        
        -- Get the number of late days charged up to this point
        late_days_used = (SELECT COALESCE(SUM(-ldc.late_days_change), 0)
            FROM late_day_cache ldc
            WHERE (latestDate is NULL OR ldc.late_day_date <= latestDate)
                AND ldc.user_id = user_id AND ldc.g_id IS NOT NULL
        );
        
        -- if there is no cache in the table, the starting point
        -- should be the course default late days
        IF late_days_remaining IS NULL THEN
            late_days_remaining = default_late_days;
            late_days_used = 0;
        END IF;
        
        -- For every event after the cache's latest entry, calculate the 
        -- late days remaining and the late day change (increase or decrease)
        FOR var_row IN (
            SELECT * FROM (
                SELECT * FROM grab_late_day_gradeables_for_user (user_id := user_id)
                UNION
                SELECT * FROM grab_late_day_updates_for_user (user_id := user_id)
            ) as combined
            WHERE latestDate is NULL OR late_day_date > latestDate
            ORDER BY late_day_date NULLS LAST, g_id NULLS FIRST
        ) LOOP
            --is late day update
            IF var_row.g_id IS NULL THEN
                late_days_change = var_row.late_days_allowed - (late_days_remaining + late_days_used);
                late_days_remaining = GREATEST(0, late_days_remaining + late_days_change);
                return_cache = var_row;
                return_cache.late_days_change = late_days_change;
                return_cache.late_days_remaining = late_days_remaining;
            --is gradeable event
            ELSE
                returnedrow = get_late_day_info_from_previous(var_row.submission_days_late, var_row.late_days_allowed, var_row.late_day_exceptions, late_days_remaining);
                late_days_used = late_days_used - returnedrow.late_days_change;
				late_days_remaining = late_days_remaining + returnedrow.late_days_change;
                return_cache = var_row;
                return_cache.late_days_change = returnedrow.late_days_change;
                return_cache.late_days_remaining = returnedrow.late_days_remaining;
            END IF;
            RETURN NEXT return_cache;
        END LOOP;
        RETURN;
    END;
    $$;


--
-- Name: calculate_submission_days_late(timestamp with time zone, timestamp with time zone); Type: FUNCTION; Schema: public; Owner: -
--

CREATE FUNCTION public.calculate_submission_days_late(submission_time timestamp with time zone, submission_due_date timestamp with time zone) RETURNS integer
    LANGUAGE plpgsql
    AS $$
    #variable_conflict use_variable
    DECLARE
        return_row late_day_cache%rowtype;
        late_days_change integer;
        assignment_budget integer;
    BEGIN
        RETURN 
        CASE
            WHEN submission_time IS NULL THEN 0
            WHEN DATE_PART('day', submission_time - submission_due_date) < 0 THEN 0
            WHEN DATE_PART('hour', submission_time - submission_due_date) > 0
                OR DATE_PART('minute', submission_time - submission_due_date) > 0
                OR DATE_PART('second', submission_time - submission_due_date) > 0
                THEN DATE_PART('day', submission_time - submission_due_date) + 1
            ELSE DATE_PART('day', submission_time - submission_due_date)
        END;
    END;
    $$;


--
-- Name: check_valid_score(numeric, integer); Type: FUNCTION; Schema: public; Owner: -
--

CREATE FUNCTION public.check_valid_score(numeric, integer) RETURNS boolean
    LANGUAGE plpgsql
    AS $_$
declare
valid_score BOOLEAN;
BEGIN
   SELECT
   CASE WHEN gc_max_value >=0 THEN $1<=gc_max_value AND $1>=0
        ELSE $1>=gc_max_value AND $1<=0
   END INTO valid_score FROM gradeable_component AS gc WHERE gc.gc_id=$2;
   RETURN valid_score;
END;
$_$;


--
-- Name: csv_to_numeric_gradeable(text[], text, text); Type: FUNCTION; Schema: public; Owner: -
--

CREATE FUNCTION public.csv_to_numeric_gradeable(vcode text[], gradeable_id text, grader_id text) RETURNS boolean
    LANGUAGE plpgsql
    AS $$
    DECLARE
        -- Size of first array after splitting
        size INTEGER;
        -- Array of individual line after splitting
        line TEXT[];
        -- Variable to store each line in the array
        i TEXT;
        -- Array of gc_ids for this gradeable
        gcids INTEGER[];
        -- gradeable_data id for this gradeable for this student
        gdid INTEGER;
        -- Array counter
        j INTEGER;
        -- Is this gradeable component text?
        istext BOOLEAN[];
        --Score to be inserted
        score NUMERIC;
    BEGIN
        gcids := ARRAY(SELECT gc_id FROM gradeable_component WHERE g_id = gradeable_id);
        istext := ARRAY(SELECT gc_is_text FROM gradeable_component WHERE g_id = gradeable_id);
        -- Get the number of gradeable components for this gradeable. Will be used to test
        -- for uniform sized arrays
        size := array_length(gcids, 1);
        FOREACH i IN ARRAY vcode
        LOOP
            -- Split the current line
            line := string_to_array(i, ',');
            -- Check for uniform size
            IF array_length(line, 1) <> size + 1 THEN
            RAISE EXCEPTION 'INVALID SIZE: Arrays are jagged.';
            END IF;

            -- Remove any existing record for this student for this gradeable
            DELETE FROM gradeable_data WHERE gd_user_id = line[1] AND g_id = gradeable_id;

            INSERT INTO gradeable_data(g_id, gd_user_id) VALUES (gradeable_id, line[1]);

            SELECT gd_id INTO gdid FROM gradeable_data WHERE g_id = gradeable_id AND gd_user_id = line[1];

            FOR j IN 1..size
            LOOP
            IF istext[j] THEN
            --COME BACK AND FIX: need to put in gcd_grade_time...double check to see that CSV upload still works for numeric/text
                INSERT INTO gradeable_component_data(gc_id, gd_id, gcd_component_comment, gcd_grader_id, gcd_graded_version, gcd_grade_time) VALUES (gcids[j], gdid, line[j+1], grader_id, NULL);
            ELSE
                score := CAST(line[j+1] AS NUMERIC);
                INSERT INTO gradeable_component_data(gc_id, gd_id, gcd_score, gcd_grader_id, gcd_graded_version, gcd_grade_time) VALUES (gcids[j], gdid, score, grader_id, NULL);
            END IF;
            END LOOP;

        END LOOP;
        RETURN TRUE ;
    END;
    $$;


--
-- Name: electronic_gradeable_change(); Type: FUNCTION; Schema: public; Owner: -
--

CREATE FUNCTION public.electronic_gradeable_change() RETURNS trigger
    LANGUAGE plpgsql
    AS $$
        #variable_conflict use_variable
        DECLARE
            g_id varchar ;
            due_date timestamp;
        BEGIN
            -- Check for any important changes
            IF TG_OP = 'UPDATE'
            AND NEW.eg_submission_due_date = OLD.eg_submission_due_date
            AND NEW.eg_has_due_date = OLD.eg_has_due_date
            AND NEW.eg_allow_late_submission = OLD.eg_allow_late_submission
            AND NEW.eg_late_days = OLD.eg_late_days THEN
                RETURN NEW;
            END IF;
            
            -- Grab submission due date
            due_date = 
            CASE
                -- INSERT
                WHEN TG_OP = 'INSERT' THEN NEW.eg_submission_due_date
                -- DELETE
                WHEN TG_OP = 'DELETE' THEN OLD.eg_submission_due_date
                -- UPDATE
                ELSE LEAST(NEW.eg_submission_due_date, OLD.eg_submission_due_date)
            END;
            
            DELETE FROM late_day_cache WHERE late_day_date >= due_date;
            RETURN NEW;
        END;
    $$;


--
-- Name: get_allowed_late_days(character varying, timestamp with time zone); Type: FUNCTION; Schema: public; Owner: -
--

CREATE FUNCTION public.get_allowed_late_days(character varying, timestamp with time zone) RETURNS integer
    LANGUAGE sql
    AS $_$
SELECT allowed_late_days FROM late_days WHERE user_id = $1 AND since_timestamp <= $2 ORDER BY since_timestamp DESC LIMIT 1;
$_$;


--
-- Name: get_late_day_info_from_previous(integer, integer, integer, integer); Type: FUNCTION; Schema: public; Owner: -
--

CREATE FUNCTION public.get_late_day_info_from_previous(submission_days_late integer, late_days_allowed integer, late_day_exceptions integer, late_days_remaining integer) RETURNS SETOF public.late_day_cache
    LANGUAGE plpgsql
    AS $$
    #variable_conflict use_variable
    DECLARE
        return_row late_day_cache%rowtype;
        late_days_change integer;
        assignment_budget integer;
    BEGIN
        late_days_change = 0;
        assignment_budget = LEAST(late_days_allowed, late_days_remaining) + late_day_exceptions;
        IF submission_days_late <= assignment_budget THEN
            -- clamp the days charged to be the days late minus exceptions above zero.
            late_days_change = -GREATEST(0, LEAST(submission_days_late, assignment_budget) - late_day_exceptions);
        END IF;

        return_row.late_day_status = 
        CASE
            -- BAD STATUS
            WHEN (submission_days_late > late_day_exceptions AND late_days_change = 0) THEN 3
            -- LATE STATUS
            WHEN submission_days_late > late_day_exceptions THEN 2
            -- GOOD STATUS
            ELSE 1
        END;

        return_row.late_days_change = late_days_change;
        return_row.late_days_remaining = late_days_remaining + late_days_change;
        RETURN NEXT return_row;
        RETURN;
    END;
    $$;


--
-- Name: grab_late_day_gradeables_for_user(text); Type: FUNCTION; Schema: public; Owner: -
--

CREATE FUNCTION public.grab_late_day_gradeables_for_user(user_id text) RETURNS SETOF public.late_day_cache
    LANGUAGE plpgsql
    AS $$
    #variable_conflict use_variable
    DECLARE
    latestDate timestamp with time zone ;
    var_row RECORD;
    returnrow late_day_cache%rowtype;
    BEGIN
        FOR var_row in (
            WITH valid_gradeables AS (
				SELECT g.g_id, g.g_title, eg.eg_submission_due_date, eg.eg_late_days
				FROM gradeable g
				JOIN electronic_gradeable eg
					ON eg.g_id=g.g_id
				WHERE 
					eg.eg_submission_due_date IS NOT NULL
					and eg.eg_has_due_date = TRUE
					and eg.eg_student_submit = TRUE
					and eg.eg_student_view = TRUE
					and g.g_gradeable_type = 0
					and eg.eg_allow_late_submission = TRUE
					and eg.eg_submission_open_date <= NOW()
			),
			submitted_gradeables AS (
				SELECT egd.g_id, u.user_id, t.team_id, egd.submission_time
				FROM electronic_gradeable_version egv
				JOIN electronic_gradeable_data egd
					ON egv.g_id=egd.g_id 
					AND egv.active_version=egd.g_version
					AND (
						CASE
							when egd.team_id IS NOT NULL THEN egv.team_id=egd.team_id
							else egv.user_id=egd.user_id
						END
					)
				LEFT JOIN teams t
					ON t.team_id=egd.team_id
				LEFT JOIN users u
					ON u.user_id=t.user_id
					OR u.user_id=egd.user_id
				WHERE u.user_id=user_id
			)
			SELECT
				vg.g_id,
				vg.g_title,
				COALESCE(sg.user_id, user_id) as user_id,
				sg.team_id,
				vg.eg_submission_due_date AS late_day_date,
				vg.eg_late_days AS late_days_allowed,
				calculate_submission_days_late(sg.submission_time, vg.eg_submission_due_date) AS submission_days_late,
				CASE
					WHEN lde.late_day_exceptions IS NULL THEN 0
					ELSE lde.late_day_exceptions
				END AS late_day_exceptions,
				lde.reason_for_exception
			FROM valid_gradeables vg
			LEFT JOIN submitted_gradeables sg
				ON vg.g_id=sg.g_id
			LEFT JOIN late_day_exceptions lde
				ON lde.user_id=user_id
				AND vg.g_id=lde.g_id
		ORDER BY late_day_date, g_id
	) LOOP
		returnrow.g_id = var_row.g_id;
		returnrow.team_id = var_row.team_id;
		returnrow.user_id = var_row.user_id;
		returnrow.late_days_allowed = var_row.late_days_allowed;
		returnrow.late_day_date = var_row.late_day_date;
		returnrow.submission_days_late = var_row.submission_days_late;
		returnrow.late_day_exceptions = var_row.late_day_exceptions;
		returnrow.reason_for_exception = var_row.reason_for_exception;
		RETURN NEXT returnrow;
        END LOOP;
        RETURN;	
    END;
    $$;


--
-- Name: grab_late_day_updates_for_user(text); Type: FUNCTION; Schema: public; Owner: -
--

CREATE FUNCTION public.grab_late_day_updates_for_user(user_id text) RETURNS SETOF public.late_day_cache
    LANGUAGE plpgsql
    AS $$
    #variable_conflict use_variable
    DECLARE
    latestDate timestamp with time zone ;
    var_row RECORD;
    returnrow late_day_cache%rowtype;
    BEGIN
        FOR var_row in (
            SELECT
                ld.user_id,
                ld.since_timestamp AS late_day_date,
                ld.allowed_late_days AS late_days_allowed
            FROM late_days ld
            WHERE 
                ld.user_id = user_id
            ORDER BY late_day_date
        ) LOOP
            returnrow.user_id = var_row.user_id;
            returnrow.late_day_date = var_row.late_day_date;
            returnrow.late_days_allowed = var_row.late_days_allowed;
            RETURN NEXT returnrow;
        END LOOP;
        RETURN;	
    END;
    $$;


--
-- Name: gradeable_delete(); Type: FUNCTION; Schema: public; Owner: -
--

CREATE FUNCTION public.gradeable_delete() RETURNS trigger
    LANGUAGE plpgsql
    AS $$
        BEGIN
            DELETE FROM late_day_cache WHERE late_day_date >= (SELECT eg_submission_due_date 
                                                                FROM electronic_gradeable 
                                                                WHERE g_id = OLD.g_id);
            RETURN OLD;
        END;
    $$;


--
-- Name: gradeable_version_change(); Type: FUNCTION; Schema: public; Owner: -
--

CREATE FUNCTION public.gradeable_version_change() RETURNS trigger
    LANGUAGE plpgsql
    AS $$
        #variable_conflict use_variable
        DECLARE
            g_id varchar;
            user_id varchar;
            team_id varchar;
            version RECORD;
        BEGIN
            g_id = CASE WHEN TG_OP = 'DELETE' THEN OLD.g_id ELSE NEW.g_id END;
            user_id = CASE WHEN TG_OP = 'DELETE' THEN OLD.user_id ELSE NEW.user_id END;
            team_id = CASE WHEN TG_OP = 'DELETE' THEN OLD.team_id ELSE NEW.team_id END;
            
            --- Remove all lade day cache for all gradeables past this submission due date
            --- for every user associated with the gradeable
            DELETE FROM late_day_cache ldc
            WHERE late_day_date >= (SELECT eg.eg_submission_due_date 
                                    FROM electronic_gradeable eg
                                    WHERE eg.g_id = g_id)
                AND (
                    ldc.user_id IN (SELECT t.user_id FROM teams t WHERE t.team_id = team_id)
                    OR
                    ldc.user_id = user_id
                );

            RETURN NEW;
        END;
    $$;


--
-- Name: late_day_extension_change(); Type: FUNCTION; Schema: public; Owner: -
--

CREATE FUNCTION public.late_day_extension_change() RETURNS trigger
    LANGUAGE plpgsql
    AS $$
        #variable_conflict use_variable
        DECLARE
            g_id varchar;
            user_id varchar;
        BEGIN
            -- Grab values for delete/update/insert
            g_id = CASE WHEN TG_OP = 'DELETE' THEN OLD.g_id ELSE NEW.g_id END;
            user_id = CASE WHEN TG_OP = 'DELETE' THEN OLD.user_id ELSE NEW.user_id END;

            DELETE FROM late_day_cache ldc 
            WHERE ldc.late_day_date >= (SELECT eg_submission_due_date 
                                        FROM electronic_gradeable eg 
                                        WHERE eg.g_id = g_id)
            AND ldc.user_id = user_id;
            RETURN NEW;
        END;
    $$;


--
-- Name: late_days_allowed_change(); Type: FUNCTION; Schema: public; Owner: -
--

CREATE FUNCTION public.late_days_allowed_change() RETURNS trigger
    LANGUAGE plpgsql
    AS $$
    #variable_conflict use_variable
    DECLARE
        g_id varchar;
        user_id varchar;
        team_id varchar;
        version RECORD;
    BEGIN
        version = CASE WHEN TG_OP = 'DELETE' THEN OLD ELSE NEW END;
        -- since_timestamp = CASE WHEN TG_OP = 'DELETE' THEN OLD.since_timestamp ELSE NEW.since_timestamp END;
        -- user_id = CASE WHEN TG_OP = 'DELETE' THEN OLD.user_id ELSE NEW.user_id END;

        DELETE FROM late_day_cache ldc WHERE ldc.late_day_date >= version.since_timestamp AND ldc.user_id = version.user_id;
        RETURN NEW;
    END;
    $$;


--
-- Name: random_string(integer); Type: FUNCTION; Schema: public; Owner: -
--

CREATE FUNCTION public.random_string(length integer) RETURNS text
    LANGUAGE plpgsql
    AS $$
        DECLARE
            chars text[] := '{0,1,2,3,4,5,6,7,8,9,A,B,C,D,E,F,G,H,I,J,K,L,M,N,O,P,Q,R,S,T,U,V,W,X,Y,Z,a,b,c,d,e,f,g,h,i,j,k,l,m,n,o,p,q,r,s,t,u,v,w,x,y,z}';
            result text := '';
            i integer := 0;
        BEGIN
            IF length < 0 THEN
                raise exception 'Given length cannot be less than 0';
            END IF;
            FOR i IN 1..length LOOP
                result := result || chars[1+random()*(array_length(chars, 1)-1)];
            END LOOP;
            RETURN result;
        END;
    $$;


--
-- Name: update_previous_rotating_section(); Type: FUNCTION; Schema: public; Owner: -
--

CREATE FUNCTION public.update_previous_rotating_section() RETURNS trigger
    LANGUAGE plpgsql
    AS $$
BEGIN
	IF (
		(NEW.rotating_section IS NULL AND OLD.rotating_section IS NOT NULL)
		OR NEW.rotating_section != OLD.rotating_section
	) THEN
		NEW.previous_rotating_section := OLD.rotating_section;
	END IF;
	RETURN NEW;
END;
$$;


--
-- Name: autograding_metrics; Type: TABLE; Schema: public; Owner: -
--

CREATE TABLE public.autograding_metrics (
    user_id text NOT NULL,
    team_id text NOT NULL,
    g_id text NOT NULL,
    g_version integer NOT NULL,
    testcase_id text NOT NULL,
    elapsed_time real,
    max_rss_size integer,
    points integer NOT NULL,
    passed boolean NOT NULL,
    hidden boolean NOT NULL,
    source_lines_of_code integer,
    CONSTRAINT elapsed_time_nonnegative CHECK ((elapsed_time >= (0)::double precision)),
    CONSTRAINT max_rss_size_nonnegative CHECK ((max_rss_size >= 0)),
    CONSTRAINT metrics_user_team_id_check CHECK (((user_id IS NOT NULL) OR (team_id IS NOT NULL))),
    CONSTRAINT sloc_non_negative CHECK ((source_lines_of_code >= 0))
);


--
-- Name: calendar_messages; Type: TABLE; Schema: public; Owner: -
--

CREATE TABLE public.calendar_messages (
    id integer NOT NULL,
    type integer NOT NULL,
    text character varying(255) NOT NULL,
    date date NOT NULL
);


--
-- Name: calendar_messages_id_seq; Type: SEQUENCE; Schema: public; Owner: -
--

CREATE SEQUENCE public.calendar_messages_id_seq
    AS integer
    START WITH 1
    INCREMENT BY 1
    NO MINVALUE
    NO MAXVALUE
    CACHE 1;


--
-- Name: calendar_messages_id_seq; Type: SEQUENCE OWNED BY; Schema: public; Owner: -
--

ALTER SEQUENCE public.calendar_messages_id_seq OWNED BY public.calendar_messages.id;


--
-- Name: categories_list; Type: TABLE; Schema: public; Owner: -
--

CREATE TABLE public.categories_list (
    category_id integer NOT NULL,
    category_desc character varying NOT NULL,
    rank integer,
    color character varying DEFAULT '#000080'::character varying NOT NULL,
    visible_date date
);


--
-- Name: categories_list_category_id_seq; Type: SEQUENCE; Schema: public; Owner: -
--

CREATE SEQUENCE public.categories_list_category_id_seq
    AS integer
    START WITH 1
    INCREMENT BY 1
    NO MINVALUE
    NO MAXVALUE
    CACHE 1;


--
-- Name: categories_list_category_id_seq; Type: SEQUENCE OWNED BY; Schema: public; Owner: -
--

ALTER SEQUENCE public.categories_list_category_id_seq OWNED BY public.categories_list.category_id;


--
-- Name: course_materials; Type: TABLE; Schema: public; Owner: -
--

CREATE TABLE public.course_materials (
    id integer NOT NULL,
    path character varying(255),
    type smallint NOT NULL,
    release_date timestamp with time zone,
    hidden_from_students boolean,
    priority double precision NOT NULL,
    url text,
    title character varying(255)
);


--
-- Name: course_materials_access; Type: TABLE; Schema: public; Owner: -
--

CREATE TABLE public.course_materials_access (
    id integer NOT NULL,
    course_material_id integer NOT NULL,
    user_id character varying(255) NOT NULL,
    "timestamp" timestamp with time zone NOT NULL
);


--
-- Name: course_materials_access_id_seq; Type: SEQUENCE; Schema: public; Owner: -
--

CREATE SEQUENCE public.course_materials_access_id_seq
    AS integer
    START WITH 1
    INCREMENT BY 1
    NO MINVALUE
    NO MAXVALUE
    CACHE 1;


--
-- Name: course_materials_access_id_seq; Type: SEQUENCE OWNED BY; Schema: public; Owner: -
--

ALTER SEQUENCE public.course_materials_access_id_seq OWNED BY public.course_materials_access.id;


--
-- Name: course_materials_id_seq; Type: SEQUENCE; Schema: public; Owner: -
--

CREATE SEQUENCE public.course_materials_id_seq
    AS integer
    START WITH 1
    INCREMENT BY 1
    NO MINVALUE
    NO MAXVALUE
    CACHE 1;


--
-- Name: course_materials_id_seq; Type: SEQUENCE OWNED BY; Schema: public; Owner: -
--

ALTER SEQUENCE public.course_materials_id_seq OWNED BY public.course_materials.id;


--
-- Name: course_materials_sections; Type: TABLE; Schema: public; Owner: -
--

CREATE TABLE public.course_materials_sections (
    course_material_id integer NOT NULL,
    section_id character varying(255) NOT NULL,
    id integer NOT NULL
);


--
-- Name: course_materials_sections_id_seq; Type: SEQUENCE; Schema: public; Owner: -
--

CREATE SEQUENCE public.course_materials_sections_id_seq
    AS integer
    START WITH 1
    INCREMENT BY 1
    NO MINVALUE
    NO MAXVALUE
    CACHE 1;


--
-- Name: course_materials_sections_id_seq; Type: SEQUENCE OWNED BY; Schema: public; Owner: -
--

ALTER SEQUENCE public.course_materials_sections_id_seq OWNED BY public.course_materials_sections.id;


--
-- Name: electronic_gradeable; Type: TABLE; Schema: public; Owner: -
--

CREATE TABLE public.electronic_gradeable (
    g_id character varying(255) NOT NULL,
    eg_config_path character varying(1024) NOT NULL,
    eg_is_repository boolean NOT NULL,
    eg_vcs_partial_path character varying(1024) NOT NULL,
    eg_vcs_host_type integer DEFAULT 0 NOT NULL,
    eg_team_assignment boolean NOT NULL,
    eg_max_team_size integer NOT NULL,
    eg_team_lock_date timestamp(6) with time zone NOT NULL,
    eg_use_ta_grading boolean NOT NULL,
    eg_student_download boolean DEFAULT false NOT NULL,
    eg_student_view boolean NOT NULL,
    eg_student_view_after_grades boolean DEFAULT false NOT NULL,
    eg_student_submit boolean NOT NULL,
    eg_submission_open_date timestamp(6) with time zone NOT NULL,
    eg_submission_due_date timestamp(6) with time zone NOT NULL,
    eg_has_due_date boolean DEFAULT true NOT NULL,
    eg_late_days integer DEFAULT '-1'::integer NOT NULL,
    eg_allow_late_submission boolean DEFAULT true NOT NULL,
    eg_precision numeric NOT NULL,
    eg_grade_inquiry_allowed boolean DEFAULT true NOT NULL,
    eg_grade_inquiry_per_component_allowed boolean DEFAULT false NOT NULL,
    eg_grade_inquiry_due_date timestamp(6) with time zone NOT NULL,
    eg_thread_ids json DEFAULT '{}'::json NOT NULL,
    eg_has_discussion boolean DEFAULT false NOT NULL,
    eg_limited_access_blind integer DEFAULT 1,
    eg_peer_blind integer DEFAULT 3,
    eg_grade_inquiry_start_date timestamp(6) with time zone NOT NULL,
    eg_hidden_files character varying(1024),
    eg_depends_on character varying(255) DEFAULT NULL::character varying,
    eg_depends_on_points integer,
    eg_has_release_date boolean DEFAULT true NOT NULL,
    eg_vcs_subdirectory character varying(1024) DEFAULT ''::character varying NOT NULL,
    eg_using_subdirectory boolean DEFAULT false NOT NULL,
    eg_instructor_blind integer DEFAULT 1,
    CONSTRAINT eg_grade_inquiry_allowed_true CHECK (((eg_grade_inquiry_allowed IS TRUE) OR (eg_grade_inquiry_per_component_allowed IS FALSE))),
    CONSTRAINT eg_grade_inquiry_due_date_max CHECK ((eg_grade_inquiry_due_date <= '9999-03-01 00:00:00-05'::timestamp with time zone)),
    CONSTRAINT eg_grade_inquiry_start_date_max CHECK ((eg_grade_inquiry_start_date <= '9999-03-01 00:00:00-05'::timestamp with time zone)),
    CONSTRAINT eg_submission_date CHECK ((eg_submission_open_date <= eg_submission_due_date)),
    CONSTRAINT eg_submission_due_date_max CHECK ((eg_submission_due_date <= '9999-03-01 00:00:00-05'::timestamp with time zone)),
    CONSTRAINT eg_team_lock_date_max CHECK ((eg_team_lock_date <= '9999-03-01 00:00:00-05'::timestamp with time zone))
);


--
-- Name: electronic_gradeable_data; Type: TABLE; Schema: public; Owner: -
--

CREATE TABLE public.electronic_gradeable_data (
    g_id character varying(255) NOT NULL,
    user_id character varying(255),
    team_id character varying(255),
    g_version integer NOT NULL,
    autograding_non_hidden_non_extra_credit numeric DEFAULT 0 NOT NULL,
    autograding_non_hidden_extra_credit numeric DEFAULT 0 NOT NULL,
    autograding_hidden_non_extra_credit numeric DEFAULT 0 NOT NULL,
    autograding_hidden_extra_credit numeric DEFAULT 0 NOT NULL,
    submission_time timestamp(6) with time zone NOT NULL,
    autograding_complete boolean DEFAULT false NOT NULL,
    CONSTRAINT egd_user_team_id_check CHECK (((user_id IS NOT NULL) OR (team_id IS NOT NULL)))
);


--
-- Name: electronic_gradeable_version; Type: TABLE; Schema: public; Owner: -
--

CREATE TABLE public.electronic_gradeable_version (
    g_id character varying(255) NOT NULL,
    user_id character varying(255),
    team_id character varying(255),
    active_version integer,
    anonymous_leaderboard boolean DEFAULT true NOT NULL,
    CONSTRAINT egv_user_team_id_check CHECK (((user_id IS NOT NULL) OR (team_id IS NOT NULL)))
);


--
-- Name: forum_attachments; Type: TABLE; Schema: public; Owner: -
--

CREATE TABLE public.forum_attachments (
    post_id integer NOT NULL,
    file_name character varying NOT NULL,
    version_added integer DEFAULT 1 NOT NULL,
    version_deleted integer DEFAULT 0 NOT NULL
);


--
-- Name: forum_posts_history; Type: TABLE; Schema: public; Owner: -
--

CREATE TABLE public.forum_posts_history (
    post_id integer NOT NULL,
    edit_author character varying NOT NULL,
    content text NOT NULL,
    edit_timestamp timestamp(0) with time zone NOT NULL,
    has_attachment boolean DEFAULT false,
    version_id integer
);


--
-- Name: forum_upducks; Type: TABLE; Schema: public; Owner: -
--

CREATE TABLE public.forum_upducks (
    post_id integer NOT NULL,
    user_id character varying(255) NOT NULL
);


--
-- Name: grade_inquiries; Type: TABLE; Schema: public; Owner: -
--

CREATE TABLE public.grade_inquiries (
    id integer NOT NULL,
    g_id character varying(255) NOT NULL,
    "timestamp" timestamp(0) with time zone NOT NULL,
    user_id character varying(255),
    team_id character varying(255),
    status integer DEFAULT 0 NOT NULL,
    gc_id integer
);


--
-- Name: grade_inquiries_id_seq; Type: SEQUENCE; Schema: public; Owner: -
--

CREATE SEQUENCE public.grade_inquiries_id_seq
    AS integer
    START WITH 1
    INCREMENT BY 1
    NO MINVALUE
    NO MAXVALUE
    CACHE 1;


--
-- Name: grade_inquiries_id_seq; Type: SEQUENCE OWNED BY; Schema: public; Owner: -
--

ALTER SEQUENCE public.grade_inquiries_id_seq OWNED BY public.grade_inquiries.id;


--
-- Name: grade_inquiry_discussion; Type: TABLE; Schema: public; Owner: -
--

CREATE TABLE public.grade_inquiry_discussion (
    id integer NOT NULL,
    grade_inquiry_id integer NOT NULL,
    "timestamp" timestamp(0) with time zone NOT NULL,
    user_id character varying(255) NOT NULL,
    content text,
    deleted boolean DEFAULT false NOT NULL,
    gc_id integer
);


--
-- Name: grade_inquiry_discussion_id_seq; Type: SEQUENCE; Schema: public; Owner: -
--

CREATE SEQUENCE public.grade_inquiry_discussion_id_seq
    AS integer
    START WITH 1
    INCREMENT BY 1
    NO MINVALUE
    NO MAXVALUE
    CACHE 1;


--
-- Name: grade_inquiry_discussion_id_seq; Type: SEQUENCE OWNED BY; Schema: public; Owner: -
--

ALTER SEQUENCE public.grade_inquiry_discussion_id_seq OWNED BY public.grade_inquiry_discussion.id;


--
-- Name: grade_override; Type: TABLE; Schema: public; Owner: -
--

CREATE TABLE public.grade_override (
    user_id character varying(255) NOT NULL,
    g_id character varying(255) NOT NULL,
    marks double precision NOT NULL,
    comment character varying
);


--
-- Name: gradeable; Type: TABLE; Schema: public; Owner: -
--

CREATE TABLE public.gradeable (
    g_id character varying(255) NOT NULL,
    g_title character varying(255) NOT NULL,
    g_instructions_url character varying NOT NULL,
    g_overall_ta_instructions character varying NOT NULL,
    g_gradeable_type integer NOT NULL,
    g_grader_assignment_method integer NOT NULL,
    g_ta_view_start_date timestamp(6) with time zone NOT NULL,
    g_grade_start_date timestamp(6) with time zone NOT NULL,
    g_grade_due_date timestamp(6) with time zone NOT NULL,
    g_grade_released_date timestamp(6) with time zone NOT NULL,
    g_min_grading_group integer NOT NULL,
    g_syllabus_bucket character varying(255) NOT NULL,
    g_allowed_minutes integer,
    g_allow_custom_marks boolean DEFAULT true NOT NULL,
    CONSTRAINT g_grade_due_date CHECK ((g_grade_due_date <= g_grade_released_date)),
    CONSTRAINT g_grade_start_date CHECK ((g_grade_start_date <= g_grade_due_date)),
    CONSTRAINT g_ta_view_start_date CHECK ((g_ta_view_start_date <= g_grade_start_date))
);


--
-- Name: gradeable_access; Type: TABLE; Schema: public; Owner: -
--

CREATE TABLE public.gradeable_access (
    id integer NOT NULL,
    g_id character varying(255) NOT NULL,
    user_id character varying(255),
    team_id character varying(255),
    accessor_id character varying(255),
    "timestamp" timestamp with time zone NOT NULL,
    CONSTRAINT access_team_id_check CHECK (((user_id IS NOT NULL) OR (team_id IS NOT NULL)))
);


--
-- Name: gradeable_access_id_seq; Type: SEQUENCE; Schema: public; Owner: -
--

CREATE SEQUENCE public.gradeable_access_id_seq
    AS integer
    START WITH 1
    INCREMENT BY 1
    NO MINVALUE
    NO MAXVALUE
    CACHE 1;


--
-- Name: gradeable_access_id_seq; Type: SEQUENCE OWNED BY; Schema: public; Owner: -
--

ALTER SEQUENCE public.gradeable_access_id_seq OWNED BY public.gradeable_access.id;


--
-- Name: gradeable_allowed_minutes_override; Type: TABLE; Schema: public; Owner: -
--

CREATE TABLE public.gradeable_allowed_minutes_override (
    g_id character varying(255) NOT NULL,
    user_id character varying(255) NOT NULL,
    allowed_minutes integer NOT NULL
);


--
-- Name: gradeable_anon; Type: TABLE; Schema: public; Owner: -
--

CREATE TABLE public.gradeable_anon (
    user_id character varying NOT NULL,
    g_id character varying(255) NOT NULL,
    anon_id character varying(255) NOT NULL
);


--
-- Name: gradeable_component; Type: TABLE; Schema: public; Owner: -
--

CREATE TABLE public.gradeable_component (
    gc_id integer NOT NULL,
    g_id character varying(255) NOT NULL,
    gc_title character varying(255) NOT NULL,
    gc_ta_comment character varying NOT NULL,
    gc_student_comment character varying NOT NULL,
    gc_lower_clamp numeric NOT NULL,
    gc_default numeric NOT NULL,
    gc_max_value numeric NOT NULL,
    gc_upper_clamp numeric NOT NULL,
    gc_is_text boolean NOT NULL,
    gc_is_peer boolean NOT NULL,
    gc_order integer NOT NULL,
    gc_page integer NOT NULL,
    gc_is_itempool_linked boolean DEFAULT false NOT NULL,
    gc_itempool character varying(100) DEFAULT ''::character varying NOT NULL
);


--
-- Name: gradeable_component_data; Type: TABLE; Schema: public; Owner: -
--

CREATE TABLE public.gradeable_component_data (
    gc_id integer NOT NULL,
    gd_id integer NOT NULL,
    gcd_score numeric NOT NULL,
    gcd_component_comment character varying NOT NULL,
    gcd_grader_id character varying(255) NOT NULL,
    gcd_graded_version integer,
    gcd_grade_time timestamp(6) with time zone NOT NULL,
    gcd_verifier_id character varying(255),
    gcd_verify_time timestamp without time zone
);


--
-- Name: gradeable_component_gc_id_seq; Type: SEQUENCE; Schema: public; Owner: -
--

CREATE SEQUENCE public.gradeable_component_gc_id_seq
    START WITH 1
    INCREMENT BY 1
    NO MINVALUE
    NO MAXVALUE
    CACHE 1;


--
-- Name: gradeable_component_gc_id_seq; Type: SEQUENCE OWNED BY; Schema: public; Owner: -
--

ALTER SEQUENCE public.gradeable_component_gc_id_seq OWNED BY public.gradeable_component.gc_id;


--
-- Name: gradeable_component_mark; Type: TABLE; Schema: public; Owner: -
--

CREATE TABLE public.gradeable_component_mark (
    gcm_id integer NOT NULL,
    gc_id integer NOT NULL,
    gcm_points numeric NOT NULL,
    gcm_note character varying NOT NULL,
    gcm_publish boolean DEFAULT false,
    gcm_order integer NOT NULL
);


--
-- Name: gradeable_component_mark_data; Type: TABLE; Schema: public; Owner: -
--

CREATE TABLE public.gradeable_component_mark_data (
    gc_id integer NOT NULL,
    gd_id integer NOT NULL,
    gcd_grader_id character varying(255) NOT NULL,
    gcm_id integer NOT NULL
);


--
-- Name: gradeable_component_mark_gcm_id_seq; Type: SEQUENCE; Schema: public; Owner: -
--

CREATE SEQUENCE public.gradeable_component_mark_gcm_id_seq
    START WITH 1
    INCREMENT BY 1
    NO MINVALUE
    NO MAXVALUE
    CACHE 1;


--
-- Name: gradeable_component_mark_gcm_id_seq; Type: SEQUENCE OWNED BY; Schema: public; Owner: -
--

ALTER SEQUENCE public.gradeable_component_mark_gcm_id_seq OWNED BY public.gradeable_component_mark.gcm_id;


--
-- Name: gradeable_data; Type: TABLE; Schema: public; Owner: -
--

CREATE TABLE public.gradeable_data (
    gd_id integer NOT NULL,
    g_id character varying(255) NOT NULL,
    gd_user_id character varying(255),
    gd_team_id character varying(255),
    gd_user_viewed_date timestamp(6) with time zone DEFAULT NULL::timestamp with time zone
);


--
-- Name: gradeable_data_gd_id_seq; Type: SEQUENCE; Schema: public; Owner: -
--

CREATE SEQUENCE public.gradeable_data_gd_id_seq
    START WITH 1
    INCREMENT BY 1
    NO MINVALUE
    NO MAXVALUE
    CACHE 1;


--
-- Name: gradeable_data_gd_id_seq; Type: SEQUENCE OWNED BY; Schema: public; Owner: -
--

ALTER SEQUENCE public.gradeable_data_gd_id_seq OWNED BY public.gradeable_data.gd_id;


--
-- Name: gradeable_data_overall_comment; Type: TABLE; Schema: public; Owner: -
--

CREATE TABLE public.gradeable_data_overall_comment (
    goc_id integer NOT NULL,
    g_id character varying(255) NOT NULL,
    goc_user_id character varying(255),
    goc_team_id character varying(255),
    goc_grader_id character varying(255) NOT NULL,
    goc_overall_comment character varying NOT NULL,
    CONSTRAINT goc_user_team_id_check CHECK (((goc_user_id IS NOT NULL) OR (goc_team_id IS NOT NULL)))
);


--
-- Name: gradeable_data_overall_comment_goc_id_seq; Type: SEQUENCE; Schema: public; Owner: -
--

CREATE SEQUENCE public.gradeable_data_overall_comment_goc_id_seq
    START WITH 1
    INCREMENT BY 1
    NO MINVALUE
    NO MAXVALUE
    CACHE 1;


--
-- Name: gradeable_data_overall_comment_goc_id_seq; Type: SEQUENCE OWNED BY; Schema: public; Owner: -
--

ALTER SEQUENCE public.gradeable_data_overall_comment_goc_id_seq OWNED BY public.gradeable_data_overall_comment.goc_id;


--
-- Name: gradeable_teams; Type: TABLE; Schema: public; Owner: -
--

CREATE TABLE public.gradeable_teams (
    team_id character varying(255) NOT NULL,
    g_id character varying(255) NOT NULL,
    anon_id character varying(255),
    registration_section character varying(255),
    rotating_section integer,
    team_name character varying(255) DEFAULT NULL::character varying
);


--
-- Name: grading_registration; Type: TABLE; Schema: public; Owner: -
--

CREATE TABLE public.grading_registration (
    sections_registration_id character varying(255) NOT NULL,
    user_id character varying NOT NULL
);


--
-- Name: grading_rotating; Type: TABLE; Schema: public; Owner: -
--

CREATE TABLE public.grading_rotating (
    sections_rotating_id integer NOT NULL,
    user_id character varying NOT NULL,
    g_id character varying NOT NULL
);


--
-- Name: late_day_exceptions; Type: TABLE; Schema: public; Owner: -
--

CREATE TABLE public.late_day_exceptions (
    user_id character varying(255) NOT NULL,
    g_id character varying(255) NOT NULL,
    late_day_exceptions integer NOT NULL,
    reason_for_exception character varying(255) DEFAULT ''::character varying
);


--
-- Name: late_days; Type: TABLE; Schema: public; Owner: -
--

CREATE TABLE public.late_days (
    user_id character varying(255) NOT NULL,
    allowed_late_days integer NOT NULL,
    since_timestamp date NOT NULL
);


--
-- Name: lichen; Type: TABLE; Schema: public; Owner: -
--

CREATE TABLE public.lichen (
    id integer NOT NULL,
    gradeable_id character varying(255) NOT NULL,
    config_id smallint NOT NULL,
    version character varying(255) NOT NULL,
    regex text,
    regex_dir_submissions boolean NOT NULL,
    regex_dir_results boolean NOT NULL,
    regex_dir_checkout boolean NOT NULL,
    language character varying(255) NOT NULL,
    threshold smallint NOT NULL,
    hash_size smallint NOT NULL,
    other_gradeables text,
    ignore_submissions text,
    last_run_timestamp timestamp with time zone DEFAULT now(),
    has_provided_code boolean DEFAULT false NOT NULL,
    other_gradeable_paths text,
    CONSTRAINT lichen_config_id_check CHECK ((config_id > 0)),
    CONSTRAINT lichen_hash_size_check CHECK ((hash_size > 1)),
    CONSTRAINT lichen_threshold_check CHECK ((threshold > 1))
);


--
-- Name: lichen_id_seq; Type: SEQUENCE; Schema: public; Owner: -
--

CREATE SEQUENCE public.lichen_id_seq
    AS integer
    START WITH 1
    INCREMENT BY 1
    NO MINVALUE
    NO MAXVALUE
    CACHE 1;


--
-- Name: lichen_id_seq; Type: SEQUENCE OWNED BY; Schema: public; Owner: -
--

ALTER SEQUENCE public.lichen_id_seq OWNED BY public.lichen.id;


--
-- Name: lichen_run_access; Type: TABLE; Schema: public; Owner: -
--

CREATE TABLE public.lichen_run_access (
    id integer NOT NULL,
    lichen_run_id integer NOT NULL,
    user_id character varying(255) NOT NULL,
    "timestamp" timestamp with time zone NOT NULL
);


--
-- Name: lichen_run_access_id_seq; Type: SEQUENCE; Schema: public; Owner: -
--

CREATE SEQUENCE public.lichen_run_access_id_seq
    AS integer
    START WITH 1
    INCREMENT BY 1
    NO MINVALUE
    NO MAXVALUE
    CACHE 1;


--
-- Name: lichen_run_access_id_seq; Type: SEQUENCE OWNED BY; Schema: public; Owner: -
--

ALTER SEQUENCE public.lichen_run_access_id_seq OWNED BY public.lichen_run_access.id;


--
-- Name: migrations_course; Type: TABLE; Schema: public; Owner: -
--

CREATE TABLE public.migrations_course (
    id character varying(100) NOT NULL,
    commit_time timestamp without time zone DEFAULT CURRENT_TIMESTAMP NOT NULL,
    status numeric(1,0) DEFAULT 0 NOT NULL
);


--
-- Name: notification_settings; Type: TABLE; Schema: public; Owner: -
--

CREATE TABLE public.notification_settings (
    user_id character varying NOT NULL,
    merge_threads boolean DEFAULT false NOT NULL,
    all_new_threads boolean DEFAULT false NOT NULL,
    all_new_posts boolean DEFAULT false NOT NULL,
    all_modifications_forum boolean DEFAULT false NOT NULL,
    reply_in_post_thread boolean DEFAULT false NOT NULL,
    team_invite boolean DEFAULT true NOT NULL,
    team_joined boolean DEFAULT true NOT NULL,
    team_member_submission boolean DEFAULT true NOT NULL,
    self_notification boolean DEFAULT false NOT NULL,
    merge_threads_email boolean DEFAULT false NOT NULL,
    all_new_threads_email boolean DEFAULT false NOT NULL,
    all_new_posts_email boolean DEFAULT false NOT NULL,
    all_modifications_forum_email boolean DEFAULT false NOT NULL,
    reply_in_post_thread_email boolean DEFAULT false NOT NULL,
    team_invite_email boolean DEFAULT true NOT NULL,
    team_joined_email boolean DEFAULT true NOT NULL,
    team_member_submission_email boolean DEFAULT true NOT NULL,
    self_notification_email boolean DEFAULT false NOT NULL
);


--
-- Name: notifications; Type: TABLE; Schema: public; Owner: -
--

CREATE TABLE public.notifications (
    id integer NOT NULL,
    component public.notifications_component NOT NULL,
    metadata text NOT NULL,
    content text NOT NULL,
    from_user_id character varying(255),
    to_user_id character varying(255) NOT NULL,
    created_at timestamp(0) with time zone NOT NULL,
    seen_at timestamp(0) with time zone
);


--
-- Name: notifications_id_seq; Type: SEQUENCE; Schema: public; Owner: -
--

CREATE SEQUENCE public.notifications_id_seq
    AS integer
    START WITH 1
    INCREMENT BY 1
    NO MINVALUE
    NO MAXVALUE
    CACHE 1;


--
-- Name: notifications_id_seq; Type: SEQUENCE OWNED BY; Schema: public; Owner: -
--

ALTER SEQUENCE public.notifications_id_seq OWNED BY public.notifications.id;


--
-- Name: peer_assign; Type: TABLE; Schema: public; Owner: -
--

CREATE TABLE public.peer_assign (
    g_id character varying NOT NULL,
    grader_id character varying NOT NULL,
    user_id character varying NOT NULL
);


--
-- Name: peer_feedback; Type: TABLE; Schema: public; Owner: -
--

CREATE TABLE public.peer_feedback (
    grader_id character varying(255) NOT NULL,
    user_id character varying(255) NOT NULL,
    g_id character varying(255) NOT NULL,
    feedback character varying(255)
);


--
-- Name: peer_grading_panel; Type: TABLE; Schema: public; Owner: -
--

CREATE TABLE public.peer_grading_panel (
    g_id character varying(255) NOT NULL,
    autograding boolean DEFAULT true NOT NULL,
    rubric boolean DEFAULT true NOT NULL,
    files boolean DEFAULT true NOT NULL,
    solution_notes boolean DEFAULT true NOT NULL,
    discussion boolean DEFAULT true NOT NULL
);


--
-- Name: poll_options; Type: TABLE; Schema: public; Owner: -
--

CREATE TABLE public.poll_options (
    order_id integer NOT NULL,
    poll_id integer,
    response text NOT NULL,
    correct boolean NOT NULL,
    option_id integer NOT NULL,
    author_id character varying(255) DEFAULT NULL::character varying
);


--
-- Name: poll_options_option_id_seq; Type: SEQUENCE; Schema: public; Owner: -
--

CREATE SEQUENCE public.poll_options_option_id_seq
    AS integer
    START WITH 1
    INCREMENT BY 1
    NO MINVALUE
    NO MAXVALUE
    CACHE 1;


--
-- Name: poll_options_option_id_seq; Type: SEQUENCE OWNED BY; Schema: public; Owner: -
--

ALTER SEQUENCE public.poll_options_option_id_seq OWNED BY public.poll_options.option_id;


--
-- Name: poll_responses; Type: TABLE; Schema: public; Owner: -
--

CREATE TABLE public.poll_responses (
    poll_id integer NOT NULL,
    student_id text NOT NULL,
    option_id integer NOT NULL,
    id integer NOT NULL
);


--
-- Name: poll_responses_id_seq; Type: SEQUENCE; Schema: public; Owner: -
--

CREATE SEQUENCE public.poll_responses_id_seq
    AS integer
    START WITH 1
    INCREMENT BY 1
    NO MINVALUE
    NO MAXVALUE
    CACHE 1;


--
-- Name: poll_responses_id_seq; Type: SEQUENCE OWNED BY; Schema: public; Owner: -
--

ALTER SEQUENCE public.poll_responses_id_seq OWNED BY public.poll_responses.id;


--
-- Name: polls; Type: TABLE; Schema: public; Owner: -
--

CREATE TABLE public.polls (
    poll_id integer NOT NULL,
    name text NOT NULL,
    question text NOT NULL,
    release_date date NOT NULL,
    image_path text,
    question_type character varying(35) DEFAULT 'single-response-multiple-correct'::character varying,
    release_histogram character varying(10) DEFAULT 'never'::character varying,
    release_answer character varying(10) DEFAULT 'never'::character varying,
    duration integer DEFAULT 0,
    end_time timestamp with time zone,
    is_visible boolean DEFAULT false NOT NULL,
    allows_custom boolean DEFAULT false NOT NULL
);


--
-- Name: polls_poll_id_seq; Type: SEQUENCE; Schema: public; Owner: -
--

CREATE SEQUENCE public.polls_poll_id_seq
    AS integer
    START WITH 1
    INCREMENT BY 1
    NO MINVALUE
    NO MAXVALUE
    CACHE 1;


--
-- Name: polls_poll_id_seq; Type: SEQUENCE OWNED BY; Schema: public; Owner: -
--

ALTER SEQUENCE public.polls_poll_id_seq OWNED BY public.polls.poll_id;


--
-- Name: posts; Type: TABLE; Schema: public; Owner: -
--

CREATE TABLE public.posts (
    id integer NOT NULL,
    thread_id integer NOT NULL,
    parent_id integer DEFAULT '-1'::integer,
    author_user_id character varying NOT NULL,
    content text NOT NULL,
    "timestamp" timestamp(0) with time zone NOT NULL,
    anonymous boolean NOT NULL,
    deleted boolean DEFAULT false NOT NULL,
    endorsed_by character varying,
    type integer NOT NULL,
    has_attachment boolean NOT NULL,
    render_markdown boolean DEFAULT false NOT NULL,
    version_id integer DEFAULT 1
);


--
-- Name: posts_id_seq; Type: SEQUENCE; Schema: public; Owner: -
--

CREATE SEQUENCE public.posts_id_seq
    AS integer
    START WITH 1
    INCREMENT BY 1
    NO MINVALUE
    NO MAXVALUE
    CACHE 1;


--
-- Name: posts_id_seq; Type: SEQUENCE OWNED BY; Schema: public; Owner: -
--

ALTER SEQUENCE public.posts_id_seq OWNED BY public.posts.id;


--
-- Name: queue; Type: TABLE; Schema: public; Owner: -
--

CREATE TABLE public.queue (
    entry_id integer NOT NULL,
    current_state text NOT NULL,
    removal_type text,
    queue_code text NOT NULL,
    user_id text NOT NULL,
    name text NOT NULL,
    time_in timestamp with time zone NOT NULL,
    time_out timestamp with time zone,
    added_by text NOT NULL,
    help_started_by text,
    removed_by text,
    contact_info text,
    last_time_in_queue timestamp with time zone,
    time_help_start timestamp with time zone,
    paused boolean DEFAULT false NOT NULL,
    time_paused integer DEFAULT 0 NOT NULL,
    time_paused_start timestamp with time zone,
    star_type character varying(16) DEFAULT 'none'::character varying
);


--
-- Name: queue_entry_id_seq; Type: SEQUENCE; Schema: public; Owner: -
--

CREATE SEQUENCE public.queue_entry_id_seq
    AS integer
    START WITH 1
    INCREMENT BY 1
    NO MINVALUE
    NO MAXVALUE
    CACHE 1;


--
-- Name: queue_entry_id_seq; Type: SEQUENCE OWNED BY; Schema: public; Owner: -
--

ALTER SEQUENCE public.queue_entry_id_seq OWNED BY public.queue.entry_id;


--
-- Name: queue_settings; Type: TABLE; Schema: public; Owner: -
--

CREATE TABLE public.queue_settings (
    id integer NOT NULL,
    open boolean NOT NULL,
    code text NOT NULL,
    token text,
    regex_pattern character varying,
    contact_information boolean DEFAULT true NOT NULL,
    message character varying(400) DEFAULT NULL::character varying,
    message_sent_time timestamp with time zone
);


--
-- Name: queue_settings_id_seq; Type: SEQUENCE; Schema: public; Owner: -
--

CREATE SEQUENCE public.queue_settings_id_seq
    AS integer
    START WITH 1
    INCREMENT BY 1
    NO MINVALUE
    NO MAXVALUE
    CACHE 1;


--
-- Name: queue_settings_id_seq; Type: SEQUENCE OWNED BY; Schema: public; Owner: -
--

ALTER SEQUENCE public.queue_settings_id_seq OWNED BY public.queue_settings.id;


--
-- Name: sections_registration; Type: TABLE; Schema: public; Owner: -
--

CREATE TABLE public.sections_registration (
    sections_registration_id character varying(255) NOT NULL,
    course_section_id character varying(255) DEFAULT ''::character varying
);


--
-- Name: sections_rotating; Type: TABLE; Schema: public; Owner: -
--

CREATE TABLE public.sections_rotating (
    sections_rotating_id integer NOT NULL
);


--
-- Name: seeking_team; Type: TABLE; Schema: public; Owner: -
--

CREATE TABLE public.seeking_team (
    g_id character varying(255) NOT NULL,
    user_id character varying NOT NULL,
    message character varying
);


--
-- Name: solution_ta_notes; Type: TABLE; Schema: public; Owner: -
--

CREATE TABLE public.solution_ta_notes (
    g_id character varying(255) NOT NULL,
    component_id integer NOT NULL,
    solution_notes text NOT NULL,
    author character varying NOT NULL,
    edited_at timestamp(0) with time zone NOT NULL,
    itempool_item character varying(100) DEFAULT ''::character varying NOT NULL
);


--
-- Name: student_favorites; Type: TABLE; Schema: public; Owner: -
--

CREATE TABLE public.student_favorites (
    id integer NOT NULL,
    user_id character varying NOT NULL,
    thread_id integer
);


--
-- Name: student_favorites_id_seq; Type: SEQUENCE; Schema: public; Owner: -
--

CREATE SEQUENCE public.student_favorites_id_seq
    AS integer
    START WITH 1
    INCREMENT BY 1
    NO MINVALUE
    NO MAXVALUE
    CACHE 1;


--
-- Name: student_favorites_id_seq; Type: SEQUENCE OWNED BY; Schema: public; Owner: -
--

ALTER SEQUENCE public.student_favorites_id_seq OWNED BY public.student_favorites.id;


--
-- Name: teams; Type: TABLE; Schema: public; Owner: -
--

CREATE TABLE public.teams (
    team_id character varying(255) NOT NULL,
    user_id character varying(255) NOT NULL,
    state integer NOT NULL,
    last_viewed_time timestamp(6) with time zone DEFAULT NULL::timestamp with time zone
);


--
-- Name: thread_categories; Type: TABLE; Schema: public; Owner: -
--

CREATE TABLE public.thread_categories (
    thread_id integer NOT NULL,
    category_id integer NOT NULL
);


--
-- Name: threads; Type: TABLE; Schema: public; Owner: -
--

CREATE TABLE public.threads (
    id integer NOT NULL,
    title character varying NOT NULL,
    created_by character varying NOT NULL,
    pinned boolean DEFAULT false NOT NULL,
    deleted boolean DEFAULT false NOT NULL,
    merged_thread_id integer DEFAULT '-1'::integer,
    merged_post_id integer DEFAULT '-1'::integer,
    is_visible boolean NOT NULL,
    status integer DEFAULT 0 NOT NULL,
    lock_thread_date timestamp with time zone,
    pinned_expiration timestamp with time zone DEFAULT '1900-01-01 00:00:00-05'::timestamp with time zone NOT NULL,
    announced timestamp(6) with time zone DEFAULT NULL::timestamp with time zone,
    CONSTRAINT threads_status_check CHECK ((status = ANY (ARRAY['-1'::integer, 0, 1])))
);


--
-- Name: threads_id_seq; Type: SEQUENCE; Schema: public; Owner: -
--

CREATE SEQUENCE public.threads_id_seq
    AS integer
    START WITH 1
    INCREMENT BY 1
    NO MINVALUE
    NO MAXVALUE
    CACHE 1;


--
-- Name: threads_id_seq; Type: SEQUENCE OWNED BY; Schema: public; Owner: -
--

ALTER SEQUENCE public.threads_id_seq OWNED BY public.threads.id;


--
-- Name: users; Type: TABLE; Schema: public; Owner: -
--

CREATE TABLE public.users (
    user_id character varying NOT NULL,
    user_numeric_id character varying,
    user_givenname character varying NOT NULL,
    user_preferred_givenname character varying,
    user_familyname character varying NOT NULL,
    user_preferred_familyname character varying,
    user_email character varying NOT NULL,
    user_group integer NOT NULL,
    registration_section character varying(255),
    rotating_section integer,
    user_updated boolean DEFAULT false NOT NULL,
    instructor_updated boolean DEFAULT false NOT NULL,
    manual_registration boolean DEFAULT false,
    last_updated timestamp(6) with time zone,
    time_zone character varying DEFAULT 'NOT_SET/NOT_SET'::character varying NOT NULL,
    display_image_state character varying DEFAULT 'system'::character varying NOT NULL,
    registration_subsection character varying(255) DEFAULT ''::character varying NOT NULL,
    user_email_secondary character varying(255) DEFAULT ''::character varying NOT NULL,
    user_email_secondary_notify boolean DEFAULT false,
    registration_type character varying(255) DEFAULT 'graded'::character varying,
    user_pronouns character varying(255) DEFAULT ''::character varying,
    user_last_initial_format integer DEFAULT 0 NOT NULL,
    display_name_order character varying(255) DEFAULT 'GIVEN_F'::character varying NOT NULL,
    display_pronouns boolean DEFAULT false,
    user_preferred_locale character varying,
    previous_rotating_section integer,
    CONSTRAINT check_registration_type CHECK (((registration_type)::text = ANY (ARRAY[('graded'::character varying)::text, ('audit'::character varying)::text, ('withdrawn'::character varying)::text, ('staff'::character varying)::text]))),
    CONSTRAINT users_user_group_check CHECK (((user_group >= 1) AND (user_group <= 4))),
    CONSTRAINT users_user_last_initial_format_check CHECK (((user_last_initial_format >= 0) AND (user_last_initial_format <= 3)))
);


--
-- Name: viewed_responses; Type: TABLE; Schema: public; Owner: -
--

CREATE TABLE public.viewed_responses (
    thread_id integer NOT NULL,
    user_id character varying NOT NULL,
    "timestamp" timestamp(0) with time zone NOT NULL
);


--
-- Name: calendar_messages id; Type: DEFAULT; Schema: public; Owner: -
--

ALTER TABLE ONLY public.calendar_messages ALTER COLUMN id SET DEFAULT nextval('public.calendar_messages_id_seq'::regclass);


--
-- Name: categories_list category_id; Type: DEFAULT; Schema: public; Owner: -
--

ALTER TABLE ONLY public.categories_list ALTER COLUMN category_id SET DEFAULT nextval('public.categories_list_category_id_seq'::regclass);


--
-- Name: course_materials id; Type: DEFAULT; Schema: public; Owner: -
--

ALTER TABLE ONLY public.course_materials ALTER COLUMN id SET DEFAULT nextval('public.course_materials_id_seq'::regclass);


--
-- Name: course_materials_access id; Type: DEFAULT; Schema: public; Owner: -
--

ALTER TABLE ONLY public.course_materials_access ALTER COLUMN id SET DEFAULT nextval('public.course_materials_access_id_seq'::regclass);


--
-- Name: course_materials_sections id; Type: DEFAULT; Schema: public; Owner: -
--

ALTER TABLE ONLY public.course_materials_sections ALTER COLUMN id SET DEFAULT nextval('public.course_materials_sections_id_seq'::regclass);


--
-- Name: grade_inquiries id; Type: DEFAULT; Schema: public; Owner: -
--

ALTER TABLE ONLY public.grade_inquiries ALTER COLUMN id SET DEFAULT nextval('public.grade_inquiries_id_seq'::regclass);


--
-- Name: grade_inquiry_discussion id; Type: DEFAULT; Schema: public; Owner: -
--

ALTER TABLE ONLY public.grade_inquiry_discussion ALTER COLUMN id SET DEFAULT nextval('public.grade_inquiry_discussion_id_seq'::regclass);


--
-- Name: gradeable_access id; Type: DEFAULT; Schema: public; Owner: -
--

ALTER TABLE ONLY public.gradeable_access ALTER COLUMN id SET DEFAULT nextval('public.gradeable_access_id_seq'::regclass);


--
-- Name: gradeable_component gc_id; Type: DEFAULT; Schema: public; Owner: -
--

ALTER TABLE ONLY public.gradeable_component ALTER COLUMN gc_id SET DEFAULT nextval('public.gradeable_component_gc_id_seq'::regclass);


--
-- Name: gradeable_component_mark gcm_id; Type: DEFAULT; Schema: public; Owner: -
--

ALTER TABLE ONLY public.gradeable_component_mark ALTER COLUMN gcm_id SET DEFAULT nextval('public.gradeable_component_mark_gcm_id_seq'::regclass);


--
-- Name: gradeable_data gd_id; Type: DEFAULT; Schema: public; Owner: -
--

ALTER TABLE ONLY public.gradeable_data ALTER COLUMN gd_id SET DEFAULT nextval('public.gradeable_data_gd_id_seq'::regclass);


--
-- Name: gradeable_data_overall_comment goc_id; Type: DEFAULT; Schema: public; Owner: -
--

ALTER TABLE ONLY public.gradeable_data_overall_comment ALTER COLUMN goc_id SET DEFAULT nextval('public.gradeable_data_overall_comment_goc_id_seq'::regclass);


--
-- Name: lichen id; Type: DEFAULT; Schema: public; Owner: -
--

ALTER TABLE ONLY public.lichen ALTER COLUMN id SET DEFAULT nextval('public.lichen_id_seq'::regclass);


--
-- Name: lichen_run_access id; Type: DEFAULT; Schema: public; Owner: -
--

ALTER TABLE ONLY public.lichen_run_access ALTER COLUMN id SET DEFAULT nextval('public.lichen_run_access_id_seq'::regclass);


--
-- Name: notifications id; Type: DEFAULT; Schema: public; Owner: -
--

ALTER TABLE ONLY public.notifications ALTER COLUMN id SET DEFAULT nextval('public.notifications_id_seq'::regclass);


--
-- Name: poll_options option_id; Type: DEFAULT; Schema: public; Owner: -
--

ALTER TABLE ONLY public.poll_options ALTER COLUMN option_id SET DEFAULT nextval('public.poll_options_option_id_seq'::regclass);


--
-- Name: poll_responses id; Type: DEFAULT; Schema: public; Owner: -
--

ALTER TABLE ONLY public.poll_responses ALTER COLUMN id SET DEFAULT nextval('public.poll_responses_id_seq'::regclass);


--
-- Name: polls poll_id; Type: DEFAULT; Schema: public; Owner: -
--

ALTER TABLE ONLY public.polls ALTER COLUMN poll_id SET DEFAULT nextval('public.polls_poll_id_seq'::regclass);


--
-- Name: posts id; Type: DEFAULT; Schema: public; Owner: -
--

ALTER TABLE ONLY public.posts ALTER COLUMN id SET DEFAULT nextval('public.posts_id_seq'::regclass);


--
-- Name: queue entry_id; Type: DEFAULT; Schema: public; Owner: -
--

ALTER TABLE ONLY public.queue ALTER COLUMN entry_id SET DEFAULT nextval('public.queue_entry_id_seq'::regclass);


--
-- Name: queue_settings id; Type: DEFAULT; Schema: public; Owner: -
--

ALTER TABLE ONLY public.queue_settings ALTER COLUMN id SET DEFAULT nextval('public.queue_settings_id_seq'::regclass);


--
-- Name: student_favorites id; Type: DEFAULT; Schema: public; Owner: -
--

ALTER TABLE ONLY public.student_favorites ALTER COLUMN id SET DEFAULT nextval('public.student_favorites_id_seq'::regclass);


--
-- Name: threads id; Type: DEFAULT; Schema: public; Owner: -
--

ALTER TABLE ONLY public.threads ALTER COLUMN id SET DEFAULT nextval('public.threads_id_seq'::regclass);


--
-- Name: gradeable_teams anon_id_unique; Type: CONSTRAINT; Schema: public; Owner: -
--

ALTER TABLE ONLY public.gradeable_teams
    ADD CONSTRAINT anon_id_unique UNIQUE (anon_id);


--
-- Name: autograding_metrics autograding_metrics_pkey; Type: CONSTRAINT; Schema: public; Owner: -
--

ALTER TABLE ONLY public.autograding_metrics
    ADD CONSTRAINT autograding_metrics_pkey PRIMARY KEY (user_id, team_id, g_id, testcase_id, g_version);


--
-- Name: categories_list categories_list_pk; Type: CONSTRAINT; Schema: public; Owner: -
--

ALTER TABLE ONLY public.categories_list
    ADD CONSTRAINT categories_list_pk PRIMARY KEY (category_id);


--
-- Name: categories_list category_unique; Type: CONSTRAINT; Schema: public; Owner: -
--

ALTER TABLE ONLY public.categories_list
    ADD CONSTRAINT category_unique UNIQUE (category_desc);


--
-- Name: course_materials course_materials_path_key; Type: CONSTRAINT; Schema: public; Owner: -
--

ALTER TABLE ONLY public.course_materials
    ADD CONSTRAINT course_materials_path_key UNIQUE (path);


--
-- Name: course_materials course_materials_pkey; Type: CONSTRAINT; Schema: public; Owner: -
--

ALTER TABLE ONLY public.course_materials
    ADD CONSTRAINT course_materials_pkey PRIMARY KEY (id);


--
-- Name: course_materials_sections course_materials_sections_pkey; Type: CONSTRAINT; Schema: public; Owner: -
--

ALTER TABLE ONLY public.course_materials_sections
    ADD CONSTRAINT course_materials_sections_pkey PRIMARY KEY (id);


--
-- Name: electronic_gradeable_data egd_g_user_team_id_unique; Type: CONSTRAINT; Schema: public; Owner: -
--

ALTER TABLE ONLY public.electronic_gradeable_data
    ADD CONSTRAINT egd_g_user_team_id_unique UNIQUE (g_id, user_id, team_id, g_version);


--
-- Name: electronic_gradeable_version egv_g_user_team_id_unique; Type: CONSTRAINT; Schema: public; Owner: -
--

ALTER TABLE ONLY public.electronic_gradeable_version
    ADD CONSTRAINT egv_g_user_team_id_unique UNIQUE (g_id, user_id, team_id);


--
-- Name: electronic_gradeable electronic_gradeable_g_id_pkey; Type: CONSTRAINT; Schema: public; Owner: -
--

ALTER TABLE ONLY public.electronic_gradeable
    ADD CONSTRAINT electronic_gradeable_g_id_pkey PRIMARY KEY (g_id);


--
-- Name: forum_upducks forum_upducks_user_id_post_id_key; Type: CONSTRAINT; Schema: public; Owner: -
--

ALTER TABLE ONLY public.forum_upducks
    ADD CONSTRAINT forum_upducks_user_id_post_id_key UNIQUE (user_id, post_id);


--
-- Name: gradeable_data g_id_gd_team_id_unique; Type: CONSTRAINT; Schema: public; Owner: -
--

ALTER TABLE ONLY public.gradeable_data
    ADD CONSTRAINT g_id_gd_team_id_unique UNIQUE (g_id, gd_team_id);


--
-- Name: grade_inquiries grade_inquiries_pkey; Type: CONSTRAINT; Schema: public; Owner: -
--

ALTER TABLE ONLY public.grade_inquiries
    ADD CONSTRAINT grade_inquiries_pkey PRIMARY KEY (id);


--
-- Name: grade_inquiry_discussion grade_inquiry_discussion_pkey; Type: CONSTRAINT; Schema: public; Owner: -
--

ALTER TABLE ONLY public.grade_inquiry_discussion
    ADD CONSTRAINT grade_inquiry_discussion_pkey PRIMARY KEY (id);


--
-- Name: grade_override grade_override_pkey; Type: CONSTRAINT; Schema: public; Owner: -
--

ALTER TABLE ONLY public.grade_override
    ADD CONSTRAINT grade_override_pkey PRIMARY KEY (user_id, g_id);


--
-- Name: gradeable_access gradeable_access_pkey; Type: CONSTRAINT; Schema: public; Owner: -
--

ALTER TABLE ONLY public.gradeable_access
    ADD CONSTRAINT gradeable_access_pkey PRIMARY KEY (id);


--
-- Name: gradeable_anon gradeable_anon_pkey; Type: CONSTRAINT; Schema: public; Owner: -
--

ALTER TABLE ONLY public.gradeable_anon
    ADD CONSTRAINT gradeable_anon_pkey PRIMARY KEY (g_id, anon_id);


--
-- Name: gradeable_component_data gradeable_component_data_pkey; Type: CONSTRAINT; Schema: public; Owner: -
--

ALTER TABLE ONLY public.gradeable_component_data
    ADD CONSTRAINT gradeable_component_data_pkey PRIMARY KEY (gc_id, gd_id, gcd_grader_id);


--
-- Name: gradeable_component_mark_data gradeable_component_mark_data_pkey; Type: CONSTRAINT; Schema: public; Owner: -
--

ALTER TABLE ONLY public.gradeable_component_mark_data
    ADD CONSTRAINT gradeable_component_mark_data_pkey PRIMARY KEY (gcm_id, gc_id, gd_id, gcd_grader_id);


--
-- Name: gradeable_component_mark gradeable_component_mark_pkey; Type: CONSTRAINT; Schema: public; Owner: -
--

ALTER TABLE ONLY public.gradeable_component_mark
    ADD CONSTRAINT gradeable_component_mark_pkey PRIMARY KEY (gcm_id);


--
-- Name: gradeable_component gradeable_component_pkey; Type: CONSTRAINT; Schema: public; Owner: -
--

ALTER TABLE ONLY public.gradeable_component
    ADD CONSTRAINT gradeable_component_pkey PRIMARY KEY (gc_id);


--
-- Name: gradeable_data_overall_comment gradeable_data_overall_comment_pkey; Type: CONSTRAINT; Schema: public; Owner: -
--

ALTER TABLE ONLY public.gradeable_data_overall_comment
    ADD CONSTRAINT gradeable_data_overall_comment_pkey PRIMARY KEY (goc_id);


--
-- Name: gradeable_data_overall_comment gradeable_data_overall_comment_team_unique; Type: CONSTRAINT; Schema: public; Owner: -
--

ALTER TABLE ONLY public.gradeable_data_overall_comment
    ADD CONSTRAINT gradeable_data_overall_comment_team_unique UNIQUE (g_id, goc_team_id, goc_grader_id);


--
-- Name: gradeable_data_overall_comment gradeable_data_overall_comment_user_unique; Type: CONSTRAINT; Schema: public; Owner: -
--

ALTER TABLE ONLY public.gradeable_data_overall_comment
    ADD CONSTRAINT gradeable_data_overall_comment_user_unique UNIQUE (g_id, goc_user_id, goc_grader_id);


--
-- Name: gradeable_data gradeable_data_pkey; Type: CONSTRAINT; Schema: public; Owner: -
--

ALTER TABLE ONLY public.gradeable_data
    ADD CONSTRAINT gradeable_data_pkey PRIMARY KEY (gd_id);


--
-- Name: gradeable gradeable_pkey; Type: CONSTRAINT; Schema: public; Owner: -
--

ALTER TABLE ONLY public.gradeable
    ADD CONSTRAINT gradeable_pkey PRIMARY KEY (g_id);


--
-- Name: grade_inquiries gradeable_team_gc_id; Type: CONSTRAINT; Schema: public; Owner: -
--

ALTER TABLE ONLY public.grade_inquiries
    ADD CONSTRAINT gradeable_team_gc_id UNIQUE (team_id, g_id, gc_id);


--
-- Name: gradeable_teams gradeable_teams_pkey; Type: CONSTRAINT; Schema: public; Owner: -
--

ALTER TABLE ONLY public.gradeable_teams
    ADD CONSTRAINT gradeable_teams_pkey PRIMARY KEY (team_id);


--
-- Name: gradeable_data gradeable_unqiue; Type: CONSTRAINT; Schema: public; Owner: -
--

ALTER TABLE ONLY public.gradeable_data
    ADD CONSTRAINT gradeable_unqiue UNIQUE (g_id, gd_user_id);


--
-- Name: grade_inquiries gradeable_user_gc_id; Type: CONSTRAINT; Schema: public; Owner: -
--

ALTER TABLE ONLY public.grade_inquiries
    ADD CONSTRAINT gradeable_user_gc_id UNIQUE (user_id, g_id, gc_id);


--
-- Name: grading_registration grading_registration_pkey; Type: CONSTRAINT; Schema: public; Owner: -
--

ALTER TABLE ONLY public.grading_registration
    ADD CONSTRAINT grading_registration_pkey PRIMARY KEY (sections_registration_id, user_id);


--
-- Name: grading_rotating grading_rotating_pkey; Type: CONSTRAINT; Schema: public; Owner: -
--

ALTER TABLE ONLY public.grading_rotating
    ADD CONSTRAINT grading_rotating_pkey PRIMARY KEY (sections_rotating_id, user_id, g_id);


--
-- Name: late_day_exceptions late_day_exceptions_pkey; Type: CONSTRAINT; Schema: public; Owner: -
--

ALTER TABLE ONLY public.late_day_exceptions
    ADD CONSTRAINT late_day_exceptions_pkey PRIMARY KEY (g_id, user_id);


--
-- Name: late_days late_days_pkey; Type: CONSTRAINT; Schema: public; Owner: -
--

ALTER TABLE ONLY public.late_days
    ADD CONSTRAINT late_days_pkey PRIMARY KEY (user_id, since_timestamp);


--
-- Name: late_day_cache ldc_g_team_id_unique; Type: CONSTRAINT; Schema: public; Owner: -
--

ALTER TABLE ONLY public.late_day_cache
    ADD CONSTRAINT ldc_g_team_id_unique UNIQUE (g_id, user_id, team_id);


--
-- Name: lichen lichen_gradeable_id_config_id_key; Type: CONSTRAINT; Schema: public; Owner: -
--

ALTER TABLE ONLY public.lichen
    ADD CONSTRAINT lichen_gradeable_id_config_id_key UNIQUE (gradeable_id, config_id);


--
-- Name: lichen lichen_pkey; Type: CONSTRAINT; Schema: public; Owner: -
--

ALTER TABLE ONLY public.lichen
    ADD CONSTRAINT lichen_pkey PRIMARY KEY (id);


--
-- Name: lichen_run_access lichen_run_access_pkey; Type: CONSTRAINT; Schema: public; Owner: -
--

ALTER TABLE ONLY public.lichen_run_access
    ADD CONSTRAINT lichen_run_access_pkey PRIMARY KEY (id);


--
-- Name: migrations_course migrations_course_pkey; Type: CONSTRAINT; Schema: public; Owner: -
--

ALTER TABLE ONLY public.migrations_course
    ADD CONSTRAINT migrations_course_pkey PRIMARY KEY (id);


--
-- Name: notification_settings notification_settings_pkey; Type: CONSTRAINT; Schema: public; Owner: -
--

ALTER TABLE ONLY public.notification_settings
    ADD CONSTRAINT notification_settings_pkey PRIMARY KEY (user_id);


--
-- Name: notifications notifications_pkey; Type: CONSTRAINT; Schema: public; Owner: -
--

ALTER TABLE ONLY public.notifications
    ADD CONSTRAINT notifications_pkey PRIMARY KEY (id);


--
-- Name: peer_assign peer_assign_pkey; Type: CONSTRAINT; Schema: public; Owner: -
--

ALTER TABLE ONLY public.peer_assign
    ADD CONSTRAINT peer_assign_pkey PRIMARY KEY (g_id, grader_id, user_id);


--
-- Name: peer_feedback peer_feedback_pkey; Type: CONSTRAINT; Schema: public; Owner: -
--

ALTER TABLE ONLY public.peer_feedback
    ADD CONSTRAINT peer_feedback_pkey PRIMARY KEY (g_id, grader_id, user_id);


--
-- Name: peer_grading_panel peer_grading_panel_pkey; Type: CONSTRAINT; Schema: public; Owner: -
--

ALTER TABLE ONLY public.peer_grading_panel
    ADD CONSTRAINT peer_grading_panel_pkey PRIMARY KEY (g_id);


--
-- Name: poll_options poll_options_pkey; Type: CONSTRAINT; Schema: public; Owner: -
--

ALTER TABLE ONLY public.poll_options
    ADD CONSTRAINT poll_options_pkey PRIMARY KEY (option_id);


--
-- Name: poll_responses poll_responses_pkey; Type: CONSTRAINT; Schema: public; Owner: -
--

ALTER TABLE ONLY public.poll_responses
    ADD CONSTRAINT poll_responses_pkey PRIMARY KEY (id);


--
-- Name: polls polls_pkey; Type: CONSTRAINT; Schema: public; Owner: -
--

ALTER TABLE ONLY public.polls
    ADD CONSTRAINT polls_pkey PRIMARY KEY (poll_id);


--
-- Name: posts posts_pk; Type: CONSTRAINT; Schema: public; Owner: -
--

ALTER TABLE ONLY public.posts
    ADD CONSTRAINT posts_pk PRIMARY KEY (id);


--
-- Name: queue queue_pkey; Type: CONSTRAINT; Schema: public; Owner: -
--

ALTER TABLE ONLY public.queue
    ADD CONSTRAINT queue_pkey PRIMARY KEY (entry_id);


--
-- Name: queue_settings queue_settings_pkey; Type: CONSTRAINT; Schema: public; Owner: -
--

ALTER TABLE ONLY public.queue_settings
    ADD CONSTRAINT queue_settings_pkey PRIMARY KEY (id);


--
-- Name: sections_registration sections_registration_pkey; Type: CONSTRAINT; Schema: public; Owner: -
--

ALTER TABLE ONLY public.sections_registration
    ADD CONSTRAINT sections_registration_pkey PRIMARY KEY (sections_registration_id);


--
-- Name: sections_rotating sections_rotating_pkey; Type: CONSTRAINT; Schema: public; Owner: -
--

ALTER TABLE ONLY public.sections_rotating
    ADD CONSTRAINT sections_rotating_pkey PRIMARY KEY (sections_rotating_id);


--
-- Name: seeking_team seeking_team_pkey; Type: CONSTRAINT; Schema: public; Owner: -
--

ALTER TABLE ONLY public.seeking_team
    ADD CONSTRAINT seeking_team_pkey PRIMARY KEY (g_id, user_id);


--
-- Name: student_favorites student_favorites_pk; Type: CONSTRAINT; Schema: public; Owner: -
--

ALTER TABLE ONLY public.student_favorites
    ADD CONSTRAINT student_favorites_pk PRIMARY KEY (id);


--
-- Name: teams teams_pkey; Type: CONSTRAINT; Schema: public; Owner: -
--

ALTER TABLE ONLY public.teams
    ADD CONSTRAINT teams_pkey PRIMARY KEY (team_id, user_id);


--
-- Name: thread_categories thread_and_category_unique; Type: CONSTRAINT; Schema: public; Owner: -
--

ALTER TABLE ONLY public.thread_categories
    ADD CONSTRAINT thread_and_category_unique UNIQUE (thread_id, category_id);


--
-- Name: threads threads_pk; Type: CONSTRAINT; Schema: public; Owner: -
--

ALTER TABLE ONLY public.threads
    ADD CONSTRAINT threads_pk PRIMARY KEY (id);


--
-- Name: course_materials_sections unique_course_material_section; Type: CONSTRAINT; Schema: public; Owner: -
--

ALTER TABLE ONLY public.course_materials_sections
    ADD CONSTRAINT unique_course_material_section UNIQUE (course_material_id, section_id);


--
-- Name: student_favorites user_and_thread_unique; Type: CONSTRAINT; Schema: public; Owner: -
--

ALTER TABLE ONLY public.student_favorites
    ADD CONSTRAINT user_and_thread_unique UNIQUE (user_id, thread_id);


--
-- Name: users users_pkey; Type: CONSTRAINT; Schema: public; Owner: -
--

ALTER TABLE ONLY public.users
    ADD CONSTRAINT users_pkey PRIMARY KEY (user_id);


--
-- Name: viewed_responses viewed_responses_pkey; Type: CONSTRAINT; Schema: public; Owner: -
--

ALTER TABLE ONLY public.viewed_responses
    ADD CONSTRAINT viewed_responses_pkey PRIMARY KEY (thread_id, user_id);


--
-- Name: forum_posts_history_edit_timestamp_index; Type: INDEX; Schema: public; Owner: -
--

CREATE INDEX forum_posts_history_edit_timestamp_index ON public.forum_posts_history USING btree (edit_timestamp DESC);


--
-- Name: forum_posts_history_post_id_index; Type: INDEX; Schema: public; Owner: -
--

CREATE INDEX forum_posts_history_post_id_index ON public.forum_posts_history USING btree (post_id);


--
-- Name: gradeable_allowed_minutes_override_g_id_idx; Type: INDEX; Schema: public; Owner: -
--

CREATE INDEX gradeable_allowed_minutes_override_g_id_idx ON public.gradeable_allowed_minutes_override USING btree (g_id);


--
-- Name: gradeable_component_data_gd; Type: INDEX; Schema: public; Owner: -
--

CREATE INDEX gradeable_component_data_gd ON public.gradeable_component_data USING btree (gd_id);


--
-- Name: gradeable_component_data_no_grader_index; Type: INDEX; Schema: public; Owner: -
--

CREATE INDEX gradeable_component_data_no_grader_index ON public.gradeable_component_data USING btree (gc_id, gd_id);


--
-- Name: gradeable_component_mark_data_gcm_id_idx; Type: INDEX; Schema: public; Owner: -
--

CREATE INDEX gradeable_component_mark_data_gcm_id_idx ON public.gradeable_component_mark_data USING btree (gcm_id);


--
-- Name: gradeable_component_mark_data_gd_id_idx; Type: INDEX; Schema: public; Owner: -
--

CREATE INDEX gradeable_component_mark_data_gd_id_idx ON public.gradeable_component_mark_data USING btree (gd_id);


--
-- Name: gradeable_team_unique; Type: INDEX; Schema: public; Owner: -
--

CREATE UNIQUE INDEX gradeable_team_unique ON public.grade_inquiries USING btree (team_id, g_id) WHERE (gc_id IS NULL);


--
-- Name: gradeable_user_unique; Type: INDEX; Schema: public; Owner: -
--

CREATE UNIQUE INDEX gradeable_user_unique ON public.grade_inquiries USING btree (user_id, g_id) WHERE (gc_id IS NULL);


--
-- Name: grading_registration_user_id_idx; Type: INDEX; Schema: public; Owner: -
--

CREATE INDEX grading_registration_user_id_idx ON public.grading_registration USING btree (user_id);


--
-- Name: grading_registration_user_id_index; Type: INDEX; Schema: public; Owner: -
--

CREATE INDEX grading_registration_user_id_index ON public.grading_registration USING btree (user_id);


--
-- Name: ldc_g_user_id_unique; Type: INDEX; Schema: public; Owner: -
--

CREATE UNIQUE INDEX ldc_g_user_id_unique ON public.late_day_cache USING btree (g_id, user_id) WHERE (team_id IS NULL);


--
-- Name: notifications_to_user_id_index; Type: INDEX; Schema: public; Owner: -
--

CREATE INDEX notifications_to_user_id_index ON public.notifications USING btree (to_user_id);


--
-- Name: users_user_numeric_id_idx; Type: INDEX; Schema: public; Owner: -
--

CREATE INDEX users_user_numeric_id_idx ON public.users USING btree (user_numeric_id);


--
-- Name: users add_course_user; Type: TRIGGER; Schema: public; Owner: -
--

CREATE TRIGGER add_course_user AFTER INSERT OR UPDATE ON public.users FOR EACH ROW EXECUTE PROCEDURE public.add_course_user();


--
-- Name: users before_update_users_update_previous_rotating_section; Type: TRIGGER; Schema: public; Owner: -
--

CREATE TRIGGER before_update_users_update_previous_rotating_section BEFORE UPDATE OF rotating_section ON public.users FOR EACH ROW EXECUTE PROCEDURE public.update_previous_rotating_section();


--
-- Name: electronic_gradeable electronic_gradeable_change; Type: TRIGGER; Schema: public; Owner: -
--

CREATE TRIGGER electronic_gradeable_change AFTER INSERT OR UPDATE OF eg_submission_due_date, eg_has_due_date, eg_allow_late_submission, eg_late_days ON public.electronic_gradeable FOR EACH ROW EXECUTE PROCEDURE public.electronic_gradeable_change();


--
-- Name: gradeable gradeable_delete; Type: TRIGGER; Schema: public; Owner: -
--

CREATE TRIGGER gradeable_delete BEFORE DELETE ON public.gradeable FOR EACH ROW EXECUTE PROCEDURE public.gradeable_delete();


--
-- Name: electronic_gradeable_version gradeable_version_change; Type: TRIGGER; Schema: public; Owner: -
--

CREATE TRIGGER gradeable_version_change AFTER INSERT OR DELETE OR UPDATE ON public.electronic_gradeable_version FOR EACH ROW EXECUTE PROCEDURE public.gradeable_version_change();


--
-- Name: late_day_exceptions late_day_extension_change; Type: TRIGGER; Schema: public; Owner: -
--

CREATE TRIGGER late_day_extension_change AFTER INSERT OR DELETE OR UPDATE ON public.late_day_exceptions FOR EACH ROW EXECUTE PROCEDURE public.late_day_extension_change();


--
-- Name: late_days late_days_allowed_change; Type: TRIGGER; Schema: public; Owner: -
--

CREATE TRIGGER late_days_allowed_change AFTER INSERT OR DELETE OR UPDATE ON public.late_days FOR EACH ROW EXECUTE PROCEDURE public.late_days_allowed_change();


--
-- Name: electronic_gradeable_data electronic_gradeable_data_gid; Type: FK CONSTRAINT; Schema: public; Owner: -
--

ALTER TABLE ONLY public.electronic_gradeable_data
    ADD CONSTRAINT electronic_gradeable_data_gid FOREIGN KEY (g_id) REFERENCES public.gradeable(g_id) ON UPDATE CASCADE ON DELETE CASCADE;


--
-- Name: electronic_gradeable_data electronic_gradeable_data_team; Type: FK CONSTRAINT; Schema: public; Owner: -
--

ALTER TABLE ONLY public.electronic_gradeable_data
    ADD CONSTRAINT electronic_gradeable_data_team FOREIGN KEY (team_id) REFERENCES public.gradeable_teams(team_id) ON UPDATE CASCADE;


--
-- Name: electronic_gradeable_data electronic_gradeable_data_user; Type: FK CONSTRAINT; Schema: public; Owner: -
--

ALTER TABLE ONLY public.electronic_gradeable_data
    ADD CONSTRAINT electronic_gradeable_data_user FOREIGN KEY (user_id) REFERENCES public.users(user_id) ON UPDATE CASCADE;


--
-- Name: electronic_gradeable electronic_gradeable_g_id_fkey; Type: FK CONSTRAINT; Schema: public; Owner: -
--

ALTER TABLE ONLY public.electronic_gradeable
    ADD CONSTRAINT electronic_gradeable_g_id_fkey FOREIGN KEY (g_id) REFERENCES public.gradeable(g_id) ON DELETE CASCADE;


--
-- Name: electronic_gradeable_version electronic_gradeable_version; Type: FK CONSTRAINT; Schema: public; Owner: -
--

ALTER TABLE ONLY public.electronic_gradeable_version
    ADD CONSTRAINT electronic_gradeable_version FOREIGN KEY (g_id, user_id, team_id, active_version) REFERENCES public.electronic_gradeable_data(g_id, user_id, team_id, g_version) ON UPDATE CASCADE ON DELETE CASCADE;


--
-- Name: electronic_gradeable_version electronic_gradeable_version_g_id; Type: FK CONSTRAINT; Schema: public; Owner: -
--

ALTER TABLE ONLY public.electronic_gradeable_version
    ADD CONSTRAINT electronic_gradeable_version_g_id FOREIGN KEY (g_id) REFERENCES public.gradeable(g_id) ON DELETE CASCADE;


--
-- Name: electronic_gradeable_version electronic_gradeable_version_team; Type: FK CONSTRAINT; Schema: public; Owner: -
--

ALTER TABLE ONLY public.electronic_gradeable_version
    ADD CONSTRAINT electronic_gradeable_version_team FOREIGN KEY (team_id) REFERENCES public.gradeable_teams(team_id) ON UPDATE CASCADE;


--
-- Name: electronic_gradeable_version electronic_gradeable_version_user; Type: FK CONSTRAINT; Schema: public; Owner: -
--

ALTER TABLE ONLY public.electronic_gradeable_version
    ADD CONSTRAINT electronic_gradeable_version_user FOREIGN KEY (user_id) REFERENCES public.users(user_id) ON UPDATE CASCADE;


--
-- Name: course_materials_sections fk_course_material_id; Type: FK CONSTRAINT; Schema: public; Owner: -
--

ALTER TABLE ONLY public.course_materials_sections
    ADD CONSTRAINT fk_course_material_id FOREIGN KEY (course_material_id) REFERENCES public.course_materials(id) ON DELETE CASCADE;


--
-- Name: course_materials_access fk_course_material_id; Type: FK CONSTRAINT; Schema: public; Owner: -
--

ALTER TABLE ONLY public.course_materials_access
    ADD CONSTRAINT fk_course_material_id FOREIGN KEY (course_material_id) REFERENCES public.course_materials(id);


--
-- Name: electronic_gradeable fk_depends_on; Type: FK CONSTRAINT; Schema: public; Owner: -
--

ALTER TABLE ONLY public.electronic_gradeable
    ADD CONSTRAINT fk_depends_on FOREIGN KEY (eg_depends_on) REFERENCES public.electronic_gradeable(g_id);


--
-- Name: lichen fk_gradeable_id; Type: FK CONSTRAINT; Schema: public; Owner: -
--

ALTER TABLE ONLY public.lichen
    ADD CONSTRAINT fk_gradeable_id FOREIGN KEY (gradeable_id) REFERENCES public.gradeable(g_id) ON DELETE CASCADE;


--
-- Name: lichen_run_access fk_lichen_run_id; Type: FK CONSTRAINT; Schema: public; Owner: -
--

ALTER TABLE ONLY public.lichen_run_access
    ADD CONSTRAINT fk_lichen_run_id FOREIGN KEY (lichen_run_id) REFERENCES public.lichen(id) ON DELETE CASCADE;


--
-- Name: course_materials_sections fk_section_id; Type: FK CONSTRAINT; Schema: public; Owner: -
--

ALTER TABLE ONLY public.course_materials_sections
    ADD CONSTRAINT fk_section_id FOREIGN KEY (section_id) REFERENCES public.sections_registration(sections_registration_id) ON DELETE CASCADE;


--
-- Name: course_materials_access fk_user_id; Type: FK CONSTRAINT; Schema: public; Owner: -
--

ALTER TABLE ONLY public.course_materials_access
    ADD CONSTRAINT fk_user_id FOREIGN KEY (user_id) REFERENCES public.users(user_id);


--
-- Name: gradeable_allowed_minutes_override fk_user_id; Type: FK CONSTRAINT; Schema: public; Owner: -
--

ALTER TABLE ONLY public.gradeable_allowed_minutes_override
    ADD CONSTRAINT fk_user_id FOREIGN KEY (user_id) REFERENCES public.users(user_id);


--
-- Name: forum_posts_history forum_posts_history_edit_author_fk; Type: FK CONSTRAINT; Schema: public; Owner: -
--

ALTER TABLE ONLY public.forum_posts_history
    ADD CONSTRAINT forum_posts_history_edit_author_fk FOREIGN KEY (edit_author) REFERENCES public.users(user_id);


--
-- Name: forum_posts_history forum_posts_history_post_id_fk; Type: FK CONSTRAINT; Schema: public; Owner: -
--

ALTER TABLE ONLY public.forum_posts_history
    ADD CONSTRAINT forum_posts_history_post_id_fk FOREIGN KEY (post_id) REFERENCES public.posts(id);


--
-- Name: forum_upducks forum_upducks_post_id_fkey; Type: FK CONSTRAINT; Schema: public; Owner: -
--

ALTER TABLE ONLY public.forum_upducks
    ADD CONSTRAINT forum_upducks_post_id_fkey FOREIGN KEY (post_id) REFERENCES public.posts(id) ON UPDATE CASCADE ON DELETE CASCADE;


--
-- Name: forum_upducks forum_upducks_user_id_fkey; Type: FK CONSTRAINT; Schema: public; Owner: -
--

ALTER TABLE ONLY public.forum_upducks
    ADD CONSTRAINT forum_upducks_user_id_fkey FOREIGN KEY (user_id) REFERENCES public.users(user_id) ON UPDATE CASCADE ON DELETE CASCADE;


--
-- Name: grade_inquiries grade_inquiries_fk0; Type: FK CONSTRAINT; Schema: public; Owner: -
--

ALTER TABLE ONLY public.grade_inquiries
    ADD CONSTRAINT grade_inquiries_fk0 FOREIGN KEY (g_id) REFERENCES public.gradeable(g_id);


--
-- Name: grade_inquiries grade_inquiries_fk1; Type: FK CONSTRAINT; Schema: public; Owner: -
--

ALTER TABLE ONLY public.grade_inquiries
    ADD CONSTRAINT grade_inquiries_fk1 FOREIGN KEY (user_id) REFERENCES public.users(user_id);


--
-- Name: grade_inquiries grade_inquiries_fk2; Type: FK CONSTRAINT; Schema: public; Owner: -
--

ALTER TABLE ONLY public.grade_inquiries
    ADD CONSTRAINT grade_inquiries_fk2 FOREIGN KEY (team_id) REFERENCES public.gradeable_teams(team_id);


--
-- Name: grade_inquiries grade_inquiries_fk3; Type: FK CONSTRAINT; Schema: public; Owner: -
--

ALTER TABLE ONLY public.grade_inquiries
    ADD CONSTRAINT grade_inquiries_fk3 FOREIGN KEY (gc_id) REFERENCES public.gradeable_component(gc_id);


--
-- Name: grade_inquiry_discussion grade_inquiry_discussion_fk0; Type: FK CONSTRAINT; Schema: public; Owner: -
--

ALTER TABLE ONLY public.grade_inquiry_discussion
    ADD CONSTRAINT grade_inquiry_discussion_fk0 FOREIGN KEY (grade_inquiry_id) REFERENCES public.grade_inquiries(id);


--
-- Name: grade_inquiry_discussion grade_inquiry_discussion_fk1; Type: FK CONSTRAINT; Schema: public; Owner: -
--

ALTER TABLE ONLY public.grade_inquiry_discussion
    ADD CONSTRAINT grade_inquiry_discussion_fk1 FOREIGN KEY (user_id) REFERENCES public.users(user_id);


--
-- Name: grade_inquiry_discussion grade_inquiry_discussion_grade_inquiries_id_fk; Type: FK CONSTRAINT; Schema: public; Owner: -
--

ALTER TABLE ONLY public.grade_inquiry_discussion
    ADD CONSTRAINT grade_inquiry_discussion_grade_inquiries_id_fk FOREIGN KEY (grade_inquiry_id) REFERENCES public.grade_inquiries(id) ON UPDATE CASCADE;


--
-- Name: grade_override grade_override_g_id_fkey; Type: FK CONSTRAINT; Schema: public; Owner: -
--

ALTER TABLE ONLY public.grade_override
    ADD CONSTRAINT grade_override_g_id_fkey FOREIGN KEY (g_id) REFERENCES public.gradeable(g_id) ON DELETE CASCADE;


--
-- Name: grade_override grade_override_user_id_fkey; Type: FK CONSTRAINT; Schema: public; Owner: -
--

ALTER TABLE ONLY public.grade_override
    ADD CONSTRAINT grade_override_user_id_fkey FOREIGN KEY (user_id) REFERENCES public.users(user_id) ON UPDATE CASCADE;


--
-- Name: gradeable_access gradeable_access_fk0; Type: FK CONSTRAINT; Schema: public; Owner: -
--

ALTER TABLE ONLY public.gradeable_access
    ADD CONSTRAINT gradeable_access_fk0 FOREIGN KEY (g_id) REFERENCES public.gradeable(g_id) ON DELETE CASCADE;


--
-- Name: gradeable_access gradeable_access_fk1; Type: FK CONSTRAINT; Schema: public; Owner: -
--

ALTER TABLE ONLY public.gradeable_access
    ADD CONSTRAINT gradeable_access_fk1 FOREIGN KEY (user_id) REFERENCES public.users(user_id) ON DELETE CASCADE;


--
-- Name: gradeable_access gradeable_access_fk2; Type: FK CONSTRAINT; Schema: public; Owner: -
--

ALTER TABLE ONLY public.gradeable_access
    ADD CONSTRAINT gradeable_access_fk2 FOREIGN KEY (team_id) REFERENCES public.gradeable_teams(team_id);


--
-- Name: gradeable_access gradeable_access_fk3; Type: FK CONSTRAINT; Schema: public; Owner: -
--

ALTER TABLE ONLY public.gradeable_access
    ADD CONSTRAINT gradeable_access_fk3 FOREIGN KEY (accessor_id) REFERENCES public.users(user_id) ON DELETE CASCADE;


--
-- Name: gradeable_anon gradeable_anon_g_id_fkey; Type: FK CONSTRAINT; Schema: public; Owner: -
--

ALTER TABLE ONLY public.gradeable_anon
    ADD CONSTRAINT gradeable_anon_g_id_fkey FOREIGN KEY (g_id) REFERENCES public.gradeable(g_id) ON UPDATE CASCADE;


--
-- Name: gradeable_anon gradeable_anon_user_id_fkey; Type: FK CONSTRAINT; Schema: public; Owner: -
--

ALTER TABLE ONLY public.gradeable_anon
    ADD CONSTRAINT gradeable_anon_user_id_fkey FOREIGN KEY (user_id) REFERENCES public.users(user_id) ON UPDATE CASCADE;


--
-- Name: gradeable_component_data gradeable_component_data_gc_id_fkey; Type: FK CONSTRAINT; Schema: public; Owner: -
--

ALTER TABLE ONLY public.gradeable_component_data
    ADD CONSTRAINT gradeable_component_data_gc_id_fkey FOREIGN KEY (gc_id) REFERENCES public.gradeable_component(gc_id) ON DELETE CASCADE;


--
-- Name: gradeable_component_data gradeable_component_data_gcd_grader_id_fkey; Type: FK CONSTRAINT; Schema: public; Owner: -
--

ALTER TABLE ONLY public.gradeable_component_data
    ADD CONSTRAINT gradeable_component_data_gcd_grader_id_fkey FOREIGN KEY (gcd_grader_id) REFERENCES public.users(user_id) ON UPDATE CASCADE;


--
-- Name: gradeable_component_data gradeable_component_data_gd_id_fkey; Type: FK CONSTRAINT; Schema: public; Owner: -
--

ALTER TABLE ONLY public.gradeable_component_data
    ADD CONSTRAINT gradeable_component_data_gd_id_fkey FOREIGN KEY (gd_id) REFERENCES public.gradeable_data(gd_id) ON DELETE CASCADE;


--
-- Name: gradeable_component_data gradeable_component_data_verifier_id_fkey; Type: FK CONSTRAINT; Schema: public; Owner: -
--

ALTER TABLE ONLY public.gradeable_component_data
    ADD CONSTRAINT gradeable_component_data_verifier_id_fkey FOREIGN KEY (gcd_verifier_id) REFERENCES public.users(user_id);


--
-- Name: gradeable_component gradeable_component_g_id_fkey; Type: FK CONSTRAINT; Schema: public; Owner: -
--

ALTER TABLE ONLY public.gradeable_component
    ADD CONSTRAINT gradeable_component_g_id_fkey FOREIGN KEY (g_id) REFERENCES public.gradeable(g_id) ON DELETE CASCADE;


--
-- Name: gradeable_component_mark_data gradeable_component_mark_data_gcm_id_fkey; Type: FK CONSTRAINT; Schema: public; Owner: -
--

ALTER TABLE ONLY public.gradeable_component_mark_data
    ADD CONSTRAINT gradeable_component_mark_data_gcm_id_fkey FOREIGN KEY (gcm_id) REFERENCES public.gradeable_component_mark(gcm_id) ON DELETE CASCADE;


--
-- Name: gradeable_component_mark_data gradeable_component_mark_data_gd_id_and_gc_id_fkey; Type: FK CONSTRAINT; Schema: public; Owner: -
--

ALTER TABLE ONLY public.gradeable_component_mark_data
    ADD CONSTRAINT gradeable_component_mark_data_gd_id_and_gc_id_fkey FOREIGN KEY (gd_id, gc_id, gcd_grader_id) REFERENCES public.gradeable_component_data(gd_id, gc_id, gcd_grader_id) ON UPDATE CASCADE ON DELETE CASCADE;


--
-- Name: gradeable_component_mark gradeable_component_mark_gc_id_fkey; Type: FK CONSTRAINT; Schema: public; Owner: -
--

ALTER TABLE ONLY public.gradeable_component_mark
    ADD CONSTRAINT gradeable_component_mark_gc_id_fkey FOREIGN KEY (gc_id) REFERENCES public.gradeable_component(gc_id) ON DELETE CASCADE;


--
-- Name: gradeable_data gradeable_data_g_id_fkey; Type: FK CONSTRAINT; Schema: public; Owner: -
--

ALTER TABLE ONLY public.gradeable_data
    ADD CONSTRAINT gradeable_data_g_id_fkey FOREIGN KEY (g_id) REFERENCES public.gradeable(g_id) ON DELETE CASCADE;


--
-- Name: gradeable_data gradeable_data_gd_team_id_fkey; Type: FK CONSTRAINT; Schema: public; Owner: -
--

ALTER TABLE ONLY public.gradeable_data
    ADD CONSTRAINT gradeable_data_gd_team_id_fkey FOREIGN KEY (gd_team_id) REFERENCES public.gradeable_teams(team_id) ON UPDATE CASCADE;


--
-- Name: gradeable_data gradeable_data_gd_user_id_fkey; Type: FK CONSTRAINT; Schema: public; Owner: -
--

ALTER TABLE ONLY public.gradeable_data
    ADD CONSTRAINT gradeable_data_gd_user_id_fkey FOREIGN KEY (gd_user_id) REFERENCES public.users(user_id) ON UPDATE CASCADE;


--
-- Name: gradeable_data_overall_comment gradeable_data_overall_comment_g_id_fkey; Type: FK CONSTRAINT; Schema: public; Owner: -
--

ALTER TABLE ONLY public.gradeable_data_overall_comment
    ADD CONSTRAINT gradeable_data_overall_comment_g_id_fkey FOREIGN KEY (g_id) REFERENCES public.gradeable(g_id) ON DELETE CASCADE;


--
-- Name: gradeable_data_overall_comment gradeable_data_overall_comment_goc_grader_id; Type: FK CONSTRAINT; Schema: public; Owner: -
--

ALTER TABLE ONLY public.gradeable_data_overall_comment
    ADD CONSTRAINT gradeable_data_overall_comment_goc_grader_id FOREIGN KEY (goc_grader_id) REFERENCES public.users(user_id) ON DELETE CASCADE;


--
-- Name: gradeable_data_overall_comment gradeable_data_overall_comment_goc_team_id_fkey; Type: FK CONSTRAINT; Schema: public; Owner: -
--

ALTER TABLE ONLY public.gradeable_data_overall_comment
    ADD CONSTRAINT gradeable_data_overall_comment_goc_team_id_fkey FOREIGN KEY (goc_team_id) REFERENCES public.gradeable_teams(team_id) ON DELETE CASCADE;


--
-- Name: gradeable_data_overall_comment gradeable_data_overall_comment_goc_user_id_fkey; Type: FK CONSTRAINT; Schema: public; Owner: -
--

ALTER TABLE ONLY public.gradeable_data_overall_comment
    ADD CONSTRAINT gradeable_data_overall_comment_goc_user_id_fkey FOREIGN KEY (goc_user_id) REFERENCES public.users(user_id) ON DELETE CASCADE;


--
-- Name: gradeable_teams gradeable_teams_g_id_fkey; Type: FK CONSTRAINT; Schema: public; Owner: -
--

ALTER TABLE ONLY public.gradeable_teams
    ADD CONSTRAINT gradeable_teams_g_id_fkey FOREIGN KEY (g_id) REFERENCES public.gradeable(g_id) ON DELETE CASCADE;


--
-- Name: gradeable_teams gradeable_teams_registration_section_fkey; Type: FK CONSTRAINT; Schema: public; Owner: -
--

ALTER TABLE ONLY public.gradeable_teams
    ADD CONSTRAINT gradeable_teams_registration_section_fkey FOREIGN KEY (registration_section) REFERENCES public.sections_registration(sections_registration_id);


--
-- Name: gradeable_teams gradeable_teams_rotating_section_fkey; Type: FK CONSTRAINT; Schema: public; Owner: -
--

ALTER TABLE ONLY public.gradeable_teams
    ADD CONSTRAINT gradeable_teams_rotating_section_fkey FOREIGN KEY (rotating_section) REFERENCES public.sections_rotating(sections_rotating_id);


--
-- Name: grading_registration grading_registration_sections_registration_id_fkey; Type: FK CONSTRAINT; Schema: public; Owner: -
--

ALTER TABLE ONLY public.grading_registration
    ADD CONSTRAINT grading_registration_sections_registration_id_fkey FOREIGN KEY (sections_registration_id) REFERENCES public.sections_registration(sections_registration_id);


--
-- Name: grading_registration grading_registration_user_id_fkey; Type: FK CONSTRAINT; Schema: public; Owner: -
--

ALTER TABLE ONLY public.grading_registration
    ADD CONSTRAINT grading_registration_user_id_fkey FOREIGN KEY (user_id) REFERENCES public.users(user_id) ON UPDATE CASCADE;


--
-- Name: grading_rotating grading_rotating_g_id_fkey; Type: FK CONSTRAINT; Schema: public; Owner: -
--

ALTER TABLE ONLY public.grading_rotating
    ADD CONSTRAINT grading_rotating_g_id_fkey FOREIGN KEY (g_id) REFERENCES public.gradeable(g_id) ON DELETE CASCADE;


--
-- Name: grading_rotating grading_rotating_sections_rotating_fkey; Type: FK CONSTRAINT; Schema: public; Owner: -
--

ALTER TABLE ONLY public.grading_rotating
    ADD CONSTRAINT grading_rotating_sections_rotating_fkey FOREIGN KEY (sections_rotating_id) REFERENCES public.sections_rotating(sections_rotating_id) ON DELETE CASCADE;


--
-- Name: grading_rotating grading_rotating_user_id_fkey; Type: FK CONSTRAINT; Schema: public; Owner: -
--

ALTER TABLE ONLY public.grading_rotating
    ADD CONSTRAINT grading_rotating_user_id_fkey FOREIGN KEY (user_id) REFERENCES public.users(user_id) ON UPDATE CASCADE;


--
-- Name: late_day_cache late_day_cache_g_id; Type: FK CONSTRAINT; Schema: public; Owner: -
--

ALTER TABLE ONLY public.late_day_cache
    ADD CONSTRAINT late_day_cache_g_id FOREIGN KEY (g_id) REFERENCES public.gradeable(g_id) ON DELETE CASCADE;


--
-- Name: late_day_cache late_day_cache_team; Type: FK CONSTRAINT; Schema: public; Owner: -
--

ALTER TABLE ONLY public.late_day_cache
    ADD CONSTRAINT late_day_cache_team FOREIGN KEY (team_id) REFERENCES public.gradeable_teams(team_id) ON UPDATE CASCADE ON DELETE CASCADE;


--
-- Name: late_day_cache late_day_cache_user; Type: FK CONSTRAINT; Schema: public; Owner: -
--

ALTER TABLE ONLY public.late_day_cache
    ADD CONSTRAINT late_day_cache_user FOREIGN KEY (user_id) REFERENCES public.users(user_id) ON UPDATE CASCADE ON DELETE CASCADE;


--
-- Name: late_day_exceptions late_day_exceptions_g_id_fkey; Type: FK CONSTRAINT; Schema: public; Owner: -
--

ALTER TABLE ONLY public.late_day_exceptions
    ADD CONSTRAINT late_day_exceptions_g_id_fkey FOREIGN KEY (g_id) REFERENCES public.gradeable(g_id) ON DELETE CASCADE;


--
-- Name: late_day_exceptions late_day_exceptions_user_id_fkey; Type: FK CONSTRAINT; Schema: public; Owner: -
--

ALTER TABLE ONLY public.late_day_exceptions
    ADD CONSTRAINT late_day_exceptions_user_id_fkey FOREIGN KEY (user_id) REFERENCES public.users(user_id) ON UPDATE CASCADE;


--
-- Name: late_days late_days_user_id_fkey; Type: FK CONSTRAINT; Schema: public; Owner: -
--

ALTER TABLE ONLY public.late_days
    ADD CONSTRAINT late_days_user_id_fkey FOREIGN KEY (user_id) REFERENCES public.users(user_id) ON UPDATE CASCADE;


--
-- Name: notification_settings notification_settings_fkey; Type: FK CONSTRAINT; Schema: public; Owner: -
--

ALTER TABLE ONLY public.notification_settings
    ADD CONSTRAINT notification_settings_fkey FOREIGN KEY (user_id) REFERENCES public.users(user_id) ON UPDATE CASCADE;


--
-- Name: notifications notifications_from_user_id_fkey; Type: FK CONSTRAINT; Schema: public; Owner: -
--

ALTER TABLE ONLY public.notifications
    ADD CONSTRAINT notifications_from_user_id_fkey FOREIGN KEY (from_user_id) REFERENCES public.users(user_id) ON UPDATE CASCADE;


--
-- Name: notifications notifications_to_user_id_fkey; Type: FK CONSTRAINT; Schema: public; Owner: -
--

ALTER TABLE ONLY public.notifications
    ADD CONSTRAINT notifications_to_user_id_fkey FOREIGN KEY (to_user_id) REFERENCES public.users(user_id) ON UPDATE CASCADE;


--
-- Name: peer_assign peer_assign_g_id_fkey; Type: FK CONSTRAINT; Schema: public; Owner: -
--

ALTER TABLE ONLY public.peer_assign
    ADD CONSTRAINT peer_assign_g_id_fkey FOREIGN KEY (g_id) REFERENCES public.gradeable(g_id) ON UPDATE CASCADE ON DELETE CASCADE;


--
-- Name: peer_assign peer_assign_grader_id_fkey; Type: FK CONSTRAINT; Schema: public; Owner: -
--

ALTER TABLE ONLY public.peer_assign
    ADD CONSTRAINT peer_assign_grader_id_fkey FOREIGN KEY (grader_id) REFERENCES public.users(user_id) ON UPDATE CASCADE;


--
-- Name: peer_assign peer_assign_user_id_fkey; Type: FK CONSTRAINT; Schema: public; Owner: -
--

ALTER TABLE ONLY public.peer_assign
    ADD CONSTRAINT peer_assign_user_id_fkey FOREIGN KEY (user_id) REFERENCES public.users(user_id) ON UPDATE CASCADE;


--
-- Name: peer_feedback peer_feedback_g_id_fkey; Type: FK CONSTRAINT; Schema: public; Owner: -
--

ALTER TABLE ONLY public.peer_feedback
    ADD CONSTRAINT peer_feedback_g_id_fkey FOREIGN KEY (g_id) REFERENCES public.gradeable(g_id) ON DELETE CASCADE;


--
-- Name: peer_feedback peer_feedback_grader_id_fkey; Type: FK CONSTRAINT; Schema: public; Owner: -
--

ALTER TABLE ONLY public.peer_feedback
    ADD CONSTRAINT peer_feedback_grader_id_fkey FOREIGN KEY (grader_id) REFERENCES public.users(user_id) ON DELETE CASCADE;


--
-- Name: peer_feedback peer_feedback_user_id_fkey; Type: FK CONSTRAINT; Schema: public; Owner: -
--

ALTER TABLE ONLY public.peer_feedback
    ADD CONSTRAINT peer_feedback_user_id_fkey FOREIGN KEY (user_id) REFERENCES public.users(user_id) ON DELETE CASCADE;


--
<<<<<<< HEAD
-- Name: peer_grading_panel peer_grading_panel_g_id_fkey; Type: FK CONSTRAINT; Schema: public; Owner: -
--

ALTER TABLE ONLY public.peer_grading_panel
    ADD CONSTRAINT peer_grading_panel_g_id_fkey FOREIGN KEY (g_id) REFERENCES public.electronic_gradeable(g_id);
=======
-- Name: poll_options poll_options_fkey; Type: FK CONSTRAINT; Schema: public; Owner: -
--

ALTER TABLE ONLY public.poll_options
    ADD CONSTRAINT poll_options_fkey FOREIGN KEY (author_id) REFERENCES public.users(user_id) ON UPDATE CASCADE;
>>>>>>> a9074bc5


--
-- Name: poll_options poll_options_poll_id_fkey; Type: FK CONSTRAINT; Schema: public; Owner: -
--

ALTER TABLE ONLY public.poll_options
    ADD CONSTRAINT poll_options_poll_id_fkey FOREIGN KEY (poll_id) REFERENCES public.polls(poll_id);


--
-- Name: poll_responses poll_responses_poll_id_fkey; Type: FK CONSTRAINT; Schema: public; Owner: -
--

ALTER TABLE ONLY public.poll_responses
    ADD CONSTRAINT poll_responses_poll_id_fkey FOREIGN KEY (poll_id) REFERENCES public.polls(poll_id);


--
-- Name: poll_responses poll_responses_student_id_fkey; Type: FK CONSTRAINT; Schema: public; Owner: -
--

ALTER TABLE ONLY public.poll_responses
    ADD CONSTRAINT poll_responses_student_id_fkey FOREIGN KEY (student_id) REFERENCES public.users(user_id);


--
-- Name: posts posts_fk0; Type: FK CONSTRAINT; Schema: public; Owner: -
--

ALTER TABLE ONLY public.posts
    ADD CONSTRAINT posts_fk0 FOREIGN KEY (thread_id) REFERENCES public.threads(id);


--
-- Name: posts posts_fk1; Type: FK CONSTRAINT; Schema: public; Owner: -
--

ALTER TABLE ONLY public.posts
    ADD CONSTRAINT posts_fk1 FOREIGN KEY (author_user_id) REFERENCES public.users(user_id);


--
-- Name: queue queue_added_by_fkey; Type: FK CONSTRAINT; Schema: public; Owner: -
--

ALTER TABLE ONLY public.queue
    ADD CONSTRAINT queue_added_by_fkey FOREIGN KEY (added_by) REFERENCES public.users(user_id);


--
-- Name: queue queue_help_started_by_fkey; Type: FK CONSTRAINT; Schema: public; Owner: -
--

ALTER TABLE ONLY public.queue
    ADD CONSTRAINT queue_help_started_by_fkey FOREIGN KEY (help_started_by) REFERENCES public.users(user_id);


--
-- Name: queue queue_removed_by_fkey; Type: FK CONSTRAINT; Schema: public; Owner: -
--

ALTER TABLE ONLY public.queue
    ADD CONSTRAINT queue_removed_by_fkey FOREIGN KEY (removed_by) REFERENCES public.users(user_id);


--
-- Name: queue queue_user_id_fkey; Type: FK CONSTRAINT; Schema: public; Owner: -
--

ALTER TABLE ONLY public.queue
    ADD CONSTRAINT queue_user_id_fkey FOREIGN KEY (user_id) REFERENCES public.users(user_id);


--
-- Name: seeking_team seeking_team_g_id_fkey; Type: FK CONSTRAINT; Schema: public; Owner: -
--

ALTER TABLE ONLY public.seeking_team
    ADD CONSTRAINT seeking_team_g_id_fkey FOREIGN KEY (g_id) REFERENCES public.gradeable(g_id) ON UPDATE CASCADE ON DELETE CASCADE;


--
-- Name: solution_ta_notes solution_ta_notes_author_fk; Type: FK CONSTRAINT; Schema: public; Owner: -
--

ALTER TABLE ONLY public.solution_ta_notes
    ADD CONSTRAINT solution_ta_notes_author_fk FOREIGN KEY (author) REFERENCES public.users(user_id);


--
-- Name: solution_ta_notes solution_ta_notes_g_id_fk; Type: FK CONSTRAINT; Schema: public; Owner: -
--

ALTER TABLE ONLY public.solution_ta_notes
    ADD CONSTRAINT solution_ta_notes_g_id_fk FOREIGN KEY (g_id) REFERENCES public.gradeable(g_id);


--
-- Name: student_favorites student_favorites_fk0; Type: FK CONSTRAINT; Schema: public; Owner: -
--

ALTER TABLE ONLY public.student_favorites
    ADD CONSTRAINT student_favorites_fk0 FOREIGN KEY (user_id) REFERENCES public.users(user_id);


--
-- Name: student_favorites student_favorites_fk1; Type: FK CONSTRAINT; Schema: public; Owner: -
--

ALTER TABLE ONLY public.student_favorites
    ADD CONSTRAINT student_favorites_fk1 FOREIGN KEY (thread_id) REFERENCES public.threads(id);


--
-- Name: teams teams_team_id_fkey; Type: FK CONSTRAINT; Schema: public; Owner: -
--

ALTER TABLE ONLY public.teams
    ADD CONSTRAINT teams_team_id_fkey FOREIGN KEY (team_id) REFERENCES public.gradeable_teams(team_id) ON DELETE CASCADE;


--
-- Name: teams teams_user_id_fkey; Type: FK CONSTRAINT; Schema: public; Owner: -
--

ALTER TABLE ONLY public.teams
    ADD CONSTRAINT teams_user_id_fkey FOREIGN KEY (user_id) REFERENCES public.users(user_id) ON UPDATE CASCADE;


--
-- Name: thread_categories thread_categories_fk0; Type: FK CONSTRAINT; Schema: public; Owner: -
--

ALTER TABLE ONLY public.thread_categories
    ADD CONSTRAINT thread_categories_fk0 FOREIGN KEY (thread_id) REFERENCES public.threads(id);


--
-- Name: thread_categories thread_categories_fk1; Type: FK CONSTRAINT; Schema: public; Owner: -
--

ALTER TABLE ONLY public.thread_categories
    ADD CONSTRAINT thread_categories_fk1 FOREIGN KEY (category_id) REFERENCES public.categories_list(category_id);


--
-- Name: users users_registration_section_fkey; Type: FK CONSTRAINT; Schema: public; Owner: -
--

ALTER TABLE ONLY public.users
    ADD CONSTRAINT users_registration_section_fkey FOREIGN KEY (registration_section) REFERENCES public.sections_registration(sections_registration_id);


--
-- Name: users users_rotating_section_fkey; Type: FK CONSTRAINT; Schema: public; Owner: -
--

ALTER TABLE ONLY public.users
    ADD CONSTRAINT users_rotating_section_fkey FOREIGN KEY (rotating_section) REFERENCES public.sections_rotating(sections_rotating_id);


--
-- Name: viewed_responses viewed_responses_fk0; Type: FK CONSTRAINT; Schema: public; Owner: -
--

ALTER TABLE ONLY public.viewed_responses
    ADD CONSTRAINT viewed_responses_fk0 FOREIGN KEY (thread_id) REFERENCES public.threads(id);


--
-- Name: viewed_responses viewed_responses_fk1; Type: FK CONSTRAINT; Schema: public; Owner: -
--

ALTER TABLE ONLY public.viewed_responses
    ADD CONSTRAINT viewed_responses_fk1 FOREIGN KEY (user_id) REFERENCES public.users(user_id);


--
-- PostgreSQL database dump complete
--
<|MERGE_RESOLUTION|>--- conflicted
+++ resolved
@@ -3298,19 +3298,19 @@
 
 
 --
-<<<<<<< HEAD
 -- Name: peer_grading_panel peer_grading_panel_g_id_fkey; Type: FK CONSTRAINT; Schema: public; Owner: -
 --
 
 ALTER TABLE ONLY public.peer_grading_panel
     ADD CONSTRAINT peer_grading_panel_g_id_fkey FOREIGN KEY (g_id) REFERENCES public.electronic_gradeable(g_id);
-=======
+
+
+--
 -- Name: poll_options poll_options_fkey; Type: FK CONSTRAINT; Schema: public; Owner: -
 --
 
 ALTER TABLE ONLY public.poll_options
     ADD CONSTRAINT poll_options_fkey FOREIGN KEY (author_id) REFERENCES public.users(user_id) ON UPDATE CASCADE;
->>>>>>> a9074bc5
 
 
 --
