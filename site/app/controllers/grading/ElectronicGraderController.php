--- conflicted
+++ resolved
@@ -1228,17 +1228,10 @@
      *
      * @Route("/courses/{_semester}/{_course}/gradeable/{gradeable_id}/grading/grade")
      */
-<<<<<<< HEAD
-    public function showGrading($gradeable_id, $who_id = '', $from = "", $to = null, $gradeable_version = null, $sort = "id", $direction = "ASC", $to_ungraded = null, $component_id = "-1") {
-        // If the version is set, user is requesting for new TA grading interface
-
-=======
-    public function showGrading($gradeable_id, $who_id = '', $from = "", $to = null, $gradeable_version = null, $sort = "id", $direction = "ASC", $to_ungraded = null, $component_id = "-1", $anon_mode = false, $version = null) {
-        $showNewInterface = isset($version);
+    public function showGrading($gradeable_id, $who_id = '', $from = "", $to = null, $gradeable_version = null, $sort = "id", $direction = "ASC", $to_ungraded = null, $component_id = "-1", $anon_mode = false) {
         if (empty($this->core->getQueries()->getTeamsById([$who_id])) && $this->core->getQueries()->getUserById($who_id) == null) {
             $anon_mode = true;
         }
->>>>>>> a7a94805
         /** @var Gradeable $gradeable */
 
         $gradeable = $this->tryGetGradeable($gradeable_id, false);
