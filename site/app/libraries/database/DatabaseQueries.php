<?php

namespace app\libraries\database;

use app\exceptions\DatabaseException;
use app\exceptions\NotImplementedException;
use app\exceptions\ValidationException;
use app\libraries\Core;
use app\libraries\DateUtils;
use app\libraries\FileUtils;
use app\libraries\Utils;
use app\libraries\GradeableType;
use app\models\Gradeable;
use app\models\gradeable\Component;
use app\models\gradeable\GradedComponent;
use app\models\gradeable\GradedGradeable;
use app\models\gradeable\Mark;
use app\models\gradeable\Submitter;
use app\models\gradeable\TaGradedGradeable;
use app\models\GradeableComponent;
use app\models\GradeableComponentMark;
use app\models\GradeableVersion;
use app\models\User;
use app\models\SimpleLateUser;
use app\models\Team;
use app\models\Course;
use app\models\SimpleStat;


/**
 * DatabaseQueries
 *
 * This class contains all database functions that the Submitty application will run against either
 * of the two connected databases (the main submitty one and the course specific one). Each query in
 * each function is defined by the general SQL specification so we could reasonably expect it possible
 * to run each function against a wide-range of database providers that Submitty can target. However,
 * some database providers can provide their own extended class of Queries to overwrite some functions
 * to take advantage of DB specific functions (like DB array functions) that give a good performance
 * boost for that particular provider.
 *
 * Generally, when adding new queries to the system, you should first add them here, and then
 * only after that should you add them to the dataprovider specific implementation assuming you can
 * achieve some level of speed-up via native DB functions. If it's hard to go that direction initially,
 * (you're using array aggregation heavily), then you'd want to at least create a stub here that just
 * raises a NotImplementedException. All documentation for functions should also reside here with at the
 * minimum an understanding of the contract of the function (parameter types and return type).
 *
 * @see \app\exceptions\NotImplementedException
 */
class DatabaseQueries {

    /** @var Core */
    protected $core;

    /** @var AbstractDatabase */
    protected $submitty_db;

    /** @var AbstractDatabase */
    protected $course_db;

    public function __construct(Core $core) {
        $this->core = $core;
        $this->submitty_db = $core->getSubmittyDB();
        if ($this->core->getConfig()->isCourseLoaded()) {
            $this->course_db = $core->getCourseDB();
        }
    }

    /**
     * Gets a user from the submitty database given a user_id.
     * @param $user_id
     *
     * @return User
     */
    public function getSubmittyUser($user_id) {
        $this->submitty_db->query("SELECT * FROM users WHERE user_id=?", array($user_id));
        return ($this->submitty_db->getRowCount() > 0) ? new User($this->core, $this->submitty_db->row()) : null;
    }

    /**
     * Gets a user from the database given a user_id.
     * @param string $user_id
     *
     * @return User
     */
    public function getUserById($user_id) {
        throw new NotImplementedException();
    }

    public function getGradingSectionsByUserId($user_id) {
        throw new NotImplementedException();
    }

    /**
     * Fetches all students from the users table, ordering by course section than user_id.
     *
     * @param string $section_key
     * @return User[]
     */
    public function getAllUsers($section_key="registration_section") {
        throw new NotImplementedException();
    }

    /**
     * @return User[]
     */
    public function getAllGraders() {
        throw new NotImplementedException();
    }

    /**
     * @param User $user
     */
    public function insertSubmittyUser(User $user) {
        throw new NotImplementedException();
    }

    public function loadAnnouncements($categories_ids, $show_deleted = false){
        assert(count($categories_ids) > 0);
        $query_multiple_qmarks = "?".str_repeat(",?", count($categories_ids)-1);
        $query_parameters = array_merge( array(count($categories_ids)), $categories_ids );
        $query_delete = $show_deleted?"true":"deleted = false";
        $query_delete .= " and merged_thread_id = -1";

        $this->course_db->query("SELECT t.*, array_to_string(array_agg(e.category_id),'|')  as categories_ids, array_to_string(array_agg(w.category_desc),'|') as categories_desc, array_to_string(array_agg(w.color),'|') as categories_color FROM threads t, thread_categories e, categories_list w WHERE {$query_delete} and pinned = true and t.id = e.thread_id and e.category_id = w.category_id GROUP BY t.id HAVING ? = (SELECT count(*) FROM thread_categories tc WHERE tc.thread_id = t.id and category_id IN (".$query_multiple_qmarks.")) ORDER BY t.id DESC", $query_parameters);
        return $this->course_db->rows();
    }

    public function loadAnnouncementsWithoutCategory($show_deleted = false){
        $query_delete = $show_deleted?"true":"deleted = false";
        $query_delete .= " and merged_thread_id = -1";
        $this->course_db->query("SELECT t.*, array_to_string(array_agg(e.category_id),'|')  as categories_ids, array_to_string(array_agg(w.category_desc),'|') as categories_desc, array_to_string(array_agg(w.color),'|') as categories_color FROM threads t, thread_categories e, categories_list w WHERE {$query_delete} and pinned = true and t.id = e.thread_id and e.category_id = w.category_id GROUP BY t.id ORDER BY t.id DESC");
        return $this->course_db->rows();
    }

    public function loadThreadsWithoutCategory($show_deleted = false){
        $query_delete = $show_deleted?"true":"deleted = false";
        $query_delete .= " and merged_thread_id = -1";
        $this->course_db->query("SELECT t.*, array_to_string(array_agg(e.category_id),'|')  as categories_ids, array_to_string(array_agg(w.category_desc),'|') as categories_desc, array_to_string(array_agg(w.color),'|') as categories_color FROM threads t, thread_categories e, categories_list w WHERE {$query_delete} and pinned = false and t.id = e.thread_id and e.category_id = w.category_id GROUP BY t.id ORDER BY t.id DESC");
        return $this->course_db->rows();
    }

    public function loadThreads($categories_ids, $show_deleted = false) {
        assert(count($categories_ids) > 0);
        $query_multiple_qmarks = "?".str_repeat(",?", count($categories_ids)-1);
        $query_parameters = array_merge( array(count($categories_ids)), $categories_ids );
        $query_delete = $show_deleted?"true":"deleted = false";
        $query_delete .= " and merged_thread_id = -1";

        $this->course_db->query("SELECT t.*, array_to_string(array_agg(e.category_id),'|')  as categories_ids, array_to_string(array_agg(w.category_desc),'|') as categories_desc, array_to_string(array_agg(w.color),'|') as categories_color FROM threads t, thread_categories e, categories_list w WHERE {$query_delete} and pinned = false and t.id = e.thread_id and e.category_id = w.category_id GROUP BY t.id HAVING ? = (SELECT count(*) FROM thread_categories tc WHERE tc.thread_id = t.id and category_id IN (".$query_multiple_qmarks.")) ORDER BY t.id DESC", $query_parameters);
        return $this->course_db->rows();
    }

    public function getCategoriesIdForThread($thread_id) {
        $this->course_db->query("SELECT category_id from thread_categories t where t.thread_id = ?", array($thread_id));
        $categories_list = array();
        foreach ($this->course_db->rows() as $row) {
            $categories_list[] = (int)$row["category_id"];
        }
        return $categories_list;
    }

    public function createPost($user, $content, $thread_id, $anonymous, $type, $first, $hasAttachment, $parent_post = -1){
        if(!$first && $parent_post == 0){
            $this->course_db->query("SELECT MIN(id) as id FROM posts where thread_id = ?", array($thread_id));
            $parent_post = $this->course_db->rows()[0]["id"];
        }

        try {
            $this->course_db->query("INSERT INTO posts (thread_id, parent_id, author_user_id, content, timestamp, anonymous, deleted, endorsed_by, type, has_attachment) VALUES (?, ?, ?, ?, current_timestamp, ?, ?, ?, ?, ?)", array($thread_id, $parent_post, $user, $content, $anonymous, 0, NULL, $type, $hasAttachment));
            $this->course_db->query("DELETE FROM viewed_responses WHERE thread_id = ?", array($thread_id));
            //retrieve generated thread_id
            $this->course_db->query("SELECT MAX(id) as max_id from posts where thread_id=? and author_user_id=?", array($thread_id, $user));
        } catch (DatabaseException $dbException){
            if($this->course_db->inTransaction()){
                $this->course_db->rollback();
            }
        }

        return $this->course_db->rows()[0]["max_id"];
    }

    public function getPosts(){
        $this->course_db->query("SELECT * FROM posts where deleted = false");
        return $this->course_db->rows();
    }

    public function getPostHistory($post_id){
        $this->course_db->query("SELECT * FROM forum_posts_history where post_id = ? ORDER BY edit_timestamp DESC", array($post_id));
        return $this->course_db->rows();
    }

    public function getDeletedPostsByUser($user){
        $this->course_db->query("SELECT * FROM posts where deleted = true AND author_user_id = ?", array($user));
        return $this->course_db->rows();
    }

    public function getFirstPostForThread($thread_id) {
        $this->course_db->query("SELECT * FROM posts WHERE parent_id = -1 AND thread_id = ?", array($thread_id));
        return $this->course_db->rows()[0];
    }

    public function getPost($post_id){
        $this->course_db->query("SELECT * FROM posts where id = ?", array($post_id));
        return $this->course_db->rows()[0];
    }



    public function isStaffPost($author_id){
        $this->course_db->query("SELECT user_group FROM users WHERE user_id=?", array($author_id));
        return intval($this->course_db->rows()[0]['user_group']) <= 3;
    }

    public function createThread($user, $title, $content, $anon, $prof_pinned, $status, $hasAttachment, $categories_ids){

        $this->course_db->beginTransaction();

        try {
        //insert data
        $this->course_db->query("INSERT INTO threads (title, created_by, pinned, status, deleted, merged_thread_id, merged_post_id, is_visible) VALUES (?, ?, ?, ?, ?, ?, ?, ?)", array($title, $user, $prof_pinned, $status, 0, -1, -1, true));

        //retrieve generated thread_id
        $this->course_db->query("SELECT MAX(id) as max_id from threads where title=? and created_by=?", array($title, $user));
        } catch(DatabaseException $dbException) {
            $this->course_db->rollback();
        }

        //Max id will be the most recent post
        $id = $this->course_db->rows()[0]["max_id"];
        foreach ($categories_ids as $category_id) {
            $this->course_db->query("INSERT INTO thread_categories (thread_id, category_id) VALUES (?, ?)", array($id, $category_id));
        }

        $post_id = $this->createPost($user, $content, $id, $anon, 0, true, $hasAttachment);

        $this->course_db->commit();

        return array("thread_id" => $id, "post_id" => $post_id);
    }

    public function getThread($thread_id) {
<<<<<<< HEAD
        $this->course_db->query("SELECT * from threads where id = ?", array($thread_id));
        return $this->course_db->rows();
=======
		$this->course_db->query("SELECT * from threads where id = ?", array($thread_id));
		return $this->course_db->rows();
>>>>>>> 405f7ea5
    }

    public function getThreadTitle($thread_id){
        $this->course_db->query("SELECT title FROM threads where id=?", array($thread_id));
        return $this->course_db->rows()[0];
    }

    public function setAnnouncement($thread_id, $onOff){
        $this->course_db->query("UPDATE threads SET pinned = ? WHERE id = ?", array($onOff, $thread_id));
    }

    public function addPinnedThread($user_id, $thread_id, $added){
        if($added) {
            $this->course_db->query("INSERT INTO student_favorites(user_id, thread_id) VALUES (?,?)", array($user_id, $thread_id));
        } else {
            $this->course_db->query("DELETE FROM student_favorites where user_id=? and thread_id=?", array($user_id, $thread_id));
        }
    }

    public function loadPinnedThreads($user_id){
        $this->course_db->query("SELECT * FROM student_favorites WHERE user_id = ?", array($user_id));
        $rows = $this->course_db->rows();
        $favorite_threads = array();
        foreach ($rows as $row) {
            $favorite_threads[] = $row['thread_id'];
        }
        return $favorite_threads;
    }

    private function findChildren($post_id, $thread_id, &$children, $get_deleted = false){
        $query_delete = $get_deleted?"true":"deleted = false";
        $this->course_db->query("SELECT id from posts where {$query_delete} and parent_id=?", array($post_id));
        $row = $this->course_db->rows();
        for($i = 0; $i < count($row); $i++){
            $child_id = $row[$i]["id"];
            array_push($children, $child_id);
            $this->findChildren($child_id, $thread_id, $children, $get_deleted);
        }
    }

    public function searchThreads($searchQuery){
        $this->course_db->query("SELECT post_content, p_id, p_author, thread_id, thread_title, author, pin, anonymous, timestamp_post FROM (SELECT t.id as thread_id, t.title as thread_title, p.id as p_id, t.created_by as author, t.pinned as pin, p.timestamp as timestamp_post, p.content as post_content, p.anonymous, p.author_user_id as p_author, to_tsvector(p.content) || to_tsvector(p.author_user_id) || to_tsvector(t.title) as document from posts p, threads t JOIN (SELECT thread_id, timestamp from posts where parent_id = -1) p2 ON p2.thread_id = t.id where t.id = p.thread_id and p.deleted=false and t.deleted=false) p_doc JOIN (SELECT thread_id as t_id, timestamp from posts where parent_id = -1) p2 ON p2.t_id = p_doc.thread_id  where p_doc.document @@ plainto_tsquery(:q)", array(':q' => $searchQuery));
        return $this->course_db->rows();
    }

    public function threadExists(){
<<<<<<< HEAD
        $this->course_db->query("SELECT id from threads LIMIT 1");
        return count($this->course_db->rows()) == 1;
=======
		$this->course_db->query("SELECT id from threads LIMIT 1");
		return count($this->course_db->rows()) == 1;
>>>>>>> 405f7ea5
    }

    /**
     * Set delete status for given post and all descendant
     *
     * If delete status of the first post in a thread is changed, it will also update thread delete status
     *
     * @param integer $post_id
     * @param integer $thread_id
     * @param integer(0/1) $newStatus - 1 implies deletion and 0 as undeletion
     * @return boolean - Is first post of thread
     */
    public function setDeletePostStatus($post_id, $thread_id, $newStatus){
        $this->course_db->query("SELECT parent_id from posts where id=?", array($post_id));
        $parent_id = $this->course_db->rows()[0]["parent_id"];
        $children = array($post_id);
        $get_deleted = ($newStatus?false:true);
        $this->findChildren($post_id, $thread_id, $children, $get_deleted);

        if(!$newStatus) {
            // On undelete, parent post must have deleted = false
            if($parent_id!=-1) {
                if($this->getPost($parent_id)['deleted']) {
                    return null;
                }
            }
        }
        if($parent_id == -1){
            $this->course_db->query("UPDATE threads SET deleted = ? WHERE id = ?", array($newStatus, $thread_id));
            $this->course_db->query("UPDATE posts SET deleted = ? WHERE thread_id = ?", array($newStatus, $thread_id));
            return true;
        } else {
            foreach($children as $post_id){
                $this->course_db->query("UPDATE posts SET deleted = ? WHERE id = ?", array($newStatus, $post_id));
            }
        } return false;
    }

    public function editPost($user, $post_id, $content, $anon){
        try {
            // Before making any edit to $post_id, forum_posts_history will not have any corresponding entry
            // forum_posts_history will store all history state of the post(if edited at any point of time)
            $this->course_db->beginTransaction();
            // Insert first version of post during first edit
            $this->course_db->query("INSERT INTO forum_posts_history(post_id, edit_author, content, edit_timestamp) SELECT id, author_user_id, content, timestamp FROM posts WHERE id = ? AND NOT EXISTS (SELECT 1 FROM forum_posts_history WHERE post_id = ?)", array($post_id, $post_id));
            // Update current post
            $this->course_db->query("UPDATE posts SET content =  ?, anonymous = ? where id = ?", array($content, $anon, $post_id));
            // Insert latest version of post into forum_posts_history
            $this->course_db->query("INSERT INTO forum_posts_history(post_id, edit_author, content, edit_timestamp) SELECT id, ?, content, current_timestamp FROM posts WHERE id = ?", array($user, $post_id));
            $this->course_db->query("DELETE FROM viewed_responses WHERE thread_id = (SELECT thread_id FROM posts WHERE id = ?)", array($post_id));
            $this->course_db->commit();
        } catch(DatabaseException $dbException) {
            $this->course_db->rollback();
            return false;
        } return true;
    }

    public function editThread($thread_id, $thread_title, $categories_ids, $status) {
        try {
            $this->course_db->beginTransaction();
            $this->course_db->query("UPDATE threads SET title = ?, status = ? WHERE id = ?", array($thread_title, $status, $thread_id));
            $this->course_db->query("DELETE FROM thread_categories WHERE thread_id = ?", array($thread_id));
            foreach ($categories_ids as $category_id) {
                $this->course_db->query("INSERT INTO thread_categories (thread_id, category_id) VALUES (?, ?)", array($thread_id, $category_id));
            }
            $this->course_db->commit();
        } catch(DatabaseException $dbException) {
            $this->course_db->rollback();
            return false;
        } return true;
    }

    /**
     * @param User $user
     * @param string $semester
     * @param string $course
     */
    public function insertCourseUser(User $user, $semester, $course) {
        throw new NotImplementedException();
    }

    /**
     * @param User $user
     * @param string $semester
     * @param string $course
     */
    public function updateUser(User $user, $semester=null, $course=null) {
        throw new NotImplementedException();
    }

    /**
     * @param string    $user_id
     * @param integer   $user_group
     * @param integer[] $sections
     */
    public function updateGradingRegistration($user_id, $user_group, $sections) {
        $this->course_db->query("DELETE FROM grading_registration WHERE user_id=?", array($user_id));
        if ($user_group < 4) {
            foreach ($sections as $section) {
                $this->course_db->query("
    INSERT INTO grading_registration (user_id, sections_registration_id) VALUES(?, ?)", array($user_id, $section));
            }
        }
    }

    /**
     * Gets the group that the user is in for a given class (used on homepage)
     *
     * Classes are distinct for each semester *and* course
     *
     * @param string $semester - class's working semester
     * @param string $course_name - class's course name
     * @param string $user_id - user id to be searched for
     * @return integer - group number of user in the given class
     */
    public function getGroupForUserInClass($semester, $course_name, $user_id) {
        $this->submitty_db->query("SELECT user_group FROM courses_users WHERE user_id = ? AND course = ? AND semester = ?", array($user_id, $course_name, $semester));
        return intval($this->submitty_db->row()['user_group']);
    }

    public function getAllGradeables($user_id = null) {
        return $this->getGradeables(null, $user_id);
    }

    /**
     * @param $g_id
     * @param $user_id
     *
     * @return Gradeable
     */
    public function getGradeable($g_id = null, $user_id = null) {
        return $this->getGradeables($g_id, $user_id)[0];
    }

    /**
     * Gets whether a gradeable exists already
     *
     * @param $g_id the gradeable id to check for
     *
     * @return bool
     */
    public function existsGradeable($g_id) {
        $this->course_db->query('SELECT EXISTS (SELECT g_id FROM gradeable WHERE g_id= ?)', array($g_id));
        return $this->course_db->row()['exists'] ?? false; // This shouldn't happen, but let's assume false
    }

    /**
     * Gets array of all gradeables ids in the database returning it in a list sorted alphabetically
     *
     * @param string|string[]|null  $g_ids
     * @param string|string[]|null  $user_ids
     * @param string                $section_key
     * @param string                $sort_key
     * @param                       $g_type
     *
     * @return Gradeable[]
     */
    public function getGradeables($g_ids = null, $user_ids = null, $section_key="registration_section", $sort_key="u.user_id", $g_type = null) {
        $return = array();
        foreach ($this->getGradeablesIterator($g_ids, $user_ids, $section_key, $sort_key, $g_type) as $row) {
            $return[] = $row;
        }

        return $return;
    }

    /** @noinspection PhpDocSignatureInspection */
    /**
     * @param null   $g_ids
     * @param null   $user_ids
     * @param string $section_key
     * @param string $sort_key
     * @param null   $g_type
     * @parma array  $extra_order_by
     *
     * @return DatabaseRowIterator
     */
    public function getGradeablesIterator($g_ids = null, $user_ids = null, $section_key="registration_section", $sort_key="u.user_id", $g_type = null, $extra_order_by = []) {
        throw new NotImplementedException();
    }

    /**
     * @param $g_id
     * @param $gd_id
     *
     * @return GradeableComponent[]
     */
    public function getGradeableComponents($g_id, $gd_id=null) {
        $left_join = "";
        $gcd = "";

        $params = array();
        if($gd_id != null) {
            $params[] = $gd_id;
            $left_join = "LEFT JOIN (
  SELECT *
  FROM gradeable_component_data
  WHERE gd_id = ?
) as gcd ON gc.gc_id = gcd.gc_id";
            $gcd = ', gcd.*';
        }

        $params[] = $g_id;
        $this->course_db->query("
SELECT gc.*{$gcd}
FROM gradeable_component AS gc
{$left_join}
WHERE gc.g_id=?
", $params);

        $return = array();
        foreach ($this->course_db->rows() as $row) {
            $return[$row['gc_id']] = new GradeableComponent($this->core, $row);
        }
        return $return;
    }

    public function getGradeableComponentsMarks($gc_id) {
        $this->course_db->query("
SELECT *
FROM gradeable_component_mark
WHERE gc_id=?
ORDER BY gcm_order ASC", array($gc_id));
        $return = array();
        foreach ($this->course_db->rows() as $row) {
            $return[$row['gcm_id']] = new GradeableComponentMark($this->core, $row);
        }
        return $return;
    }

    public function getGradeableComponentMarksData($gc_id, $gd_id, $gcd_grader_id="") {
        $params = array($gc_id, $gd_id);
        $and = "";
        if($gcd_grader_id != "") {
            $and = " AND gcd_grader_id = {$gcd_grader_id}";
            $params[] = $gcd_grader_id;
        }
        $this->course_db->query("SELECT gcm_id FROM gradeable_component_mark_data WHERE gc_id = ? AND gd_id=?{$and}", $params);
        return $this->course_db->rows();
    }

    /**
     * @param string   $g_id
     * @param string   $user_id
     * @param string   $team_id
     * @param \DateTime $due_date
     * @return GradeableVersion[]
     */
    public function getGradeableVersions($g_id, $user_id, $team_id, $due_date) {
        if ($user_id === null) {
            $this->course_db->query("
SELECT egd.*, egv.active_version = egd.g_version as active_version
FROM electronic_gradeable_data AS egd
LEFT JOIN (
  SELECT *
  FROM electronic_gradeable_version
) AS egv ON egv.active_version = egd.g_version AND egv.team_id = egd.team_id AND egv.g_id = egd.g_id
WHERE egd.g_id=? AND egd.team_id=?
ORDER BY egd.g_version", array($g_id, $team_id));
        }
        else {
            $this->course_db->query("
SELECT egd.*, egv.active_version = egd.g_version as active_version
FROM electronic_gradeable_data AS egd
LEFT JOIN (
  SELECT *
  FROM electronic_gradeable_version
) AS egv ON egv.active_version = egd.g_version AND egv.user_id = egd.user_id AND egv.g_id = egd.g_id
WHERE egd.g_id=? AND egd.user_id=?
ORDER BY egd.g_version", array($g_id, $user_id));
        }

        $return = array();
        foreach ($this->course_db->rows() as $row) {
            $row['submission_time'] = new \DateTime($row['submission_time'], $this->core->getConfig()->getTimezone());
            $return[$row['g_version']] = new GradeableVersion($this->core, $row, $due_date);
        }

        return $return;
    }


    // Moved from class LateDaysCalculation on port from TAGrading server.  May want to incorporate late day information into gradeable object rather than having a separate query
    public function getLateDayUpdates($user_id) {
        if($user_id != null) {
            $query = "SELECT * FROM late_days WHERE user_id";
            if (is_array($user_id)) {
                $query .= ' IN ('.implode(',', array_fill(0, count($user_id), '?')).')';
                $params = $user_id;
            }
            else {
                $query .= '=?';
                $params = array($user_id);
            }
            $this->course_db->query($query, $params);
        }
        else {
            $this->course_db->query("SELECT * FROM late_days");
        }
        return $this->course_db->rows();
    }

    public function getLateDayInformation($user_id) {
        throw new NotImplementedException();
    }

    public function getUsersByRegistrationSections($sections, $orderBy="registration_section") {
        $return = array();
        if (count($sections) > 0) {
            $orderBy = str_replace("registration_section","SUBSTRING(registration_section, '^[^0-9]*'), COALESCE(SUBSTRING(registration_section, '[0-9]+')::INT, -1), SUBSTRING(registration_section, '[^0-9]*$')",$orderBy);
            $query = implode(",", array_fill(0, count($sections), "?"));
            $this->course_db->query("SELECT * FROM users AS u WHERE registration_section IN ({$query}) ORDER BY {$orderBy}", $sections);
            foreach ($this->course_db->rows() as $row) {
                $return[] = new User($this->core, $row);
            }
        }
        return $return;
    }

    public function getUsersInNullSection($orderBy="user_id"){
      $return = array();
      $this->course_db->query("SELECT * FROM users AS u WHERE registration_section IS NULL ORDER BY {$orderBy}");
      foreach ($this->course_db->rows() as $row) {
        $return[] = new User($this->core, $row);
      }
      return $return;
    }

    public function getTotalUserCountByGradingSections($sections, $section_key) {
        $return = array();
        $params = array();
        $where = "";
        if (count($sections) > 0) {
            $where = "WHERE {$section_key} IN (".implode(",", array_fill(0, count($sections), "?")).")";
            $params = $sections;
        }
        $this->course_db->query("
SELECT count(*) as cnt, {$section_key}
FROM users
{$where}
GROUP BY {$section_key}
ORDER BY {$section_key}", $params);
        foreach ($this->course_db->rows() as $row) {
            if ($row[$section_key] === null) {
                $row[$section_key] = "NULL";
            }
            $return[$row[$section_key]] = intval($row['cnt']);
        }
        return $return;
    }

    public function getTotalSubmittedUserCountByGradingSections($g_id, $sections, $section_key) {
        $return = array();
        $params = array($g_id);
        $where = "";
        if (count($sections) > 0) {
            // Expand out where clause
            $sections_keys = array_values($sections);
            $placeholders = implode(",", array_fill(0, count($sections_keys), "?"));
            $where = "WHERE {$section_key} IN ($placeholders)";
            $params = array_merge($params, $sections_keys);
        }
        $this->course_db->query("
SELECT count(*) as cnt, {$section_key}
FROM users
INNER JOIN electronic_gradeable_version
ON
users.user_id = electronic_gradeable_version.user_id
AND users.". $section_key . " IS NOT NULL
AND electronic_gradeable_version.active_version>0
AND electronic_gradeable_version.g_id=?
{$where}
GROUP BY {$section_key}
ORDER BY {$section_key}", $params);

        foreach ($this->course_db->rows() as $row) {
            $return[$row[$section_key]] = intval($row['cnt']);
        }

        return $return;
    }

    public function getTotalSubmittedTeamCountByGradingSections($g_id, $sections, $section_key) {
        $return = array();
        $params = array($g_id);
        $where = "";
        if (count($sections) > 0) {
            // Expand out where clause
            $sections_keys = array_values($sections);
            $placeholders = implode(",", array_fill(0, count($sections_keys), "?"));
            $where = "WHERE {$section_key} IN ($placeholders)";
            $params = array_merge($params, $sections_keys);
        }
        $this->course_db->query("
            SELECT COUNT(*) as cnt, {$section_key}
            FROM gradeable_teams
            INNER JOIN electronic_gradeable_version
                    ON gradeable_teams.team_id = electronic_gradeable_version.team_id
                   AND gradeable_teams.{$section_key} IS NOT NULL
                   AND electronic_gradeable_version.active_version>0
                   AND electronic_gradeable_version.g_id=?
            {$where}
            GROUP BY {$section_key}
            ORDER BY {$section_key}
        ", $params);

        foreach ($this->course_db->rows() as $row) {
            $return[$row[$section_key]] = intval($row['cnt']);
        }

        return $return;
    }

    /**
     * Get an array of Teams for a Gradeable matching the given registration sections
     * @param string $g_id
     * @param array $sections
     * @param string $orderBy
     * @return Team[]
     */
    public function getTeamsByGradeableAndRegistrationSections($g_id, $sections, $orderBy="registration_section") {
        throw new NotImplementedException();
    }

    /**
     * Get an array of Teams for a Gradeable matching the given rotating sections
     * @param string $g_id
     * @param array $sections
     * @param string $orderBy
     * @return Team[]
     */
    public function getTeamsByGradeableAndRotatingSections($g_id, $sections, $orderBy="rotating_section") {
        throw new NotImplementedException();
    }

    public function getTotalComponentCount($g_id) {
        $this->course_db->query("SELECT count(*) AS cnt FROM gradeable_component WHERE g_id=?", array($g_id));
        return intval($this->course_db->row()['cnt']);
    }

    public function getGradedComponentsCountByGradingSections($g_id, $sections, $section_key, $is_team) {
        $u_or_t="u";
        $users_or_teams="users";
        $user_or_team_id="user_id";
        if($is_team){
            $u_or_t="t";
            $users_or_teams="gradeable_teams";
            $user_or_team_id="team_id";
        }
        $return = array();
        $params = array($g_id);
        $where = "";
        if (count($sections) > 0) {
            $where = "WHERE {$section_key} IN (".implode(",", array_fill(0, count($sections), "?")).")";
            $params = array_merge($params, $sections);
        }
        $this->course_db->query("
SELECT {$u_or_t}.{$section_key}, count({$u_or_t}.*) as cnt
FROM {$users_or_teams} AS {$u_or_t}
INNER JOIN (
  SELECT * FROM gradeable_data AS gd
  LEFT JOIN (
  gradeable_component_data AS gcd
  INNER JOIN gradeable_component AS gc ON gc.gc_id = gcd.gc_id AND gc.gc_is_peer = {$this->course_db->convertBoolean(false)}
  )AS gcd ON gcd.gd_id = gd.gd_id WHERE gcd.g_id=?
) AS gd ON {$u_or_t}.{$user_or_team_id} = gd.gd_{$user_or_team_id}
{$where}
GROUP BY {$u_or_t}.{$section_key}
ORDER BY {$u_or_t}.{$section_key}", $params);
        foreach ($this->course_db->rows() as $row) {
            if ($row[$section_key] === null) {
                $row[$section_key] = "NULL";
            }
            $return[$row[$section_key]] = intval($row['cnt']);
        }
        return $return;
    }
public function getDoubleGradedComponentsCountByGradingSections($g_id, $sections, $section_key, $is_team) {
        $u_or_t="u";
        $users_or_teams="users";
        $user_or_team_id="user_id";
        if($is_team){
            $u_or_t="t";
            $users_or_teams="gradeable_teams";
            $user_or_team_id="team_id";
        }
        $return = array();
        $params = array($g_id);
        $where = "";
        if (count($sections) > 0) {
            $where = "WHERE {$section_key} IN (".implode(",", array_fill(0, count($sections), "?")).")";
            $params = array_merge($params, $sections);
        }
        $this->course_db->query("
SELECT {$u_or_t}.{$section_key}, count({$u_or_t}.*) as cnt
FROM {$users_or_teams} AS {$u_or_t}
INNER JOIN (
  SELECT * FROM gradeable_data AS gd
  LEFT JOIN (
  gradeable_component_data AS gcd
  INNER JOIN gradeable_component AS gc ON gc.gc_id = gcd.gc_id AND gc.gc_is_peer = {$this->course_db->convertBoolean(false)}
  )AS gcd ON gcd.gd_id = gd.gd_id WHERE gcd.g_id=? AND verifier_id IS NOT NULL
) AS gd ON {$u_or_t}.{$user_or_team_id} = gd.gd_{$user_or_team_id}
{$where}
GROUP BY {$u_or_t}.{$section_key}
ORDER BY {$u_or_t}.{$section_key}", $params);
        foreach ($this->course_db->rows() as $row) {
            if ($row[$section_key] === null) {
                $row[$section_key] = "NULL";
            }
            $return[$row[$section_key]] = intval($row['cnt']);
        }
        return $return;
    }
public function getVerifiedComponentsCountByGradingSections($g_id, $sections, $section_key, $is_team) {
        $u_or_t="u";
        $users_or_teams="users";
        $user_or_team_id="user_id";
        if($is_team){
            $u_or_t="t";
            $users_or_teams="gradeable_teams";
            $user_or_team_id="team_id";
        }
        $return = array();
        $params = array($g_id);
        $where = "";
        if (count($sections) > 0) {
            $where = "WHERE {$u_or_t}.{$section_key} IN (".implode(",", array_fill(0, count($sections), "?")).")";
            $params = array_merge($params, $sections);
        }
        $this->course_db->query("
SELECT {$u_or_t}.{$section_key}, count({$u_or_t}.*) as cnt
FROM {$users_or_teams} AS {$u_or_t}
INNER JOIN (
  SELECT * FROM gradeable_data AS gd
  LEFT JOIN (
  gradeable_component_data AS gcd
  INNER JOIN gradeable_component AS gc ON gc.gc_id = gcd.gc_id AND gc.gc_is_peer = {$this->course_db->convertBoolean(false)}
  INNER JOIN users AS u2 ON gcd_grader_id = user_id
  )AS gcd ON gcd.gd_id = gd.gd_id WHERE gcd.g_id=? AND ((verifier_id IS NOT NULL) OR user_group < 3)
) AS gd ON {$u_or_t}.{$user_or_team_id} = gd.gd_{$user_or_team_id}
{$where}
GROUP BY {$u_or_t}.{$section_key}
ORDER BY {$u_or_t}.{$section_key}", $params);
        foreach ($this->course_db->rows() as $row) {
            if ($row[$section_key] === null) {
                $row[$section_key] = "NULL";
            }
            $return[$row[$section_key]] = intval($row['cnt']);
        }
        return $return;
    }
    public function getAverageComponentScores($g_id, $section_key, $is_team) {
        $u_or_t="u";
        $users_or_teams="users";
        $user_or_team_id="user_id";
        if($is_team){
            $u_or_t="t";
            $users_or_teams="gradeable_teams";
            $user_or_team_id="team_id";
        }
        $return = array();
        $this->course_db->query("
SELECT gc_id, gc_title, gc_max_value, gc_is_peer, gc_order, round(AVG(comp_score),2) AS avg_comp_score, round(stddev_pop(comp_score),2) AS std_dev, COUNT(*) FROM(
  SELECT gc_id, gc_title, gc_max_value, gc_is_peer, gc_order,
  CASE WHEN (gc_default + sum_points + gcd_score) > gc_upper_clamp THEN gc_upper_clamp
  WHEN (gc_default + sum_points + gcd_score) < gc_lower_clamp THEN gc_lower_clamp
  ELSE (gc_default + sum_points + gcd_score) END AS comp_score FROM(
    SELECT gcd.gc_id, gc_title, gc_max_value, gc_is_peer, gc_order, gc_lower_clamp, gc_default, gc_upper_clamp,
    CASE WHEN sum_points IS NULL THEN 0 ELSE sum_points END AS sum_points, gcd_score
    FROM gradeable_component_data AS gcd
    LEFT JOIN gradeable_component AS gc ON gcd.gc_id=gc.gc_id
    LEFT JOIN(
      SELECT SUM(gcm_points) AS sum_points, gcmd.gc_id, gcmd.gd_id
      FROM gradeable_component_mark_data AS gcmd
      LEFT JOIN gradeable_component_mark AS gcm ON gcmd.gcm_id=gcm.gcm_id AND gcmd.gc_id=gcm.gc_id
      GROUP BY gcmd.gc_id, gcmd.gd_id
      )AS marks
    ON gcd.gc_id=marks.gc_id AND gcd.gd_id=marks.gd_id
    LEFT JOIN(
      SELECT gd.gd_{$user_or_team_id}, gd.gd_id
      FROM gradeable_data AS gd
      WHERE gd.g_id=?
    ) AS gd ON gcd.gd_id=gd.gd_id
    INNER JOIN(
      SELECT {$u_or_t}.{$user_or_team_id}, {$u_or_t}.{$section_key}
      FROM {$users_or_teams} AS {$u_or_t}
      WHERE {$u_or_t}.{$user_or_team_id} IS NOT NULL
    ) AS {$u_or_t} ON gd.gd_{$user_or_team_id}={$u_or_t}.{$user_or_team_id}
    INNER JOIN(
      SELECT egv.{$user_or_team_id}, egv.active_version
      FROM electronic_gradeable_version AS egv
      WHERE egv.g_id=? AND egv.active_version>0
    ) AS egv ON egv.{$user_or_team_id}={$u_or_t}.{$user_or_team_id}
    WHERE g_id=?
  )AS parts_of_comp
)AS comp
GROUP BY gc_id, gc_title, gc_max_value, gc_is_peer, gc_order
ORDER BY gc_order
        ", array($g_id, $g_id, $g_id));
        foreach ($this->course_db->rows() as $row) {
            $return[] = new SimpleStat($this->core, $row);
        }
        return $return;
    }
    public function getAverageAutogradedScores($g_id, $section_key, $is_team) {
        $u_or_t="u";
        $users_or_teams="users";
        $user_or_team_id="user_id";
        if($is_team){
            $u_or_t="t";
            $users_or_teams="gradeable_teams";
            $user_or_team_id="team_id";
        }
        $this->course_db->query("
SELECT round((AVG(score)),2) AS avg_score, round(stddev_pop(score), 2) AS std_dev, 0 AS max, COUNT(*) FROM(
   SELECT * FROM (
      SELECT (egv.autograding_non_hidden_non_extra_credit + egv.autograding_non_hidden_extra_credit + egv.autograding_hidden_non_extra_credit + egv.autograding_hidden_extra_credit) AS score
      FROM electronic_gradeable_data AS egv
      INNER JOIN {$users_or_teams} AS {$u_or_t} ON {$u_or_t}.{$user_or_team_id} = egv.{$user_or_team_id}, electronic_gradeable_version AS egd
      WHERE egv.g_id=? AND {$u_or_t}.{$section_key} IS NOT NULL AND egv.g_version=egd.active_version AND active_version>0 AND egd.{$user_or_team_id}=egv.{$user_or_team_id}
   )g
) as individual;
          ", array($g_id));
        if(count($this->course_db->rows()) == 0){
          echo("why");
          return;
        }
        return new SimpleStat($this->core, $this->course_db->rows()[0]);
    }
    public function getAverageForGradeable($g_id, $section_key, $is_team) {
        $u_or_t="u";
        $users_or_teams="users";
        $user_or_team_id="user_id";
        if($is_team){
            $u_or_t="t";
            $users_or_teams="gradeable_teams";
            $user_or_team_id="team_id";
        }
        $this->course_db->query("
SELECT COUNT(*) from gradeable_component where g_id=?
          ", array($g_id));
        $count = $this->course_db->rows()[0][0];
        $this->course_db->query("
SELECT round((AVG(g_score) + AVG(autograding)),2) AS avg_score, round(stddev_pop(g_score),2) AS std_dev, round(AVG(max),2) AS max, COUNT(*) FROM(
  SELECT * FROM(
    SELECT gd_id, SUM(comp_score) AS g_score, SUM(gc_max_value) AS max, COUNT(comp.*), autograding FROM(
      SELECT  gd_id, gc_title, gc_max_value, gc_is_peer, gc_order, autograding,
      CASE WHEN (gc_default + sum_points + gcd_score) > gc_upper_clamp THEN gc_upper_clamp
      WHEN (gc_default + sum_points + gcd_score) < gc_lower_clamp THEN gc_lower_clamp
      ELSE (gc_default + sum_points + gcd_score) END AS comp_score FROM(
        SELECT gcd.gd_id, gc_title, gc_max_value, gc_is_peer, gc_order, gc_lower_clamp, gc_default, gc_upper_clamp,
        CASE WHEN sum_points IS NULL THEN 0 ELSE sum_points END AS sum_points, gcd_score, CASE WHEN autograding IS NULL THEN 0 ELSE autograding END AS autograding
        FROM gradeable_component_data AS gcd
        LEFT JOIN gradeable_component AS gc ON gcd.gc_id=gc.gc_id
        LEFT JOIN(
          SELECT SUM(gcm_points) AS sum_points, gcmd.gc_id, gcmd.gd_id
          FROM gradeable_component_mark_data AS gcmd
          LEFT JOIN gradeable_component_mark AS gcm ON gcmd.gcm_id=gcm.gcm_id AND gcmd.gc_id=gcm.gc_id
          GROUP BY gcmd.gc_id, gcmd.gd_id
          )AS marks
        ON gcd.gc_id=marks.gc_id AND gcd.gd_id=marks.gd_id
        LEFT JOIN gradeable_data AS gd ON gd.gd_id=gcd.gd_id
        LEFT JOIN (
          SELECT egd.g_id, egd.{$user_or_team_id}, (autograding_non_hidden_non_extra_credit + autograding_non_hidden_extra_credit + autograding_hidden_non_extra_credit + autograding_hidden_extra_credit) AS autograding
          FROM electronic_gradeable_version AS egv
          LEFT JOIN electronic_gradeable_data AS egd ON egv.g_id=egd.g_id AND egv.{$user_or_team_id}=egd.{$user_or_team_id} AND active_version=g_version AND active_version>0
          )AS auto
        ON gd.g_id=auto.g_id AND gd_{$user_or_team_id}=auto.{$user_or_team_id}
        INNER JOIN {$users_or_teams} AS {$u_or_t} ON {$u_or_t}.{$user_or_team_id} = auto.{$user_or_team_id}
        WHERE gc.g_id=? AND {$u_or_t}.{$section_key} IS NOT NULL
      )AS parts_of_comp
    )AS comp
    GROUP BY gd_id, autograding
  )g WHERE count=?
)AS individual
          ", array($g_id, $count));
        if(count($this->course_db->rows()) == 0){
          echo("why");
          return;
        }
        return new SimpleStat($this->core, $this->course_db->rows()[0]);
    }

    public function getNumUsersWhoViewedGrade($g_id) {
        $this->course_db->query("
SELECT COUNT(*) as cnt FROM gradeable_data
WHERE g_id = ?
AND gd_user_viewed_date IS NOT NULL
        ", array($g_id));

        return intval($this->course_db->row()['cnt']);
    }

    public function getNumUsersGraded($g_id) {
        $this->course_db->query("
SELECT COUNT(*) as cnt FROM gradeable_data
WHERE g_id = ?", array($g_id));

        return intval($this->course_db->row()['cnt']);
    }

    //gets ids of students with non null registration section and null rotating section
    public function getRegisteredUsersWithNoRotatingSection(){
       $this->course_db->query("
SELECT user_id
FROM users AS u
WHERE registration_section IS NOT NULL
AND rotating_section IS NULL;");

       return $this->course_db->rows();
    }

    //gets ids of students with non null rotating section and null registration section
    public function getUnregisteredStudentsWithRotatingSection(){
    $this->course_db->query("
SELECT user_id
FROM users AS u
WHERE registration_section IS NULL
AND rotating_section IS NOT NULL;");

       return $this->course_db->rows();
    }

    public function getGradersForRegistrationSections($sections) {
        $return = array();
        $params = array();
        $where = "";
        if (count($sections) > 0) {
            $where = "WHERE sections_registration_id IN (" . implode(",", array_fill(0, count($sections), "?")) . ")";
            $params = $sections;
        }
        $this->course_db->query("
SELECT g.*, u.*
FROM grading_registration AS g
LEFT JOIN (
  SELECT *
  FROM users
) AS u ON u.user_id = g.user_id
{$where}
ORDER BY SUBSTRING(g.sections_registration_id, '^[^0-9]*'), COALESCE(SUBSTRING(g.sections_registration_id, '[0-9]+')::INT, -1), SUBSTRING(g.sections_registration_id, '[^0-9]*$'), g.user_id", $params);
        $user_store = array();
        foreach ($this->course_db->rows() as $row) {
            if ($row['sections_registration_id'] === null) {
                $row['sections_registration_id'] = "NULL";
            }

            if (!isset($return[$row['sections_registration_id']])) {
                $return[$row['sections_registration_id']] = array();
            }

            if (!isset($user_store[$row['user_id']])) {
                $user_store[$row['user_id']] = new User($this->core, $row);
            }
            $return[$row['sections_registration_id']][] = $user_store[$row['user_id']];
        }
        return $return;
    }

    public function getGradersForRotatingSections($g_id, $sections) {
        $return = array();
        $params = array($g_id);
        $where = "";
        if (count($sections) > 0) {
            $where = " AND sections_rotating_id IN (" . implode(",", array_fill(0, count($sections), "?")) . ")";
            $params = array_merge($params, $sections);
        }
        $this->course_db->query("
SELECT g.*, u.*
FROM grading_rotating AS g
LEFT JOIN (
  SELECT *
  FROM users
) AS u ON u.user_id = g.user_id
WHERE g.g_id=? {$where}
ORDER BY g.sections_rotating_id, g.user_id", $params);
        $user_store = array();
        foreach ($this->course_db->rows() as $row) {
            if ($row['sections_rotating_id'] === null) {
                $row['sections_rotating_id'] = "NULL";
            }
            if (!isset($return[$row['sections_rotating_id']])) {
                $return[$row['sections_rotating_id']] = array();
            }

            if (!isset($user_store[$row['user_id']])) {
                $user_store[$row['user_id']] = new User($this->core, $row);
            }
            $return[$row['sections_rotating_id']][] = $user_store[$row['user_id']];
        }
        return $return;
    }

    public function getRotatingSectionsForGradeableAndUser($g_id, $user) {
        $this->course_db->query(
          "SELECT sections_rotating_id FROM grading_rotating WHERE g_id=? AND user_id=?", array($g_id, $user));
        $return = array();
        foreach ($this->course_db->rows() as $row) {
            $return[] = $row['sections_rotating_id'];
        }
        return $return;
    }

    public function getUsersByRotatingSections($sections, $orderBy="rotating_section") {
        $return = array();
        if (count($sections) > 0) {
            $query = implode(",", array_fill(0, count($sections), "?"));
            $this->course_db->query("SELECT * FROM users AS u WHERE rotating_section IN ({$query}) ORDER BY {$orderBy}", $sections);
            foreach ($this->course_db->rows() as $row) {
                $return[] = new User($this->core, $row);
            }
        }
        return $return;
    }

    /**
     * Gets all registration sections from the sections_registration table

     * @return array
     */
    public function getRegistrationSections() {
        $this->course_db->query("SELECT * FROM sections_registration ORDER BY SUBSTRING(sections_registration_id, '^[^0-9]*'), COALESCE(SUBSTRING(sections_registration_id, '[0-9]+')::INT, -1), SUBSTRING(sections_registration_id, '[^0-9]*$') ");
        return $this->course_db->rows();
    }

    /**
     * Gets all rotating sections from the sections_rotating table
     *
     * @return array
     */
    public function getRotatingSections() {
        $this->course_db->query("SELECT * FROM sections_rotating ORDER BY sections_rotating_id");
        return $this->course_db->rows();
    }

    /**
     * Gets all the gradeable IDs of the rotating sections
     *
     * @return array
     */
    public function getRotatingSectionsGradeableIDS() {
        $this->course_db->query("SELECT g_id FROM gradeable WHERE g_grade_by_registration = {$this->course_db->convertBoolean(false)} ORDER BY g_grade_start_date ASC");
        return $this->course_db->rows();
    }

    /**
     * Get gradeables graded by rotating section in the past and the sections each grader graded
     *
     * @return array
     */
    public function getGradeablesPastAndSection() {
        throw new NotImplementedException();
    }

    /**
     * Returns the count of all users in rotating sections that are in a non-null registration section. These are
     * generally students who have late added a course and have been automatically added to the course, but this
     * was done after rotating sections had already been set-up.
     *
     * @return array
     */
    public function getCountUsersRotatingSections() {
        $this->course_db->query("
SELECT rotating_section, count(*) as count
FROM users
WHERE registration_section IS NOT NULL
GROUP BY rotating_section
ORDER BY rotating_section");
        return $this->course_db->rows();
    }

    /**
     * Gets rotating sections of each grader for a gradeable
     * @param $gradeable_id
     * @return array An array (indexed by user id) of arrays of section numbers
     */
    public function getRotatingSectionsByGrader($gradeable_id) {
        throw new NotImplementedException();
    }

    public function getGradersByUserType() {
        $this->course_db->query(
            "SELECT user_id, user_group FROM users WHERE user_group < 4 ORDER BY user_group, user_id ASC");
        $users = [];

        foreach ($this->course_db->rows() as $row) {
            $users[$row['user_group']][] = $row['user_id'];
        }
        return $users;
    }

    /**
     * Returns the count of all users that are in a rotating section, but are not in an assigned registration section.
     * These are generally students who have dropped the course and have not yet been removed from a rotating
     * section.
     *
     * @return array
     */
    public function getCountNullUsersRotatingSections() {
        $this->course_db->query("
SELECT rotating_section, count(*) as count
FROM users
WHERE registration_section IS NULL
GROUP BY rotating_section
ORDER BY rotating_section");
        return $this->course_db->rows();
    }

    public function getRegisteredUserIdsWithNullRotating() {
        $this->course_db->query("
SELECT user_id
FROM users
WHERE rotating_section IS NULL AND registration_section IS NOT NULL
ORDER BY user_id ASC");
        return array_map(function($elem) { return $elem['user_id']; }, $this->course_db->rows());
    }

    public function getRegisteredUserIds() {
        $this->course_db->query("
SELECT user_id
FROM users
WHERE registration_section IS NOT NULL
ORDER BY user_id ASC");
        return array_map(function($elem) { return $elem['user_id']; }, $this->course_db->rows());
    }

    public function setAllUsersRotatingSectionNull() {
        $this->course_db->query("UPDATE users SET rotating_section=NULL");
    }

    public function setNonRegisteredUsersRotatingSectionNull() {
        $this->course_db->query("UPDATE users SET rotating_section=NULL WHERE registration_section IS NULL");
    }

    public function deleteAllRotatingSections() {
        $this->course_db->query("DELETE FROM sections_rotating");
    }

    public function getMaxRotatingSection() {
        $this->course_db->query("SELECT MAX(sections_rotating_id) as max FROM sections_rotating");
        $row = $this->course_db->row();
        return $row['max'];
    }

    public function getNumberRotatingSections() {
        $this->course_db->query("SELECT COUNT(*) AS cnt FROM sections_rotating");
        return $this->course_db->row()['cnt'];
    }

    public function insertNewRotatingSection($section) {
        $this->course_db->query("INSERT INTO sections_rotating (sections_rotating_id) VALUES(?)", array($section));
    }

    public function insertNewRegistrationSection($section) {
        $this->course_db->query("INSERT INTO sections_registration (sections_registration_id) VALUES(?)", array($section));
    }

    public function deleteRegistrationSection($section) {
        $this->course_db->query("DELETE FROM sections_registration WHERE sections_registration_id=?", array($section));
    }    

    public function setupRotatingSections($graders, $gradeable_id) {
        $this->course_db->query("DELETE FROM grading_rotating WHERE g_id=?", array($gradeable_id));
        foreach ($graders as $grader => $sections){
            foreach($sections as $i => $section){
                $this->course_db->query("INSERT INTO grading_rotating(g_id, user_id, sections_rotating_id) VALUES(?,?,?)", array($gradeable_id ,$grader, $section));
            }
        }
    }

    public function updateUsersRotatingSection($section, $users) {
        $update_array = array_merge(array($section), $users);
        $update_string = implode(',', array_pad(array(), count($users), '?'));
        $this->course_db->query("UPDATE users SET rotating_section=? WHERE user_id IN ({$update_string})", $update_array);
    }

    /**
     * This inserts an row in the electronic_gradeable_data table for a given gradeable/user/version combination.
     * The values for the row are set to defaults (0 for numerics and NOW() for the timestamp) with the actual values
     * to be later filled in by the submitty_autograding_shipper.py and insert_database_version_data.py scripts.
     * We do it this way as we can properly deal with the
     * electronic_gradeable_version table here as the "active_version" is a concept strictly within the PHP application
     * code and the grading scripts have no concept of it. This will either update or insert the row in
     * electronic_gradeable_version for the given gradeable and student.
     *
     * @param $g_id
     * @param $user_id
     * @param $team_id
     * @param $version
     * @param $timestamp
     */
    public function insertVersionDetails($g_id, $user_id, $team_id, $version, $timestamp) {
        $this->course_db->query("
INSERT INTO electronic_gradeable_data
(g_id, user_id, team_id, g_version, autograding_non_hidden_non_extra_credit, autograding_non_hidden_extra_credit,
autograding_hidden_non_extra_credit, autograding_hidden_extra_credit, submission_time)

VALUES(?, ?, ?, ?, 0, 0, 0, 0, ?)", array($g_id, $user_id, $team_id, $version, $timestamp));
        if ($user_id === null) {
            $this->course_db->query("SELECT * FROM electronic_gradeable_version WHERE g_id=? AND team_id=?",
                array($g_id, $team_id));
        }
        else {
            $this->course_db->query("SELECT * FROM electronic_gradeable_version WHERE g_id=? AND user_id=?",
                array($g_id, $user_id));
        }
        $row = $this->course_db->row();
        if (!empty($row)) {
            $this->updateActiveVersion($g_id, $user_id, $team_id, $version);
        }
        else {
            $this->course_db->query("INSERT INTO electronic_gradeable_version (g_id, user_id, team_id, active_version) VALUES(?, ?, ?, ?)",
                array($g_id, $user_id, $team_id, $version));
        }
    }

    /**
     * Updates the row in electronic_gradeable_version table for a given gradeable and student. This function should
     * only be run directly if we know that the row exists (so when changing the active version for example) as
     * otherwise it'll throw an exception as it does not do error checking on if the row exists.
     *
     * @param $g_id
     * @param $user_id
     * @param $team_id
     * @param $version
     */
    public function updateActiveVersion($g_id, $user_id, $team_id, $version) {
        if ($user_id === null) {
            $this->course_db->query("UPDATE electronic_gradeable_version SET active_version=? WHERE g_id=? AND team_id=?",
                array($version, $g_id, $team_id));
        }
        else {
            $this->course_db->query("UPDATE electronic_gradeable_version SET active_version=? WHERE g_id=? AND user_id=?",
                array($version, $g_id, $user_id));
        }
    }

    /**
     * @param Gradeable $gradeable
     * @return int ID of the inserted row
     */
    public function insertGradeableData(Gradeable $gradeable) {
        if ($gradeable->isTeamAssignment()) {
            $params = array($gradeable->getId(), $gradeable->getTeam()->getId(),
                            $gradeable->getOverallComment());
            $this->course_db->query("INSERT INTO
gradeable_data (g_id, gd_team_id, gd_overall_comment)
VALUES (?, ?, ?)", $params);
        }
        else {
            $params = array($gradeable->getId(), $gradeable->getUser()->getId(),
                            $gradeable->getOverallComment());
            $this->course_db->query("INSERT INTO
gradeable_data (g_id, gd_user_id, gd_overall_comment)
VALUES (?, ?, ?)", $params);
        }
        return $this->course_db->getLastInsertId("gradeable_data_gd_id_seq");
    }

    /**
     * @param Gradeable $gradeable
     */
    public function updateGradeableData(Gradeable $gradeable) {
        $params = array($gradeable->getOverallComment(), $gradeable->getGdId());
        $this->course_db->query("UPDATE gradeable_data SET gd_overall_comment=? WHERE gd_id=?", $params);
    }

    /**
     * @param string             $gd_id
     * @param GradeableComponent $component
     */
    public function insertGradeableComponentData($gd_id, GradeableComponent $component) {
        if($component->getVerifier() === null){
            $params = array($component->getId(), $gd_id, $component->getScore(), $component->getComment(), $component->getGrader()->getId(), null, $component->getGradedVersion(), $component->getGradeTime()->format("Y-m-d H:i:s"));
            $this->course_db->query("
INSERT INTO gradeable_component_data (gc_id, gd_id, gcd_score, gcd_component_comment, gcd_grader_id, verifier_id, gcd_graded_version, gcd_grade_time)
VALUES (?, ?, ?, ?, ?, ?, ?, ?)", $params);
        }
        else{
            $params = array($component->getId(), $gd_id, $component->getScore(), $component->getComment(), $component->getGrader()->getId(), $component->getVerifier()->getId(), $component->getGradedVersion(), $component->getGradeTime()->format("Y-m-d H:i:s"));
            $this->course_db->query("
INSERT INTO gradeable_component_data (gc_id, gd_id, gcd_score, gcd_component_comment, gcd_grader_id, verifier_id, gcd_graded_version, gcd_grade_time)
VALUES (?, ?, ?, ?, ?, ?, ?, ?)", $params);
        }
    }

    // FIXME
    //
    //public function updateGradeableComponentData($gd_id, $grader_id, GradeableComponent $component) {
    //    $params = array($component->getScore(), $component->getComment(), $component->getGradedVersion(), $component->getGradeTime()->format("Y-m-d H:i:s"), $grader_id, $component->getId(), $gd_id);
    //    $this->course_db->query("
//UPDATE gradeable_component_data SET gcd_score=?, gcd_component_comment=?, gcd_graded_version=?, gcd_grade_time=?, gcd_grader_id=? WHERE gc_id=? AND gd_id=?", $params);
    //}

    /**
     * @param string             $gd_id
     * @param string             $grader_id
     * @param GradeableComponent $component
     */
    public function updateGradeableComponentData($gd_id, $grader_id, $verifier_id, GradeableComponent $component) {
        $params = array($component->getScore(), $component->getComment(), $component->getGradedVersion(),
                        $component->getGradeTime()->format("Y-m-d H:i:s"), $grader_id, $verifier_id, $component->getId(), $gd_id);
        $this->course_db->query("
UPDATE gradeable_component_data
SET
  gcd_score=?, gcd_component_comment=?, gcd_graded_version=?, gcd_grade_time=?,
  gcd_grader_id=?, verifier_id=?
WHERE gc_id=? AND gd_id=?", $params);
    }


    // END FIXME

    public function replaceGradeableComponentData($gd_id, GradeableComponent $component) {
        $params = array($component->getId(), $gd_id);
        $this->course_db->query("DELETE FROM gradeable_component_data WHERE gc_id=? AND gd_id=?", $params);
        $this->insertGradeableComponentData($gd_id, $component);
    }

    /**
     * TODO: is this actually used somewhere?
     * @param                                $gd_id
     * @param                                $grader_id
     * @param \app\models\GradeableComponent $component
     */
    public function deleteGradeableComponentData($gd_id, $grader_id, GradeableComponent $component) {
        $params = array($component->getId(), $gd_id);
        $this->course_db->query("
DELETE FROM gradeable_component_data WHERE gc_id=? AND gd_id=?", $params);
    }



// FIXME: THIS CODE REQUIRING GRADER_IDS MATCH FOR PEER GRADING BREAKS REGULAR GRADING
//
//    public function deleteGradeableComponentMarkData($gd_id, $gc_id, $grader_id, GradeableComponentMark $mark) {
//        $params = array($gc_id, $gd_id, $grader_id, $mark->getId());
//        $this->course_db->query("
//DELETE FROM gradeable_component_mark_data WHERE gc_id=? AND gd_id=? AND gcd_grader_id=? AND gcm_id=?", $params);
//    }
//

   public function deleteGradeableComponentMarkData($gd_id, $gc_id, $grader_id, GradeableComponentMark $mark) {
           $params = array($gc_id, $gd_id, $mark->getId());
               $this->course_db->query("
DELETE FROM gradeable_component_mark_data WHERE gc_id=? AND gd_id=? AND gcm_id=?", $params);
    }

// END FIXME



    public function getUsersWhoGotMark($gc_id, GradeableComponentMark $mark, bool $team) {
        $return_data = array();
        $params = array($gc_id, $mark->getId());

        if ($team) {
            $this->course_db->query("
                SELECT gd.gd_team_id
                  FROM gradeable_component_mark_data gcmd
                  JOIN gradeable_data gd ON gd.gd_id = gcmd.gd_id
                 WHERE gc_id = ? AND gcm_id = ?
            ", $params);
            return $this->course_db->rows();
        } else {
            $this->course_db->query("
                SELECT gd.gd_user_id
                  FROM gradeable_component_mark_data gcmd
                  JOIN gradeable_data gd ON gd.gd_id = gcmd.gd_id
                 WHERE gc_id = ? AND gcm_id = ?
            ", $params);
            return $this->course_db->rows();
        }
    }

    public function insertGradeableComponentMarkData($gd_id, $gc_id, $gcd_grader_id, GradeableComponentMark $mark) {
        $params = array($gc_id, $gd_id, $gcd_grader_id, $mark->getId());
        $this->course_db->query("
INSERT INTO gradeable_component_mark_data (gc_id, gd_id, gcd_grader_id, gcm_id)
VALUES (?, ?, ?, ?)", $params);
    }

    public function createNewGradeableComponent(GradeableComponent $component, $gradeable_id) {
        $params = array($gradeable_id, $component->getTitle(), $component->getTaComment(),
                        $component->getStudentComment(), $component->getLowerClamp(), $component->getDefault(),
                        $component->getMaxValue(), $component->getUpperClamp(),
                        $this->course_db->convertBoolean($component->getIsText()), $component->getOrder(),
                        $this->course_db->convertBoolean($component->getIsPeer()), $component->getPage());
        $this->course_db->query("
INSERT INTO gradeable_component(g_id, gc_title, gc_ta_comment, gc_student_comment, gc_lower_clamp, gc_default, gc_max_value, gc_upper_clamp,
gc_is_text, gc_order, gc_is_peer, gc_page)
VALUES(?, ?, ?, ?, ?, ?, ?, ?, ?, ?, ?, ?)", $params);
    }

    public function updateGradeableComponent(GradeableComponent $component) {
        $params = array($component->getTitle(), $component->getTaComment(), $component->getStudentComment(),
                        $component->getLowerClamp(), $component->getDefault(), $component->getMaxValue(),
                        $component->getUpperClamp(), $this->course_db->convertBoolean($component->getIsText()),
                        $component->getOrder(), $this->course_db->convertBoolean($component->getIsPeer()),
                        $component->getPage(), $component->getId());
        $this->course_db->query("
UPDATE gradeable_component SET gc_title=?, gc_ta_comment=?, gc_student_comment=?, gc_lower_clamp=?, gc_default=?, gc_max_value=?, gc_upper_clamp=?, gc_is_text=?, gc_order=?, gc_is_peer=?, gc_page=? WHERE gc_id=?", $params);
    }

    public function deleteGradeableComponent(GradeableComponent $component) {
        $this->course_db->query("DELETE FROM gradeable_component_data WHERE gc_id=?",array($component->getId()));
        $this->course_db->query("DELETE FROM gradeable_component WHERE gc_id=?", array($component->getId()));
    }

    public function createGradeableComponentMark(GradeableComponentMark $mark) {
        $bool_value = $this->course_db->convertBoolean($mark->getPublish());
        $params = array($mark->getGcId(), $mark->getPoints(), $mark->getNoteNoDecode(), $mark->getOrder(), $bool_value);

        $this->course_db->query("
INSERT INTO gradeable_component_mark (gc_id, gcm_points, gcm_note, gcm_order, gcm_publish)
VALUES (?, ?, ?, ?, ?)", $params);
        return $this->course_db->getLastInsertId();
    }

    public function updateGradeableComponentMark(GradeableComponentMark $mark) {
        $bool_value = $this->course_db->convertBoolean($mark->getPublish());
        $params = array($mark->getGcId(), $mark->getPoints(), $mark->getNoteNoDecode(), $mark->getOrder(), $bool_value, $mark->getId());
        $this->course_db->query("
UPDATE gradeable_component_mark SET gc_id=?, gcm_points=?, gcm_note=?, gcm_order=?, gcm_publish=?
WHERE gcm_id=?", $params);
    }

    public function deleteGradeableComponentMark(GradeableComponentMark $mark) {
        $this->course_db->query("DELETE FROM gradeable_component_mark_data WHERE gcm_id=?",array($mark->getId()));
        $this->course_db->query("DELETE FROM gradeable_component_mark WHERE gcm_id=?", array($mark->getId()));
    }

    public function getGreatestGradeableComponentMarkOrder(GradeableComponent $component) {
        $this->course_db->query("SELECT MAX(gcm_order) as max FROM gradeable_component_mark WHERE gc_id=? ", array($component->getId()));
        $row = $this->course_db->row();
        return $row['max'];

    }

    /**
     * This updates the viewed date on a gradeable object (assuming that it has a set
     * $user object associated with it).
     *
     * @param \app\models\Gradeable $gradeable
     */
    public function updateUserViewedDate(Gradeable $gradeable) {
        if ($gradeable->getGdId() !== null && $gradeable->getUser() !== null) {
            $this->course_db->query("UPDATE gradeable_data SET gd_user_viewed_date = NOW() WHERE gd_id=? and gd_user_id=?",
                array($gradeable->getGdId(), $gradeable->getUser()->getId()));
            return true;
        } else {
            return false;
        }
    }
    
    /**
     * This updates the viewed date on a gradeable object (assuming that it has a set
     * $user object associated with it).
     *
     * @param \app\models\Gradeable $gradeable
     */
    public function resetUserViewedDate(Gradeable $gradeable) {
        if ($gradeable->getGdId() !== null && $gradeable->getUser() !== null) {
            $this->course_db->query("UPDATE gradeable_data SET gd_user_viewed_date = NULL WHERE gd_id=? and gd_user_id=?",
                array($gradeable->getGdId(), $gradeable->getUser()->getId()));
            return true;
        } else {
            return false;
        }
    }

    /**
     * @todo: write phpdoc
     *
     * @param $session_id
     *
     * @return array
     */
    public function getSession($session_id) {
        $this->submitty_db->query("SELECT * FROM sessions WHERE session_id=?", array($session_id));
        return $this->submitty_db->row();
    }

    /**
     * @todo: write phpdoc
     *
     * @param string $session_id
     * @param string $user_id
     * @param string $csrf_token
     *
     * @return string
     */
    public function newSession($session_id, $user_id, $csrf_token) {
        $this->submitty_db->query("INSERT INTO sessions (session_id, user_id, csrf_token, session_expires)
                                   VALUES(?,?,?,current_timestamp + interval '336 hours')",
            array($session_id, $user_id, $csrf_token));

    }

    /**
     * Updates a given session by setting it's expiration date to be 2 weeks into the future
     * @param string $session_id
     */
    public function updateSessionExpiration($session_id) {
        $this->submitty_db->query("UPDATE sessions SET session_expires=(current_timestamp + interval '336 hours')
                                   WHERE session_id=?", array($session_id));
    }

    /**
     * Remove sessions which have their expiration date before the
     * current timestamp
     */
    public function removeExpiredSessions() {
        $this->submitty_db->query("DELETE FROM sessions WHERE session_expires < current_timestamp");
    }

    /**
     * Remove a session associated with a given session_id
     * @param $session_id
     */
    public function removeSessionById($session_id) {
        $this->submitty_db->query("DELETE FROM sessions WHERE session_id=?", array($session_id));
    }

    public function getAllGradeablesIdsAndTitles() {
        $this->course_db->query("SELECT g_id, g_title FROM gradeable ORDER BY g_title ASC");
        return $this->course_db->rows();
    }

    public function getAllGradeablesIds() {
        $this->course_db->query("SELECT g_id FROM gradeable ORDER BY g_id");
        return $this->course_db->rows();
    }

    /**
     * gets ids of all electronic gradeables
     */
    public function getAllElectronicGradeablesIds() {
        $this->course_db->query("SELECT g_id, g_title FROM gradeable WHERE g_gradeable_type=0 ORDER BY g_grade_released_date DESC");
        return $this->course_db->rows();
    }
    
    /**
     * Gets id's and titles of the electronic gradeables that have non-inherited teams
     * @return string
     */
    // public function getAllElectronicGradeablesWithBaseTeams() {
    //     $this->course_db->query('SELECT g_id, g_title FROM gradeable WHERE g_id=ANY(SELECT g_id FROM electronic_gradeable WHERE eg_team_assignment IS TRUE AND (eg_inherit_teams_from=\'\') IS NOT FALSE) ORDER BY g_title ASC');
    //     return $this->course_db->rows();
    // }

    /**
     * Create a new team id and team in gradeable_teams for given gradeable, add $user_id as a member
     * @param string $g_id
     * @param string $user_id
     * @param integer $registration_section
     * @param integer $rotating_section
     * @return string $team_id
     */
    public function createTeam($g_id, $user_id, $registration_section, $rotating_section) {
        $this->course_db->query("SELECT COUNT(*) AS cnt FROM gradeable_teams");
        $team_id_prefix = strval($this->course_db->row()['cnt']);
        if (strlen($team_id_prefix) < 5) $team_id_prefix = str_repeat("0", 5-strlen($team_id_prefix)) . $team_id_prefix;
        $team_id = "{$team_id_prefix}_{$user_id}";

        $params = array($team_id, $g_id, $registration_section, $rotating_section);
        $this->course_db->query("INSERT INTO gradeable_teams (team_id, g_id, registration_section, rotating_section) VALUES(?,?,?,?)", $params);
        $this->course_db->query("INSERT INTO teams (team_id, user_id, state) VALUES(?,?,1)", array($team_id, $user_id));
        return $team_id;
    }

    /**
     * Set team $team_id's registration/rotating section to $section
     * @param string $team_id
     * @param int $section
     */
    public function updateTeamRegistrationSection($team_id, $section) {
        $this->course_db->query("UPDATE gradeable_teams SET registration_section=? WHERE team_id=?", array($section, $team_id));
    }

    public function updateTeamRotatingSection($team_id, $section) {
        $this->course_db->query("UPDATE gradeable_teams SET rotating_section=? WHERE team_id=?", array($section, $team_id));
    }

    /**
     * Remove a user from their current team
     * @param string $team_id
     * @param string $user_id
     */
    public function leaveTeam($team_id, $user_id) {
        $this->course_db->query("DELETE FROM teams AS t
          WHERE team_id=? AND user_id=? AND state=1", array($team_id, $user_id));
        $this->course_db->query("SELECT * FROM teams WHERE team_id=? AND state=1", array($team_id));
        if(count($this->course_db->rows()) == 0){
           //If this happens, then remove all invitations
            $this->course_db->query("DELETE FROM teams AS t
              WHERE team_id=?", array($team_id));
        }

    }

    /**
     * Add user $user_id to team $team_id as an invited user
     * @param string $team_id
     * @param string $user_id
     */
    public function sendTeamInvitation($team_id, $user_id) {
        $this->course_db->query("INSERT INTO teams (team_id, user_id, state) VALUES(?,?,0)", array($team_id, $user_id));
    }

    /**
     * Add user $user_id to team $team_id as a team member
     * @param string $team_id
     * @param string $user_id
     */
    public function acceptTeamInvitation($team_id, $user_id) {
        $this->course_db->query("INSERT INTO teams (team_id, user_id, state) VALUES(?,?,1)", array($team_id, $user_id));
    }

    /**
     * Cancel a pending team invitation
     * @param string $team_id
     * @param string $user_id
     */
    public function cancelTeamInvitation($team_id, $user_id) {
        $this->course_db->query("DELETE FROM teams WHERE team_id=? AND user_id=? AND state=0", array($team_id, $user_id));
    }

    /**
     * Decline all pending team invitiations for a user
     * @param string $g_id
     * @param string $user_id
     */
    public function declineAllTeamInvitations($g_id, $user_id) {
        $this->course_db->query("DELETE FROM teams AS t USING gradeable_teams AS gt
          WHERE gt.g_id=? AND gt.team_id = t.team_id AND t.user_id=? AND t.state=0", array($g_id, $user_id));
    }

    
    /**
     * Return Team object for team whith given Team ID
     * @param string $team_id
     * @return \app\models\Team
     */
    public function getTeamById($team_id) {
        throw new NotImplementedException();
    }

    /**
     * Return Team object for team which the given user belongs to on the given gradeable
     * @param string $g_id
     * @param string $user_id
     * @return \app\models\Team
     */
    public function getTeamByGradeableAndUser($g_id, $user_id) {
        throw new NotImplementedException();
    }

    /**
     * Return an array of Team objects for all teams on given gradeable
     * @param string $g_id
     * @return \app\models\Team[]
     */
    public function getTeamsByGradeableId($g_id) {
        throw new NotImplementedException();
    }

    /**
     * Add ($g_id,$user_id) pair to table seeking_team
     * @param string $g_id
     * @param string $user_id
     */
    public function addToSeekingTeam($g_id,$user_id) {
        $this->course_db->query("INSERT INTO seeking_team(g_id, user_id) VALUES (?,?)", array($g_id, $user_id));
    }

    /**
     * Remove ($g_id,$user_id) pair from table seeking_team
     * @param string $g_id
     * @param string $user_id
     */
    public function removeFromSeekingTeam($g_id,$user_id) {
        $this->course_db->query("DELETE FROM seeking_team WHERE g_id=? AND user_id=?", array($g_id, $user_id));
    }

    /**
     * Return an array of user_id who are seeking team who passed gradeable_id
     * @param string $g_id
     * @return array $users_seeking_team
     */
    public function getUsersSeekingTeamByGradeableId($g_id) {
        $this->course_db->query("
          SELECT user_id
          FROM seeking_team
          WHERE g_id=?
          ORDER BY user_id",
            array($g_id));

        $users_seeking_team = array();
        foreach($this->course_db->rows() as $row) {
            array_push($users_seeking_team,$row['user_id']);
        }
        return $users_seeking_team;
    }

    /**
     * Return array of counts of teams/users without team/graded components
     * corresponding to each registration/rotating section
     * @param string $g_id
     * @param rray(int) $sections
     * @param string $section_key
     * @return array(int) $return
     */
    public function getTotalTeamCountByGradingSections($g_id, $sections, $section_key) {
        $return = array();
        $params = array($g_id);
        $sections_query = "";
        if (count($sections) > 0) {
            $sections_query = "{$section_key} IN (".implode(",", array_fill(0, count($sections), "?")).") AND";
            $params = array_merge($sections, $params);
        }
        $this->course_db->query("
SELECT count(*) as cnt, {$section_key}
FROM gradeable_teams
WHERE {$sections_query} g_id=? AND team_id IN (
  SELECT team_id
  FROM teams
)
GROUP BY {$section_key}
ORDER BY {$section_key}", $params);
        foreach ($this->course_db->rows() as $row) {
            $return[$row[$section_key]] = intval($row['cnt']);
        }
        foreach ($sections as $section) {
            if (!isset($return[$section])) $return[$section] = 0;
        }
        ksort($return);
        return $return;
    }
public function getSubmittedTeamCountByGradingSections($g_id, $sections, $section_key) {
        $return = array();
        $params = array($g_id);
        $where = "";
        if (count($sections) > 0) {
            // Expand out where clause
            $sections_keys = array_values($sections);
            $placeholders = implode(",", array_fill(0, count($sections_keys), "?"));
            $where = "WHERE {$section_key} IN ($placeholders)";
            $params = array_merge($params, $sections_keys);
        }
        $this->course_db->query("
SELECT count(*) as cnt, {$section_key}
FROM gradeable_teams
INNER JOIN electronic_gradeable_version
ON
gradeable_teams.team_id = electronic_gradeable_version.team_id
AND gradeable_teams.". $section_key . " IS NOT NULL
AND electronic_gradeable_version.active_version>0
AND electronic_gradeable_version.g_id=?
{$where}
GROUP BY {$section_key}
ORDER BY {$section_key}", $params);

        foreach ($this->course_db->rows() as $row) {
            $return[$row[$section_key]] = intval($row['cnt']);
        }

        return $return;
    }
    public function getUsersWithoutTeamByGradingSections($g_id, $sections, $section_key) {
        $return = array();
        $params = array($g_id);
        $sections_query = "";
        if (count($sections) > 0) {
            $sections_query= "{$section_key} IN (".implode(",", array_fill(0, count($sections), "?")).") AND";
            $params = array_merge($sections, $params);
        }
        $orderBy="";
        if($section_key == "registration_section") {
            $orderBy = "SUBSTRING(registration_section, '^[^0-9]*'), COALESCE(SUBSTRING(registration_section, '[0-9]+')::INT, -1), SUBSTRING(registration_section, '[^0-9]*$')";
        }
        else {
            $orderBy = $section_key;
        }
        $this->course_db->query("
SELECT count(*) as cnt, {$section_key}
FROM users
WHERE {$sections_query} user_id NOT IN (
  SELECT user_id
  FROM gradeable_teams NATURAL JOIN teams
  WHERE g_id=?
  ORDER BY user_id
)
GROUP BY {$section_key}
ORDER BY {$orderBy}", $params);
        foreach ($this->course_db->rows() as $row) {
            $return[$row[$section_key]] = intval($row['cnt']);
        }
        foreach ($sections as $section) {
            if (!isset($return[$section])) {
                $return[$section] = 0;
            }
        }
        ksort($return);
        return $return;
    }
    public function getUsersWithTeamByGradingSections($g_id, $sections, $section_key) {
        $return = array();
        $params = array($g_id);
        $sections_query = "";
        if (count($sections) > 0) {
            $sections_query= "{$section_key} IN (".implode(",", array_fill(0, count($sections), "?")).") AND";
            $params = array_merge($sections, $params);
        }
        $orderBy="";
        if($section_key == "registration_section") {
            $orderBy = "SUBSTRING(registration_section, '^[^0-9]*'), COALESCE(SUBSTRING(registration_section, '[0-9]+')::INT, -1), SUBSTRING(registration_section, '[^0-9]*$')";
        }
        else {
            $orderBy = $section_key;
        }

        $this->course_db->query("
SELECT count(*) as cnt, {$section_key}
FROM users
WHERE {$sections_query} user_id IN (
  SELECT user_id
  FROM gradeable_teams NATURAL JOIN teams
  WHERE g_id=?
  ORDER BY user_id
)
GROUP BY {$section_key}
ORDER BY {$orderBy}", $params);
        foreach ($this->course_db->rows() as $row) {
            $return[$row[$section_key]] = intval($row['cnt']);
        }
        foreach ($sections as $section) {
            if (!isset($return[$section])) {
                $return[$section] = 0;
            }
        }
        ksort($return);
        return $return;
    }
    public function getGradedComponentsCountByTeamGradingSections($g_id, $sections, $section_key) {
        $return = array();
        $params = array($g_id);
        $where = "";
        if (count($sections) > 0) {
            $where = "WHERE {$section_key} IN (".implode(",", array_fill(0, count($sections), "?")).")";
            $params = array_merge($params, $sections);
        }
        $this->course_db->query("
SELECT count(gt.*) as cnt, gt.{$section_key}
FROM gradeable_teams AS gt
INNER JOIN (
  SELECT * FROM gradeable_data AS gd LEFT JOIN gradeable_component_data AS gcd ON gcd.gd_id = gd.gd_id WHERE g_id=?
) AS gd ON gt.team_id = gd.gd_team_id
{$where}
GROUP BY gt.{$section_key}
ORDER BY gt.{$section_key}", $params);
        foreach ($this->course_db->rows() as $row) {
            $return[$row[$section_key]] = intval($row['cnt']);
        }
        return $return;
    }

    /**
     * Return an array of users with late days
     *
     * @return array
     */
    public function getUsersWithLateDays() {
      throw new NotImplementedException();
    }

    /**
     * Return an array of users with extensions
     * @param string $gradeable_id
     * @return SimpleLateUser[]
     */
    public function getUsersWithExtensions($gradeable_id) {
        $this->course_db->query("
        SELECT u.user_id, user_firstname,
          user_preferred_firstname, user_lastname, late_day_exceptions
        FROM users as u
        FULL OUTER JOIN late_day_exceptions as l
          ON u.user_id=l.user_id
        WHERE g_id=?
          AND late_day_exceptions IS NOT NULL
          AND late_day_exceptions>0
        ORDER BY user_email ASC;", array($gradeable_id));

        $return = array();
        foreach($this->course_db->rows() as $row){
            $return[] = new SimpleLateUser($this->core, $row);
        }
        return $return;
    }

    /**
     * "Upserts" a given user's late days allowed effective at a given time.
     *
     * About $csv_options:
     * default behavior is to overwrite all late days for user and timestamp.
     * null value is for updating via form where radio button selection is
     * ignored, so it should do default behavior.  'csv_option_overwrite_all'
     * invokes default behavior for csv upload.  'csv_option_preserve_higher'
     * will preserve existing values when uploaded csv value is lower.
     *
     * @param string $user_id
     * @param string $timestamp
     * @param integer $days
     * @param string $csv_option value determined by selected radio button
     */
    public function updateLateDays($user_id, $timestamp, $days, $csv_option=null) {
        //q.v. PostgresqlDatabaseQueries.php
        throw new NotImplementedException();
    }

    /**
     * Delete a given user's allowed late days entry at given effective time
     * @param string $user_id
     * @param string $timestamp
     */
    public function deleteLateDays($user_id, $timestamp){
        $this->course_db->query("
          DELETE FROM late_days
          WHERE user_id=?
          AND since_timestamp=?", array($user_id, $timestamp));
    }

    /**
     * Updates a given user's extensions for a given homework
     * @param string $user_id
     * @param string $g_id
     * @param integer $days
     */
    public function updateExtensions($user_id, $g_id, $days){
        $this->course_db->query("
          UPDATE late_day_exceptions
          SET late_day_exceptions=?
          WHERE user_id=?
            AND g_id=?;", array($days, $user_id, $g_id));
        if ($this->course_db->getRowCount() === 0) {
            $this->course_db->query("
            INSERT INTO late_day_exceptions
            (user_id, g_id, late_day_exceptions)
            VALUES(?,?,?)", array($user_id, $g_id, $days));
        }
    }

    /**
     * Removes peer grading assignment if instructor decides to change the number of people each person grades for assignment
     * @param string $gradeable_id
     */
    public function clearPeerGradingAssignments($gradeable_id) {
        $this->course_db->query("DELETE FROM peer_assign WHERE g_id=?", array($gradeable_id));
    }

    /**
     * Adds an assignment for someone to grade another person for peer grading
     * @param string $student
     * @param string $grader
     * @param string $gradeable_id
     */
    public function insertPeerGradingAssignment($grader, $student, $gradeable_id) {
        $this->course_db->query("INSERT INTO peer_assign(grader_id, user_id, g_id) VALUES (?,?,?)", array($grader, $student, $gradeable_id));
    }

    /**
     * Retrieves all courses (and details) that are accessible by $user_id
     *
     * (u.user_id=? AND u.user_group=1) checks if $user_id is an instructor
     * Instructors may access all of their courses
     * (u.user_id=? AND c.status=1) checks if a course is active
     * An active course may be accessed by all users
     * Inactive courses may only be accessed by the instructor
     *
     * @param string $user_id
     * @param string $submitty_path
     * @return array - courses (and their details) accessible by $user_id
     */
    public function getStudentCoursesById($user_id, $submitty_path) {
        $this->submitty_db->query("
SELECT u.semester, u.course
FROM courses_users u
INNER JOIN courses c ON u.course=c.course AND u.semester=c.semester
WHERE (u.user_id=? AND u.user_group=1) OR (u.user_id=? AND c.status=1)
ORDER BY u.course", array($user_id, $user_id));
        $return = array();
        foreach ($this->submitty_db->rows() as $row) {
            $course = new Course($this->core, $row);
            $course->loadDisplayName($submitty_path);
            $return[] = $course;
        }
        return $return;
    }

    public function getPeerAssignment($gradeable_id, $grader) {
        $this->course_db->query("SELECT user_id FROM peer_assign WHERE g_id=? AND grader_id=?", array($gradeable_id, $grader));
        $return = array();
        foreach($this->course_db->rows() as $id) {
            $return[] = $id['user_id'];
        }
        return $return;
    }

    public function getPeerGradingAssignNumber($g_id) {
        $this->course_db->query("SELECT eg_peer_grade_set FROM electronic_gradeable WHERE g_id=?", array($g_id));
        return $this->course_db->rows()[0]['eg_peer_grade_set'];
    }

    public function getNumPeerComponents($g_id) {
        $this->course_db->query("SELECT COUNT(*) as cnt FROM gradeable_component WHERE gc_is_peer='t' and g_id=?", array($g_id));
        return intval($this->course_db->rows()[0]['cnt']);
    }

    public function getNumGradedPeerComponents($gradeable_id, $grader) {
        if (!is_array($grader)) {
            $params = array($grader);
        }
        else {
            $params = $grader;
        }
        $grader_list = implode(",", array_fill(0, count($params), "?"));
        $params[] = $gradeable_id;
        $this->course_db->query("SELECT COUNT(*) as cnt
FROM gradeable_component_data as gcd
WHERE gcd.gcd_grader_id IN ({$grader_list})
AND gc_id IN (
  SELECT gc_id
  FROM gradeable_component
  WHERE gc_is_peer='t' AND g_id=?
)", $params);

        return intval($this->course_db->rows()[0]['cnt']);
    }

    public function getGradedPeerComponentsByRegistrationSection($gradeable_id, $sections=array()) {
        $where = "";
        $params = array();
        if(count($sections) > 0) {
            $where = "WHERE registration_section IN (".implode(",", arrayfill(0,count($sections),"?"));
            $params = $sections;
        }
        $params[] = $gradeable_id;
        $this->course_db->query("
        SELECT count(u.*), u.registration_section
        FROM users as u
        INNER JOIN(
            SELECT gd.* FROM gradeable_data as gd
            LEFT JOIN(
                gradeable_component_data as gcd
                LEFT JOIN gradeable_component as gc
                ON gcd.gc_id = gc.gc_id and gc.gc_is_peer = 't'
            ) as gcd ON gcd.gd_id = gd.gd_id
            WHERE gd.g_id = ?
            GROUP BY gd.gd_id
        ) as gd ON gd.gd_user_id = u.user_id
        {$where}
        GROUP BY u.registration_section
        ORDER BY SUBSTRING(u.registration_section, '^[^0-9]*'), COALESCE(SUBSTRING(u.registration_section, '[0-9]+')::INT, -1), SUBSTRING(u.registration_section, '[^0-9]*$')", $params);

        $return = array();
        foreach($this->course_db->rows() as $row) {
            $return[$row['registration_section']] = intval($row['count']);
        }
        return $return;
    }

    public function getGradedPeerComponentsByRotatingSection($gradeable_id, $sections=array()) {
        $where = "";
        $params = array();
        if(count($sections) > 0) {
            $where = "WHERE rotating_section IN (".implode(",", arrayfill(0,count($sections),"?"));
            $params = $sections;
        }
        $params[] = $gradeable_id;
        $this->course_db->query("
        SELECT count(u.*), u.rotating_section
        FROM users as u
        INNER JOIN(
            SELECT gd.* FROM gradeable_data as gd
            LEFT JOIN(
                gradeable_component_data as gcd
                LEFT JOIN gradeable_component as gc
                ON gcd.gc_id = gc.gc_id and gc.gc_is_peer = 't'
            ) as gcd ON gcd.gd_id = gd.gd_id
            WHERE gd.g_id = ?
            GROUP BY gd.gd_id
        ) as gd ON gd.gd_user_id = u.user_id
        {$where}
        GROUP BY u.rotating_section
        ORDER BY u.rotating_section", $params);

        $return = array();
        foreach($this->course_db->rows() as $row) {
            $return[$row['rotating_section']] = intval($row['count']);
        }
        return $return;
    }

    public function existsThread($thread_id){
        $this->course_db->query("SELECT 1 FROM threads where deleted = false AND id = ?", array($thread_id));
        $result = $this->course_db->rows();
        return count($result) > 0;
    }

    public function existsPost($thread_id, $post_id){
        $this->course_db->query("SELECT 1 FROM posts where thread_id = ? and id = ? and deleted = false", array($thread_id, $post_id));
        $result = $this->course_db->rows();
        return count($result) > 0;
    }

    public function existsAnnouncements(){
        $this->course_db->query("SELECT MAX(id) FROM threads where deleted = false AND pinned = true");
        $result = $this->course_db->rows();
        return empty($result[0]["max"]) ? -1 : $result[0]["max"];
    }

    public function viewedThread($user, $thread_id){
      $this->course_db->query("SELECT * from viewed_responses where thread_id = ? and user_id = ?", array($thread_id, $user));
      return count($this->course_db->rows()) > 0;
    }

    public function getDisplayUserNameFromUserId($user_id){
      $this->course_db->query("SELECT user_firstname, user_preferred_firstname, user_lastname from users where user_id = ?", array($user_id));
      $name_rows = $this->course_db->rows()[0];
      $last_name =  " " . $name_rows["user_lastname"];
      if(empty($name_rows["user_preferred_firstname"])){
        $name = $name_rows["user_firstname"];
      } else {
        $name = $name_rows["user_preferred_firstname"];
      }
      $ar = array();
      $ar["first_name"] = $name;
      $ar["last_name"] = $last_name;
      return $ar;
    }

    public function filterCategoryDesc($category_desc) {
        return str_replace("|", " ", $category_desc);
    }

    public function addNewCategory($category) {
        //Can't get "RETURNING category_id" syntax to work
        $this->course_db->query("INSERT INTO categories_list (category_desc) VALUES (?) RETURNING category_id", array($this->filterCategoryDesc($category)));
        $this->course_db->query("SELECT MAX(category_id) as category_id from categories_list");
        return $this->course_db->rows()[0];
    }

    public function deleteCategory($category_id) {
        // TODO, check if no thread is using current category
        $this->course_db->query("SELECT 1 FROM thread_categories WHERE category_id = ?", array($category_id));
        if(count($this->course_db->rows()) == 0) {
            $this->course_db->query("DELETE FROM categories_list WHERE category_id = ?", array($category_id));
            return true;
        } else {
            return false;
        }
    }

    public function editCategory($category_id, $category_desc, $category_color) {
        $this->course_db->beginTransaction();
        if(!is_null($category_desc)) {
            $this->course_db->query("UPDATE categories_list SET category_desc = ? WHERE category_id = ?", array($category_desc, $category_id));
        }
        if(!is_null($category_color)) {
            $this->course_db->query("UPDATE categories_list SET color = ? WHERE category_id = ?", array($category_color, $category_id));
        }
        $this->course_db->commit();
    }

    public function reorderCategories($categories_in_order) {
        $this->course_db->beginTransaction();
        foreach ($categories_in_order as $rank => $id) {
            $this->course_db->query("UPDATE categories_list SET rank = ? WHERE category_id = ?", array($rank, $id));
        }
        $this->course_db->commit();
    }

    public function getCategories(){
        $this->course_db->query("SELECT * from categories_list ORDER BY rank ASC NULLS LAST");
        return $this->course_db->rows();
    }

    public function getPostsForThread($current_user, $thread_id, $show_deleted = false, $option = "tree"){
      $query_delete = $show_deleted?"true":"deleted = false";
      if($thread_id == -1) {
        $announcement_id = $this->existsAnnouncements();
        if($announcement_id == -1){
          $this->course_db->query("SELECT MAX(id) as max from threads WHERE {$query_delete} and pinned = false");
          $thread_id = $this->course_db->rows()[0]["max"];
        } else {
          $thread_id = $announcement_id;
        }
      }
      $history_query = "LEFT JOIN forum_posts_history fph ON (fph.post_id is NULL OR (fph.post_id = posts.id and NOT EXISTS (SELECT 1 from forum_posts_history WHERE post_id = fph.post_id and edit_timestamp > fph.edit_timestamp )))";
      if($option == 'alpha'){
        $this->course_db->query("SELECT posts.*, fph.edit_timestamp, users.user_lastname FROM posts INNER JOIN users ON posts.author_user_id=users.user_id {$history_query} WHERE thread_id=? AND {$query_delete} ORDER BY user_lastname, posts.timestamp;", array($thread_id));
      } else {
        $this->course_db->query("SELECT posts.*, fph.edit_timestamp FROM posts {$history_query} WHERE thread_id=? AND {$query_delete} ORDER BY timestamp ASC", array($thread_id));
      }
      
      $result_rows = $this->course_db->rows();

      if(count($result_rows) > 0){
        $this->course_db->query("INSERT INTO viewed_responses(thread_id,user_id,timestamp) SELECT ?, ?, current_timestamp WHERE NOT EXISTS (SELECT 1 FROM viewed_responses WHERE thread_id=? AND user_id=?)", array($thread_id, $current_user, $thread_id, $current_user));
      }
      return $result_rows;
    }

    public function getRootPostOfNonMergedThread($thread_id, &$title, &$message) {
        $this->course_db->query("SELECT title FROM threads WHERE id = ? and merged_thread_id = -1 and merged_post_id = -1 and deleted = false", array($thread_id));
        $result_rows = $this->course_db->rows();
        if(count($result_rows) == 0) {
            $message = "Can't find thread";
            return false;
        }
        $title = $result_rows[0]['title'] . "\n";
        $this->course_db->query("SELECT id FROM posts where thread_id = ? and parent_id = -1", array($thread_id));
        $root_post = $this->course_db->rows()[0]['id'];
        return $root_post;
    }

    public function mergeThread($parent_thread_id, $child_thread_id, &$message){
        try{
            $this->course_db->beginTransaction();
            $parent_thread_title = null;
            $child_thread_title = null;
            if(!($parent_root_post = $this->getRootPostOfNonMergedThread($parent_thread_id, $parent_thread_title, $message))) {
                $this->course_db->rollback();
                return false;
            }
            if(!($child_root_post = $this->getRootPostOfNonMergedThread($child_thread_id, $child_thread_title, $message))) {
                $this->course_db->rollback();
                return false;
            }

            if($child_root_post <= $parent_root_post) {
                $message = "Child thread must be newer than parent thread";
                $this->course_db->rollback();
                return false;
            }

            $children = array($child_root_post);
            $this->findChildren($child_root_post, $child_thread_id, $children);

            // $merged_post_id is PK of linking node and $merged_thread_id is immediate parent thread_id
            $this->course_db->query("UPDATE threads SET merged_thread_id = ?, merged_post_id = ?, deleted = true WHERE id = ?", array($parent_thread_id, $child_root_post, $child_thread_id));
            foreach($children as $post_id){
                $this->course_db->query("UPDATE posts SET thread_id = ? WHERE id = ?", array($parent_thread_id,$post_id));
            }
            $this->course_db->query("UPDATE posts SET parent_id = ?, content = ? || content WHERE id = ?", array($parent_root_post, $child_thread_title, $child_root_post));

            $this->course_db->commit();
            return true;
        } catch (DatabaseException $dbException){
             $this->course_db->rollback();
        }
        return false;
    }

    public function getAnonId($user_id) {
        $params = (is_array($user_id)) ? $user_id : array($user_id);

        $question_marks = implode(",", array_fill(0, count($params), "?"));
        $this->course_db->query("SELECT user_id, anon_id FROM users WHERE user_id IN({$question_marks})", $params);
        $return = array();
        foreach($this->course_db->rows() as $id_map) {
            $return[$id_map['user_id']] = $id_map['anon_id'];
        }
        return $return;
    }

    public function getUserFromAnon($anon_id) {
        $params = is_array($anon_id) ? $anon_id : array($anon_id);

        $question_marks = implode(",", array_fill(0, count($params), "?"));
        $this->course_db->query("SELECT anon_id, user_id FROM users WHERE anon_id IN ({$question_marks})", $params);
        $return = array();
        foreach($this->course_db->rows() as $id_map) {
            $return[$id_map['anon_id']] = $id_map['user_id'];
        }
        return $return;
    }

    public function getAllAnonIds() {
        $this->course_db->query("SELECT anon_id FROM users");
        return $this->course_db->rows();
    }

    /**
     * Determines if a course is 'active' or if it was dropped.
     *
     * This is used to filter out courses displayed on the home screen, for when
     * a student has dropped a course.  SQL query checks for user_group=4 so
     * that only students are considered.  Returns false when course is dropped.
     * Returns true when course is still active, or user is not a student.
     *
     * @param string $user_id
     * @param string $course
     * @param string $semester
     * @return boolean
     */
    public function checkStudentActiveInCourse($user_id, $course, $semester) {
        $this->submitty_db->query("
            SELECT
                CASE WHEN registration_section IS NULL AND user_group=4 THEN FALSE
                ELSE TRUE
                END
            AS active
            FROM courses_users WHERE user_id=? AND course=? AND semester=?", array($user_id, $course, $semester));
        return $this->submitty_db->row()['active'];

    }
    public function getRegradeRequestStatus($student_id, $gradeable_id){
        $row = $this->course_db->query("SELECT * FROM regrade_requests WHERE student_id = ? AND gradeable_id = ? ", array($student_id, $gradeable_id));
        $result = ($this->course_db->row()) ? $row['status'] : 0;
        return $result;
    }
    public function insertNewRegradeRequest($gradeable_id, $student_id,$content){
        $params = array($gradeable_id, $student_id, -1);
        try{
            $this->course_db->query("INSERT INTO regrade_requests(gradeable_id, timestamp, student_id, status) VALUES (?, current_timestamp, ?, ?)", $params);
            $regrade_id = $this->getRegradeRequestID($gradeable_id,$student_id);
            $this->insertNewRegradePost($regrade_id,$gradeable_id,$student_id,$content);
            return true;
        }catch(DatabaseException $dbException){
            if($this->course_db->inTransaction()) $this->course_db->rollback();
            return false;
        }
    }
    public function getNumberRegradeRequests($gradeable_id){
        $this->course_db->query("SELECT COUNT(*) AS cnt FROM regrade_requests WHERE gradeable_id = ? AND status = -1", array($gradeable_id));
        return ($this->course_db->row()['cnt']); 
    }
    public function getRegradeDiscussion($regrade_id){
        $this->course_db->query("SELECT * FROM regrade_discussion WHERE regrade_id=? AND deleted=false ORDER BY timestamp ASC", array($regrade_id));
        $result = array();
        foreach ($this->course_db->rows() as $row => $val) {
            $result[] = $val;
        }
        return $result;
    }
    public function getRegradeRequestID($gradeable_id,$student_id){
        $row = $this->course_db->query("SELECT id FROM regrade_requests WHERE gradeable_id = ? AND student_id = ?", array($gradeable_id,$student_id));
        $result = ($this->course_db->row()) ? $row['id'] : -1;
        return $result;
    }
    public function insertNewRegradePost($regrade_id, $gradeable_id, $user_id, $content){
        $params = array($regrade_id, $user_id, $content);
        $this->course_db->query("INSERT INTO regrade_discussion(regrade_id, timestamp, user_id, content) VALUES (?, current_timestamp, ?, ?)", $params);
    }
    public function modifyRegradeStatus($regrade_id, $status){
        $this->course_db->query("UPDATE regrade_requests SET timestamp = current_timestamp, status = ? WHERE id = ?", array($status,$regrade_id) );
    }
    public function deleteRegradeRequest($gradeable_id, $student_id){
        $regrade_id = array($this->getRegradeRequestID($gradeable_id, $student_id));
        //$this->course_db->query("UPDATE regrade_requests SET status='1'");
        $this->course_db->query("DELETE FROM regrade_discussion WHERE regrade_id = ?", $regrade_id);
        $this->course_db->query("DELETE FROM regrade_requests WHERE id = ?", $regrade_id);

    }
    public function deleteGradeable($g_id) {
        $this->course_db->query("DELETE FROM gradeable WHERE g_id=?", array($g_id));
    }

    /**
     * Gets a single Gradeable instance by id
     * @param string $id The gradeable's id
     * @return \app\models\gradeable\Gradeable
     * @throws \InvalidArgumentException If any Gradeable or Component fails to construct
     * @throws ValidationException If any Gradeable or Component fails to construct
     */
    public function getGradeableConfig($id) {
        foreach ($this->getGradeableConfigs([$id]) as $gradeable) {
            return $gradeable;
        }
        throw new \InvalidArgumentException('Gradeable does not exist!');
    }

    /**
     * Gets all Gradeable instances for the given ids (or all if id is null)
     * @param string[]|null $ids ids of the gradeables to retrieve
     * @param string[]|string|null $sort_keys An ordered list of keys to sort by (i.e. `id` or `grade_start_date DESC`)
     * @return DatabaseRowIterator Iterates across array of Gradeables retrieved
     * @throws \InvalidArgumentException If any Gradeable or Component fails to construct
     * @throws ValidationException If any Gradeable or Component fails to construct
     */
    public function getGradeableConfigs($ids, $sort_keys = ['id']) {
        throw new NotImplementedException();
    }

    /**
     * Gets whether a gradeable has any manual grades yet
     * @param string $g_id id of the gradeable
     * @return bool True if the gradeable has manual grades
     */
    public function getGradeableHasGrades($g_id) {
        $this->course_db->query('SELECT EXISTS (SELECT 1 FROM gradeable_data WHERE g_id=?)', array($g_id));
        return $this->course_db->row()['exists'];
    }

    /**
     * Returns array of User objects for users with given User IDs
     * @param string[] $user_ids
     * @return User[] The user objects, indexed by user id
     */
    public function getUsersById(array $user_ids) {
        throw new NotImplementedException();
    }

    /**
     * Return array of Team objects for teams with given Team IDs
     * @param string[] $team_ids
     * @return Team[] The team objects, indexed by team id
     */
    public function getTeamsById(array $team_ids) {
        throw new NotImplementedException();
    }

    /**
     * Gets a single GradedGradeable associated with the provided gradeable and
     *  user/team.  Note: The user's team for this gradeable will be retrived if provided
     * @param \app\models\gradeable\Gradeable $gradeable
     * @param $user|null The id of the user to get data for
     * @param $team|null The id of the team to get data for
     * @return GradedGradeable|null The GradedGradeable or null if none found
     * @throws \InvalidArgumentException If any GradedGradeable or GradedComponent fails to construct
     */
    public function getGradedGradeable(\app\models\gradeable\Gradeable $gradeable, $user, $team = null) {
        foreach ($this->getGradedGradeables([$gradeable], $user, $team) as $gg) {
            return $gg;
        }
        return null;
    }

    /**
     * Gets all GradedGradeable's associated with each Gradeable.  If
     *  both $users and $teams are null, then everyone will be retrieved.
     *  Note: The users' teams will be included in the search
     * @param \app\models\gradeable\Gradeable[] The gradeable(s) to retrieve data for
     * @param string[]|string|null $users The id(s) of the user(s) to get data for
     * @param string[]|string|null $teams The id(s) of the team(s) to get data for
     * @param string[]|string|null $sort_keys An ordered list of keys to sort by (i.e. `user_id` or `g_id DESC`)
     * @return DatabaseRowIterator Iterator to access each GradeableData
     * @throws \InvalidArgumentException If any GradedGradeable or GradedComponent fails to construct
     */
    public function getGradedGradeables(array $gradeables, $users = null, $teams = null, $sort_keys = null) {
        throw new NotImplementedException();
    }

    /**
     * Creates a new Mark in the database
     * @param Mark $mark The mark to insert
     * @param int $component_id The Id of the component this mark belongs to
     */
    private function createMark(Mark $mark, $component_id) {
        $params = [
            $component_id,
            $mark->getPoints(),
            $mark->getTitle(),
            $mark->getOrder(),
            $this->course_db->convertBoolean($mark->isPublish())
        ];
        $this->course_db->query("
            INSERT INTO gradeable_component_mark (
              gc_id,
              gcm_points,
              gcm_note,
              gcm_order,
              gcm_publish)
            VALUES (?, ?, ?, ?, ?)", $params);

        // Setup the mark with its new id
        $mark->setIdFromDatabase($this->course_db->getLastInsertId());
    }

    /**
     * Updates a mark in the database
     * @param Mark $mark The mark to update
     */
    private function updateMark(Mark $mark) {
        $params = [
            $mark->getComponent()->getId(),
            $mark->getPoints(),
            $mark->getTitle(),
            $mark->getOrder(),
            $this->course_db->convertBoolean($mark->isPublish()),
            $mark->getId()
        ];
        $this->course_db->query("
            UPDATE gradeable_component_mark SET 
              gc_id=?,
              gcm_points=?,
              gcm_note=?,
              gcm_order=?,
              gcm_publish=?
            WHERE gcm_id=?", $params);
    }

    /**
     * Deletes an array of marks from the database and any
     *  data associated with them
     * @param Mark[] $marks An array of marks to delete
     */
    public function deleteMarks(array $marks) {
        if (count($marks) === 0) {
            return;
        }
        // We only need the ids
        $mark_ids = array_map(function (Mark $mark) {
            return $mark->getId();
        }, $marks);
        $place_holders = implode(',', array_fill(0, count($marks), '?'));

        $this->course_db->query("DELETE FROM gradeable_component_mark_data WHERE gcm_id IN ($place_holders)", $mark_ids);
        $this->course_db->query("DELETE FROM gradeable_component_mark WHERE gcm_id IN ($place_holders)", $mark_ids);
    }

    /**
     * Creates a new Component in the database
     * @param Component $component The component to insert
     */
    private function createComponent(Component $component) {
        $params = [
            $component->getGradeable()->getId(),
            $component->getTitle(),
            $component->getTaComment(),
            $component->getStudentComment(),
            $component->getLowerClamp(),
            $component->getDefault(),
            $component->getMaxValue(),
            $component->getUpperClamp(),
            $this->course_db->convertBoolean($component->isText()),
            $component->getOrder(),
            $this->course_db->convertBoolean($component->isPeer()),
            $component->getPage()
        ];
        $this->course_db->query("
            INSERT INTO gradeable_component(
              g_id, 
              gc_title, 
              gc_ta_comment, 
              gc_student_comment, 
              gc_lower_clamp, 
              gc_default, 
              gc_max_value, 
              gc_upper_clamp,
              gc_is_text, 
              gc_order, 
              gc_is_peer, 
              gc_page)
            VALUES(?, ?, ?, ?, ?, ?, ?, ?, ?, ?, ?, ?)", $params);

        // Setup the component with its new id
        $component->setIdFromDatabase($this->course_db->getLastInsertId());
    }

    /**
     * Iterates through each mark in a component and updates/creates
     *  it in the database as necessary.  Note: the component must
     *  already exist in the database to add new marks
     * @param Component $component
     */
    private function updateComponentMarks(Component $component) {

        // sort marks by order
        $marks = $component->getMarks();
        usort($marks, function(Mark $a, Mark $b) {
            return $a->getOrder() - $b->getOrder();
        });

        $order = 0;
        foreach ($marks as $mark) {
            // rectify mark order
            if($mark->getOrder() !== $order) {
                $mark->setOrder($order);
            }
            ++$order;

            // New mark, so add it
            if($mark->getId() < 1) {
                $this->createMark($mark, $component->getId());
            }
            if ($mark->isModified()) {
                $this->updateMark($mark);
            }
        }
    }

    /**
     * Updates a Component in the database
     * @param Component $component The component to update
     */
    private function updateComponent(Component $component) {
        if ($component->isModified()) {
            $params = [
                $component->getTitle(),
                $component->getTaComment(),
                $component->getStudentComment(),
                $component->getLowerClamp(),
                $component->getDefault(),
                $component->getMaxValue(),
                $component->getUpperClamp(),
                $this->course_db->convertBoolean($component->isText()),
                $component->getOrder(),
                $this->course_db->convertBoolean($component->isPeer()),
                $component->getPage(),
                $component->getId()
            ];
            $this->course_db->query("
                UPDATE gradeable_component SET 
                  gc_title=?, 
                  gc_ta_comment=?, 
                  gc_student_comment=?, 
                  gc_lower_clamp=?, 
                  gc_default=?, 
                  gc_max_value=?, 
                  gc_upper_clamp=?, 
                  gc_is_text=?, 
                  gc_order=?, 
                  gc_is_peer=?, 
                  gc_page=? 
                WHERE gc_id=?", $params);
        }
    }

    /**
     * Deletes an array of components from the database and any
     *  data associated with them
     * @param array $components
     */
    public function deleteComponents(array $components) {
        if (count($components) === 0) {
            return;
        }

        // We only want the ids in our array
        $component_ids = array_map(function (Component $component) {
            return $component->getId();
        }, $components);
        $place_holders = implode(',', array_fill(0, count($components), '?'));

        $this->course_db->query("DELETE FROM gradeable_component_data WHERE gc_id IN ($place_holders)", $component_ids);
        $this->course_db->query("DELETE FROM gradeable_component WHERE gc_id IN ($place_holders)", $component_ids);
    }

    /**
     * Creates a new gradeable in the database
     * @param \app\models\gradeable\Gradeable $gradeable The gradeable to insert
     */
    public function createGradeable(\app\models\gradeable\Gradeable $gradeable) {
        $params = [
            $gradeable->getId(),
            $gradeable->getTitle(),
            $gradeable->getInstructionsUrl(),
            $gradeable->getTaInstructions(),
            $gradeable->getType(),
            $this->course_db->convertBoolean($gradeable->isGradeByRegistration()),
            DateUtils::dateTimeToString($gradeable->getTaViewStartDate()),
            DateUtils::dateTimeToString($gradeable->getGradeStartDate()),
            DateUtils::dateTimeToString($gradeable->getGradeReleasedDate()),
            $gradeable->getGradeLockedDate() !== null ?
                DateUtils::dateTimeToString($gradeable->getGradeLockedDate()) : null,
            $gradeable->getMinGradingGroup(),
            $gradeable->getSyllabusBucket()
        ];
        $this->course_db->query("
            INSERT INTO gradeable(
              g_id,
              g_title,
              g_instructions_url,
              g_overall_ta_instructions,
              g_gradeable_type,
              g_grade_by_registration,
              g_ta_view_start_date,
              g_grade_start_date,
              g_grade_released_date,
              g_grade_locked_date,
              g_min_grading_group,
              g_syllabus_bucket)
            VALUES (?, ?, ?, ?, ?, ?, ?, ?, ?, ?, ?, ?)", $params);
        if ($gradeable->getType() === GradeableType::ELECTRONIC_FILE) {
            $params = [
                $gradeable->getId(),
                DateUtils::dateTimeToString($gradeable->getSubmissionOpenDate()),
                DateUtils::dateTimeToString($gradeable->getSubmissionDueDate()),
                $this->course_db->convertBoolean($gradeable->isVcs()),
                $gradeable->getVcsSubdirectory(),
                $this->course_db->convertBoolean($gradeable->isTeamAssignment()),
                $gradeable->getTeamSizeMax(),
                DateUtils::dateTimeToString($gradeable->getTeamLockDate()),
                $this->course_db->convertBoolean($gradeable->isTaGrading()),
                $this->course_db->convertBoolean($gradeable->isStudentView()),
                $this->course_db->convertBoolean($gradeable->isStudentSubmit()),
                $this->course_db->convertBoolean($gradeable->isStudentDownload()),
                $this->course_db->convertBoolean($gradeable->isStudentDownloadAnyVersion()),
                $gradeable->getAutogradingConfigPath(),
                $gradeable->getLateDays(),
                $gradeable->getPrecision(),
                $this->course_db->convertBoolean($gradeable->isPeerGrading()),
                $gradeable->getPeerGradeSet()
            ];
            $this->course_db->query("
                INSERT INTO electronic_gradeable(
                  g_id,
                  eg_submission_open_date,
                  eg_submission_due_date,
                  eg_is_repository,
                  eg_subdirectory,
                  eg_team_assignment,
                  eg_max_team_size,
                  eg_team_lock_date,
                  eg_use_ta_grading,
                  eg_student_view,
                  eg_student_submit,
                  eg_student_download,
                  eg_student_any_version,
                  eg_config_path,
                  eg_late_days,
                  eg_precision,
                  eg_peer_grading,
                  eg_peer_grade_set)
                VALUES(?, ?, ?, ?, ?, ?, ?, ?, ?, ?, ?, ?, ?, ?, ?, ?, ?, ?)", $params);
        }

        // Make sure to create the rotating sections
        $this->setupRotatingSections($gradeable->getRotatingGraderSections(), $gradeable->getId());

        // Also make sure to create components
        $this->updateGradeableComponents($gradeable);
    }

    /**
     * Iterates through each component in a gradeable and updates/creates
     *  it in the database as necessary.  It also reloads the marks/components
     *  if any were added
     * @param \app\models\gradeable\Gradeable $gradeable
     */
    private function updateGradeableComponents(\app\models\gradeable\Gradeable $gradeable) {

        // sort components by order
        $components = $gradeable->getComponents();
        usort($components, function(Component $a, Component $b) {
            return $a->getOrder() - $b->getOrder();
        });

        // iterate through components and see if any need updating/creating
        $order = 0;
        foreach ($components as $component) {
            // Rectify component order
            if ($component->getOrder() !== $order) {
                $component->setOrder($order);
            }
            ++$order;

            // New component, so add it
            if ($component->getId() < 1) {
                $this->createComponent($component);
            } else {
                $this->updateComponent($component);
            }

            // Then, update/create its marks
            $this->updateComponentMarks($component);
        }
    }

    /**
     * Updates the gradeable and its components/marks with new properties
     * @param \app\models\gradeable\Gradeable $gradeable The gradeable to update
     */
    public function updateGradeable(\app\models\gradeable\Gradeable $gradeable) {

        // If the gradeable has been modified, then update its properties
        if ($gradeable->isModified()) {
            $params = [
                $gradeable->getTitle(),
                $gradeable->getInstructionsUrl(),
                $gradeable->getTaInstructions(),
                $gradeable->getType(),
                $this->course_db->convertBoolean($gradeable->isGradeByRegistration()),
                DateUtils::dateTimeToString($gradeable->getTaViewStartDate()),
                DateUtils::dateTimeToString($gradeable->getGradeStartDate()),
                DateUtils::dateTimeToString($gradeable->getGradeReleasedDate()),
                $gradeable->getGradeLockedDate() !== null ?
                    DateUtils::dateTimeToString($gradeable->getGradeLockedDate()) : null,
                $gradeable->getMinGradingGroup(),
                $gradeable->getSyllabusBucket(),
                $gradeable->getId()
            ];
            $this->course_db->query("
                UPDATE gradeable SET 
                  g_title=?,
                  g_instructions_url=?, 
                  g_overall_ta_instructions=?,
                  g_gradeable_type=?, 
                  g_grade_by_registration=?, 
                  g_ta_view_start_date=?, 
                  g_grade_start_date=?,
                  g_grade_released_date=?,
                  g_grade_locked_date=?,
                  g_min_grading_group=?, 
                  g_syllabus_bucket=? 
                WHERE g_id=?", $params);
            if ($gradeable->getType() === GradeableType::ELECTRONIC_FILE) {
                $params = [
                    DateUtils::dateTimeToString($gradeable->getSubmissionOpenDate()),
                    DateUtils::dateTimeToString($gradeable->getSubmissionDueDate()),
                    $this->course_db->convertBoolean($gradeable->isVcs()),
                    $gradeable->getVcsSubdirectory(),
                    $this->course_db->convertBoolean($gradeable->isTeamAssignment()),
                    $gradeable->getTeamSizeMax(),
                    DateUtils::dateTimeToString($gradeable->getTeamLockDate()),
                    $this->course_db->convertBoolean($gradeable->isTaGrading()),
                    $this->course_db->convertBoolean($gradeable->isStudentView()),
                    $this->course_db->convertBoolean($gradeable->isStudentSubmit()),
                    $this->course_db->convertBoolean($gradeable->isStudentDownload()),
                    $this->course_db->convertBoolean($gradeable->isStudentDownloadAnyVersion()),
                    $gradeable->getAutogradingConfigPath(),
                    $gradeable->getLateDays(),
                    $gradeable->getPrecision(),
                    $this->course_db->convertBoolean($gradeable->isPeerGrading()),
                    $gradeable->getPeerGradeSet(),
                    $gradeable->getId()
                ];
                $this->course_db->query("
                    UPDATE electronic_gradeable SET 
                      eg_submission_open_date=?,
                      eg_submission_due_date=?,
                      eg_is_repository=?,
                      eg_subdirectory=?,
                      eg_team_assignment=?,
                      eg_max_team_size=?,
                      eg_team_lock_date=?,
                      eg_use_ta_grading=?,
                      eg_student_view=?,
                      eg_student_submit=?,
                      eg_student_download=?,
                      eg_student_any_version=?,
                      eg_config_path=?,
                      eg_late_days=?,
                      eg_precision=?,
                      eg_peer_grading=?,
                      eg_peer_grade_set=?
                    WHERE g_id=?", $params);
            }
        }

        // Save the rotating sections
        if ($gradeable->isRotatingGraderSectionsModified()) {
            $this->setupRotatingSections($gradeable->getRotatingGraderSections(), $gradeable->getId());
        }

        // Also make sure to update components
        $this->updateGradeableComponents($gradeable);
    }


    /**
     * Removes the provided mark ids from the marks assigned to a graded component
     * @param GradedComponent $graded_component
     * @param int[] $mark_ids
     */
    private function deleteGradedComponentMarks(GradedComponent $graded_component, $mark_ids) {
        if (count($mark_ids) === 0) {
            return;
        }

        $param = array_merge([
            $graded_component->getTaGradedGradeable()->getId(),
            $graded_component->getComponentId(),
            $graded_component->getGraderId(),
        ], $mark_ids);
        $place_holders = implode(',', array_fill(0, count($mark_ids), '?'));
        $this->course_db->query("
            DELETE FROM gradeable_component_mark_data
            WHERE gd_id=? AND gc_id=? AND gcd_grader_id=? AND gcm_id IN ($place_holders)",
            $param);
    }

    /**
     * Adds the provided mark ids as marks assigned to a graded component
     * @param GradedComponent $graded_component
     * @param int[] $mark_ids
     */
    private function createGradedComponentMarks(GradedComponent $graded_component, $mark_ids) {
        if (count($mark_ids) === 0) {
            return;
        }

        $param = [
            $graded_component->getTaGradedGradeable()->getId(),
            $graded_component->getComponentId(),
            $graded_component->getGraderId(),
            -1  // This value gets set on each loop iteration
        ];
        $query = "
            INSERT INTO gradeable_component_mark_data(
              gd_id, 
              gc_id, 
              gcd_grader_id, 
              gcm_id)
            VALUES (?, ?, ?, ?)";

        foreach ($mark_ids as $mark_id) {
            $param[3] = $mark_id;
            $this->course_db->query($query, $param);
        }
    }

    /**
     * Creates a new graded component in the database
     * @param GradedComponent $graded_component
     */
    private function createGradedComponent(GradedComponent $graded_component) {
        $param = [
            $graded_component->getComponentId(),
            $graded_component->getTaGradedGradeable()->getId(),
            $graded_component->getScore(),
            $graded_component->getComment(),
            $graded_component->getGraderId(),
            $graded_component->getGradedVersion(),
            DateUtils::dateTimeToString($graded_component->getGradeTime())
        ];
        $query = "
            INSERT INTO gradeable_component_data(
              gc_id,
              gd_id,
              gcd_score,
              gcd_component_comment,
              gcd_grader_id,
              gcd_graded_version,
              gcd_grade_time)
            VALUES(?, ?, ?, ?, ?, ?, ?)";
        $this->course_db->query($query, $param);
    }

    /**
     * Updates an existing graded component in the database
     * @param GradedComponent $graded_component
     */
    private function updateGradedComponent(GradedComponent $graded_component) {
        if ($graded_component->isModified()) {
            $params = [
                $graded_component->getScore(),
                $graded_component->getComment(),
                $graded_component->getGradedVersion(),
                DateUtils::dateTimeToString($graded_component->getGradeTime()),
                $graded_component->getTaGradedGradeable()->getId(),
                $graded_component->getComponentId(),
                $graded_component->getGraderId()
            ];
            $query = "
                UPDATE gradeable_component_data SET 
                  gcd_score=?,
                  gcd_component_comment=?,
                  gcd_graded_version=?,
                  gcd_grade_time=?
                WHERE gd_id=? AND gc_id=? AND gcd_grader_id=?";
            $this->course_db->query($query, $params);
        }
    }

    private function deleteGradedComponent(GradedComponent $graded_component) {
        // Only the db marks need to be deleted since the others haven't been applied to the database
        $this->deleteGradedComponentMarks($graded_component, $graded_component->getDbMarkIds());

        $params = [
            $graded_component->getTaGradedGradeable()->getId(),
            $graded_component->getComponentId(),
            $graded_component->getGrader()->getId()
        ];
        $query = "DELETE FROM gradeable_component_data WHERE gd_id=? AND gc_id=? AND gcd_grader_id=?";
        $this->course_db->query($query, $params);
    }

    /**
     * Update/create the components/marks for a gradeable.
     * @param TaGradedGradeable $ta_graded_gradeable
     */
    private function updateGradedComponents(TaGradedGradeable $ta_graded_gradeable) {
        // iterate through graded components and see if any need updating/creating
        /** @var GradedComponent[] $component_grades */
        foreach ($ta_graded_gradeable->getGradedComponents() as $component_grades) {
            foreach ($component_grades as $component_grade) {
                // This means the component wasn't loaded from the database, ergo its new
                if ($component_grade->getDbMarkIds() === null) {
                    $this->createGradedComponent($component_grade);
                } else {
                    $this->updateGradedComponent($component_grade);
                }

                // If the marks have been modified, this means we need to update the entries
                if ($component_grade->isMarksModified()) {
                    $new_marks = array_diff($component_grade->getMarkIds(), $component_grade->getDbMarkIds() ?? []);
                    $deleted_marks = array_diff($component_grade->getDbMarkIds() ?? [], $component_grade->getMarkIds());
                    $this->deleteGradedComponentMarks($component_grade, $deleted_marks);
                    $this->createGradedComponentMarks($component_grade, $new_marks);
                }
            }
        }

        // Iterate through deleted graded components and see if anything should be deleted
        foreach ($ta_graded_gradeable->getDeletedGradedComponents() as $component_grade) {
            $this->deleteGradedComponent($component_grade);
        }
        $ta_graded_gradeable->clearDeletedGradedComponents();
    }

    /**
     * Creates a new Ta Grade in the database along with its graded components/marks
     * @param TaGradedGradeable $ta_graded_gradeable
     */
    private function createTaGradedGradeable(TaGradedGradeable $ta_graded_gradeable) {
        $submitter_id = $ta_graded_gradeable->getGradedGradeable()->getSubmitter()->getId();
        $is_team = $ta_graded_gradeable->getGradedGradeable()->getSubmitter()->isTeam();
        $params = [
            $ta_graded_gradeable->getGradedGradeable()->getGradeable()->getId(),
            $is_team ? null : $submitter_id,
            $is_team ? $submitter_id : null,
            $ta_graded_gradeable->getOverallComment(),
            $ta_graded_gradeable->getUserViewedDate() !== null ?
                DateUtils::dateTimeToString($ta_graded_gradeable->getUserViewedDate()) : null,
        ];
        $query = "
            INSERT INTO gradeable_data (
                g_id,
                gd_user_id,
                gd_team_id,
                gd_overall_comment,
                gd_user_viewed_date)
            VALUES(?, ?, ?, ?, ?)";
        $this->course_db->query($query, $params);

        // Setup the graded gradeable with its new id
        $ta_graded_gradeable->setIdFromDatabase($this->course_db->getLastInsertId());

        // Also be sure to save the components
        $this->updateGradedComponents($ta_graded_gradeable);
    }

    /**
     * Updates an existing Ta Grade in the database along with its graded components/marks
     * @param TaGradedGradeable $ta_graded_gradeable
     */
    private function updateTaGradedGradeable(TaGradedGradeable $ta_graded_gradeable) {
        // If the grade has been modified, then update its properties
        if ($ta_graded_gradeable->isModified()) {
            $params = [
                $ta_graded_gradeable->getOverallComment(),
                $ta_graded_gradeable->getUserViewedDate() !== null ?
                    DateUtils::dateTimeToString($ta_graded_gradeable->getUserViewedDate()) : null,
                $ta_graded_gradeable->getId()
            ];
            $query = "
                UPDATE gradeable_data SET 
                  gd_overall_comment=?,
                  gd_user_viewed_date=?
                WHERE gd_id=?";
            $this->course_db->query($query, $params);
        }

        // Also be sure to save the components
        $this->updateGradedComponents($ta_graded_gradeable);
    }

    /**
     * Creates a Ta Grade in the database if it doesn't exist, otherwise it just updates it
     * @param TaGradedGradeable $ta_graded_gradeable
     */
    public function saveTaGradedGradeable(TaGradedGradeable $ta_graded_gradeable) {
        // Ta Grades are initialized to have an id of 0 if not loaded from the db, so use that to check
        if($ta_graded_gradeable->getId() < 1) {
            $this->createTaGradedGradeable($ta_graded_gradeable);
        } else {
            $this->updateTaGradedGradeable($ta_graded_gradeable);
        }
    }

    /**
     * Deletes an entry from the gradeable_data table
     * @param TaGradedGradeable $ta_graded_gradeable
     */
    public function deleteTaGradedGradeable(TaGradedGradeable $ta_graded_gradeable) {
        $this->course_db->query("DELETE FROM gradeable_data WHERE gd_id=?", [$ta_graded_gradeable->getId()]);
    }

    /**
     * Deletes an entry from the gradeable_data table with the provided gradeable id and user/team id
     * @param string $gradeable_id
     * @param int $submitter_id User or Team id
     */
    public function deleteTaGradedGradeableByIds($gradeable_id, $submitter_id) {
        $this->course_db->query('DELETE FROM gradeable_data WHERE g_id=? AND (gd_user_id=? OR gd_team_id=?)',
            [$gradeable_id, $submitter_id, $submitter_id]);
    }
}<|MERGE_RESOLUTION|>--- conflicted
+++ resolved
@@ -240,13 +240,8 @@
     }
 
     public function getThread($thread_id) {
-<<<<<<< HEAD
         $this->course_db->query("SELECT * from threads where id = ?", array($thread_id));
         return $this->course_db->rows();
-=======
-		$this->course_db->query("SELECT * from threads where id = ?", array($thread_id));
-		return $this->course_db->rows();
->>>>>>> 405f7ea5
     }
 
     public function getThreadTitle($thread_id){
@@ -293,13 +288,8 @@
     }
 
     public function threadExists(){
-<<<<<<< HEAD
         $this->course_db->query("SELECT id from threads LIMIT 1");
         return count($this->course_db->rows()) == 1;
-=======
-		$this->course_db->query("SELECT id from threads LIMIT 1");
-		return count($this->course_db->rows()) == 1;
->>>>>>> 405f7ea5
     }
 
     /**
