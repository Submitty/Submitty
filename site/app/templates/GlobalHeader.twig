{% import _self as self %}
<!DOCTYPE html>
<html lang="{{ html_lang }}">
<head>
    <title>{{ page_title }}</title>
    <link rel="shortcut icon" href="{{ base_url }}img/favicon.ico" type="image/x-icon" />
    <link rel="manifest" href="{{ manifast_path }}">
    <script type="module" src="{{ service_worker_path }}"></script>
    <script>
        window.baseUrl = "{{ base_url }}";
        window.courseUrl = "{{ course_url }}";
        window.csrfToken = "{{ csrf_token }}";
        window.websocketPort = {{ websocket_port }};

        if (!window.Cypress && !window.parent.Cypress && "serviceWorker" in navigator) {
            window.addEventListener("load", () => {
                navigator.serviceWorker
                    .register("{{ service_worker_path }}")
                    .then(res => console.log("service worker registered"))
                    .catch(err => console.log("service worker not registered", err))
            })
        }
    </script>
    <script>
        document.addEventListener("DOMContentLoaded", function() {
            const browserTime = Date.now();
            const serverTime = {{ server_time|e('js') }} * 1000;
            const timeDifference = serverTime - browserTime;
            // Warn if time difference is greater than 2 minutes (120000 milliseconds)
            if (Math.abs(timeDifference) > 120000) {
                document.querySelector('#server-time-not-aligned').removeAttribute('hidden');
            }
        });
    </script>

    {% for css_ref in css %}
    <link rel='stylesheet' type='text/css' href='{{ css_ref }}' />
    {% endfor %}

    {# TODO, eventually this won't need an if statement and will work on every page #}
    {% if use_mobile_viewport %}
      <meta name="viewport" content="width=device-width, initial-scale=1, shrink-to-fit=no" />
    {% endif %}

    {% for audio_ref in audio %}
    <audio preload id='{{ audio_ref[0] }}' src='{{ audio_ref[1] }}'></audio>
    {% endfor %}

    {% for js_ref in js %}
<<<<<<< HEAD
    <script src="{{ js_ref }}" {{ '.mjs' in js_ref ? 'type="module"' : '' }}></script>
=======
    <script src='{{ js_ref }}' type={{ '.mjs' in js_ref ? 'module' : '' }}></script>
>>>>>>> cf469acc
    {% endfor %}

    {% if not content_only %}
    <script>
        function ducky() {
            var duck = document.getElementById("duckdiv");
            var banner = document.getElementById("submitty-banner");
            banner.style.display = "block";
            document.getElementById('moorthy-duck').onclick = null;
            var pos = 5;
            var id = setInterval(frame, 5);
            function frame() {
                if (screen.width - pos <= -350) {
                    clearInterval(id);
                    banner.style.display = "none";
                    duck.style.right = -280 + 'px';

                    resetDriver();
                }
                else {
                  pos++;
                  duck.style.right = pos + 'px';
                }
            }
        }

        function resetDriver(){
            var duck = document.getElementById("duckdiv");
            var pos = -280;

            var id = setInterval(reset, 5);

            // all done! bring the ducky home
            function reset(){
                if (duck.style.right === '0px'){
                    clearInterval(id);
                    document.getElementById('moorthy-duck').onclick = function(){ducky();}
                }
                else {
                    pos++;
                    duck.style.right = pos + 'px';
                }
            }
        }

        //determines if the user has a set theme
        function detectColorScheme(){
            document.documentElement.setAttribute("data-theme", "");
            document.documentElement.setAttribute("data-black_mode", "");
            let theme="light";    //default to light
            //local storage is used to override OS theme settings
            if(localStorage.getItem("theme")){
                if(localStorage.getItem("theme") === "dark"){
                    theme = "dark";
                }
            } else if(!window.matchMedia) {
                //matchMedia method not supported
                return false;
            } else if(window.matchMedia("(prefers-color-scheme: dark)").matches) {
                //OS theme setting detected as dark
                theme = "dark";
            }
            //dark theme preferred, set document with a `data-theme` attribute
            if (theme === "dark") {
                 document.documentElement.setAttribute("data-theme", "dark");
                 if(localStorage.getItem("black_mode") === "black"){
                   document.documentElement.setAttribute("data-black_mode", "black");
                 }
            }
        }
        detectColorScheme();
    </script>
    {% endif %}

</head>
<body data-base-url="{{ base_url }}" data-course-url="{{ course_url }}" data-csrf-token="{{ csrf_token }}" data-user-tz-off="{{ core.getUser().getUTCOffset() ?? "NONE" }}">
<a id="skip-nav" class="skip-btn" href="#main">Skip to main content</a>
    <div id="submitty-body" class="flex-col">
        {% if not content_only %}
            <div id="mobile-menu">
                <div id="menu-header" class="flex-row">
                <a href="{{ base_url }}" aria-label="Go to Submitty Home"><span class="mobile-title">Submitty</span></a>
                    <button id="menu-exit"><span class="screen-reader">Close Menu</span><i class="fas fa-times"></i></button>
                </div>
                <ul>
                    {% set total_notifications = 0 %}
                    {% for button in sidebar_buttons %}
                        {% if button.getTitle() != "Collapse Sidebar" %}
                            {{ self.render_sidebar_button(button, true) }}
                        {% endif %}
                        {% if button.getBadge() %}
                            {% set total_notifications = total_notifications + button.getBadge() %}
                        {% endif %}
                    {% endfor %}
                </ul>
            </div>
            <div id="menu-overlay"></div>
            <nav class="flex-row shadow">
                <div id="nav-links">
                    <a id="home-button"
                        class="black-btn"
                        href="{{ base_url }}"
                        aria-label="Go to Submitty Home"
                    >
                        <img id="submitty-mascot-home-btn"
                                src="{{ base_url }}/img/{{ duck_img }}"
                                alt="Moorthy - Submitty's Duck Mascot!"
                                height="60"
                            />
                    </a>
                    <div id="breadcrumbs">
                        {% for b in breadcrumbs %}
                            {% if loop.index0 > 0 %}
                                <span class="centered-icon">
                                    <i class="fas fa-angle-right"></i>
                                </span>
                            {% endif %}
                            <div class="breadcrumb">
                                {% if b.getUrl() is not empty and not loop.last %}
                                    <a {% if loop.first %}id="desktop_home_link"{% endif %} href='{{ b.getUrl() }}'>{{ b.getTitle() }}</a>
                                {% elseif b.useAsHeading() %}
                                    <h1 class="breadcrumb-heading">{{ b.getTitle() }}</h1>
                                {% else %}
                                    <span>{{ b.getTitle() }}</span>
                                {% endif %}
                                {% if b.getExternalUrl() is not empty %}
                                    <a class="external-breadcrumb" href="{{ b.getExternalUrl() }}" target="_blank" aria-label="Go to {{ b.getTitle() }}"><i class="fas fa-external-link-alt"></i></a>
                                {% endif %}
                            </div>
                        {% endfor %}
                    </div>
                </div>
                <div style="display: flex">
                    <span id="duckdiv" style="position: relative">
                    {% if not enable_banner %}
                    <a id="duck-desktop"
                        href="http://submitty.org/developer/rcos_moorthy"
                        target="_blank"
                        aria-label="Learn more about Moorthy"
                    >
                    {% endif %}
                        <img id="moorthy-duck"
                                src="{{ base_url }}/img/{{ duck_img }}"
                                alt="Moorthy - Submitty's Duck Mascot!"
                                height="80"
                                {% if enable_banner %}
                                class="key_to_click"
                                onclick="ducky();"
                                tabindex="0"
                                {% endif %}
                        />
                    {% if not enable_banner %}
                    </a>
                    {% endif %}

                    {% if enable_banner %}
                    <img id="submitty-banner"
                            src="{{ base_url }}/img/submitty-banner.png"
                            alt="Happy Submitty Week!"
                            height="70"
                            style="position:absolute;right: -380px; top:6px;display:none;"
                    />
                    {% endif %}
                    </span>
                    <span>
                        <a class="flex-col" id="logo-box" href="http://submitty.org" target="_blank" aria-label="Visit submitty dot org">
                            <img id="logo-submitty" src="{{ base_url }}/img/submitty_logo.png" alt="Submitty Logo">
                            <img id="logo-submitty-light" src="{{ base_url }}/img/submitty_logo_white.png" alt="Submitty Logo">
                        </a>
                    </span>
                </div>
                {# assuming that if sidebar_buttons only has len 2 it contains logout and collapse (on index page only) #}
                {% if sidebar_buttons|length > 2 %}
                    <button id="menu-button" class="black-btn">
                        MENU
                        {% if total_notifications %}
                            <span class="notification-badge">{{  total_notifications }}</span>
                        {% endif %}
                    </button>
                {% elseif sidebar_buttons|length %}
                    <a id="logout-button" class="black-btn" href="{{ core.buildUrl(['authentication', 'logout']) }}" aria-label="Logout"><i class="fas fa-power-off"></i></a>
                {% endif %}
            </nav>
        {% endif %}
        <noscript class="system-message danger">
            You must have JavaScript enabled for Submitty to function properly. Please re-enable it when browsing this site.
        </noscript>
        {% if system_message is not null and system_message|length > 0 %}
            <div class="system-message warning">
                {{ system_message }}
            </div>
        {% endif %}
        <div class="system-message warning" id="server-time-not-aligned" hidden>
            Warning: The server time is not aligned with the browser time. 
            Please check your system time settings.
        </div>
        <div class="system-message warning" id="socket-server-system-message" hidden>
            Warning: Failed to connect to websocket server. This page will not dynamically update.
            Manually reload this page to see updates.{% if sysadmin_email is not empty %} Notify the
            sysadmin at <a href='mailto:{{ sysadmin_email }}'>{{ sysadmin_email }}</a>.{% endif %}
        </div>
        {% include 'Vue.twig' with {
            'type': 'component',
            'name': 'performanceWarning',
            'args': {
                "performanceWarning": performance_warning,
                "submittyQueries": submitty_queries,
                "courseQueries": course_queries
            }
        } %}
        <div id='messages'>
            <!-- If the below <div> definition changes, update the design in server.js in displayMessage function -->
            {% for message in messages %}
                <div id='{{ message.type }}-{{ message.key }}' class="inner-message alert alert-{{ message.type }}" data-testid="popup-message">
                    <span>
                        {% if message.type == "error" %}
                        <i class="fas fa-times-circle"></i>
                        {% elseif message.type == "success" %}
                        <i class="fas fa-check-circle"></i>
                        {% else %}
                        <i class="fas fa-circle-exclamation"></i>
                        {% endif %}
                        {{ message.error | nl2br }}
                    </span>
                    <a class="fas fa-times key_to_click" tabindex="0" id="remove_popup" onClick="removeMessagePopup('{{ message.type }}-{{ message.key }}');"></a>
                </div>
            {% endfor %}
        </div>
        <div id="wrapper">
            {% if not content_only and sidebar_buttons|length > 0 %}
                <aside data-testid="sidebar" class="{{collapse_sidebar?'collapsed':''}}">
                    <ul>
                        {% for button in sidebar_buttons %}
                            {{ self.render_sidebar_button(button, false) }}
                        {% endfor %}
                    </ul>
                </aside>
            {% endif %}
            <main id="main" data-testid="content-main">
{# Looks mismatched because this lines up with GlobalFooter.twig #}

{% macro render_sidebar_button(button, mobile) %}
    {% if button.getTitle() == "" %}
        <li><hr /></li>
    {% else %}
        <li>
            {% if button.getHref() == null %}
                <span
                    class="flex-row {{ button.getClass() }}"
                    {% if button.getId() != "" %}
                        id="{{ [mobile ? 'mobile-' : '', button.getId()]|join }}"
                    {% endif %}
                >
                    <span class="flex-line"> {# col in flex-row #}
                        {% if button.getIcon() != null %}
                            <i class="fa {{ button.getIcon() }}"></i>
                        {% endif %}

                        {{ button.getTitle() }}
                    </span>
                    {% if button.getBadge() > 0 %}
                        <span class="notification-badge">{{  button.getBadge() }} </span>
                    {% endif %}
                </span>
            {% else %}
                <a href="{{ button.getHref() }}"
                    title="{{ button.getTitle() }}"
                    class="flex-row {{ button.getClass() }}"
                    {% if button.getId() != "" %}
                        id="{{ [mobile ? 'mobile-' : '', button.getId()]|join }}"
                    {% endif %}
                    {% if not mobile %}
                        data-toggle="tooltip"
                    {% endif %}
                >
                    <span class="flex-line"> {# col in flex-row #}
                        {% if button.getIcon() != null %}
                            <i class="{{ button.getPrefix() }} {{ button.getIcon() }}"></i>
                        {% endif %}

                        <span class="icon-title"> {{ button.getTitle() }} </span>
                    </span>
                    {% if button.getBadge() > 0 %}
                        <span class="notification-badge">{{  button.getBadge() }} </span>
                    {% endif %}
                </a>

            {% endif %}
        </li>
    {% endif %}
{% endmacro %}<|MERGE_RESOLUTION|>--- conflicted
+++ resolved
@@ -46,12 +46,8 @@
     <audio preload id='{{ audio_ref[0] }}' src='{{ audio_ref[1] }}'></audio>
     {% endfor %}
 
-    {% for js_ref in js %}
-<<<<<<< HEAD
-    <script src="{{ js_ref }}" {{ '.mjs' in js_ref ? 'type="module"' : '' }}></script>
-=======
+    {% for js_ref in js %}=
     <script src='{{ js_ref }}' type={{ '.mjs' in js_ref ? 'module' : '' }}></script>
->>>>>>> cf469acc
     {% endfor %}
 
     {% if not content_only %}
