--- conflicted
+++ resolved
@@ -345,13 +345,8 @@
                 {% set btn_class = "btn-primary" %}
             {% elseif not graded_gradeable.isTaGradingComplete() and core.getUser().getGroup() < 4 or core.getUser().getGroup() == 4 and not graded_gradeable.isPeerGradingComplete() %}
                 {% set contents = "Grading Incomplete" %}
-<<<<<<< HEAD
             {% elseif graded_gradeable.isTaGradingComplete() or core.getUser().getGroup() == 4 and graded_gradeable.isPeerGradingComplete() %}
                 {% set contents = graded_gradeable.getTaGradedGradeable.getTotalScore() ~ " / " ~ graded_gradeable.getGradeable().getTaPoints() %}
-=======
-            {% elseif graded_gradeable.isTaGradingComplete() %}
-                {% set contents = graded_gradeable.getTaGradedGradeable.getTotalScore() ~ " / " ~ graded_gradeable.getGradeable().getManualGradingPoints() %}
->>>>>>> f6079164
                 {% set btn_class = "btn-default" %}
             {% endif %}
         {% endif %}
