--- conflicted
+++ resolved
@@ -245,15 +245,12 @@
     display: inline-block;
 }
 
-<<<<<<< HEAD
-=======
 .upduck-container{
     display: inline-block;
     align-items: center;
     justify-content: center;
 }
 
->>>>>>> 4ce524fe
 .upduck-button {
     position: relative;
     display: inline-block;
@@ -265,8 +262,6 @@
     vertical-align: middle;
 }
 
-<<<<<<< HEAD
-=======
 .like-counter{
     font-size: 15px;
     margin-left: 4px;
@@ -274,7 +269,6 @@
     vertical-align: middle;
 }
 
->>>>>>> 4ce524fe
 .delete-post-button,
 .edit-post-button {
     position: relative;
