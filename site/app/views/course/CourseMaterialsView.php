<?php

namespace app\views\course;

use app\libraries\Core;
use app\libraries\DateUtils;
use app\models\User;
use app\views\AbstractView;
use app\libraries\FileUtils;
use app\libraries\Utils;


class CourseMaterialsView extends AbstractView {
    /**
     * @param User[] $students
     * @return string
     */
    public function listCourseMaterials($user) {
        $this->core->getOutput()->addInternalCss(FileUtils::joinPaths('fileinput.css'));
        $this->core->getOutput()->addVendorJs(FileUtils::joinPaths('flatpickr', 'flatpickr.min.js'));
        $this->core->getOutput()->addVendorCss(FileUtils::joinPaths('flatpickr', 'flatpickr.min.css'));
        $this->core->getOutput()->addVendorJs(FileUtils::joinPaths('flatpickr', 'plugins', 'shortcutButtons', 'shortcut-buttons-flatpickr.min.js'));
        $this->core->getOutput()->addVendorCss(FileUtils::joinPaths('flatpickr', 'plugins', 'shortcutButtons', 'themes', 'light.min.css'));
        $this->core->getOutput()->addBreadcrumb("Course Materials");
        $file_sections = 'Check';
        $user_group = $user->getGroup();
        $user_section = $user->getRegistrationSection();
        function add_files(Core $core, &$files, &$file_datas, &$file_release_dates, $expected_path, $json, $course_materials_array, $start_dir_name, $user_group, &$in_dir,$fp, &$file_sections) {
            $files[$start_dir_name] = array();
            $student_access = ($user_group === 4);
            $now_date_time = $core->getDateTimeNow();
            $no_json = array();

            foreach($course_materials_array as $file) {

                $expected_file_path = FileUtils::joinPaths($expected_path, $file);

                array_push($in_dir,$expected_file_path);

                // Check whether the file is shared to student or not
                // If shared, will add to courseMaterialsArray

                $releaseData = $now_date_time->format("Y-m-d H:i:sO");
                $isShareToOther = '0';
                if ($json == true){
                    if ( isset( $json[$expected_file_path] ) )
                    {
                        $json[$expected_file_path]['checked'] = '1';
                        $isShareToOther = $json[$expected_file_path]['checked'];
                        $file_sections = $json['sections'];
                        $release_date = DateUtils::parseDateTime($json[$expected_file_path]['release_datetime'], $core->getConfig()->getTimezone());

                       if ($isShareToOther == '1' && $release_date > $now_date_time)
                            $isShareToOther = '0';

                        $releaseData  = $json[$expected_file_path]['release_datetime'];
                    }
                    else{
                        //fill with upload time for new files add all files to json when uploaded
                        $json[$expected_file_path]['checked'] = '1';
                        $isShareToOther = $json[$expected_file_path]['checked'];
                        $release_date = $json['release_time'];
                        $file_sections = $json['sections'];
                        $json[$expected_file_path]['release_datetime'] = $release_date;
                        $releaseData = $json[$expected_file_path]['release_datetime'];
                    }

                }
                else{

                    $ex_file_path = $expected_file_path;
                    $ex_file_path = array();
                    $ex_file_path['checked'] = '1';
                    $isShareToOther = $ex_file_path['checked'];
                    $date = $now_date_time->format("Y-m-d H:i:sO");
                    $date=substr_replace($date,"9999",0,4);
                    $ex_file_path['release_datetime'] = $date;
                    $releaseData = $ex_file_path['release_datetime'];
                    $no_json[$expected_file_path] = $ex_file_path;

                }

                if ($student_access && $isShareToOther === '0') {
                    continue; // skip this so don't add to the courseMaterialsArray
                }

                $path = explode('/', $file);
                $working_dir = &$files[$start_dir_name];
                $filename = array_pop($path);

                foreach($path as $dir) {
                    if (!isset($working_dir[$dir])) {
                        $working_dir[$dir] = array();
                    }


                    $working_dir = &$working_dir[$dir];

                }

                $working_dir[$filename] = $expected_file_path;


                $file_datas[$expected_file_path] = $isShareToOther;

                if( $releaseData == $now_date_time->format("Y-m-d H:i:sO")){
                    //for uploaded files that have had no manually set date to be set to never and maintained as never
                    //also permission set to yes
                    $releaseData=substr_replace($releaseData,"9999",0,4);
                    $json[$expected_file_path]['checked']='1';
                    $json[$expected_file_path]['release_datetime']= $releaseData;
                }
                $file_release_dates[$expected_file_path] = $releaseData;
            }

            if($json == false){
                FileUtils::writeJsonFile($fp,$no_json);
            }
            $can_write =is_writable($fp);
            if(!$can_write){
               $core->addErrorMessage("This json does not have write permissions, and therefore you cannot change the release date. Please change the permissions or contact someone who can.");
            }
        }

        $submissions = array();
        $file_shares = array();
        $file_release_dates = array();
        $in_dir = array();

        //Get the expected course materials path and files
        $upload_path = FileUtils::joinPaths($this->core->getConfig()->getCoursePath(), "uploads");
        $expected_path = FileUtils::joinPaths($this->core->getConfig()->getCoursePath(), "uploads", "course_materials");
        $path_length = strlen($expected_path)+1;
        $course_materials_array = FileUtils::getAllFilesTrimSearchPath($expected_path, $path_length);
        $this->core->getOutput()->addInternalJs("drag-and-drop.js");
        //Sort the files/folders in alphabetical order
        usort($course_materials_array, 'strnatcasecmp');

        $fp = $this->core->getConfig()->getCoursePath() . '/uploads/course_materials_file_data.json';
        $json = FileUtils::readJsonFile($fp);

        add_files($this->core, $submissions, $file_shares, $file_release_dates, $expected_path, $json, $course_materials_array, 'course_materials', $user_group,$in_dir,$fp, $file_sections);

        //Check if user has permissions to access page (not instructor when no course materials available)
        if ($user_group !== 1 && count($course_materials_array) == 0) {
            // nothing to view
            $this->core->addErrorMessage("You have no permission to access this page");
            $this->core->redirect($this->core->buildCourseUrl());
            return;
        }

        $max_size = Utils::returnBytes(ini_get('upload_max_filesize'));
        $max_size_string = Utils::formatBytes("MB", $max_size ) . " (" . Utils::formatBytes("KB", $max_size) . ")";
<<<<<<< HEAD
        $reg_sections = $this->core->getQueries()->getRegistrationSections();
        $server_time = (array)DateUtils::getServerTimeJson($this->core);
=======

        $server_time = DateUtils::getServerTimeJson($this->core);

>>>>>>> 82f7b91e
        return $this->core->getOutput()->renderTwigTemplate("course/CourseMaterials.twig", [
            "courseMaterialsArray" => $course_materials_array,
            'date_format' => 'Y-m-d H:i:sO',
            "folderPath" => $expected_path,
            "uploadFolderPath" => $upload_path,
            "submissions" => $submissions,
            "fileShares" => $file_shares,
            "fileReleaseDates" => $file_release_dates,
            "userGroup" => $user_group,
            "inDir" => $in_dir,
            "csrf_token" => $this->core->getCsrfToken(),
            "delete_url" => $this->core->buildCourseUrl(["course_materials", "delete"]),
            "delete_folder_url" => $this->core->buildCourseUrl(["course_materials", "delete_folder"]),
            "max_size_string" => $max_size_string,
            'server_time' => $server_time,
            "display_file_url" => $this->core->buildCourseUrl(['display_file']),
            "user_section" => $user_section,
            "reg_sections" => $reg_sections,
            "file_sections" => $file_sections
        ]);
    }
}<|MERGE_RESOLUTION|>--- conflicted
+++ resolved
@@ -151,14 +151,9 @@
 
         $max_size = Utils::returnBytes(ini_get('upload_max_filesize'));
         $max_size_string = Utils::formatBytes("MB", $max_size ) . " (" . Utils::formatBytes("KB", $max_size) . ")";
-<<<<<<< HEAD
         $reg_sections = $this->core->getQueries()->getRegistrationSections();
-        $server_time = (array)DateUtils::getServerTimeJson($this->core);
-=======
-
         $server_time = DateUtils::getServerTimeJson($this->core);
-
->>>>>>> 82f7b91e
+        
         return $this->core->getOutput()->renderTwigTemplate("course/CourseMaterials.twig", [
             "courseMaterialsArray" => $course_materials_array,
             'date_format' => 'Y-m-d H:i:sO',
