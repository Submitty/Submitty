#!/usr/bin/env python3
#
# This script is run by a cron job as the DAEMON_USER
#
# Runs lichen plagiarism detector for saved configuration
#

import os
import sys
import pwd
import time
import subprocess
import json
from shutil import rmtree


# ------------------------------------------------------------------------
# MAIN LOOP

# ------------------------------------------------------------------------
# this script is intended to be run only from the cron job of DAEMON_USER
def main():
    username = pwd.getpwuid(os.getuid()).pw_name
    if username != "submitty_daemon":
        raise SystemError("ERROR!  This script must be run by submitty_daemon")

    if len(sys.argv) != 4:
        raise SystemError("ERROR!  This script must be given 3 argument which\
                           should be path of lichen config")

    semester = sys.argv[1]
    course = sys.argv[2]
    gradeable = sys.argv[3]
    config_hash = ""
<<<<<<< HEAD
    config_path = f"/var/local/submitty/courses/{semester}/{course}/lichen/config/lichen_{semester}_{course}_{gradeable}.json"

    log_path = f"/var/local/submitty/courses/{semester}/{course}/lichen/logs/{gradeable}/run_results.json"

=======

    config_path = f"/var/local/submitty/courses/{semester}/{course}/lichen/config/lichen_{semester}_{course}_{gradeable}.json"

    log_path = f"/var/local/submitty/courses/{semester}/{course}/lichen/logs/{gradeable}/run_results.json"
>>>>>>> 20f0646c
    log_json = open(log_path, 'w+')

    rank_path = f"/var/local/submitty/courses/{semester}/{course}/lichen/ranking/{gradeable}.txt"

    matches_path = f"/var/local/submitty/courses/{semester}/{course}/lichen/matches/{gradeable}"

    hashes_path = f"/var/local/submitty/courses/{semester}/{course}/lichen/hashes/{gradeable}"

    # Remove ranking from previous run
    if os.path.exists(rank_path):
        os.remove(rank_path)

    # Clear hashes/matches from previous run...
    if os.path.isdir(matches_path):
        rmtree(matches_path)
        os.mkdir(matches_path)
    if os.path.isdir(hashes_path):
        rmtree(hashes_path)
        os.mkdir(hashes_path)

    with open(config_path, 'r') as j:
        json_data = json.load(j)
        config_hash = "" if 'hash' not in json_data else json_data['hash']

    start_time = time.time()
    concat_res = subprocess.call(['/usr/local/submitty/Lichen/bin/concatenate_all.py', config_path])
    tok_res = subprocess.call(['/usr/local/submitty/Lichen/bin/tokenize_all.py', config_path])
    hash_res = subprocess.call(['/usr/local/submitty/Lichen/bin/hash_all.py', config_path])
    comp_res = subprocess.call(['/usr/local/submitty/Lichen/bin/compare_hashes.out', config_path])
    end_time = time.time()
    duration = end_time - start_time
    results = {
        'config_hash': config_hash,
        'concat_result': concat_res,
        'tokenize_result': tok_res,
        'hash_result': hash_res,
        'compare_result': comp_res,
        'duration': time.strftime("%H:%M:%S", time.gmtime(duration))
    }
    log_json.truncate(0)
    log_json.write(json.dumps(results))
    log_json.close()
    print("finished running lichen plagiarism for " + config_path)


# ------------------------------------------------------------------------

if __name__ == "__main__":
    main()<|MERGE_RESOLUTION|>--- conflicted
+++ resolved
@@ -32,17 +32,10 @@
     course = sys.argv[2]
     gradeable = sys.argv[3]
     config_hash = ""
-<<<<<<< HEAD
-    config_path = f"/var/local/submitty/courses/{semester}/{course}/lichen/config/lichen_{semester}_{course}_{gradeable}.json"
-
-    log_path = f"/var/local/submitty/courses/{semester}/{course}/lichen/logs/{gradeable}/run_results.json"
-
-=======
 
     config_path = f"/var/local/submitty/courses/{semester}/{course}/lichen/config/lichen_{semester}_{course}_{gradeable}.json"
 
     log_path = f"/var/local/submitty/courses/{semester}/{course}/lichen/logs/{gradeable}/run_results.json"
->>>>>>> 20f0646c
     log_json = open(log_path, 'w+')
 
     rank_path = f"/var/local/submitty/courses/{semester}/{course}/lichen/ranking/{gradeable}.txt"
