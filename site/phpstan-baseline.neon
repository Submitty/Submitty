

parameters:
	ignoreErrors:
		-
			message: "#^PHPDoc tag @param has invalid value \\(\\$render_json true to render a JSEND response to the output in the failure/error case\\)\\: Unexpected token \"\\$render_json\", expected TOKEN_IDENTIFIER at offset 97$#"
			count: 1
			path: app/controllers/AbstractController.php

		-
			message: "#^PHPDoc tag @param has invalid value \\(\\$render_json true to render a JSEND response to the output in the failure/error case\\)\\: Unexpected token \"\\$render_json\", expected TOKEN_IDENTIFIER at offset 150$#"
			count: 1
			path: app/controllers/AbstractController.php

		-
			message: "#^PHPDoc tag @param has invalid value \\(\\$render_json true to render a JSEND response to the output in the failure/error case\\)\\: Unexpected token \"\\$render_json\", expected TOKEN_IDENTIFIER at offset 130$#"
			count: 1
			path: app/controllers/AbstractController.php

		-
			message: "#^PHPDoc tag @param has invalid value \\(\\$render_json true to render a JSEND response to the output in the failure/error case\\)\\: Unexpected token \"\\$render_json\", expected TOKEN_IDENTIFIER at offset 91$#"
			count: 1
			path: app/controllers/AbstractController.php

		-
			message: "#^PHPDoc tag @param has invalid value \\(\\$render_json true to render a JSEND response to the output in the failure/error case\\)\\: Unexpected token \"\\$render_json\", expected TOKEN_IDENTIFIER at offset 158$#"
			count: 2
			path: app/controllers/AbstractController.php

		-
			message: "#^PHPDoc tag @param has invalid value \\(\\$render_json true to render a JSEND response to the output in the failure/error case\\)\\: Unexpected token \"\\$render_json\", expected TOKEN_IDENTIFIER at offset 191$#"
			count: 1
			path: app/controllers/AbstractController.php

		-
			message: "#^PHPDoc tag @param has invalid value \\(\\$render_json true to render a JSEND response to the output in the failure/error case\\)\\: Unexpected token \"\\$render_json\", expected TOKEN_IDENTIFIER at offset 165$#"
			count: 1
			path: app/controllers/AbstractController.php

		-
			message: "#^PHPDoc tag @param has invalid value \\(\\$as_instructor\\)\\: Unexpected token \"\\$as_instructor\", expected TOKEN_IDENTIFIER at offset 41$#"
			count: 1
			path: app/controllers/HomePageController.php

		-
			message: "#^PHPDoc tag @param has invalid value \\(\\$user_id\\)\\: Unexpected token \"\\$user_id\", expected TOKEN_IDENTIFIER at offset 18$#"
			count: 1
			path: app/controllers/HomePageController.php

		-
			message: "#^Offset int does not exist on array\\(\\?0 \\=\\> 'results'\\|'results_public'\\|'submissions', \\?1 \\=\\> 'checkout'\\|'results_public', \\?2 \\=\\> 'results'\\|'results_public', \\?3 \\=\\> 'results_public'\\)\\.$#"
			count: 3
			path: app/controllers/MiscController.php

		-
			message: "#^PHPDoc tag @param has invalid value \\(\\$show_all\\)\\: Unexpected token \"\\$show_all\", expected TOKEN_IDENTIFIER at offset 18$#"
			count: 1
			path: app/controllers/NotificationController.php

		-
			message: "#^PHPDoc tag @param has invalid value \\(\\$nid\\)\\: Unexpected token \"\\$nid\", expected TOKEN_IDENTIFIER at offset 18$#"
			count: 2
			path: app/controllers/NotificationController.php

		-
			message: "#^PHPDoc tag @param has invalid value \\(\\$seen\\)\\: Unexpected token \"\\$seen\", expected TOKEN_IDENTIFIER at offset 37$#"
			count: 1
			path: app/controllers/NotificationController.php

		-
			message: "#^PHPDoc tag @param has invalid value \\(\\)\\: Unexpected token \"\\\\n    \\*\", expected TOKEN_IDENTIFIER at offset 16$#"
			count: 8
			path: app/controllers/OfficeHoursQueueController.php

		-
			message: "#^PHPDoc tag @param references unknown parameter\\: \\$gradeable$#"
			count: 1
			path: app/controllers/admin/AdminGradeableController.php

		-
			message: "#^Variable \\$repo_paths in isset\\(\\) always exists and is not nullable\\.$#"
			count: 1
			path: app/controllers/admin/AdminGradeableController.php

		-
			message: "#^Call to an undefined method app\\\\libraries\\\\Core\\:\\:buildNewCourseUrl\\(\\)\\.$#"
			count: 2
			path: app/controllers/admin/AdminGradeableController.php

		-
			message: "#^PHPDoc tag @param has invalid value \\(\\$config_path\\)\\: Unexpected token \"\\$config_path\", expected TOKEN_IDENTIFIER at offset 18$#"
			count: 1
			path: app/controllers/admin/AutogradingConfigController.php

		-
			message: "#^Variable \\$seating_assignment_emails might not be defined\\.$#"
			count: 1
			path: app/controllers/admin/EmailRoomSeatingController.php

		-
			message: "#^PHPDoc tag @param has invalid value \\(\\$csv_option string csv_option_overwrite_all or csv_option_preserve_higher\\)\\: Unexpected token \"\\$csv_option\", expected TOKEN_IDENTIFIER at offset 18$#"
			count: 1
			path: app/controllers/admin/LateController.php

		-
			message: "#^Variable \\$threshold might not be defined\\.$#"
			count: 1
			path: app/controllers/admin/PlagiarismController.php

		-
			message: "#^Variable \\$sequence_length might not be defined\\.$#"
			count: 1
			path: app/controllers/admin/PlagiarismController.php

		-
			message: "#^Variable \\$regex_for_selecting_files might not be defined\\.$#"
			count: 1
			path: app/controllers/admin/PlagiarismController.php

		-
			message: "#^Variable \\$instructor_provided_code_path might not be defined\\.$#"
			count: 1
			path: app/controllers/admin/PlagiarismController.php

		-
			message: "#^Variable \\$max_matching_version might not be defined\\.$#"
			count: 3
			path: app/controllers/admin/PlagiarismController.php

		-
			message: "#^Variable \\$user_2_index_in_others might not be defined\\.$#"
			count: 1
			path: app/controllers/admin/PlagiarismController.php

		-
			message: "#^Variable \\$tokens_user_2 might not be defined\\.$#"
			count: 6
			path: app/controllers/admin/PlagiarismController.php

		-
			message: "#^Variable \\$color might not be defined\\.$#"
			count: 1
			path: app/controllers/admin/PlagiarismController.php

		-
			message: "#^PHPDoc tag @param has invalid value \\(GradedGradeable\\[\\] The list of graded gradeables, indexed by gradeable id\\)\\: Unexpected token \"The\", expected TOKEN_VARIABLE at offset 127$#"
			count: 1
			path: app/controllers/admin/ReportController.php

		-
			message: "#^PHPDoc tag @param has invalid value \\(GradedGradeable\\[\\] The list of graded gradeables, indexed by gradeable id\\)\\: Unexpected token \"The\", expected TOKEN_VARIABLE at offset 192$#"
			count: 1
			path: app/controllers/admin/ReportController.php

		-
			message: "#^PHPDoc tag @param has invalid value \\(integer\\(0/1/2\\) \\$modifyType \\- 0 \\=\\> delete, 1 \\=\\> edit content, 2 \\=\\> undelete\\)\\: Unexpected token \"\\(\", expected TOKEN_VARIABLE at offset 200$#"
			count: 1
			path: app/controllers/forum/ForumController.php

		-
			message: "#^Variable \\$content might not be defined\\.$#"
			count: 1
			path: app/controllers/forum/ForumController.php

		-
			message: "#^Variable \\$subject might not be defined\\.$#"
			count: 1
			path: app/controllers/forum/ForumController.php

		-
			message: "#^Variable \\$original_creator might not be defined\\.$#"
			count: 2
			path: app/controllers/forum/ForumController.php

		-
			message: "#^PHPDoc tag @param has invalid value \\(bool verify all components or not\\)\\: Unexpected token \"verify\", expected TOKEN_VARIABLE at offset 83$#"
			count: 1
			path: app/controllers/grading/ElectronicGraderController.php

		-
			message: "#^Variable \\$graded_component might not be defined\\.$#"
			count: 2
			path: app/controllers/grading/ElectronicGraderController.php

		-
			message: "#^Variable \\$num_components might not be defined\\.$#"
			count: 4
			path: app/controllers/grading/ElectronicGraderController.php

		-
			message: "#^Variable \\$peer_grade_set might not be defined\\.$#"
			count: 3
			path: app/controllers/grading/ElectronicGraderController.php

		-
			message: "#^Variable \\$my_grading might not be defined\\.$#"
			count: 2
			path: app/controllers/grading/ElectronicGraderController.php

		-
			message: "#^Variable \\$team_users might not be defined\\.$#"
			count: 1
			path: app/controllers/grading/ElectronicGraderController.php

		-
			message: "#^Variable \\$all_teams might not be defined\\.$#"
			count: 2
			path: app/controllers/grading/ElectronicGraderController.php

		-
			message: "#^Offset 0 does not exist on array\\(\\)\\.$#"
			count: 1
			path: app/controllers/grading/ElectronicGraderController.php

		-
			message: "#^PHPDoc tag @param has invalid value \\(\\$from This is the user that was being viewed when a navigation button was clicked on the TA grading\ninterface\\.  Knowing who we were viewing allows us to decide who to view next\\.\\)\\: Unexpected token \"\\$from\", expected TOKEN_IDENTIFIER at offset 236$#"
			count: 1
			path: app/controllers/grading/ElectronicGraderController.php

		-
			message: "#^PHPDoc tag @param has invalid value \\(\\$to Used to determine the direction to move in, either 'prev' or 'next'\\)\\: Unexpected token \"\\$to\", expected TOKEN_IDENTIFIER at offset 452$#"
			count: 1
			path: app/controllers/grading/ElectronicGraderController.php

		-
			message: "#^PHPDoc tag @param has invalid value \\(\\$to_ungraded Should the next student we go to be the next submission or next ungraded submission\\?\\)\\: Unexpected token \"\\$to_ungraded\", expected TOKEN_IDENTIFIER at offset 538$#"
			count: 1
			path: app/controllers/grading/ElectronicGraderController.php

		-
			message: "#^PHPDoc tag @param has invalid value \\(\\$who_id This is the user we wish to view, this field will only be passed on when the request originates\non the grading index page\\)\\: Unexpected token \"\\$who_id\", expected TOKEN_IDENTIFIER at offset 68$#"
			count: 1
			path: app/controllers/grading/ElectronicGraderController.php

		-
			message: "#^Variable \\$order_all_sections might not be defined\\.$#"
			count: 2
			path: app/controllers/grading/ElectronicGraderController.php

		-
			message: "#^Variable \\$goToStudent might not be defined\\.$#"
			count: 1
			path: app/controllers/grading/ElectronicGraderController.php

		-
			message: "#^Variable \\$total_submitted might not be defined\\.$#"
			count: 2
			path: app/controllers/grading/ElectronicGraderController.php

		-
			message: "#^PHPDoc tag @param has invalid value \\(\\$sections\\)\\: Unexpected token \"\\$sections\", expected TOKEN_IDENTIFIER at offset 131$#"
			count: 1
			path: app/controllers/grading/ElectronicGraderController.php

		-
			message: "#^PHPDoc tag @param references unknown parameter\\: \\$full_sets$#"
			count: 1
			path: app/controllers/grading/ElectronicGraderController.php

		-
			message: "#^PHPDoc tag @param has invalid value \\(\\$gradeable_id\\)\\: Unexpected token \"\\$gradeable_id\", expected TOKEN_IDENTIFIER at offset 18$#"
			count: 4
			path: app/controllers/grading/SimpleGraderController.php

		-
			message: "#^PHPDoc tag @param has invalid value \\(\\$section\\)\\: Unexpected token \"\\$section\", expected TOKEN_IDENTIFIER at offset 46$#"
			count: 1
			path: app/controllers/grading/SimpleGraderController.php

		-
			message: "#^PHPDoc tag @param has invalid value \\(\\$section_type\\)\\: Unexpected token \"\\$section_type\", expected TOKEN_IDENTIFIER at offset 69$#"
			count: 1
			path: app/controllers/grading/SimpleGraderController.php

		-
			message: "#^PHPDoc tag @param has invalid value \\(\\$sort\\)\\: Unexpected token \"\\$sort\", expected TOKEN_IDENTIFIER at offset 97$#"
			count: 1
			path: app/controllers/grading/SimpleGraderController.php

		-
			message: "#^PHPDoc tag @param has invalid value \\(\\$sort\\)\\: Unexpected token \"\\$sort\", expected TOKEN_IDENTIFIER at offset 66$#"
			count: 1
			path: app/controllers/grading/SimpleGraderController.php

		-
			message: "#^PHPDoc tag @param has invalid value \\(\\$view\\)\\: Unexpected token \"\\$view\", expected TOKEN_IDENTIFIER at offset 46$#"
			count: 1
			path: app/controllers/grading/SimpleGraderController.php

		-
			message: "#^PHPDoc tag @param has invalid value \\(\\$filename\\)\\: Unexpected token \"\\$filename\", expected TOKEN_IDENTIFIER at offset 46$#"
			count: 1
			path: app/controllers/pdf/PDFController.php

		-
			message: "#^PHPDoc tag @param has invalid value \\(\\$gradeable_id\\)\\: Unexpected token \"\\$gradeable_id\", expected TOKEN_IDENTIFIER at offset 18$#"
			count: 3
			path: app/controllers/pdf/PDFController.php

		-
			message: "#^PHPDoc tag @param has invalid value \\(\\$gradeable_id\\)\\: Unexpected token \"\\$gradeable_id\", expected TOKEN_IDENTIFIER at offset 18$#"
			count: 3
			path: app/controllers/student/GradeInquiryController.php

		-
			message: "#^Variable \\$component_string might not be defined\\.$#"
			count: 8
			path: app/controllers/student/GradeInquiryController.php

		-
			message: "#^Variable \\$body might not be defined\\.$#"
			count: 5
			path: app/controllers/student/GradeInquiryController.php

		-
			message: "#^Variable \\$subject might not be defined\\.$#"
			count: 3
			path: app/controllers/student/GradeInquiryController.php

		-
			message: "#^Variable \\$notifications might not be defined\\.$#"
			count: 1
			path: app/controllers/student/GradeInquiryController.php

		-
			message: "#^Variable \\$emails might not be defined\\.$#"
			count: 1
			path: app/controllers/student/GradeInquiryController.php

		-
			message: "#^Variable \\$teams might not be defined\\.$#"
			count: 1
			path: app/controllers/student/SubmissionController.php

		-
			message: "#^Variable \\$uploaded_file might not be defined\\.$#"
			count: 6
			path: app/controllers/student/SubmissionController.php

		-
			message: "#^Binary operation \"\\.\" between string and app\\\\models\\\\User results in an error\\.$#"
			count: 1
			path: app/controllers/student/SubmissionController.php

		-
			message: "#^Variable \\$uploaded_file in isset\\(\\) always exists and is not nullable\\.$#"
			count: 1
			path: app/controllers/student/SubmissionController.php

		-
			message: "#^Variable \\$team might not be defined\\.$#"
			count: 1
			path: app/controllers/student/SubmissionController.php

		-
			message: "#^PHPDoc tag @param for parameter \\$iterators with type array\\<Iterator\\> is not subtype of native type array\\<int, mixed\\>\\.$#"
			count: 1
			path: app/libraries/CascadingIterator.php

		-
			message: "#^PHPDoc tag @param has invalid value \\(\\$course\\)\\: Unexpected token \"\\$course\", expected TOKEN_IDENTIFIER at offset 484$#"
			count: 1
			path: app/libraries/Core.php

		-
			message: "#^PHPDoc tag @param has invalid value \\(\\$semester\\)\\: Unexpected token \"\\$semester\", expected TOKEN_IDENTIFIER at offset 460$#"
			count: 1
			path: app/libraries/Core.php

		-
			message: "#^PHPDoc tag @param has invalid value \\(\\$url\\)\\: Unexpected token \"\\$url\", expected TOKEN_IDENTIFIER at offset 22$#"
			count: 1
			path: app/libraries/Core.php

		-
			message: "#^PHPDoc tag @param references unknown parameter\\: \\$status_code$#"
			count: 1
			path: app/libraries/Core.php

		-
			message: "#^PHPDoc tag @param has invalid value \\(\\$core Core core\\)\\: Unexpected token \"\\$core\", expected TOKEN_IDENTIFIER at offset 230$#"
			count: 1
			path: app/libraries/DateUtils.php

		-
			message: "#^PHPDoc tag @param has invalid value \\(\\$actual_file\\)\\: Unexpected token \"\\$actual_file\", expected TOKEN_IDENTIFIER at offset 175$#"
			count: 1
			path: app/libraries/DiffViewer.php

		-
			message: "#^PHPDoc tag @param has invalid value \\(\\$diff_file\\)\\: Unexpected token \"\\$diff_file\", expected TOKEN_IDENTIFIER at offset 231$#"
			count: 1
			path: app/libraries/DiffViewer.php

		-
			message: "#^PHPDoc tag @param has invalid value \\(\\$expected_file\\)\\: Unexpected token \"\\$expected_file\", expected TOKEN_IDENTIFIER at offset 202$#"
			count: 1
			path: app/libraries/DiffViewer.php

		-
			message: "#^PHPDoc tag @param has invalid value \\(\\$id_prepend\\)\\: Unexpected token \"\\$id_prepend\", expected TOKEN_IDENTIFIER at offset 288$#"
			count: 1
			path: app/libraries/DiffViewer.php

		-
			message: "#^PHPDoc tag @param has invalid value \\(\\$image_difference\\)\\: Unexpected token \"\\$image_difference\", expected TOKEN_IDENTIFIER at offset 256$#"
			count: 1
			path: app/libraries/DiffViewer.php

		-
			message: "#^Property app\\\\libraries\\\\DiffViewer\\:\\:\\$actual \\(array\\) does not accept string\\|false\\.$#"
			count: 2
			path: app/libraries/DiffViewer.php

		-
			message: "#^Property app\\\\libraries\\\\DiffViewer\\:\\:\\$expected \\(array\\) does not accept string\\|false\\.$#"
			count: 2
			path: app/libraries/DiffViewer.php

		-
			message: "#^PHPDoc tag @param has invalid value \\(string Option for displaying\\. Currently only supports show empty space\\)\\: Unexpected token \"Option\", expected TOKEN_VARIABLE at offset 78$#"
			count: 1
			path: app/libraries/DiffViewer.php

		-
			message: "#^PHPDoc tag @param has invalid value \\(string Option for displaying\\. Currently only supports show empty space\\)\\: Unexpected token \"Option\", expected TOKEN_VARIABLE at offset 73$#"
			count: 1
			path: app/libraries/DiffViewer.php

		-
			message: "#^PHPDoc tag @param has invalid value \\(\\$html the original HTML before any text transformation\\)\\: Unexpected token \"\\$html\", expected TOKEN_IDENTIFIER at offset 18$#"
			count: 1
			path: app/libraries/DiffViewer.php

		-
			message: "#^PHPDoc tag @param has invalid value \\(\\$with_escape Show escape characters instead of character representations\\)\\: Unexpected token \"\\$with_escape\", expected TOKEN_IDENTIFIER at offset 87$#"
			count: 1
			path: app/libraries/DiffViewer.php

		-
			message: "#^PHPDoc tag @param has invalid value \\(\\$description \\(What is the description of this character\\)\\)\\: Unexpected token \"\\$description\", expected TOKEN_IDENTIFIER at offset 111$#"
			count: 1
			path: app/libraries/DiffViewer.php

		-
			message: "#^PHPDoc tag @param has invalid value \\(\\$text String\\)\\: Unexpected token \"\\$text\", expected TOKEN_IDENTIFIER at offset 18$#"
			count: 1
			path: app/libraries/DiffViewer.php

		-
			message: "#^PHPDoc tag @param has invalid value \\(\\$what String\\)\\: Unexpected token \"\\$what\", expected TOKEN_IDENTIFIER at offset 45$#"
			count: 1
			path: app/libraries/DiffViewer.php

		-
			message: "#^PHPDoc tag @param has invalid value \\(\\$which String\\(Reference\\)\\)\\: Unexpected token \"\\$which\", expected TOKEN_IDENTIFIER at offset 72$#"
			count: 1
			path: app/libraries/DiffViewer.php

		-
			message: "#^Call to an undefined method Throwable\\:\\:getDetails\\(\\)\\.$#"
			count: 1
			path: app/libraries/ExceptionHandler.php

		-
			message: "#^PHPDoc tag @param has invalid value \\(\\$mode\\)\\: Unexpected token \"\\$mode\", expected TOKEN_IDENTIFIER at offset 38$#"
			count: 1
			path: app/libraries/FileUtils.php

		-
			message: "#^PHPDoc tag @param has invalid value \\(\\$path\\)\\: Unexpected token \"\\$path\", expected TOKEN_IDENTIFIER at offset 18$#"
			count: 1
			path: app/libraries/FileUtils.php

		-
			message: "#^PHPDoc tag @param has invalid value \\(\\$zipname\\)\\: Unexpected token \"\\$zipname\", expected TOKEN_IDENTIFIER at offset 18$#"
			count: 1
			path: app/libraries/FileUtils.php

		-
			message: "#^PHPDoc tag @param has invalid value \\(\\$filename\\)\\: Unexpected token \"\\$filename\", expected TOKEN_IDENTIFIER at offset 637$#"
			count: 1
			path: app/libraries/FileUtils.php

		-
			message: "#^PHPDoc tag @param for parameter \\$type with type app\\\\libraries\\\\GradeableType\\|int is not subtype of native type int\\.$#"
			count: 1
			path: app/libraries/GradeableType.php

		-
			message: "#^PHPDoc tag @param has invalid value \\(\\$string\\)\\: Unexpected token \"\\$string\", expected TOKEN_IDENTIFIER at offset 18$#"
			count: 1
			path: app/libraries/GradeableType.php

		-
			message: "#^PHPDoc tag @param has invalid value \\(\\$message\\: message to log to the file\\)\\: Unexpected token \"\\$message\", expected TOKEN_IDENTIFIER at offset 484$#"
			count: 1
			path: app/libraries/Logger.php

		-
			message: "#^PHPDoc tag @param has invalid value \\(\\$action\\)\\: Unexpected token \"\\$action\", expected TOKEN_IDENTIFIER at offset 513$#"
			count: 1
			path: app/libraries/Logger.php

		-
			message: "#^PHPDoc tag @param has invalid value \\(\\$token\\)\\: Unexpected token \"\\$token\", expected TOKEN_IDENTIFIER at offset 492$#"
			count: 1
			path: app/libraries/Logger.php

		-
			message: "#^PHPDoc tag @param has invalid value \\(\\$user_id\\)\\: Unexpected token \"\\$user_id\", expected TOKEN_IDENTIFIER at offset 469$#"
			count: 1
			path: app/libraries/Logger.php

		-
			message: "#^PHPDoc tag @param has invalid value \\(\\$params All the params in a key\\-value array\\)\\: Unexpected token \"\\$params\", expected TOKEN_IDENTIFIER at offset 502$#"
			count: 1
			path: app/libraries/Logger.php

		-
			message: "#^Call to an undefined method Twig\\\\Extension\\\\ExtensionInterface\\:\\:setTimezone\\(\\)\\.$#"
			count: 1
			path: app/libraries/Output.php

		-
			message: "#^Method app\\\\libraries\\\\Output\\:\\:renderTemplate\\(\\) should return string but returns null\\.$#"
			count: 1
			path: app/libraries/Output.php

		-
			message: "#^PHPDoc tag @param has invalid value \\(\\$json\\)\\: Unexpected token \"\\$json\", expected TOKEN_IDENTIFIER at offset 223$#"
			count: 1
			path: app/libraries/Output.php

		-
			message: "#^PHPDoc tag @param has invalid value \\(\\$message\\)\\: Unexpected token \"\\$message\", expected TOKEN_IDENTIFIER at offset 79$#"
			count: 1
			path: app/libraries/Output.php

		-
			message: "#^PHPDoc tag @param references unknown parameter\\: \\$view$#"
			count: 1
			path: app/libraries/Output.php

		-
			message: "#^Cannot call method exceptionPage\\(\\) on string\\.$#"
			count: 1
			path: app/libraries/Output.php

		-
			message: "#^PHPDoc tag @return with type array is incompatible with native type Ds\\\\Set\\.$#"
			count: 2
			path: app/libraries/Output.php

		-
			message: "#^PHPDoc tag @param has invalid value \\(\\$session_id\\)\\: Unexpected token \"\\$session_id\", expected TOKEN_IDENTIFIER at offset 257$#"
			count: 1
			path: app/libraries/SessionManager.php

		-
			message: "#^PHPDoc tag @param has invalid value \\(\\$user_id\\)\\: Unexpected token \"\\$user_id\", expected TOKEN_IDENTIFIER at offset 18$#"
			count: 1
			path: app/libraries/SessionManager.php

		-
			message: "#^Method app\\\\libraries\\\\Utils\\:\\:stripStringFromArray\\(\\) should return array but returns null\\.$#"
			count: 1
			path: app/libraries/Utils.php

		-
			message: "#^PHPDoc tag @param has invalid value \\(\\$string\\)\\: Unexpected token \"\\$string\", expected TOKEN_IDENTIFIER at offset 119$#"
			count: 1
			path: app/libraries/Utils.php

		-
			message: "#^PHPDoc tag @param has invalid value \\(\\$array\\)\\: Unexpected token \"\\$array\", expected TOKEN_IDENTIFIER at offset 404$#"
			count: 1
			path: app/libraries/Utils.php

		-
			message: "#^PHPDoc tag @param has invalid value \\(\\$array\\)\\: Unexpected token \"\\$array\", expected TOKEN_IDENTIFIER at offset 163$#"
			count: 1
			path: app/libraries/Utils.php

		-
			message: "#^Property app\\\\libraries\\\\database\\\\AbstractDatabase\\:\\:\\$link \\(PDO\\) does not accept null\\.$#"
			count: 1
			path: app/libraries/database/AbstractDatabase.php

		-
			message: "#^PHPDoc tag @param has invalid value \\(\\$callback\\)\\: Unexpected token \"\\$callback\", expected TOKEN_IDENTIFIER at offset 484$#"
			count: 1
			path: app/libraries/database/AbstractDatabase.php

		-
			message: "#^PHPDoc tag @param has invalid value \\(\\$parameters\\)\\: Unexpected token \"\\$parameters\", expected TOKEN_IDENTIFIER at offset 458$#"
			count: 1
			path: app/libraries/database/AbstractDatabase.php

		-
			message: "#^PHPDoc tag @param has invalid value \\(\\$query\\)\\: Unexpected token \"\\$query\", expected TOKEN_IDENTIFIER at offset 437$#"
			count: 1
			path: app/libraries/database/AbstractDatabase.php

		-
			message: "#^PHPDoc tag @param has invalid value \\(\\$columns\\)\\: Unexpected token \"\\$columns\", expected TOKEN_IDENTIFIER at offset 40$#"
			count: 1
			path: app/libraries/database/AbstractDatabase.php

		-
			message: "#^PHPDoc tag @param has invalid value \\(\\$result\\)\\: Unexpected token \"\\$result\", expected TOKEN_IDENTIFIER at offset 18$#"
			count: 1
			path: app/libraries/database/AbstractDatabase.php

		-
			message: "#^PHPDoc tag @param has invalid value \\(\\$value\\)\\: Unexpected token \"\\$value\", expected TOKEN_IDENTIFIER at offset 288$#"
			count: 1
			path: app/libraries/database/AbstractDatabase.php

		-
			message: "#^Method app\\\\libraries\\\\database\\\\AbstractDatabase\\:\\:convertBoolean\\(\\) should return string but returns int\\.$#"
			count: 1
			path: app/libraries/database/AbstractDatabase.php

		-
			message: "#^PHPDoc tag @param has invalid value \\(\\$type\\)\\: Unexpected token \"\\$type\", expected TOKEN_IDENTIFIER at offset 153$#"
			count: 1
			path: app/libraries/response/JsonResponse.php

		-
			message: "#^PHPDoc tag @param has invalid value \\(\\$url\\)\\: Unexpected token \"\\$url\", expected TOKEN_IDENTIFIER at offset 55$#"
			count: 1
			path: app/libraries/response/RedirectResponse.php

		-
			message: "#^PHPDoc tag @param has invalid value \\(\\$view_class\\)\\: Unexpected token \"\\$view_class\", expected TOKEN_IDENTIFIER at offset 204$#"
			count: 1
			path: app/libraries/response/WebResponse.php

		-
			message: "#^PHPDoc tag @param has invalid value \\(\\$view_function\\)\\: Unexpected token \"\\$view_function\", expected TOKEN_IDENTIFIER at offset 230$#"
			count: 1
			path: app/libraries/response/WebResponse.php

		-
			message: "#^PHPDoc tag @param has invalid value \\(\\$logged_in\\)\\: Unexpected token \"\\$logged_in\", expected TOKEN_IDENTIFIER at offset 96$#"
			count: 1
			path: app/libraries/routers/WebRouter.php

		-
			message: "#^PHPDoc tag @property has invalid value \\(@var bool flag on whether this model has been changed or not by the application layer\\)\\: Unexpected token \"@var\", expected TOKEN_IDENTIFIER at offset 14$#"
			count: 1
			path: app/models/AbstractModel.php

		-
			message: "#^PHPDoc tag @param has invalid value \\(\\$check_property\\)\\: Unexpected token \"\\$check_property\", expected TOKEN_IDENTIFIER at offset 350$#"
			count: 1
			path: app/models/AbstractModel.php

		-
			message: "#^PHPDoc tag @param has invalid value \\(\\$object\\)\\: Unexpected token \"\\$object\", expected TOKEN_IDENTIFIER at offset 328$#"
			count: 1
			path: app/models/AbstractModel.php

		-
			message: "#^PHPDoc tag @param has invalid value \\(\\$arguments\\)\\: Unexpected token \"\\$arguments\", expected TOKEN_IDENTIFIER at offset 451$#"
			count: 1
			path: app/models/AbstractModel.php

		-
			message: "#^PHPDoc tag @param has invalid value \\(\\$name\\)\\: Unexpected token \"\\$name\", expected TOKEN_IDENTIFIER at offset 431$#"
			count: 1
			path: app/models/AbstractModel.php

		-
			message: "#^PHPDoc tag @property has invalid value \\(string\\)\\: Unexpected token \"\\*/\", expected TOKEN_VARIABLE at offset 21$#"
			count: 1
			path: app/models/Breadcrumb.php

		-
			message: "#^PHPDoc tag @property has invalid value \\(string\\|null\\)\\: Unexpected token \"\\*/\", expected TOKEN_VARIABLE at offset 26$#"
			count: 2
			path: app/models/Breadcrumb.php

		-
			message: "#^PHPDoc tag @property has invalid value \\(@var string\\|null \\$title\\)\\: Unexpected token \"@var\", expected TOKEN_IDENTIFIER at offset 14$#"
			count: 1
			path: app/models/Button.php

		-
			message: "#^PHPDoc tag @property has invalid value \\(@var string\\|null \\$subtitle\\)\\: Unexpected token \"@var\", expected TOKEN_IDENTIFIER at offset 14$#"
			count: 1
			path: app/models/Button.php

		-
			message: "#^PHPDoc tag @property has invalid value \\(@var string\\|null \\$href\\)\\: Unexpected token \"@var\", expected TOKEN_IDENTIFIER at offset 14$#"
			count: 1
			path: app/models/Button.php

		-
			message: "#^PHPDoc tag @property has invalid value \\(@var string\\|null \\$onclick\\)\\: Unexpected token \"@var\", expected TOKEN_IDENTIFIER at offset 14$#"
			count: 1
			path: app/models/Button.php

		-
			message: "#^PHPDoc tag @property has invalid value \\(@var string \\$class\\)\\: Unexpected token \"@var\", expected TOKEN_IDENTIFIER at offset 14$#"
			count: 1
			path: app/models/Button.php

		-
			message: "#^PHPDoc tag @property has invalid value \\(@var string\\|null \\$id\\)\\: Unexpected token \"@var\", expected TOKEN_IDENTIFIER at offset 14$#"
			count: 1
			path: app/models/Button.php

		-
			message: "#^PHPDoc tag @property has invalid value \\(@var bool \\$disabled\\)\\: Unexpected token \"@var\", expected TOKEN_IDENTIFIER at offset 14$#"
			count: 1
			path: app/models/Button.php

		-
			message: "#^PHPDoc tag @property has invalid value \\(@var float\\|null \\$progress\\)\\: Unexpected token \"@var\", expected TOKEN_IDENTIFIER at offset 14$#"
			count: 1
			path: app/models/Button.php

		-
			message: "#^PHPDoc tag @property has invalid value \\(@var bool \\$title_on_hover\\)\\: Unexpected token \"@var\", expected TOKEN_IDENTIFIER at offset 14$#"
			count: 1
			path: app/models/Button.php

		-
			message: "#^PHPDoc tag @property has invalid value \\(@var string\\|null \\$aria_label\\)\\: Unexpected token \"@var\", expected TOKEN_IDENTIFIER at offset 14$#"
			count: 1
			path: app/models/Button.php

		-
			message: "#^PHPDoc tag @property has invalid value \\(@var string\\|null \\$badge\\)\\: Unexpected token \"@var\", expected TOKEN_IDENTIFIER at offset 14$#"
			count: 1
			path: app/models/Button.php

		-
			message: "#^PHPDoc tag @property has invalid value \\(@var string\\|null \\$icon\\)\\: Unexpected token \"@var\", expected TOKEN_IDENTIFIER at offset 14$#"
			count: 1
			path: app/models/Button.php

		-
			message: "#^PHPDoc tag @property has invalid value \\(\\)\\: Unexpected token \"\\\\n     \\*\", expected TOKEN_IDENTIFIER at offset 245$#"
			count: 1
			path: app/models/Config.php

		-
			message: "#^PHPDoc tag @property has invalid value \\(@var string contains the semester to use, generally from the \\$_REQUEST\\['semester'\\] global\\)\\: Unexpected token \"@var\", expected TOKEN_IDENTIFIER at offset 14$#"
			count: 1
			path: app/models/Config.php

		-
			message: "#^PHPDoc tag @property has invalid value \\(@var string contains the course to use, generally from the \\$_REQUEST\\['course'\\] global\\)\\: Unexpected token \"@var\", expected TOKEN_IDENTIFIER at offset 14$#"
			count: 1
			path: app/models/Config.php

		-
			message: "#^PHPDoc tag @property has invalid value \\(@var string path on the filesystem that points to the course data directory\\)\\: Unexpected token \"@var\", expected TOKEN_IDENTIFIER at offset 14$#"
			count: 1
			path: app/models/Config.php

		-
			message: "#^PHPDoc tag @property has invalid value \\(@var string path to the json file that contains all the course specific settings\\)\\: Unexpected token \"@var\", expected TOKEN_IDENTIFIER at offset 14$#"
			count: 1
			path: app/models/Config.php

		-
			message: "#^PHPDoc tag @property has invalid value \\(@var array\\)\\: Unexpected token \"@var\", expected TOKEN_IDENTIFIER at offset 14$#"
			count: 5
			path: app/models/Config.php

		-
			message: "#^PHPDoc tag @property has invalid value \\(\\)\\: Unexpected token \"\\\\n    \", expected TOKEN_IDENTIFIER at offset 105$#"
			count: 1
			path: app/models/Config.php

		-
			message: "#^PHPDoc tag @property has invalid value \\(@var string\\)\\: Unexpected token \"@var\", expected TOKEN_IDENTIFIER at offset 14$#"
			count: 20
			path: app/models/Config.php

		-
			message: "#^PHPDoc tag @property has invalid value \\(@var DateTimeZone\\)\\: Unexpected token \"@var\", expected TOKEN_IDENTIFIER at offset 14$#"
			count: 1
			path: app/models/Config.php

		-
			message: "#^PHPDoc tag @property has invalid value \\(@var bool\\)\\: Unexpected token \"@var\", expected TOKEN_IDENTIFIER at offset 14$#"
			count: 11
			path: app/models/Config.php

		-
			message: "#^PHPDoc tag @property has invalid value \\(\\)\\: Unexpected token \"\\\\n     \", expected TOKEN_IDENTIFIER at offset 140$#"
			count: 1
			path: app/models/Config.php

		-
			message: "#^PHPDoc tag @property has invalid value \\(\\)\\: Unexpected token \"\\\\n     \", expected TOKEN_IDENTIFIER at offset 146$#"
			count: 1
			path: app/models/Config.php

		-
			message: "#^PHPDoc tag @property has invalid value \\(\\)\\: Unexpected token \"\\\\n     \", expected TOKEN_IDENTIFIER at offset 121$#"
			count: 1
			path: app/models/Config.php

		-
			message: "#^PHPDoc tag @property has invalid value \\(\\)\\: Unexpected token \"\\\\n     \", expected TOKEN_IDENTIFIER at offset 125$#"
			count: 1
			path: app/models/Config.php

		-
			message: "#^PHPDoc tag @property has invalid value \\(@var string Text shown to all users for system announcement\\)\\: Unexpected token \"@var\", expected TOKEN_IDENTIFIER at offset 14$#"
			count: 1
			path: app/models/Config.php

		-
			message: "#^PHPDoc tag @property has invalid value \\(@var int\\)\\: Unexpected token \"@var\", expected TOKEN_IDENTIFIER at offset 14$#"
			count: 2
			path: app/models/Config.php

		-
			message: "#^PHPDoc tag @property has invalid value \\(@var string\\|null\\)\\: Unexpected token \"@var\", expected TOKEN_IDENTIFIER at offset 14$#"
			count: 1
			path: app/models/Config.php

		-
			message: "#^PHPDoc tag @property has invalid value \\(@var string the semester in which the course is taking place\\.\"\\)\\: Unexpected token \"@var\", expected TOKEN_IDENTIFIER at offset 14$#"
			count: 1
			path: app/models/Course.php

		-
			message: "#^PHPDoc tag @property has invalid value \\(@var the proper title of the course\\.\\)\\: Unexpected token \"@var\", expected TOKEN_IDENTIFIER at offset 14$#"
			count: 1
			path: app/models/Course.php

		-
			message: "#^PHPDoc tag @property has invalid value \\(@var the display name of the course\\)\\: Unexpected token \"@var\", expected TOKEN_IDENTIFIER at offset 14$#"
			count: 1
			path: app/models/Course.php

		-
			message: "#^Class app\\\\models\\\\User referenced with incorrect case\\: app\\\\models\\\\user\\.$#"
			count: 2
			path: app/models/CourseMaterial.php

		-
			message: "#^PHPDoc tag @property has invalid value \\(@var string Subject line of email\\)\\: Unexpected token \"@var\", expected TOKEN_IDENTIFIER at offset 14$#"
			count: 1
			path: app/models/Email.php

		-
			message: "#^PHPDoc tag @property has invalid value \\(@var string Body of email\\)\\: Unexpected token \"@var\", expected TOKEN_IDENTIFIER at offset 14$#"
			count: 1
			path: app/models/Email.php

		-
			message: "#^PHPDoc tag @property has invalid value \\(@var string user name\\)\\: Unexpected token \"@var\", expected TOKEN_IDENTIFIER at offset 14$#"
			count: 1
			path: app/models/Email.php

		-
			message: "#^PHPDoc tag @property has invalid value \\(@var string\\)\\: Unexpected token \"@var\", expected TOKEN_IDENTIFIER at offset 14$#"
			count: 1
			path: app/models/GradeableAutocheck.php

		-
			message: "#^PHPDoc tag @property has invalid value \\(@var string Description to show for displaying the diff\\)\\: Unexpected token \"@var\", expected TOKEN_IDENTIFIER at offset 14$#"
			count: 1
			path: app/models/GradeableAutocheck.php

		-
			message: "#^PHPDoc tag @property has invalid value \\(@var array\\[\\] Message to show underneath the description for a diff\\)\\: Unexpected token \"@var\", expected TOKEN_IDENTIFIER at offset 14$#"
			count: 1
			path: app/models/GradeableAutocheck.php

		-
			message: "#^PHPDoc tag @property has invalid value \\(@var boolean If this check's file is in results_public\\)\\: Unexpected token \"@var\", expected TOKEN_IDENTIFIER at offset 14$#"
			count: 1
			path: app/models/GradeableAutocheck.php

		-
			message: "#^PHPDoc tag @property has invalid value \\(@var boolean If this check's file should be displayed as a sequence diagram\\)\\: Unexpected token \"@var\", expected TOKEN_IDENTIFIER at offset 14$#"
			count: 1
			path: app/models/GradeableAutocheck.php

		-
			message: "#^PHPDoc tag @param has invalid value \\(\\$course_path\\)\\: Unexpected token \"\\$course_path\", expected TOKEN_IDENTIFIER at offset 112$#"
			count: 1
			path: app/models/GradeableAutocheck.php

		-
			message: "#^PHPDoc tag @param has invalid value \\(\\$details\\)\\: Unexpected token \"\\$details\", expected TOKEN_IDENTIFIER at offset 89$#"
			count: 1
			path: app/models/GradeableAutocheck.php

		-
			message: "#^PHPDoc tag @param has invalid value \\(\\$idx\\)\\: Unexpected token \"\\$idx\", expected TOKEN_IDENTIFIER at offset 202$#"
			count: 1
			path: app/models/GradeableAutocheck.php

		-
			message: "#^PHPDoc tag @param has invalid value \\(\\$results_path\\)\\: Unexpected token \"\\$results_path\", expected TOKEN_IDENTIFIER at offset 139$#"
			count: 1
			path: app/models/GradeableAutocheck.php

		-
			message: "#^PHPDoc tag @param has invalid value \\(\\$results_public_path\\)\\: Unexpected token \"\\$results_public_path\", expected TOKEN_IDENTIFIER at offset 167$#"
			count: 1
			path: app/models/GradeableAutocheck.php

		-
			message: "#^PHPDoc tag @param has invalid value \\(\\$component_id\\)\\: Unexpected token \"\\$component_id\", expected TOKEN_IDENTIFIER at offset 89$#"
			count: 1
			path: app/models/GradingOrder.php

		-
			message: "#^Method app\\\\models\\\\GradingOrder\\:\\:getPrevSubmitterMatching\\(\\) should return app\\\\models\\\\gradeable\\\\Submitter but returns null\\.$#"
			count: 2
			path: app/models/GradingOrder.php

		-
			message: "#^Method app\\\\models\\\\GradingOrder\\:\\:getNextSubmitterMatching\\(\\) should return app\\\\models\\\\gradeable\\\\Submitter but returns null\\.$#"
			count: 2
			path: app/models/GradingOrder.php

		-
			message: "#^PHPDoc tag @param has invalid value \\(\\$direction Direction of sort \\(ASC or DESC\\)\\)\\: Unexpected token \"\\$direction\", expected TOKEN_IDENTIFIER at offset 225$#"
			count: 1
			path: app/models/GradingOrder.php

		-
			message: "#^PHPDoc tag @param has invalid value \\(\\$sort Sort type\\)\\: Unexpected token \"\\$sort\", expected TOKEN_IDENTIFIER at offset 195$#"
			count: 1
			path: app/models/GradingOrder.php

		-
			message: "#^PHPDoc tag @property has invalid value \\(@var bool\\)\\: Unexpected token \"@var\", expected TOKEN_IDENTIFIER at offset 83$#"
			count: 1
			path: app/models/GradingSection.php

		-
			message: "#^PHPDoc tag @property has invalid value \\(@var string\\|null\\)\\: Unexpected token \"@var\", expected TOKEN_IDENTIFIER at offset 21$#"
			count: 1
			path: app/models/GradingSection.php

		-
			message: "#^PHPDoc tag @property has invalid value \\(@var User\\[\\]\\)\\: Unexpected token \"@var\", expected TOKEN_IDENTIFIER at offset 21$#"
			count: 2
			path: app/models/GradingSection.php

		-
			message: "#^PHPDoc tag @property has invalid value \\(@var Team\\[\\]\\)\\: Unexpected token \"@var\", expected TOKEN_IDENTIFIER at offset 21$#"
			count: 1
			path: app/models/GradingSection.php

		-
			message: "#^PHPDoc tag @property has invalid value \\(@var bool Notification fetched from DB\\)\\: Unexpected token \"@var\", expected TOKEN_IDENTIFIER at offset 14$#"
			count: 1
			path: app/models/Notification.php

		-
			message: "#^PHPDoc tag @property has invalid value \\(@var string Type of component\\)\\: Unexpected token \"@var\", expected TOKEN_IDENTIFIER at offset 14$#"
			count: 1
			path: app/models/Notification.php

		-
			message: "#^PHPDoc tag @property has invalid value \\(@var string Current logged in user\\)\\: Unexpected token \"@var\", expected TOKEN_IDENTIFIER at offset 14$#"
			count: 1
			path: app/models/Notification.php

		-
			message: "#^PHPDoc tag @property has invalid value \\(@var string Notification source user \\(can be null\\)\\)\\: Unexpected token \"@var\", expected TOKEN_IDENTIFIER at offset 14$#"
			count: 1
			path: app/models/Notification.php

		-
			message: "#^PHPDoc tag @property has invalid value \\(@var string Notification target user\\(s\\) \\(null implies all users\\)\\)\\: Unexpected token \"@var\", expected TOKEN_IDENTIFIER at offset 14$#"
			count: 1
			path: app/models/Notification.php

		-
			message: "#^PHPDoc tag @property has invalid value \\(@var string Notification text content\\)\\: Unexpected token \"@var\", expected TOKEN_IDENTIFIER at offset 14$#"
			count: 1
			path: app/models/Notification.php

		-
			message: "#^PHPDoc tag @property has invalid value \\(@var string Notification information about redirection link\\)\\: Unexpected token \"@var\", expected TOKEN_IDENTIFIER at offset 14$#"
			count: 1
			path: app/models/Notification.php

		-
			message: "#^PHPDoc tag @property has invalid value \\(@var bool Should \\$notify_source be ignored from \\$notify_target\\)\\: Unexpected token \"@var\", expected TOKEN_IDENTIFIER at offset 14$#"
			count: 1
			path: app/models/Notification.php

		-
			message: "#^PHPDoc tag @property has invalid value \\(@var int Notification ID\\)\\: Unexpected token \"@var\", expected TOKEN_IDENTIFIER at offset 14$#"
			count: 1
			path: app/models/Notification.php

		-
			message: "#^PHPDoc tag @property has invalid value \\(@var bool Is notification already seen\\)\\: Unexpected token \"@var\", expected TOKEN_IDENTIFIER at offset 14$#"
			count: 1
			path: app/models/Notification.php

		-
			message: "#^PHPDoc tag @property has invalid value \\(@var real Time elapsed from creation of notification in secs\\)\\: Unexpected token \"@var\", expected TOKEN_IDENTIFIER at offset 14$#"
			count: 1
			path: app/models/Notification.php

		-
			message: "#^PHPDoc tag @property has invalid value \\(@var string Timestamp for creation of notification\\)\\: Unexpected token \"@var\", expected TOKEN_IDENTIFIER at offset 14$#"
			count: 1
			path: app/models/Notification.php

		-
			message: "#^PHPDoc tag @property has invalid value \\(@var string Type of notification used for settings\\)\\: Unexpected token \"@var\", expected TOKEN_IDENTIFIER at offset 14$#"
			count: 1
			path: app/models/Notification.php

		-
			message: "#^PHPDoc tag @param references unknown parameter\\: \\$details$#"
			count: 1
			path: app/models/Notification.php

		-
			message: "#^PHPDoc tag @return has invalid value \\(\\$trimmed_message\\)\\: Unexpected token \"\\$trimmed_message\", expected TOKEN_IDENTIFIER at offset 119$#"
			count: 1
			path: app/models/Notification.php

		-
			message: "#^PHPDoc tag @param has invalid value \\(\\$event\\)\\: Unexpected token \"\\$event\", expected TOKEN_IDENTIFIER at offset 18$#"
			count: 2
			path: app/models/NotificationFactory.php

		-
			message: "#^PHPDoc tag @param has invalid value \\(\\$recipients\\)\\: Unexpected token \"\\$recipients\", expected TOKEN_IDENTIFIER at offset 39$#"
			count: 2
			path: app/models/NotificationFactory.php

		-
			message: "#^PHPDoc tag @param references unknown parameter\\: \\$event$#"
			count: 1
			path: app/models/NotificationFactory.php

		-
			message: "#^PHPDoc tag @param references unknown parameter\\: \\$recipients$#"
			count: 1
			path: app/models/NotificationFactory.php

		-
			message: "#^PHPDoc tag @param references unknown parameter\\: \\$details$#"
			count: 1
			path: app/models/OfficeHoursQueueInstructor.php

		-
			message: "#^PHPDoc tag @param references unknown parameter\\: \\$details$#"
			count: 1
			path: app/models/OfficeHoursQueueStudent.php

		-
			message: "#^PHPDoc tag @param has invalid value \\(\\$display The item to add\\)\\: Unexpected token \"\\$display\", expected TOKEN_IDENTIFIER at offset 67$#"
			count: 1
			path: app/models/RainbowCustomizationJSON.php

		-
			message: "#^PHPDoc tag @param has invalid value \\(\\$label The label you would like to assign to the sectionID\\)\\: Unexpected token \"\\$label\", expected TOKEN_IDENTIFIER at offset 91$#"
			count: 1
			path: app/models/RainbowCustomizationJSON.php

		-
			message: "#^PHPDoc tag @param has invalid value \\(\\$sectionID The sectionID\\)\\: Unexpected token \"\\$sectionID\", expected TOKEN_IDENTIFIER at offset 52$#"
			count: 1
			path: app/models/RainbowCustomizationJSON.php

		-
			message: "#^Argument of an invalid type app\\\\models\\\\RainbowCustomizationJSON supplied for foreach, only iterables are supported\\.$#"
			count: 1
			path: app/models/RainbowCustomizationJSON.php

		-
			message: "#^PHPDoc tag @property has invalid value \\(@var bool Is this user actually loaded \\(else you cannot access the other member variables\\)\\)\\: Unexpected token \"@var\", expected TOKEN_IDENTIFIER at offset 14$#"
			count: 1
			path: app/models/SimpleGradeOverriddenUser.php

		-
			message: "#^PHPDoc tag @property has invalid value \\(@var string The id of this user which should be a unique identifier \\(ex\\: RCS ID at RPI\\)\\)\\: Unexpected token \"@var\", expected TOKEN_IDENTIFIER at offset 14$#"
			count: 1
			path: app/models/SimpleGradeOverriddenUser.php

		-
			message: "#^PHPDoc tag @property has invalid value \\(@var string The first name of the user\\)\\: Unexpected token \"@var\", expected TOKEN_IDENTIFIER at offset 14$#"
			count: 1
			path: app/models/SimpleGradeOverriddenUser.php

		-
			message: "#^PHPDoc tag @property has invalid value \\(@var string The preferred first name of the user if exists\\)\\: Unexpected token \"@var\", expected TOKEN_IDENTIFIER at offset 14$#"
			count: 1
			path: app/models/SimpleGradeOverriddenUser.php

		-
			message: "#^PHPDoc tag @property has invalid value \\(@var  string The name to be displayed by the system \\(either preferred last name or legal first name\\)\\)\\: Unexpected token \"@var\", expected TOKEN_IDENTIFIER at offset 14$#"
			count: 1
			path: app/models/SimpleGradeOverriddenUser.php

		-
			message: "#^PHPDoc tag @property has invalid value \\(@var string The last name of the user\\)\\: Unexpected token \"@var\", expected TOKEN_IDENTIFIER at offset 14$#"
			count: 1
			path: app/models/SimpleGradeOverriddenUser.php

		-
			message: "#^PHPDoc tag @property has invalid value \\(@var string The preferred last name of the user if exists\\)\\: Unexpected token \"@var\", expected TOKEN_IDENTIFIER at offset 14$#"
			count: 1
			path: app/models/SimpleGradeOverriddenUser.php

		-
			message: "#^PHPDoc tag @property has invalid value \\(@var  string The name to be displayed by the system \\(either preferred last name or legal last name\\)\\)\\: Unexpected token \"@var\", expected TOKEN_IDENTIFIER at offset 14$#"
			count: 1
			path: app/models/SimpleGradeOverriddenUser.php

		-
			message: "#^PHPDoc tag @property has invalid value \\(@var  integer The overrided marks\\)\\: Unexpected token \"@var\", expected TOKEN_IDENTIFIER at offset 14$#"
			count: 1
			path: app/models/SimpleGradeOverriddenUser.php

		-
			message: "#^PHPDoc tag @property has invalid value \\(@var  string The comment to be displayed\\)\\: Unexpected token \"@var\", expected TOKEN_IDENTIFIER at offset 14$#"
			count: 1
			path: app/models/SimpleGradeOverriddenUser.php

		-
			message: "#^PHPDoc tag @property has invalid value \\(@var bool Is this user actually loaded \\(else you cannot access the other member variables\\)\\)\\: Unexpected token \"@var\", expected TOKEN_IDENTIFIER at offset 14$#"
			count: 1
			path: app/models/SimpleLateUser.php

		-
			message: "#^PHPDoc tag @property has invalid value \\(@var string The id of this user which should be a unique identifier \\(ex\\: RCS ID at RPI\\)\\)\\: Unexpected token \"@var\", expected TOKEN_IDENTIFIER at offset 14$#"
			count: 1
			path: app/models/SimpleLateUser.php

		-
			message: "#^PHPDoc tag @property has invalid value \\(@var string The first name of the user\\)\\: Unexpected token \"@var\", expected TOKEN_IDENTIFIER at offset 14$#"
			count: 1
			path: app/models/SimpleLateUser.php

		-
			message: "#^PHPDoc tag @property has invalid value \\(@var string The preferred first name of the user if exists\\)\\: Unexpected token \"@var\", expected TOKEN_IDENTIFIER at offset 14$#"
			count: 1
			path: app/models/SimpleLateUser.php

		-
			message: "#^PHPDoc tag @property has invalid value \\(@var  string The name to be displayed by the system \\(either preferred last name or legal first name\\)\\)\\: Unexpected token \"@var\", expected TOKEN_IDENTIFIER at offset 14$#"
			count: 1
			path: app/models/SimpleLateUser.php

		-
			message: "#^PHPDoc tag @property has invalid value \\(@var string The last name of the user\\)\\: Unexpected token \"@var\", expected TOKEN_IDENTIFIER at offset 14$#"
			count: 1
			path: app/models/SimpleLateUser.php

		-
			message: "#^PHPDoc tag @property has invalid value \\(@var string The preferred last name of the user if exists\\)\\: Unexpected token \"@var\", expected TOKEN_IDENTIFIER at offset 14$#"
			count: 1
			path: app/models/SimpleLateUser.php

		-
			message: "#^PHPDoc tag @property has invalid value \\(@var  string The name to be displayed by the system \\(either preferred last name or legal last name\\)\\)\\: Unexpected token \"@var\", expected TOKEN_IDENTIFIER at offset 14$#"
			count: 1
			path: app/models/SimpleLateUser.php

		-
			message: "#^PHPDoc tag @property has invalid value \\(@var string The allowed late days of the user\\)\\: Unexpected token \"@var\", expected TOKEN_IDENTIFIER at offset 14$#"
			count: 1
			path: app/models/SimpleLateUser.php

		-
			message: "#^PHPDoc tag @property has invalid value \\(@var string The day late days are put into effect\\)\\: Unexpected token \"@var\", expected TOKEN_IDENTIFIER at offset 14$#"
			count: 1
			path: app/models/SimpleLateUser.php

		-
			message: "#^PHPDoc tag @property has invalid value \\(@var string The extensions of a user \\(allowed late days for a specific homework\\)\\)\\: Unexpected token \"@var\", expected TOKEN_IDENTIFIER at offset 14$#"
			count: 1
			path: app/models/SimpleLateUser.php

		-
			message: "#^PHPDoc tag @property has invalid value \\(@var bool is this a component\\)\\: Unexpected token \"@var\", expected TOKEN_IDENTIFIER at offset 14$#"
			count: 1
			path: app/models/SimpleStat.php

		-
			message: "#^PHPDoc tag @property has invalid value \\(@var string Title of gradeable or component\\)\\: Unexpected token \"@var\", expected TOKEN_IDENTIFIER at offset 14$#"
			count: 1
			path: app/models/SimpleStat.php

		-
			message: "#^PHPDoc tag @property has invalid value \\(@var float Maximum value of gradeable or component\\)\\: Unexpected token \"@var\", expected TOKEN_IDENTIFIER at offset 14$#"
			count: 1
			path: app/models/SimpleStat.php

		-
			message: "#^PHPDoc tag @property has invalid value \\(@var int Order for components to be shown in\\)\\: Unexpected token \"@var\", expected TOKEN_IDENTIFIER at offset 14$#"
			count: 1
			path: app/models/SimpleStat.php

		-
			message: "#^PHPDoc tag @property has invalid value \\(@var float Average grade\\)\\: Unexpected token \"@var\", expected TOKEN_IDENTIFIER at offset 14$#"
			count: 1
			path: app/models/SimpleStat.php

		-
			message: "#^PHPDoc tag @property has invalid value \\(@var float Standard deviation\\)\\: Unexpected token \"@var\", expected TOKEN_IDENTIFIER at offset 14$#"
			count: 1
			path: app/models/SimpleStat.php

		-
			message: "#^PHPDoc tag @property has invalid value \\(@var int number of people graded\\(completely graded\\)\\)\\: Unexpected token \"@var\", expected TOKEN_IDENTIFIER at offset 14$#"
			count: 1
			path: app/models/SimpleStat.php

		-
			message: "#^PHPDoc tag @property has invalid value \\(@var number of active grade inquiries for given grading component\\)\\: Unexpected token \"@var\", expected TOKEN_IDENTIFIER at offset 14$#"
			count: 1
			path: app/models/SimpleStat.php

		-
			message: "#^PHPDoc tag @property has invalid value \\(@var bool Does this component use peer grading\\)\\: Unexpected token \"@var\", expected TOKEN_IDENTIFIER at offset 14$#"
			count: 1
			path: app/models/SimpleStat.php

		-
			message: "#^PHPDoc tag @property has invalid value \\(@var string The id of this team of form \"\\<unique number\\>_\\<creator user id\\>\"\\)\\: Unexpected token \"@var\", expected TOKEN_IDENTIFIER at offset 14$#"
			count: 1
			path: app/models/Team.php

		-
			message: "#^PHPDoc tag @property has invalid value \\(@var integer rotating section \\(registration or rotating\\) of team creator\\)\\: Unexpected token \"@var\", expected TOKEN_IDENTIFIER at offset 14$#"
			count: 1
			path: app/models/Team.php

		-
			message: "#^PHPDoc tag @property has invalid value \\(@var integer registration section \\(registration or rotating\\) of team creator\\)\\: Unexpected token \"@var\", expected TOKEN_IDENTIFIER at offset 14$#"
			count: 1
			path: app/models/Team.php

		-
			message: "#^PHPDoc tag @property has invalid value \\(@var string\\[\\] containing user ids of team members\\)\\: Unexpected token \"@var\", expected TOKEN_IDENTIFIER at offset 14$#"
			count: 1
			path: app/models/Team.php

		-
			message: "#^PHPDoc tag @property has invalid value \\(@var string\\[\\] containing user ids of those invited to the team\\)\\: Unexpected token \"@var\", expected TOKEN_IDENTIFIER at offset 14$#"
			count: 1
			path: app/models/Team.php

		-
			message: "#^PHPDoc tag @property has invalid value \\(@var User\\[\\] containing users of team members\\)\\: Unexpected token \"@var\", expected TOKEN_IDENTIFIER at offset 14$#"
			count: 1
			path: app/models/Team.php

		-
			message: "#^PHPDoc tag @property has invalid value \\(@var User\\[\\] containing users of those invited to the team\\)\\: Unexpected token \"@var\", expected TOKEN_IDENTIFIER at offset 14$#"
			count: 1
			path: app/models/Team.php

		-
			message: "#^PHPDoc tag @property has invalid value \\(@var string containing comma\\-seperated list of team members\\)\\: Unexpected token \"@var\", expected TOKEN_IDENTIFIER at offset 14$#"
			count: 1
			path: app/models/Team.php

		-
			message: "#^PHPDoc tag @property has invalid value \\(@var bool Is this user actually loaded \\(else you cannot access the other member variables\\)\\)\\: Unexpected token \"@var\", expected TOKEN_IDENTIFIER at offset 14$#"
			count: 1
			path: app/models/User.php

		-
			message: "#^PHPDoc tag @property has invalid value \\(@var string The id of this user which should be a unique identifier \\(ex\\: RCS ID at RPI\\)\\)\\: Unexpected token \"@var\", expected TOKEN_IDENTIFIER at offset 14$#"
			count: 1
			path: app/models/User.php

		-
			message: "#^PHPDoc tag @property has invalid value \\(@var string Alternate ID for a user, such as a campus assigned ID \\(ex\\: RIN at RPI\\)\\)\\: Unexpected token \"@var\", expected TOKEN_IDENTIFIER at offset 14$#"
			count: 1
			path: app/models/User.php

		-
			message: "#^PHPDoc tag @property has invalid value \\(@var string The anonymous id of this user which should be unique for each course they are in\\)\\: Unexpected token \"@var\", expected TOKEN_IDENTIFIER at offset 14$#"
			count: 1
			path: app/models/User.php

		-
			message: "#^PHPDoc tag @property has invalid value \\(\\)\\: Unexpected token \"\\\\n     \\*\", expected TOKEN_IDENTIFIER at offset 20$#"
			count: 4
			path: app/models/User.php

		-
			message: "#^PHPDoc tag @property has invalid value \\(@var string The first name of the user\\)\\: Unexpected token \"@var\", expected TOKEN_IDENTIFIER at offset 14$#"
			count: 1
			path: app/models/User.php

		-
			message: "#^PHPDoc tag @property has invalid value \\(@var string The preferred first name of the user\\)\\: Unexpected token \"@var\", expected TOKEN_IDENTIFIER at offset 14$#"
			count: 1
			path: app/models/User.php

		-
			message: "#^PHPDoc tag @property has invalid value \\(@var  string The first name to be displayed by the system \\(either first name or preferred first name\\)\\)\\: Unexpected token \"@var\", expected TOKEN_IDENTIFIER at offset 14$#"
			count: 1
			path: app/models/User.php

		-
			message: "#^PHPDoc tag @property has invalid value \\(@var string The last name of the user\\)\\: Unexpected token \"@var\", expected TOKEN_IDENTIFIER at offset 14$#"
			count: 1
			path: app/models/User.php

		-
			message: "#^PHPDoc tag @property has invalid value \\(@var string The preferred last name of the user\\)\\: Unexpected token \"@var\", expected TOKEN_IDENTIFIER at offset 14$#"
			count: 1
			path: app/models/User.php

		-
			message: "#^PHPDoc tag @property has invalid value \\(@var  string The last name to be displayed by the system \\(either last name or preferred last name\\)\\)\\: Unexpected token \"@var\", expected TOKEN_IDENTIFIER at offset 14$#"
			count: 1
			path: app/models/User.php

		-
			message: "#^PHPDoc tag @property has invalid value \\(@var string The email of the user\\)\\: Unexpected token \"@var\", expected TOKEN_IDENTIFIER at offset 14$#"
			count: 1
			path: app/models/User.php

		-
			message: "#^PHPDoc tag @property has invalid value \\(@var int The group of the user, used for access controls \\(ex\\: student, instructor, etc\\.\\)\\)\\: Unexpected token \"@var\", expected TOKEN_IDENTIFIER at offset 14$#"
			count: 1
			path: app/models/User.php

		-
			message: "#^PHPDoc tag @property has invalid value \\(@var int The access level of the user \\(ex\\: superuser, faculty, user\\)\\)\\: Unexpected token \"@var\", expected TOKEN_IDENTIFIER at offset 14$#"
			count: 1
			path: app/models/User.php

		-
			message: "#^PHPDoc tag @property has invalid value \\(@var string What is the registration section that the user was assigned to for the course\\)\\: Unexpected token \"@var\", expected TOKEN_IDENTIFIER at offset 14$#"
			count: 1
			path: app/models/User.php

		-
			message: "#^PHPDoc tag @property has invalid value \\(@var int What is the assigned rotating section for the user\\)\\: Unexpected token \"@var\", expected TOKEN_IDENTIFIER at offset 14$#"
			count: 1
			path: app/models/User.php

		-
			message: "#^PHPDoc tag @property has invalid value \\(@var array\\)\\: Unexpected token \"@var\", expected TOKEN_IDENTIFIER at offset 14$#"
			count: 2
			path: app/models/User.php

		-
			message: "#^PHPDoc tag @param has invalid value \\(string gradable_id\\)\\: Unexpected token \"gradable_id\", expected TOKEN_VARIABLE at offset 98$#"
			count: 1
			path: app/models/User.php

		-
			message: "#^Method app\\\\libraries\\\\database\\\\DatabaseQueries\\:\\:threadExists\\(\\) invoked with 1 parameter, 0 required\\.$#"
			count: 1
			path: app/models/forum/Forum.php

		-
			message: "#^Call to an undefined method app\\\\models\\\\forum\\\\Forum\\:\\:checkPostEditAccess\\(\\)\\.$#"
			count: 1
			path: app/models/forum/Forum.php

		-
			message: "#^Call to an undefined method app\\\\models\\\\forum\\\\Forum\\:\\:modifyAnonymous\\(\\)\\.$#"
			count: 1
			path: app/models/forum/Forum.php

		-
			message: "#^Call to an undefined method app\\\\models\\\\forum\\\\Thread\\:\\:getContent\\(\\)\\.$#"
			count: 1
			path: app/models/forum/Forum.php

		-
			message: "#^Call to an undefined method app\\\\libraries\\\\database\\\\DatabaseQueries\\:\\:createEmail\\(\\)\\.$#"
			count: 1
			path: app/models/forum/Forum.php

		-
			message: "#^Call to an undefined method app\\\\models\\\\forum\\\\Forum\\:\\:isValidCategories\\(\\)\\.$#"
			count: 1
			path: app/models/forum/Forum.php

		-
			message: "#^PHPDoc tag @property has invalid value \\(@var int post id\\)\\: Unexpected token \"@var\", expected TOKEN_IDENTIFIER at offset 14$#"
			count: 1
			path: app/models/forum/Post.php

		-
			message: "#^PHPDoc tag @property has invalid value \\(@var int thread id\\)\\: Unexpected token \"@var\", expected TOKEN_IDENTIFIER at offset 14$#"
			count: 1
			path: app/models/forum/Post.php

		-
			message: "#^PHPDoc tag @property has invalid value \\(@var int parent id\\)\\: Unexpected token \"@var\", expected TOKEN_IDENTIFIER at offset 14$#"
			count: 1
			path: app/models/forum/Post.php

		-
			message: "#^PHPDoc tag @property has invalid value \\(@var \\\\User user\\)\\: Unexpected token \"@var\", expected TOKEN_IDENTIFIER at offset 14$#"
			count: 1
			path: app/models/forum/Post.php

		-
			message: "#^PHPDoc tag @property has invalid value \\(@var string content of post\\)\\: Unexpected token \"@var\", expected TOKEN_IDENTIFIER at offset 14$#"
			count: 1
			path: app/models/forum/Post.php

		-
			message: "#^PHPDoc tag @property has invalid value \\(@var bool post display as anon\\)\\: Unexpected token \"@var\", expected TOKEN_IDENTIFIER at offset 14$#"
			count: 1
			path: app/models/forum/Post.php

		-
			message: "#^PHPDoc tag @property has invalid value \\(@var string The name of the file to save text box data to\\)\\: Unexpected token \"@var\", expected TOKEN_IDENTIFIER at offset 14$#"
			count: 1
			path: app/models/gradeable/AbstractGradeableInput.php

		-
			message: "#^PHPDoc tag @property has invalid value \\(@var int The row height for the text box\\)\\: Unexpected token \"@var\", expected TOKEN_IDENTIFIER at offset 14$#"
			count: 1
			path: app/models/gradeable/AbstractTextBox.php

		-
			message: "#^PHPDoc tag @property has invalid value \\(@var bool Whether or not this text box is a code box or not\\)\\: Unexpected token \"@var\", expected TOKEN_IDENTIFIER at offset 14$#"
			count: 1
			path: app/models/gradeable/AbstractTextBox.php

		-
			message: "#^PHPDoc tag @property has invalid value \\(@var GradedGradeable A reference to the graded gradeable this auto grade belongs to\\)\\: Unexpected token \"@var\", expected TOKEN_IDENTIFIER at offset 14$#"
			count: 1
			path: app/models/gradeable/AutoGradedGradeable.php

		-
			message: "#^PHPDoc tag @property has invalid value \\(@var int The active submission version for electronic gradeables\\)\\: Unexpected token \"@var\", expected TOKEN_IDENTIFIER at offset 14$#"
			count: 1
			path: app/models/gradeable/AutoGradedGradeable.php

		-
			message: "#^PHPDoc tag @property has invalid value \\(@var AutoGradedVersion\\[\\] The graded versions for electronic gradeables\\)\\: Unexpected token \"@var\", expected TOKEN_IDENTIFIER at offset 14$#"
			count: 1
			path: app/models/gradeable/AutoGradedGradeable.php

		-
			message: "#^Method app\\\\models\\\\gradeable\\\\AutoGradedGradeable\\:\\:getTotalPoints\\(\\) should return int but returns float\\.$#"
			count: 1
			path: app/models/gradeable/AutoGradedGradeable.php

		-
			message: "#^PHPDoc tag @property has invalid value \\(@var AutogradingTestcase The reference to the testcase this grade is for\\)\\: Unexpected token \"@var\", expected TOKEN_IDENTIFIER at offset 14$#"
			count: 1
			path: app/models/gradeable/AutoGradedTestcase.php

		-
			message: "#^PHPDoc tag @property has invalid value \\(@var float The number points the submitter earned for this testcase\\)\\: Unexpected token \"@var\", expected TOKEN_IDENTIFIER at offset 14$#"
			count: 1
			path: app/models/gradeable/AutoGradedTestcase.php

		-
			message: "#^PHPDoc tag @property has invalid value \\(@var bool If the user can view these results\\)\\: Unexpected token \"@var\", expected TOKEN_IDENTIFIER at offset 14$#"
			count: 1
			path: app/models/gradeable/AutoGradedTestcase.php

		-
			message: "#^PHPDoc tag @property has invalid value \\(@var string The message to show the user for this testcase\\)\\: Unexpected token \"@var\", expected TOKEN_IDENTIFIER at offset 14$#"
			count: 1
			path: app/models/gradeable/AutoGradedTestcase.php

		-
			message: "#^PHPDoc tag @property has invalid value \\(@var GradeableAutocheck\\[\\]\\)\\: Unexpected token \"@var\", expected TOKEN_IDENTIFIER at offset 14$#"
			count: 1
			path: app/models/gradeable/AutoGradedTestcase.php

		-
			message: "#^PHPDoc tag @property has invalid value \\(@var int The submission version for this AutoGradedVersion\\)\\: Unexpected token \"@var\", expected TOKEN_IDENTIFIER at offset 14$#"
			count: 1
			path: app/models/gradeable/AutoGradedVersion.php

		-
			message: "#^PHPDoc tag @property has invalid value \\(@var float The number of \"normal\" points\\)\\: Unexpected token \"@var\", expected TOKEN_IDENTIFIER at offset 14$#"
			count: 1
			path: app/models/gradeable/AutoGradedVersion.php

		-
			message: "#^PHPDoc tag @property has invalid value \\(@var float The number of \"normal extra credit\" points\\)\\: Unexpected token \"@var\", expected TOKEN_IDENTIFIER at offset 14$#"
			count: 1
			path: app/models/gradeable/AutoGradedVersion.php

		-
			message: "#^PHPDoc tag @property has invalid value \\(@var float The number of \"hidden\" points\\)\\: Unexpected token \"@var\", expected TOKEN_IDENTIFIER at offset 14$#"
			count: 1
			path: app/models/gradeable/AutoGradedVersion.php

		-
			message: "#^PHPDoc tag @property has invalid value \\(@var float The number of \"hidden extra credit\" points\\)\\: Unexpected token \"@var\", expected TOKEN_IDENTIFIER at offset 14$#"
			count: 1
			path: app/models/gradeable/AutoGradedVersion.php

		-
			message: "#^PHPDoc tag @property has invalid value \\(@var \\\\Datetime Time the user submitted this version\\)\\: Unexpected token \"@var\", expected TOKEN_IDENTIFIER at offset 14$#"
			count: 1
			path: app/models/gradeable/AutoGradedVersion.php

		-
			message: "#^PHPDoc tag @property has invalid value \\(@var bool If the autograding has complete for this version\\)\\: Unexpected token \"@var\", expected TOKEN_IDENTIFIER at offset 14$#"
			count: 1
			path: app/models/gradeable/AutoGradedVersion.php

		-
			message: "#^PHPDoc tag @property has invalid value \\(@var AutoGradedTestcase\\[\\] The testcases for this version indexed by testcase id \\(lazy loaded\\)\\)\\: Unexpected token \"@var\", expected TOKEN_IDENTIFIER at offset 14$#"
			count: 1
			path: app/models/gradeable/AutoGradedVersion.php

		-
			message: "#^PHPDoc tag @property has invalid value \\(@var float The number of early submission incentive points this version is worth\\)\\: Unexpected token \"@var\", expected TOKEN_IDENTIFIER at offset 14$#"
			count: 1
			path: app/models/gradeable/AutoGradedVersion.php

		-
			message: "#^PHPDoc tag @property has invalid value \\(@var string\\[\\] An array of the names of all meta files in submission directory\\)\\: Unexpected token \"@var\", expected TOKEN_IDENTIFIER at offset 14$#"
			count: 1
			path: app/models/gradeable/AutoGradedVersion.php

		-
			message: "#^PHPDoc tag @property has invalid value \\(@var array\\[\\] An array indexed by part number of array of file paths\nNote\\: paths are relative to part directory\nNote\\: 0'th part contains all files, flattened\\)\\: Unexpected token \"@var\", expected TOKEN_IDENTIFIER at offset 14$#"
			count: 1
			path: app/models/gradeable/AutoGradedVersion.php

		-
			message: "#^PHPDoc tag @property has invalid value \\(@var array\\[\\] An array of all the autograded results files\\)\\: Unexpected token \"@var\", expected TOKEN_IDENTIFIER at offset 14$#"
			count: 1
			path: app/models/gradeable/AutoGradedVersion.php

		-
			message: "#^PHPDoc tag @property has invalid value \\(@var array\\[\\] An array of all the autograded results public files\\)\\: Unexpected token \"@var\", expected TOKEN_IDENTIFIER at offset 14$#"
			count: 1
			path: app/models/gradeable/AutoGradedVersion.php

		-
			message: "#^PHPDoc tag @property has invalid value \\(@var int The position of the submission in the queue \\(0 if being graded, \\-1 if not in queue\\)\nNote\\: null default value used to indicate that no queue status data has been loaded\\)\\: Unexpected token \"@var\", expected TOKEN_IDENTIFIER at offset 14$#"
			count: 1
			path: app/models/gradeable/AutoGradedVersion.php

		-
			message: "#^PHPDoc tag @property has invalid value \\(@var \\\\DateTime Time the version went into the queue\\)\\: Unexpected token \"@var\", expected TOKEN_IDENTIFIER at offset 14$#"
			count: 1
			path: app/models/gradeable/AutoGradedVersionHistory.php

		-
			message: "#^PHPDoc tag @property has invalid value \\(@var bool If the grading run was a batch regrade\\)\\: Unexpected token \"@var\", expected TOKEN_IDENTIFIER at offset 14$#"
			count: 1
			path: app/models/gradeable/AutoGradedVersionHistory.php

		-
			message: "#^PHPDoc tag @property has invalid value \\(@var \\\\DateTime The time the grading began\\)\\: Unexpected token \"@var\", expected TOKEN_IDENTIFIER at offset 14$#"
			count: 1
			path: app/models/gradeable/AutoGradedVersionHistory.php

		-
			message: "#^PHPDoc tag @property has invalid value \\(@var int Seconds the version spent in the queue\\)\\: Unexpected token \"@var\", expected TOKEN_IDENTIFIER at offset 14$#"
			count: 1
			path: app/models/gradeable/AutoGradedVersionHistory.php

		-
			message: "#^PHPDoc tag @property has invalid value \\(@var \\\\DateTime The time the grading finished\\)\\: Unexpected token \"@var\", expected TOKEN_IDENTIFIER at offset 14$#"
			count: 1
			path: app/models/gradeable/AutoGradedVersionHistory.php

		-
			message: "#^PHPDoc tag @property has invalid value \\(@var int Seconds the version took to grade\\)\\: Unexpected token \"@var\", expected TOKEN_IDENTIFIER at offset 14$#"
			count: 1
			path: app/models/gradeable/AutoGradedVersionHistory.php

		-
			message: "#^PHPDoc tag @property has invalid value \\(@var string VCS revision id \\(i\\.e\\. git commit hash\\)\\)\\: Unexpected token \"@var\", expected TOKEN_IDENTIFIER at offset 14$#"
			count: 1
			path: app/models/gradeable/AutoGradedVersionHistory.php

		-
			message: "#^PHPDoc tag @property has invalid value \\(@var \\\\DateTime The time of the most recent submission\\)\\: Unexpected token \"@var\", expected TOKEN_IDENTIFIER at offset 14$#"
			count: 1
			path: app/models/gradeable/AutoGradedVersionHistory.php

		-
			message: "#^PHPDoc tag @property has invalid value \\(@var int The maximum allowed size \\(in bytes\\) of a submission\\)\\: Unexpected token \"@var\", expected TOKEN_IDENTIFIER at offset 14$#"
			count: 1
			path: app/models/gradeable/AutogradingConfig.php

		-
			message: "#^PHPDoc tag @property has invalid value \\(@var int The maximum number of submissions allowed\\)\\: Unexpected token \"@var\", expected TOKEN_IDENTIFIER at offset 14$#"
			count: 1
			path: app/models/gradeable/AutogradingConfig.php

		-
			message: "#^PHPDoc tag @property has invalid value \\(@var string A message to show the user above the file upload box\\)\\: Unexpected token \"@var\", expected TOKEN_IDENTIFIER at offset 14$#"
			count: 1
			path: app/models/gradeable/AutogradingConfig.php

		-
			message: "#^PHPDoc tag @property has invalid value \\(@var bool Indicates if list of test should be shown at the bottom of the page\\)\\: Unexpected token \"@var\", expected TOKEN_IDENTIFIER at offset 14$#"
			count: 1
			path: app/models/gradeable/AutogradingConfig.php

		-
			message: "#^PHPDoc tag @property has invalid value \\(@var bool Indicates if list os submitted files should be shown on page\\)\\: Unexpected token \"@var\", expected TOKEN_IDENTIFIER at offset 14$#"
			count: 1
			path: app/models/gradeable/AutogradingConfig.php

		-
			message: "#^PHPDoc tag @property has invalid value \\(@var string Any additional requirements for worker machine \\(i\\.e\\. \"extra_ram\"\\)\\)\\: Unexpected token \"@var\", expected TOKEN_IDENTIFIER at offset 14$#"
			count: 1
			path: app/models/gradeable/AutogradingConfig.php

		-
			message: "#^PHPDoc tag @property has invalid value \\(@var int The number of seconds allowed for autograding\\)\\: Unexpected token \"@var\", expected TOKEN_IDENTIFIER at offset 14$#"
			count: 1
			path: app/models/gradeable/AutogradingConfig.php

		-
			message: "#^PHPDoc tag @property has invalid value \\(@var string\\[\\] The names of different upload bins on the submission page \\(1\\-indexed\\)\\)\\: Unexpected token \"@var\", expected TOKEN_IDENTIFIER at offset 14$#"
			count: 1
			path: app/models/gradeable/AutogradingConfig.php

		-
			message: "#^PHPDoc tag @property has invalid value \\(@var array Array of notebook objects\\)\\: Unexpected token \"@var\", expected TOKEN_IDENTIFIER at offset 14$#"
			count: 1
			path: app/models/gradeable/AutogradingConfig.php

		-
			message: "#^PHPDoc tag @property has invalid value \\(@var AbstractGradingInput\\[\\] Grading input configs for all new types of gradeable input\\)\\: Unexpected token \"@var\", expected TOKEN_IDENTIFIER at offset 14$#"
			count: 1
			path: app/models/gradeable/AutogradingConfig.php

		-
			message: "#^PHPDoc tag @property has invalid value \\(@var AutogradingTestcase\\[\\] Cut\\-down information about autograding test cases\\)\\: Unexpected token \"@var\", expected TOKEN_IDENTIFIER at offset 14$#"
			count: 1
			path: app/models/gradeable/AutogradingConfig.php

		-
			message: "#^PHPDoc tag @property has invalid value \\(@var bool If there is an early submission incentive\\)\\: Unexpected token \"@var\", expected TOKEN_IDENTIFIER at offset 14$#"
			count: 1
			path: app/models/gradeable/AutogradingConfig.php

		-
			message: "#^PHPDoc tag @property has invalid value \\(@var string The message given to describe the early submission\\)\\: Unexpected token \"@var\", expected TOKEN_IDENTIFIER at offset 14$#"
			count: 1
			path: app/models/gradeable/AutogradingConfig.php

		-
			message: "#^PHPDoc tag @property has invalid value \\(@var int The minimum number days early to receive the early submission incentive\\)\\: Unexpected token \"@var\", expected TOKEN_IDENTIFIER at offset 14$#"
			count: 1
			path: app/models/gradeable/AutogradingConfig.php

		-
			message: "#^PHPDoc tag @property has invalid value \\(@var int The minimum number of points required to receive the early submission incentive\\)\\: Unexpected token \"@var\", expected TOKEN_IDENTIFIER at offset 14$#"
			count: 1
			path: app/models/gradeable/AutogradingConfig.php

		-
			message: "#^PHPDoc tag @property has invalid value \\(@var AutogradingTestcase\\[\\] The test cases for which the points must be earned to satisfy the incentive\\)\\: Unexpected token \"@var\", expected TOKEN_IDENTIFIER at offset 14$#"
			count: 1
			path: app/models/gradeable/AutogradingConfig.php

		-
			message: "#^PHPDoc tag @property has invalid value \\(@var int Total number of non\\-hidden non\\-extra\\-credit \\('normal'\\) points for all test cases\\)\\: Unexpected token \"@var\", expected TOKEN_IDENTIFIER at offset 14$#"
			count: 1
			path: app/models/gradeable/AutogradingConfig.php

		-
			message: "#^PHPDoc tag @property has invalid value \\(@var int Total number of non\\-hidden extra\\-credit points for all test cases\\)\\: Unexpected token \"@var\", expected TOKEN_IDENTIFIER at offset 14$#"
			count: 1
			path: app/models/gradeable/AutogradingConfig.php

		-
			message: "#^PHPDoc tag @property has invalid value \\(@var int Total number of hidden non\\-extra\\-credit points for all test cases\\)\\: Unexpected token \"@var\", expected TOKEN_IDENTIFIER at offset 14$#"
			count: 1
			path: app/models/gradeable/AutogradingConfig.php

		-
			message: "#^PHPDoc tag @property has invalid value \\(@var int Total number of hidden extra\\-credit points for all test cases\\)\\: Unexpected token \"@var\", expected TOKEN_IDENTIFIER at offset 14$#"
			count: 1
			path: app/models/gradeable/AutogradingConfig.php

		-
			message: "#^PHPDoc tag @property has invalid value \\(@var string The index of this testcase in the autograding config\\)\\: Unexpected token \"@var\", expected TOKEN_IDENTIFIER at offset 14$#"
			count: 1
			path: app/models/gradeable/AutogradingTestcase.php

		-
			message: "#^PHPDoc tag @property has invalid value \\(@var string Name of this testcase\\)\\: Unexpected token \"@var\", expected TOKEN_IDENTIFIER at offset 14$#"
			count: 1
			path: app/models/gradeable/AutogradingTestcase.php

		-
			message: "#^PHPDoc tag @property has invalid value \\(@var string TODO\\: The command to run\\?\\)\\: Unexpected token \"@var\", expected TOKEN_IDENTIFIER at offset 14$#"
			count: 1
			path: app/models/gradeable/AutogradingTestcase.php

		-
			message: "#^PHPDoc tag @property has invalid value \\(@var int Number of points this testcase is worth\\)\\: Unexpected token \"@var\", expected TOKEN_IDENTIFIER at offset 14$#"
			count: 1
			path: app/models/gradeable/AutogradingTestcase.php

		-
			message: "#^PHPDoc tag @property has invalid value \\(@var bool If this testcase is extra credit\\)\\: Unexpected token \"@var\", expected TOKEN_IDENTIFIER at offset 14$#"
			count: 1
			path: app/models/gradeable/AutogradingTestcase.php

		-
			message: "#^PHPDoc tag @property has invalid value \\(@var bool If this testcase is hidden\\)\\: Unexpected token \"@var\", expected TOKEN_IDENTIFIER at offset 14$#"
			count: 1
			path: app/models/gradeable/AutogradingTestcase.php

		-
			message: "#^PHPDoc tag @property has invalid value \\(@var bool If the user should see the message from a GradedAutogradingTestCase\\)\\: Unexpected token \"@var\", expected TOKEN_IDENTIFIER at offset 14$#"
			count: 1
			path: app/models/gradeable/AutogradingTestcase.php

		-
			message: "#^PHPDoc tag @property has invalid value \\(@var string\\)\\: Unexpected token \"@var\", expected TOKEN_IDENTIFIER at offset 14$#"
			count: 1
			path: app/models/gradeable/AutogradingTestcase.php

		-
			message: "#^PHPDoc tag @property has invalid value \\(@var int The course\\-wide unique numeric id of this component\\)\\: Unexpected token \"@var\", expected TOKEN_IDENTIFIER at offset 14$#"
			count: 1
			path: app/models/gradeable/Component.php

		-
			message: "#^PHPDoc tag @property has invalid value \\(@var string The title of this component\\)\\: Unexpected token \"@var\", expected TOKEN_IDENTIFIER at offset 14$#"
			count: 1
			path: app/models/gradeable/Component.php

		-
			message: "#^PHPDoc tag @property has invalid value \\(@var string The comment only visible to the TA/manual grader\\)\\: Unexpected token \"@var\", expected TOKEN_IDENTIFIER at offset 14$#"
			count: 1
			path: app/models/gradeable/Component.php

		-
			message: "#^PHPDoc tag @property has invalid value \\(@var string The comment visible to the student\\)\\: Unexpected token \"@var\", expected TOKEN_IDENTIFIER at offset 14$#"
			count: 1
			path: app/models/gradeable/Component.php

		-
			message: "#^PHPDoc tag @property has invalid value \\(@var int The minimum points this component can contribute to the score \\(can be negative\\)\\)\\: Unexpected token \"@var\", expected TOKEN_IDENTIFIER at offset 14$#"
			count: 1
			path: app/models/gradeable/Component.php

		-
			message: "#^PHPDoc tag @property has invalid value \\(@var int The number of points this component is worth with no marks\\)\\: Unexpected token \"@var\", expected TOKEN_IDENTIFIER at offset 14$#"
			count: 1
			path: app/models/gradeable/Component.php

		-
			message: "#^PHPDoc tag @property has invalid value \\(@var int The full value of this component without extra credit\\)\\: Unexpected token \"@var\", expected TOKEN_IDENTIFIER at offset 14$#"
			count: 1
			path: app/models/gradeable/Component.php

		-
			message: "#^PHPDoc tag @property has invalid value \\(@var int The maximum number of points this component can contribute to the score \\(can be \\> \\$max_value\\)\\)\\: Unexpected token \"@var\", expected TOKEN_IDENTIFIER at offset 14$#"
			count: 1
			path: app/models/gradeable/Component.php

		-
			message: "#^PHPDoc tag @property has invalid value \\(@var bool If this is a text component \\(true\\) or a numeric component \\(false\\) for numeric/text components\\)\\: Unexpected token \"@var\", expected TOKEN_IDENTIFIER at offset 14$#"
			count: 1
			path: app/models/gradeable/Component.php

		-
			message: "#^PHPDoc tag @property has invalid value \\(@var bool If this is a peer grading component\\)\\: Unexpected token \"@var\", expected TOKEN_IDENTIFIER at offset 14$#"
			count: 1
			path: app/models/gradeable/Component.php

		-
			message: "#^PHPDoc tag @property has invalid value \\(@var int The order of this component in the gradeable\\)\\: Unexpected token \"@var\", expected TOKEN_IDENTIFIER at offset 14$#"
			count: 1
			path: app/models/gradeable/Component.php

		-
			message: "#^PHPDoc tag @property has invalid value \\(@var int The pdf page this component will reside in\\)\\: Unexpected token \"@var\", expected TOKEN_IDENTIFIER at offset 14$#"
			count: 1
			path: app/models/gradeable/Component.php

		-
			message: "#^PHPDoc tag @property has invalid value \\(@var Mark\\[\\] All possible common marks that can be assigned to this component\\)\\: Unexpected token \"@var\", expected TOKEN_IDENTIFIER at offset 14$#"
			count: 1
			path: app/models/gradeable/Component.php

		-
			message: "#^PHPDoc tag @property has invalid value \\(@var Mark\\[\\] Array of marks loaded from the database\\)\\: Unexpected token \"@var\", expected TOKEN_IDENTIFIER at offset 14$#"
			count: 1
			path: app/models/gradeable/Component.php

		-
			message: "#^PHPDoc tag @property has invalid value \\(@var bool If any submitters have grades for this component\\)\\: Unexpected token \"@var\", expected TOKEN_IDENTIFIER at offset 14$#"
			count: 1
			path: app/models/gradeable/Component.php

		-
			message: "#^PHPDoc tag @param has invalid value \\(\\$details\\)\\: Unexpected token \"\\$details\", expected TOKEN_IDENTIFIER at offset 108$#"
			count: 1
			path: app/models/gradeable/Component.php

		-
			message: "#^PHPDoc tag @param has invalid value \\(\\$details\\)\\: Unexpected token \"\\$details\", expected TOKEN_IDENTIFIER at offset 69$#"
			count: 1
			path: app/models/gradeable/Component.php

		-
			message: "#^PHPDoc tag @property has invalid value \\(@var string The course\\-wide unique gradeable id\\)\\: Unexpected token \"@var\", expected TOKEN_IDENTIFIER at offset 14$#"
			count: 1
			path: app/models/gradeable/Gradeable.php

		-
			message: "#^PHPDoc tag @property has invalid value \\(@var string The gradeable's title\\)\\: Unexpected token \"@var\", expected TOKEN_IDENTIFIER at offset 14$#"
			count: 1
			path: app/models/gradeable/Gradeable.php

		-
			message: "#^PHPDoc tag @property has invalid value \\(@var string The instructions url to give to students\\)\\: Unexpected token \"@var\", expected TOKEN_IDENTIFIER at offset 14$#"
			count: 1
			path: app/models/gradeable/Gradeable.php

		-
			message: "#^PHPDoc tag @property has invalid value \\(@var int The type of gradeable\\)\\: Unexpected token \"@var\", expected TOKEN_IDENTIFIER at offset 14$#"
			count: 1
			path: app/models/gradeable/Gradeable.php

		-
			message: "#^PHPDoc tag @property has invalid value \\(@var int If the gradeable should be graded by all access \\(2\\) by registration section \\(1\\) or rotating sections \\(0\\)\\)\\: Unexpected token \"@var\", expected TOKEN_IDENTIFIER at offset 14$#"
			count: 1
			path: app/models/gradeable/Gradeable.php

		-
			message: "#^PHPDoc tag @property has invalid value \\(@var int The minimum user group that can grade this gradeable \\(1\\=instructor\\)\\)\\: Unexpected token \"@var\", expected TOKEN_IDENTIFIER at offset 14$#"
			count: 1
			path: app/models/gradeable/Gradeable.php

		-
			message: "#^PHPDoc tag @property has invalid value \\(@var string The syllabus classification of this gradeable\\)\\: Unexpected token \"@var\", expected TOKEN_IDENTIFIER at offset 14$#"
			count: 1
			path: app/models/gradeable/Gradeable.php

		-
			message: "#^PHPDoc tag @property has invalid value \\(@var Component\\[\\] An array of all of this gradeable's components\\)\\: Unexpected token \"@var\", expected TOKEN_IDENTIFIER at offset 14$#"
			count: 1
			path: app/models/gradeable/Gradeable.php

		-
			message: "#^PHPDoc tag @property has invalid value \\(@var Component\\[\\] An array of all gradeable components loaded from the database\\)\\: Unexpected token \"@var\", expected TOKEN_IDENTIFIER at offset 14$#"
			count: 1
			path: app/models/gradeable/Gradeable.php

		-
			message: "#^PHPDoc tag @property has invalid value \\(@var bool If any submitters have active grade inquiries\\)\\: Unexpected token \"@var\", expected TOKEN_IDENTIFIER at offset 14$#"
			count: 1
			path: app/models/gradeable/Gradeable.php

		-
			message: "#^PHPDoc tag @property has invalid value \\(@var bool If any manual grades have been entered for this gradeable\\)\\: Unexpected token \"@var\", expected TOKEN_IDENTIFIER at offset 14$#"
			count: 1
			path: app/models/gradeable/Gradeable.php

		-
			message: "#^PHPDoc tag @property has invalid value \\(@var bool If any submissions exist\\)\\: Unexpected token \"@var\", expected TOKEN_IDENTIFIER at offset 14$#"
			count: 1
			path: app/models/gradeable/Gradeable.php

		-
			message: "#^PHPDoc tag @property has invalid value \\(@var bool If any errors occurred in the build output\\)\\: Unexpected token \"@var\", expected TOKEN_IDENTIFIER at offset 14$#"
			count: 1
			path: app/models/gradeable/Gradeable.php

		-
			message: "#^PHPDoc tag @property has invalid value \\(@var Team\\[\\] Any teams that have been formed\\)\\: Unexpected token \"@var\", expected TOKEN_IDENTIFIER at offset 14$#"
			count: 1
			path: app/models/gradeable/Gradeable.php

		-
			message: "#^PHPDoc tag @property has invalid value \\(@var string\\[\\]\\[\\] Which graders are assigned to which rotating sections \\(empty if \\$grade_by_registration is true\\)\nArray \\(indexed by grader id\\) of arrays of rotating section numbers\\)\\: Unexpected token \"@var\", expected TOKEN_IDENTIFIER at offset 14$#"
			count: 1
			path: app/models/gradeable/Gradeable.php

		-
			message: "#^PHPDoc tag @property has invalid value \\(@var AutogradingConfig The object that contains the autograding config data\\)\\: Unexpected token \"@var\", expected TOKEN_IDENTIFIER at offset 14$#"
			count: 1
			path: app/models/gradeable/Gradeable.php

		-
			message: "#^PHPDoc tag @property has invalid value \\(@var array Array of all split pdf uploads\\. Each key is a filename and then each element is an array\nthat contains filename, file path, and the file size\\.\\)\\: Unexpected token \"@var\", expected TOKEN_IDENTIFIER at offset 14$#"
			count: 1
			path: app/models/gradeable/Gradeable.php

		-
			message: "#^PHPDoc tag @property has invalid value \\(@var string The overall ta instructions for grading \\(numeric\\-text/checkpoint only\\)\\)\\: Unexpected token \"@var\", expected TOKEN_IDENTIFIER at offset 14$#"
			count: 1
			path: app/models/gradeable/Gradeable.php

		-
			message: "#^PHPDoc tag @property has invalid value \\(@var string The location of the autograding configuration file\\)\\: Unexpected token \"@var\", expected TOKEN_IDENTIFIER at offset 14$#"
			count: 1
			path: app/models/gradeable/Gradeable.php

		-
			message: "#^PHPDoc tag @property has invalid value \\(@var bool If the gradeable is using vcs upload \\(true\\) or manual upload \\(false\\)\\)\\: Unexpected token \"@var\", expected TOKEN_IDENTIFIER at offset 14$#"
			count: 1
			path: app/models/gradeable/Gradeable.php

		-
			message: "#^PHPDoc tag @property has invalid value \\(@var string The subdirectory within the VCS repository for this gradeable\\)\\: Unexpected token \"@var\", expected TOKEN_IDENTIFIER at offset 14$#"
			count: 1
			path: app/models/gradeable/Gradeable.php

		-
			message: "#^PHPDoc tag @property has invalid value \\(@var int Where are we hosting VCS \\(\\-1 \\-\\> Not VCS gradeable, 0,1 \\-\\> Submitty, 2,3 \\-\\> public/private Github\\)\\)\\: Unexpected token \"@var\", expected TOKEN_IDENTIFIER at offset 14$#"
			count: 1
			path: app/models/gradeable/Gradeable.php

		-
			message: "#^PHPDoc tag @property has invalid value \\(@var bool If the gradeable is a team assignment\\)\\: Unexpected token \"@var\", expected TOKEN_IDENTIFIER at offset 14$#"
			count: 1
			path: app/models/gradeable/Gradeable.php

		-
			message: "#^PHPDoc tag @property has invalid value \\(@var int The maximum team size \\(if the gradeable is a team assignment\\)\\)\\: Unexpected token \"@var\", expected TOKEN_IDENTIFIER at offset 14$#"
			count: 1
			path: app/models/gradeable/Gradeable.php

		-
			message: "#^PHPDoc tag @property has invalid value \\(@var bool If the gradeable is using any manual grading\\)\\: Unexpected token \"@var\", expected TOKEN_IDENTIFIER at offset 14$#"
			count: 1
			path: app/models/gradeable/Gradeable.php

		-
			message: "#^PHPDoc tag @property has invalid value \\(@var bool If the gradeable is a 'scanned exam'\\)\\: Unexpected token \"@var\", expected TOKEN_IDENTIFIER at offset 14$#"
			count: 1
			path: app/models/gradeable/Gradeable.php

		-
			message: "#^PHPDoc tag @property has invalid value \\(@var bool If students can view submissions\\)\\: Unexpected token \"@var\", expected TOKEN_IDENTIFIER at offset 14$#"
			count: 1
			path: app/models/gradeable/Gradeable.php

		-
			message: "#^PHPDoc tag @property has invalid value \\(@var bool If students can only view submissions after grades released date\\)\\: Unexpected token \"@var\", expected TOKEN_IDENTIFIER at offset 14$#"
			count: 1
			path: app/models/gradeable/Gradeable.php

		-
			message: "#^PHPDoc tag @property has invalid value \\(@var bool If students can make submissions\\)\\: Unexpected token \"@var\", expected TOKEN_IDENTIFIER at offset 14$#"
			count: 1
			path: app/models/gradeable/Gradeable.php

		-
			message: "#^PHPDoc tag @property has invalid value \\(@var bool If the gradeable uses peer grading\\)\\: Unexpected token \"@var\", expected TOKEN_IDENTIFIER at offset 14$#"
			count: 1
			path: app/models/gradeable/Gradeable.php

		-
			message: "#^PHPDoc tag @property has invalid value \\(@var int The number of peers each student will be graded by\\)\\: Unexpected token \"@var\", expected TOKEN_IDENTIFIER at offset 14$#"
			count: 1
			path: app/models/gradeable/Gradeable.php

		-
			message: "#^PHPDoc tag @property has invalid value \\(@var bool If submission after student's max deadline\\)\\: Unexpected token \"@var\", expected TOKEN_IDENTIFIER at offset 14$#"
			count: 1
			path: app/models/gradeable/Gradeable.php

		-
			message: "#^PHPDoc tag @property has invalid value \\(@var float The point precision for manual grading\\)\\: Unexpected token \"@var\", expected TOKEN_IDENTIFIER at offset 14$#"
			count: 1
			path: app/models/gradeable/Gradeable.php

		-
			message: "#^PHPDoc tag @property has invalid value \\(@var bool If this gradeable has a due date or not\\)\\: Unexpected token \"@var\", expected TOKEN_IDENTIFIER at offset 14$#"
			count: 1
			path: app/models/gradeable/Gradeable.php

		-
			message: "#^PHPDoc tag @property has invalid value \\(@var \\\\DateTime The so\\-called 'TA Beta\\-Testing' date\\.  This is when the gradeable appears for TA's\\)\\: Unexpected token \"@var\", expected TOKEN_IDENTIFIER at offset 14$#"
			count: 1
			path: app/models/gradeable/Gradeable.php

		-
			message: "#^PHPDoc tag @property has invalid value \\(@var \\\\DateTime The date that graders may start grading\\)\\: Unexpected token \"@var\", expected TOKEN_IDENTIFIER at offset 14$#"
			count: 1
			path: app/models/gradeable/Gradeable.php

		-
			message: "#^PHPDoc tag @property has invalid value \\(@var \\\\DateTime The date that graders must have grades in by\\)\\: Unexpected token \"@var\", expected TOKEN_IDENTIFIER at offset 14$#"
			count: 1
			path: app/models/gradeable/Gradeable.php

		-
			message: "#^PHPDoc tag @property has invalid value \\(@var \\\\DateTime The date that grades will be released to students\\)\\: Unexpected token \"@var\", expected TOKEN_IDENTIFIER at offset 14$#"
			count: 1
			path: app/models/gradeable/Gradeable.php

		-
			message: "#^PHPDoc tag @property has invalid value \\(@var \\\\DateTime The date after which only instructors may change grades \\(aka when grades are 'due'\\)\\)\\: Unexpected token \"@var\", expected TOKEN_IDENTIFIER at offset 14$#"
			count: 1
			path: app/models/gradeable/Gradeable.php

		-
			message: "#^PHPDoc tag @property has invalid value \\(@var \\\\DateTime The deadline for joining teams \\(if the gradeable is a team assignment\\)\\)\\: Unexpected token \"@var\", expected TOKEN_IDENTIFIER at offset 14$#"
			count: 1
			path: app/models/gradeable/Gradeable.php

		-
			message: "#^PHPDoc tag @property has invalid value \\(@var \\\\DateTime The date students can start making submissions\\)\\: Unexpected token \"@var\", expected TOKEN_IDENTIFIER at offset 14$#"
			count: 1
			path: app/models/gradeable/Gradeable.php

		-
			message: "#^PHPDoc tag @property has invalid value \\(@var \\\\DateTime The date, before which all students must make a submissions \\(or be marked late\\)\\)\\: Unexpected token \"@var\", expected TOKEN_IDENTIFIER at offset 14$#"
			count: 1
			path: app/models/gradeable/Gradeable.php

		-
			message: "#^PHPDoc tag @property has invalid value \\(@var int The number of late days allowed\\)\\: Unexpected token \"@var\", expected TOKEN_IDENTIFIER at offset 14$#"
			count: 1
			path: app/models/gradeable/Gradeable.php

		-
			message: "#^PHPDoc tag @property has invalid value \\(@var \\\\DateTime The deadline for submitting a grade inquiry\\)\\: Unexpected token \"@var\", expected TOKEN_IDENTIFIER at offset 14$#"
			count: 1
			path: app/models/gradeable/Gradeable.php

		-
			message: "#^PHPDoc tag @property has invalid value \\(@var bool are grade inquiries enabled for this assignment\\)\\: Unexpected token \"@var\", expected TOKEN_IDENTIFIER at offset 14$#"
			count: 1
			path: app/models/gradeable/Gradeable.php

		-
			message: "#^PHPDoc tag @property has invalid value \\(@var bool are grade inquiries for specific components enabled for this assignment\\)\\: Unexpected token \"@var\", expected TOKEN_IDENTIFIER at offset 14$#"
			count: 1
			path: app/models/gradeable/Gradeable.php

		-
			message: "#^PHPDoc tag @property has invalid value \\(@var bool does this assignment have a discussion component\\)\\: Unexpected token \"@var\", expected TOKEN_IDENTIFIER at offset 14$#"
			count: 1
			path: app/models/gradeable/Gradeable.php

		-
			message: "#^PHPDoc tag @property has invalid value \\(@var string thread id for corresponding to discussion forum thread\\)\\: Unexpected token \"@var\", expected TOKEN_IDENTIFIER at offset 14$#"
			count: 1
			path: app/models/gradeable/Gradeable.php

		-
			message: "#^PHPDoc tag @param has invalid value \\(\\$points float\\|string The number to round\\)\\: Unexpected token \"\\$points\", expected TOKEN_IDENTIFIER at offset 100$#"
			count: 1
			path: app/models/gradeable/Gradeable.php

		-
			message: "#^PHPDoc tag @property has invalid value \\(@var User\\)\\: Unexpected token \"@var\", expected TOKEN_IDENTIFIER at offset 14$#"
			count: 1
			path: app/models/gradeable/GradeableList.php

		-
			message: "#^PHPDoc tag @property has invalid value \\(@var Gradeable\\[\\]\\)\\: Unexpected token \"@var\", expected TOKEN_IDENTIFIER at offset 14$#"
			count: 5
			path: app/models/gradeable/GradeableList.php

		-
			message: "#^PHPDoc tag @property has invalid value \\(@var Gradeable\\[\\] These are gradeables which are only viewable by admin users\\)\\: Unexpected token \"@var\", expected TOKEN_IDENTIFIER at offset 14$#"
			count: 1
			path: app/models/gradeable/GradeableList.php

		-
			message: "#^PHPDoc tag @property has invalid value \\(@var Gradeable\\[\\] These are gradeables which are only viewable by admin & TA users\\)\\: Unexpected token \"@var\", expected TOKEN_IDENTIFIER at offset 14$#"
			count: 1
			path: app/models/gradeable/GradeableList.php

		-
			message: "#^PHPDoc tag @property has invalid value \\(@var string Id of the component this grade is attached to\\)\\: Unexpected token \"@var\", expected TOKEN_IDENTIFIER at offset 14$#"
			count: 1
			path: app/models/gradeable/GradedComponent.php

		-
			message: "#^PHPDoc tag @property has invalid value \\(@var int\\[\\] The mark ids the submitter received for this component\\)\\: Unexpected token \"@var\", expected TOKEN_IDENTIFIER at offset 14$#"
			count: 1
			path: app/models/gradeable/GradedComponent.php

		-
			message: "#^PHPDoc tag @property has invalid value \\(@var int\\[\\]\\|null The mark ids the submitter received for this component as reflected in the db\\)\\: Unexpected token \"@var\", expected TOKEN_IDENTIFIER at offset 14$#"
			count: 1
			path: app/models/gradeable/GradedComponent.php

		-
			message: "#^PHPDoc tag @property has invalid value \\(@var bool True if the marks array was modified after construction\\)\\: Unexpected token \"@var\", expected TOKEN_IDENTIFIER at offset 14$#"
			count: 1
			path: app/models/gradeable/GradedComponent.php

		-
			message: "#^PHPDoc tag @property has invalid value \\(@var float The score for this component \\(or custom mark point value\\)\\)\\: Unexpected token \"@var\", expected TOKEN_IDENTIFIER at offset 14$#"
			count: 1
			path: app/models/gradeable/GradedComponent.php

		-
			message: "#^PHPDoc tag @property has invalid value \\(@var string The comment on this mark / custom mark description\\)\\: Unexpected token \"@var\", expected TOKEN_IDENTIFIER at offset 14$#"
			count: 1
			path: app/models/gradeable/GradedComponent.php

		-
			message: "#^PHPDoc tag @property has invalid value \\(@var string The Id of the grader who most recently updated the component's grade\\)\\: Unexpected token \"@var\", expected TOKEN_IDENTIFIER at offset 14$#"
			count: 1
			path: app/models/gradeable/GradedComponent.php

		-
			message: "#^PHPDoc tag @property has invalid value \\(@var int The submission version this grade is for\\)\\: Unexpected token \"@var\", expected TOKEN_IDENTIFIER at offset 14$#"
			count: 1
			path: app/models/gradeable/GradedComponent.php

		-
			message: "#^PHPDoc tag @property has invalid value \\(@var \\\\DateTime The time which this grade was most recently updated\\)\\: Unexpected token \"@var\", expected TOKEN_IDENTIFIER at offset 14$#"
			count: 1
			path: app/models/gradeable/GradedComponent.php

		-
			message: "#^PHPDoc tag @property has invalid value \\(@var string The Id of the verifier who verified the grade\\)\\: Unexpected token \"@var\", expected TOKEN_IDENTIFIER at offset 14$#"
			count: 1
			path: app/models/gradeable/GradedComponent.php

		-
			message: "#^PHPDoc tag @property has invalid value \\(@var \\\\DateTime The time which this grade was verified\\)\\: Unexpected token \"@var\", expected TOKEN_IDENTIFIER at offset 14$#"
			count: 1
			path: app/models/gradeable/GradedComponent.php

		-
			message: "#^PHPDoc tag @property has invalid value \\(@var GradedComponent\\[\\] The graded components for this Component\\)\\: Unexpected token \"@var\", expected TOKEN_IDENTIFIER at offset 14$#"
			count: 1
			path: app/models/gradeable/GradedComponentContainer.php

		-
			message: "#^PHPDoc tag @property has invalid value \\(@var string Id of the gradeable this grade is attached to\\)\\: Unexpected token \"@var\", expected TOKEN_IDENTIFIER at offset 14$#"
			count: 1
			path: app/models/gradeable/GradedGradeable.php

		-
			message: "#^PHPDoc tag @property has invalid value \\(@var Submitter The submitter who received this graded gradeable\\)\\: Unexpected token \"@var\", expected TOKEN_IDENTIFIER at offset 14$#"
			count: 1
			path: app/models/gradeable/GradedGradeable.php

		-
			message: "#^PHPDoc tag @property has invalid value \\(@var TaGradedGradeable\\|null The TA Grading info or null if it doesn't exist\\)\\: Unexpected token \"@var\", expected TOKEN_IDENTIFIER at offset 14$#"
			count: 1
			path: app/models/gradeable/GradedGradeable.php

		-
			message: "#^PHPDoc tag @property has invalid value \\(@var AutoGradedGradeable The Autograding info\\)\\: Unexpected token \"@var\", expected TOKEN_IDENTIFIER at offset 14$#"
			count: 1
			path: app/models/gradeable/GradedGradeable.php

		-
			message: "#^PHPDoc tag @property has invalid value \\(@var array The grade inquiries for this submitter/gradeable\\)\\: Unexpected token \"@var\", expected TOKEN_IDENTIFIER at offset 14$#"
			count: 1
			path: app/models/gradeable/GradedGradeable.php

		-
			message: "#^PHPDoc tag @property has invalid value \\(@var array The late day exceptions indexed by user id\\)\\: Unexpected token \"@var\", expected TOKEN_IDENTIFIER at offset 14$#"
			count: 1
			path: app/models/gradeable/GradedGradeable.php

		-
			message: "#^PHPDoc tag @property has invalid value \\(@var bool\\|null\\|SimpleGradeOverriddenUser Does this graded gradeable have overridden grades\\)\\: Unexpected token \"@var\", expected TOKEN_IDENTIFIER at offset 14$#"
			count: 1
			path: app/models/gradeable/GradedGradeable.php

		-
<<<<<<< HEAD
=======
			message: "#^PHPDoc tag @param has invalid value \\(\\$gc_id int Gradeable Component id\\)\\: Unexpected token \"\\$gc_id\", expected TOKEN_IDENTIFIER at offset 95$#"
			count: 1
			path: app/models/gradeable/GradedGradeable.php

		-
>>>>>>> 53e1d53b
			message: "#^PHPDoc tag @param has invalid value \\(\\$filename Name of the file to collect the data out of\\)\\: Unexpected token \"\\$filename\", expected TOKEN_IDENTIFIER at offset 87$#"
			count: 1
			path: app/models/gradeable/GradedGradeable.php

		-
			message: "#^PHPDoc tag @property has invalid value \\(@var int The number of unused late days the user has as of this gradeable, not including exceptions\\)\\: Unexpected token \"@var\", expected TOKEN_IDENTIFIER at offset 14$#"
			count: 1
			path: app/models/gradeable/LateDayInfo.php

		-
			message: "#^PHPDoc tag @property has invalid value \\(@var LateDayInfo\\[\\] The late day info of each gradeable, indexed by gradeable id\\)\\: Unexpected token \"@var\", expected TOKEN_IDENTIFIER at offset 14$#"
			count: 1
			path: app/models/gradeable/LateDays.php

		-
			message: "#^PHPDoc tag @property has invalid value \\(@var array All entries for the user in the `late_days` table\\)\\: Unexpected token \"@var\", expected TOKEN_IDENTIFIER at offset 14$#"
			count: 1
			path: app/models/gradeable/LateDays.php

		-
			message: "#^PHPDoc tag @param has invalid value \\(\\$status\\)\\: Unexpected token \"\\$status\", expected TOKEN_IDENTIFIER at offset 68$#"
			count: 1
			path: app/models/gradeable/LateDays.php

		-
			message: "#^PHPDoc tag @property has invalid value \\(@var int The course\\-wide unique numeric id of this mark\\)\\: Unexpected token \"@var\", expected TOKEN_IDENTIFIER at offset 14$#"
			count: 1
			path: app/models/gradeable/Mark.php

		-
			message: "#^PHPDoc tag @property has invalid value \\(@var float The number of points this mark will add to the score \\(negative for deductions\\)\\)\\: Unexpected token \"@var\", expected TOKEN_IDENTIFIER at offset 14$#"
			count: 1
			path: app/models/gradeable/Mark.php

		-
			message: "#^PHPDoc tag @property has invalid value \\(@var string The description of this mark \\(aka why a student would lose/gain these points\\)\\)\\: Unexpected token \"@var\", expected TOKEN_IDENTIFIER at offset 14$#"
			count: 1
			path: app/models/gradeable/Mark.php

		-
			message: "#^PHPDoc tag @property has invalid value \\(@var int The order of the mark within the component\\)\\: Unexpected token \"@var\", expected TOKEN_IDENTIFIER at offset 14$#"
			count: 1
			path: app/models/gradeable/Mark.php

		-
			message: "#^PHPDoc tag @property has invalid value \\(@var bool If the student should be able to see this mark\\)\\: Unexpected token \"@var\", expected TOKEN_IDENTIFIER at offset 14$#"
			count: 1
			path: app/models/gradeable/Mark.php

		-
			message: "#^PHPDoc tag @property has invalid value \\(@var bool If any submitters have received this mark\\)\\: Unexpected token \"@var\", expected TOKEN_IDENTIFIER at offset 14$#"
			count: 1
			path: app/models/gradeable/Mark.php

		-
			message: "#^PHPDoc tag @param has invalid value \\(\\$details\\)\\: Unexpected token \"\\$details\", expected TOKEN_IDENTIFIER at offset 103$#"
			count: 1
			path: app/models/gradeable/Mark.php

		-
			message: "#^PHPDoc tag @property has invalid value \\(@var \\\\DateTime The timestamp \\(readonly\\) of most recent update to \\$status\\)\\: Unexpected token \"@var\", expected TOKEN_IDENTIFIER at offset 14$#"
			count: 1
			path: app/models/gradeable/RegradeRequest.php

		-
			message: "#^PHPDoc tag @property has invalid value \\(@var int The status of the grade inquiry\\)\\: Unexpected token \"@var\", expected TOKEN_IDENTIFIER at offset 14$#"
			count: 1
			path: app/models/gradeable/RegradeRequest.php

		-
			message: "#^PHPDoc tag @property has invalid value \\(@var int\\|null The gradeable component that this grade inquiry is referencing\\)\\: Unexpected token \"@var\", expected TOKEN_IDENTIFIER at offset 14$#"
			count: 1
			path: app/models/gradeable/RegradeRequest.php

		-
			message: "#^PHPDoc tag @property has invalid value \\(@var string The programming language of the text box\\)\\: Unexpected token \"@var\", expected TOKEN_IDENTIFIER at offset 14$#"
			count: 1
			path: app/models/gradeable/SubmissionCodeBox.php

		-
			message: "#^PHPDoc tag @property has invalid value \\(@var bool Whether or not the MC is multiselect\\)\\: Unexpected token \"@var\", expected TOKEN_IDENTIFIER at offset 14$#"
			count: 1
			path: app/models/gradeable/SubmissionMultipleChoice.php

		-
			message: "#^PHPDoc tag @property has invalid value \\(@var array The collection of options for the MC\\)\\: Unexpected token \"@var\", expected TOKEN_IDENTIFIER at offset 14$#"
			count: 1
			path: app/models/gradeable/SubmissionMultipleChoice.php

		-
			message: "#^PHPDoc tag @property has invalid value \\(@var GradedGradeable A reference to the graded gradeable this Ta grade belongs to\\)\\: Unexpected token \"@var\", expected TOKEN_IDENTIFIER at offset 14$#"
			count: 1
			path: app/models/gradeable/TaGradedGradeable.php

		-
			message: "#^PHPDoc tag @property has invalid value \\(@var int The id of this gradeable data\\)\\: Unexpected token \"@var\", expected TOKEN_IDENTIFIER at offset 14$#"
			count: 1
			path: app/models/gradeable/TaGradedGradeable.php

		-
			message: "#^PHPDoc tag @property has invalid value \\(@var string The grader's overall comment\\)\\: Unexpected token \"@var\", expected TOKEN_IDENTIFIER at offset 14$#"
			count: 1
			path: app/models/gradeable/TaGradedGradeable.php

		-
			message: "#^PHPDoc tag @property has invalid value \\(@var \\\\DateTime\\|null The date the user viewed their grade\\)\\: Unexpected token \"@var\", expected TOKEN_IDENTIFIER at offset 14$#"
			count: 1
			path: app/models/gradeable/TaGradedGradeable.php

		-
			message: "#^PHPDoc tag @property has invalid value \\(@var GradedComponentContainer\\[\\] The GradedComponentContainers, indexed by component id\\)\\: Unexpected token \"@var\", expected TOKEN_IDENTIFIER at offset 14$#"
			count: 1
			path: app/models/gradeable/TaGradedGradeable.php

		-
			message: "#^PHPDoc tag @property has invalid value \\(@var GradedComponent\\[\\] The components that have been marked for deletion\\)\\: Unexpected token \"@var\", expected TOKEN_IDENTIFIER at offset 14$#"
			count: 1
			path: app/models/gradeable/TaGradedGradeable.php

		-
			message: "#^PHPDoc tag @param has invalid value \\(\\$popup_css_file\\)\\: Unexpected token \"\\$popup_css_file\", expected TOKEN_IDENTIFIER at offset 211$#"
			count: 1
			path: app/views/AutoGradingView.php

		-
			message: "#^Method app\\\\views\\\\AutoGradingView\\:\\:autoShouldDisplayPopup\\(\\) should return string but returns false\\.$#"
			count: 1
			path: app/views/AutoGradingView.php

		-
			message: "#^Method app\\\\views\\\\AutoGradingView\\:\\:autoShouldDisplayPopup\\(\\) should return string but returns true\\.$#"
			count: 1
			path: app/views/AutoGradingView.php

		-
			message: "#^PHPDoc tag @param has invalid value \\(\\$annotation_jsons\\)\\: Unexpected token \"\\$annotation_jsons\", expected TOKEN_IDENTIFIER at offset 179$#"
			count: 1
			path: app/views/PDFView.php

		-
			message: "#^PHPDoc tag @param has invalid value \\(\\$filename\\)\\: Unexpected token \"\\$filename\", expected TOKEN_IDENTIFIER at offset 155$#"
			count: 1
			path: app/views/PDFView.php

		-
			message: "#^PHPDoc tag @param has invalid value \\(\\$gradeable_id\\)\\: Unexpected token \"\\$gradeable_id\", expected TOKEN_IDENTIFIER at offset 104$#"
			count: 1
			path: app/views/PDFView.php

		-
			message: "#^PHPDoc tag @param has invalid value \\(\\$is_student\\)\\: Unexpected token \"\\$is_student\", expected TOKEN_IDENTIFIER at offset 211$#"
			count: 1
			path: app/views/PDFView.php

		-
			message: "#^PHPDoc tag @param has invalid value \\(\\$user_id\\)\\: Unexpected token \"\\$user_id\", expected TOKEN_IDENTIFIER at offset 132$#"
			count: 1
			path: app/views/PDFView.php

		-
			message: "#^Method app\\\\views\\\\PDFView\\:\\:showPDFEmbedded\\(\\) with return type void returns void but should not return anything\\.$#"
			count: 1
			path: app/views/PDFView.php

		-
			message: "#^Result of method app\\\\libraries\\\\Output\\:\\:renderTwigOutput\\(\\) \\(void\\) is used\\.$#"
			count: 1
			path: app/views/PDFView.php

		-
			message: "#^Variable \\$row might not be defined\\.$#"
			count: 1
			path: app/views/grading/ElectronicGraderView.php

		-
			message: "#^PHPDoc tag @param references unknown parameter\\: \\$next_id$#"
			count: 1
			path: app/views/grading/ElectronicGraderView.php

		-
			message: "#^PHPDoc tag @param references unknown parameter\\: \\$prev_id$#"
			count: 1
			path: app/views/grading/ElectronicGraderView.php

		-
			message: "#^Result of method app\\\\libraries\\\\Output\\:\\:renderTwigOutput\\(\\) \\(void\\) is used\\.$#"
			count: 1
			path: app/views/submission/HomeworkView.php

		-
			message: "#^Variable \\$data might not be defined\\.$#"
			count: 1
			path: app/views/submission/HomeworkView.php

		-
			message: "#^PHPDoc tag @param references unknown parameter\\: \\$can_inquirye$#"
			count: 1
			path: app/views/submission/HomeworkView.php

<|MERGE_RESOLUTION|>--- conflicted
+++ resolved
@@ -2178,14 +2178,13 @@
 			path: app/models/gradeable/GradedGradeable.php
 
 		-
-<<<<<<< HEAD
-=======
+
 			message: "#^PHPDoc tag @param has invalid value \\(\\$gc_id int Gradeable Component id\\)\\: Unexpected token \"\\$gc_id\", expected TOKEN_IDENTIFIER at offset 95$#"
 			count: 1
 			path: app/models/gradeable/GradedGradeable.php
 
 		-
->>>>>>> 53e1d53b
+
 			message: "#^PHPDoc tag @param has invalid value \\(\\$filename Name of the file to collect the data out of\\)\\: Unexpected token \"\\$filename\", expected TOKEN_IDENTIFIER at offset 87$#"
 			count: 1
 			path: app/models/gradeable/GradedGradeable.php
