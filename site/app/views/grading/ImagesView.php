--- conflicted
+++ resolved
@@ -37,13 +37,8 @@
         foreach ($dir as $fileinfo) {
             if (!$fileinfo->isDot() && !$fileinfo->isDir()) {
                 $expected_image = $fileinfo->getPathname();
-<<<<<<< HEAD
-                list($mime_type, $mime_subtype) = explode('/', mime_content_type($expected_image), 2);
-                if ($mime_type === "image" && in_array($mime_subtype, $valid_image_subtypes)) {
-=======
                 $mime_subtype = explode('/', FileUtils::getMimeType($expected_image), 2)[1];
                 if (FileUtils::isValidImage($expected_image)) {
->>>>>>> b01869db
                     $img_name = $fileinfo->getBasename('.' . $fileinfo->getExtension());
                     if ($img_name === "error_image") {
                         $error_image_data = [
