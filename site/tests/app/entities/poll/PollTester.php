<?php

namespace tests\app\entities\poll;

use app\entities\poll\Option;
use app\entities\poll\Poll;
use app\entities\poll\Response;
use app\libraries\DateUtils;
use DateTime;
use DateInterval;
use ReflectionProperty;
use tests\BaseUnitTest;

class PollTester extends BaseUnitTest {
    /** @var Poll[] */
    private $my_polls;

    public function setUp(): void {
        $this->my_polls = [
            0 => new Poll(
                "Poll #1",
                "Is this the first poll?",
                "single-response-single-correct",
                new DateInterval("PT1H"),
                new DateTime("2021-01-11"),
                "never",
                "never"
            ),
            1 => new Poll(
                "Poll #2",
                "Is this the first poll?",
                "single-response-multiple-correct",
                new DateInterval("PT1M"),
                new DateTime("9999-12-31"),
                "always",
                "always"
            ),
            2 => new Poll(
                "Poll #3",
                "What is your favorite color?",
                "multiple-response-survey",
                new DateInterval("PT1M30S"),
                new DateTime('now'),
                "when_ended",
                "when_ended",
                "/var/local/submitty/courses/s21/sample/uploads/polls/poll_image_3_colors.png"
            )
        ];
        $this->my_polls[1]->setOpen();
        $this->my_polls[2]->setEnded();

        $poll_property = new ReflectionProperty("app\\entities\\poll\\Poll", "id");
        $poll_property->setAccessible(true);
        $poll_property->setValue($this->my_polls[0], 0);
        $poll_property->setValue($this->my_polls[1], 1);
        $poll_property->setValue($this->my_polls[2], 2);

        $option_property = new ReflectionProperty("app\\entities\\poll\\Option", "id");
        $option_property->setAccessible(true);

        $option0 = new Option(0, "Yes", true);
        $option1 = new Option(1, "No", false);
        $option2 = new Option(2, "Maybe", false);
        $option_property->setValue($option0, 0);
        $option_property->setValue($option1, 1);
        $option_property->setValue($option2, 2);
        $this->my_polls[0]->addOption($option0);
        $this->my_polls[0]->addOption($option1);
        $this->my_polls[0]->addOption($option2);

        $option3 = new Option(0, "Absolutely", false);
        $option4 = new Option(1, "No", true);
        $option5 = new Option(2, "Perhaps", true);
        $option_property->setValue($option3, 3);
        $option_property->setValue($option4, 4);
        $option_property->setValue($option5, 5);
        $this->my_polls[1]->addOption($option3);
        $this->my_polls[1]->addOption($option4);
        $this->my_polls[1]->addOption($option5);

        $option6 = new Option(0, "Red", true);
        $option7 = new Option(1, "Blue", true);
        $option8 = new Option(2, "Yellow", true);
        $option9 = new Option(3, "Green", true);
        $option_property->setValue($option6, 6);
        $option_property->setValue($option7, 7);
        $option_property->setValue($option8, 8);
        $option_property->setValue($option9, 9);
        $this->my_polls[2]->addOption($option6);
        $this->my_polls[2]->addOption($option7);
        $this->my_polls[2]->addOption($option8);
        $this->my_polls[2]->addOption($option9);

        $response_property = new ReflectionProperty("app\\entities\\poll\\Response", "id");
        $response_property->setAccessible(true);

        $response0 = new Response("bitdiddle");
        $response1 = new Response("aphacker");
        $response_property->setValue($response0, 0);
        $response_property->setValue($response1, 1);
        $this->my_polls[0]->addResponse($response0, 1);
        $this->my_polls[0]->addResponse($response1, 1);

        $response2 = new Response("bitdiddle");
        $response3 = new Response("aphacker");
        $response_property->setValue($response2, 2);
        $response_property->setValue($response3, 3);
        $this->my_polls[1]->addResponse($response2, 3);
        $this->my_polls[1]->addResponse($response3, 5);

        $response4 = new Response("bitdiddle");
        $response5 = new Response("bitdiddle");
        $response6 = new Response("bitdiddle");
        $response7 = new Response("aphacker");
        $response8 = new Response("aphacker");
        $response_property->setValue($response4, 4);
        $response_property->setValue($response5, 5);
        $response_property->setValue($response6, 6);
        $response_property->setValue($response7, 7);
        $response_property->setValue($response8, 8);
        $this->my_polls[2]->addResponse($response4, 6);
        $this->my_polls[2]->addResponse($response5, 8);
        $this->my_polls[2]->addResponse($response6, 9);
        $this->my_polls[2]->addResponse($response7, 7);
        $this->my_polls[2]->addResponse($response8, 9);
    }

    public function tearDown(): void {
    }

    public function testId(): void {
        $this->assertEquals($this->my_polls[0]->getId(), 0);
        $this->assertEquals($this->my_polls[1]->getId(), 1);
        $this->assertEquals($this->my_polls[2]->getId(), 2);
    }

    public function testName(): void {
        $this->assertEquals($this->my_polls[0]->getName(), "Poll #1");
        $this->assertEquals($this->my_polls[1]->getName(), "Poll #2");
        $this->assertEquals($this->my_polls[2]->getName(), "Poll #3");
    }

    public function testQuestion(): void {
        $this->assertEquals($this->my_polls[0]->getQuestion(), "Is this the first poll?");
        $this->assertEquals($this->my_polls[1]->getQuestion(), "Is this the first poll?");
        $this->assertEquals($this->my_polls[2]->getQuestion(), "What is your favorite color?");
    }

    public function testQuestionType(): void {
        $this->assertEquals($this->my_polls[0]->getQuestionType(), "single-response-single-correct");
        $this->assertEquals($this->my_polls[1]->getQuestionType(), "single-response-multiple-correct");
        $this->assertEquals($this->my_polls[2]->getQuestionType(), "multiple-response-survey");
    }

    public function testOptions(): void {
        $option_text = [];
        $order_id = [];
        $correct = [];
        foreach ($this->my_polls[0]->getOptions() as $o) {
            $option_text[] = $o->getResponse();
            $order_id[] = $o->getOrderId();
            $correct[] = $o->isCorrect();
        }
        $this->assertEquals(["Yes", "No", "Maybe"], $option_text);
        $this->assertEquals([0, 1, 2], $order_id);
        $this->assertEquals([true, false, false], $correct);

        $option_text = [];
        $order_id = [];
        $correct = [];
        foreach ($this->my_polls[1]->getOptions() as $o) {
            $option_text[] = $o->getResponse();
            $order_id[] = $o->getOrderId();
            $correct[] = $o->isCorrect();
        }
        $this->assertEquals(["Absolutely", "No", "Perhaps"], $option_text);
        $this->assertEquals([0, 1, 2], $order_id);
        $this->assertEquals([false, true, true], $correct);

        $option_text = [];
        $order_id = [];
        $correct = [];
        foreach ($this->my_polls[2]->getOptions() as $o) {
            $option_text[] = $o->getResponse();
            $order_id[] = $o->getOrderId();
            $correct[] = $o->isCorrect();
        }
        $this->assertEquals(["Red", "Blue", "Yellow", "Green"], $option_text);
        $this->assertEquals([0, 1, 2, 3], $order_id);
        $this->assertEquals([true, true, true, true], $correct);

        $this->assertEquals("Yes", $this->my_polls[0]->getOptionById(0)->getResponse());
        $this->expectException(\RuntimeException::class);
        $this->my_polls[0]->getOptionById(5);
    }

    public function testUserResponses(): void {
        $student_id = [];
        $option_text = [];
        foreach ($this->my_polls[0]->getUserResponses() as $r) {
            $student_id[] = $r->getStudentId();
            $option_text[] = $r->getOption()->getResponse();
        }
        $this->assertEquals(["bitdiddle", "aphacker"], $student_id);
        $this->assertEquals(["No", "No"], $option_text);

        $student_id = [];
        $option_text = [];
        foreach ($this->my_polls[1]->getUserResponses() as $r) {
            $student_id[] = $r->getStudentId();
            $option_text[] = $r->getOption()->getResponse();
        }
        $this->assertEquals(["bitdiddle", "aphacker"], $student_id);
        $this->assertEquals(["Absolutely", "Perhaps"], $option_text);

        $student_id = [];
        $option_text = [];
        foreach ($this->my_polls[2]->getUserResponses() as $r) {
            $student_id[] = $r->getStudentId();
            $option_text[] = $r->getOption()->getResponse();
        }
        $this->assertEquals(["bitdiddle", "bitdiddle", "bitdiddle", "aphacker", "aphacker"], $student_id);
        $this->assertEquals(["Red", "Yellow", "Green", "Blue", "Green"], $option_text);
    }

    public function testReleaseDate(): void {
        $this->assertEquals($this->my_polls[0]->getReleaseDate()->format("Y-m-d"), "2021-01-11");
        $this->assertEquals($this->my_polls[1]->getReleaseDate()->format("Y-m-d"), "9999-12-31");
        $this->assertEquals($this->my_polls[2]->getReleaseDate()->format("Y-m-d"), date("Y-m-d"));
    }

    public function testStatus(): void {

        $this->assertFalse($this->my_polls[0]->isOpen());
        $this->assertTrue($this->my_polls[0]->isClosed());
        $this->assertFalse($this->my_polls[0]->isEnded());

        //Set End time to NULL to test open state with no duration
        $this->my_polls[1]->setOpen();
        $this->my_polls[1]->setEndTime(null);
        $this->assertTrue($this->my_polls[1]->isOpen());
        $this->assertFalse($this->my_polls[1]->isClosed());
        $this->assertFalse($this->my_polls[1]->isEnded());

        $this->my_polls[2]->setEnded();
        $this->assertFalse($this->my_polls[2]->isOpen());
        $this->assertFalse($this->my_polls[2]->isClosed());
        $this->assertTrue($this->my_polls[2]->isEnded());

        $this->my_polls[2]->setClosed();
        $this->assertFalse($this->my_polls[2]->isOpen());
        $this->assertTrue($this->my_polls[2]->isClosed());
        $this->assertFalse($this->my_polls[2]->isEnded());

        $this->my_polls[1]->setEnded();
        $this->assertFalse($this->my_polls[1]->isOpen());
        $this->assertFalse($this->my_polls[1]->isClosed());
        $this->assertTrue($this->my_polls[1]->isEnded());
    }

    public function testDuration(): void {

        $this->assertEquals($this->my_polls[0]->getDuration()->h, 1);
        $this->assertEquals($this->my_polls[1]->getDuration()->i, 1);
        $this->assertEquals($this->my_polls[2]->getDuration()->i, 1);
        $this->assertEquals($this->my_polls[2]->getDuration()->s, 30);
        $newDateInterval = new DateInterval("PT10H");
        $this->my_polls[0]->setDuration($newDateInterval);
        $this->assertEquals($this->my_polls[0]->getDuration()->h, 10);
        $newDateInterval = new DateInterval("PT30S");
        $this->my_polls[1]->setDuration($newDateInterval);
        $this->assertEquals($this->my_polls[1]->getDuration()->s, 30);
        $newDateInterval = new DateInterval("PT0S");
        $this->my_polls[2]->setDuration($newDateInterval);
        // Testing empty duration
        $this->assertEquals($this->my_polls[2]->getDuration()->s, 0);
        $this->assertEquals($this->my_polls[2]->getDuration()->h, 0);
        $this->assertEquals($this->my_polls[2]->getDuration()->i, 0);
        $this->assertEquals($this->my_polls[2]->getDuration()->d, 0);
        $this->assertEquals($this->my_polls[2]->getDuration()->m, 0);
        $this->assertEquals($this->my_polls[2]->getDuration()->y, 0);
    }
    public function testDuration(): void {
        $this->assertEquals($this->my_polls[0]->getDuration()->h, 1);
        $this->assertEquals($this->my_polls[1]->getDuration()->i, 1);
        $this->assertEquals($this->my_polls[2]->getDuration()->i, 1);
        $this->assertEquals($this->my_polls[2]->getDuration()->s, 30);
        $newDateInterval = new DateInterval("PT10H");
        $this->my_polls[0]->setDuration($newDateInterval);
        $this->assertEquals($this->my_polls[0]->getDuration()->h, 10);
        $newDateInterval = new DateInterval("PT30S");
        $this->my_polls[1]->setDuration($newDateInterval);
        $this->assertEquals($this->my_polls[1]->getDuration()->s, 30);
        $newDateInterval = new DateInterval("PT0S");
        $this->my_polls[2]->setDuration($newDateInterval);
        // Testing empty duration
        $this->assertEquals($this->my_polls[2]->getDuration()->s, 0);
        $this->assertEquals($this->my_polls[2]->getDuration()->h, 0);
        $this->assertEquals($this->my_polls[2]->getDuration()->i, 0);
        $this->assertEquals($this->my_polls[2]->getDuration()->d, 0);
        $this->assertEquals($this->my_polls[2]->getDuration()->m, 0);
        $this->assertEquals($this->my_polls[2]->getDuration()->y, 0);
    }

    public function testImagePath(): void {
        $this->assertEquals($this->my_polls[0]->getImagePath(), null);
        $this->assertEquals($this->my_polls[1]->getImagePath(), null);
        $this->assertEquals($this->my_polls[2]->getImagePath(), "/var/local/submitty/courses/s21/sample/uploads/polls/poll_image_3_colors.png");
    }

    public function testEndTime(): void {
<<<<<<< HEAD
        $this->my_polls[0]->setClosed();
        $this->assertEquals($this->my_polls[0]->getEndTime()->format("Y-m-d"), "1900-02-01");
        $this->my_polls[1]->setOpen();
        $this->assertEquals($this->my_polls[1]->getEndTime()->format("Y-m-d"), "9999-02-01");
        $this->my_polls[2]->setEnded();
        $this->assertEquals($this->my_polls[2]->getEndTime()->format("Y-m-d"), date("Y-m-d"));
        $this->my_polls[0]->setEndTime(new DateTime('2025-10-03'));
        $this->assertEquals($this->my_polls[0]->getEndTime()->format("Y-m-d"), "2025-10-03");
        $this->my_polls[1]->setEndTime(new DateTime('9000-9-11'));
        $this->assertEquals($this->my_polls[1]->getEndTime()->format("Y-m-d"), "9000-09-11");
        $this->my_polls[2]->setEndTime(new DateTime('1900-12-05'));
        $this->assertEquals($this->my_polls[2]->getEndTime()->format("Y-m-d"), "1900-12-05");
=======

        //Testing Setters and Getters for EndTime
        $this->my_polls[0]->setEndTime(null);
        $this->assertEquals($this->my_polls[0]->getEndTime(), null);

        $this->my_polls[1]->setEnded();
        // SetEnded sets EndTime to current time (no way to check exact millisecond)
        $this->assertEquals($this->my_polls[2]->getEndTime()->format("Y-m-d"), date("Y-m-d"));

        $this->my_polls[2]->setEndTime(new DateTime('2025-10-03 05:30:00'));
        $this->assertEquals($this->my_polls[2]->getEndTime()->format("Y-m-d H:i:s"), "2025-10-03 05:30:00");

        $this->my_polls[0]->setEndTime(new DateTime(DateUtils::MAX_TIME));
        $this->assertEquals($this->my_polls[0]->getEndTime()->format("Y-m-d H:i:s"), DateUtils::MAX_TIME);
>>>>>>> d97cd68d
    }

    public function testHistogramRelease(): void {
        $this->assertEquals($this->my_polls[0]->getReleaseHistogram(), "never");
        $this->assertEquals($this->my_polls[1]->getReleaseHistogram(), "always");
        $this->assertEquals($this->my_polls[2]->getReleaseHistogram(), "when_ended");

        $this->my_polls[0]->setReleaseHistogram("always");
        $this->assertEquals("always", $this->my_polls[0]->getReleaseHistogram());

        $this->expectException(\RuntimeException::class);
        $this->my_polls[0]->setReleaseHistogram("aaaaaaaaa");
    }

    public function testAnswerRelease(): void {
        $this->assertEquals($this->my_polls[0]->getReleaseAnswer(), "never");
        $this->assertEquals($this->my_polls[1]->getReleaseAnswer(), "always");
        $this->assertEquals($this->my_polls[2]->getReleaseAnswer(), "when_ended");

        $this->my_polls[0]->setReleaseAnswer("always");
        $this->assertEquals("always", $this->my_polls[0]->getReleaseAnswer());

        $this->expectException(\RuntimeException::class);
        $this->my_polls[0]->setReleaseAnswer("AnInvalidStatusMessage");
    }
}<|MERGE_RESOLUTION|>--- conflicted
+++ resolved
@@ -280,27 +280,6 @@
         $this->assertEquals($this->my_polls[2]->getDuration()->m, 0);
         $this->assertEquals($this->my_polls[2]->getDuration()->y, 0);
     }
-    public function testDuration(): void {
-        $this->assertEquals($this->my_polls[0]->getDuration()->h, 1);
-        $this->assertEquals($this->my_polls[1]->getDuration()->i, 1);
-        $this->assertEquals($this->my_polls[2]->getDuration()->i, 1);
-        $this->assertEquals($this->my_polls[2]->getDuration()->s, 30);
-        $newDateInterval = new DateInterval("PT10H");
-        $this->my_polls[0]->setDuration($newDateInterval);
-        $this->assertEquals($this->my_polls[0]->getDuration()->h, 10);
-        $newDateInterval = new DateInterval("PT30S");
-        $this->my_polls[1]->setDuration($newDateInterval);
-        $this->assertEquals($this->my_polls[1]->getDuration()->s, 30);
-        $newDateInterval = new DateInterval("PT0S");
-        $this->my_polls[2]->setDuration($newDateInterval);
-        // Testing empty duration
-        $this->assertEquals($this->my_polls[2]->getDuration()->s, 0);
-        $this->assertEquals($this->my_polls[2]->getDuration()->h, 0);
-        $this->assertEquals($this->my_polls[2]->getDuration()->i, 0);
-        $this->assertEquals($this->my_polls[2]->getDuration()->d, 0);
-        $this->assertEquals($this->my_polls[2]->getDuration()->m, 0);
-        $this->assertEquals($this->my_polls[2]->getDuration()->y, 0);
-    }
 
     public function testImagePath(): void {
         $this->assertEquals($this->my_polls[0]->getImagePath(), null);
@@ -309,20 +288,6 @@
     }
 
     public function testEndTime(): void {
-<<<<<<< HEAD
-        $this->my_polls[0]->setClosed();
-        $this->assertEquals($this->my_polls[0]->getEndTime()->format("Y-m-d"), "1900-02-01");
-        $this->my_polls[1]->setOpen();
-        $this->assertEquals($this->my_polls[1]->getEndTime()->format("Y-m-d"), "9999-02-01");
-        $this->my_polls[2]->setEnded();
-        $this->assertEquals($this->my_polls[2]->getEndTime()->format("Y-m-d"), date("Y-m-d"));
-        $this->my_polls[0]->setEndTime(new DateTime('2025-10-03'));
-        $this->assertEquals($this->my_polls[0]->getEndTime()->format("Y-m-d"), "2025-10-03");
-        $this->my_polls[1]->setEndTime(new DateTime('9000-9-11'));
-        $this->assertEquals($this->my_polls[1]->getEndTime()->format("Y-m-d"), "9000-09-11");
-        $this->my_polls[2]->setEndTime(new DateTime('1900-12-05'));
-        $this->assertEquals($this->my_polls[2]->getEndTime()->format("Y-m-d"), "1900-12-05");
-=======
 
         //Testing Setters and Getters for EndTime
         $this->my_polls[0]->setEndTime(null);
@@ -337,7 +302,6 @@
 
         $this->my_polls[0]->setEndTime(new DateTime(DateUtils::MAX_TIME));
         $this->assertEquals($this->my_polls[0]->getEndTime()->format("Y-m-d H:i:s"), DateUtils::MAX_TIME);
->>>>>>> d97cd68d
     }
 
     public function testHistogramRelease(): void {
