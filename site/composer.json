--- conflicted
+++ resolved
@@ -28,12 +28,8 @@
     "lcobucci/jwt": "3.4.6",
     "league/commonmark": "1.6.7",
     "maennchen/zipstream-php": "2.1.0",
-<<<<<<< HEAD
-    "onelogin/php-saml": "^3.6",
-    "php-ds/php-ds": "1.3.0",
-=======
+    "onelogin/php-saml": "3.6",
     "php-ds/php-ds": "1.4.1",
->>>>>>> 92a090b9
     "ramsey/uuid": "4.2.3",
     "spatie/commonmark-highlighter": "2.1.1",
     "symfony/cache": "4.4.42",
