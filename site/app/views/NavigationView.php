<?php
namespace app\views;
use app\models\Button;
use \app\libraries\GradeableType;
use app\models\gradeable\AutoGradedGradeable;
use app\models\gradeable\Gradeable;
use app\models\gradeable\GradedGradeable;
use app\models\gradeable\TaGradedGradeable;
use app\models\gradeable\GradeableList;
use app\libraries\FileUtils;

class NavigationView extends AbstractView {

    const gradeableSections = [
        GradeableList::FUTURE => [
            //What title is displayed to the user for each category
            "title" => "FUTURE",
            //Shown italicized after the title
            "subtitle" => "visible only to Instructors",
            //Element id of the header row (used primarily by e2e tests)
            "section_id" => "future",
            //What bootstrap button the student button will be. Information about bootstrap buttons can be found here:
            //https://www.w3schools.com/bootstrap/bootstrap_buttons.asp
            "button_type_submission" => "btn-default",
            //What bootstrap button the instructor/TA button will be
            "button_type_grading" => "btn-default",
            //The general text of the button under the category
            //It is general since the text could change depending if the user submitted something or not and other factors.
            "prefix" => "ALPHA SUBMIT"
        ],
        GradeableList::BETA => [
            "title" => "BETA",
            "subtitle" => "open for testing by TAs",
            "section_id" => "beta",
            "button_type_submission" => "btn-default",
            "button_type_grading" => "btn-default",
            "prefix" => "BETA SUBMIT"
        ],
        GradeableList::OPEN => [
            "title" => "OPEN",
            "subtitle" => "",
            "section_id" => "open",
            "button_type_submission" => "btn-primary",
            "button_type_grading" => "btn-default",
            "prefix" => "SUBMIT"
        ],
        GradeableList::CLOSED => [
            "title" => "PAST DUE",
            "subtitle" => "",
            "section_id" => "closed",
            "button_type_submission" => "btn-danger",
            "button_type_grading" => "btn-default",
            "prefix" => "LATE SUBMIT"
        ],
        GradeableList::GRADING => [
            "title" => "CLOSED",
            "subtitle" => "being graded by TA/Instructor",
            "section_id" => "items_being_graded",
            "button_type_submission" => "btn-default",
            "button_type_grading" => "btn-primary",
            "prefix" => "VIEW SUBMISSION"
        ],
        GradeableList::GRADED => [
            "title" => "GRADES AVAILABLE",
            "subtitle" => "",
            "section_id" => "graded",
            "button_type_submission" => 'btn-default',
            "button_type_grading" => 'btn-default',
            "prefix" => "VIEW GRADE"
        ]
    ];

    const DATE_FORMAT = "m/d/Y @ H:i";

    public function noAccessCourse() {
        return $this->core->getOutput()->renderTwigTemplate("error/NoAccessCourse.twig", [
            "course_name" => $this->core->getDisplayedCourseName()
        ]);
    }

    public function showGradeables($sections_to_list, $graded_gradeables, array $submit_everyone) {
        // ======================================================================================
        // DISPLAY CUSTOM BANNER (previously used to display room seating assignments)
        // note: placement of this information this may eventually be re-designed
        // ======================================================================================
        $display_custom_message = $this->core->getConfig()->displayCustomMessage();
        $message_file_contents = "";
        if($display_custom_message) {
            $message_file_path = FileUtils::joinPaths($this->core->getConfig()->getCoursePath(), "reports", "summary_html", $this->core->getUser()->getId() . "_message.html");
            $display_custom_message = is_file($message_file_path);
            if ($display_custom_message) {
                $message_file_contents = file_get_contents($message_file_path);
            }
        }


        // ======================================================================================
        // DISPLAY ROOM SEATING (used to display room seating assignments)
        // ======================================================================================
        $display_room_seating = $this->core->getConfig()->displayRoomSeating();
        $user_seating_details = null;
        $gradeable_title = null;
        $seating_config = null;
        // If the instructor has selected a gradeable for room seating
        if($display_room_seating) {
            $this->core->getOutput()->addRoomTemplatesTwigPath();
            // use the room seating gradeable id to find the title to display.
            $gradeable_id = $this->core->getConfig()->getRoomSeatingGradeableId();
            $gradeable_ids_and_titles = $this->core->getQueries()->getAllGradeablesIdsAndTitles();
            foreach($gradeable_ids_and_titles as $gradeable_id_and_title) {
                if($gradeable_id_and_title['g_id'] === $gradeable_id) {
                    $gradeable_title = $gradeable_id_and_title['g_title'];
                    break;
                }
            }

            $seating_user_path = FileUtils::joinPaths($this->core->getConfig()->getCoursePath(), 'reports', 'seating', $gradeable_id, $this->core->getUser()->getId() . ".json");
            // if the instructor has generated a report for the student for this gradeable
            if(is_file($seating_user_path)) {
                $user_seating_details = json_decode(file_get_contents($seating_user_path));

                $seating_config_path = FileUtils::joinPaths($this->core->getConfig()->getCoursePath(), 'uploads', 'seating',
                    $gradeable_id, $user_seating_details->building, $user_seating_details->room.'.json');
                // if the report the instructor generated corresponds to a valid room config
                if(is_file($seating_config_path)) {
                    $seating_config = file_get_contents($seating_config_path);
                }
            }
            else {
                // mimic the result format of json_decode when there is no file to decode
                // and make each field the default value
                $user_seating_details = new \stdClass();
                $user_seating_details->building =
                $user_seating_details->zone     =
                $user_seating_details->row      =
                $user_seating_details->seat     = "SEE INSTRUCTOR";
            }
        }

<<<<<<< HEAD
=======

        /* @var Button[] $top_buttons */
        $top_buttons = [];

        // ======================================================================================
        // CREATE NEW GRADEABLE BUTTON -- only visible to instructors
        // ======================================================================================
        if ($this->core->getUser()->accessAdmin()) {
            $top_buttons[] = new Button($this->core, [
                "href" => $this->core->buildUrl(array('component' => 'admin', 'page' => 'admin_gradeable', 'action' => 'view_gradeable_page')),
                "title" => "+ Create New Gradeable",
                "class" => "btn btn-primary"
            ]);
            //$top_buttons[] = new Button($this->core, [
            //    "href" => $this->core->buildUrl(array('component' => 'admin', 'page' => 'gradeable', 'action' => 'upload_config')),
            //    "title" => "Upload Config",
            //    "class" => "btn btn-primary"
            //]);

        }

        // ======================================================================================
        // COURSE MATERIALS BUTTON -- visible to everyone
        // ======================================================================================
        $course_path = $this->core->getConfig()->getCoursePath();
        $course_materials_path = $course_path."/uploads/course_materials";
        $any_files = FileUtils::getAllFiles($course_materials_path);
        if ($this->core->getUser()->getGroup()=== 1 || !empty($any_files)) {
          $label = "Course Materials";
          if (empty($any_files)) { $label = "Upload Course Materials"; }
          $top_buttons[] = new Button($this->core, [
                "href" => $this->core->buildUrl(array('component' => 'grading', 'page' => 'course_materials', 'action' => 'view_course_materials_page')),
                "title" => $label,
                "class" => "btn btn-primary"
            ]);
        }

        // ======================================================================================
        // IMAGES BUTTON -- visible to limited access graders and up
        // ======================================================================================
        $images_course_path = $this->core->getConfig()->getCoursePath();
        $images_path = Fileutils::joinPaths($images_course_path,"uploads/student_images");
        $any_images_files = FileUtils::getAllFiles($images_path, array(), true);
        if ($this->core->getUser()->getGroup()=== 1 && count($any_images_files)===0) {
            $top_buttons[] = new Button($this->core, [
                "href" => $this->core->buildUrl(array('component' => 'grading', 'page' => 'images', 'action' => 'view_images_page')),
                "title" => "Upload Student Photos",
                "class" => "btn btn-primary"
            ]);
        }
        else if (count($any_images_files)!==0 && $this->core->getUser()->accessGrading()) {
            $sections = $this->core->getUser()->getGradingRegistrationSections();
            if (!empty($sections) || $this->core->getUser()->getGroup() !== 3) {
                $top_buttons[] = new Button($this->core, [
                    "href" => $this->core->buildUrl(array('component' => 'grading', 'page' => 'images', 'action' => 'view_images_page')),
                    "title" => "View Student Photos",
                    "class" => "btn btn-primary"
                ]);
            }
        }

        // ======================================================================================
        // FORUM BUTTON
        // ======================================================================================
        if ($this->core->getConfig()->isForumEnabled()) {
            $top_buttons[] = new Button($this->core, [
                "href" => $this->core->buildUrl(array('component' => 'forum', 'page' => 'view_thread')),
                "title" => "Discussion Forum",
                "class" => "btn btn-primary",
            ]);
        }

        // ======================================================================================
        // LATE DAYS TABLE BUTTON
        // ======================================================================================
        $top_buttons[] = new Button($this->core, [
            "href" => $this->core->buildUrl(array('component' => 'student', 'page' => 'view_late_table')),
            "title" => "Show my Late Days Information",
            "class" => "btn btn-primary"
        ]);

        // ======================================================================================
        // GRADES SUMMARY BUTTON
        // ======================================================================================
        $display_rainbow_grades_summary = $this->core->getConfig()->displayRainbowGradesSummary();
        if ($display_rainbow_grades_summary) {
            $top_buttons[] = new Button($this->core, [
                "href" => $this->core->buildUrl(array('component' => 'student', 'page' => 'rainbow')),
                "title" => "View Grades",
                "class" => "btn btn-primary"
            ]);
        }

>>>>>>> 6c390a89
        // ======================================================================================
        // INDEX OF ALL GRADEABLES
        // ======================================================================================

        $render_sections = [];
        foreach ($sections_to_list as $list_section => $gradeable_list) {
            /** @var Gradeable[] $gradeable_list */

            $render_gradeables = [];
            foreach ($gradeable_list as $gradeable_id => $gradeable) {
                /** @var Gradeable $gradeable */

                $graded_gradeable = $graded_gradeables[$gradeable->getId()] ?? null;
                $render_gradeables[] = [
                    "id" => $gradeable->getId(),
                    "name" => $gradeable->getTitle(),
                    "url" => $gradeable->getInstructionsUrl(),
                    "can_delete" => $this->core->getUser()->accessAdmin() && $gradeable->canDelete(),
                    "buttons" => $this->getButtons($gradeable, $graded_gradeable, $list_section, $submit_everyone[$gradeable->getId()]),
                    "has_build_error" => $gradeable->anyBuildErrors()
                ];
            }

            //Copy
            $render_section = self::gradeableSections[$list_section];
            $render_section["gradeables"] = $render_gradeables;

            $render_sections[] = $render_section;
        }
        return $this->core->getOutput()->renderTwigTemplate("Navigation.twig", [
            "course_name" => $this->core->getConfig()->getCourseName(),
            "course_id" => $this->core->getConfig()->getCourse(),
            "sections" => $render_sections,
            "message_file_contents" => $message_file_contents,
            "display_custom_message" => $display_custom_message,
            "user_seating_details" => $user_seating_details,
            "display_room_seating" => $display_room_seating,
            "gradeable_title" => $gradeable_title,
            "seating_config" => $seating_config
        ]);
    }

    /**
     * Get the list of buttons to display to the user for a Gradeable
     * @param Gradeable $gradeable
     * @param GradedGradeable|null $graded_gradeable The graded gradeble instance, or null if no data yet
     * @param int $list_section
     * @param bool $submit_everyone If the user can submit for another user
     * @return array
     */
    private function getButtons(Gradeable $gradeable, $graded_gradeable, int $list_section, bool $submit_everyone): array {
        $buttons = [];
        $buttons[] = $this->hasTeamButton($gradeable) ? $this->getTeamButton($gradeable, $graded_gradeable) : null;
        $buttons[] = $this->hasSubmitButton($gradeable) ? $this->getSubmitButton($gradeable, $graded_gradeable, $list_section, $submit_everyone) : null;

        if ($this->hasGradeButton($gradeable)) {
            $buttons[] = $this->getGradeButton($gradeable, $list_section);
        }

        //Admin buttons
        if ($this->core->getUser()->accessAdmin()) {
            $buttons[] = $this->hasQuickLinkButton() ? $this->getQuickLinkButton($gradeable, $list_section) : null;
            $buttons[] = $this->hasEditButton() ? $this->getEditButton($gradeable) : null;
        }

        return $buttons;
    }

    //Tests for if we have the various buttons

    /**
     * @param Gradeable $gradeable
     * @return bool
     */
    private function hasTeamButton(Gradeable $gradeable): bool {
        return $gradeable->isTeamAssignment();
    }

    /**
     * @param Gradeable $gradeable
     * @return bool
     */
    private function hasSubmitButton(Gradeable $gradeable): bool {
        return $gradeable->getType() === GradeableType::ELECTRONIC_FILE;
    }

    /**
     * @param Gradeable $gradeable
     * @return bool
     */
    private function hasGradeButton(Gradeable $gradeable): bool {
        // full access graders & instructors are allowed to view submissions of assignments with no manual grading
        $im_allowed_to_view_submissions = $this->core->getUser()->accessGrading() && !$gradeable->isTaGrading() && $this->core->getUser()->getGroup() <= 2;

        // limited access graders and full access graders can preview/view the grading interface only if they are allowed by the min grading group
        $im_a_grader = $this->core->getUser()->accessGrading() && $this->core->getUser()->getGroup() <= $gradeable->getMinGradingGroup();

        // students can only view the submissions & grading interface if its a peer grading assignment
        $im_a_peer_grader = $this->core->getUser()->getGroup() === 4 && $gradeable->isPeerGrading();

        // TODO: look through this logic and put into new access system
        return $im_a_peer_grader || $im_a_grader || $im_allowed_to_view_submissions;
    }

    /**
     * @return bool
     */
    private function hasEditButton(): bool {
        return $this->core->getUser()->accessAdmin();
    }


    /**
     * @return bool
     */
    private function hasQuickLinkButton(): bool {
        return $this->core->getUser()->accessAdmin();
    }

    /**
     * @param Gradeable $gradeable
     * @param GradedGradeable|null $graded_gradeable
     * @return Button|null
     */
    private function getTeamButton(Gradeable $gradeable, $graded_gradeable) {
        // Team management button, only visible on team assignments
        $date = new \DateTime("now", $this->core->getConfig()->getTimezone());
        $past_lock_date = $date < $gradeable->getTeamLockDate();

        if ($past_lock_date) {
            $team_display_date = "(teams lock {$gradeable->getTeamLockDate()->format(self::DATE_FORMAT)})";
        } else {
            $team_display_date = '';
        }

        if ($graded_gradeable === null || $graded_gradeable->getSubmitter()->getTeam() === null) {
            if ($past_lock_date) {
                $team_button_type = 'btn-primary';
            } else {
                $team_button_type = 'btn-danger';
            }
            $team_button_text = 'CREATE TEAM';
            $teams = $this->core->getQueries()->getTeamsByGradeableId($gradeable->getId());
            foreach ($teams as $t) {
                if ($t->sentInvite($this->core->getUser()->getId())) {
                    $team_button_text = 'CREATE/JOIN TEAM';
                    break;
                }
            }
        } else {
            if ($past_lock_date) {
                $team_button_type = 'btn-primary';
                $team_button_text = 'MANAGE TEAM';
            } else {
                $team_button_type = 'btn-default';
                $team_button_text = 'VIEW TEAM';
            }
        }

        $button = new Button($this->core, [
            "title" => $team_button_text,
            "subtitle" => $team_display_date,
            "href" => $this->core->buildUrl(array('component' => 'student', 'gradeable_id' => $gradeable->getId(), 'page' => 'team')),
            "class" => "btn {$team_button_type} btn-nav",
            "name" => "team-btn"
        ]);

        return $button;
    }

    /**
     * @param Gradeable $gradeable
     * @param GradedGradeable|null $graded_gradeable
     * @param int $list_section
     * @param bool $submit_everyone If the user can submit for another user
     * @return Button|null
     */
    private function getSubmitButton(Gradeable $gradeable, $graded_gradeable, int $list_section, bool $submit_everyone) {
        $class = self::gradeableSections[$list_section]["button_type_submission"];
        $title = self::gradeableSections[$list_section]["prefix"];
        $display_date = ($list_section == GradeableList::FUTURE || $list_section == GradeableList::BETA) ?
            "(opens " . $gradeable->getSubmissionOpenDate()->format(self::DATE_FORMAT) . ")" :
            "(due " . $gradeable->getSubmissionDueDate()->format(self::DATE_FORMAT) . ")";
        $points_percent = NAN;

        $href = $this->core->buildUrl(array('component' => 'student', 'gradeable_id' => $gradeable->getId()));
        $progress = null;
        $disabled = false;

        //Button types that override any other buttons
        if (!$gradeable->hasAutogradingConfig()) {
            $button = new Button($this->core, [
                "title" => "Need to run BUILD_{$this->core->getConfig()->getCourse()}.sh",
                "disabled" => true,
                "class" => "btn btn-default btn-nav"
            ]);

            return $button;
        }

        if($graded_gradeable !== null) {
            /** @var TaGradedGradeable $ta_graded_gradeable */
            $ta_graded_gradeable = $graded_gradeable->getTaGradedGradeable();
            /** @var AutoGradedGradeable $auto_graded_gradeable */
            $auto_graded_gradeable = $graded_gradeable->getAutoGradedGradeable();

            //calculate the point percentage
            if($auto_graded_gradeable !== null) {
                $points_percent = $auto_graded_gradeable->getNonHiddenPercent(true);
            }


            //If the button is autograded and has been submitted once, give a progress bar.
            if (!is_nan($points_percent) &&  $graded_gradeable->getAutoGradedGradeable()->isAutoGradingComplete() &&
                ($list_section == GradeableList::CLOSED || $list_section == GradeableList::OPEN)) {
                $progress = $points_percent * 100;
            }

            // Not submitted or cancelled, after submission deadline
            if (!$graded_gradeable->getAutoGradedGradeable()->isAutoGradingComplete() &&
                ($list_section == GradeableList::GRADED || $list_section == GradeableList::GRADING)) {
                //You forgot to submit
                $class = "btn-danger";
            }

            // TA grading enabled, the gradeable is fully graded, and the user hasn't viewed it
            if ($gradeable->isTaGrading() && $graded_gradeable->isTaGradingComplete() &&
                $ta_graded_gradeable->getUserViewedDate() === null &&
                $list_section === GradeableList::GRADED) {
                //Graded and you haven't seen it yet
                $class = "btn-success";
            }
            // Submitted, currently after grade released date
            if ($graded_gradeable->getAutoGradedGradeable()->isAutoGradingComplete() &&
                $list_section == GradeableList::GRADED) {
                if ($gradeable->isTaGrading()) {
                    if (!$graded_gradeable->isTaGradingComplete()) {
                        // Incomplete TA grading
                        $class = "btn-default";
                    }
                } else {
                    // No TA grading
                    $class = "btn-default";
                }
            }

            if ($graded_gradeable->getAutoGradedGradeable()->isAutoGradingComplete() &&
                $gradeable->getAutogradingConfig()->getTotalNonHiddenNonExtraCredit() != 0 && $points_percent >= 0.5 &&
                $list_section == GradeableList::CLOSED) {
                $class = "btn-default";
            }

            if ($graded_gradeable->getAutoGradedGradeable()->isAutoGradingComplete() &&
                ($list_section == GradeableList::GRADED || $list_section == GradeableList::GRADING)) {
                $display_date = "";
            }

            if ($graded_gradeable->getAutoGradedGradeable()->isAutoGradingComplete() && $list_section == GradeableList::OPEN) {
                //if the user submitted something on time
                $title = "RESUBMIT";
            } else if ($graded_gradeable->getAutoGradedGradeable()->isAutoGradingComplete() && $list_section == GradeableList::CLOSED) {
                //if the user submitted something past time
                $title = "LATE RESUBMIT";
            } else if (!$graded_gradeable->getAutoGradedGradeable()->isAutoGradingComplete() && ($list_section == GradeableList::GRADED || $list_section == GradeableList::GRADING)) {
                //to change the text to overdue submission if nothing was submitted on time
                $title = "OVERDUE SUBMISSION";
            } else if ($gradeable->isTaGrading() && !$graded_gradeable->isTaGradingComplete() && $list_section == GradeableList::GRADED) {
                //when there is no TA grade and due date passed
                $title = "TA GRADE NOT AVAILABLE";
            }
        } else {
            // This means either the user isn't on a team
            if ($gradeable->isTeamAssignment()) {
                // team assignment, no team
                if (!$submit_everyone) {
                    $title = "MUST BE ON A TEAM TO SUBMIT";
                    $disabled = true;
                }
                if ($list_section > GradeableList::OPEN) {
                    $class = "btn-danger";
                    if ($submit_everyone) {
                        // team assignment, no team
                        $title = "OVERDUE SUBMISSION";
                        $disabled = false;
                    }
                }
            }
        }

        $button = new Button($this->core, [
            "title" => $title,
            "subtitle" => $display_date,
            "href" => $href,
            "progress" => $progress,
            "disabled" => $disabled,
            "class" => "btn {$class} btn-nav btn-nav-submit",
            "name" => "submit-btn"
        ]);

        return $button;
    }

    /**
     * @param Gradeable $gradeable
     * @param int $list_section
     * @return Button|null
     */
    private function getGradeButton(Gradeable $gradeable, int $list_section) {
        //Location, location never changes
        if($this->core->getUser()->accessAdmin()){
            $view="all";
        }
        else{
            $view=null;
        }
        if ($gradeable->getType() === GradeableType::ELECTRONIC_FILE) {
            $href = $this->core->buildUrl(array('component' => 'grading', 'page' => 'electronic', 'gradeable_id' => $gradeable->getId()));
        } else if ($gradeable->getType() === GradeableType::CHECKPOINTS) {
            $href = $this->core->buildUrl(array('component' => 'grading', 'page' => 'simple', 'action' => 'lab', 'g_id' => $gradeable->getId(), 'view' => $view));
        } else if ($gradeable->getType() === GradeableType::NUMERIC_TEXT) {
            $href = $this->core->buildUrl(array('component' => 'grading', 'page' => 'simple', 'action' => 'numeric', 'g_id' => $gradeable->getId(), 'view' => $view));
        } else {
            //Unknown type of gradeable
            $href = "";
        }

        //Default values
        $class = self::gradeableSections[$list_section]["button_type_grading"];
        $date_text = null;
        $progress = null;

        //Button types that override any other buttons
        if ($gradeable->getType() === GradeableType::ELECTRONIC_FILE) {
            if (!$gradeable->hasAutogradingConfig()) {
                $button = new Button($this->core, [
                    "title" => "Need to run BUILD_{$this->core->getConfig()->getCourse()}.sh",
                    "disabled" => true,
                    "class" => "btn btn-default btn-nav"
                ]);

                return $button;
            }

            if ($this->core->getQueries()->getNumberRegradeRequests($gradeable->getId()) !== 0) {
                //Open regrade requests
                $button = new Button($this->core, [
                    "title" => "REGRADE",
                    "class" => "btn btn-danger btn-nav btn-nav-grade",
                    "href" => $href
                ]);

                return $button;
            }
        }

        if ($list_section === GradeableList::GRADING || $list_section === GradeableList::GRADED) {
            if ($list_section === GradeableList::GRADING) {
                $title = 'GRADE';
                $date_text = '(grades due ' . $gradeable->getGradeReleasedDate()->format(self::DATE_FORMAT) . ')';
            } else {
                $title = 'REGRADE';
            }

            if ($gradeable->getType() === GradeableType::ELECTRONIC_FILE) {
                if ($gradeable->isTaGrading()) {
                    $TA_percent = $gradeable->getGradingProgress($this->core->getUser());

                    if ($TA_percent === 1) {
                        //If they're done, change the text to REGRADE
                        $class = 'btn-default';
                        $title = 'REGRADE';
                    } else {
                        if (!is_nan($TA_percent) && $list_section === GradeableList::GRADED) {
                            //You forgot somebody
                            $class = 'btn-danger';
                            $title = 'GRADE';
                        }
                    }

                    //Give the TAs a progress bar too
                    if (!is_nan($TA_percent)) {
                        $progress = $TA_percent * 100;
                    }
                } else {
                    $title = "VIEW SUBMISSIONS";
                }
            } else {
                //Labs & Tests don't have exciting buttons
                $class = 'btn-default';
            }
        } else {
            if ($gradeable->getType() === GradeableType::ELECTRONIC_FILE && !$gradeable->isTaGrading()) {
                $title = "VIEW SUBMISSIONS";
                $date_text = "(no manual grading)";
            } else {
                //Before grading has opened, only thing we can do is preview
                $title = 'PREVIEW GRADING';
                $date_text = '(grading starts ' . $gradeable->getGradeStartDate()->format(self::DATE_FORMAT) . ")";
            }
        }

        $button = new Button($this->core, [
            "title" => $title,
            "subtitle" => $date_text,
            "href" => $href,
            "progress" => $progress,
            "class" => "btn btn-nav btn-nav-grade {$class}",
            "name" => "grade-btn"
        ]);

        return $button;
    }

    /**
     * @param Gradeable $gradeable
     * @return Button|null
     */
    private function getEditButton(Gradeable $gradeable) {
        $button = new Button($this->core, [
            "title" => "Edit Gradeable Configuration",
            "href" => $this->core->buildUrl(array('component' => 'admin', 'page' => 'admin_gradeable', 'action' => 'edit_gradeable_page', 'id' => $gradeable->getId())),
            "class" => "fa fa-pencil",
            "title_on_hover" => true,
            "aria_label" => "edit gradeable {$gradeable->getId()}"
        ]);
        return $button;
    }

    /**
     * @param Gradeable $gradeable
     * @param int $list_section
     * @return Button|null
     */
    private function getQuickLinkButton(Gradeable $gradeable, int $list_section) {
        $button = null;
        if ($list_section === GradeableList::GRADING) {
            $button = new Button($this->core, [
                "subtitle" => "RELEASE \nGRADES NOW",
                "href" => $this->core->buildUrl([
                    'component' => 'admin',
                    'page' => 'admin_gradeable',
                    'action' => 'quick_link',
                    'id' => $gradeable->getId(),
                    'quick_link_action' => 'release_grades_now']),
                "class" => "btn btn-primary btn-nav btn-nav-open",
                "name" => "quick-link-btn"
            ]);
        } else if ($list_section === GradeableList::FUTURE) {
            $button = new Button($this->core, [
                "subtitle" => "OPEN TO \nTAS NOW",
                "href" => $this->core->buildUrl([
                    'component' => 'admin',
                    'page' => 'admin_gradeable',
                    'action' => 'quick_link',
                    'id' => $gradeable->getId(),
                    'quick_link_action' => 'open_ta_now']),
                "class" => "btn btn-primary btn-nav btn-nav-open",
                "name" => "quick-link-btn"
            ]);
        } else if ($list_section === GradeableList::BETA) {
            if ($gradeable->getType() == GradeableType::ELECTRONIC_FILE) {
                $button = new Button($this->core, [
                    "subtitle" => "OPEN NOW",
                    "href" => $this->core->buildUrl([
                        'component' => 'admin',
                        'page' => 'admin_gradeable',
                        'action' => 'quick_link',
                        'id' => $gradeable->getId(),
                        'quick_link_action' => 'open_students_now']),
                    "class" => "btn btn-primary btn-nav btn-nav-open",
                    "name" => "quick-link-btn"
                ]);
            } else {
                $button = new Button($this->core, [
                    "subtitle" => "OPEN TO \nGRADING NOW",
                    "href" => $this->core->buildUrl([
                        'component' => 'admin',
                        'page' => 'admin_gradeable',
                        'action' => 'quick_link',
                        'id' => $gradeable->getId(),
                        'quick_link_action' => 'open_grading_now']),
                    "class" => "btn btn-primary btn-nav btn-nav-open",
                    "name" => "quick-link-btn"
                ]);
            }
        } else if ($list_section === GradeableList::CLOSED) {
            $button = new Button($this->core, [
                "subtitle" => "OPEN TO \nGRADING NOW",
                "href" => $this->core->buildUrl([
                    'component' => 'admin',
                    'page' => 'admin_gradeable',
                    'action' => 'quick_link',
                    'id' => $gradeable->getId(),
                    'quick_link_action' => 'open_grading_now']),
                "class" => "btn btn-primary btn-nav btn-nav-open",
                "name" => "quick-link-btn"
            ]);
        }

        if ($button !== null) {
            return $button;
        }

        return null;
    }

    public function deleteGradeableForm() {
        return $this->core->getOutput()->renderTwigTemplate("navigation/DeleteGradeableForm.twig");
    }
}<|MERGE_RESOLUTION|>--- conflicted
+++ resolved
@@ -137,102 +137,6 @@
             }
         }
 
-<<<<<<< HEAD
-=======
-
-        /* @var Button[] $top_buttons */
-        $top_buttons = [];
-
-        // ======================================================================================
-        // CREATE NEW GRADEABLE BUTTON -- only visible to instructors
-        // ======================================================================================
-        if ($this->core->getUser()->accessAdmin()) {
-            $top_buttons[] = new Button($this->core, [
-                "href" => $this->core->buildUrl(array('component' => 'admin', 'page' => 'admin_gradeable', 'action' => 'view_gradeable_page')),
-                "title" => "+ Create New Gradeable",
-                "class" => "btn btn-primary"
-            ]);
-            //$top_buttons[] = new Button($this->core, [
-            //    "href" => $this->core->buildUrl(array('component' => 'admin', 'page' => 'gradeable', 'action' => 'upload_config')),
-            //    "title" => "Upload Config",
-            //    "class" => "btn btn-primary"
-            //]);
-
-        }
-
-        // ======================================================================================
-        // COURSE MATERIALS BUTTON -- visible to everyone
-        // ======================================================================================
-        $course_path = $this->core->getConfig()->getCoursePath();
-        $course_materials_path = $course_path."/uploads/course_materials";
-        $any_files = FileUtils::getAllFiles($course_materials_path);
-        if ($this->core->getUser()->getGroup()=== 1 || !empty($any_files)) {
-          $label = "Course Materials";
-          if (empty($any_files)) { $label = "Upload Course Materials"; }
-          $top_buttons[] = new Button($this->core, [
-                "href" => $this->core->buildUrl(array('component' => 'grading', 'page' => 'course_materials', 'action' => 'view_course_materials_page')),
-                "title" => $label,
-                "class" => "btn btn-primary"
-            ]);
-        }
-
-        // ======================================================================================
-        // IMAGES BUTTON -- visible to limited access graders and up
-        // ======================================================================================
-        $images_course_path = $this->core->getConfig()->getCoursePath();
-        $images_path = Fileutils::joinPaths($images_course_path,"uploads/student_images");
-        $any_images_files = FileUtils::getAllFiles($images_path, array(), true);
-        if ($this->core->getUser()->getGroup()=== 1 && count($any_images_files)===0) {
-            $top_buttons[] = new Button($this->core, [
-                "href" => $this->core->buildUrl(array('component' => 'grading', 'page' => 'images', 'action' => 'view_images_page')),
-                "title" => "Upload Student Photos",
-                "class" => "btn btn-primary"
-            ]);
-        }
-        else if (count($any_images_files)!==0 && $this->core->getUser()->accessGrading()) {
-            $sections = $this->core->getUser()->getGradingRegistrationSections();
-            if (!empty($sections) || $this->core->getUser()->getGroup() !== 3) {
-                $top_buttons[] = new Button($this->core, [
-                    "href" => $this->core->buildUrl(array('component' => 'grading', 'page' => 'images', 'action' => 'view_images_page')),
-                    "title" => "View Student Photos",
-                    "class" => "btn btn-primary"
-                ]);
-            }
-        }
-
-        // ======================================================================================
-        // FORUM BUTTON
-        // ======================================================================================
-        if ($this->core->getConfig()->isForumEnabled()) {
-            $top_buttons[] = new Button($this->core, [
-                "href" => $this->core->buildUrl(array('component' => 'forum', 'page' => 'view_thread')),
-                "title" => "Discussion Forum",
-                "class" => "btn btn-primary",
-            ]);
-        }
-
-        // ======================================================================================
-        // LATE DAYS TABLE BUTTON
-        // ======================================================================================
-        $top_buttons[] = new Button($this->core, [
-            "href" => $this->core->buildUrl(array('component' => 'student', 'page' => 'view_late_table')),
-            "title" => "Show my Late Days Information",
-            "class" => "btn btn-primary"
-        ]);
-
-        // ======================================================================================
-        // GRADES SUMMARY BUTTON
-        // ======================================================================================
-        $display_rainbow_grades_summary = $this->core->getConfig()->displayRainbowGradesSummary();
-        if ($display_rainbow_grades_summary) {
-            $top_buttons[] = new Button($this->core, [
-                "href" => $this->core->buildUrl(array('component' => 'student', 'page' => 'rainbow')),
-                "title" => "View Grades",
-                "class" => "btn btn-primary"
-            ]);
-        }
-
->>>>>>> 6c390a89
         // ======================================================================================
         // INDEX OF ALL GRADEABLES
         // ======================================================================================
