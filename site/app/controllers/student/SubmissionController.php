<?php

namespace app\controllers\student;

use app\controllers\AbstractController;
use app\libraries\DateUtils;
use app\libraries\ErrorMessages;
use app\libraries\FileUtils;
use app\libraries\GradeableType;
use app\libraries\Logger;
use app\libraries\Utils;
use app\models\GradeableList;
use app\models\gradeable\Gradeable;
use app\controllers\grading\ElectronicGraderController;



class SubmissionController extends AbstractController {

    private $upload_details = array('version' => -1, 'version_path' => null, 'user_path' => null,
                                    'assignment_settings' => false);


    /**
     * Tries to get a given electronic gradeable considering the active
     *  users access level and the status of the gradeable, but returns
     *  null if no access
     *
     * FIXME: put this in new access control system
     *
     * @param string $gradeable_id
     * @return Gradeable|null
     */
    public function tryGetElectronicGradeable($gradeable_id) {
        if ($gradeable_id === null || $gradeable_id === '') {
            return null;
        }

        try {
            $gradeable = $this->core->getQueries()->getGradeableConfig($gradeable_id);
            $now = new \DateTime("now", $this->core->getConfig()->getTimezone());

            if ($gradeable->getType() === GradeableType::ELECTRONIC_FILE
                && ($this->core->getUser()->accessAdmin()
                    || $gradeable->getTaViewStartDate() <= $now
                    && $this->core->getUser()->accessGrading()
                    || $gradeable->getSubmissionOpenDate() <= $now)) {
                return $gradeable;
            }
            return null;
        } catch (\InvalidArgumentException $e) {
            return null;
        }
    }

    public function run() {
        switch($_REQUEST['action']) {
            case 'upload':
                return $this->ajaxUploadSubmission();
                break;
            case 'update':
                return $this->updateSubmissionVersion();
                break;
            case 'check_refresh':
                return $this->checkRefresh();
                break;
            case 'bulk':
                return $this->ajaxBulkUpload();
                break;
            case 'upload_split':
                return $this->ajaxUploadSplitItem();
                break;
            case 'upload_images_files':
                return $this->ajaxUploadImagesFiles();
                break;
            case 'upload_course_materials_files':
                return $this->ajaxUploadCourseMaterialsFiles();
                break;
            case 'delete_split':
                return $this->ajaxDeleteSplitItem();
                break;
            case 'verify':
                return $this->ajaxValidGradeable();
                break;
            case 'request_regrade':
                return $this->requestRegrade();
                break;
            case 'make_request_post':
                return $this->makeRequestPost();
                break;
            case 'delete_request':
                return $this->deleteRequest();
                break;
            case 'change_request_status':
                return $this->changeRequestStatus();
                break;
            case 'display':
            default:
                return $this->showHomeworkPage();
                break;
        }
    }
    private function requestRegrade(){
        $content = $_POST['replyTextArea'];
        $gradeable_id = (isset($_REQUEST['gradeable_id'])) ? $_REQUEST['gradeable_id'] : null;
        $student_id = (isset($_REQUEST['student_id'])) ? $_REQUEST['student_id'] : null;
        if($this->core->getUser()->getId() !== $student_id && !$this->core->getUser()->accessFullGrading()){
            $this->core->getOutput()->renderJson(["status" => "failure"]);
            return;
        }
        if($this->core->getQueries()->insertNewRegradeRequest($gradeable_id, $student_id, $content)){
            $this->core->getOutput()->renderJson(["status" => "success"]);
        }else{
            $this->core->getOutput()->renderJson(["status" => "failure"]);
        }
    }

    private function makeRequestPost(){
        $regrade_id = $_REQUEST['regrade_id'];
        $content = str_replace("\r", "", $_POST['replyTextArea']);
        $user_id = (isset($_REQUEST['user_id'])) ? $_REQUEST['user_id'] : null;
        $gradeable_id = (isset($_REQUEST['gradeable_id'])) ? $_REQUEST['gradeable_id'] : null;
        $gradeable=$this->core->getQueries()->getGradeable($gradeable_id);
        //Prevent students making post requests for other studnets
        if($this->core->getUser()->getId() !== $user_id && !$this->core->getUser()->accessFullGrading()){
            $this->core->getOutput()->renderJson(["status" => "failure"]);
            return;
        }
        $this->core->getQueries()->insertNewRegradePost($regrade_id, $gradeable_id, $user_id, $content);
        $this->core->getOutput()->renderJson(["status" => "success"]);
    }

    private function deleteRequest(){
        $gradeable_id = (isset($_REQUEST['gradeable_id'])) ? $_REQUEST['gradeable_id'] : null;
        $student_id = (isset($_REQUEST['student_id'])) ? $_REQUEST['student_id'] : null;
        if($this->core->getUser()->getId() !== $student_id && !$this->core->getUser()->accessFullGrading()){
            $this->core->getOutput()->renderJson(["status" => "failure"]);
            return;
        }
        $this->core->getQueries()->deleteRegradeRequest($gradeable_id, $student_id);
        $this->core->getOutput()->renderJson(["status" => "success"]);
    }
    private function changeRequestStatus(){
        $regrade_id = $_REQUEST['regrade_id'];
        $gradeable_id = (isset($_REQUEST['gradeable_id'])) ? $_REQUEST['gradeable_id'] : null;
        $student_id = (isset($_REQUEST['student_id'])) ? $_REQUEST['student_id'] : null;
        $status = $_REQUEST['status'];
        //TODO: set userViewedDate to null if the status is change to 1 to make the button green
        if($this->core->getUser()->getId() !== $student_id && !$this->core->getUser()->accessFullGrading()){
            $this->core->getOutput()->renderJson(["status" => "failure"]);
            return;
        }
        $this->core->getQueries()->modifyRegradeStatus($regrade_id, $status);
        $this->core->getOutput()->renderJson(["status" => "success"]);
    }

    private function showHomeworkPage() {
        $gradeable_id = (isset($_REQUEST['gradeable_id'])) ? $_REQUEST['gradeable_id'] : null;

        // FIXME: The GradeableList is constructed here for legacy purposes
        // FIXME:   Replace with tryGetElectronicGradeable when converting homework view to new model
        $gradeable_list = $this->core->loadModel(GradeableList::class);
        /** @var \app\models\Gradeable $gradeable */
        $gradeable = $gradeable_list->getGradeable($gradeable_id, GradeableType::ELECTRONIC_FILE);
        if ($gradeable !== null) {
            $error = false;
            $now = new \DateTime("now", $this->core->getConfig()->getTimezone());

            // ORIGINAL
            //if ($gradeable->getOpenDate() > $now && !$this->core->getUser()->accessAdmin()) {
            
            // hiding entire page if user is not a grader and student cannot view
            if (!$this->core->getUser()->accessGrading() && !$gradeable->getStudentView()) {
                $message = "Students cannot view that gradeable.";
                $this->core->addErrorMessage($message);
                $this->core->redirect($this->core->getConfig()->getSiteUrl());
            }

            // TEMPORARY - ALLOW LIMITED & FULL ACCESS GRADERS TO PRACTICE ALL FUTURE HOMEWORKS
            if ($gradeable->getOpenDate() > $now && !$this->core->getUser()->accessGrading()) {
                $this->core->getOutput()->renderOutput('Error', 'noGradeable', $gradeable_id);
                return array('error' => true, 'message' => 'No gradeable with that id.');
            }
            else if ($gradeable->isTeamAssignment() && $gradeable->getTeam() === null && !$this->core->getUser()->accessAdmin()) {
                $this->core->addErrorMessage('Must be on a team to access submission');
                $this->core->redirect($this->core->getConfig()->getSiteUrl());
                return array('error' => true, 'message' => 'Must be on a team to access submission.');
            }
            else {
                $loc = array('component' => 'student',
                             'gradeable_id' => $gradeable->getId());
                $this->core->getOutput()->addBreadcrumb($gradeable->getName(), $this->core->buildUrl($loc));
                if (!$gradeable->hasConfig()) {
                    $this->core->getOutput()->renderOutput(array('submission', 'Homework'),
                                                           'unbuiltGradeable', $gradeable);
                    $error = true;
                }
                else {
                    $gradeable->loadResultDetails();
                    $extensions = $gradeable->getLateDayExceptions();
                    $days_late = DateUtils::calculateDayDiff($gradeable->getDueDate());
                    $late_days_use = max(0, $days_late - $extensions);
                    if ($gradeable->taGradesReleased() && $gradeable->useTAGrading() && $gradeable->beenTAgraded()) {
                        $gradeable->updateUserViewedDate();
                    }
                    $canViewWholeGradeable = false;
                    $this->core->getOutput()->renderOutput(array('submission', 'Homework'),
                                                           'showGradeable', $gradeable, $late_days_use, $extensions, $canViewWholeGradeable);
                }
            }
            return array('id' => $gradeable_id, 'error' => $error);
        }
        else {
            $this->core->getOutput()->renderOutput('Error', 'noGradeable', $gradeable_id);
            return array('error' => true, 'message' => 'No gradeable with that id.');
        }
    }

    /**
    * Function for verification that a given RCS ID is valid and has a corresponding user and gradeable.
    * This should be called via AJAX, saving the result to the json_buffer of the Output object.
    * If failure, also returns message explaining what happened.
    * If success, also returns highest version of the student gradeable.
    */
    private function ajaxValidGradeable() {
        if (!isset($_POST['csrf_token']) || $_POST['csrf_token'] != $this->core->getCsrfToken()) {
            $msg = "Invalid CSRF token. Refresh the page and try again.";
            $return = array('success' => false, 'message' => $msg);
            $this->core->getOutput()->renderJson($return);
            return $return;
        }

        if (!isset($_POST['user_id'])) {
            $msg = "Did not pass in user_id.";
            $return = array('success' => false, 'message' => $msg);
            $this->core->getOutput()->renderJson($return);
            return $return;
        }

        $gradeable_id = $_REQUEST['gradeable_id'] ?? '';
        $gradeable = $this->tryGetElectronicGradeable($gradeable_id);

        // This checks for an assignment id, and that it's a valid assignment id in that
        // it corresponds to one that we can access (whether through admin or it being released)
        if ($gradeable === null) {
            return $this->uploadResult("Invalid gradeable id '{$gradeable_id}'", false);
        }

        //usernames come in comma delimited. We split on the commas, then filter out blanks.
        $user_ids = explode (",", $_POST['user_id']);
        $user_ids = array_filter($user_ids);

        //If no user id's were submitted, give a graceful error.
        if (count($user_ids) === 0) {
            $msg = "No valid user ids were found.";
            $return = array('success' => false, 'message' => $msg);
            $this->core->getOutput()->renderJson($return);
            return $return;
        }

        //For every userid, we have to check that its real.
        foreach($user_ids as $id){
            $user = $this->core->getQueries()->getUserById($id);
            if ($user === null) {
                $msg = "Invalid user id '{$id}'";
                $return = array('success' => false, 'message' => $msg);
                $this->core->getOutput()->renderJson($return);
                return $return;
            }
            if (!$user->isLoaded()) {
                $msg = "Invalid user id '{$id}'";
                $return = array('success' => false, 'message' => $msg);
                $this->core->getOutput()->renderJson($return);
                return $return;
            }
        }
        //This grabs the first user in the list. If there is more than one user
        //in the list, we will use this user as the team leader.
        $user_id = reset($user_ids);

        $graded_gradeable = $this->core->getQueries()->getGradedGradeable($gradeable, $user_id, null);

        //If this is a team assignment, we need to check that all users are on the same (or no) team.
        //To do this, we just compare the leader's teamid to the team id of every other user.
        if($gradeable->isTeamAssignment()){
            $leader_team_id = "";
            $leader_team = $this->core->getQueries()->getTeamByGradeableAndUser($gradeable->getId(), $user_id);
            if($leader_team !== null){
                $leader_team_id = $leader_team->getId();
            }
            foreach($user_ids as $id){
                $user_team_id = "";
                $user_team = $this->core->getQueries()->getTeamByGradeableAndUser($gradeable->getId(), $id);
                if($user_team !== null){
                    $user_team_id = $user_team->getId();
                }
                if($user_team_id !== $leader_team_id){
                    $msg = "Inconsistent teams. One or more users are on different teams.";
                    $return = array('success' => false, 'message' => $msg);
                    $this->core->getOutput()->renderJson($return);
                    return $return;
                }
            }
        }

        $highest_version = 0;
        if ($graded_gradeable !== null && $graded_gradeable->getAutoGradedGradeable() !== null) {
            $highest_version = $graded_gradeable->getAutoGradedGradeable()->getHighestVersion();
        }

        //If there has been a previous submission, we tag it so that we can pop up a warning.
        $return = array('success' => true, 'highest_version' => $highest_version, 'previous_submission' => $highest_version > 0);
        $this->core->getOutput()->renderJson($return);

        return $return;
    }

    /**
    * Function that uploads a bulk PDF to the uploads/bulk_pdf folder. Splits it into PDFs of the page
    * size entered and places in the uploads/split_pdf folder.
    * Its error checking has overlap with ajaxUploadSubmission.
    */
    private function ajaxBulkUpload() {
        // make sure is admin
        if (!$this->core->getUser()->accessGrading()) {
            $msg = "You do not have access to that page.";
            $this->core->addErrorMessage($msg);
            return $this->uploadResult($msg, false);
        }

        if (!isset($_POST['num_pages'])) {
            $msg = "Did not pass in number of pages or files were too large.";
            $return = array('success' => false, 'message' => $msg);
            $this->core->getOutput()->renderJson($return);
            return $return;
        }

        $gradeable_id = $_REQUEST['gradeable_id'] ?? '';
        $gradeable = $this->tryGetElectronicGradeable($gradeable_id);

        // This checks for an assignment id, and that it's a valid assignment id in that
        // it corresponds to one that we can access (whether through admin or it being released)
        if ($gradeable === null) {
            return $this->uploadResult("Invalid gradeable id '{$gradeable_id}'", false);
        }

        $num_pages = $_POST['num_pages'];

        // making sure files have been uploaded

        if (isset($_FILES["files1"])) {
            $uploaded_file = $_FILES["files1"];
        }

        $errors = array();
        $count = 0;
        if (isset($uploaded_file)) {
            $count = count($uploaded_file["name"]);
            for ($j = 0; $j < $count; $j++) {
                if (!isset($uploaded_file["tmp_name"][$j]) || $uploaded_file["tmp_name"][$j] === "") {
                    $error_message = $uploaded_file["name"][$j]." failed to upload. ";
                    if (isset($uploaded_file["error"][$j])) {
                        $error_message .= "Error message: ". ErrorMessages::uploadErrors($uploaded_file["error"][$j]). ".";
                    }
                    $errors[] = $error_message;
                }
            }
        }

        if (count($errors) > 0) {
            $error_text = implode("\n", $errors);
            return $this->uploadResult("Upload Failed: ".$error_text, false);
        }

        $max_size = $gradeable->getAutogradingConfig()->getMaxSubmissionSize();
    	if ($max_size < 10000000) {
    	    $max_size = 10000000;
    	}
        // Error checking of file name
        $file_size = 0;
        if (isset($uploaded_file)) {
            for ($j = 0; $j < $count; $j++) {
                if(FileUtils::isValidFileName($uploaded_file["name"][$j]) === false) {
                    return $this->uploadResult("Error: You may not use quotes, backslashes or angle brackets in your file name ".$uploaded_file["name"][$j].".", false);
                }
                if(substr($uploaded_file["name"][$j],-3) != "pdf") {
                    return $this->uploadResult($uploaded_file["name"][$j]." is not a PDF!", false);
                }
                $file_size += $uploaded_file["size"][$j];
            }
        }

        if ($file_size > $max_size) {
            return $this->uploadResult("File(s) uploaded too large.  Maximum size is ".($max_size/1000)." kb. Uploaded file(s) was ".($file_size/1000)." kb.", false);
        }

        // creating uploads/bulk_pdf/gradeable_id directory

        $pdf_path = FileUtils::joinPaths($this->core->getConfig()->getCoursePath(), "uploads", "bulk_pdf", $gradeable->getId());
        if (!FileUtils::createDir($pdf_path)) {
            return $this->uploadResult("Failed to make gradeable path.", false);
        }

        // creating directory under gradeable_id with the timestamp

        $current_time = (new \DateTime('now', $this->core->getConfig()->getTimezone()))->format("m-d-Y_H:i:sO");
        $version_path = FileUtils::joinPaths($pdf_path, $current_time);
        if (!FileUtils::createDir($version_path)) {
            return $this->uploadResult("Failed to make gradeable path.", false);
        }

        // save the pdf in that directory
        // delete the temporary file
        if (isset($uploaded_file)) {
            for ($j = 0; $j < $count; $j++) {
                if ($this->core->isTesting() || is_uploaded_file($uploaded_file["tmp_name"][$j])) {
                    $dst = FileUtils::joinPaths($version_path, $uploaded_file["name"][$j]);
                    if (!@copy($uploaded_file["tmp_name"][$j], $dst)) {
                        return $this->uploadResult("Failed to copy uploaded file {$uploaded_file["name"][$j]} to current submission.", false);
                    }
                }
                else {
                    return $this->uploadResult("The tmp file '{$uploaded_file['name'][$j]}' was not properly uploaded.", false);
                }
                // Is this really an error we should fail on?
                if (!@unlink($uploaded_file["tmp_name"][$j])) {
                    return $this->uploadResult("Failed to delete the uploaded file {$uploaded_file["name"][$j]} from temporary storage.", false);
                }
            }
        }

        // use pdf_check.cgi to check that # of pages is valid and split
        // also get the cover image and name for each pdf appropriately

        // Open a cURL connection
        $semester = $this->core->getConfig()->getSemester();
        $course = $this->core->getConfig()->getCourse();

        $ch = curl_init();
        curl_setopt($ch, CURLOPT_URL, $this->core->getConfig()->getCgiUrl()."pdf_check.cgi?&num={$num_pages}&sem={$semester}&course={$course}&g_id={$gradeable_id}&ver={$current_time}");
        curl_setopt($ch, CURLOPT_RETURNTRANSFER, 1);
        $output = curl_exec($ch);

        if ($output === false) {
            return $this->uploadResult(curl_error($ch),false);
        }

        $output = json_decode($output, true);
        curl_close($ch);

        if ($output === null) {
            FileUtils::recursiveRmdir($version_path);
            return $this->uploadResult("Error JSON response for pdf split: ".json_last_error_msg(),false);
        }
        else if (!isset($output['valid'])) {
            FileUtils::recursiveRmdir($version_path);
            return $this->uploadResult("Missing response in JSON for pdf split",false);
        }
        else if ($output['valid'] !== true) {
            FileUtils::recursiveRmdir($version_path);
            return $this->uploadResult($output['message'],false);
        }

        $return = array('success' => true);
        $this->core->getOutput()->renderJson($return);
        return $return;
    }

    /**
     * Function for uploading a split item that already exists to the server.
     * The file already exists in uploads/split_pdf/gradeable_id/timestamp folder. This should be called via AJAX, saving the result
     * to the json_buffer of the Output object, returning a true or false on whether or not it suceeded or not.
     * Has overlap with ajaxUploadSubmission
     *
     * @return boolean
     */
    private function ajaxUploadSplitItem() {
        if (!isset($_POST['csrf_token']) || !$this->core->checkCsrfToken($_POST['csrf_token'])) {
            return $this->uploadResult("Invalid CSRF token.", false);
        }
        // make sure is grader
        if (!$this->core->getUser()->accessGrading()) {
            $msg = "You do not have access to that page.";
            $this->core->addErrorMessage($msg);
            return $this->uploadResult($msg, false);
        }

        // check for whether the item should be merged with previous submission
        // and whether or not file clobbering should be done
        $merge_previous = isset($_REQUEST['merge']) && $_REQUEST['merge'] === 'true';
        $clobber = isset($_REQUEST['clobber']) && $_REQUEST['clobber'] === 'true';

        $gradeable_id = $_REQUEST['gradeable_id'] ?? '';
        $gradeable = $this->tryGetElectronicGradeable($gradeable_id);

        // This checks for an assignment id, and that it's a valid assignment id in that
        // it corresponds to one that we can access (whether through admin or it being released)
        if ($gradeable === null) {
            return $this->uploadResult("Invalid gradeable id '{$gradeable_id}'", false);
        }
        if (!isset($_POST['user_id'])) {
            return $this->uploadResult("Invalid user id.", false);
        }
        if (!isset($_POST['path'])) {
            return $this->uploadResult("Invalid path.", false);
        }

        $original_user_id = $this->core->getUser()->getId();

        //user ids come in as a comma delimited list. we explode that list, then filter out empty values.
        $user_ids = explode (",", $_POST['user_id']);
        $user_ids = array_filter($user_ids);
        //This grabs the first user in the list. If this is a team assignment, they will be the team leader.
        $user_id = reset($user_ids);

        $path = $_POST['path'];
        $graded_gradeable = $this->core->getQueries()->getGradedGradeable($gradeable, $user_id, null);

        $gradeable_path = FileUtils::joinPaths($this->core->getConfig()->getCoursePath(), "submissions",
            $gradeable->getId());

        /*
         * Perform checks on the following folders (and whether or not they exist):
         * 1) the assignment folder in the submissions directory
         * 2) the student's folder in the assignment folder
         * 3) the version folder in the student folder
         * 4) the uploads folder from the specified path
         */
        if (!FileUtils::createDir($gradeable_path)) {
            return $this->uploadResult("Failed to make folder for this assignment.", false);
        }

        $who_id = $user_id;
        $team_id = "";
        if ($gradeable->isTeamAssignment()) {
            $leader = $user_id;
            $team =  $this->core->getQueries()->getTeamByGradeableAndUser($gradeable->getId(), $leader);
            if ($team !== null) {
                $team_id = $team->getId();
                $who_id = $team_id;
                $user_id = "";
            }
            //if the student isn't on a team, build the team.
            else{
                //If the team doesn't exist yet, we need to build a new one. (Note, we have already checked in ajaxvalidgradeable
                //that all users are either on the same team or no team).
                // TODO: this method uses the old gradeable model, but calls functions that also exist in the new model,
                // TODO:    so its ok, but fragile
                ElectronicGraderController::CreateTeamWithLeaderAndUsers($this->core, $gradeable, $leader, $user_ids);
                $team =  $this->core->getQueries()->getTeamByGradeableAndUser($gradeable->getId(), $leader);
                $team_id = $team->getId();
                $who_id = $team_id;
                $user_id = "";
            }
        }

        $user_path = FileUtils::joinPaths($gradeable_path, $who_id);
        $this->upload_details['user_path'] = $user_path;
        if (!FileUtils::createDir($user_path)) {
            return $this->uploadResult("Failed to make folder for this assignment for the user.", false);
        }

        $new_version = 1;
        if ($graded_gradeable !== null && $graded_gradeable->getAutoGradedGradeable() !== null) {
            $new_version = $graded_gradeable->getAutoGradedGradeable()->getHighestVersion() + 1;
        }
        $version_path = FileUtils::joinPaths($user_path, $new_version);

        if (!FileUtils::createDir($version_path)) {
            return $this->uploadResult("Failed to make folder for the current version.", false);
        }

        $this->upload_details['version_path'] = $version_path;
        $this->upload_details['version'] = $new_version;

        $current_time = (new \DateTime('now', $this->core->getConfig()->getTimezone()))->format("Y-m-d H:i:sO");
        $current_time_string_tz = $current_time . " " . $this->core->getConfig()->getTimezone()->getName();

        $path = rawurldecode(htmlspecialchars_decode($path));

        $uploaded_file = FileUtils::joinPaths($this->core->getConfig()->getCoursePath(), "uploads", "split_pdf",
            $gradeable->getId(), $path);

        $uploaded_file = rawurldecode(htmlspecialchars_decode($uploaded_file));
        $uploaded_file_base_name = "upload.pdf";

        if (isset($uploaded_file)) {
            // if we are merging in the previous submission (TODO check folder support)
            if($merge_previous && $new_version !== 1) {
                $old_version = $new_version - 1;
                $old_version_path = FileUtils::joinPaths($user_path, $old_version);
                $to_search = FileUtils::joinPaths($old_version_path, "*.*");
                $files = glob($to_search);
                foreach($files as $file) {
                    $file_base_name = basename($file);
                    if(!$clobber && $file_base_name === $uploaded_file_base_name) {
                        $parts = explode(".", $file_base_name);
                        $parts[0] .= "_version_".$old_version;
                        $file_base_name = implode(".", $parts);
                    }
                    $move_here = FileUtils::joinPaths($version_path, $file_base_name);
                    if (!@copy($file, $move_here)){
                        return $this->uploadResult("Failed to merge previous version.", false);
                    }
                }
            }
            // copy over the uploaded file
            if (!@copy($uploaded_file, FileUtils::joinPaths($version_path, $uploaded_file_base_name))) {
                return $this->uploadResult("Failed to copy uploaded file {$uploaded_file} to current submission.", false);
            }
            if (!@unlink($uploaded_file)) {
                return $this->uploadResult("Failed to delete the uploaded file {$uploaded_file} from temporary storage.", false);
            }
            if (!@unlink(str_replace(".pdf", "_cover.pdf", $uploaded_file))) {
                return $this->uploadResult("Failed to delete the uploaded file {$uploaded_file} from temporary storage.", false);
            }

        }

        // if split_pdf/gradeable_id/timestamp directory is now empty, delete that directory
        $timestamp = substr($path, 0, strpos($path, DIRECTORY_SEPARATOR));
        $timestamp_path = FileUtils::joinPaths($this->core->getConfig()->getCoursePath(), "uploads", "split_pdf",
            $gradeable->getId(), $timestamp);
        $files = FileUtils::getAllFiles($timestamp_path);
        if (count($files) == 0) {
            if (!FileUtils::recursiveRmdir($timestamp_path)) {
                return $this->uploadResult("Failed to remove the empty timestamp directory {$timestamp} from the split_pdf directory.", false);
            }
        }


        $settings_file = FileUtils::joinPaths($user_path, "user_assignment_settings.json");
        if (!file_exists($settings_file)) {
            $json = array("active_version" => $new_version,
                          "history" => array(array("version" => $new_version,
                                                   "time" => $current_time_string_tz,
                                                   "who" => $original_user_id,
                                                   "type" => "upload")));
        }
        else {
            $json = FileUtils::readJsonFile($settings_file);
            if ($json === false) {
                return $this->uploadResult("Failed to open settings file.", false);
            }
            $json["active_version"] = $new_version;
            $json["history"][] = array("version"=> $new_version, "time" => $current_time_string_tz, "who" => $original_user_id, "type" => "upload");
        }

        // TODO: If any of these fail, should we "cancel" (delete) the entire submission attempt or just leave it?
        if (!@file_put_contents($settings_file, FileUtils::encodeJson($json))) {
            return $this->uploadResult("Failed to write to settings file.", false);
        }

        $this->upload_details['assignment_settings'] = true;

        if (!@file_put_contents(FileUtils::joinPaths($version_path, ".submit.timestamp"), $current_time_string_tz."\n")) {
            return $this->uploadResult("Failed to save timestamp file for this submission.", false);
        }

        $queue_file = array($this->core->getConfig()->getSemester(), $this->core->getConfig()->getCourse(),
            $gradeable->getId(), $who_id, $new_version);
        $queue_file = FileUtils::joinPaths($this->core->getConfig()->getSubmittyPath(), "to_be_graded_queue",
            implode("__", $queue_file));

        // create json file...
        $queue_data = array("semester" => $this->core->getConfig()->getSemester(),
            "course" => $this->core->getConfig()->getCourse(),
            "gradeable" => $gradeable->getId(),
            "required_capabilities" => $gradeable->getAutogradingConfig()->getRequiredCapabilities(),
            "max_possible_grading_time" => $gradeable->getAutogradingConfig()->getMaxPossibleGradingTime(),
            "queue_time" => $current_time,
            "user" => $user_id,
            "team" => $team_id,
            "who" => $who_id,
            "is_team" => $gradeable->isTeamAssignment(),
            "version" => $new_version);

        if (@file_put_contents($queue_file, FileUtils::encodeJson($queue_data), LOCK_EX) === false) {
            return $this->uploadResult("Failed to create file for grading queue.", false);
        }

        // FIXME: Add this as part of the graded gradeable saving query
        if($gradeable->isTeamAssignment()) {
            $this->core->getQueries()->insertVersionDetails($gradeable->getId(), null, $team_id, $new_version, $current_time);
        }
        else {
            $this->core->getQueries()->insertVersionDetails($gradeable->getId(), $user_id, null, $new_version, $current_time);
        }

        return $this->uploadResult("Successfully uploaded version {$new_version} for {$gradeable->getTitle()} for {$who_id}");
    }

    /**
     * Function for deleting a split item from the uploads/split_pdf/gradeable_id/timestamp folder. This should be called via AJAX,
     * saving the result to the json_buffer of the Output object, returning a true or false on whether or not it suceeded or not.
     *
     * @return boolean
     */
    private function ajaxDeleteSplitItem() {
        if (!isset($_POST['csrf_token']) || !$this->core->checkCsrfToken($_POST['csrf_token'])) {
            return $this->uploadResult("Invalid CSRF token.", false);
        }

        // make sure is grader
        if (!$this->core->getUser()->accessGrading()) {
            $msg = "You do not have access to that page.";
            $this->core->addErrorMessage($msg);
            return $this->uploadResult($msg, false);
        }

        $gradeable_id = $_REQUEST['gradeable_id'] ?? '';
        $gradeable = $this->tryGetElectronicGradeable($gradeable_id);

        // This checks for an assignment id, and that it's a valid assignment id in that
        // it corresponds to one that we can access (whether through admin or it being released)
        if ($gradeable === null) {
            return $this->uploadResult("Invalid gradeable id '{$gradeable_id}'", false);
        }
        if (!isset($_POST['path'])) {
            return $this->uploadResult("Invalid path.", false);
        }

        $path = rawurldecode(htmlspecialchars_decode($_POST['path']));

        $uploaded_file = FileUtils::joinPaths($this->core->getConfig()->getCoursePath(), "uploads", "split_pdf",
            $gradeable->getId(), $path);

        $uploaded_file = rawurldecode(htmlspecialchars_decode($uploaded_file));

        if (!@unlink($uploaded_file)) {
            return $this->uploadResult("Failed to delete the uploaded file {$uploaded_file} from temporary storage.", false);
        }

        if (!@unlink(str_replace(".pdf", "_cover.pdf", $uploaded_file))) {
            return $this->uploadResult("Failed to delete the uploaded file {$uploaded_file} from temporary storage.", false);
        }

        // delete timestamp folder if empty
        $timestamp = substr($path, 0, strpos($path, DIRECTORY_SEPARATOR));
        $timestamp_path = FileUtils::joinPaths($this->core->getConfig()->getCoursePath(), "uploads", "split_pdf",
            $gradeable->getId(), $timestamp);
        $files = FileUtils::getAllFiles($timestamp_path);
        if (count($files) == 0) {
            if (!FileUtils::recursiveRmdir($timestamp_path)) {
                return $this->uploadResult("Failed to remove the empty timestamp directory {$timestamp} from the split_pdf directory.", false);
            }
        }

        return $this->uploadResult("Successfully deleted this PDF.");
    }

    /**
     * Function for uploading a submission to the server. This should be called via AJAX, saving the result
     * to the json_buffer of the Output object, returning a true or false on whether or not it suceeded or not.
     *
     * @return array
     */
    private function ajaxUploadSubmission() {
        if (empty($_POST)) {
            $max_size = ini_get('post_max_size');
            return $this->uploadResult("Empty POST request. This may mean that the sum size of your files are greater than {$max_size}.", false);
        }
        if (!isset($_POST['csrf_token']) || !$this->core->checkCsrfToken($_POST['csrf_token'])) {
            return $this->uploadResult("Invalid CSRF token.", false);
        }

        // check for whether the item should be merged with previous submission,
        // and whether or not file clobbering should be done.
        $merge_previous = isset($_REQUEST['merge']) && $_REQUEST['merge'] === 'true';
        $clobber = isset($_REQUEST['clobber']) && $_REQUEST['clobber'] === 'true';

        $vcs_checkout = isset($_REQUEST['vcs_checkout']) ? $_REQUEST['vcs_checkout'] === "true" : false;
        if ($vcs_checkout && !isset($_POST['repo_id'])) {
            return $this->uploadResult("Invalid repo id.", false);
        }

        $student_page = isset($_REQUEST['student_page']) ? $_REQUEST['student_page'] === "true" : false;
        if ($student_page && !isset($_POST['pages'])) {
            return $this->uploadResult("Invalid pages.", false);
        }

        $gradeable_id = $_REQUEST['gradeable_id'];
        $gradeable = $this->tryGetElectronicGradeable($gradeable_id);

        // This checks for an assignment id, and that it's a valid assignment id in that
        // it corresponds to one that we can access (whether through admin or it being released)
        if ($gradeable === null) {
            return $this->uploadResult("Invalid gradeable id '{$gradeable_id}'", false);
        }

        if (!isset($_POST['user_id'])) {
            return $this->uploadResult("Invalid user id.", false);
        }

        // the user id of the submitter ($user_id is the one being submitted for)
        $original_user_id = $this->core->getUser()->getId();
        $user_id = $_POST['user_id'];
        // repo_id for VCS use
        $repo_id = $_POST['repo_id'];

        // make sure is full grader if the two ids do not match
        if ($original_user_id !== $user_id && !$this->core->getUser()->accessFullGrading()) {
            $msg = "You do not have access to that page.";
            $this->core->addErrorMessage($msg);
            return $this->uploadResult($msg, false);
        }

        // if student submission, make sure that gradeable allows submissions
        if (!$this->core->getUser()->accessGrading() && $original_user_id == $user_id && !$gradeable->isStudentSubmit()) {
            $msg = "You do not have access to that page.";
            $this->core->addErrorMessage($msg);
            return $this->uploadResult($msg, false);
        }

        $graded_gradeable = $this->core->getQueries()->getGradedGradeable($gradeable, $user_id, null);
        $gradeable_path = FileUtils::joinPaths($this->core->getConfig()->getCoursePath(), "submissions",
            $gradeable->getId());

        /*
         * Perform checks on the following folders (and whether or not they exist):
         * 1) the assignment folder in the submissions directory
         * 2) the student's folder in the assignment folder
         * 3) the version folder in the student folder
         * 4) the part folders in the version folder in the version folder
         */
        if (!FileUtils::createDir($gradeable_path)) {
            return $this->uploadResult("Failed to make folder for this assignment.", false);
        }

        $who_id = $user_id;
        $team_id = "";
        if ($gradeable->isTeamAssignment()) {
            $team = $graded_gradeable->getSubmitter()->getTeam();
            if ($team !== null) {
                $team_id = $team->getId();
                $who_id = $team_id;
                $user_id = "";
            }
            else {
                return $this->uploadResult("Must be on a team to access submission.", false);
            }
        }

        $user_path = FileUtils::joinPaths($gradeable_path, $who_id);
        $this->upload_details['user_path'] = $user_path;
        if (!FileUtils::createDir($user_path)) {
                return $this->uploadResult("Failed to make folder for this assignment for the user.", false);
        }

        $highest_version = 0;
        if($graded_gradeable !== null && $graded_gradeable->getAutoGradedGradeable() !== null) {
            $highest_version = $graded_gradeable->getAutoGradedGradeable()->getHighestVersion();
        }
        $new_version = $highest_version + 1;
        $version_path = FileUtils::joinPaths($user_path, $new_version);

        if (!FileUtils::createDir($version_path)) {
            return $this->uploadResult("Failed to make folder for the current version.", false);
        }

        $this->upload_details['version_path'] = $version_path;
        $this->upload_details['version'] = $new_version;

        $part_path = array();
        // We upload the assignment such that if it's multiple parts, we put it in folders "part#" otherwise
        // put all files in the root folder
        $num_parts = $gradeable->getAutogradingConfig()->getNumParts();
        if ($num_parts > 1) {
            for ($i = 1; $i <= $num_parts; $i++) {
                $part_path[$i] = FileUtils::joinPaths($version_path, "part".$i);
                if (!FileUtils::createDir($part_path[$i])) {
                    return $this->uploadResult("Failed to make the folder for part {$i}.", false);
                }
            }
        }
        else {
            $part_path[1] = $version_path;
        }

        $current_time = (new \DateTime('now', $this->core->getConfig()->getTimezone()))->format("Y-m-d H:i:sO");
        $current_time_string_tz = $current_time . " " . $this->core->getConfig()->getTimezone()->getName();

        $max_size = $gradeable->getAutogradingConfig()->getMaxSubmissionSize();

        if ($vcs_checkout === false) {
            $uploaded_files = array();
            for ($i = 1; $i <= $num_parts; $i++){
                if (isset($_FILES["files{$i}"])) {
                    $uploaded_files[$i] = $_FILES["files{$i}"];
                }
            }

            $errors = array();
            $count = array();
            for ($i = 1; $i <= $num_parts; $i++) {
                if (isset($uploaded_files[$i])) {
                    $count[$i] = count($uploaded_files[$i]["name"]);
                    for ($j = 0; $j < $count[$i]; $j++) {
                        if (!isset($uploaded_files[$i]["tmp_name"][$j]) || $uploaded_files[$i]["tmp_name"][$j] === "") {
                            $error_message = $uploaded_files[$i]["name"][$j]." failed to upload. ";
                            if (isset($uploaded_files[$i]["error"][$j])) {
                                $error_message .= "Error message: ". ErrorMessages::uploadErrors($uploaded_files[$i]["error"][$j]). ".";
                            }
                            $errors[] = $error_message;
                        }
                    }
                }
            }

            if (count($errors) > 0) {
                $error_text = implode("\n", $errors);
                return $this->uploadResult("Upload Failed: ".$error_text, false);
            }

            // save the contents of the text boxes to files
            $empty_textboxes = true;
            if (isset($_POST['textbox_answers'])) {
                $textbox_answer_array = json_decode($_POST['textbox_answers']);
                for ($i = 0; $i < $gradeable->getAutogradingConfig()->getNumTextBoxes(); $i++) {
                    $textbox_answer_val = $textbox_answer_array[$i];
                    if ($textbox_answer_val != "") $empty_textboxes = false;
                    $filename = $gradeable->getAutogradingConfig()->getTextboxes()[$i]['filename'];
                    $dst = FileUtils::joinPaths($version_path, $filename);
                    // FIXME: add error checking
                    $file = fopen($dst, "w");
                    fwrite($file, $textbox_answer_val);
                    fclose($file);
                }
            }

            $previous_files_src = array();
            $previous_files_dst = array();
            $previous_part_path = array();
            $tmp = json_decode($_POST['previous_files']);
            if (!empty($tmp)) {
                for ($i = 0; $i < $num_parts; $i++) {
                    if (count($tmp[$i]) > 0) {
                        $previous_files_src[$i + 1] = $tmp[$i];
                        $previous_files_dst[$i + 1] = $tmp[$i];
                    }
                }
            }


            if (empty($uploaded_files) && empty($previous_files_src) && $empty_textboxes) {
                return $this->uploadResult("No files to be submitted.", false);
            }

            // $merge_previous will only be true if there is a previous submission.
            if (count($previous_files_src) > 0 || $merge_previous) {
                if ($highest_version === 0) {
                    return $this->uploadResult("No submission found. There should not be any files from a previous submission.", false);
                }

                $previous_path = FileUtils::joinPaths($user_path, $highest_version);
                if ($num_parts > 1) {
                    for ($i = 1; $i <= $num_parts; $i++) {
                        $previous_part_path[$i] = FileUtils::joinPaths($previous_path, "part".$i);
                    }
                }
                else {
                    $previous_part_path[1] = $previous_path;
                }

                foreach ($previous_part_path as $path) {
                    if (!is_dir($path)) {
                        return $this->uploadResult("Files from previous submission not found. Folder for previous submission does not exist.", false);
                    }
                }

                // if merging is being done, get all the old filenames and put them into $previous_files_dst
                // while checking for name conflicts and preventing them if clobbering is not enabled.
                if($merge_previous) {
                    for($i = 1; $i <= $num_parts; $i++) {
                        if(isset($uploaded_files[$i])) {
                            $current_files_set = array_flip($uploaded_files[$i]["name"]);
                            $previous_files_src[$i] = array();
                            $previous_files_dst[$i] = array();
                            $to_search = FileUtils::joinPaths($previous_part_path[$i], "*");
                            $filenames = glob($to_search);
                            $j = 0;
                            foreach($filenames as $filename) {
                                $file_base_name = basename($filename);
                                $previous_files_src[$i][$j] = $file_base_name;
                                if(!$clobber && isset($current_files_set[$file_base_name])) {
                                    $parts = explode(".", $file_base_name);
                                    $parts[0] .= "_version_".$highest_version;
                                    $file_base_name = implode(".", $parts);
                                }
                                $previous_files_dst[$i][$j] = $file_base_name;
                                $j++;
                            }
                        }
                    }
                }


                for ($i = 1; $i <= $num_parts; $i++) {
                    if (isset($previous_files_src[$i])) {
                        foreach ($previous_files_src[$i] as $prev_file) {
                            $filename = FileUtils::joinPaths($previous_part_path[$i], $prev_file);
                            if (!file_exists($filename)) {
                                $name = basename($filename);
                                return $this->uploadResult("File '{$name}' does not exist in previous submission.", false);
                            }
                        }
                    }
                }
            }

            // Determine the size of the uploaded files as well as whether or not they're a zip or not.
            // We save that information for later so we know which files need unpacking or not and can save
            // a check to getMimeType()
            $file_size = 0;
            for ($i = 1; $i <= $num_parts; $i++) {
                if (isset($uploaded_files[$i])) {
                    $uploaded_files[$i]["is_zip"] = array();
                    for ($j = 0; $j < $count[$i]; $j++) {
                        if (FileUtils::getMimeType($uploaded_files[$i]["tmp_name"][$j]) == "application/zip") {
                            if(FileUtils::checkFileInZipName($uploaded_files[$i]["tmp_name"][$j]) === false) {
                                return $this->uploadResult("Error: You may not use quotes, backslashes or angle brackets in your filename for files inside ".$uploaded_files[$i]["name"][$j].".", false);
                            }
                            $uploaded_files[$i]["is_zip"][$j] = true;
                            $file_size += FileUtils::getZipSize($uploaded_files[$i]["tmp_name"][$j]);
                        }
                        else {
                            if(FileUtils::isValidFileName($uploaded_files[$i]["name"][$j]) === false) {
                                return $this->uploadResult("Error: You may not use quotes, backslashes or angle brackets in your file name ".$uploaded_files[$i]["name"][$j].".", false);
                            }
                            $uploaded_files[$i]["is_zip"][$j] = false;
                            $file_size += $uploaded_files[$i]["size"][$j];
                        }
                    }
                }
                if(isset($previous_part_path[$i]) && isset($previous_files_src[$i])) {
                    foreach ($previous_files_src[$i] as $prev_file) {
                        $file_size += filesize(FileUtils::joinPaths($previous_part_path[$i], $prev_file));
                    }
                }
            }

            if ($file_size > $max_size) {
                return $this->uploadResult("File(s) uploaded too large.  Maximum size is ".($max_size/1000)." kb. Uploaded file(s) was ".($file_size/1000)." kb.", false);
            }

            for ($i = 1; $i <= $num_parts; $i++) {
                // copy selected previous submitted files
                if (isset($previous_files_src[$i])){
                    for ($j=0; $j < count($previous_files_src[$i]); $j++){
                        $src = FileUtils::joinPaths($previous_part_path[$i], $previous_files_src[$i][$j]);
                        $dst = FileUtils::joinPaths($part_path[$i], $previous_files_dst[$i][$j]);
                        if (!@copy($src, $dst)) {
                            return $this->uploadResult("Failed to copy previously submitted file {$previous_files_src[$i][$j]} to current submission.", false);
                        }
                    }
                }

                if (isset($uploaded_files[$i])) {
                    for ($j = 0; $j < $count[$i]; $j++) {
                        if ($uploaded_files[$i]["is_zip"][$j] === true) {
                            $zip = new \ZipArchive();
                            $res = $zip->open($uploaded_files[$i]["tmp_name"][$j]);
                            if ($res === true) {
                                $zip->extractTo($part_path[$i]);
                                $zip->close();
                            }
                            else {
                                // If the zip is an invalid zip (say we remove the last character from the zip file)
                                // then trying to get the status code will throw an exception and not give us a string
                                // so we have that string hardcoded, otherwise we can just get the status string as
                                // normal.
                                $error_message = ($res == 19) ? "Invalid or uninitialized Zip object" : $zip->getStatusString();
                                return $this->uploadResult("Could not properly unpack zip file. Error message: ".$error_message.".", false);
                            }
                        }
                        else {
                            if ($this->core->isTesting() || is_uploaded_file($uploaded_files[$i]["tmp_name"][$j])) {
                                $dst = FileUtils::joinPaths($part_path[$i], $uploaded_files[$i]["name"][$j]);
                                if (!@copy($uploaded_files[$i]["tmp_name"][$j], $dst)) {
                                    return $this->uploadResult("Failed to copy uploaded file {$uploaded_files[$i]["name"][$j]} to current submission.", false);
                                }
                            }
                            else {
                                return $this->uploadResult("The tmp file '{$uploaded_files[$i]['name'][$j]}' was not properly uploaded.", false);
                            }
                        }
                        // Is this really an error we should fail on?
                        if (!@unlink($uploaded_files[$i]["tmp_name"][$j])) {
                            return $this->uploadResult("Failed to delete the uploaded file {$uploaded_files[$i]["name"][$j]} from temporary storage.", false);
                        }
                    }
                }
            }
        }
        else {
            $vcs_base_url = $this->core->getConfig()->getVcsBaseUrl();
            $vcs_path = $gradeable->getVcsSubdirectory();

            // use entirely student input
            if ($vcs_base_url == "" && $vcs_path == "") {
                if ($repo_id == "") {
                    // FIXME: commented out for now to pass Travis.
                    // SubmissionControllerTests needs to be rewriten for proper VCS uploads.
                    // return $this->uploadResult("repository url input cannot be blank.", false);
                }
                $vcs_full_path = $repo_id;
            }
            // use base url + path with variable string replacements
            else {
                if (strpos($vcs_path,"\$repo_id") !== false && $repo_id == "") {
                    return $this->uploadResult("repository id input cannot be blank.", false);
                }
                $vcs_path = str_replace("{\$gradeable_id}",$gradeable_id,$vcs_path);
                $vcs_path = str_replace("{\$user_id}",$who_id,$vcs_path);
                $vcs_path = str_replace("{\$team_id}",$who_id,$vcs_path);
                $vcs_path = str_replace("{\$repo_id}",$repo_id,$vcs_path);
                $vcs_full_path = $vcs_base_url.$vcs_path;
            }

            if (!@touch(FileUtils::joinPaths($version_path, ".submit.VCS_CHECKOUT"))) {
                return $this->uploadResult("Failed to touch file for vcs submission.", false);
            }
        }

        // save the contents of the page number inputs to files
        $empty_pages = true;
        if (isset($_POST['pages'])) {
            $pages_array = json_decode($_POST['pages']);
            $total = count($gradeable->getComponents());
            $filename = "student_pages.json";
            $dst = FileUtils::joinPaths($version_path, $filename);
            $json = array();
            $i = 0;
            foreach ($gradeable->getComponents() as $question) {
                $order = intval($question->getOrder());
                $title = $question->getTitle();
                $page_val = intval($pages_array[$i]);
                $json[] = array("order" => $order,
                                "title" => $title,
                                "page #" => $page_val);
                $i++;
            }
            if (!@file_put_contents($dst, FileUtils::encodeJson($json))) {
                return $this->uploadResult("Failed to write to pages file.", false);
            }
        }

        $settings_file = FileUtils::joinPaths($user_path, "user_assignment_settings.json");
        if (!file_exists($settings_file)) {
            $json = array("active_version" => $new_version,
                          "history" => array(array("version" => $new_version,
                                                   "time" => $current_time_string_tz,
                                                   "who" => $original_user_id,
                                                   "type" => "upload")));
        }
        else {
            $json = FileUtils::readJsonFile($settings_file);
            if ($json === false) {
                return $this->uploadResult("Failed to open settings file.", false);
            }
            $json["active_version"] = $new_version;
            $json["history"][] = array("version"=> $new_version, "time" => $current_time_string_tz, "who" => $original_user_id, "type" => "upload");
        }

        // TODO: If any of these fail, should we "cancel" (delete) the entire submission attempt or just leave it?
        if (!@file_put_contents($settings_file, FileUtils::encodeJson($json))) {
            return $this->uploadResult("Failed to write to settings file.", false);
        }

        $this->upload_details['assignment_settings'] = true;

        if (!@file_put_contents(FileUtils::joinPaths($version_path, ".submit.timestamp"), $current_time_string_tz."\n")) {
            return $this->uploadResult("Failed to save timestamp file for this submission.", false);
        }

        $queue_file = array($this->core->getConfig()->getSemester(), $this->core->getConfig()->getCourse(),
            $gradeable->getId(), $who_id, $new_version);
        $queue_file = FileUtils::joinPaths($this->core->getConfig()->getSubmittyPath(), "to_be_graded_queue",
            implode("__", $queue_file));

        // create json file...
        $queue_data = array("semester" => $this->core->getConfig()->getSemester(),
            "course" => $this->core->getConfig()->getCourse(),
            "gradeable" =>  $gradeable->getId(),
            "required_capabilities" => $gradeable->getAutogradingConfig()->getRequiredCapabilities(),
            "max_possible_grading_time" => $gradeable->getAutogradingConfig()->getMaxPossibleGradingTime(),
            "queue_time" => $current_time,
            "user" => $user_id,
            "team" => $team_id,
            "who" => $who_id,
            "is_team" => $gradeable->isTeamAssignment(),
            "version" => $new_version);


        if (@file_put_contents($queue_file, FileUtils::encodeJson($queue_data), LOCK_EX) === false) {
            return $this->uploadResult("Failed to create file for grading queue.", false);
        }

        if($gradeable->isTeamAssignment()) {
            $this->core->getQueries()->insertVersionDetails($gradeable->getId(), null, $team_id, $new_version, $current_time);
        }
        else {
            $this->core->getQueries()->insertVersionDetails($gradeable->getId(), $user_id, null, $new_version, $current_time);
        }

        if ($user_id == $original_user_id)
            $this->core->addSuccessMessage("Successfully uploaded version {$new_version} for {$gradeable->getTitle()}");
        else
            $this->core->addSuccessMessage("Successfully uploaded version {$new_version} for {$gradeable->getTitle()} for {$who_id}");


        return $this->uploadResult("Successfully uploaded files");
    }

    private function uploadResult($message, $success = true) {
        if (!$success) {
            // we don't want to throw an exception here as that'll mess up our return json payload
            if ($this->upload_details['version_path'] !== null
                && !FileUtils::recursiveRmdir($this->upload_details['version_path'])) {
                // @codeCoverageIgnoreStart
                // Without the filesystem messing up here, we should not be able to hit this error
                Logger::error("Could not clean up folder {$this->upload_details['version_path']}");

            }
            // @codeCoverageIgnoreEnd
            else if ($this->upload_details['assignment_settings'] === true) {
                $settings_file = FileUtils::joinPaths($this->upload_details['user_path'], "user_assignment_settings.json");
                $settings = json_decode(file_get_contents($settings_file), true);
                if (count($settings['history']) == 1) {
                    unlink($settings_file);
                }
                else {
                    array_pop($settings['history']);
                    $last = Utils::getLastArrayElement($settings['history']);
                    $settings['active_version'] = $last['version'];
                    file_put_contents($settings_file, FileUtils::encodeJson($settings));
                }
            }
        }
        $return = array('success' => $success, 'error' => !$success, 'message' => $message);
        $this->core->getOutput()->renderJson($return);
        return $return;
    }

    private function updateSubmissionVersion() {
        $ta = $_REQUEST['ta'] ?? false;
        if ($ta !== false) {
            // make sure is full grader
            if (!$this->core->getUser()->accessFullGrading()) {
                $msg = "You do not have access to that page.";
                $this->core->addErrorMessage($msg);
                $this->core->redirect($this->core->getConfig()->getSiteUrl());
                return array('error' => true, 'message' => $msg);
            }
            $ta = true;
        }

        $gradeable_id = $_REQUEST['gradeable_id'];
        $gradeable = $this->tryGetElectronicGradeable($gradeable_id);
        if ($gradeable === null) {
            $msg = "Invalid gradeable id.";
            $this->core->addErrorMessage($msg);
            $this->core->redirect($this->core->buildUrl(array('component' => 'student')));
            return array('error' => true, 'message' => $msg);
        }

        $who = $_REQUEST['who'] ?? $this->core->getUser()->getId();
        $graded_gradeable = $this->core->getQueries()->getGradedGradeable($gradeable, $who, null);
        $url = $this->core->buildUrl(array('component' => 'student', 'gradeable_id' => $gradeable->getId()));
        if (!isset($_POST['csrf_token']) || !$this->core->checkCsrfToken($_POST['csrf_token'])) {
            $msg = "Invalid CSRF token. Refresh the page and try again.";
            $this->core->addErrorMessage($msg);
            $this->core->redirect($url);
            return array('error' => true, 'message' => $msg);
        }

        // If $graded_gradeable is null, that means its a team assignment and the user is on no team
        if ($gradeable->isTeamAssignment() && $graded_gradeable === null) {
            $msg = 'Must be on a team to access submission.';
            $this->core->addErrorMessage($msg);
            $this->core->redirect($this->core->getConfig()->getSiteUrl());
            return array('error' => true, 'message' => $msg);
        }

        $new_version = intval($_REQUEST['new_version']);
        if ($new_version < 0) {
            $msg = "Cannot set the version below 0.";
            $this->core->addErrorMessage($msg);
            $this->core->redirect($url);
            return array('error' => true, 'message' => $msg);
        }

        $highest_version = 0;
        if($graded_gradeable->getAutoGradedGradeable() !== null) {
            $highest_version = $graded_gradeable->getAutoGradedGradeable()->getHighestVersion();
        }
        if ($new_version > $highest_version) {
            $msg = "Cannot set the version past {$highest_version}.";
            $this->core->addErrorMessage($msg);
            $this->core->redirect($url);
            return array('error' => true, 'message' => $msg);
        }

        if (!$this->core->getUser()->accessGrading() && !$gradeable->isStudentSubmit()) {
            $msg = "Cannot submit for this assignment.";
            $this->core->addErrorMessage($msg);
            $this->core->redirect($url);
            return array('error' => true, 'message' => $msg);
        }

        $original_user_id = $this->core->getUser()->getId();
        $submitter_id = $graded_gradeable->getSubmitter()->getId();

        $settings_file = FileUtils::joinPaths($this->core->getConfig()->getCoursePath(), "submissions",
            $gradeable->getId(), $submitter_id, "user_assignment_settings.json");
        $json = FileUtils::readJsonFile($settings_file);
        if ($json === false) {
            $msg = "Failed to open settings file.";
            $this->core->addErrorMessage($msg);
            $this->core->redirect($url);
            return array('error' => true, 'message' => $msg);
        }
        $json["active_version"] = $new_version;
        $current_time = (new \DateTime('now', $this->core->getConfig()->getTimezone()))->format("Y-m-d H:i:sO");
        $current_time_string_tz = $current_time . " " . $this->core->getConfig()->getTimezone()->getName();

        $json["history"][] = array("version" => $new_version, "time" => $current_time_string_tz, "who" => $original_user_id, "type" => "select");

        if (!@file_put_contents($settings_file, FileUtils::encodeJson($json))) {
            $msg = "Could not write to settings file.";
            $this->core->addErrorMessage($msg);
            $this->core->redirect($this->core->buildUrl(array('component' => 'student',
                                                              'gradeable_id' => $gradeable->getId())));
            return array('error' => true, 'message' => $msg);
        }

        $version = ($new_version > 0) ? $new_version : null;

        // FIXME: Add this kind of operation to the graded gradeable saving query
        if($gradeable->isTeamAssignment()) {
            $this->core->getQueries()->updateActiveVersion($gradeable->getId(), null, $submitter_id, $version);
        }
        else {
            $this->core->getQueries()->updateActiveVersion($gradeable->getId(), $submitter_id, null, $version);
        }


        if ($new_version == 0) {
            $msg = "Cancelled submission for gradeable.";
            $this->core->addSuccessMessage($msg);
        }
        else {
            $msg = "Updated version of gradeable to version #{$new_version}.";
            $this->core->addSuccessMessage($msg);
        }
        if($ta) {
            $this->core->redirect($this->core->buildUrl(array('component' => 'grading', 'page' => 'electronic',
                                                    'action' => 'grade', 'gradeable_id' => $gradeable->getId(),
                                                    'who_id'=>$who, 'gradeable_version' => $new_version)));
        }
        else {
            $this->core->redirect($this->core->buildUrl(array('component' => 'student',
                                                          'gradeable_id' => $gradeable->getId(),
                                                          'gradeable_version' => $new_version)));
        }

        return array('error' => false, 'version' => $new_version, 'message' => $msg);
    }

    private function ajaxUploadImagesFiles() {
        if($this->core->getUser()->getGroup() !== 1) {
                 return $this->uploadResult("You have no permission to access this page", false);
        }

        if (empty($_POST)) {
           $max_size = ini_get('post_max_size');
           return $this->uploadResult("Empty POST request. This may mean that the sum size of your files are greater than {$max_size}.", false);
        }

        if (!isset($_POST['csrf_token']) || !$this->core->checkCsrfToken($_POST['csrf_token'])) {
            return $this->uploadResult("Invalid CSRF token.", false);
        }

        $uploaded_files = array();
        if (isset($_FILES["files1"])) {
            $uploaded_files[1] = $_FILES["files1"];
        }
        $errors = array();
        $count_item = 0;
        if (isset($uploaded_files[1])) {
            $count_item = count($uploaded_files[1]["name"]);
            for ($j = 0; $j < $count_item[1]; $j++) {
                if (!isset($uploaded_files[1]["tmp_name"][$j]) || $uploaded_files[1]["tmp_name"][$j] === "") {
                    $error_message = $uploaded_files[1]["name"][$j]." failed to upload. ";
                    if (isset($uploaded_files[1]["error"][$j])) {
                        $error_message .= "Error message: ". ErrorMessages::uploadErrors($uploaded_files[1]["error"][$j]). ".";
                    }
                    $errors[] = $error_message;
                }
            }
        }

        if (count($errors) > 0) {
            $error_text = implode("\n", $errors);
            return $this->uploadResult("Upload Failed: ".$error_text, false);
        }

        if (empty($uploaded_files)) {
            return $this->uploadResult("No files to be submitted.", false);
        }

        $file_size = 0;
        if (isset($uploaded_files[1])) {
            $uploaded_files[1]["is_zip"] = array();
            for ($j = 0; $j < $count_item; $j++) {
                if (FileUtils::getMimeType($uploaded_files[1]["tmp_name"][$j]) == "application/zip") {
                    if(FileUtils::checkFileInZipName($uploaded_files[1]["tmp_name"][$j]) === false) {
                        return $this->uploadResult("Error: You may not use quotes, backslashes or angle brackets in your filename for files inside ".$uploaded_files[1]["name"][$j].".", false);
                    }
                    $uploaded_files[1]["is_zip"][$j] = true;
                    $file_size += FileUtils::getZipSize($uploaded_files[1]["tmp_name"][$j]);
                }
                else {
                    if(FileUtils::isValidFileName($uploaded_files[1]["name"][$j]) === false) {
                        return $this->uploadResult("Error: You may not use quotes, backslashes or angle brackets in your file name ".$uploaded_files[1]["name"][$j].".", false);
                    }
                    $uploaded_files[1]["is_zip"][$j] = false;
                    $file_size += $uploaded_files[1]["size"][$j];
                }
            }
        }

        $max_size = 10485760;
        if ($file_size > $max_size) {
            return $this->uploadResult("File(s) uploaded too large.  Maximum size is ".($max_size/1024)." kb. Uploaded file(s) was ".($file_size/1024)." kb.", false);
        }

        // creating uploads/student_images directory

        $upload_img_path = FileUtils::joinPaths($this->core->getConfig()->getCoursePath(), "uploads", "student_images");
        if (!FileUtils::createDir($upload_img_path)) {
            return $this->uploadResult("Failed to make image path.", false);
        }

        if (isset($uploaded_files[1])) {
            for ($j = 0; $j < $count_item; $j++) {
                if ($uploaded_files[1]["is_zip"][$j] === true) {
                    $zip = new \ZipArchive();
                    $res = $zip->open($uploaded_files[1]["tmp_name"][$j]);
                    if ($res === true) {
                        //make tmp folder to store class section images
                        $upload_img_path_tmp = FileUtils::joinPaths($upload_img_path, "tmp");
                        $zip->extractTo($upload_img_path_tmp);

                        FileUtils::recursiveCopy($upload_img_path_tmp, $upload_img_path);

                        //delete tmp folder
                        FileUtils::recursiveRmdir($upload_img_path_tmp);
                        $zip->close();
                    }
                    else {
                        // If the zip is an invalid zip (say we remove the last character from the zip file
                        // then trying to get the status code will throw an exception and not give us a string
                        // so we have that string hardcoded, otherwise we can just get the status string as
                        // normal.
                        $error_message = ($res == 19) ? "Invalid or uninitialized Zip object" : $zip->getStatusString();
                        return $this->uploadResult("Could not properly unpack zip file. Error message: ".$error_message.".", false);
                    }
                }
                else {
                    if ($this->core->isTesting() || is_uploaded_file($uploaded_files[1]["tmp_name"][$j])) {
                        $dst = FileUtils::joinPaths($upload_img_path, $uploaded_files[1]["name"][$j]);
                        if (!@copy($uploaded_files[1]["tmp_name"][$j], $dst)) {
                            return $this->uploadResult("Failed to copy uploaded file {$uploaded_files[1]["name"][$j]} to current location.", false);
                        }
                    }
                    else {
                        return $this->uploadResult("The tmp file '{$uploaded_files[1]['name'][$j]}' was not properly uploaded.", false);
                    }
                }
                // Is this really an error we should fail on?
                if (!@unlink($uploaded_files[1]["tmp_name"][$j])) {
                    return $this->uploadResult("Failed to delete the uploaded file {$uploaded_files[1]["name"][$j]} from temporary storage.", false);
                }
            }
        }

        $this->core->addSuccessMessage("Successfully uploaded file(s)!");
        return $this->uploadResult("Successfully uploaded!", true);

    }

<<<<<<< HEAD
=======
    private function ajaxUploadCourseMaterialsFiles() {
      if($this->core->getUser()->getGroup() !== 1) {
         return $this->uploadResult("You have no permission to access this page", false);
      }

      if (empty($_POST)) {
         $max_size = ini_get('post_max_size');
         return $this->uploadResult("Empty POST request. This may mean that the sum size of your files are greater than {$max_size}.", false);
      }

      if (!isset($_POST['csrf_token']) || !$this->core->checkCsrfToken($_POST['csrf_token'])) {
          return $this->uploadResult("Invalid CSRF token.", false);
      }

      $requested_path = "";
      if (isset($_POST['requested_path'])) {
          $requested_path = $_POST['requested_path'];
      }

      $uploaded_files = array();
      if (isset($_FILES["files1"])) {
          $uploaded_files[1] = $_FILES["files1"];
      }
      $errors = array();
      if (isset($uploaded_files[1])) {
          $count_item = count($uploaded_files[1]["name"]);
          for ($j = 0; $j < $count_item[1]; $j++) {
              if (!isset($uploaded_files[1]["tmp_name"][$j]) || $uploaded_files[1]["tmp_name"][$j] === "") {
                  $error_message = $uploaded_files[1]["name"][$j]." failed to upload. ";
                  if (isset($uploaded_files[1]["error"][$j])) {
                      $error_message .= "Error message: ". ErrorMessages::uploadErrors($uploaded_files[1]["error"][$j]). ".";
                  }
                  $errors[] = $error_message;
              }
          }
      }

      if (count($errors) > 0) {
          $error_text = implode("\n", $errors);
          return $this->uploadResult("Upload Failed: ".$error_text, false);
      }

      if (empty($uploaded_files)) {
          return $this->uploadResult("No files to be submitted.", false);
      }

      $file_size = 0;
      if (isset($uploaded_files[1])) {
          for ($j = 0; $j < $count_item; $j++) {
              if(FileUtils::isValidFileName($uploaded_files[1]["name"][$j]) === false) {
                  return $this->uploadResult("Error: You may not use quotes, backslashes or angle brackets in your file name ".$uploaded_files[1]["name"][$j].".", false);
              }
              $file_size += $uploaded_files[1]["size"][$j];
          }
      }

      $max_size = 10485760;
      if ($file_size > $max_size) {
          return $this->uploadResult("File(s) uploaded too large.  Maximum size is ".($max_size/1024)." kb. Uploaded file(s) was ".($file_size/1024)." kb.", false);
      }

      // creating uploads/course_materials directory
      $upload_path = FileUtils::joinPaths($this->core->getConfig()->getCoursePath(), "uploads", "course_materials");
      if (!FileUtils::createDir($upload_path)) {
          return $this->uploadResult("Failed to make image path.", false);
      }

	    // create nested path
	    if (!empty($requested_path)) {
		    $upload_nested_path = $requested_path;
		    if (!FileUtils::createDir($upload_nested_path, null, true)) {
			    return $this->uploadResult("Failed to make image path.", false);
		    }
		    $upload_path = $upload_nested_path;
	    }

      if (isset($uploaded_files[1])) {
          for ($j = 0; $j < $count_item; $j++) {
                if ($this->core->isTesting() || is_uploaded_file($uploaded_files[1]["tmp_name"][$j])) {
                    $dst = FileUtils::joinPaths($upload_path, $uploaded_files[1]["name"][$j]);
                    if (!@copy($uploaded_files[1]["tmp_name"][$j], $dst)) {
                        return $this->uploadResult("Failed to copy uploaded file {$uploaded_files[1]["name"][$j]} to current location.", false);
                    }
                }
                else {
                    return $this->uploadResult("The tmp file '{$uploaded_files[1]['name'][$j]}' was not properly uploaded.", false);
                }
            // Is this really an error we should fail on?
              if (!@unlink($uploaded_files[1]["tmp_name"][$j])) {
                  return $this->uploadResult("Failed to delete the uploaded file {$uploaded_files[1]["name"][$j]} from temporary storage.", false);
              }
          }
      }


      return $this->uploadResult("Successfully uploaded!", true);

    }

>>>>>>> c5ade07c
    /**
     * Check if the results folder exists for a given gradeable and version results.json
     * in the results/ directory. If the file exists, we output a string that the calling
     * JS checks for to initiate a page refresh (so as to go from "in-grading" to done
     */
    public function checkRefresh() {
        $this->core->getOutput()->useHeader(false);
        $this->core->getOutput()->useFooter(false);
        $version = $_REQUEST['gradeable_version'];
        $gradeable_id = $_REQUEST['gradeable_id'] ?? '';
        $gradeable = $this->tryGetElectronicGradeable($gradeable_id);

        // Don't load the graded gradeable, since that may not exist yet
        $submitter_id = $this->core->getUser()->getId();
        if ($gradeable !== null && $gradeable->isTeamAssignment()) {
            $team = $this->core->getQueries()->getTeamByGradeableAndUser($gradeable_id, $submitter_id);
            if ($team !== null) {
                $submitter_id = $team->getId();
            }
        }

        $path = FileUtils::joinPaths($this->core->getConfig()->getCoursePath(), "results", $gradeable_id,
            $submitter_id, $version);
        if (file_exists($path."/results.json")) {
            $refresh_string = "REFRESH_ME";
            $refresh_bool = true;
        }
        else {
            $refresh_string = "NO_REFRESH";
            $refresh_bool = false;
        }
        $this->core->getOutput()->renderString($refresh_string);
        return array('refresh' => $refresh_bool, 'string' => $refresh_string);
    }
}<|MERGE_RESOLUTION|>--- conflicted
+++ resolved
@@ -1490,8 +1490,6 @@
 
     }
 
-<<<<<<< HEAD
-=======
     private function ajaxUploadCourseMaterialsFiles() {
       if($this->core->getUser()->getGroup() !== 1) {
          return $this->uploadResult("You have no permission to access this page", false);
@@ -1591,7 +1589,6 @@
 
     }
 
->>>>>>> c5ade07c
     /**
      * Check if the results folder exists for a given gradeable and version results.json
      * in the results/ directory. If the file exists, we output a string that the calling
