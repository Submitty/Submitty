--- conflicted
+++ resolved
@@ -43,12 +43,9 @@
             case 'pop_up':
                 return $this->popUp();
                 break;
-<<<<<<< HEAD
-=======
             case 'verify':
                 return $this->validGradeable();
                 break;
->>>>>>> d8d12cab
             case 'display':
             default:
                 return $this->showHomeworkPage();
