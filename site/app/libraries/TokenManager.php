--- conflicted
+++ resolved
@@ -51,7 +51,7 @@
     public static function parseSessionToken(string $token, string $issuer, string $secret): Token {
         $token = self::parseToken($token, $issuer, $secret);
         if (!$token->hasClaim('session_id') || !$token->hasClaim('expire_time') || !$token->hasClaim('sub')) {
-            throw new \RuntimeException('Missing claims in session token');
+            throw new \InvalidArgumentException('Missing claims in session token');
         }
         return $token;
     }
@@ -59,7 +59,7 @@
     public static function parseApiToken(string $token, string $issuer, string $secret): Token {
         $token = self::parseToken($token, $issuer, $secret);
         if (!$token->hasClaim('api_key')) {
-            throw new \RuntimeException('Missing claims in api token');
+            throw new \InvalidArgumentException('Missing claims in api token');
         }
         return $token;
     }
@@ -86,13 +86,6 @@
             throw new \InvalidArgumentException('Invalid claims in token');
         }
 
-<<<<<<< HEAD
-        $claims = $token->getClaims();
-        if (!$token->hasClaim('session_id') || !$token->hasClaim('expire_time') || !$token->hasClaim('sub')) {
-            throw new \InvalidArgumentException('Missing claims in session token');
-        }
-=======
->>>>>>> dc7bb2b2
         return $token;
     }
 }