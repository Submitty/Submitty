{% import 'functions/Badge.twig' as Badge %}
{% import _self as self %}

<script>
$( document ).ready(function() {
    var numPosts = $('.post_box').length;
    if (numPosts > 0) {
        $("#regradeBoxSection").show();
        $("#ShowRegradeRequestButton").hide();
    }
});
</script>

{% if not been_ta_graded %}
    <br>
    <h3>This assignment has not been graded yet</h3>
{% elseif not active_same_as_graded %}
    <br>
    <h3>The version you have selected to be graded above does not match the version graded by your TA/instructor, please contact TA/instructor if necessary to resolve the problem.</h3>
{% elseif not grading_complete %}
    <br>
    <h3>Grading not complete, please contact an instructor/grader</h3>
{% else %}
    <div class="sub">

        {# Overview #}
        <div class="box half" style="padding: 10px; width: 30%; word-break: break-word;">
            <p>Version #{{ ta_graded_version }}</p>
            {% if regrade_available %}
                <i>Grade inquiries are due by {{ regrade_date }}</i>
            {% endif %}
            <p>
                {% if overall_comment|length != 0 %}
            <hr>
            Overall note from Grader:
            <span class='gradeable_comment'>{{ overall_comment|nl2br }}</span>
            {% endif %}
            </p>
        </div>

        {% if uploaded_pdfs|length >= 1 %}
            <div class = "row" style="float: right">
                    <div class="col-sm-2" style=" padding: 10px; width: 25%; word-break: break-word; display: inline-block">
                        <p style="text-align:center">File Name:</p>
                    </div>
                    <div class="col-sm-3" style="text-align:center; padding: 10px; width: 25%; word-break: break-word; display: inline-block">
                        <p style="text-align:center">&nbsp;&nbsp;Original:</p>
                    </div>
                    <div class="col-sm-3" style="text-align:center; padding: 10px; width: 25%; word-break: break-word; display: inline-block">
                        <p style="text-align:center"> &nbsp;&nbsp;&nbsp;&nbsp;Grader Feedback:</p>
                    </div>
                <div class="row">
                    <div class="box col-sm-3" style="float: right; padding: 20px; width: 25%; word-break: break-word; display: inline-block">
                        {% for file in files %}
                            {% if loop.index != uploaded_pdfs|length %}
                                <div style="margin-bottom: 2em">
                                    {{ file.relative_name }}
                                </div>
                            {% else %}
                                {{ file.relative_name }}
                            {% endif %}

                        {% endfor %}
                    </div>
                    <div class="box col-sm-6" style="padding: 10px; width: 40%; word-break: break-word; display: inline-block">
                        {% for file in files %}
                            <p style="text-align:center">
                                {# download icon if student can download files #}
                                {% if can_download %}
                                    <button class = 'btn btn-default' onclick='downloadFile("{{ file.path|url_encode }}", "submissions")' aria-label="Download the file"> Download
                                        <i class="fas fa-download" title="Download the file"></i></button>
                                {% endif %}
                                <a class="btn btn-primary" onclick="openUrl('{{ student_pdf_view_url }}?filename={{ file.relative_name }}&path={{ file.path|url_encode }}')">View Popup <i class="fas fa-window-restore"></i></a>
                            </p>
                            {% if loop.index != files|length %}
                                <br />
                            {% endif %}
                        {% endfor %}
                        {% if can_download and files|length > 1 %}
                            <hr>
                            <p style="text-align:center">
                                Download all files: <button class = "btn btn-default" onclick='downloadSubmissionZip("{{ gradeable_id }}", "{{ user_id }}", "{{ display_version }}")' aria-label="Download zip of all files" > Download Zip
                                    <i class="fas fa-download" title="Download zip of all files"></i></button>
                            </p>
                        {% endif %}
                    </div>
                    <div class="box col-sm-3" style="padding: 10px; width: 30%; word-break: break-word; display: inline-block">
                        {% for file in uploaded_pdfs %}
                            {% if file.name in annotated_file_names %}
                                {% if loop.index != uploaded_pdfs|length %}
                                    <div style="margin-bottom: 1.28em">
                                        <p style="text-align:center"> {#<a class="btn btn-primary" onclick="openUrl('{{ core.buildUrl({'component':'student', 'page':'PDF', 'action':'download_annotated_pdf', 'gradeable_id': gradeable_id, 'file_name': file.name}) }}')">Download <i class="fas fa-download"></i></a>#}
                                            <a class="btn btn-success" onclick="openUrl('{{ student_pdf_view_url }}?filename={{ file.name }}&path={{ file.path|url_encode }}')">View Popup <i class="fas fa-window-restore"></i></a></p>
                                    </div>
                                {% else %}
                                    <p style="text-align:center"> {#<a class="btn btn-primary" onclick="openUrl('{{ core.buildUrl({'component':'student', 'page':'PDF', 'action':'download_annotated_pdf', 'gradeable_id': gradeable_id, 'file_name': file.name}) }}')">Download <i class="fas fa-download"></i></a>#}
                                        <a class="btn btn-success" onclick="openUrl('{{ student_pdf_view_url }}?filename={{ file.name }}&path={{ file.path|url_encode }}')">View Popup <i class="fas fa-window-restore"></i></a></p>
                                {% endif %}
                            {% else %}
                                {% if loop.index != uploaded_pdfs|length %}
                                    <div style="margin-bottom: 3.4em"></div>
                                {% endif %}
                            {% endif %}

                        {% endfor %}
                    </div>
                </div>

            </div>
        {% endif %}
        {# /Overview #}

<<<<<<< HEAD
        {% if (ta_score >= ta_max) %}
            <canvas id="confetti_canvas"></canvas>
        {% endif %}

        {% if ta_components | length > 0 %}
            {# TA/Instructor Manual total #}
            <div class="box submission-page-total-header">
                <div class="box-title"
                    {% if ta_score >= ta_max %}
                        onclick="addConfetti();" style="cursor:pointer;"
                     {% endif %}>
=======
        {% if ta_components | length > 0 %}
            {# TA/Instructor Manual total #}
            <div class="box submission-page-total-header">
                <div class="box-title">
>>>>>>> 447b59dc
                    {{ Badge.render(ta_score, ta_max, false) }}
                    <h4>TA / Instructor Grading Total</h4>
                </div>
            </div>
            {# /TA/Instructor Manual total #}

            {# TA Component boxes #}
            {% for component in ta_components %}
                <div class="box grade-results">
                    <div class="box-badge">
                        {{ Badge.render(component.total_score, component.points_possible, component.extra_credit) }}
                    </div>
                    <div class="box-info">
                        <h4>{{ component.title|escape }}
                            {% if component.graders|length != 0 %}
                                <i>(Graded by: {{ component.graders|join(' / ') }})</i>
                            {% endif %}
                        </h4>
                        <div style="float:left;">
                            <p style="padding-bottom: 10px;">{{ component.student_comment|nl2br }}</p>
                            <p>
                            {# This is a layout table #}
                            <table class="gradeable_comment">
                                {% for mark in component.marks|filter((mark) => mark.show_mark) %}
                                    <tr>
                                        <td>
                                            {% if mark.earned %}
                                                <i class="far fa-check-square fa-1g"></i>
                                            {% else %}
                                                <i class="far fa-square fa-1g"></i>
                                            {% endif %}
                                        </td>
                                        <td class="mark-score">
                                            {{ mark.points|number_format(num_decimals) }}
                                        </td>
                                        <td>
                                            {{ mark.title|nl2br }}
                                        </td>
                                    </tr>
                                {% endfor %}
                                {% if component.custom_mark_score != 0 or component.comment != '' %}
                                    <tr>
                                        <td>
                                            <i class="far fa-check-square fa-1g"></i>
                                        </td>
                                        <td class="mark-score">
                                            {{ component.custom_mark_score|number_format(num_decimals) }}
                                        </td>
                                        <td>
                                            {{ component.comment|nl2br }}
                                        </td>
                                    </tr>
                                {% endif %}
                            </table>
                            </p>
                        </div>
                    </div>
                </div>
            {% endfor %}
        </div>
        {# /Component boxes #}
    {% endif %}
    {% if regrade_available %}
        <div id="ShowRegradeRequestButton">
            <button type="button" title="Open Grade Inquiry" onclick="$('#regradeBoxSection').show();$([document.documentElement, document.body]).animate({scrollTop: $('#regradeBoxSection').offset().top}, 1000);$(this).hide()" style="margin-right:10px;" class="btn btn-default">Open Grade Inquiry</button>
        </div>
    {% endif %}
{% endif %}<|MERGE_RESOLUTION|>--- conflicted
+++ resolved
@@ -110,7 +110,6 @@
         {% endif %}
         {# /Overview #}
 
-<<<<<<< HEAD
         {% if (ta_score >= ta_max) %}
             <canvas id="confetti_canvas"></canvas>
         {% endif %}
@@ -122,12 +121,7 @@
                     {% if ta_score >= ta_max %}
                         onclick="addConfetti();" style="cursor:pointer;"
                      {% endif %}>
-=======
-        {% if ta_components | length > 0 %}
-            {# TA/Instructor Manual total #}
-            <div class="box submission-page-total-header">
-                <div class="box-title">
->>>>>>> 447b59dc
+
                     {{ Badge.render(ta_score, ta_max, false) }}
                     <h4>TA / Instructor Grading Total</h4>
                 </div>
