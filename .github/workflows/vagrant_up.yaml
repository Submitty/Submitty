--- conflicted
+++ resolved
@@ -1,6 +1,6 @@
 name: Vagrant Up
 
-on: 
+on:
   schedule:
     - cron: '0 0 * * *'
   workflow_dispatch:
@@ -10,18 +10,7 @@
 
 jobs:
   vagrant-up:
-<<<<<<< HEAD
-    runs-on: macos-10.15
-    
-    strategy:
-      matrix:
-        include:
-          - image: ubuntu-20.04
-            port: 1511
-      fail-fast: false
-=======
     runs-on: macos-latest
->>>>>>> e8c8f4fa
 
     steps:
       - uses: actions/checkout@v3
