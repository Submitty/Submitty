--- conflicted
+++ resolved
@@ -1531,16 +1531,13 @@
         $user_ids[$anon_submitter_id] = $submitter_id;
         $uas = FileUtils::joinPaths($this->core->getConfig()->getCoursePath(), "submissions", $graded_gradeable->getGradeableId(), $graded_gradeable->getSubmitter()->getId(), "user_assignment_settings.json");
         $toolbar_css = $this->core->getOutput()->timestampResource(FileUtils::joinPaths('pdf', 'toolbar_embedded.css'), 'css');
-<<<<<<< HEAD
 
         $this->core->getOutput()->addModuleJs($this->core->getOutput()->timestampResource(FileUtils::joinPaths('pdf', 'pdfjs-shim.js'), 'js'));
-        $this->core->getOutput()->addModuleJs($this->core->getOutput()->timestampResource(FileUtils::joinPaths('pdf', 'PDFAnnotateEmbedded.js'), 'js'));
-=======
         $this->core->getOutput()->addInternalJs(FileUtils::joinPaths('pdfjs', 'pdf.min.js'), 'vendor');
         $this->core->getOutput()->addInternalJs(FileUtils::joinPaths('pdfjs', 'pdf_viewer.js'), 'vendor');
         $this->core->getOutput()->addInternalJs(FileUtils::joinPaths('pdfjs', 'pdf.worker.min.js'), 'vendor');
         $this->core->getOutput()->addInternalJs(FileUtils::joinPaths('pdf', 'PDFAnnotateEmbedded.js'), 'js');
->>>>>>> bf3f1df8
+
         return $this->core->getOutput()->renderTwigTemplate("grading/electronic/SubmissionPanel.twig", [
             "gradeable_id" => $graded_gradeable->getGradeableId(),
             "submitter_id" => $submitter_id,
