# Requirements.txt for the entire project

# Migrator module depends on:
# docker & sqlalchemy

# Auto-grader module depends on:
# sqlalchemy & paramiko & docker & python-dateutil & submitty_util (internal)

# Submitty util module depends on:

# For QR bulk upload
opencv-python==4.6.0.66

# jsonschema & jsonref & pytz & tzlocal
pytz==2021.3 # Submitty-util specific.

python-pam==1.8.4
ruamel.yaml==0.17.21
psycopg2-binary==2.9.3
sqlalchemy==1.4.29
pylint==2.13.9
psutil==5.9.1
python-dateutil==2.8.2
watchdog==2.1.9
xlsx2csv==0.7.8
pause==0.3
paramiko==2.11.0
tzlocal==2.1
PyPDF2==2.4.1
distro==1.7.0
jsonschema==3.2.0
jsonref==0.2
docker==5.0.3

# For Lichen / Plagiarism Detection
parso==0.8.3

# Python3 implementation of python-clang bindings (may not work < 6.0)
clang==14.0

# Python libraries for QR bulk upload
pyzbar==0.1.9
pdf2image==1.16.0
numpy==1.23.0

# python libraries for OCR for digit recognition
<<<<<<< HEAD
onnx==1.9.0
onnxruntime==1.3.0
=======
# newer versions are not supported on 18.04
onnx==1.12.0
onnxruntime==1.11.1
>>>>>>> f5054d00
<|MERGE_RESOLUTION|>--- conflicted
+++ resolved
@@ -44,11 +44,5 @@
 numpy==1.23.0
 
 # python libraries for OCR for digit recognition
-<<<<<<< HEAD
 onnx==1.9.0
-onnxruntime==1.3.0
-=======
-# newer versions are not supported on 18.04
-onnx==1.12.0
-onnxruntime==1.11.1
->>>>>>> f5054d00
+onnxruntime==1.3.0