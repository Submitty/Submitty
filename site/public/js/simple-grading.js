/* global WebSocketClient, registerKeyHandler, student_full, csrfToken, buildCourseUrl, submitAJAX, captureTabInModal, luxon */
/* exported setupSimpleGrading, checkpointRollTo, showSimpleGraderStats */

function updateVisibility() {
    const showGraders = $('#show-graders').is(':checked');
    const showDates = $('#show-dates').is(':checked');
    $('.cell-grade').each(function() {
        const graderElement = $(this).find('.simple-grade-grader');
        const dateElement = $(this).find('.simple-grade-date');
        if (showGraders && graderElement.text().trim() !== '') {
            graderElement.show();
        }
        else {
            graderElement.hide();
        }

        if (showDates && dateElement.text().trim() !== '') {
            dateElement.show();
        }
        else {
            dateElement.hide();
        }

        // Force repaint by getting and setting the current color value
        const graderColor = graderElement.css('color');
        const dateColor = dateElement.css('color');

        graderElement.css('color', graderColor);
        dateElement.css('color', dateColor);
    });
}

function calcSimpleGraderStats(action) {
    // start variable declarations
    let average = 0; // overall average
    let stddev = 0; // overall stddev
    const component_averages = []; // average of each component
    const component_stddevs = []; // stddev of each component
    const section_counts = {}; // counts of the number of users in each section    (used to calc average per section)
    const section_sums = {}; // sum of scores per section                        (used with ^ to calc average per section)
    const section_sums_sqrs = {}; // sum of squares of scores per section             (used with ^ and ^^ to calc stddev per section)
    let num_graded = 0; // count how many students have a nonzero grade
    let c = 0; // count the current component number
    let num_users = 0; // count the number of users
    const has_graded = []; // keeps track of whether or not each user already has a nonzero grade
    let elems; // the elements of the current component
    let elem_type; // the type of element that has the scores
    let data_attr; // the data attribute in which the score is stored
    // end variable declarations

    // start initial setup: use action to assign values to elem_type and data_attr
    if (action === 'lab') {
        elem_type = 'td';
        data_attr = 'data-score';
    }
    else if (action === 'numeric') {
        elem_type = 'input';
        data_attr = 'value';
    }
    else {
        console.log('Invalid grading type:');
        console.log(action);
        return;
    }
    // get all of the elements with the scores for the first component
    elems = $(`${elem_type}[id^=cell-][id$=0]`);
    // end initial setup

    // start main loop: iterate by component and calculate stats
    while (elems.length > 0) {
        // eslint-disable-next-line eqeqeq
        if (action === 'lab' || elems.data('num') == true) { // do all components for lab and ignore text components for numeric
            let sum = 0; // sum of the scores
            let sum_sqrs = 0; // sum of the squares of the scores
            let user_num = 0; // the index for has_graded so that it can be tracked whether or not there is a grade
            let section; // the section of the current user (registration or rotating)
            let reg_section; // the registration section of the current user
            elems.each(function () {
                if (action === 'lab') {
                    reg_section = $(this).parent().find('td:nth-child(2)').text(); // second child of parent has registration section as text
                    section = $(this).parent().parent().attr('id').split('-')[1]; // grandparent id has section
                }
                else if (action === 'numeric') {
                    reg_section = $(this).parent().parent().find('td:nth-child(2)').text(); // second child of grandparent has registration section as text
                    section = $(this).parent().parent().parent().attr('id').split('-')[1]; // great-grandparent id has section
                }

                if (reg_section !== '') { // if section is not null
                    if (!(section in section_counts)) {
                        section_counts[section] = 0;
                        section_sums[section] = 0;
                        section_sums_sqrs[section] = 0;
                    }
                    if (c === 0) { // on the first iteration of the while loop...
                        num_users++; // ...sum up the number of users...
                        section_counts[section]++; // ...sum up the number of users per section...
                        has_graded.push(false); // ...and populate the has_graded array with false

                        // for the first component, calculate total stats by section.
                        let score_elems; // the score elements for this user
                        let score = 0; // the total score of this user
                        if (action === 'lab') {
                            score_elems = $(this).parent().find('td.cell-grade');
                        }
                        else if (action === 'numeric') {
                            score_elems = $(this).parent().parent().find('input[data-num=true]');
                        }

                        score_elems.each(function () {
                            score += parseFloat($(this).attr(data_attr));
                        });

                        // add to the sums and sums_sqrs
                        section_sums[section] += score;
                        section_sums_sqrs[section] += score ** 2;
                    }
                    const score = parseFloat($(this).attr(data_attr));
                    if (!has_graded[user_num]) { // if they had no nonzero score previously...
                        has_graded[user_num] = score !== 0;
                        if (has_graded[user_num]) { // ...but they have one now
                            num_graded++;
                        }
                    }
                    // add to the sum and sum_sqrs
                    sum += score;
                    sum_sqrs += score ** 2;
                }
                user_num++;
            });

            // calculate average and stddev from sums and sum_sqrs
            component_averages.push(sum / num_users);
            component_stddevs.push(Math.sqrt(Math.max(0, (sum_sqrs - sum ** 2 / num_users) / num_users)));
        }

        // get the elements for the next component
        elems = $(`${elem_type}[id^=cell-][id$=${(++c).toString()}]`);
    }
    // end main loop

    // start finalizing: find total stats place all stats into their proper elements
    const stats_popup = $('#simple-stats-popup'); // the popup with all the stats in it.
    for (c = 0; c < component_averages.length; c++) {
        average += component_averages[c]; // sum up component averages to get the total average
        stddev += component_stddevs[c] ** 2; // sum up squares of component stddevs (sqrt after all summed) to get the total stddev
        stats_popup.find(`#avg-component-${c.toString()}`).text(component_averages[c].toFixed(2)); // set the display text of the proper average element
        stats_popup.find(`#stddev-component-${c.toString()}`).text(component_stddevs[c].toFixed(2)); // set the display text of the proper stddev element
    }

    stddev = Math.sqrt(stddev); // take sqrt of sum of squared stddevs to get total stddev
    stats_popup.find('#avg-total').text(average.toFixed(2)); // set the display text of the proper average element
    stats_popup.find('#stddev-total').text(stddev.toFixed(2)); // set the display text of the proper stddev element

    let section_average;
    let section_stddev;
    for (const section in section_counts) {
        section_average = section_sums[section] / section_counts[section];
        section_stddev = Math.sqrt(Math.max(0, (section_sums_sqrs[section] - section_sums[section] ** 2 / section_counts[section]) / section_counts[section]));
        stats_popup.find(`#avg-section-${section}`).text(section_average.toFixed(2)); // set the display text of the proper average element
        stats_popup.find(`#stddev-section-${section}`).text(section_stddev.toFixed(2)); // set the display text of the proper stddev element
    }
    const num_graded_elem = stats_popup.find('#num-graded');
    $(num_graded_elem).text(`${num_graded.toString()}/${num_users.toString()}`);
    // end finalizing
}

function showSimpleGraderStats(action) {
    if ($('#simple-stats-popup').css('display') === 'none') {
        calcSimpleGraderStats(action);
        $('.popup').css('display', 'none');
        $('#simple-stats-popup').css('display', 'block');
        captureTabInModal('simple-stats-popup');
        $(document).on('click', (e) => { // event handler: when clicking on the document...
            if ($(e.target).attr('id') !== 'simple-stats-btn' // ...if neither the stats button..
                && $(e.target).closest('div').attr('id') !== 'simple-stats-popup') { // ...nor the stats popup are being clicked...
                $('#simple-stats-popup').css('display', 'none'); // ...hide the stats popup...
                $(document).off('click'); // ...and remove this event handler
            }
        });
    }
    else {
        $('#simple-stats-popup').css('display', 'none');
        $(document).off('click');
    }
}

function padNumber(num) {
    return num.toString().padStart(2, '0');
}

function updateCheckpointCells(elems, scores, no_cookie) {
    // see if we're setting all of a row to one score
    let singleScore = null;
    if (scores && typeof scores !== 'object') {
        singleScore = scores;
    }

    // keep track of changes
    const new_scores = {};
    const old_scores = {};

    elems = $(elems);
    elems.each((idx, el) => {
        const elem = $(el);
        let set_new = false;

        old_scores[elem.data('id')] = elem.data('score');

        // if one score passed, set all elems to it
        if (singleScore) {
            elem.data('score', singleScore);
            set_new = true;
        }
        // otherwise match up object IDs with a scores object
        else if (scores && elem.data('id') in scores) {
            elem.data('score', scores[elem.data('id')]);
            set_new = true;
        }
        // if no score set, toggle through options
        else if (!scores) {
            if (elem.data('score') === 1.0) {
                elem.data('score', 0.5);
            }
            else if (elem.data('score') === 0.5) {
                elem.data('score', 0);
            }
            else {
                elem.data('score', 1);
            }
            set_new = true;
        }

        if (set_new) {
            new_scores[elem.data('id')] = elem.data('score');

            // update css to reflect score
            if (elem.data('score') === 1.0) {
                elem.addClass('simple-full-credit');
            }
            else if (elem.data('score') === 0.5) {
                elem.removeClass('simple-full-credit');
                elem.css('background-color', '');
                elem.addClass('simple-half-credit');
            }
            else {
                elem.removeClass('simple-half-credit');
                elem.css('background-color', '');
            }

            // set new grader data
            elem.data('grader', $('#data-table').data('current-grader'));

            // create border we can animate to reflect ajax status
            elem.css('border-right', `60px solid ${getComputedStyle(elem.parent()[0]).getPropertyValue('background-color')}`);
        }
    });

    const parent = $(elems[0]).parent();
    const user_id = parent.data('user');
    const g_id = parent.data('gradeable');

    // update cookie for undo/redo
    if (!no_cookie) {
        generateCheckpointCookie(user_id, g_id, old_scores, new_scores);
    }

    // Update the buttons to reflect that they were clicked
    submitAJAX(
        buildCourseUrl(['gradeable', g_id, 'grading']),
        {
            csrf_token: csrfToken,
            user_id: user_id,
            old_scores: old_scores,
            scores: new_scores,
        },
        (returned_data) => {
<<<<<<< HEAD
            // Validate that the Simple Grader backend correctly saved components before updating
            const expected_vals = JSON.stringify(Object.entries(new_scores).map(String));
            const returned_vals = JSON.stringify(Object.entries(returned_data['data']).map(String));
            if (expected_vals === returned_vals) {
                elems.each((idx, elem) => {
                    elem = $(elem);
                    elem.animate({ 'border-right-width': '0px' }, 400); // animate the box
                    elem.attr('data-score', elem.data('score')); // update the score
                    elem.attr('data-grader', elem.data('grader')); // update new grader
                    elem.find('.simple-grade-grader').text(elem.data('grader'));
                });
                window.socketClient.send({ type: 'update_checkpoint', elem: elems.attr('id').split('-')[3], user: parent.data('anon'), score: elems.data('score'), grader: elems.data('grader') });
=======
            if (returned_data.data && returned_data.data.date) {
                const currentDate = new Date(returned_data.data.date);
                if (!isNaN(currentDate.getTime())) {
                    const formattedDate = `${currentDate.getFullYear()}-${padNumber(currentDate.getMonth() + 1)}-${padNumber(currentDate.getDate())} ${padNumber(currentDate.getHours())}:${padNumber(currentDate.getMinutes())}:${padNumber(currentDate.getSeconds())}`;
                    elems.each((idx, elem) => {
                        elem = $(elem);
                        elem.animate({'border-right-width': '0px'}, 400);
                        elem.attr('data-score', elem.data('score'));
                        elem.attr('data-grader', elem.data('grader'));
                        elem.attr('data-date', formattedDate);
                        elem.find('.simple-grade-grader').text(elem.data('grader'));
                        elem.find('.simple-grade-date').text(formattedDate);
                    });
                    window.socketClient.send({
                        'type': 'update_checkpoint',
                        'elem': elems.attr('id').split('-')[3],
                        'user': parent.data('anon'),
                        'score': elems.data('score'),
                        'grader': elems.data('grader'),
                        'date': formattedDate,
                    });
                }
                else {
                    console.log('Invalid date received:', returned_data.data.date);
                }
>>>>>>> 90f1f20c
            }
            else {
                console.log('Date not found in response:', returned_data);
                elems.each((idx, elem) => {
                    elem = $(elem);
                    elem.stop(true, true);
                    elem.css('border-right', '60px solid var(--simple-save-error-red)');
                });
            }
            updateVisibility();
        },
    );
}

function getCheckpointHistory(g_id) {
    const history = Cookies.get(`${g_id}_history`);
    try {
        return JSON.parse(history) || [0];
    }
    catch (e) {
        return [0];
    }
}

function setCheckpointHistory(g_id, history) {
    const DateTime = luxon.DateTime;
    const now = DateTime.now();
    const expiration_date = now.plus({ days: 1 });
    Cookies.set(`${g_id}_history`, JSON.stringify(history), { expires: expiration_date.toJSDate() });
}

function generateCheckpointCookie(user_id, g_id, old_scores, new_scores) {
    // format: [pointer, [studentID1, old_scores], [studentID1, new_scores], [studentID2, old_scores ... where studentid1 is the oldest edited
    // pointer should be the index of the current state in history. new_scores should be true for all leading up to that state
    // the pointer is bound by 1, history.length-1
    let history = getCheckpointHistory(g_id);

    // erase future snapshots on write
    if (history[0] < history.length - 1) {
        history = history.slice(0, history[0]);
    }

    // write new student entry
    history.push([user_id, old_scores]);
    history.push([user_id, new_scores]);

    // keep max history of 5 entries (1 buffer for pointer, 5x2 for old/new)
    if (history.length > 11) {
        history.splice(1, 2);
    }
    else {
        history[0] = history.length - 1; // increment to latest new_scores
    }

    setCheckpointHistory(g_id, history);
}

function setupCheckboxCells() {
    // jQuery for the elements with the class cell-grade (those in the component columns)
    $('td.cell-grade').click(function () {
        updateCheckpointCells(this);
    });

    // Initialize based on cookies
    const showGradersCheckbox = $('#show-graders');
    const showDatesGradedCheckbox = $('#show-dates');

    if (Cookies.get('show_grader') === 'true') {
        $('.simple-grade-grader').css('display', 'block');
        showGradersCheckbox.prop('checked', true);
    }

    if (Cookies.get('show_dates') === 'true') {
        $('.simple-grade-date').css('display', 'block');
        showDatesGradedCheckbox.prop('checked', true);
    }

    // show all the hidden grades when showGradersCheckbox is clicked
    showGradersCheckbox.on('change', function () {
        if ($(this).is(':checked')) {
            $('.simple-grade-grader').css('display', 'block');
        }
        else {
            $('.simple-grade-grader').css('display', 'none');
        }
        Cookies.set('show_grader', showGradersCheckbox.is(':checked'));
    });

    // show all the hidden dates when showDatesGradedCheckbox is clicked
    showDatesGradedCheckbox.on('change', function () {
        if ($(this).is(':checked')) {
            $('.simple-grade-date').css('display', 'block');
        }
        else {
            $('.simple-grade-date').css('display', 'none');
        }
        Cookies.set('show_dates', showDatesGradedCheckbox.is(':checked'));
    });
}

function setupNumericTextCells() {
    $('.cell-grade').change(function () {
        let elem = $(this);
        const split_id = elem.attr('id').split('-');
        const row_el = $(`tr#row-${split_id[1]}-${split_id[2]}`);

        const scores = {};
        const old_scores = {};
        let total = 0;

        let value = this.value;
        const numbers = /^[0-9]*\.?[0-9]*$/;

        if (this.tagName.toLowerCase() === 'input') {
            // Empty input is ok for comment but not numeric cells
            if (!this.value) {
                this.value = 0;
            }
            else if (!this.value.match(numbers)) {
                alert('Score should be a positive number');
                this.value = 0;
            }
            // Input greater than the max_clamp for the component is not allowed
            else {
                if (elem.data('maxclamp') && elem.data('maxclamp') < this.value) {
                    alert(`Score should be less than or equal to the max clamp value: ${elem.data('maxclamp')}`);
                    this.value = 0;
                }
            }
        }

        // eslint-disable-next-line eqeqeq
        if (this.value == 0) {
            elem.css('color', '--standard-light-medium-gray');
        }
        else {
            elem.css('color', '');
        }

        row_el.find('.cell-grade').each(function () {
            elem = $(this);
            if (elem.data('num')) {
                total += parseFloat(elem.val());
            }

            // ensure value is string (might not be on initial load from twig)
            old_scores[elem.data('id')] = `${elem.data('origval')}`;
            scores[elem.data('id')] = elem.val();

            // save old value so we can verify data is not stale
            elem.data('origval', elem.val());
            elem.attr('data-origval', elem.val());
        });

        value = this.value;

        submitAJAX(
            buildCourseUrl(['gradeable', row_el.data('gradeable'), 'grading']),
            {
                csrf_token: csrfToken,
                user_id: row_el.data('user'),
                old_scores: old_scores,
                scores: scores,
            },

            () => {
                // Finds the element that stores the total and updates it to reflect increase
                // eslint-disable-next-line eqeqeq
                if (row_el.find('.cell-total').text() != total) {
                    row_el.find('.cell-total').text(total).hide().fadeIn('slow');
                }

                window.socketClient.send({ type: 'update_numeric', elem: split_id[3], user: row_el.data('anon'), value: value, total: total });
            },
            () => {
                elem.css('background-color', '--standard-light-pink');
            },
        );
    });

    $('input[class=csvButtonUpload]').change(() => {
        const confirmation = window.confirm('WARNING! \nPreviously entered data may be overwritten! '
            + 'This action is irreversible! Are you sure you want to continue?\n\n Do not include a header row in your CSV. Format CSV using one column for '
            + 'student id and one column for each field. Columns and field types must match.');
        if (confirmation) {
            const f = $('#csvUpload').get(0).files[0];
            if (f) {
                const reader = new FileReader();
                reader.readAsText(f);
                reader.onload = function () {
                    let breakOut = false; // breakOut is used to break out of the function and alert the user the format is wrong
                    const lines = (reader.result).trim().split(/\r\n|\n|\r/);
                    let tempArray = lines[0].split(',');
                    const csvLength = tempArray.length; // gets the length of the array, all the tempArray should be the same length
                    for (let k = 0; k < lines.length && !breakOut; k++) {
                        tempArray = lines[k].split(',');
                        breakOut = tempArray.length !== csvLength; // if tempArray is not the same length, break out
                    }
                    let textChecker = 0;
                    let num_numeric = 0;
                    let num_text = 0;
                    const user_ids = [];
                    let get_once = true;
                    let gradeable_id = '';
                    if (!breakOut) {
                        $('.cell-all').each(function () {
                            user_ids.push($(this).parent().data('user'));
                            if (get_once) {
                                num_numeric = $(this).parent().parent().data('numnumeric');
                                num_text = $(this).parent().parent().data('numtext');
                                gradeable_id = $(this).parent().data('gradeable');
                                get_once = false;
                                if (csvLength !== 4 + num_numeric + num_text) {
                                    breakOut = true;
                                    return false;
                                }
                                let k = 3; // checks if the file has the right number of numerics
                                tempArray = lines[0].split(',');
                                if (num_numeric > 0) {
                                    for (k = 3; k < num_numeric + 4; k++) {
                                        if (isNaN(Number(tempArray[k]))) {
                                            breakOut = true;
                                            return false;
                                        }
                                    }
                                }

                                // checks if the file has the right number of texts
                                while (k < csvLength) {
                                    textChecker++;
                                    k++;
                                }
                                if (textChecker !== num_text) {
                                    breakOut = true;
                                    return false;
                                }
                            }
                        });
                    }
                    if (!breakOut) {
                        submitAJAX(
                            buildCourseUrl(['gradeable', gradeable_id, 'grading', 'csv']),
                            { csrf_token: csrfToken, users: user_ids,
                                num_numeric: num_numeric, big_file: reader.result },
                            (returned_data) => {
                                $('.cell-all').each(function () {
                                    for (let x = 0; x < returned_data['data'].length; x++) {
                                        if ($(this).parent().data('user') === returned_data['data'][x]['username']) {
                                            const starting_index1 = 0;
                                            const starting_index2 = 3;
                                            const value_str = 'value_';
                                            const status_str = 'status_';
                                            let value_temp_str = 'value_';
                                            let status_temp_str = 'status_';
                                            let total = 0;
                                            let y = starting_index1;
                                            let z = starting_index2; // 3 is the starting index of the grades in the csv
                                            // puts all the data in the form
                                            for (z = starting_index2; z < num_numeric + starting_index2; z++, y++) {
                                                value_temp_str = value_str + y;
                                                status_temp_str = status_str + y;
                                                const elem = $(`#cell-${$(this).parent().parent().data('section')}-${$(this).parent().data('row')}-${z - starting_index2}`);
                                                elem.val(returned_data['data'][x][value_temp_str]);
                                                if (returned_data['data'][x][status_temp_str] === 'OK') {
                                                    elem.css('background-color', '--main-body-white');
                                                }
                                                else {
                                                    elem.css('background-color', '--standard-light-pink');
                                                }

                                                // eslint-disable-next-line eqeqeq
                                                if (elem.val() == 0) {
                                                    elem.css('color', '--standard-light-medium-gray');
                                                }
                                                else {
                                                    elem.css('color', '');
                                                }

                                                total += Number(elem.val());
                                            }
                                            // $('#total-'+$(this).parent().data("row")).val(total);
                                            const split_row = $(this).parent().attr('id').split('-');
                                            $(`#total-${split_row[1]}-${split_row[2]}`).val(total);
                                            z++;
                                            let counter = 0;
                                            while (counter < num_text) {
                                                value_temp_str = value_str + y;
                                                status_temp_str = status_str + y;
                                                $(`#cell-${$(this).parent().data('row')}-${z - starting_index2 - 1}`).val(returned_data['data'][x][value_temp_str]);
                                                z++;
                                                y++;
                                                counter++;
                                            }

                                            x = returned_data['data'].length;
                                        }
                                    }
                                });
                            },
                            () => {
                                alert('submission error');
                            },
                        );
                    }

                    if (breakOut) {
                        alert('CSV upload failed! Format file incorrect.');
                    }
                };
            }
        }
        else {
            let f = $('#csvUpload');
            f.replaceWith(f = f.clone(true));
        }
    });
}

function setupSimpleGrading(action) {
    if (action === 'lab') {
        setupCheckboxCells();
    }
    else if (action === 'numeric') {
        setupNumericTextCells();
    }

    // search bar code starts here (see site/app/templates/grading/StudentSearch.twig for #student-search)

    // highlights the first jquery-ui autocomplete result if there is only one
    function highlightOnSingleMatch(is_remove) {
        const matches = $('#student-search > ul > li');
        // if there is only one match, use jquery-ui css to highlight it so the user knows it is selected
        if (matches.length === 1) {
            $(matches[0]).children('div').addClass('ui-state-active');
        }
        else if (is_remove) {
            $(matches[0]).children('div').removeClass('ui-state-active');
        }
    }

    let dont_hotkey_focus = true; // set to allow toggling of focus on input element so we can use enter as hotkey

    // prevent hotkey focus while already focused, so we dont override search functionality
    $('#student-search-input').focus(() => {
        dont_hotkey_focus = true;
    });

    // refocus on the input field by pressing enter
    $(document).on('keyup', (event) => {
        if (event.code === 'Enter' && !dont_hotkey_focus) {
            $('#student-search-input').focus();
        }
    });

    // moves the selection to an adjacent cell
    function movement(direction) {
        const prev_cell = $('.cell-grade:focus');
        if (prev_cell.length) {
            // ids have the format cell-#SECTION-ROW#-COL#
            const new_selector_array = prev_cell.attr('id').split('-');

            if (new_selector_array[1].length) {
                new_selector_array[1] = parseInt(new_selector_array[1]);
            }
            new_selector_array[2] = parseInt(new_selector_array[2]);
            new_selector_array[3] = parseInt(new_selector_array[3]);

            // update row and col to get new val
            if (direction === 'up') {
                new_selector_array[2] -= 1;
            }
            else if (direction === 'down') {
                new_selector_array[2] += 1;
            }
            else if (direction === 'left') {
                new_selector_array[3] -= 1;
            }
            else if (direction === 'right') {
                new_selector_array[3] += 1;
            }

            if (new_selector_array[2] < 0 && direction === 'up') {
                new_selector_array[2] += 1;
                // // Selection needs to move to above the null section
                if (new_selector_array[1] === '') {
                    new_selector_array[1] = 1;
                    // eslint-disable-next-line no-constant-condition
                    while (true) {
                        const temp_cell = $(`#${new_selector_array.join('-')}`);
                        if (!temp_cell.length) {
                            break;
                        }
                        new_selector_array[1] += 1;
                    }
                }

                // // Selection needs to move to above section, if one exists
                // // Find the previous section visible to the grader
                while (new_selector_array[1] >= 0) {
                    new_selector_array[1] -= 1;
                    const temp_cell = $(`#${new_selector_array.join('-')}`);
                    if (temp_cell.length) {
                        break;
                    }
                }
                // Find the last cell in this section
                let new_cell = $(`#${new_selector_array.join('-')}`);
                while (new_cell.length) {
                    new_selector_array[2] += 1;
                    new_cell = $(`#${new_selector_array.join('-')}`);
                }
                new_selector_array[2] -= 1;

                new_cell = $(`#${new_selector_array.join('-')}`);
                if (new_cell.length) {
                    prev_cell.blur();
                    new_cell.focus();
                    new_cell.select(); // used to select text in input cells

                    if ((direction === 'up' || direction === 'down') && !new_cell.isInViewport()) {
                        $('html, body').animate({ scrollTop: new_cell.offset().top - $(window).height() / 2 }, 50);
                    }
                }
            }
            else {
                // Try once with the new cell generated above, otherwise try moving down to the next section
                let tries;
                for (tries = 0; tries < 3; tries++) {
                    // get new cell
                    const new_cell = $(`#${new_selector_array.join('-')}`);
                    if (new_cell.length) {
                        prev_cell.blur();
                        new_cell.focus();
                        new_cell.select(); // used to select text in input cells

                        if ((direction === 'up' || direction === 'down') && !new_cell.isInViewport()) {
                            $('html, body').animate({ scrollTop: new_cell.offset().top - $(window).height() / 2 }, 50);
                        }
                        break;
                    }

                    if (direction === 'down') {
                        // Check if cell needs to move beyond null section
                        if (new_selector_array[1] === '') {
                            break;
                        }

                        // Check if cell needs to move to next section
                        new_selector_array[1] += 1;
                        new_selector_array[2] = 0;

                        // Check if cell needs to move to null section
                        if (tries === 1 && new_selector_array[1] !== '') {
                            new_selector_array[1] = '';
                        }
                    }
                    else {
                        break;
                    }
                }
            }
        }
    }

    // default key movement
    $(document).on('keydown', (event) => {
        // if input cell selected, use this to check if cursor is in the right place
        const input_cell = $('input.cell-grade:focus, textarea.cell-grade:focus');
        if (!input_cell.length) {
            return;
        }

        const typingMode = input_cell[0].dataset.typing === true || input_cell[0].dataset.typing === 'true';

        if (event.code === 'Escape') {
            event.preventDefault();
            // If in typing mode, exit typing mode
            if (typingMode) {
                input_cell[0].dataset.typing = false;
            }
            // If not in typing mode, blur the input
            else {
                input_cell[0].blur();
            }
            return;
        }

        // Exit if in typing mode
        if (typingMode) {
            return;
        }

        // if there is no selection OR there is a selection to the far left with 0 length
        if (event.code === 'ArrowLeft') {
            event.preventDefault();
            movement('left');
        }
        else if (event.code === 'ArrowUp') {
            event.preventDefault();
            movement('up');
        }
        // if there is no selection OR there is a selection to the far right with 0 length
        else if (event.code === 'ArrowRight') {
            event.preventDefault();
            movement('right');
        }
        else if (event.code === 'ArrowDown') {
            event.preventDefault();
            movement('down');
        }
    });

    // register empty function locked event handlers for "enter" so they show up in the hotkeys menu
    registerKeyHandler({ name: 'Search', code: 'Enter', locked: true }, () => {});
    registerKeyHandler({ name: 'Move Right', code: 'ArrowRight', locked: true }, () => {});
    registerKeyHandler({ name: 'Move Left', code: 'ArrowLeft', locked: true }, () => {});
    registerKeyHandler({ name: 'Move Up', code: 'ArrowUp', locked: true }, () => {});
    registerKeyHandler({ name: 'Move Down', code: 'ArrowDown', locked: true }, () => {});

    // check if a cell is focused, then update value
    function keySetCurrentCell(event, options) {
        const cell = $('.cell-grade:focus');
        if (cell.length) {
            updateCheckpointCells(cell, options.score);
        }
    }

    // check if a cell is focused, then update the entire row
    function keySetCurrentRow(event, options) {
        const cell = $('.cell-grade:focus');
        if (cell.length) {
            updateCheckpointCells(cell.parent().find('.cell-grade'), options.score);
        }
    }

    // register keybinds for grading controls
    if (action === 'lab') {
        registerKeyHandler({ name: 'Set Cell to 0', code: 'KeyZ', options: { score: 0 } }, keySetCurrentCell);
        registerKeyHandler({ name: 'Set Cell to 0.5', code: 'KeyX', options: { score: 0.5 } }, keySetCurrentCell);
        registerKeyHandler({ name: 'Set Cell to 1', code: 'KeyC', options: { score: 1 } }, keySetCurrentCell);
        registerKeyHandler({ name: 'Cycle Cell Value', code: 'KeyV', options: { score: null } }, keySetCurrentCell);
        registerKeyHandler({ name: 'Set Row to 0', code: 'KeyA', options: { score: 0 } }, keySetCurrentRow);
        registerKeyHandler({ name: 'Set Row to 0.5', code: 'KeyS', options: { score: 0.5 } }, keySetCurrentRow);
        registerKeyHandler({ name: 'Set Row to 1', code: 'KeyD', options: { score: 1 } }, keySetCurrentRow);
        registerKeyHandler({ name: 'Cycle Row Value', code: 'KeyF', options: { score: null } }, keySetCurrentRow);
    }

    // make sure to show focused cell when covered by student info
    $('.scrollable-table td[class^="option-"] > .cell-grade').on('focus', function () {
        const lastInfoBox = $(this).parent().parent().children('td:not([class^="option-"])').last();
        const boxRect = lastInfoBox[0].getBoundingClientRect();
        const inputRect = $(this).parent()[0].getBoundingClientRect();

        const diff = boxRect.right - inputRect.left;
        if (diff < 0) {
            return;
        }

        $('.scrollable-table')[0].scrollLeft -= diff;
    });

    // when pressing enter in the search bar, go to the corresponding element
    $('#student-search-input').on('keyup', function (event) {
        if (event.code === 'Enter') { // Enter
            this.blur();
            const value = $(this).val();
            if (value !== '') {
                const prev_cell = $('.cell-grade:focus');
                // get the row number of the table element with the matching id
                const tr_elem = $(`table tbody tr[data-user="${value}"]`);
                // if a match is found, then use it to find the cell
                if (tr_elem.length > 0) {
                    const split_id = tr_elem.attr('id').split('-');
                    const new_cell = $(`#cell-${split_id[1]}-${split_id[2]}-0`);
                    prev_cell.blur();
                    new_cell.focus();
                    $('html, body').animate({ scrollTop: new_cell.offset().top - $(window).height() / 2 }, 50);
                }
                else {
                    // if no match is found and there is at least 1 matching autocomplete label, find its matching value
                    const first_match = $('#student-search > ul > li');
                    if (first_match.length === 1) {
                        const first_match_label = first_match.text();
                        let first_match_value = '';
                        for (let i = 0; i < student_full.length; i++) { // NOTE: student_full comes from StudentSearch.twig script
                            if (student_full[i]['label'] === first_match_label) {
                                first_match_value = student_full[i]['value'];
                                break;
                            }
                        }
                        this.focus();
                        $(this).val(first_match_value); // reset the value...
                        $(this).trigger(event); // ...and retrigger the event
                    }
                    else {
                        alert('ERROR:\n\nInvalid user.');
                        this.focus(); // refocus on the input field
                    }
                }
            }
        }
    });

    $('#student-search-input').on('keydown', () => {
        highlightOnSingleMatch(false);
    });
    $('#student-search').on('DOMSubtreeModified', () => {
        highlightOnSingleMatch(true);
    });

    // clear the input field when it is focused
    $('#student-search-input').on('focus', function () {
        $(this).val('');
    });

    initSocketClient();
}

function initSocketClient() {
    window.socketClient = new WebSocketClient();
    window.socketClient.onmessage = (msg) => {
        switch (msg.type) {
            case 'update_checkpoint':
                checkpointSocketHandler(msg.elem, msg.user, msg.score, msg.grader, msg.date);
                break;
            case 'update_numeric':
                numericSocketHandler(msg.elem, msg.user, msg.value, msg.total);
                break;
            default:
                console.log('Undefined message received');
        }
    };
    const gradeable_id = window.location.pathname.split('gradeable/')[1].split('/')[0];
    window.socketClient.open(gradeable_id);
    updateVisibility();
}

function checkpointSocketHandler(elem_id, anon_id, score, grader, date) {
    const tr_elem = $(`table tbody tr[data-anon="${anon_id}"]`);
    if (tr_elem.length > 0) {
        const split_id = tr_elem.attr('id').split('-');
        const elem = $(`#cell-${split_id[1]}-${split_id[2]}-${elem_id}`);
        elem.data('score', score);
        elem.attr('data-score', score);
        elem.data('grader', grader);
        elem.attr('data-grader', grader);
        elem.data('date', date);
        elem.attr('data-date', date);
        elem.find('.simple-grade-grader').text(grader);
        elem.find('.simple-grade-date').text(date);

        switch (score) {
            case 1.0:
                elem.addClass('simple-full-credit');
                break;
            case 0.5:
                elem.removeClass('simple-full-credit');
                elem.css('background-color', '');
                elem.addClass('simple-half-credit');
                break;
            default:
                elem.removeClass('simple-half-credit');
                elem.css('background-color', '');
                break;
        }
        elem.css('border-right', `60px solid ${getComputedStyle(elem.parent()[0]).getPropertyValue('background-color')}`);
        elem.animate({ 'border-right-width': '0px' }, 400);
    }
}

function numericSocketHandler(elem_id, anon_id, value, total) {
    const tr_elem = $(`table tbody tr[data-anon="${anon_id}"]`);
    if (tr_elem.length > 0) {
        const split_id = tr_elem.attr('id').split('-');
        const elem = $(`#cell-${split_id[1]}-${split_id[2]}-${elem_id}`);
        elem.data('origval', value);
        elem.attr('data-origval', value);
        elem.val(value);
        elem.css('background-color', '--always-default-white');
        // eslint-disable-next-line eqeqeq
        if (value === 0) {
            elem.css('color', '--standard-light-medium-gray');
        }
        else {
            elem.css('color', '');
        }
        // eslint-disable-next-line eqeqeq
        if (elem.parent().siblings('.option-small-output').children('.cell-total').text() !== total) {
            elem.parent().siblings('.option-small-output').children('.cell-total').text(total).hide().fadeIn('slow');
        }
    }
}<|MERGE_RESOLUTION|>--- conflicted
+++ resolved
@@ -274,20 +274,6 @@
             scores: new_scores,
         },
         (returned_data) => {
-<<<<<<< HEAD
-            // Validate that the Simple Grader backend correctly saved components before updating
-            const expected_vals = JSON.stringify(Object.entries(new_scores).map(String));
-            const returned_vals = JSON.stringify(Object.entries(returned_data['data']).map(String));
-            if (expected_vals === returned_vals) {
-                elems.each((idx, elem) => {
-                    elem = $(elem);
-                    elem.animate({ 'border-right-width': '0px' }, 400); // animate the box
-                    elem.attr('data-score', elem.data('score')); // update the score
-                    elem.attr('data-grader', elem.data('grader')); // update new grader
-                    elem.find('.simple-grade-grader').text(elem.data('grader'));
-                });
-                window.socketClient.send({ type: 'update_checkpoint', elem: elems.attr('id').split('-')[3], user: parent.data('anon'), score: elems.data('score'), grader: elems.data('grader') });
-=======
             if (returned_data.data && returned_data.data.date) {
                 const currentDate = new Date(returned_data.data.date);
                 if (!isNaN(currentDate.getTime())) {
@@ -313,7 +299,6 @@
                 else {
                     console.log('Invalid date received:', returned_data.data.date);
                 }
->>>>>>> 90f1f20c
             }
             else {
                 console.log('Date not found in response:', returned_data);
