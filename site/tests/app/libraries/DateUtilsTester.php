--- conflicted
+++ resolved
@@ -211,10 +211,7 @@
             'user_id' => 'test',
             'user_givenname' => 'test',
             'user_familyname' => 'person',
-<<<<<<< HEAD
-=======
             'user_pronouns' => '',
->>>>>>> 012001a8
             'user_email' => null,
             'user_email_secondary' => '',
             'user_email_secondary_notify' => false,
