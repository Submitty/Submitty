--- conflicted
+++ resolved
@@ -345,13 +345,8 @@
                 {% set btn_class = "btn-primary" %}
             {% elseif (not(graded_gradeable.isTaGradingComplete()) or not( graded_gradeable.isPeerGradingComplete())) %}
                 {% set contents = "Grading Incomplete" %}
-<<<<<<< HEAD
             {% elseif graded_gradeable.isTaGradingComplete() and graded_gradeable.isPeerGradingComplete() %}
                 {% set contents = graded_gradeable.getTaGradedGradeable.getTotalScore() ~ " / " ~ graded_gradeable.getGradeable().getTaPoints() %}
-=======
-            {% elseif graded_gradeable.isTaGradingComplete() %}
-                {% set contents = graded_gradeable.getTaGradedGradeable.getTotalScore() ~ " / " ~ graded_gradeable.getGradeable().getManualGradingPoints() %}
->>>>>>> 7d45f3ec
                 {% set btn_class = "btn-default" %}
             {% endif %}
         {% endif %}
