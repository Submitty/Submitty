--- conflicted
+++ resolved
@@ -574,10 +574,7 @@
     user_email_secondary_notify boolean DEFAULT false,
     user_pronouns character varying(255) DEFAULT ''::character varying,
     user_last_initial_format integer DEFAULT 0 NOT NULL,
-<<<<<<< HEAD
-=======
     display_name_order character varying(255) DEFAULT 'GIVEN_F'::character varying NOT NULL,
->>>>>>> ed65e90a
     enforce_single_session boolean DEFAULT false,
     display_name_order character varying(255) DEFAULT 'GIVEN_F'::character varying NOT NULL,
     CONSTRAINT users_user_access_level_check CHECK (((user_access_level >= 1) AND (user_access_level <= 3))),
