includes:
    - %rootDir%/../../../phpstan-baseline.neon
    - vendor/phpstan/phpstan-deprecation-rules/rules.neon
    - vendor/phpstan/phpstan-doctrine/extension.neon
    - vendor/phpstan/phpstan-doctrine/rules.neon

parameters:
    ignoreErrors:
        - '#Access to an undefined property Ratchet\\ConnectionInterface::\$resourceId\.#'
        - '#Access to an undefined property Ratchet\\ConnectionInterface::\$httpRequest\.#'
<<<<<<< HEAD
    level: 4
    doctrine:
        objectManagerLoader: tests/phpstan/DoctrineExtensionTester.php
=======
    reportAlwaysTrueInLastCondition: true
    level: 6
>>>>>>> 28ca3fc3

services:
    - class: tests\phpstan\ModelClassExtension
      tags:
        - phpstan.broker.methodsClassReflectionExtension
<|MERGE_RESOLUTION|>--- conflicted
+++ resolved
@@ -8,14 +8,10 @@
     ignoreErrors:
         - '#Access to an undefined property Ratchet\\ConnectionInterface::\$resourceId\.#'
         - '#Access to an undefined property Ratchet\\ConnectionInterface::\$httpRequest\.#'
-<<<<<<< HEAD
-    level: 4
+    reportAlwaysTrueInLastCondition: true
+    level: 6
     doctrine:
         objectManagerLoader: tests/phpstan/DoctrineExtensionTester.php
-=======
-    reportAlwaysTrueInLastCondition: true
-    level: 6
->>>>>>> 28ca3fc3
 
 services:
     - class: tests\phpstan\ModelClassExtension
