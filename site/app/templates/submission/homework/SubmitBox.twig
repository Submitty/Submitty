{% import _self as self %}

{# Display the gradeable_message if one exists at the top of the page #}
{% if has_gradeable_message %}
    <div class='content gradeable_message'><p>{{ gradeable_message|raw }}</p></div>
{% endif %}

<div class="content">
    <div class="upperinfo">
        <h1 class="upperinfo-left">New submission for: {{ gradeable_name }}</h1>
        {% if has_due_date %}
            <h3 class="upperinfo-right">Due: {{ formatted_due_date }}</h3>
        {% endif %}
    </div>

    {% if show_no_late_submission_warning %}
        <div>
            <i class="red-message">Warning, you are making a late submission for a gradeable without late submissions enabled!</i>
        </div>
    {% endif %}

    {# Admin submission type selector #}
    {% if core.getUser().accessFullGrading() %}
        <form id="submissionForm" method="post" style="text-align: center; margin: 0 auto; width: 100%; ">
            <div >
                <input type='radio' id="radio_normal" name="submission_type" checked="true">
                Normal Submission
                <input type='radio' id="radio_student" name="submission_type">
                Make Submission for a Student
                {% if part_names|length == 1 and not is_vcs %}
                    <input type='radio' id="radio_bulk" name="submission_type">
                    Bulk Upload
                {% endif %}
            </div>
            <div id="user_id_input" style="display: none">
                <div class="sub">
                    Input the user_id of the student you wish to submit for. This <i>permanently</i> affects the student's submissions, so please use with caution.
                </div>
                <div class="sub">
                    <input type="hidden" name="csrf_token" value="{{ core.getCsrfToken() }}" />
                    user_id: <input type="text" id= "user_id" value ="" placeholder="{{ user_id }}"/>
                </div>
            </div>
            <div class = "sub" id="pdf_submit_button" style="display: none">
                <div class="sub">
<<<<<<< HEAD
                    <span id="pages_prompt"># of page(s) per PDF:</span>
                    <span id="prefix_prompt">QR code prefix:</span>
=======
                    Split by QR code? 
                    <input type="checkbox" id="use_qr">
                    <span id="pages_prompt"># of page(s) per PDF:</span> 
                    <span id="prefix_prompt">QR code prefix/suffix: 
                    <a style="text-decoration:none;" href = "https://submitty.org/instructor/exams#bulk-upload-and-split-with-qr-codes" target="_none">
                        <i title="Bulk Upload QR Help" class="far fa-question-circle"></i>
                    </a>
                    </span>
>>>>>>> 9fee033b
                    <input type="number" id= "num_pages" placeholder="required"/>
                    <input type="text" id="qr_prefix" placeholder="Prefix (optional)" />
                     <input type="text" id="qr_suffix" placeholder="Suffix (optional)" />
                </div>
            </div>
        </form>

        <script type="text/javascript">
            $(function() {
                students_full = {{ students_full|json_encode|raw }};
                $('#qr_prefix').prop('hidden', true);
                $('#qr_suffix').prop('hidden', true);
                $('#prefix_prompt').prop('hidden', true);
<<<<<<< HEAD

=======
>>>>>>> 9fee033b
                //load what upload mode the user selected (if any)
                if(sessionStorage.getItem('radio_bulk')){
                    $('#radio_bulk').prop('checked', true);
                }else if(sessionStorage.getItem('radio_student')){
                    $('#radio_student').prop('checked',true);
                }else{
                    $('#radio_normal').prop('checked',true);
                }
                //load if bulkupload with qr codes selected or not
                if(sessionStorage.getItem('use_qr')){
                    $('#qr_prefix').prop('hidden',false)
                    $('#qr_suffix').prop('hidden',false)
                    $('#prefix_prompt').prop('hidden', false);
                    $('#pages_prompt').prop('hidden', true);
                    $('#num_pages').prop('hidden', true);
                    $('#use_qr').prop('checked',true);
                    //populate prefix textarea
                    if(sessionStorage.getItem('qr_prefix')){
                        $('#qr_prefix').val(sessionStorage.getItem('qr_prefix'));
                    }
                    if(sessionStorage.getItem('qr_suffix')){
                        $('#qr_suffix').val(sessionStorage.getItem('qr_suffix'));
                    }
                }
                if ($("#radio_student").is(":checked")) {
                    $('#user_id_input').show();
                }
                if ($("#radio_bulk").is(":checked")) {
                    $('#pdf_submit_button').show();
                }
                if($('#use_qr').is(':checked')){
                    //save qr_code prefix on textarea change
                    $('#qr_prefix').change(function(){
                        sessionStorage.setItem('qr_prefix', $('#qr_prefix').val());
                    });
                    $('#qr_suffix').change(function(){
                        sessionStorage.setItem('qr_suffix', $('#qr_suffix').val());
                    });
                }
                $('#radio_normal').click(function() {
                    sessionStorage.setItem('radio_normal', true);
                    sessionStorage.removeItem('radio_student');
                    sessionStorage.removeItem('radio_bulk');
                    $('#pdf_submit_button').hide();
                    $('#user_id_input').hide();
                    $('#pdf_submit_button').hide();
                    $('#user_id').val('');
                });
                $('#radio_student').click(function() {
                    sessionStorage.setItem('radio_student', true);
                    sessionStorage.removeItem('radio_bulk');
                    sessionStorage.removeItem('radio_normal');
                    $('#pdf_submit_button').hide();
                    $('#user_id_input').show();
                });
                $('#radio_bulk').click(function()  {
                    sessionStorage.setItem('radio_bulk', true);
                    sessionStorage.removeItem('radio_student');
                    sessionStorage.removeItem('radio_normal');
                    $('#user_id_input').hide();
                    $('#pdf_submit_button').show();
                    $('#user_id').val('');
                });
                $('#use_qr').click(function(){
                    (sessionStorage.getItem('use_qr')) ? sessionStorage.removeItem('use_qr') : sessionStorage.setItem('use_qr', true);
                    $('#num_pages').prop('hidden', !$('#num_pages').is(':hidden'));
                    $('#qr_prefix').prop('hidden', !$('#qr_prefix').is(':hidden'));
                    $('#qr_suffix').prop('hidden', !$('#qr_suffix').is(':hidden'));
                    $('#prefix_prompt').prop('hidden', !$('#prefix_prompt').is(':hidden'));
                    $('#pages_prompt').prop('hidden', !$('#pages_prompt').is(':hidden'));
                });
                $("#user_id").autocomplete({
                    source: students_full
                });
            });
        </script>
    {% endif %}
    {# /Admin submission type selector #}

    {% if is_vcs %}
        {% if vcs_host_type == 0 or vcs_host_type == 1 %}
            <h3>To access your Repository:</h3>
            <span><em>Note: There may be a delay before your repository is prepared, please refer to assignment instructions.</em></span><br />
            <samp>git  clone  {{ repository_path }}  SPECIFY_TARGET_DIRECTORY</samp><br /><br />
        {% endif %}

        {% if vcs_host_type == 2 or vcs_host_type == 3 %}
            <h3>Please enter your GitHub URL: </h3>

            GitHub URL: <kbd>https://www.github.com/</kbd>
            <input style='width: 16%' type="text" id="github_user_id" name="git_user_id" class="required" value="{{ github_user_id }}" placeholder="user_name"/>
            <kbd>/</kbd>
            <input style='width: 16%' type="text" id="github_repo_id" name="git_repo_id" class="required" value="{{ github_repo_id }}" placeholder="repo_name"/>
            <br /><br />
        {% endif %}

        <input type="submit" id="submit" class="btn btn-primary" value="Grade My Repository" />
    {% else %}
        <div id="upload-boxes" style="display:table; border-spacing: 5px; width:100%">

            {# Text boxes #}
            {% for textbox in textboxes %}
                {{ self.render_textbox(textbox, image_data, loop.index0) }}
            {% endfor %}
            {# /Text boxes #}

            {# Submit boxes #}
            {% for part in part_names %}
                <div id="upload{{ loop.index }}" style="cursor: pointer; text-align: center; border: dashed 2px lightgrey; display:table-cell; height: 150px;">
                    <h3 class="label" id="label{{ loop.index }}">
                        {% if part_names|length > 1 %}
                            Drag your {{ part }} here or click to open file browser
                        {% else %}
                            Drag your file(s) here or click to open file browser
                        {% endif %}
                    </h3>
                    <input type="file" name="files" id="input_file{{ loop.index }}" style="display: none" onchange="addFilesFromInput({{ loop.index }})" multiple />
                </div>
            {% endfor %}
            {# /Submit boxes #}
        </div>

        {# Page selector #}
        {% if student_page %}
            <form id="pdfPageStudent">
                <div class="sub">
                    <div>Enter the page number that corresponds to each question. If the answer spans multiple pages, enter the page the answer starts on.</div>
                    {% for component_name in component_names %}
                        <div>{{ component_name }}: <input type="number" id="page_{{ loop.index0 }}" min="1"></div><br />
                    {% endfor %}
                </div>
            </form>
        {% endif %}
        {# /Page selector #}

        <div>
            {{ upload_message }}
            <br>
            &nbsp;
        </div>

        <button type="button" id="submit" class="btn btn-success" style="margin-right: 100px;">Submit</button>
        <button type="button" id="startnew" class="btn btn-primary">Clear</button>

        {% if display_version == highest_version and display_version > 0 %}
            <button type="button" id= "getprev" class="btn btn-primary">Use Most Recent Submission</button>

            {% if core.getConfig().keepPreviousFiles() %}
            <script type="text/javascript">
                $(function() {
                    setUsePrevious();
                    {% for file in old_files %}
                        addLabel('{{ file.name }}', '{{ file.size }}', {{ file.part }}, true);
                        readPrevious('{{ file.name }}', {{ file.part }});
                    {% endfor %}
                });
            </script>
            {% endif %}
        {% endif %}

        <script type="text/javascript">
            $(function() {
                setButtonStatus();
            });

            // CLICK ON THE DRAG-AND-DROP ZONE TO OPEN A FILE BROWSER OR DRAG AND DROP FILES TO UPLOAD
            var num_parts = {{ part_names|length }};
            createArray(num_parts);
            var assignment_version = {{ display_version }};
            var highest_version = {{ highest_version }};
            for (var i = 1; i <= num_parts; i++ ){
                var dropzone = document.getElementById("upload" + i);
                dropzone.addEventListener("click", clicked_on_box, false);
                dropzone.addEventListener("dragenter", draghandle, false);
                dropzone.addEventListener("dragover", draghandle, false);
                dropzone.addEventListener("dragleave", draghandle, false);
                dropzone.addEventListener("drop", drop, false);
            }

            $("#startnew").click(function(e){ // Clear all the selected files in the buckets
                for (var i = 1; i <= num_parts; i++){
                    deleteFiles(i);
                }
                e.stopPropagation();
            });

            // GET FILES OF THE HIGHEST VERSION
            if (assignment_version == highest_version && highest_version > 0) {
                $("#getprev").click(function(e){
                    $("#startnew").click();
                    {% for file in old_files %}
                        addLabel('{{ file.name }}', '{{ file.size }}', {{ file.part }}, true);
                        readPrevious('{{ file.name }}', {{ file.part }});
                    {% endfor %}
                    setUsePrevious();
                    setButtonStatus();
                    e.stopPropagation();
                });
            }
        </script>
    {% endif %}
</div>

{% if core.getUser().accessFullGrading() %}
    {% include 'submission/homework/PreviousSubmissionForm.twig' %}
{% endif %}

<script type="text/javascript">
    function makeSubmission(user_id, highest_version, is_pdf, path, count, git_user_id, git_repo_id, merge_previous=false, clobber=false) {
        // submit the selected pdf
        path = decodeURIComponent(path);
        if (is_pdf) {
            submitSplitItem("{{ core.getCsrfToken() }}", "{{ gradeable_id }}", user_id, path, count, merge_previous, clobber);
            moveNextInput(count);
        }

        // otherwise, this is a regular submission of the uploaded files
        else if (user_id == "") {
            handleSubmission({{ late_days_use }},
                {{ allowed_late_days }},
                {{ highest_version }},
                {{ max_submissions }},
                "{{ core.getCsrfToken() }}",
                {{ is_vcs ? "true" : "false" }},
                {{ num_text_boxes }},
                "{{ gradeable_id }}",
                "{{ user_id }}",
                git_user_id,
                git_repo_id,
                {{ student_page ? "true" : "false" }},
                {{ component_names|length }},
                merge_previous,
                clobber
            );
        }
        else {
            handleSubmission({{ late_days_use }},
                {{ allowed_late_days }},
                highest_version,
                {{ max_submissions }},
                "{{ core.getCsrfToken() }}",
                {{ is_vcs ? "true" : "false" }},
                {{ num_text_boxes }},
                "{{ gradeable_id }}",
                user_id,
                git_user_id,
                git_repo_id,
                {{ student_page ? "true" : "false" }},
                {{ component_names|length }},
                merge_previous,
                clobber
            );
        }
    }
    $(function() {
        $("#submit").click(function(e){ // Submit button
            var user_id = "";
            var num_pages = 0;
            if ($('#radio_student').is(':checked')) {
                user_id = $("#user_id").val();
            };
            if ($('#radio_bulk').is(':checked')) {
                num_pages = $("#num_pages").val();
                use_qr = $("#use_qr").is(":checked");
                qr_prefix = $('#qr_prefix').val();
                qr_suffix = $('#qr_suffix').val();
                if($('#use_qr').is(':checked')){
                    if(!sessionStorage.getItem('qr_prefix'))
                        sessionStorage.setItem('qr_prefix', qr_prefix );
                    if(!sessionStorage.getItem('qr_suffix'))
                        sessionStorage.setItem('qr_suffix', qr_suffix );
                }
            };
            // vcs upload
            var git_user_id = "";
            var git_repo_id = "";
            if ({{ is_vcs ? "true" : "false" }}) {
                git_user_id = $("#github_user_id").val();
                git_repo_id = $("#github_repo_id").val();
            }
            // bulk upload
            if ($("#radio_bulk").is(":checked")) {
                handleBulk("{{ gradeable_id }}", num_pages, use_qr, qr_prefix, qr_suffix );
            }
            // no user id entered, upload for whoever is logged in
            else if (user_id == ""){
                makeSubmission(user_id, {{ highest_version }}, false, "", "", git_user_id, git_repo_id);
            }
            // user id entered, need to validate first
            else {
                validateUserId("{{ core.getCsrfToken() }}", "{{ gradeable_id }}", user_id, false, "", "", git_user_id, git_repo_id, makeSubmission);
            }
            e.stopPropagation();
        });
    });
</script>

{% macro render_textbox(textbox, images, index) %}
    {% for image in textbox.images %}
        <img src="{{ attribute(images, image.name) }}"
        {% if image.width > 0 %}
            width="{{ image.width }}"
        {% endif %}
        {% if image.height > 0 %}
            height="{{ image.height }}"
        {% endif %}
        />
    {% endfor %}

    <p style="max-width: 50em;">
        {{ textbox.label }}
        <br>
        {% if textbox.row_count == 0 %}
            <input type="text" name="textbox_{{ index }}" id="textbox_{{ index }}" onKeyPress="handle_textbox_keypress();">
        {% else %}
            <textarea rows="{{ textbox.row_count }}" cols="50"  style="width:60em; height:100%;" name="textbox_{{ index }}" id="textbox_{{ index }}" onKeyPress="handle_textbox_keypress();"></textarea>
            {#
                Allow tab in the larger text boxes (normally tab moves to the next textbox)
                http://stackoverflow.com/questions/6140632/how-to-handle-tab-in-textarea
            #}
            <script>
                $("#textbox_{{ index }}").keydown(function(e) {
                    if(e.keyCode === 9) { // tab was pressed
                        // get caret position/selection
                        var start = this.selectionStart;
                        var end = this.selectionEnd;
                        var $this = $(this);
                        var value = $this.val();
                        // set textarea value to: text before caret + tab + text after caret
                        $this.val(value.substring(0, start)
                            + "\t"
                            + value.substring(end));
                        // put caret at right position again (add one for the tab)
                        this.selectionStart = this.selectionEnd = start + 1;
                        // prevent the focus lose
                        e.preventDefault();
                        e.stopPropagation();
                        return false;
                    }
                });
            </script>
        {% endif %}
    </p>
    <br>
{% endmacro %}<|MERGE_RESOLUTION|>--- conflicted
+++ resolved
@@ -43,10 +43,6 @@
             </div>
             <div class = "sub" id="pdf_submit_button" style="display: none">
                 <div class="sub">
-<<<<<<< HEAD
-                    <span id="pages_prompt"># of page(s) per PDF:</span>
-                    <span id="prefix_prompt">QR code prefix:</span>
-=======
                     Split by QR code? 
                     <input type="checkbox" id="use_qr">
                     <span id="pages_prompt"># of page(s) per PDF:</span> 
@@ -55,7 +51,6 @@
                         <i title="Bulk Upload QR Help" class="far fa-question-circle"></i>
                     </a>
                     </span>
->>>>>>> 9fee033b
                     <input type="number" id= "num_pages" placeholder="required"/>
                     <input type="text" id="qr_prefix" placeholder="Prefix (optional)" />
                      <input type="text" id="qr_suffix" placeholder="Suffix (optional)" />
@@ -69,10 +64,6 @@
                 $('#qr_prefix').prop('hidden', true);
                 $('#qr_suffix').prop('hidden', true);
                 $('#prefix_prompt').prop('hidden', true);
-<<<<<<< HEAD
-
-=======
->>>>>>> 9fee033b
                 //load what upload mode the user selected (if any)
                 if(sessionStorage.getItem('radio_bulk')){
                     $('#radio_bulk').prop('checked', true);
