<?php

declare(strict_types=1);

namespace app\entities\forum;

use DateInterval;
use DateTime;
use Doctrine\Common\Collections\Collection;
use app\entities\UserEntity;
use Doctrine\DBAL\Types\Types;
use Doctrine\ORM\Mapping as ORM;
use app\repositories\forum\ThreadRepository;

#[ORM\Entity(repositoryClass: ThreadRepository::class)]
#[ORM\Table(name: "threads")]
class Thread {
    #[ORM\Id]
    #[ORM\Column(type: Types::INTEGER)]
    protected int $id;

    public function getId(): int {
        return $this->id;
    }

    #[ORM\Column(type: Types::STRING)]
    protected string $title;

<<<<<<< HEAD
    public function getTitle(): string {
        return $this->title;
    }

    #[ORM\ManyToOne(targetEntity: UserEntity::class, inversedBy: "threads")]
    #[ORM\JoinColumn(name: "created_by", referencedColumnName: "user_id")]
    protected UserEntity $author;

    public function getAuthor(): UserEntity {
        return $this->author;
    }
=======
    #[ORM\ManyToOne(targetEntity: UserEntity::class, inversedBy: "threads")]
    #[ORM\JoinColumn(name: "created_by", referencedColumnName: "user_id", nullable: false)]
    protected UserEntity $author;
>>>>>>> 5909e1ef

    #[ORM\Column(type: Types::BOOLEAN)]
    protected bool $pinned;

    #[ORM\Column(type: Types::BOOLEAN)]
    protected bool $deleted;

    public function isDeleted(): bool {
        return $this->deleted;
    }

    #[ORM\ManyToOne(targetEntity: Thread::class, inversedBy: "merged_on_this")]
    #[ORM\JoinColumn(name: "merged_thread_id", referencedColumnName: "id")]
    protected ?Thread $merged_thread;

    public function getMergedThread(): ?Thread {
        return $this->merged_thread;
    }

    public function isMergedThread(): bool {
        return ($this->merged_thread?->getId() ?? -1) !== -1; 
    }

    /**
     * @var Collection<Thread>
     */
    #[ORM\OneToMany(mappedBy: "merged_thread", targetEntity: Thread::class)]
    protected Collection $merged_on_this;

    #[ORM\ManyToOne(targetEntity: Post::class, inversedBy: "merged_threads")]
    #[ORM\JoinColumn(name: "merged_post_id", referencedColumnName: "id")]
    protected ?Post $merged_post;

    #[ORM\Column(type: Types::BOOLEAN)]
    protected bool $is_visible;

    #[ORM\Column(type: Types::INTEGER)]
    protected int $status;

<<<<<<< HEAD
    public function getStatus(): int {
        return $this->status;
    }

    public function setStatus(int $newStatus): void {
        $this->status = $newStatus;
    }

    #[ORM\Column(type: Types::DATETIMETZ_MUTABLE)]
    protected ?DateTime $lock_thread_date;

    public function getLockDate(): ?DateTime {
        return $this->lock_thread_date;
    }

    public function isLocked(): bool {
        return !is_null($this->lock_thread_date) && $this->lock_thread_date < date("Y-m-d H:i:S"); 
    }
=======
    #[ORM\Column(type: Types::DATETIMETZ_MUTABLE, nullable: true)]
    protected ?DateTime $lock_thread_date;
>>>>>>> 5909e1ef

    #[ORM\Column(type: Types::DATETIMETZ_MUTABLE)]
    protected DateTime $pinned_expiration;

    public function getPinnedExpiration(): DateTime {
        return $this->pinned_expiration;
    }

    public function isPinned(): bool {
        return $this->pinned_expiration > date("Y-m-d H:i:s");
    }

    public function IsPinnedExpiring(): bool {
        return $this->pinned_expiration <= date("Y-m-d H:i:s", strtotime("+7 day"));
    }

    #[ORM\Column(type: Types::DATETIMETZ_MUTABLE)]
    protected DateTime $announced;

    /**
     * @var Collection<Post>
     */
    #[ORM\OneToMany(mappedBy: "thread", targetEntity: Post::class)]
    protected Collection $posts;

    /**
     * @return Collection<Post>
     */
    public function getPosts(): Collection {
        return $this->posts;
    }

    /**
     * @var Collection<Category>
     */
    #[ORM\ManyToMany(targetEntity: Category::class, inversedBy: "threads")]
    #[ORM\JoinTable(name: "thread_categories")]
    #[ORM\JoinColumn(name: "thread_id", referencedColumnName: "id")]
    #[ORM\InverseJoinColumn(name: "category_id", referencedColumnName: "category_id")]
    protected Collection $categories;

    /**
     * @return Collection<Category>
     */
    public function getCategories(): Collection {
        return $this->categories;
    }

    /**
     * @var Collection<ThreadAccess>
     */
    #[ORM\OneToMany(mappedBy: "thread", targetEntity: ThreadAccess::class)]
    protected Collection $viewers;

    /**
     * @var Collection<StudentFavorite>
     */
    #[ORM\OneToMany(mappedBy: "thread", targetEntity: StudentFavorite::class)]
    protected Collection $favorers;

<<<<<<< HEAD
=======
    public function getId(): int {
        return $this->id;
    }

    public function getTitle(): string {
        return $this->title;
    }

    public function getAuthor(): UserEntity {
        return $this->author;
    }

    public function isDeleted(): bool {
        return $this->deleted;
    }

    public function getMergedThread(): ?Thread {
        return $this->merged_thread;
    }

    public function isMergedThread(): bool {
        return ($this->merged_thread?->getId() ?? -1) !== -1;
    }

    public function getStatus(): int {
        return $this->status;
    }

    public function setStatus(int $newStatus): void {
        $this->status = $newStatus;
    }

    public function getLockDate(): ?DateTime {
        return $this->lock_thread_date;
    }

    public function isLocked(): bool {
        return $this->lock_thread_date !== null && $this->lock_thread_date < new DateTime("now");
    }

    public function getPinnedExpiration(): DateTime {
        return $this->pinned_expiration;
    }

    public function isPinned(): bool {
        return $this->pinned_expiration > new DateTime("now");
    }

    public function IsPinnedExpiring(): bool {
        return $this->pinned_expiration <= (new DateTime("now"))->add(DateInterval::createFromDateString("7 days"));
    }

    /**
     * @return Collection<Post>
     */
    public function getPosts(): Collection {
        return $this->posts;
    }

    /**
     * @return Collection<Category>
     */
    public function getCategories(): Collection {
        return $this->categories;
    }
>>>>>>> 5909e1ef
    public function isUnread(string $user_id): bool {
        return !$this->getNewPosts($user_id)->isEmpty();
    }

    /**
     * @return Collection<Post>
     */
    public function getNewPosts(string $user_id): Collection {
        $last_view = $this->viewers->filter(function ($x) use ($user_id) {
            return $user_id === $x->getUserId();
        })->first();

        if ($last_view === false) {
            return $this->posts;
        }
        return $this->posts->filter(function ($x) use ($last_view) {
            return $x->isUnread($last_view);
        });
    }

    public function isFavorite(string $user_id): bool {
        return $this->favorers->map(function ($x) {
            return $x->getUserId();
        })->contains($user_id);
    }

    public function getFirstPost(): Post|false {
        return $this->posts->filter(function ($x) {
<<<<<<< HEAD
            return $x->getParent()->getId() == -1;
=======
            return $x->getParent()->getId() === -1;
>>>>>>> 5909e1ef
        })->first();
    }
}<|MERGE_RESOLUTION|>--- conflicted
+++ resolved
@@ -19,30 +19,12 @@
     #[ORM\Column(type: Types::INTEGER)]
     protected int $id;
 
-    public function getId(): int {
-        return $this->id;
-    }
-
     #[ORM\Column(type: Types::STRING)]
     protected string $title;
 
-<<<<<<< HEAD
-    public function getTitle(): string {
-        return $this->title;
-    }
-
-    #[ORM\ManyToOne(targetEntity: UserEntity::class, inversedBy: "threads")]
-    #[ORM\JoinColumn(name: "created_by", referencedColumnName: "user_id")]
-    protected UserEntity $author;
-
-    public function getAuthor(): UserEntity {
-        return $this->author;
-    }
-=======
     #[ORM\ManyToOne(targetEntity: UserEntity::class, inversedBy: "threads")]
     #[ORM\JoinColumn(name: "created_by", referencedColumnName: "user_id", nullable: false)]
     protected UserEntity $author;
->>>>>>> 5909e1ef
 
     #[ORM\Column(type: Types::BOOLEAN)]
     protected bool $pinned;
@@ -50,21 +32,9 @@
     #[ORM\Column(type: Types::BOOLEAN)]
     protected bool $deleted;
 
-    public function isDeleted(): bool {
-        return $this->deleted;
-    }
-
     #[ORM\ManyToOne(targetEntity: Thread::class, inversedBy: "merged_on_this")]
     #[ORM\JoinColumn(name: "merged_thread_id", referencedColumnName: "id")]
     protected ?Thread $merged_thread;
-
-    public function getMergedThread(): ?Thread {
-        return $this->merged_thread;
-    }
-
-    public function isMergedThread(): bool {
-        return ($this->merged_thread?->getId() ?? -1) !== -1; 
-    }
 
     /**
      * @var Collection<Thread>
@@ -82,44 +52,11 @@
     #[ORM\Column(type: Types::INTEGER)]
     protected int $status;
 
-<<<<<<< HEAD
-    public function getStatus(): int {
-        return $this->status;
-    }
-
-    public function setStatus(int $newStatus): void {
-        $this->status = $newStatus;
-    }
-
-    #[ORM\Column(type: Types::DATETIMETZ_MUTABLE)]
-    protected ?DateTime $lock_thread_date;
-
-    public function getLockDate(): ?DateTime {
-        return $this->lock_thread_date;
-    }
-
-    public function isLocked(): bool {
-        return !is_null($this->lock_thread_date) && $this->lock_thread_date < date("Y-m-d H:i:S"); 
-    }
-=======
     #[ORM\Column(type: Types::DATETIMETZ_MUTABLE, nullable: true)]
     protected ?DateTime $lock_thread_date;
->>>>>>> 5909e1ef
 
     #[ORM\Column(type: Types::DATETIMETZ_MUTABLE)]
     protected DateTime $pinned_expiration;
-
-    public function getPinnedExpiration(): DateTime {
-        return $this->pinned_expiration;
-    }
-
-    public function isPinned(): bool {
-        return $this->pinned_expiration > date("Y-m-d H:i:s");
-    }
-
-    public function IsPinnedExpiring(): bool {
-        return $this->pinned_expiration <= date("Y-m-d H:i:s", strtotime("+7 day"));
-    }
 
     #[ORM\Column(type: Types::DATETIMETZ_MUTABLE)]
     protected DateTime $announced;
@@ -131,13 +68,6 @@
     protected Collection $posts;
 
     /**
-     * @return Collection<Post>
-     */
-    public function getPosts(): Collection {
-        return $this->posts;
-    }
-
-    /**
      * @var Collection<Category>
      */
     #[ORM\ManyToMany(targetEntity: Category::class, inversedBy: "threads")]
@@ -145,13 +75,6 @@
     #[ORM\JoinColumn(name: "thread_id", referencedColumnName: "id")]
     #[ORM\InverseJoinColumn(name: "category_id", referencedColumnName: "category_id")]
     protected Collection $categories;
-
-    /**
-     * @return Collection<Category>
-     */
-    public function getCategories(): Collection {
-        return $this->categories;
-    }
 
     /**
      * @var Collection<ThreadAccess>
@@ -165,8 +88,6 @@
     #[ORM\OneToMany(mappedBy: "thread", targetEntity: StudentFavorite::class)]
     protected Collection $favorers;
 
-<<<<<<< HEAD
-=======
     public function getId(): int {
         return $this->id;
     }
@@ -232,7 +153,6 @@
     public function getCategories(): Collection {
         return $this->categories;
     }
->>>>>>> 5909e1ef
     public function isUnread(string $user_id): bool {
         return !$this->getNewPosts($user_id)->isEmpty();
     }
@@ -261,11 +181,7 @@
 
     public function getFirstPost(): Post|false {
         return $this->posts->filter(function ($x) {
-<<<<<<< HEAD
-            return $x->getParent()->getId() == -1;
-=======
             return $x->getParent()->getId() === -1;
->>>>>>> 5909e1ef
         })->first();
     }
 }