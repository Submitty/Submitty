<?php

namespace app\models;

use app\exceptions\ConfigException;
use app\libraries\Core;
use app\libraries\FileUtils;
use app\libraries\IniParser;
use app\libraries\Utils;
use phpDocumentor\Reflection\File;

/**
 * Class Config
 *
 * This class handles and contains all of the variables necessary for running
 * the application. These variables are loaded from a combination of files and tables from
 * the database. We also allow for using this to write back to the variables within the database
 * (but not the variables in the files).
 *
 * @method string getSemester()
 * @method string getCourse()
 * @method string getBaseUrl()
 * @method string getVcsUrl()
 * @method string getCgiUrl()
 * @method string getSiteUrl()
 * @method string getSubmittyPath()
 * @method string getCoursePath()
 * @method string getDatabaseDriver()
 * @method array getSubmittyDatabaseParams()
 * @method array getCourseDatabaseParams()
 * @method string getCourseName()
 * @method string getCourseHomeUrl()
 * @method integer getDefaultHwLateDays()
 * @method integer getDefaultStudentLateDays()
 * @method string getConfigPath()
 * @method string getAuthentication()
 * @method \DateTimeZone getTimezone()
 * @method string getUploadMessage()
 * @method array getHiddenDetails()
 * @method string getCourseIniPath()
 * @method bool isCourseLoaded()
 * @method string getInstitutionName()
 * @method string getInstitutionHomepage()
 * @method string getUsernameChangeText()
 * @method bool isForumEnabled()
 * @method bool isRegradeEnabled()
 * @method string getRegradeMessage()
 * @method string getVcsBaseUrl()
 * @method string getCourseEmail()
 * @method string getVcsUser()
 * @method string getVcsType()
 * @method string getPrivateRepository()
 */

class Config extends AbstractModel {

    /**
     * Variable to set the system to debug mode, which allows, among other things
     * easier access to user switching and to always output full exceptions. Never
     * turn on if running server in production environment.
     * @property
     * @var bool
     */
    protected $debug = false;

    /** @property @var string contains the semester to use, generally from the $_REQUEST['semester'] global */
    protected $semester;
    /** @property @var string contains the course to use, generally from the $_REQUEST['course'] global */
    protected $course;

    /** @property @var string path on the filesystem that points to the course data directory */
    protected $config_path;
    /** @property @var string path to the ini file that contains all the course specific settings */
    protected $course_ini_path;

    /** @property @var array */
    protected $course_ini;

    /**
    * Indicates whether a course config has been successfully loaded.
    * @var bool
    * @property
    */
    protected $course_loaded = false;

    /*** MASTER CONFIG ***/
    /** @property @var string */
    protected $base_url;
    /** @property @var string */
    protected $vcs_url;
    /** @property @var string */
    protected $cgi_url;
    /** @property @var string */
    protected $site_url;
    /** @property @var string */
    protected $authentication;
    /** @property @var string */
    protected $timezone = 'America/New_York';
    /** @property @var string */
    protected $submitty_path;
    /** @property @var string */
    protected $course_path;
    /** @property @var string */
    protected $submitty_log_path;
    /** @property @var bool */
    protected $log_exceptions;

    /** @property @var string */
    protected $database_driver = "pgsql";

    /**
     * The name of the institution that deployed Submitty. Added to the breadcrumb bar if non-empty.
     * @var string
     * @property
     */
    protected $institution_name = "";

    /**
     * The url of the institution's homepage. Linked to from the breadcrumb created with institution_name.
     * @var string
     * @property
     */
    protected $institution_homepage = "";

    /**
     * The text to be shown to a user when they attempt to change their username.
     * @var string
     * @property
     */
    protected $username_change_text = "";

    /** @property @var array */
    protected $submitty_database_params = array();

    /** @property @var array */
    protected $course_database_params = array();

    /** @property @var array */
    protected $wrapper_files = array();

    /** @property @var string */
    protected $course_name;
    /** @property @var string */
    protected $course_home_url;
    /** @property @var int */
    protected $default_hw_late_days;
    /** @property @var int */
    protected $default_student_late_days;
    /** @property @var bool */
    protected $zero_rubric_grades;

    /** @property @var string */
    protected $upload_message;
    /** @property @var bool */
    protected $keep_previous_files;
    /** @property @var bool */
    protected $display_rainbow_grades_summary;
    /** @property @var bool */
    protected $display_custom_message;
    /** @property @var string*/
    protected $course_email;
    /** @property @var string */
    protected $vcs_base_url;
    /** @property @var string */
    protected $vcs_type;
    /** @property @var string */
    protected $private_repository;
    /** @property @var array */
    protected $hidden_details;
    /** @property @var bool */
    protected $forum_enabled;
    /** @property @var bool */
    protected $regrade_enabled;
    /** @property @var string */
    protected $regrade_message;


    /**
     * Config constructor.
     *
     * @param Core   $core
     */
    public function __construct(Core $core, $semester, $course) {
        parent::__construct($core);

        $this->semester = $semester;
        $this->course = $course;
    }

    public function loadMasterConfigs($config_path) {
        if (!is_dir($config_path)) {
            throw new ConfigException("Could not find config directory: ". $config_path, true);
        }
        $this->config_path = $config_path;
        // Load config details from the master config file
        $database_json = FileUtils::readJsonFile(FileUtils::joinPaths($this->config_path, 'database.json'));

        if (!$database_json) {
            throw new ConfigException("Could not find {$this->config_path}/database.json");
        }

        $this->submitty_database_params = [
            'dbname' => 'submitty',
            'host' => $database_json['database_host'],
            'username' => $database_json['database_user'],
            'password' => $database_json['database_password']
        ];

        if (isset($database_json['driver'])) {
            $this->database_driver = $database_json['driver'];
        }

        $this->authentication = $database_json['authentication_method'];
        $this->debug = $database_json['debugging_enabled'] === true;

        $submitty_json = FileUtils::readJsonFile(FileUtils::joinPaths($this->config_path, 'submitty.json'));
        if (!$submitty_json) {
            throw new ConfigException("Could not find {$this->config_path}/submitty.json");
        }

        $this->submitty_log_path = $submitty_json['site_log_path'];
        $this->log_exceptions = true;

        $this->base_url = $submitty_json['submission_url'];
        $this->vcs_url = $submitty_json['vcs_url'];
        $this->cgi_url = $submitty_json['cgi_url'];
        $this->submitty_path = $submitty_json['submitty_data_dir'];

        if (isset($submitty_json['timezone'])) {
            $this->timezone = $submitty_json['timezone'];
            if (!in_array($this->timezone, \DateTimeZone::listIdentifiers())) {
                throw new ConfigException("Invalid Timezone identifier: {$this->timezone}");
            }
        }

        if (isset($submitty_json['institution_name'])) {
            $this->institution_name = $submitty_json['institution_name'];
        }

        if (isset($submitty_json['institution_homepage'])) {
            $this->institution_homepage = $submitty_json['institution_homepage'];
        }

        if (isset($submitty_json['username_change_text'])) {
            $this->username_change_text = $submitty_json['username_change_text'];
        }

        $this->timezone = new \DateTimeZone($this->timezone);

        $this->base_url = rtrim($this->base_url, "/")."/";
        $this->cgi_url = rtrim($this->cgi_url, "/")."/";

        // Check that the paths from the config file are valid
        foreach(array('submitty_path', 'submitty_log_path') as $path) {
            if (!is_dir($this->$path)) {
                throw new ConfigException("Invalid path for setting {$path}: {$this->$path}");
            }
            $this->$path = rtrim($this->$path, "/");
        }

        foreach(array('site_errors', 'access') as $path) {
            if (!is_dir(FileUtils::joinPaths($this->submitty_log_path, $path))) {
                throw new ConfigException("Missing log folder: {$path}");
            }
        }
        $this->site_url = $this->base_url."index.php?";

        if (!empty($this->semester) && !empty($this->course)) {
            $this->course_path = FileUtils::joinPaths($this->submitty_path, "courses", $this->semester, $this->course);
        }
    }

    public function loadCourseIni($course_ini) {
        if (!file_exists($course_ini)) {
            throw new ConfigException("Could not find course config file: ".$course_ini, true);
        }
        $this->course_ini_path = $course_ini;
        $this->course_ini = $this->readCourseIni();

        if (!isset($this->course_ini['database_details']) || !is_array($this->course_ini['database_details'])) {
            throw new ConfigException("Missing config section 'database_details' in ini file");
        }

        $this->course_database_params = array_merge($this->submitty_database_params, $this->course_ini['database_details']);

        $array = array('course_name', 'course_home_url', 'default_hw_late_days', 'default_student_late_days',
            'zero_rubric_grades', 'upload_message', 'keep_previous_files', 'display_rainbow_grades_summary',
<<<<<<< HEAD
            'display_custom_message', 'course_email', 'vcs_base_url', 'vcs_type', 'private_repository', 'forum_enabled',
            'regrade_enabled');
=======
            'display_custom_message', 'course_email', 'vcs_base_url', 'vcs_type', 'private_repository', 'forum_enabled', 'regrade_enabled', 'regrade_message');
>>>>>>> 678f0db0
        $this->setConfigValues($this->course_ini, 'course_details', $array);

        if (isset($this->course_ini['hidden_details'])) {
            $this->hidden_details = $this->course_ini['hidden_details'];
            if (isset($this->course_ini['hidden_details']['course_url'])) {
                $this->base_url = rtrim($this->course_ini['hidden_details']['course_url'], "/")."/";;
            }
        }

        $this->upload_message = Utils::prepareHtmlString($this->upload_message);

        foreach (array('default_hw_late_days', 'default_student_late_days') as $key) {
            $this->$key = intval($this->$key);
        }

        $array = array('zero_rubric_grades', 'keep_previous_files', 'display_rainbow_grades_summary',
            'display_custom_message', 'forum_enabled', 'regrade_enabled');
        foreach ($array as $key) {
            $this->$key = ($this->$key == true) ? true : false;
        }

        $this->site_url = $this->base_url."index.php?semester=".$this->semester."&course=".$this->course;
        $wrapper_files_path = FileUtils::joinPaths($this->getCoursePath(), 'site');
        $this->wrapper_files['up_left_html'] = FileUtils::joinPaths($wrapper_files_path, 'upper-left.html');
        $this->wrapper_files['up_right_html'] = FileUtils::joinPaths($wrapper_files_path, 'upper-right.html');
        $this->wrapper_files['low_left_html'] = FileUtils::joinPaths($wrapper_files_path, 'lower-left.html');

        $this->course_loaded = true;
    }


    private function setConfigValues($config, $section, $keys) {
        if (!isset($config[$section]) || !is_array($config[$section])) {
            throw new ConfigException("Missing config section {$section} in ini file");
        }

        foreach ($keys as $key) {


            // TEMPORARY WORKAROUND FOR BACKWARDS COMPATIBILITY OF
            // CHANGED COURSE CONFIG VARIABLE.
            // FIXME: THIS CAN BE REMOVED WITH THE NEXT MAJOR RELEASE
            if (!isset($config[$section][$key]) &&
                $key == "display_rainbow_grades_summary" &&
                isset($config[$section]["display_iris_grades_summary"])) {
              $config[$section][$key] = $config[$section]["display_iris_grades_summary"];
            }
            // END TEMPORARY WORKAROUND


            // DEFAULT FOR: FORUM || REGRADE
            if (!isset($config[$section][$key]) &&
<<<<<<< HEAD
                ($key == "forum_enabled" ||
                 $key == "regrade_enabled")) {
=======
                $key == "forum_enabled") {
              $config[$section][$key] = false;
            }
            // DEFAULT FOR REGRADE ENABLED
            if (!isset($config[$section][$key]) &&
                $key == "regrade_enabled") {
>>>>>>> 678f0db0
              $config[$section][$key] = false;
            }
            if (!isset($config[$section][$key]) &&
                $key == "regrade_message") {
              $config[$section][$key] = "Frivolous regrade requests may result in a grade deduction or loss of late days";
            }
            // DEFAULT FOR PRIVATE_REPOSITORY
            if (!isset($config[$section][$key]) &&
                $key == "private_repository") {
              $config[$section][$key] = "";
            }
            if (!isset($config[$section][$key])) {
              throw new ConfigException("Missing config setting {$section}.{$key} in configuration ini file");
            }
            $this->$key = $config[$section][$key];
        }
    }

    public function getHomepageUrl()
    {
        return $this->base_url."index.php?";
    }

    /**
     * @return boolean
     */
    public function isDebug() {
        return $this->debug;
    }

    /**
     * @return bool
     */
    public function shouldLogExceptions() {
        return $this->log_exceptions;
    }

    /**
     * @return bool
     */
    public function shouldZeroRubricGrades() {
        return $this->zero_rubric_grades;
    }

    /**
     * @return bool
     */
    public function displayCustomMessage() {
        return $this->display_custom_message;
    }

    /**
     * @return bool
     */
    public function keepPreviousFiles() {
        return $this->keep_previous_files;
    }

    /**
     * @return bool
     */
    public function displayRainbowGradesSummary() {
        return $this->display_rainbow_grades_summary;
    }

    public function getLogPath() {
        return $this->submitty_log_path;
    }

    public function saveCourseIni($save) {
        IniParser::writeFile($this->course_ini_path, array_merge($this->course_ini, $save));
    }

<<<<<<< HEAD
    public function wrapperEnabled() {
        return $this->course_loaded
            && (file_exists($this->wrapper_files['up_left_html'])
            ||  file_exists($this->wrapper_files['up_right_html'])
            ||  file_exists($this->wrapper_files['low_left_html']));
=======
    public function readCourseIni() {
        return IniParser::readFile($this->course_ini_path);
>>>>>>> 678f0db0
    }
}<|MERGE_RESOLUTION|>--- conflicted
+++ resolved
@@ -285,12 +285,7 @@
 
         $array = array('course_name', 'course_home_url', 'default_hw_late_days', 'default_student_late_days',
             'zero_rubric_grades', 'upload_message', 'keep_previous_files', 'display_rainbow_grades_summary',
-<<<<<<< HEAD
-            'display_custom_message', 'course_email', 'vcs_base_url', 'vcs_type', 'private_repository', 'forum_enabled',
-            'regrade_enabled');
-=======
             'display_custom_message', 'course_email', 'vcs_base_url', 'vcs_type', 'private_repository', 'forum_enabled', 'regrade_enabled', 'regrade_message');
->>>>>>> 678f0db0
         $this->setConfigValues($this->course_ini, 'course_details', $array);
 
         if (isset($this->course_ini['hidden_details'])) {
@@ -343,17 +338,12 @@
 
             // DEFAULT FOR: FORUM || REGRADE
             if (!isset($config[$section][$key]) &&
-<<<<<<< HEAD
-                ($key == "forum_enabled" ||
-                 $key == "regrade_enabled")) {
-=======
                 $key == "forum_enabled") {
               $config[$section][$key] = false;
             }
             // DEFAULT FOR REGRADE ENABLED
             if (!isset($config[$section][$key]) &&
                 $key == "regrade_enabled") {
->>>>>>> 678f0db0
               $config[$section][$key] = false;
             }
             if (!isset($config[$section][$key]) &&
@@ -427,15 +417,14 @@
         IniParser::writeFile($this->course_ini_path, array_merge($this->course_ini, $save));
     }
 
-<<<<<<< HEAD
     public function wrapperEnabled() {
         return $this->course_loaded
             && (file_exists($this->wrapper_files['up_left_html'])
             ||  file_exists($this->wrapper_files['up_right_html'])
             ||  file_exists($this->wrapper_files['low_left_html']));
-=======
+    }
+
     public function readCourseIni() {
         return IniParser::readFile($this->course_ini_path);
->>>>>>> 678f0db0
     }
 }