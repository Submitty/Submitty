--- conflicted
+++ resolved
@@ -29,7 +29,6 @@
                 <h2>Forum</h2>
                 <hr>
             </div>
-
             <div class="option row">
                 <div class="option-desc col-md-4">
                     <label for="forum_enabled">
@@ -137,18 +136,72 @@
             {% endif %}
 
             <div class="heading">
-<<<<<<< HEAD
+                <h2>Grade Inquiry</h2>
+                <hr>
+            </div>
+
+            <div class="option row">
+                <div class="option-desc col-md-4">
+                    <label for="forum_enabled">
+                        <div class="option-title">A Grade Inquiry has been submitted</div>
+                        {% set notification_setting_text = core.getUser().accessGrading() ? "Receive a notification when a student has submitted a grade inquiry on work you graded" : "Receive a notification when a grader or a team member makes a grade inquiry on your work" %}
+                        <div class="option-alt">{{ notification_setting_text }}</div>
+                    </label>
+                </div>
+                <div class="option-input col-md-3"><input type="checkbox" name="new_grade_inquiry" id="new_grade_inquiry" disabled checked></div>
+                {% if email_enabled %}
+                    <div class="option-input col-md-5"><input type="checkbox" name="new_grade_inquiry_email" id="new_grade_inquiry_email" disabled checked></div>
+                {% endif %}
+            </div>
+
+            <div class="option row">
+                <div class="option-desc col-md-4">
+                    <label for="forum_enabled">
+                        <div class="option-title">A Grade Inquiry post has been made</div>
+                        {% set notification_setting_text = core.getUser().accessGrading() ? "Receive a notification when a student has submitted a post on their grade inquiry" : "Receive a notification when a grader or a team member makes a post on your grade inquiry" %}
+                        <div class="option-alt">{{ notification_setting_text }}</div>
+                    </label>
+                </div>
+                <div class="option-input col-md-3"><input type="checkbox" name="new_grade_inquiry_post" id="new_grade_inquiry_post" disabled checked></div>
+                <div class="option-input col-md-5"><input type="checkbox" name="new_grade_inquiry_post_email" id="new_grade_inquiry_post_email" disabled checked></div>
+            </div>
+
+            <div class="option row">
+                <div class="option-desc col-md-4">
+                    <label for="forum_enabled">
+                        <div class="option-title">A Grade Inquiry has been resolved</div>
+                        {% set notification_setting_text = core.getUser().accessGrading() ? "Receive a notification when a student has closed their grade inquiry" : "Receive a notification when a grader or a team member resolves your grade inquiry" %}
+                        <div class="option-alt">{{ notification_setting_text }}</div>
+                    </label>
+                </div>
+                <div class="option-input col-md-3"><input type="checkbox" name="grade_inquiry_resolved" id="grade_inquiry_resolved" disabled checked></div>
+                {% if email_enabled %}
+                    <div class="option-input col-md-5"><input type="checkbox" name="grade_inquiry_resolved_email" id="grade_inquiry_resolved_email" disabled checked></div>
+                {% endif %}
+            </div>
+
+            <div class="option row">
+                <div class="option-desc col-md-4">
+                    <label for="forum_enabled">
+                        <div class="option-title">A Grade Inquiry has been reopened</div>
+                        {% set notification_setting_text = core.getUser().accessGrading() ? "Receive a notification when a student has reopened their grade inquiry" : "Receive a notification when a grader or a team member reopened your grade inquiry" %}
+                        <div class="option-alt">{{ notification_setting_text }}</div>
+                    </label>
+                </div>
+                <div class="option-input col-md-3"><input type="checkbox" name="grade_inquiry_reopened" id="grade_inquiry_reopened" disabled checked></div>
+                {% if email_enabled %}
+                    <div class="option-input col-md-5"><input type="checkbox" name="grade_inquiry_reopened_email" id="grade_inquiry_reopened_email" disabled checked></div>
+                {% endif %}
+            </div>
+
+            <div class="heading">
                 <h2>Team</h2>
-=======
-                <h2>Grade Inquiry</h2>
->>>>>>> 28b5e8d1
                 <hr>
             </div>
 
             <div class="option row">
                 <div class="option-desc col-md-4">
                     <label for="forum_enabled">
-<<<<<<< HEAD
                         <div class="option-title">New team invites</div>
                         <div class="option-alt">Receive a notification when you get an invitation to join a team</div>
                     </label>
@@ -156,23 +209,12 @@
                 <div class="option-input col-md-3"><input type="checkbox" name="team_invite" id="team_invite" {% if notification_saves['team_invite'] %}checked="true"{% endif %}></div>
                 {% if email_enabled %}
                     <div class="option-input col-md-5"><input type="checkbox" name="team_invite_email" id="team_invite_email" {% if notification_saves['team_invite_email'] %}checked="true"{% endif %}></div>
-=======
-                        <div class="option-title">A Grade Inquiry has been submitted</div>
-                        {% set notification_setting_text = core.getUser().accessGrading() ? "Receive a notification when a student has submitted a grade inquiry on work you graded" : "Receive a notification when a grader or a team member makes a grade inquiry on your work" %}
-                        <div class="option-alt">{{ notification_setting_text }}</div>
-                    </label>
-                </div>
-                <div class="option-input col-md-3"><input type="checkbox" name="new_grade_inquiry" id="new_grade_inquiry" disabled checked></div>
-                {% if email_enabled %}
-                    <div class="option-input col-md-5"><input type="checkbox" name="new_grade_inquiry_email" id="new_grade_inquiry_email" disabled checked></div>
->>>>>>> 28b5e8d1
-                {% endif %}
-            </div>
-
-            <div class="option row">
-                <div class="option-desc col-md-4">
-                    <label for="forum_enabled">
-<<<<<<< HEAD
+                {% endif %}
+            </div>
+
+            <div class="option row">
+                <div class="option-desc col-md-4">
+                    <label for="forum_enabled">
                         <div class="option-title">New team member</div>
                         <div class="option-alt">Receive a notification when a new now member joins your team</div>
                     </label>
@@ -180,35 +222,12 @@
                 <div class="option-input col-md-3"><input type="checkbox" name="team_joined" id="team_joined" {% if notification_saves['team_joined'] %}checked="true"{% endif %}></div>
                 {% if email_enabled %}
                     <div class="option-input col-md-5"><input type="checkbox" name="team_joined_email" id="team_joined_email" {% if notification_saves['team_joined_email'] %}checked="true"{% endif %}></div>
-=======
-                        <div class="option-title">A Grade Inquiry post has been made</div>
-                        {% set notification_setting_text = core.getUser().accessGrading() ? "Receive a notification when a student has submitted a post on their grade inquiry" : "Receive a notification when a grader or a team member makes a post on your grade inquiry" %}
-                        <div class="option-alt">{{ notification_setting_text }}</div>
-                    </label>
-                </div>
-                <div class="option-input col-md-3"><input type="checkbox" name="new_grade_inquiry_post" id="new_grade_inquiry_post" disabled checked></div>
-                <div class="option-input col-md-5"><input type="checkbox" name="new_grade_inquiry_post_email" id="new_grade_inquiry_post_email" disabled checked></div>
-            </div>
-
-            <div class="option row">
-                <div class="option-desc col-md-4">
-                    <label for="forum_enabled">
-                        <div class="option-title">A Grade Inquiry has been resolved</div>
-                        {% set notification_setting_text = core.getUser().accessGrading() ? "Receive a notification when a student has closed their grade inquiry" : "Receive a notification when a grader or a team member resolves your grade inquiry" %}
-                        <div class="option-alt">{{ notification_setting_text }}</div>
-                    </label>
-                </div>
-                <div class="option-input col-md-3"><input type="checkbox" name="grade_inquiry_resolved" id="grade_inquiry_resolved" disabled checked></div>
-                {% if email_enabled %}
-                    <div class="option-input col-md-5"><input type="checkbox" name="grade_inquiry_resolved_email" id="grade_inquiry_resolved_email" disabled checked></div>
->>>>>>> 28b5e8d1
-                {% endif %}
-            </div>
-
-            <div class="option row">
-                <div class="option-desc col-md-4">
-                    <label for="forum_enabled">
-<<<<<<< HEAD
+                {% endif %}
+            </div>
+
+            <div class="option row">
+                <div class="option-desc col-md-4">
+                    <label for="forum_enabled">
                         <div class="option-title">New team member submission</div>
                         <div class="option-alt">Receive a notification when a team member makes a submission to your gradeable</div>
                     </label>
@@ -218,19 +237,6 @@
                     <div class="option-input col-md-5"><input type="checkbox" name="team_member_submission_email" id="team_member_submission_email" {% if notification_saves['team_member_submission_email'] %}checked="true"{% endif %}></div>
                 {% endif %}
             </div>
-
-=======
-                        <div class="option-title">A Grade Inquiry has been reopened</div>
-                        {% set notification_setting_text = core.getUser().accessGrading() ? "Receive a notification when a student has reopened their grade inquiry" : "Receive a notification when a grader or a team member reopened your grade inquiry" %}
-                        <div class="option-alt">{{ notification_setting_text }}</div>
-                    </label>
-                </div>
-                <div class="option-input col-md-3"><input type="checkbox" name="grade_inquiry_reopened" id="grade_inquiry_reopened" disabled checked></div>
-                {% if email_enabled %}
-                    <div class="option-input col-md-5"><input type="checkbox" name="grade_inquiry_reopened_email" id="grade_inquiry_reopened_email" disabled checked></div>
-                {% endif %}
-            </div>
->>>>>>> 28b5e8d1
         </div>
     </form>
     <script>
@@ -258,7 +264,6 @@
                     $('#messages').append(message);
                 }
             });
-
         });
     </script>
 </div>