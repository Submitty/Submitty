--- conflicted
+++ resolved
@@ -385,11 +385,7 @@
             'late_days_use' => $late_days_use,
             'old_files' => $old_files,
             'inputs' => $input_data,
-<<<<<<< HEAD
             'notebook' => $graded_gradeable->getUpdatedNotebook(),
-=======
-            'notebook' => $notebook,
->>>>>>> c688f7a1
             'image_data' => $image_data,
             'component_names' => $component_names,
             'upload_message' => $this->core->getConfig()->getUploadMessage()
