# Requirements.txt for the entire project

# Migrator module depends on:
# docker & sqlalchemy

# Auto-grader module depends on:
# sqlalchemy & paramiko & docker & python-dateutil & submitty_util (internal)

# Submitty util module depends on:

# Submodule dependency last updated: May 17 2021.

# The two packages below are pinned to older versions which will install
# cleanly on Ubuntu 18.04 with its older version of pip. Newer versions of
# these dependencies require newer version of pip to install the binary, or
# require additional dependencies and time to build from source. Once we drop
# support for Ubuntu 18.04, we can update these packages.
# It should be noted that we do not directly rely on cryptography, but pin it
# as a transitive dependency of our actual dependencies. This line can be removed
# once we move to a newer pip.
cryptography==3.3.2

# For QR bulk upload
opencv-python==3.4.9.33

# jsonschema & jsonref & pytz & tzlocal
pytz==2021.1 # Submitty-util specific.

python-pam==1.8.4
ruamel.yaml==0.17.16
psycopg2-binary==2.9.1
sqlalchemy==1.3.24
pylint==2.10.2
psutil==5.8.0
python-dateutil==2.8.2
watchdog==2.1.5
xlsx2csv==0.7.8
pause==0.3
paramiko==2.7.2
tzlocal==2.1
PyPDF2==1.26.0
distro==1.6.0
jsonschema==3.2.0
jsonref==0.2
<<<<<<< HEAD
docker==5.0.0
=======
docker==5.0.2
>>>>>>> b54b157d

# For Lichen / Plagiarism Detection
parso==0.8.2

# Python3 implementation of python-clang bindings (may not work < 6.0)
clang==11.0

# Python libraries for QR bulk upload
pyzbar==0.1.8
pdf2image==1.16.0
numpy==1.19.5

# python libraries for OCR for digit recognition
# newer versions are not supported on 18.04
onnx==1.9.0
onnxruntime==1.3.0<|MERGE_RESOLUTION|>--- conflicted
+++ resolved
@@ -42,11 +42,7 @@
 distro==1.6.0
 jsonschema==3.2.0
 jsonref==0.2
-<<<<<<< HEAD
-docker==5.0.0
-=======
 docker==5.0.2
->>>>>>> b54b157d
 
 # For Lichen / Plagiarism Detection
 parso==0.8.2
