"""
Module that contains all of the jobs that the Submitty Daemon can do
"""

from abc import ABC, abstractmethod
import os
import json
from pathlib import Path
import shutil
import subprocess
import stat
import traceback
import datetime
import mimetypes
import docker
import requests
from urllib.parse import unquote
<<<<<<< HEAD

from . import regenerate_bulk_images
=======
from tempfile import TemporaryDirectory
>>>>>>> 5ef5a3ad
from . import bulk_qr_split
from . import bulk_upload_split
from . import generate_pdf_images
from . import INSTALL_DIR, DATA_DIR
from . import write_to_log as logger
from . import VERIFIED_ADMIN_USER


class AbstractJob(ABC):
    """
    Abstract class that all jobs should extend from, creating a common
    interface that can be expected for all jobs
    """

    required_keys = []

    def __init__(self, job_details):
        self.job_details = job_details

    def has_required_keys(self):
        """
        Validates that the job_details contains all keys specified in
        the required_keys class variable, and that the values for them
        is not None
        """
        for key in self.required_keys:
            if key not in self.job_details or self.job_details[key] is None:
                return False
        return True

    def validate_job_details(self):
        """
        Checks to see if the passed in job details contain all
        necessary components to run the particular job.
        """
        return True

    @abstractmethod
    def run_job(self):
        pass

    def cleanup_job(self):  # noqa: B027
        pass


# pylint: disable=abstract-method
class CourseJob(AbstractJob):
    """
    Base class for jobs that involve operation for a course.
    This class validates that the job details includes a semester
    and course and that they are valid directories within Submitty
    """

    required_keys = [
        'semester',
        'course'
    ]

    def validate_job_details(self):
        for key in ['semester', 'course']:
            if key not in self.job_details or self.job_details[key] is None:
                return False
            if self.job_details[key] in ['', '.', '..']:
                return False
            if self.job_details[key] != os.path.basename(self.job_details[key]):
                return False
        test_path = Path(DATA_DIR, 'courses', self.job_details['semester'], self.job_details['course'])
        return test_path.exists()

    def cleanup_job(self):
        pass


# pylint: disable=abstract-method
class CourseGradeableJob(CourseJob):
    """
    Base class for jobs that involve a semester/course as well as a gradeable, validating
    that we have a gradeable within our job details, and that it's not empty nor just a
    dot or two dots.
    """

    required_keys = CourseJob.required_keys + ['gradeable']

    def validate_job_details(self):
        if not super().validate_job_details():
            return False
        if 'gradeable' not in self.job_details or self.job_details['gradeable'] is None:
            return False
        if self.job_details['gradeable'] != os.path.basename(self.job_details['gradeable']):
            return False
        self.job_details['gradeable'] = os.path.basename(self.job_details['gradeable'])
        return self.job_details['gradeable'] not in ['', '.', '..']


class RunAutoRainbowGrades(CourseJob):
    def run_job(self):

        semester = self.job_details['semester']
        course = self.job_details['course']

        path = os.path.join(INSTALL_DIR, 'sbin', 'auto_rainbow_grades.py')
        debug_output = os.path.join(DATA_DIR, 'courses', semester, course, 'rainbow_grades', 'auto_debug_output.txt')

        try:
            with open(debug_output, "w") as file:
                subprocess.call(['python3', path, semester, course], stdout=file, stderr=file)
        except PermissionError:
            print("error, could not open "+file+" for writing")


class BuildConfig(CourseGradeableJob):
    def run_job(self):
        semester = self.job_details['semester']
        course = self.job_details['course']
        gradeable = self.job_details['gradeable']

        build_script = os.path.join(DATA_DIR, 'courses', semester,
                                    course, f'BUILD_{course}.sh')
        build_output = os.path.join(DATA_DIR, 'courses', semester,
                                    course, 'build', gradeable,
                                    'build_script_output.txt')

        try:
            res = subprocess.run([build_script, gradeable, "--clean"],
                                 stdout=subprocess.PIPE,
                                 stderr=subprocess.STDOUT)
            with open(build_output, "w") as output_file:
                output_file.write(res.stdout.decode("ascii"))
        except PermissionError:
            print("error, could not open "+output_file+" for writing")


class RunGenerateRepos(CourseGradeableJob):
    def run_job(self):
        semester = self.job_details['semester']
        course = self.job_details['course']
        gradeable = self.job_details['gradeable']
        subdirectory = self.job_details['subdirectory']

        gen_script = os.path.join(INSTALL_DIR, 'bin', 'generate_repos.py')

        today = datetime.datetime.now()
        log_path = os.path.join(DATA_DIR, "logs", "vcs_generation")
        datestring = "{:04d}{:02d}{:02d}.txt".format(today.year, today.month, today.day)
        log_file_path = os.path.join(log_path, datestring)
        current_time = today.strftime("%m/%d/%Y, %H:%M:%S")
        try:
            with open(log_file_path, "a") as output_file:
                print("At time: "+current_time, file=output_file)
                output_file.flush()
                subprocess.run([
                    "sudo",
                    gen_script,
                    "--non-interactive",
                    semester,
                    course,
                    gradeable,
                    "--subdirectory",
                    subdirectory
                ], stdout=output_file, stderr=output_file)
        except PermissionError:
            print("error, could not open " + output_file + " for writing")


class RunLichen(CourseGradeableJob):
    def run_job(self):
        semester = self.job_details['semester']
        course = self.job_details['course']
        gradeable = self.job_details['gradeable']
        # We cast to an int to prevent malicious json files from containing invalid path components
        config_id = int(self.job_details['config_id'])
        config_data = self.job_details['config_data']

        # error checking
        # prevent backwards crawling
        if '..' in semester or '..' in course or '..' in gradeable:
            print('Error: Invalid path component ".." in string')
            return

        # paths
        lichen_dir = os.path.join(DATA_DIR, 'courses', semester, course, 'lichen')
        config_path = os.path.join(lichen_dir, gradeable, str(config_id))
        data_path = os.path.join(DATA_DIR, 'courses')

        with open(os.path.join(config_path, 'config.json'), 'w') as file:
            json.dump(config_data, file, indent=4)

        # run Lichen
        subprocess.call(['/usr/local/submitty/Lichen/bin/run_lichen.sh', config_path, data_path])


class DeleteLichenResult(CourseGradeableJob):
    def run_job(self):
        semester = self.job_details['semester']
        course = self.job_details['course']
        gradeable = self.job_details['gradeable']
        config_id = int(self.job_details['config_id'])

        lichen_dir = os.path.join(DATA_DIR, 'courses', semester, course, 'lichen')

        # error checking
        # prevent against backwards crawling
        if '..' in semester or '..' in course or '..' in gradeable:
            print('invalid path component ".." in string')
            return

        if not os.path.isdir(lichen_dir):
            return

        # delete the config directory
        shutil.rmtree(os.path.join(lichen_dir, gradeable, str(config_id)), ignore_errors=True)

        # if there are no other configs in this gradeable directory, remove it
        if len(os.listdir(os.path.join(lichen_dir, gradeable))) == 0:
            shutil.rmtree(os.path.join(lichen_dir, gradeable))


class BulkUpload(CourseJob):
    required_keys = CourseJob.required_keys + ['timestamp', 'g_id', 'filename', 'is_qr']

    def add_permissions(self, item, perms):
        if os.getuid() == os.stat(item).st_uid:
            os.chmod(item, os.stat(item).st_mode | perms)

    def add_permissions_recursive(self, top_dir, root_perms, dir_perms, file_perms):
        for root, dirs, files in os.walk(top_dir):
            self.add_permissions(root, root_perms)
            for d in dirs:
                self.add_permissions(os.path.join(root, d), dir_perms)
            for f in files:
                self.add_permissions(os.path.join(root, f), file_perms)

    def run_job(self):
        semester = self.job_details['semester']
        course = self.job_details['course']
        timestamp = self.job_details['timestamp']
        gradeable_id = self.job_details['g_id']
        filename = self.job_details['filename']
        is_qr = self.job_details['is_qr']

        if is_qr and ('qr_prefix' not in self.job_details or 'qr_suffix' not in self.job_details):
            msg = "did not pass in qr prefix or suffix"
            print(msg)
            return

        use_ocr = False
        if is_qr:
            qr_prefix = unquote(unquote(self.job_details['qr_prefix']))
            qr_suffix = unquote(unquote(self.job_details['qr_suffix']))
            use_ocr = self.job_details['use_ocr']
        else:
            if 'num' not in self.job_details:
                msg = "Did not pass in the number to divide " + filename + " by"
                print(msg)
                return
            num = self.job_details['num']

        today = datetime.datetime.now()
        log_path = os.path.join(DATA_DIR, "logs", "bulk_uploads")
        log_file_path = os.path.join(log_path, "{:04d}{:02d}{:02d}.txt".format(today.year, today.month, today.day))

        pid = os.getpid()
        log_msg = "Process " + str(pid) + ": Starting to split " + filename + " on " + timestamp + ". "
        if is_qr:
            log_msg += "QR bulk upload job, QR Prefx: \'" + qr_prefix + "\', QR Suffix: \'" + qr_suffix + "\'"
        else:
            log_msg += "Normal bulk upload job, pages per PDF: " + str(num)

        logger.write_to_log(log_file_path, log_msg)
        # create paths
        try:
            current_path = os.path.dirname(os.path.realpath(__file__))
            bulk_path = os.path.join(DATA_DIR, "courses", semester, course, "uploads/bulk_pdf", gradeable_id, timestamp)
            split_path = os.path.join(DATA_DIR, "courses", semester, course, "uploads/split_pdf", gradeable_id, timestamp)
        except Exception:
            msg = "Process " + str(pid) + ": Failed while parsing args and creating paths"
            print(msg)
            traceback.print_exc()
            logger.write_to_log(log_file_path, msg + "\n" + traceback.format_exc())

        # copy file over to correct folders
        try:
            if not os.path.exists(split_path):
                # if the directory has been made by another job continue as normal
                try:
                    os.makedirs(split_path)
                except Exception:
                    pass

            # copy over file to new directory
            if not os.path.isfile(os.path.join(split_path, filename)):
                shutil.copyfile(os.path.join(bulk_path, filename), os.path.join(split_path, filename))

            # reset permissions just in case, group needs read/write
            # access so submitty_php can view & delete pdfs when they are
            # assigned to a student and/or deleted
            self.add_permissions_recursive(split_path,
                                           stat.S_IRUSR | stat.S_IWUSR | stat.S_IXUSR |   stat.S_IRGRP | stat.S_IWGRP | stat.S_IXGRP |   stat.S_ISGID,  # noqa: E222
                                           stat.S_IRUSR | stat.S_IWUSR | stat.S_IXUSR |   stat.S_IRGRP | stat.S_IWGRP | stat.S_IXGRP |   stat.S_ISGID,  # noqa: E222
                                           stat.S_IRUSR | stat.S_IWUSR |                  stat.S_IRGRP | stat.S_IWGRP)  # noqa: E222

            # move to copy folder
            os.chdir(split_path)
        except Exception:
            msg = "Process " + str(pid) + ": Failed while copying files"
            print(msg)
            traceback.print_exc()
            logger.write_to_log(log_file_path, msg + "\n" + traceback.format_exc())
            return

        try:
            if is_qr:
                bulk_qr_split.main([filename, split_path, qr_prefix, qr_suffix, log_file_path, use_ocr])
            else:
                bulk_upload_split.main([filename, split_path, num, log_file_path])
        except Exception:
            msg = "Failed to launch bulk_split subprocess!"
            print(msg)
            traceback.print_exc()
            logger.write_to_log(log_file_path, msg + "\n" + traceback.format_exc())
            return

        os.chdir(split_path)
        # if the original file has been deleted, continue as normal
        try:
            os.remove(filename)
        except Exception:
            pass

        os.chdir(current_path)


class GeneratePdfImages(AbstractJob):
    def run_job(self):
        pdf_file_path = self.job_details["pdf_file_path"]
        output_dir = self.job_details["output_dir"]
        # optionally get redactions
        redactions = self.job_details.get("redactions", [])
        generate_pdf_images.main(
            pdf_file_path,
            output_dir,
            [generate_pdf_images.Redaction(**r) for r in redactions],
        )

    def cleanup_job(self):
        pass


# pylint: disable=abstract-method
class CreateCourse(AbstractJob):
    def validate_job_details(self):
        for key in ['semester', 'course', 'head_instructor', 'group_name']:
            if key not in self.job_details or self.job_details[key] is None:
                return False
            if self.job_details[key] in ['', '.', '..']:
                return False
            if self.job_details[key] != os.path.basename(self.job_details[key]):
                return False
        return True

    def run_job(self):
        semester = self.job_details['semester']
        course = self.job_details['course']
        head_instructor = self.job_details['head_instructor']
        base_group = self.job_details['group_name']

        log_file_path = Path(DATA_DIR, 'logs', 'course_creation', '{}_{}_{}_{}.txt'.format(
            semester, course, head_instructor, base_group
        ))

        with log_file_path.open("w") as output_file:
            subprocess.run(["sudo", "/usr/local/submitty/sbin/create_course.sh", semester, course, head_instructor, base_group], stdout=output_file, stderr=output_file)
            subprocess.run(["sudo", "/usr/local/submitty/sbin/adduser_course.py", head_instructor, semester, course], stdout=output_file, stderr=output_file)
            if VERIFIED_ADMIN_USER != "":
                subprocess.run(["sudo", "/usr/local/submitty/sbin/adduser_course.py", VERIFIED_ADMIN_USER, semester, course], stdout=output_file, stderr=output_file)

    def cleanup_job(self):
        pass


class UpdateDockerImages(AbstractJob):
    def run_job(self):
        today = datetime.datetime.now()
        log_path = os.path.join(DATA_DIR, "logs", "docker")
        log_file_path = os.path.join(log_path, "{:04d}{:02d}{:02d}.txt".format(today.year, today.month, today.day))
        flag = os.O_EXCL | os.O_WRONLY
        if not os.path.exists(log_file_path):
            flag = flag | os.O_CREAT
        log_fd = os.open(log_file_path, flag)
        script_path = os.path.join(INSTALL_DIR, 'sbin', 'shipper_utils', 'update_and_install_workers.py')
        with os.fdopen(log_fd, 'a') as output_file:
            subprocess.run(["python3", script_path, "--docker_images"], stdout=output_file, stderr=output_file)

        log_msg = "[Last ran on: {:04d}-{:02d}-{:02d} {:02d}:{:02d}:{:02d}]\n".format(today.year, today.month, today.day, today.hour, today.minute, today.second)
        logger.write_to_log(log_file_path, log_msg)

    def cleanup_job(self):
        pass


class UpdateSystemInfo(AbstractJob):
    def run_job(self):
        today = datetime.datetime.now()
        log_folder = os.path.join(DATA_DIR, "logs", "sysinfo")
        log_file = os.path.join(log_folder, f"{today.strftime('%Y%m%d')}.txt")

        flag = os.O_EXCL | os.O_WRONLY
        if not os.path.exists(log_file):
            flag = flag | os.O_CREAT
        log = os.open(log_file, flag)

        script = os.path.join(INSTALL_DIR, "sbin", "shipper_utils", "get_sysinfo.py")
        with os.fdopen(log, 'a') as output_file:
            subprocess.run(["python3", script, "--workers", "service", "disk", "sysload"],
                           stdout=output_file, stderr=output_file)

        log_msg = f"[Last ran on: {today.isoformat()}]\n"
        logger.write_to_log(log_file, log_msg)

    def cleanup_job(self):
        pass


<<<<<<< HEAD
# Used to regenerate images for all submissions in a bulk upload
class RegenerateBulkImages(AbstractJob):
    def run_job(self):
        folder = self.job_details["pdf_file_path"]
        redactions = [
            generate_pdf_images.Redaction(**r)
            for r in self.job_details.get("redactions", [])
        ]
        regenerate_bulk_images.main(folder, redactions)

    def cleanup_job(self):
        pass
=======
class DocToPDF(AbstractJob):
    def run_job(self):
        log_dir = os.path.join(DATA_DIR, "logs", "doc_to_pdf")
        today = datetime.datetime.now()
        log_file = os.path.join(log_dir, "{:04d}{:02d}{:02d}.txt".format(today.year, today.month, today.day))
        log = open(log_file, 'a')
        log.write('\n')

        try:
            term = self.job_details['term']
            course = self.job_details['course']
            gradeable = self.job_details['gradeable']
            user = self.job_details['user']
            version = self.job_details['version']

            course_dir = os.path.join(DATA_DIR, 'courses', term, course)
            submissions_dir = os.path.join(course_dir, 'submissions')
            submissions_processed_dir = os.path.join(course_dir, 'submissions_processed')

            submissions_path = os.path.join(submissions_dir, gradeable, user, str(version))
            submissions_processed_path = os.path.join(submissions_processed_dir, gradeable, user, str(version), 'pdf')

            if not os.path.isdir(submissions_processed_path):
                os.makedirs(submissions_processed_path)

            DOC_MIME_TYPES = ['application/vnd.openxmlformats-officedocument.wordprocessingml.document']

            doc_files = []

            for root, _, files in os.walk(submissions_path):
                for file in files:
                    file_path = os.path.join(root, file)
                    mimetype, _ = mimetypes.guess_type(file_path)
                    if mimetype in DOC_MIME_TYPES:
                        doc_files.append(file_path)

            with TemporaryDirectory() as tmpdir:
                os.mkdir(os.path.join(tmpdir, 'doc_files'))

                for i in range(len(doc_files)):
                    numfolder = os.path.join(tmpdir, 'doc_files', str(i))
                    os.mkdir(numfolder)
                    shutil.copyfile(doc_files[i], os.path.join(numfolder, os.path.basename(doc_files[i])))

                client = docker.from_env(timeout=60)
                container = client.containers.run(
                    image='submitty/libreoffice-writer:latest',
                    command=['/bin/bash', '-c', f'for x in /app/doc_files/*/; \
                            do libreoffice --headless --convert-to pdf --outdir "$x"out "$x"*; done; \
                            chown -R {os.getuid()}:{os.getgid()} /app/doc_files'],
                    volumes={tmpdir: {'bind': '/app', 'mode': 'rw'}},
                    stdout=True,
                    stderr=True,
                    detach=True
                )

                try:
                    container.wait(timeout=8)
                except requests.exceptions.ConnectionError:
                    log.write("Container timed out...\n")

                log.write("Output from libreoffice container:\n----------------------------------\n" + container.logs().decode('utf-8'))
                container.stop()
                container.remove()

                stat_parent = os.stat(submissions_processed_path)
                for i in range(len(doc_files)):
                    dest = os.path.join(submissions_processed_path, os.path.relpath(doc_files[i], submissions_path) + '.pdf')
                    os.makedirs(os.path.dirname(dest), 0o2755, exist_ok=True)
                    out_dir = os.path.join(tmpdir, 'doc_files', str(i), 'out')
                    if not os.path.isdir(out_dir):
                        log.write(f"Failed to generate output for '{doc_files[i]}'\n")
                        continue
                    out_contents = os.listdir(out_dir)
                    if len(out_contents) != 1:
                        log.write(f"Failed to generate output for '{doc_files[i]}'\n")
                        continue
                    src = os.path.join(out_dir, out_contents[0])
                    os.rename(src, dest)
                    os.chown(dest, stat_parent.st_uid, stat_parent.st_gid)
                    os.chmod(dest, 0o644)
        except Exception as e:
            log.write(f"ERROR: {e}\n")
        finally:
            log.close()
            log_msg = f"[Last ran on: {today.isoformat()}]\n"
            logger.write_to_log(log_file, log_msg)
>>>>>>> 5ef5a3ad
<|MERGE_RESOLUTION|>--- conflicted
+++ resolved
@@ -15,12 +15,9 @@
 import docker
 import requests
 from urllib.parse import unquote
-<<<<<<< HEAD
+from tempfile import TemporaryDirectory
 
 from . import regenerate_bulk_images
-=======
-from tempfile import TemporaryDirectory
->>>>>>> 5ef5a3ad
 from . import bulk_qr_split
 from . import bulk_upload_split
 from . import generate_pdf_images
@@ -444,7 +441,6 @@
         pass
 
 
-<<<<<<< HEAD
 # Used to regenerate images for all submissions in a bulk upload
 class RegenerateBulkImages(AbstractJob):
     def run_job(self):
@@ -457,7 +453,8 @@
 
     def cleanup_job(self):
         pass
-=======
+
+
 class DocToPDF(AbstractJob):
     def run_job(self):
         log_dir = os.path.join(DATA_DIR, "logs", "doc_to_pdf")
@@ -544,5 +541,4 @@
         finally:
             log.close()
             log_msg = f"[Last ran on: {today.isoformat()}]\n"
-            logger.write_to_log(log_file, log_msg)
->>>>>>> 5ef5a3ad
+            logger.write_to_log(log_file, log_msg)