--- conflicted
+++ resolved
@@ -1645,10 +1645,7 @@
         var has_space = gradeable_id.includes(" ");
         var test = /^[a-zA-Z0-9_-]*$/.test(gradeable_id);
         var unique_gradeable = false;
-<<<<<<< HEAD
         var bad_max_score = false;
-=======
->>>>>>> bc357960
         var check1 = document.getElementById('radio_electronic_file').checked;
         var check2 = document.getElementById('radio_checkpoints').checked;
         var check3 = document.getElementById('radio_numeric').checked;
@@ -1703,7 +1700,7 @@
             alert("A type of gradeable must be selected");
             return false;
         }
-<<<<<<< HEAD
+
 
         var numOfNumeric = 0;
         var wrapper = $('.numerics-table');
@@ -1716,10 +1713,9 @@
         	}
     	}
     }
-=======
+
     }
     calculateTotalScore();
->>>>>>> bc357960
     calculatePercentageTotal();
     </script>
 HTML;
