@import url("google/inconsolata.css");

.diff-container-box {
    overflow: auto;
    background-color: var(--standard-pale-gray);
    border: 1px solid var(--standard-light-gray);
}

.diff-code {
    font-family: monospace;
<<<<<<< HEAD
    color: var(--diff-char);
    background-color: var(--default-white);
=======
    color: var(--btn-text-black);
    line-height: 1.8;
>>>>>>> 8d06d36a
}

.diff-code .row {
    width: 100%;
}

.diff-code .bad-actual {
    background-color: var(--diff-background-actual);
    color: var(--diff-char);
}

.diff-code .bad-expected {
    background-color: var(--diff-background-expected);
    color: var(--diff-char);
}

.highlight-hover {
    background-color: var(--standard-light-blue-gray) !important;
}

.highlight-char-actual {
    background-color: var(--diff-char-background-actual);
    font-weight: 900;
}

.highlight-char-expected {
    background-color: var(--diff-char-background-expected);
    font-weight: 900;
}

/* stylelint-disable-next-line selector-class-pattern */
.line_number {
    color: var(--standard-medium-gray);
    border-right: 1px solid var(--standard-light-gray);
    text-align: right;
    width: auto;
}

/* stylelint-disable selector-class-pattern */

/* Not sure why the linter can't use disable-next-line here... */
.line_number,
.line_code {
    vertical-align: top;
    max-height: 20px !important;
    height: 20px !important;
    font-family: "Courier New", Courier, monospace;
    font-size: 16px;
    line-height: 20px !important;
    padding: 0 5px;
}
/* stylelint-enable selector-class-pattern */

/* stylelint-disable-next-line selector-class-pattern */
.line_code_inner {
    max-height: 20px !important;
    height: 20px !important;
    line-height: 20px !important;
    padding: 0 !important;
    overflow-x: scroll !important;
}

/* stylelint-disable-next-line selector-class-pattern */
.line_code {
    white-space: pre;
    padding-left: 10px;
}

.diff-code .whitespace {
    border: 1px solid var(--standard-deep-blue);
}

.autocheck-header {
    margin-top: 5px;
    margin-bottom: 2px;
}

.autocheck-header-button {
    display: flex;
    flex-direction: row-reverse;
    height: auto;
}

.autocheck-header-button a {
    white-space: break-spaces;
}

.autograding-action-wrapper {
    margin: 10px;
}

.autograding-action-header {
    margin-top: 5px;
    margin-bottom: 16px;
    font-size: 24px;
    font-weight: bold;
}

.autograding-action-body {
    font-family: monospace;
    color: var(--btn-text-black);
    font-size: 16px;
}<|MERGE_RESOLUTION|>--- conflicted
+++ resolved
@@ -8,13 +8,9 @@
 
 .diff-code {
     font-family: monospace;
-<<<<<<< HEAD
     color: var(--diff-char);
     background-color: var(--default-white);
-=======
-    color: var(--btn-text-black);
     line-height: 1.8;
->>>>>>> 8d06d36a
 }
 
 .diff-code .row {
