--- conflicted
+++ resolved
@@ -1048,13 +1048,10 @@
         if ($previousVersion && $late_status !== LateDayInfo::STATUS_GOOD) {
             while ($previousVersion) {
                 $prevVersionInstance = $graded_gradeable->getAutoGradedGradeable()->getAutoGradedVersionInstance($previousVersion);
-<<<<<<< HEAD
                 if($prevVersionInstance == null) {
                     $rollbackSubmission = -1;
                     break;
                 }
-=======
->>>>>>> 03531b99
                 $lateInfo = LateDays::fromUser($this->core, $late_days_user)->getLateDayInfoByGradeable($gradeable);
                 $daysLate = $prevVersionInstance->getDaysLate();
 
