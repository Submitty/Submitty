<<<<<<< HEAD
/* global displaySuccessMessage */
/* global luxon */
=======
/* global displaySuccessMessage, hljs */
>>>>>>> 244e6436

// eslint-disable-next-line no-unused-vars
function categoriesFormEvents() {
    $('#ui-category-list').sortable({
        items : '.category-sortable',
        handle: '.handle',
        // eslint-disable-next-line no-unused-vars
        update: function (event, ui) {
            reorderCategories();
        },
    });
    $('#ui-category-list').find('.fa-edit').click(function() {
        const item = $(this).parent().parent().parent();
        const category_desc = item.find('.categorylistitem-desc span').text().trim();
        item.find('.categorylistitem-editdesc input').val(category_desc);
        item.find('.categorylistitem-desc').hide();
        item.find('.categorylistitem-editdesc').show();

    });
    $('#ui-category-list').find('.fa-times').click(function() {
        const item = $(this).parent().parent().parent();
        item.find('.categorylistitem-editdesc').hide();
        item.find('.categorylistitem-desc').show();
    });

    const refresh_color_select = function(element) {
        $(element).css('background-color', $(element).val());
    };

    $('.category-color-picker').each(function() {
        refresh_color_select($(this));
    });
}

// eslint-disable-next-line no-unused-vars
function openFileForum(directory, file, path ) {
    // eslint-disable-next-line no-undef
    const url = `${buildCourseUrl(['display_file'])}?dir=${directory}&file=${file}&path=${path}`;
    window.open(url, '_blank', 'toolbar=no,scrollbars=yes,resizable=yes, width=700, height=600');
}

function checkForumFileExtensions(post_box_id, files) {
    const count = files.length;
    for (let i = 0; i < files.length; i++) {
        // eslint-disable-next-line no-undef
        const extension = getFileExtension(files[i].name);
        if ( !['gif', 'png', 'jpg', 'jpeg', 'bmp'].includes(extension) ) {
            // eslint-disable-next-line no-undef
            deleteSingleFile(files[i].name, post_box_id, false);
            // eslint-disable-next-line no-undef
            removeLabel(files[i].name, post_box_id);
            files.splice(i, 1);
            i--;
        }
    }
    return count === files.length;
}

function resetForumFileUploadAfterError(displayPostId) {
    $(`#file_name${displayPostId}`).html('');
    document.getElementById(`file_input_label${displayPostId}`).style.border = '2px solid red';
    document.getElementById(`file_input${displayPostId}`).value = null;
}

// eslint-disable-next-line no-unused-vars
function checkNumFilesForumUpload(input, post_id) {
    // eslint-disable-next-line no-undef
    const displayPostId = (typeof post_id !== 'undefined') ? `_${escapeSpecialChars(post_id)}` : '';
    if (input.files.length > 5) {
        // eslint-disable-next-line no-undef
        displayErrorMessage('Max file upload size is 5. Please try again.');
        resetForumFileUploadAfterError(displayPostId);
    }
    else {
        if (!checkForumFileExtensions(input.files)) {
            // eslint-disable-next-line no-undef
            displayErrorMessage('Invalid file type. Please upload only image files. (PNG, JPG, GIF, BMP...)');
            resetForumFileUploadAfterError(displayPostId);
            return;
        }
        $(`#file_name${displayPostId}`).html(`<p style="display:inline-block;">${input.files.length} files selected.</p>`);
        $('#messages').fadeOut();
        document.getElementById(`file_input_label${displayPostId}`).style.border = '';
    }
}

function uploadImageAttachments(attachment_box) {
    const observer = new MutationObserver((e) => {
        if (e[0].addedNodes.length === 0 || e[0].addedNodes[0].className === 'thumbnail') {
            return;
        }
        // eslint-disable-next-line no-undef
        const part = get_part_number(e[0]);
        if (isNaN(parseInt(part))) {
            return;
        }
        const target = $(e[0].target).find('tr')[$(e[0].target).find('tr').length - 1];
        let file_object = null;
        const filename = $(target).attr('fname');
        // eslint-disable-next-line no-undef
        for (let j = 0; j < file_array[part-1].length; j++) {
            // eslint-disable-next-line no-undef
            if (file_array[part-1][j].name === filename) {
                // eslint-disable-next-line no-undef
                file_object = file_array[part-1][j];
                break;
            }
        }
        const image = document.createElement('div');
        $(image).addClass('thumbnail');
        $(image).css('background-image', `url(${window.URL.createObjectURL(file_object)})`);
        target.prepend(image);
    });
    $(attachment_box).each(function() {
        observer.observe($(this)[0], {
            childList : true,
            subtree: true,
        });
    });
}

function testAndGetAttachments(post_box_id, dynamic_check) {
    const index = post_box_id - 1;
    const files = [];
    // eslint-disable-next-line no-undef
    for (let j = 0; j < file_array[index].length; j++) {
        // eslint-disable-next-line no-undef
        if (file_array[index][j].name.indexOf("'") !== -1 ||
            // eslint-disable-next-line no-undef
            file_array[index][j].name.indexOf('"') !== -1) {
            // eslint-disable-next-line no-undef
            alert(`ERROR! You may not use quotes in your filename: ${file_array[index][j].name}`);
            return false;
        }
        // eslint-disable-next-line no-undef
        else if (file_array[index][j].name.indexOf('\\\\') !== -1 ||
            // eslint-disable-next-line no-undef
            file_array[index][j].name.indexOf('/') !== -1) {
            // eslint-disable-next-line no-undef
            alert(`ERROR! You may not use a slash in your filename: ${file_array[index][j].name}`);
            return false;
        }
        // eslint-disable-next-line no-undef
        else if (file_array[index][j].name.indexOf('<') !== -1 ||
            // eslint-disable-next-line no-undef
            file_array[index][j].name.indexOf('>') !== -1) {
            // eslint-disable-next-line no-undef
            alert(`ERROR! You may not use angle brackets in your filename: ${file_array[index][j].name}`);
            return false;
        }
        // eslint-disable-next-line no-undef
        files.push(file_array[index][j]);
    }

    let valid = true;
    if (!checkForumFileExtensions(post_box_id, files)) {
        // eslint-disable-next-line no-undef
        displayErrorMessage('Invalid file type. Please upload only image files. (PNG, JPG, GIF, BMP...)');
        valid = false;
    }

    if (files.length > 5) {
        if (dynamic_check) {
            // eslint-disable-next-line no-undef
            displayErrorMessage('Max file upload size is 5. Please remove attachments accordingly.');
        }
        else {
            // eslint-disable-next-line no-undef
            displayErrorMessage('Max file upload size is 5. Please try again.');
        }
        valid = false;
    }

    if (!valid) {
        return false;
    }
    else {
        return files;
    }
}

function publishFormWithAttachments(form, test_category, error_message, is_thread) {
    if (!form[0].checkValidity()) {
        form[0].reportValidity();
        return false;
    }
    if (test_category) {
        if ((!form.prop('ignore-cat')) && form.find('.btn-selected').length === 0 && ($('.cat-buttons input').is(':checked') === false)) {
            alert('At least one category must be selected.');
            return false;
        }
    }
    const post_box_id = form.find('.thread-post-form').data('post_box_id');
    const formData = new FormData(form[0]);

    const files = testAndGetAttachments(post_box_id, false);
    if (files === false) {
        return false;
    }
    for (let i = 0; i < files.length ; i++) {
        formData.append('file_input[]', files[i], files[i].name);
    }
    const submit_url = form.attr('action');

    form.find('[type=submit]').prop('disabled', true);

    $.ajax({
        url: submit_url,
        data: formData,
        processData: false,
        contentType: false,
        type: 'POST',
        success: function(data) {
            try {
                // eslint-disable-next-line no-var
                var json = JSON.parse(data);

                if (json['status'] === 'fail') {
                    // eslint-disable-next-line no-undef
                    displayErrorMessage(json['message']);
                    return;
                }
            }
            catch (err) {
                // eslint-disable-next-line no-undef
                displayErrorMessage('Error parsing data. Please try again.');
                return;
            }
            // Now that we've successfully submitted the form, clear autosave data
            // eslint-disable-next-line no-undef
            cancelDeferredSave(autosaveKeyFor(form));
            clearReplyBoxAutosave(form);

            const thread_id = json['data']['thread_id'];
            if (is_thread) {
                window.socketClient.send({'type': 'new_thread', 'thread_id': thread_id});
            }
            else {
                const post_id = json['data']['post_id'];
                let reply_level = form[0].hasAttribute('id') ? parseInt(form.prev().attr('data-reply_level')) : 0;
                reply_level = reply_level < 7 ? reply_level+1 : reply_level;
                const post_box_ids = $('.post_reply_form .thread-post-form').map(function() {
                    return $(this).data('post_box_id');
                }).get();
                const max_post_box_id = Math.max.apply(Math, post_box_ids);
                window.socketClient.send({'type': 'new_post', 'thread_id': thread_id, 'post_id': post_id, 'reply_level': reply_level, 'post_box_id': max_post_box_id});
            }

            window.location.href = json['data']['next_page'];
        },
        error: function() {
            // eslint-disable-next-line no-undef
            displayErrorMessage(error_message);
        },
    });
    return false;
}

// eslint-disable-next-line no-unused-vars
function createThread(e) {
    e.preventDefault();
    try {
        return publishFormWithAttachments($(this), true, 'Something went wrong while creating thread. Please try again.', true);
    }
    catch (err) {
        console.error(err);
        alert('Something went wrong. Please try again.');
        return false;
    }
}

function publishPost(e) {
    e.preventDefault();
    try {
        return publishFormWithAttachments($(this), false, 'Something went wrong while publishing post. Please try again.', false);
    }
    catch (err) {
        console.error(err);
        alert('Something went wrong. Please try again.');
        return false;
    }
}

function socketNewOrEditPostHandler(post_id, reply_level, post_box_id=null, edit=false) {
    $.ajax({
        type: 'POST',
        // eslint-disable-next-line no-undef
        url: buildCourseUrl(['forum', 'posts', 'single']),
        data: {'post_id': post_id, 'reply_level': reply_level, 'post_box_id': post_box_id, 'edit': edit, 'csrf_token': window.csrfToken},
        success: function (response) {
            try {
                const new_post = JSON.parse(response).data;
                const forum_display_setting = Cookies.get('forum_display_option');
                if (!edit) {
                    const parent_id = $($(new_post)[0]).attr('data-parent_id');
                    const parent_post = $(`#${parent_id}`);
                    if (forum_display_setting === 'reverse-time') {
                        $(new_post).insertAfter('#currents-thread').hide().fadeIn();
                    }
                    else if (forum_display_setting === 'time') {
                        $(new_post).insertBefore('#post-hr').hide().fadeIn();
                    }
                    else if (parent_post.hasClass('first_post')) {
                        if (forum_display_setting === 'reverse-tree') {
                            $(new_post).insertAfter('#current-thread').hide().fadeIn();
                        }
                        else if (forum_display_setting === 'alpha' || forum_display_setting === 'alpha_by_registration' || forum_display_setting === 'alpha_by_rotating') {
                            $(new_post).insertBefore('#post-hr').hide().fadeIn();
                            displaySuccessMessage('Refresh for correct ordering');
                        }
                        else {
                            $(new_post).insertBefore('#post-hr').hide().fadeIn();
                        }
                    }
                    else {
                        const sibling_posts = $(`[data-parent_id="${parent_id}"]`);
                        if (sibling_posts.length !== 0) {
                            const parent_sibling_posts = $(`#${parent_id} ~ .post_box`).map(function() {
                                return $(this).attr('data-reply_level') <= $(`#${parent_id}`).attr('data-reply_level') ? this : null;
                            });
                            if (parent_sibling_posts.length !== 0) {
                                $(new_post).insertBefore(parent_sibling_posts.first()).hide().fadeIn();
                                displaySuccessMessage('Refresh for correct ordering');
                            }
                        }
                        else {
                            $(new_post).insertAfter(parent_post.next()).hide().fadeIn();
                        }
                    }
                }
                else {
                    const original_post = $(`#${post_id}`);
                    $(new_post).insertBefore(original_post);
                    original_post.next().remove();
                    original_post.remove();
                }

                $(`#${post_id}-reply`).css('display', 'none');
                $(`#${post_id}-reply`).submit(publishPost);
                // eslint-disable-next-line no-undef
                previous_files[post_box_id] = [];
                // eslint-disable-next-line no-undef
                label_array[post_box_id] = [];
                // eslint-disable-next-line no-undef
                file_array[post_box_id] = [];
                uploadImageAttachments(`#${post_id}-reply .upload_attachment_box`);
                hljs.highlightAll();

            }
            catch (error) {
                // eslint-disable-next-line no-undef
                displayErrorMessage('Error parsing new post. Please refresh the page.');
            }
        },
    });
}

function socketDeletePostHandler(post_id) {
    const main_post = $(`#${post_id}`);
    const sibling_posts = $(`#${post_id} ~ .post_box`).map(function() {
        return $(this).attr('data-reply_level') <= $(`#${post_id}`).attr('data-reply_level') ? this : null;
    });
    if (sibling_posts.length !== 0) {
        // eslint-disable-next-line no-var
        var posts_to_delete = main_post.nextUntil(sibling_posts.first());
    }
    else {
        // eslint-disable-next-line no-var, no-redeclare
        var posts_to_delete = main_post.nextUntil('#post-hr');
    }

    posts_to_delete.filter('.reply-box').remove();
    main_post.add(posts_to_delete).fadeOut(400, () => {
        main_post.add(posts_to_delete).remove();
    });
}

function socketNewOrEditThreadHandler(thread_id, edit=false) {
    $.ajax({
        type: 'POST',
        // eslint-disable-next-line no-undef
        url: buildCourseUrl(['forum', 'threads', 'single']),
        data: {'thread_id': thread_id, 'csrf_token': window.csrfToken},
        success: function (response) {
            try {
                const new_thread = JSON.parse(response).data;
                if (!edit) {
                    if ($(new_thread).find('.thread-announcement').length !== 0) {
                        const last_bookmarked_announcement = $('.thread-announcement').siblings('.thread-favorite').last().parent().parent();
                        if (last_bookmarked_announcement.length !== 0) {
                            $(new_thread).insertAfter(last_bookmarked_announcement.next()).hide().fadeIn('slow');
                        }
                        else {
                            $(new_thread).insertBefore($('.thread_box_link').first()).hide().fadeIn('slow');
                        }
                    }
                    else {
                        let spot_after_announcements = $('.thread_box_link').first();
                        if ($(new_thread).find('.thread-announcement-expiring').length === 1) {
                            $(new_thread).insertBefore($('.thread_box_link').first()).hide().fadeIn('slow');
                        }
                        else {
                            while (spot_after_announcements.find('.thread-announcement-expiring').length !== 0) {
                                spot_after_announcements = spot_after_announcements.next();
                            }
                            while (spot_after_announcements.find('.thread-favorite').length !== 0) {
                                spot_after_announcements = spot_after_announcements.next();
                            }
                            $(new_thread).insertBefore(spot_after_announcements).hide().fadeIn('slow');
                        }
                    }
                }
                else {
                    const original_thread = $(`[data-thread_id="${thread_id}"]`);
                    $(new_thread).insertBefore(original_thread);
                    original_thread.next().remove();
                    original_thread.remove();
                }
                // eslint-disable-next-line eqeqeq
                if ($('data#current-thread').val() != thread_id) {
                    $(`[data-thread_id="${thread_id}"] .thread_box`).removeClass('active');
                }
            }
            catch (err) {
                // eslint-disable-next-line no-undef
                displayErrorMessage('Error parsing new thread. Please refresh the page.');
                return;
            }
        },
        // eslint-disable-next-line no-unused-vars
        error: function (a, b) {
            window.alert('Something went wrong when adding new thread. Please refresh the page.');
        },
    });
}

function socketDeleteOrMergeThreadHandler(thread_id, merge=false, merge_thread_id=null) {
    const thread_to_delete = `[data-thread_id='${thread_id}']`;
    $(thread_to_delete).fadeOut('slow', () => {
        $(thread_to_delete).next().remove();
        $(thread_to_delete).remove();
    });

    // eslint-disable-next-line eqeqeq
    if ($('#current-thread').val() == thread_id) {
        if (merge) {
            // eslint-disable-next-line no-var, no-undef
            var new_url = buildCourseUrl(['forum', 'threads', merge_thread_id]);
        }
        else {
            // eslint-disable-next-line no-var, no-undef, no-redeclare
            var new_url = buildCourseUrl(['forum', 'threads']);
        }
        window.location.replace(new_url);
    }
    // eslint-disable-next-line eqeqeq
    else if (merge && $('#current-thread').val() == merge_thread_id) {
        // will be changed when posts work with sockets
        window.location.reload();
    }
}

function socketResolveThreadHandler(thread_id) {
    const icon_to_update = $(`[data-thread_id='${thread_id}']`).find('i.fa-question');
    $(icon_to_update).fadeOut(400, () => {
        $(icon_to_update).removeClass('fa-question thread-unresolved').addClass('fa-check thread-resolved').fadeIn(400);
    });
    $(icon_to_update).attr('title', 'Thread Resolved');
    $(icon_to_update).attr('aria-label', 'Thread Resolved');

    // eslint-disable-next-line eqeqeq
    if ($('#current-thread').val() == thread_id) {
        $("[title='Mark thread as resolved']").remove();
    }
}

function socketAnnounceThreadHandler(thread_id) {
    /*
  * 1. get announced thread with thread_id
  * 2. find correct new place according to the following order:
  *     announcements & pins --> announcements only --> pins only --> other
  *     each group should be sorted chronologically
  * 3. if thread is "active" thread update related elements
  * */
    const thread_to_announce = `[data-thread_id='${thread_id}']`;
    const hr = $(thread_to_announce).next(); // saving the <hr> for inserting later below the thread div
    hr.remove(); // removing this sibling <hr>
    // if there exists other announcements
    if ($('.thread-announcement').length !== 0) {
    // if thread to announce is already bookmarked
        if ($(thread_to_announce).find('.thread-favorite').length !== 0) {
            // if there exists other bookmarked announcements
            if ($('.thread-announcement').siblings('.thread-favorite').length !== 0) {
                // notice that ids in desc order are also in a chronological order (newest : oldest)
                // get announcement threads ids as an array -> [7, 6, 4, 3]
                const announced_pinned_threads_ids = $('.thread-announcement').siblings('.thread-favorite').parent().parent().map(function() {
                    return Number($(this).attr('data-thread_id'));
                }).get();
                // look for thread to insert before -> thread_id 4 if inserting thread_id = 5
                for (let i=0; i<announced_pinned_threads_ids.length; i++) {
                    if (announced_pinned_threads_ids[i] < thread_id) {
                        // eslint-disable-next-line no-var
                        var thread_to_insert_before = `[data-thread_id='${announced_pinned_threads_ids[i]}']`;
                        $(thread_to_announce).insertBefore($(thread_to_insert_before)).hide().fadeIn('slow');
                        break;
                    }

                    // if last thread then insert after -> if inserting thread_id = 2
                    if (i === announced_pinned_threads_ids.length-1) {
                        // eslint-disable-next-line no-var
                        var thread_to_insert_after = `[data-thread_id='${announced_pinned_threads_ids[i]}']`;
                        $(thread_to_announce).insertAfter($(thread_to_insert_after).next()).hide().fadeIn('slow');
                    }
                }
            }
            // no bookmarked announcements -> insert already-bookmarked new announcement at the beginning
            else {
                $(thread_to_announce).insertBefore($('.thread_box_link').first()).hide().fadeIn('slow');
            }
        }
        // thread to announce is not bookmarked
        else {
            // find announcements that are not bookmarked
            const announced_pinned_threads = $('.thread-announcement').siblings('.thread-favorite').parent().parent();
            const announced_only_threads = $('.thread-announcement').parent().parent().not(announced_pinned_threads);
            if (announced_only_threads.length !== 0) {
                const announced_only_threads_ids = $(announced_only_threads).map(function() {
                    return Number($(this).attr('data-thread_id'));
                }).get();
                for (let i=0; i<announced_only_threads_ids.length; i++) {
                    if (announced_only_threads_ids[i] < thread_id) {
                        // eslint-disable-next-line no-var, no-redeclare
                        var thread_to_insert_before = `[data-thread_id='${announced_only_threads_ids[i]}']`;
                        $(thread_to_announce).insertBefore($(thread_to_insert_before)).hide().fadeIn('slow');
                        break;
                    }

                    if (i === announced_only_threads_ids.length-1) {
                        // eslint-disable-next-line no-var, no-redeclare
                        var thread_to_insert_after = `[data-thread_id='${announced_only_threads_ids[i]}']`;
                        $(thread_to_announce).insertAfter($(thread_to_insert_after).next()).hide().fadeIn('slow');
                    }
                }
            }
            // if all announcements are bookmarked -> insert new announcement after the last one
            else {
                // eslint-disable-next-line no-var, no-redeclare
                var thread_to_insert_after = announced_pinned_threads.last();
                $(thread_to_announce).insertAfter($(thread_to_insert_after).next()).hide().fadeIn('slow');
            }
        }
    }
    // no annoucements at all -> insert new announcement at the beginning
    else {
        $(thread_to_announce).insertBefore($('.thread_box_link').first()).hide().fadeIn('slow');
    }

    let announcement_icon = '<i class="fas fa-thumbtack thread-announcement" title = "Pinned to the top" aria-label="Pinned to the top"></i>';
    $(thread_to_announce).children().prepend(announcement_icon);
    $(hr).insertAfter($(thread_to_announce)); // insert <hr> right after thread div
    // if user's current thread is the one modified -> update
    // eslint-disable-next-line eqeqeq
    if ($('#current-thread').val() == thread_id) {
    // if is instructor
        const instructor_pin = $('.not-active-thread-announcement');
        if (instructor_pin.length) {
            instructor_pin.removeClass('.not-active-thread-announcement').addClass('active-thread-remove-announcement');
            instructor_pin.attr('onClick', instructor_pin.attr('onClick').replace('1,', '0,').replace('pin this thread to the top?', 'unpin this thread?'));
            instructor_pin.attr('title', 'Unpin Thread');
            instructor_pin.attr('aria-label', 'Unpin Thread');
            instructor_pin.children().removeClass('golden_hover').addClass('reverse_golden_hover');
        }
        else {
            announcement_icon = '<i class="fas fa-thumbtack active-thread-announcement" title = "Pinned Thread" aria-label="Pinned Thread"></i>';
            $('#posts_list').find('h2').prepend(announcement_icon);
        }
    }
}

function socketUnpinThreadHandler(thread_id) {
    const thread_to_unpin = `[data-thread_id='${thread_id}']`;

    const hr = $(thread_to_unpin).next(); // saving the <hr> for inserting later below the thread div
    hr.remove(); // removing this sibling <hr>

    const not_pinned_threads = $('.thread_box').not($('.thread-announcement').parent()).parent();
    // if there exists other threads that are not pinned
    if (not_pinned_threads.length) {
        // if thread is bookmarked
        if ($(thread_to_unpin).find('.thread-favorite').length !== 0) {
            // if there exists other threads that are bookmarked
            if (not_pinned_threads.find('.thread-favorite').length !== 0) {
                const bookmarked_threads_ids = not_pinned_threads.find('.thread-favorite').parent().parent().map(function() {
                    return Number($(this).attr('data-thread_id'));
                }).get();

                for (let i=0; i<bookmarked_threads_ids.length; i++) {
                    if (bookmarked_threads_ids[i] < thread_id) {
                        // eslint-disable-next-line no-var
                        var thread_to_insert_before = `[data-thread_id='${bookmarked_threads_ids[i]}']`;
                        $(thread_to_unpin).insertBefore($(thread_to_insert_before)).hide().fadeIn('slow');
                        break;
                    }

                    if (i === bookmarked_threads_ids.length-1) {
                        // eslint-disable-next-line no-var
                        var thread_to_insert_after = `[data-thread_id='${bookmarked_threads_ids[i]}']`;
                        $(thread_to_unpin).insertAfter($(thread_to_insert_after).next()).hide().fadeIn('slow');
                    }
                }
            }
            // no other bookmarked threads -> insert thread at the beginning of not announced threads
            else {
                $(thread_to_unpin).insertBefore(not_pinned_threads.first()).hide().fadeIn('slow');
            }
        }
        // thread is not bookmarked
        else {
            // if there exists other threads that are neither bookmarked nor pinned
            const not_bookmarked_threads = not_pinned_threads.not($('.thread-favorite').parent().parent());
            if (not_bookmarked_threads.length) {
                const not_bookmarked_threads_ids = not_bookmarked_threads.map(function() {
                    return Number($(this).attr('data-thread_id'));
                }).get();

                for (let i=0; i<not_bookmarked_threads_ids.length; i++) {
                    if (not_bookmarked_threads_ids[i] < thread_id) {
                        // eslint-disable-next-line no-var, no-redeclare
                        var thread_to_insert_before = `[data-thread_id='${not_bookmarked_threads_ids[i]}']`;
                        $(thread_to_unpin).insertBefore($(thread_to_insert_before)).hide().fadeIn('slow');
                        break;
                    }

                    if (i === not_bookmarked_threads_ids.length-1) {
                        // eslint-disable-next-line no-var, no-redeclare
                        var thread_to_insert_after = `[data-thread_id='${not_bookmarked_threads_ids[i]}']`;
                        $(thread_to_unpin).insertAfter($(thread_to_insert_after).next()).hide().fadeIn('slow');
                    }
                }
            }
            // no other threads -> insert thread at the end
            else {
                // eslint-disable-next-line no-var, no-redeclare
                var thread_to_insert_after = $('.thread_box').last().parent();
                $(thread_to_unpin).insertAfter($(thread_to_insert_after).next()).hide().fadeIn('slow');
            }
        }
    }
    // no unpinned threads -> insert thread at the end
    else {
        // eslint-disable-next-line no-var, no-redeclare
        var thread_to_insert_after = $('.thread_box').last().parent();
        $(thread_to_unpin).insertAfter($(thread_to_insert_after).next()).hide().fadeIn('slow');
    }

    $(hr).insertAfter($(thread_to_unpin)); // insert <hr> right after thread div
    $(thread_to_unpin).find('.thread-announcement').remove();

    // if user's current thread is the one modified -> update
    // eslint-disable-next-line eqeqeq
    if ($('#current-thread').val() == thread_id) {
    // if is instructor
        const instructor_pin = $('.active-thread-remove-announcement');
        if (instructor_pin.length) {
            instructor_pin.removeClass('active-thread-remove-announcement').addClass('not-active-thread-announcement');
            instructor_pin.attr('onClick', instructor_pin.attr('onClick').replace('0,', '1,').replace('unpin this thread?', 'pin this thread to the top?'));
            instructor_pin.attr('title', 'Make thread an announcement');
            instructor_pin.attr('aria-label', 'Pin Thread');
            instructor_pin.children().removeClass('reverse_golden_hover').addClass('golden_hover');
        }
        else {
            $('.active-thread-announcement').remove();
        }
    }
}

// eslint-disable-next-line no-unused-vars
function initSocketClient() {
    // eslint-disable-next-line no-undef
    window.socketClient = new WebSocketClient();
    window.socketClient.onmessage = (msg) => {
        switch (msg.type) {
            case 'new_thread':
                socketNewOrEditThreadHandler(msg.thread_id);
                break;
            case 'delete_thread':
                socketDeleteOrMergeThreadHandler(msg.thread_id);
                break;
            case 'resolve_thread':
                socketResolveThreadHandler(msg.thread_id);
                break;
            case 'announce_thread':
                socketAnnounceThreadHandler(msg.thread_id);
                break;
            case 'unpin_thread':
                socketUnpinThreadHandler(msg.thread_id);
                break;
            case 'merge_thread':
                socketDeleteOrMergeThreadHandler(msg.thread_id, true, msg.merge_thread_id);
                break;
            case 'new_post':
                // eslint-disable-next-line eqeqeq
                if ($('data#current-thread').val() == msg.thread_id) {
                    socketNewOrEditPostHandler(msg.post_id, msg.reply_level, msg.post_box_id);
                }
                break;
            case 'delete_post':
                // eslint-disable-next-line eqeqeq
                if ($('data#current-thread').val() == msg.thread_id) {
                    socketDeletePostHandler(msg.post_id);
                }
                break;
            case 'edit_post':
                // eslint-disable-next-line eqeqeq
                if ($('data#current-thread').val() == msg.thread_id) {
                    socketNewOrEditPostHandler(msg.post_id, msg.reply_level, msg.post_box_id, true);
                }
                break;
            case 'edit_thread':
                // eslint-disable-next-line eqeqeq
                if ($('data#current-thread').val() == msg.thread_id) {
                    socketNewOrEditPostHandler(msg.post_id, msg.reply_level, msg.post_box_id, true);
                }
                socketNewOrEditThreadHandler(msg.thread_id, true);
                break;
            case 'split_post':
                // eslint-disable-next-line eqeqeq
                if ($('data#current-thread').val() == msg.thread_id) {
                    socketDeletePostHandler(msg.post_id);
                }
                socketNewOrEditThreadHandler(msg.new_thread_id, false);
                break;
            default:
                console.log('Undefined message received.');
        }
        thread_post_handler();
        loadThreadHandler();
    };
    window.socketClient.open('discussion_forum');
}

// eslint-disable-next-line no-unused-vars
function changeThreadStatus(thread_id) {
    // eslint-disable-next-line no-undef
    const url = `${buildCourseUrl(['forum', 'threads', 'status'])}?status=1`;
    $.ajax({
        url: url,
        type: 'POST',
        data: {
            thread_id: thread_id,
            // eslint-disable-next-line no-undef
            csrf_token: csrfToken,
        },
        success: function(data) {
            try {
                // eslint-disable-next-line no-var
                var json = JSON.parse(data);
            }
            catch (err) {
                // eslint-disable-next-line no-undef
                displayErrorMessage('Error parsing data. Please try again.');
                return;
            }
            if (json['status'] === 'fail') {
                // eslint-disable-next-line no-undef
                displayErrorMessage(json['message']);
                return;
            }

            window.socketClient.send({'type': 'resolve_thread', 'thread_id': thread_id});
            window.location.reload();
            // eslint-disable-next-line no-undef
            displaySuccessMessage('Thread marked as resolved.');
        },
        error: function() {
            window.alert('Something went wrong when trying to mark this thread as resolved. Please try again.');
        },
    });
}

// eslint-disable-next-line no-unused-vars
function modifyOrSplitPost(e) {
    e.preventDefault();
    const form = $(this);
    const formData = new FormData(form[0]);
    const submit_url = form.attr('action');

    $.ajax({
        url: submit_url,
        type: 'POST',
        data: formData,
        processData: false,
        contentType: false,
        success: function (response) {
            try {
                // eslint-disable-next-line no-var
                var json = JSON.parse(response);
            }
            catch (e) {
                // eslint-disable-next-line no-undef
                displayErrorMessage('Error parsing data. Please try again.');
                return;
            }
            if (json['status'] === 'fail') {
                // eslint-disable-next-line no-undef
                displayErrorMessage(json['message']);
                return;
            }

            // modify
            if (form.attr('id') === 'thread_form') {
                const thread_id = form.find('#edit_thread_id').val();
                // eslint-disable-next-line no-var
                var post_id = form.find('#edit_post_id').val();
                const reply_level = $(`#${post_id}`).attr('data-reply_level');
                const post_box_id = $(`#${post_id}-reply .thread-post-form`).data('post_box_id') -1;
                const msg_type = json['data']['type'] === 'Post' ? 'edit_post' : 'edit_thread';
                window.socketClient.send({'type': msg_type, 'thread_id': thread_id, 'post_id': post_id, 'reply_level': reply_level, 'post_box_id': post_box_id});
                window.location.reload();
            }
            // split
            else {
                // eslint-disable-next-line no-var, no-redeclare
                var post_id = form.find('#split_post_id').val();
                const new_thread_id = json['data']['new_thread_id'];
                const old_thread_id = json['data']['old_thread_id'];
                window.socketClient.send({'type': 'split_post', 'new_thread_id': new_thread_id, 'thread_id': old_thread_id, 'post_id': post_id});
                window.location.replace(json['data']['next']);
            }
        },
    });
}

// eslint-disable-next-line no-unused-vars
function showEditPostForm(post_id, thread_id, shouldEditThread, render_markdown, csrf_token) {
    console.log("EHREH");
    const DateTime = luxon.DateTime;
    if (!checkAreYouSureForm()) {
        return;
    }
    const form = $('#thread_form');
    // eslint-disable-next-line no-undef
    const url = buildCourseUrl(['forum', 'posts', 'get']);
    $.ajax({
        url: url,
        type: 'POST',
        data: {
            post_id: post_id,
            thread_id: thread_id,
            render_markdown: render_markdown,
            csrf_token: csrf_token,
        },
        success: function(data) {
            try {
                // eslint-disable-next-line no-var
                var json = JSON.parse(data);
            }
            catch (err) {
                // eslint-disable-next-line no-undef
                displayErrorMessage('Error parsing data. Please try again');
                return;
            }
            if (json['status'] === 'fail') {
                // eslint-disable-next-line no-undef
                displayErrorMessage(json['message']);
                return;
            }
            json = json['data'];
            const post_content = json.post;
            const lines = post_content.split(/\r|\r\n|\n/).length;
            const anon = json.anon;
            const change_anon = json.change_anon;
            // eslint-disable-next-line no-undef
            const user_id = escapeSpecialChars(json.user);
            const validIsoString = json.post_time.replace(' ', 'T');
            let time = DateTime.fromISO(json.validIsoString, { zone: 'local' });
            if (!time.isValid) {
                // Timezone suffix ":00" might be missing
                time = DateTime.fromISO(`${validIsoString}:00`, { zone: 'local' });
            }
            const categories_ids = json.categories_ids;
            const date = time.toLocaleString(DateTime.DATE_SHORT);
            const timeString = time.toLocaleString(DateTime.TIME_SIMPLE);
            const contentBox = form.find('[name=thread_post_content]')[0];
            contentBox.style.height = lines*14;
            const editUserPrompt = document.getElementById('edit_user_prompt');
            editUserPrompt.innerHTML = `Editing a post by: ${user_id} on ${date} at ${timeString}`;
            contentBox.value = post_content;
            document.getElementById('edit_post_id').value = post_id;
            document.getElementById('edit_thread_id').value = thread_id;
            if (change_anon) {
                $('#thread_post_anon_edit').prop('checked', anon);
            }
            else {
                $('label[for=Anon]').remove();
                $('#thread_post_anon_edit').remove();
            }
            $('#edit-user-post').css('display', 'block');
            // eslint-disable-next-line no-undef
            captureTabInModal('edit-user-post');

            $('.cat-buttons input').prop('checked', false);

            if (json.markdown === true) {
                $('#markdown_input_').val('1');
                $('#markdown_toggle_').addClass('markdown-active');
                $('#markdown_buttons_').show();
            }
            else {
                $('#markdown_input_').val('0');
                $('#markdown_toggle_').removeClass('markdown-active');
                $('#markdown_buttons_').hide();
            }

            // If first post of thread
            if (shouldEditThread) {
                const thread_title = json.title;
                const thread_lock_date =  json.lock_thread_date;
                const thread_status = json.thread_status;
                let expiration = json.expiration.replace('-', '/');
                expiration = expiration.replace('-', '/');
                $('#title').prop('disabled', false);
                $('.edit_thread').show();
                $('#label_lock_thread').show();
                $('#title').val(thread_title);
                $('#thread_status').val(thread_status);
                $('#lock_thread_date').val(thread_lock_date);
                if (Date.parse(expiration) > new Date()) {
                    $('.expiration').show();
                }
                $('#expirationDate').val(json.expiration);

                // Categories
                $('.cat-buttons').removeClass('btn-selected');
                $.each(categories_ids, (index, category_id) => {
                    const cat_input = $(`.cat-buttons input[value=${category_id}]`);
                    cat_input.prop('checked', true);
                    cat_input.parent().addClass('btn-selected');
                });
                $('.cat-buttons').trigger('eventChangeCatClass');
                $('#thread_form').prop('ignore-cat', false);
                $('#category-selection-container').show();
                $('#thread_status').show();
            }
            else {
                $('#title').prop('disabled', true);
                $('.edit_thread').hide();
                $('.expiration').hide();
                $('#label_lock_thread').hide();
                $('#thread_form').prop('ignore-cat', true);
                $('#category-selection-container').hide();
                $('#thread_status').hide();
            }
        },
        error: function() {
            window.alert('Something went wrong while trying to edit the post. Please try again.');
        },
    });
}

// eslint-disable-next-line no-unused-vars
function cancelEditPostForum() {
    if (!checkAreYouSureForm()) {
        return;
    }
    const markdown_header = $('#markdown_header_0');
    const edit_button = markdown_header.find('.markdown-write-mode');
    if (markdown_header.attr('data-mode') === 'preview') {
        edit_button.trigger('click');
    }
    $('#edit-user-post').css('display', 'none');
    $(this).closest('.thread-post-form').find('[name=thread_post_content]').val('');
    $('#title').val('');
}

// eslint-disable-next-line no-unused-vars
function changeDisplayOptions(option) {
    // eslint-disable-next-line no-undef
    thread_id = $('#current-thread').val();
    Cookies.set('forum_display_option', option);
    // eslint-disable-next-line no-undef
    window.location.replace(`${buildCourseUrl(['forum', 'threads', thread_id])}?option=${option}`);
}

function readCategoryValues() {
    const categories_value = [];
    $('#thread_category button').each(function() {
        if ($(this).data('btn-selected')==='true') {
            categories_value.push($(this).data('cat_id'));
        }
    });
    return categories_value;
}

function readThreadStatusValues() {
    const thread_status_value = [];
    $('#thread_status_select button').each(function() {
        if ($(this).data('btn-selected')==='true') {
            thread_status_value.push($(this).data('sel_id'));
        }
    });
    return thread_status_value;
}

function dynamicScrollLoadPage(element, atEnd) {
    const load_page = $(element).data(atEnd?'next_page':'prev_page');
    if (load_page === 0) {
        return false;
    }
    if ($(element).data('dynamic_lock_load')) {
        return null;
    }
    let load_page_callback;
    let load_page_fail_callback;
    const arrow_up = $(element).find('.fa-caret-up');
    const arrow_down = $(element).find('.fa-caret-down');
    const spinner_up = arrow_up.prev();
    const spinner_down = arrow_down.next();
    $(element).data('dynamic_lock_load', true);
    if (atEnd) {
        arrow_down.hide();
        spinner_down.show();
        load_page_callback = function(content, count) {
            spinner_down.hide();
            arrow_down.before(content);
            // eslint-disable-next-line eqeqeq
            if (count == 0) {
                // Stop further loads
                $(element).data('next_page', 0);
            }
            else {
                $(element).data('next_page', parseInt(load_page) + 1);
                arrow_down.show();
            }
            dynamicScrollLoadIfScrollVisible($(element));
        };
        // eslint-disable-next-line no-unused-vars
        load_page_fail_callback = function(content, count) {
            spinner_down.hide();
        };
    }
    else {
        arrow_up.hide();
        spinner_up.show();
        load_page_callback = function(content, count) {
            spinner_up.hide();
            arrow_up.after(content);
            if (count === 0) {
                // Stop further loads
                $(element).data('prev_page', 0);
            }
            else {
                const prev_page = parseInt(load_page) - 1;
                $(element).data('prev_page', prev_page);
                if (prev_page >= 1) {
                    arrow_up.show();
                }
            }
            dynamicScrollLoadIfScrollVisible($(element));
        };
        // eslint-disable-next-line no-unused-vars
        load_page_fail_callback = function(content, count) {
            spinner_up.hide();
        };
    }

    const urlPattern = $(element).data('urlPattern');
    const currentThreadId = $(element).data('currentThreadId');
    const currentCategoriesId = $(element).data('currentCategoriesId');
    // eslint-disable-next-line no-unused-vars
    const course = $(element).data('course');

    const next_url = urlPattern.replace('{{#}}', load_page);

    let categories_value = readCategoryValues();
    let thread_status_value = readThreadStatusValues();

    // var thread_status_value = $("#thread_status_select").val();
    const unread_select_value = $('#unread').is(':checked');
    // eslint-disable-next-line eqeqeq
    categories_value = (categories_value == null)?'':categories_value.join('|');
    // eslint-disable-next-line eqeqeq
    thread_status_value = (thread_status_value == null)?'':thread_status_value.join('|');
    $.ajax({
        url: next_url,
        type: 'POST',
        data: {
            thread_categories: categories_value,
            thread_status: thread_status_value,
            unread_select: unread_select_value,
            currentThreadId: currentThreadId,
            currentCategoriesId: currentCategoriesId,
            csrf_token: window.csrfToken,
        },
        success: function(r) {
            const x = JSON.parse(r)['data'];
            let content = x.html;
            const count = x.count;
            content = `${content}`;
            $(element).data('dynamic_lock_load', false);
            load_page_callback(content, count);
        },
        error: function() {
            $(element).data('dynamic_lock_load', false);
            load_page_fail_callback();
            window.alert('Something went wrong while trying to load more threads. Please try again.');
        },
    });
    return true;
}

function dynamicScrollLoadIfScrollVisible(jElement) {
    if (jElement[0].scrollHeight <= jElement[0].clientHeight) {
        if (dynamicScrollLoadPage(jElement[0], true) === false) {
            dynamicScrollLoadPage(jElement[0], false);
        }
    }
}

// eslint-disable-next-line no-unused-vars
function dynamicScrollContentOnDemand(jElement, urlPattern, currentThreadId, currentCategoriesId, course) {
    jElement.data('urlPattern', urlPattern);
    jElement.data('currentThreadId', currentThreadId);
    jElement.data('currentCategoriesId', currentCategoriesId);
    jElement.data('course', course);

    dynamicScrollLoadIfScrollVisible(jElement);
    $(jElement).scroll(function() {
        const element = $(this)[0];
        const sensitivity = 2;
        const isTop = element.scrollTop < sensitivity;
        const isBottom = (element.scrollHeight - element.offsetHeight - element.scrollTop) < sensitivity;
        if (isTop) {
            if ($(element).data('prev_page') !== 0) {
                element.scrollTop = sensitivity;
            }
            dynamicScrollLoadPage(element, false);
        }
        else if (isBottom) {
            dynamicScrollLoadPage(element, true);
        }

    });
}

// eslint-disable-next-line no-unused-vars
function resetScrollPosition(id) {
    // eslint-disable-next-line eqeqeq
    if (sessionStorage.getItem(`${id}_scrollTop`) != 0) {
        sessionStorage.setItem(`${id}_scrollTop`, 0);
    }
}

function saveScrollLocationOnRefresh(id) {
    const element = document.getElementById(id);
    $(element).scroll(() => {
        sessionStorage.setItem(`${id}_scrollTop`, $(element).scrollTop());
    });
    $(document).ready(() => {
        if (sessionStorage.getItem(`${id}_scrollTop`) !== null) {
            $(element).scrollTop(sessionStorage.getItem(`${id}_scrollTop`));
        }
    });
}

function checkAreYouSureForm() {
    const elements = $('form');
    if (elements.hasClass('dirty')) {
        if (confirm('You have unsaved changes! Do you want to continue?')) {
            elements.trigger('reinitialize.areYouSure');
            return true;
        }
        else {
            return false;
        }
    }
    return true;
}

// eslint-disable-next-line no-unused-vars
function alterShowDeletedStatus(newStatus) {
    if (!checkAreYouSureForm()) {
        return;
    }
    Cookies.set('show_deleted', newStatus, { path: '/' });
    location.reload();
}

// eslint-disable-next-line no-unused-vars
function alterShowMergeThreadStatus(newStatus, course) {
    if (!checkAreYouSureForm()) {
        return;
    }
    Cookies.set(`${course}_show_merged_thread`, newStatus, { path: '/' });
    location.reload();
}

// eslint-disable-next-line no-unused-vars
function modifyThreadList(currentThreadId, currentCategoriesId, course, loadFirstPage, success_callback) {

    let categories_value = readCategoryValues();
    let thread_status_value = readThreadStatusValues();

    const unread_select_value = $('#unread').is(':checked');
    // eslint-disable-next-line eqeqeq
    categories_value = (categories_value == null)?'':categories_value.join('|');
    // eslint-disable-next-line eqeqeq
    thread_status_value = (thread_status_value == null)?'':thread_status_value.join('|');
    Cookies.set(`${course}_forum_categories`, categories_value, { path: '/' });
    Cookies.set('forum_thread_status', thread_status_value, { path: '/' });
    Cookies.set('unread_select_value', unread_select_value, { path: '/' });
    // eslint-disable-next-line no-undef
    const url = `${buildCourseUrl(['forum', 'threads'])}?page_number=${(loadFirstPage?'1':'-1')}`;
    $.ajax({
        url: url,
        type: 'POST',
        data: {
            thread_categories: categories_value,
            thread_status: thread_status_value,
            unread_select: unread_select_value,
            currentThreadId: currentThreadId,
            currentCategoriesId: currentCategoriesId,
            // eslint-disable-next-line no-undef
            csrf_token: csrfToken,
        },
        success: function(r) {
            let x = JSON.parse(r)['data'];
            const page_number = parseInt(x.page_number);
            const threadCount = parseInt(x.count);
            x = x.html;
            x = `${x}`;
            const jElement = $('#thread_list');
            jElement.children(':not(.fas)').remove();
            $('#thread_list .fa-caret-up').after(x);
            jElement.data('prev_page', page_number - 1);
            jElement.data('next_page', page_number + 1);
            jElement.data('dynamic_lock_load', false);
            $('#thread_list .fa-spinner').hide();
            if (loadFirstPage) {
                $('#thread_list .fa-caret-up').hide();
                $('#thread_list .fa-caret-down').show();
            }
            else {
                $('#thread_list .fa-caret-up').show();
                $('#thread_list .fa-caret-down').hide();
            }

            $('#num_filtered').text(threadCount);

            dynamicScrollLoadIfScrollVisible(jElement);
            loadThreadHandler();
            // eslint-disable-next-line eqeqeq
            if (success_callback != null) {
                success_callback();
            }
        },
        error: function() {
            window.alert('Something went wrong when trying to filter. Please try again.');
            Cookies.remove(`${course}_forum_categories`, { path: '/' });
            Cookies.remove('forum_thread_status', { path: '/' });
        },
    });
}

// eslint-disable-next-line no-unused-vars
function replyPost(post_id) {
    if ( $(`#${post_id}-reply`).css('display') === 'block' ) {
        $(`#${post_id}-reply`).css('display', 'none');
    }
    else {
        hideReplies();
        $(`#${post_id}-reply`).css('display', 'block');
    }
}

function generateCodeMirrorBlocks(container_element) {
    const codeSegments = container_element.querySelectorAll('.code');
    for (const element of codeSegments) {
        // eslint-disable-next-line no-undef
        const editor0 = CodeMirror.fromTextArea(element, {
            lineNumbers: true,
            readOnly: true,
            cursorHeight: 0.0,
            lineWrapping: true,
            autoRefresh: true,
        });

        const lineCount = editor0.lineCount();
        if (lineCount === 1) {
            editor0.setSize('100%', `${editor0.defaultTextHeight() * 2}px`);
        }
        else {
            //Default height for CodeMirror is 300px... 500px looks good
            const h = (editor0.defaultTextHeight()) * lineCount + 15;
            editor0.setSize('100%', `${h > 500 ? 500 : h}px`);
        }

        editor0.setOption('theme', 'eclipse');
        editor0.refresh();

    }
}

// eslint-disable-next-line no-unused-vars
function showSplit(post_id) {
    //If a thread was merged in the database earlier, we want to reuse the thread id and information
    //so we don't have any loose ends
    // eslint-disable-next-line no-undef
    const url = buildCourseUrl(['forum', 'posts', 'splitinfo']);
    $.ajax({
        url: url,
        type: 'POST',
        data: {
            post_id: post_id,
            // eslint-disable-next-line no-undef
            csrf_token: csrfToken,
        },
        success: function(data) {
            try {
                // eslint-disable-next-line no-var
                var json = JSON.parse(data);
            }
            catch (err) {
                // eslint-disable-next-line no-undef
                displayErrorMessage('Error parsing data. Please try again.');
                return;
            }
            if (json['status'] === 'fail') {
                // eslint-disable-next-line no-undef
                displayErrorMessage(json['message']);
                return;
            }
            json = json['data'];
            if (json['merged_thread_id'] === -1) {
                document.getElementById('split_post_previously_merged').style.display = 'none';
                document.getElementById('split_post_submit').disabled = true;
            }
            else {
                document.getElementById('split_post_previously_merged').style.display = 'block';
                document.getElementById('split_post_submit').disabled = false;
                // eslint-disable-next-line no-undef
                captureTabInModal('popup-post-split', false);
            }
            document.getElementById('split_post_input').value = json['title'];
            document.getElementById('split_post_id').value = post_id;
            let i;
            for (i = 0; i < json['all_categories_list'].length; i++) {
                const id = json['all_categories_list'][i]['category_id'];
                const target = `#split_post_category_${id}`;
                if (json['categories_list'].includes(id)) {
                    if (!($(target).hasClass('btn-selected'))) {
                        $(target).addClass('btn-selected').trigger('eventChangeCatClass');
                        $(target).find("input[type='checkbox']").prop('checked', true);
                    }
                }
                else {
                    if ($(target).hasClass('btn-selected')) {
                        $(target).removeClass('btn-selected').trigger('eventChangeCatClass');
                        $(target).find("input[type='checkbox']").prop('checked', false);
                    }
                }
            }
            $('#popup-post-split').show();
            // eslint-disable-next-line no-undef
            captureTabInModal('popup-post-split');
        },
        error: function() {
            window.alert('Something went wrong while trying to get post information for splitting. Try again later.');
        },
    });
}

// eslint-disable-next-line no-unused-vars
function showHistory(post_id) {
    // eslint-disable-next-line no-undef
    const url = buildCourseUrl(['forum', 'posts', 'history']);
    $.ajax({
        url: url,
        type: 'POST',
        data: {
            post_id: post_id,
            // eslint-disable-next-line no-undef
            csrf_token: csrfToken,
        },
        success: function(data) {
            try {
                // eslint-disable-next-line no-var
                var json = JSON.parse(data);
            }
            catch (err) {
                // eslint-disable-next-line no-undef
                displayErrorMessage('Error parsing data. Please try again.');
                return;
            }
            if (json['status'] === 'fail') {
                // eslint-disable-next-line no-undef
                displayErrorMessage(json['message']);
                return;
            }
            $('#popup-post-history').show();
            // eslint-disable-next-line no-undef
            captureTabInModal('popup-post-history');
            $('#popup-post-history .post_box.history_box').remove();
            $('#popup-post-history .form-body').css('padding', '5px');
            const dummy_box = $($('#popup-post-history .post_box')[0]);
            json = json['data'];
            for (let i = json.length - 1 ; i >= 0 ; i -= 1) {
                const post = json[i];
                // eslint-disable-next-line no-undef
                box = dummy_box.clone();
                // eslint-disable-next-line no-undef
                box.show();
                // eslint-disable-next-line no-undef
                box.addClass('history_box');
                // eslint-disable-next-line no-undef
                box.find('.post_content').html(post['content']);
                if (post.is_staff_post) {
                    // eslint-disable-next-line no-undef
                    box.addClass('important');
                }

                const given_name = post['user_info']['given_name'].trim();
                const family_name = post['user_info']['family_name'].trim();
                const author_user_id = post['user'];
                const visible_username = `${given_name} ${(family_name.length === 0) ? '' : (`${family_name.substr(0, 1)}.`)}`;
                let info_name = `${given_name} ${family_name} (${author_user_id})`;
                const visible_user_json = JSON.stringify(visible_username);
                info_name = JSON.stringify(info_name);
                let user_button_code = `<a style='margin-right:2px;display:inline-block; color:black;' onClick='changeName(this.parentNode, ${info_name}, ${visible_user_json}, false)' title='Show full user information'><i class='fas fa-eye' aria-hidden='true'></i></a>&nbsp;`;
                if (!author_user_id) {
                    user_button_code = '';
                }
                // eslint-disable-next-line no-undef
                box.find('span.edit_author').html(`<strong>${visible_username}</strong> ${post['post_time']}`);
                // eslint-disable-next-line no-undef
                box.find('span.edit_author').before(user_button_code);
                // eslint-disable-next-line no-undef
                $('#popup-post-history .form-body').prepend(box);
            }
            generateCodeMirrorBlocks($('#popup-post-history')[0]);
        },
        error: function() {
            window.alert('Something went wrong while trying to display post history. Please try again.');
        },
    });
}

// eslint-disable-next-line no-unused-vars
function addNewCategory(csrf_token) {
    const newCategory = $('#new_category_text').val();
    const visibleDate = $('#category_visible_date').val();
    // eslint-disable-next-line no-undef
    const url = buildCourseUrl(['forum', 'categories', 'new']);
    $.ajax({
        url: url,
        type: 'POST',
        data: {
            newCategory: newCategory,
            visibleDate: visibleDate,
            rank: $('[id^="categorylistitem-').length,
            csrf_token: csrf_token,
        },
        success: function(data) {
            try {
                // eslint-disable-next-line no-var
                var json = JSON.parse(data);
            }
            catch (err) {
                // eslint-disable-next-line no-undef
                displayErrorMessage('Error parsing data. Please try again.');
                return;
            }
            if (json['status'] === 'fail') {
                // eslint-disable-next-line no-undef
                displayErrorMessage(json['message']);
                return;
            }
            // eslint-disable-next-line no-undef
            displaySuccessMessage(`Successfully created category ${escapeSpecialChars(newCategory)}.`);
            $('#new_category_text').val('');
            // Create new item in #ui-category-list using dummy category
            const category_id = json['data']['new_id'];
            const category_color_code = '#000080';
            // eslint-disable-next-line no-undef
            const category_desc = escapeSpecialChars(newCategory);
            // eslint-disable-next-line no-undef
            newelement = $($('#ui-category-template li')[0]).clone(true);
            // eslint-disable-next-line no-undef
            newelement.attr('id', `categorylistitem-${category_id}`);
            // eslint-disable-next-line no-undef
            newelement.css('color', category_color_code);
            // eslint-disable-next-line no-undef
            newelement.find('.categorylistitem-desc span').text(category_desc);
            // eslint-disable-next-line no-undef
            newelement.find('.category-color-picker').val(category_color_code);
            // eslint-disable-next-line no-undef
            newelement.show();
            // eslint-disable-next-line no-undef
            newelement.addClass('category-sortable');
            // eslint-disable-next-line no-undef
            newcatcolorpicker = newelement.find('.category-color-picker');
            // eslint-disable-next-line no-undef
            newcatcolorpicker.css('background-color', newcatcolorpicker.val());
            // eslint-disable-next-line no-undef
            $('#ui-category-list').append(newelement);
            $('.category-list-no-element').hide();
            refreshCategories();
            window.location.reload();
        },
        error: function() {
            window.alert('Something went wrong while trying to add a new category. Please try again.');
        },
    });
}

// eslint-disable-next-line no-unused-vars
function deleteCategory(category_id, category_desc, csrf_token) {
    // eslint-disable-next-line no-undef
    const url = buildCourseUrl(['forum', 'categories', 'delete']);
    $.ajax({
        url: url,
        type: 'POST',
        data: {
            deleteCategory: category_id,
            csrf_token: csrf_token,
        },
        success: function(data) {
            try {
                // eslint-disable-next-line no-var
                var json = JSON.parse(data);
            }
            catch (err) {
                // eslint-disable-next-line no-undef
                displayErrorMessage('Error parsing data. Please try again.');
                return;
            }
            if (json['status'] === 'fail') {
                // eslint-disable-next-line no-undef
                displayErrorMessage(json['message']);
                return;
            }
            // eslint-disable-next-line no-undef
            displaySuccessMessage(`Successfully deleted category ${escapeSpecialChars(category_desc)}.`);
            $(`#categorylistitem-${category_id}`).remove();
            refreshCategories();
        },
        error: function() {
            window.alert('Something went wrong while trying to add a new category. Please try again.');
        },
    });
}

// eslint-disable-next-line no-unused-vars
function editCategory(category_id, category_desc, category_color, category_date, changed, csrf_token) {
    if (category_desc === null && category_color === null && category_date === null) {
        return;
    }
    const data = {category_id: category_id, csrf_token: csrf_token};
    if (category_desc !== null && changed === 'desc') {
        data['category_desc'] = category_desc;
    }
    if (category_color !== null && changed === 'color') {
        data['category_color'] = category_color;
    }
    if (category_date !== null && changed === 'date') {

        if (category_date.trim() === '') {
            category_date = '    ';
        }

        data['visibleDate'] = category_date;
    }
    // eslint-disable-next-line no-undef
    const url = buildCourseUrl(['forum', 'categories', 'edit']);
    $.ajax({
        url: url,
        type: 'POST',
        data: data,
        success: function(data) {
            try {
                // eslint-disable-next-line no-var
                var json = JSON.parse(data);
            }
            catch (err) {
                // eslint-disable-next-line no-undef
                displayErrorMessage('Error parsing data. Please try again.');
                return;
            }
            if (json['status'] === 'fail') {
                // eslint-disable-next-line no-undef
                displayErrorMessage(json['message']);
                return;
            }
            // eslint-disable-next-line no-undef
            displaySuccessMessage(`Successfully updated category "${category_desc}"!`);
            setTimeout(() => {
                // eslint-disable-next-line no-undef
                removeMessagePopup('theid');
            }, 1000);
            if (category_color !== null) {
                $(`#categorylistitem-${category_id}`).css('color', category_color);
            }
            if (category_desc !== null) {
                $(`#categorylistitem-${category_id}`).find('.categorylistitem-desc span').text(category_desc);
            }
            if (category_date !== null) {
                $(`#categorylistitem-${category_id}`).find('.categorylistitemdate-desc span').text(category_date);
            }

            refreshCategories();
        },
        error: function() {
            window.alert('Something went wrong while trying to add a new category. Please try again.');
        },
    });
}


function refreshCategories() {
    if ($('#ui-category-list').length) {
        // Refresh cat-buttons from #ui-category-list

        let data = $('#ui-category-list').sortable('serialize');
        if (!data.trim()) {
            return;
        }
        data = data.split('&');
        const order = [];
        // eslint-disable-next-line no-var
        for (var i = 0; i<data.length; i+=1) {
            // eslint-disable-next-line no-var
            var category_id = parseInt(data[i].split('=')[1]);
            const category_desc = $(`#categorylistitem-${category_id} .categorylistitem-desc span`).text().trim();
            const category_color = $(`#categorylistitem-${category_id} select`).val();
            order.push([category_id, category_desc, category_color]);
        }

        // Obtain current selected category
        const selected_button = new Set();
        const category_pick_buttons = $('.cat-buttons');
        // eslint-disable-next-line no-var, no-redeclare
        for (var i = 0; i<category_pick_buttons.length; i+=1) {
            const cat_button_checkbox = $(category_pick_buttons[i]).find('input');
            // eslint-disable-next-line no-var, no-redeclare
            var category_id = parseInt(cat_button_checkbox.val());
            if (cat_button_checkbox.prop('checked')) {
                selected_button.add(category_id);
            }
        }

        // Refresh selected categories
        $('#categories-pick-list').empty();
        order.forEach((category) => {
            const category_id = category[0];
            const category_desc = category[1];
            const category_color = category[2];
            let selection_class = '';
            if (selected_button.has(category_id)) {
                selection_class = 'btn-selected';
            }
            const element = ` <div tabindex="0" class="btn cat-buttons ${selection_class}" data-color="${category_color}">${category_desc}\
                                <input aria-label="Category: ${category_desc}" type="checkbox" name="cat[]" value="${category_id}">\
                            </div>`;
            $('#categories-pick-list').append(element);
        });

        $(".cat-buttons input[type='checkbox']").each(function() {
            if ($(this).parent().hasClass('btn-selected')) {
                $(this).prop('checked', true);
            }
        });
    }

    // Selectors for categories pick up
    // If JS enabled hide checkbox
    $('div.cat-buttons input').hide();

    $('.cat-buttons').click(function() {
        if ($(this).hasClass('btn-selected')) {
            $(this).removeClass('btn-selected');
            $(this).find("input[type='checkbox']").prop('checked', false);
        }
        else {
            $(this).addClass('btn-selected');
            $(this).find("input[type='checkbox']").prop('checked', true);
        }
        $(this).trigger('eventChangeCatClass');
    });

    $('.cat-buttons').bind('eventChangeCatClass', changeColorClass);
    $('.cat-buttons').trigger('eventChangeCatClass');
}

function changeColorClass() {
    const color = $(this).data('color');
    $(this).css('border-color', color);
    if ($(this).hasClass('btn-selected')) {
        $(this).css('background-color', color);
        $(this).css('color', 'white');
    }
    else {
        $(this).css('background-color', 'white');
        $(this).css('color', color);
    }
}

function reorderCategories(csrf_token) {
    let data = $('#ui-category-list').sortable('serialize');
    data += `&csrf_token=${csrf_token}`;
    // eslint-disable-next-line no-undef
    const url = buildCourseUrl(['forum', 'categories', 'reorder']);
    $.ajax({
        url: url,
        type: 'POST',
        data: data,
        success: function(data) {
            try {
                // eslint-disable-next-line no-var
                var json = JSON.parse(data);
            }
            catch (err) {
                // eslint-disable-next-line no-undef
                displayErrorMessage('Error parsing data. Please try again');
                return;
            }
            if (json['status'] === 'fail') {
                // eslint-disable-next-line no-undef
                displayErrorMessage(json['message']);
                return;
            }
            // eslint-disable-next-line no-undef
            displaySuccessMessage('Successfully reordered categories.');
            setTimeout(() => {
                // eslint-disable-next-line no-undef
                removeMessagePopup('theid');
            }, 1000);
            refreshCategories();
        },
        error: function() {
            window.alert('Something went wrong while trying to reordering categories. Please try again.');
        },
    });
}

/*This function ensures that only one reply box is open at a time*/
function hideReplies() {
    const hide_replies = document.getElementsByClassName('reply-box');
    for (let i = 0; i < hide_replies.length; i++) {
        hide_replies[i].style.display = 'none';
    }
}

// eslint-disable-next-line no-unused-vars
function deletePostToggle(isDeletion, thread_id, post_id, author, time, csrf_token) {
    if (!checkAreYouSureForm()) {
        return;
    }
    const type = (isDeletion ? '0' : '2');
    const message = (isDeletion?'delete':'undelete');

    const confirm = window.confirm(`Are you sure you would like to ${message} this post?: \n\nWritten by:  ${author}  @  ${time}\n\nPlease note: The replies to this comment will also be ${message}d. \n\nIf you ${message} the first post in a thread this will ${message} the entire thread.`);
    if (confirm) {
        // eslint-disable-next-line no-undef
        const url = `${buildCourseUrl(['forum', 'posts', 'modify'])}?modify_type=${type}`;
        $.ajax({
            url: url,
            type: 'POST',
            data: {
                post_id: post_id,
                thread_id: thread_id,
                csrf_token: csrf_token,
            },
            success: function(data) {
                try {
                    // eslint-disable-next-line no-var
                    var json = JSON.parse(data);
                }
                catch (err) {
                    // eslint-disable-next-line no-undef
                    displayErrorMessage('Error parsing data. Please try again');
                    return;
                }
                if (json['status'] === 'fail') {
                    // eslint-disable-next-line no-undef
                    displayErrorMessage(json['message']);
                    return;
                }
                let new_url = '';
                switch (json['data']['type']) {
                    case 'thread':
                        window.socketClient.send({'type': 'delete_thread', 'thread_id': thread_id});
                        // eslint-disable-next-line no-undef
                        new_url = buildCourseUrl(['forum']);
                        break;
                    case 'post':
                        window.socketClient.send({'type': 'delete_post', 'thread_id': thread_id, 'post_id': post_id});
                        // eslint-disable-next-line no-undef
                        new_url = buildCourseUrl(['forum', 'threads', thread_id]);
                        break;
                    default:
                        // eslint-disable-next-line no-undef
                        new_url = buildCourseUrl(['forum']);
                        break;
                }
                window.location.replace(new_url);
            },
            error: function() {
                window.alert('Something went wrong while trying to delete/undelete a post. Please try again.');
            },
        });
    }
}

// eslint-disable-next-line no-unused-vars
function alterAnnouncement(thread_id, confirmString, type, csrf_token) {
    const confirm = window.confirm(confirmString);
    if (confirm) {
        // eslint-disable-next-line no-undef
        const url = `${buildCourseUrl(['forum', 'announcements'])}?type=${type}`;
        $.ajax({
            url: url,
            type: 'POST',
            data: {
                thread_id: thread_id,
                csrf_token: csrf_token,

            },
            // eslint-disable-next-line no-unused-vars
            success: function(data) {
                if (type) {
                    window.socketClient.send({'type': 'announce_thread', 'thread_id': thread_id});
                }
                else {
                    window.socketClient.send({'type': 'unpin_thread', 'thread_id': thread_id});
                }
                window.location.reload();
            },
            error: function() {
                window.alert('Something went wrong while trying to remove announcement. Please try again.');
            },
        });
    }
}

// eslint-disable-next-line no-unused-vars
function bookmarkThread(thread_id, type) {
    // eslint-disable-next-line no-undef
    const url = `${buildCourseUrl(['forum', 'threads', 'bookmark'])}?type=${type}`;
    $.ajax({
        url: url,
        type: 'POST',
        data: {
            thread_id: thread_id,
            // eslint-disable-next-line no-undef
            csrf_token: csrfToken,
        },
        // eslint-disable-next-line no-unused-vars
        success: function(data) {
            // eslint-disable-next-line no-undef
            window.location.replace(buildCourseUrl(['forum', 'threads', thread_id]));
        },
        error: function() {
            window.alert('Something went wrong while trying to update the bookmark. Please try again.');
        },
    });
}

// eslint-disable-next-line no-unused-vars
function toggleMarkdown(post_box_id, triggered) {
    if (post_box_id === undefined) {
        post_box_id = '';
    }
    //display/hide the markdown header
    $(`#markdown_header_${post_box_id}`).toggle();
    $(this).toggleClass('markdown-active markdown-inactive');
    //if markdown has just been turned off, make sure we exit preview mode if it is active
    if ($(this).hasClass('markdown-inactive')) {
        const markdown_header = $(`#markdown_header_${post_box_id}`);
        const edit_button = markdown_header.find('.markdown-write-mode');
        if (markdown_header.attr('data-mode') === 'preview') {
            edit_button.trigger('click');
        }
    }
    //trigger this event for all other markdown toggle buttons (since the setting should be persistent)
    if (!triggered) {
        $('.markdown-toggle').not(this).each(function() {
            toggleMarkdown.call(this, this.id.split('_')[2], true);
        });
    }
    //set various settings related to new markdown state
    // eslint-disable-next-line eqeqeq
    $(`#markdown_input_${post_box_id}`).val($(`#markdown_input_${post_box_id}`).val() == 0 ? '1':'0');
    $(`#markdown-info-${post_box_id}`).toggleClass('disabled');
    Cookies.set('markdown_enabled', $(`#markdown_input_${post_box_id}`).val(), { path: '/' });
}

// eslint-disable-next-line no-unused-vars
function checkInputMaxLength(obj) {
    // eslint-disable-next-line eqeqeq
    if ($(obj).val().length == $(obj).attr('maxLength')) {
        alert('Maximum input length reached!');
        $(obj).val($(obj).val().substr(0, $(obj).val().length));
    }
}

// eslint-disable-next-line no-unused-vars
function sortTable(sort_element_index, reverse=false) {
    const table = document.getElementById('forum_stats_table');
    let switching = true;
    while (switching) {
        switching=false;
        const rows = table.getElementsByTagName('TBODY');
        // eslint-disable-next-line no-var
        for (var i=1;i<rows.length-1;i++) {

            const a = rows[i].getElementsByTagName('TR')[0].getElementsByTagName('TD')[sort_element_index];
            const b = rows[i+1].getElementsByTagName('TR')[0].getElementsByTagName('TD')[sort_element_index];
            if (reverse) {
                // eslint-disable-next-line eqeqeq
                if (sort_element_index == 0 ? a.innerHTML<b.innerHTML : parseInt(a.innerHTML) > parseInt(b.innerHTML)) {
                    rows[i].parentNode.insertBefore(rows[i+1], rows[i]);
                    switching=true;
                }
            }
            else {
                // eslint-disable-next-line eqeqeq
                if (sort_element_index == 0 ? a.innerHTML>b.innerHTML : parseInt(a.innerHTML) < parseInt(b.innerHTML)) {
                    rows[i].parentNode.insertBefore(rows[i+1], rows[i]);
                    switching=true;
                }
            }
        }

    }

    const row0 = table.getElementsByTagName('TBODY')[0].getElementsByTagName('TR')[0];
    const headers = row0.getElementsByTagName('TH');

    // eslint-disable-next-line no-var, no-redeclare
    for (var i = 0;i<headers.length;i++) {
        const index = headers[i].innerHTML.indexOf(' ↓');
        const reverse_index = headers[i].innerHTML.indexOf(' ↑');

        if (index > -1 || reverse_index > -1) {
            headers[i].innerHTML = headers[i].innerHTML.slice(0, -2);
        }
    }
    if (reverse) {
        headers[sort_element_index].innerHTML = `${headers[sort_element_index].innerHTML} ↑`;
    }
    else {
        headers[sort_element_index].innerHTML = `${headers[sort_element_index].innerHTML} ↓`;
    }
}

function loadThreadHandler() {
    $('a.thread_box_link').click(function(event) {
        // if a thread is clicked on the full-forum-page just follow normal GET request else continue with ajax request
        // eslint-disable-next-line no-undef
        if (window.location.origin + window.location.pathname === buildCourseUrl(['forum'])) {
            return;
        }
        event.preventDefault();
        const obj = this;
        const thread_id = $(obj).data('thread_id');
        const thread_title = $(obj).data('thread_title');

        // eslint-disable-next-line no-undef
        const url = buildCourseUrl(['forum', 'threads', thread_id]);
        $.ajax({
            url: url,
            type: 'POST',
            data: {
                thread_id: thread_id,
                ajax: 'true',
                // eslint-disable-next-line no-undef
                csrf_token: csrfToken,
            },
            success: function(data) {
                try {
                    // eslint-disable-next-line no-var
                    var json = JSON.parse(data);
                }
                catch (err) {
                    // eslint-disable-next-line no-undef
                    displayErrorMessage('Error parsing data. Please try again');
                    return;
                }
                if (json['status'] === 'fail') {
                    // eslint-disable-next-line no-undef
                    displayErrorMessage(json['message']);
                    return;
                }
                if (typeof json.data.merged !== 'undefined') {
                    window.location.replace(json.data.destination);
                    return;
                }
                $(obj).find('.thread_box').removeClass('new_thread');
                $(obj).find('.thread_box').removeClass('deleted-unviewed');

                $('.thread_box').removeClass('active');

                $(obj).children('div.thread_box').addClass('active');

                $('#posts_list').empty().html(JSON.parse(json.data.html));

                window.history.pushState({'pageTitle': document.title}, '', url);
                //Updates the title and breadcrumb
                $(document).attr('title', thread_title);
                if (thread_title.length > 25) {
                    $('h1.breadcrumb-heading').text(`${thread_title.slice(0, 25)}...`);
                }
                else {
                    $('h1.breadcrumb-heading').text(thread_title);
                }

                setupForumAutosave();
                saveScrollLocationOnRefresh('posts_list');

                $('.post_reply_form').submit(publishPost);
                hljs.highlightAll();
            },
            error: function() {
                window.alert('Something went wrong while trying to display thread details. Please try again.');
            },
        });
    });
}

// eslint-disable-next-line no-unused-vars
function loadAllInlineImages(open_override = false) {
    const toggleButton = $('#toggle-attachments-button');

    const allShown = $('.attachment-well').filter(function() {
        return $(this).is(':visible');
    }).length === $('.attachment-well').length;
    //if the button were to show them all but they have all been individually shown,
    //we should hide them all
    if (allShown && toggleButton.hasClass('show-all')) {
        toggleButton.removeClass('show-all');
    }

    const allHidden = $('.attachment-well').filter(function() {
        return !($(this).is(':visible'));
    }).length === $('.attachment-well').length;
    //if the button were to hide them all but they have all been individually hidden,
    //we should show them all
    if (allHidden && !(toggleButton.hasClass('show-all'))) {
        toggleButton.addClass('show-all');
    }

    $('.attachment-btn').each(function (i) {
        $(this).click();

        //overwrite individual button click behavior to decide if it should be shown/hidden
        if (toggleButton.hasClass('show-all') || open_override) {
            $('.attachment-well').eq(i).show();
        }
        else {
            $('.attachment-well').eq(i).hide();
        }
    });

    toggleButton.toggleClass('show-all');
}

// eslint-disable-next-line no-unused-vars
function loadInlineImages(encoded_data) {
    const data = JSON.parse(encoded_data);
    const attachment_well = $(`#${data[data.length-1]}`);

    if (attachment_well.is(':visible')) {
        attachment_well.hide();
    }
    else {
        attachment_well.show();
    }

    // if they're no images loaded for this well
    if (attachment_well.children().length === 0 ) {
    // add image tags
        for (let i = 0; i < data.length - 1; i++) {
            const attachment = data[i];
            const url = attachment[0];
            const img = $(`<img src="${url}" alt="Click to view attachment in popup" title="Click to view attachment in popup" class="attachment-img">`);
            // eslint-disable-next-line no-undef
            const title = $(`<p>${escapeSpecialChars(decodeURI(attachment[2]))}</p>`);
            img.click(function() {
                const url = $(this).attr('src');
                window.open(url, '_blank', 'toolbar=no,scrollbars=yes,resizable=yes, width=700, height=600');
            });
            attachment_well.append(img);
            attachment_well.append(title);
        }
    }

}

// eslint-disable-next-line no-unused-vars, no-var
var filters_applied = [];

// Taken from https://stackoverflow.com/a/1988361/2650341

if (!Array.prototype.inArray) {
    Object.defineProperty(Array.prototype, 'inArray', {
        value: function(comparer) {
            for (let i=0; i < this.length; i++) {
                if (comparer(this[i])) {
                    return i;
                }
            }
            return false;
        },
    });
}

// adds an element to the array if it does not already exist using a comparer
// function
if (!Array.prototype.toggleElement) {
    Object.defineProperty(Array.prototype, 'toggleElement', {
        value: function(element, comparer) {
            const index = this.inArray(comparer);
            // eslint-disable-next-line valid-typeof
            if ((typeof(index) === 'boolean' && !index) || (typeof(index) === 'int' && index === 0)) {
                this.push(element);
            }
            else {
                this.splice(index, 1);
            }
        },
    });
}

function clearForumFilter() {
    if (checkUnread()) {
        $('#filter_unread_btn').click();
    }
    window.filters_applied = [];
    $('#thread_category button, #thread_status_select button').data('btn-selected', 'false').removeClass('filter-active').addClass('filter-inactive');
    $('#filter_unread_btn').removeClass('filter-active').addClass('filter-inactive');
    $('#clear_filter_button').hide();

    // eslint-disable-next-line no-undef
    updateThreads(true, null);
    return false;
}

// eslint-disable-next-line no-unused-vars
function loadFilterHandlers() {
    // eslint-disable-next-line no-unused-vars
    $('#filter_unread_btn').mousedown(function (e) {
        $(this).toggleClass('filter-inactive filter-active');
    });

    $('#thread_category button, #thread_status_select button').mousedown(function(e) {
        e.preventDefault();
        const current_selection = $(this).data('btn-selected');

        if (current_selection==='true') {
            $(this).data('btn-selected', 'false').removeClass('filter-active').addClass('filter-inactive');
        }
        else {
            $(this).data('btn-selected', 'true').removeClass('filter-inactive').addClass('filter-active');
        }

        const filter_text = $(this).text();

        window.filters_applied.toggleElement(filter_text, (e) => {
            return e === filter_text;
        });

        if (window.filters_applied.length === 0) {
            clearForumFilter();
        }
        else {
            $('#clear_filter_button').css('display', 'inline-block');
        }
        // eslint-disable-next-line no-undef
        updateThreads(true, null);
        return true;
    });

    $('#unread').change((e) => {
        e.preventDefault();
        // eslint-disable-next-line no-undef
        updateThreads(true, null);
        checkUnread();
        return true;
    });
}

function thread_post_handler() {
    // eslint-disable-next-line no-unused-vars
    $('.submit_unresolve').click(function(event) {
        const post_box_id = $(this).data('post_box_id');
        $(`#thread_status_input_${post_box_id}`).val(-1);
        return true;
    });
}

// eslint-disable-next-line no-unused-vars
function forumFilterBar() {
    $('#forum_filter_bar').toggle();
}

function updateThread(e) {
    // Only proceed if its full forum page
    // eslint-disable-next-line no-undef
    if (buildCourseUrl(['forum']) !== window.location.origin + window.location.pathname) {
        return;
    }

    e.preventDefault();
    const cat = [];
    $('input[name="cat[]"]:checked').each(item => cat.push($('input[name="cat[]"]:checked')[item].value));
    const post_box_id = $('#edit-user-post').find('.thread-post-form').data('post_box_id');

    const data =  {
        edit_thread_id: $('#edit_thread_id').val(),
        edit_post_id: $('#edit_post_id').val(),
        csrf_token: $('input[name="csrf_token"]').val(),
        title: $('input#title').val(),
        thread_post_content: $(`textarea#reply_box_${post_box_id}`).val(),
        thread_status: $('#thread_status').val(),
        Anon: $('input#thread_post_anon_edit').is(':checked') ? $('input#thread_post_anon_edit').val() : 0,
        lock_thread_date: $('input#lock_thread_date').text(),
        expirationDate: $('input#expirationDate').val(),
        cat,
        markdown_status: parseInt($(`input#markdown_input_${post_box_id}`).val()),
    };

    $.ajax({
        // eslint-disable-next-line no-undef
        url: `${buildCourseUrl(['forum', 'posts', 'modify'])}?modify_type=1`,
        type: 'POST',
        data,
        success: function (response) {
            try {
                response = JSON.parse(response);
                if (response.status === 'success') {
                    // eslint-disable-next-line no-undef
                    displaySuccessMessage('Thread post updated successfully!');
                }
                else {
                    // eslint-disable-next-line no-undef
                    displayErrorMessage('Failed to update thread post');
                }
            }
            catch (e) {
                console.log(e);
                // eslint-disable-next-line no-undef
                displayErrorMessage('Something went wrong while updating thread post');
            }
            window.location.reload();
        },
        error: function (err) {
            console.log(err);
            // eslint-disable-next-line no-undef
            displayErrorMessage('Something went wrong while updating thread post');
            window.location.reload();
        },
    });
}

function checkUnread() {
    if ($('#unread').prop('checked')) {
        // eslint-disable-next-line no-undef
        unread_marked = true;
        $('#filter_unread_btn').removeClass('filter-inactive').addClass('filter-active');
        $('#clear_filter_button').css('display', 'inline-block');
        return true;
    }
    else {
        return false;
    }
}

// Used to update thread content in the "Merge Thread"
// modal.
// eslint-disable-next-line no-unused-vars
function updateSelectedThreadContent(selected_thread_first_post_id) {
    // eslint-disable-next-line no-undef
    const url = buildCourseUrl(['forum', 'posts', 'get']);
    $.ajax({
        url : url,
        type : 'POST',
        data : {
            post_id : selected_thread_first_post_id,
            // eslint-disable-next-line no-undef
            csrf_token: csrfToken,
        },
        success: function(data) {
            try {
                // eslint-disable-next-line no-var
                var json = JSON.parse(data);
            }
            catch (err) {
                // eslint-disable-next-line no-undef
                displayErrorMessage(`Error parsing data. Please try again. Error is ${err}`);
                return;
            }

            if (json['status'] === 'fail') {
                // eslint-disable-next-line no-undef
                displayErrorMessage(json['message']);
                return;
            }

            json = json['data'];
            $('#thread-content').html(json['post']);
            if (json.markdown === true) {
                $('#thread-content').addClass('markdown-active');
            }
            else {
                $('#thread-content').removeClass('markdown-active');
            }
        },
        error: function() {
            window.alert('Something went wrong while trying to fetch content. Please try again.');
        },
    });
}

function autosaveKeyFor(replyBox) {
    const parent = $(replyBox).children('[name=parent_id]').val();
    // Having `reply-to-undefined` in the key is sorta gross and might cause
    // false positive bug reports. Let's avoid that.
    if (parent !== undefined) {
        return `${window.location.pathname}-reply-to-${parent}-forum-autosave`;
    }
    else {
        return `${window.location.pathname}-create-thread-forum-autosave`;
    }
}

function saveReplyBoxToLocal(replyBox) {
    const inputBox = $(replyBox).find('textarea.thread_post_content');
    // eslint-disable-next-line no-undef
    if (autosaveEnabled) {
        if (inputBox.val()) {
            const anonCheckbox = $(replyBox).find('input.thread-anon-checkbox');
            const post = inputBox.val();
            const isAnonymous = anonCheckbox.prop('checked');
            localStorage.setItem(autosaveKeyFor(replyBox), JSON.stringify({
                timestamp: Date.now(),
                post,
                isAnonymous,
            }));
        }
        else {
            localStorage.removeItem(autosaveKeyFor(replyBox));
        }
    }
}

function restoreReplyBoxFromLocal(replyBox) {
    // eslint-disable-next-line no-undef
    if (autosaveEnabled) {
        const json = localStorage.getItem(autosaveKeyFor(replyBox));
        if (json) {
            const { post, isAnonymous } = JSON.parse(json);
            $(replyBox).find('textarea.thread_post_content').val(post);
            $(replyBox).find('input.thread-anon-checkbox').prop('checked', isAnonymous);
        }
    }
}

function clearReplyBoxAutosave(replyBox) {
    // eslint-disable-next-line no-undef
    if (autosaveEnabled) {
        localStorage.removeItem(autosaveKeyFor(replyBox));
    }
}

function setupForumAutosave() {
    // Include both regular reply boxes on the forum as well as the "reply" box
    // on the create thread page.
    $('form.reply-box, form.post_reply_form, #thread_form').each((_index, replyBox) => {
        restoreReplyBoxFromLocal(replyBox);
        $(replyBox).find('textarea.thread_post_content').on('input',
            // eslint-disable-next-line no-undef
            () => deferredSave(autosaveKeyFor(replyBox), () => saveReplyBoxToLocal(replyBox), 1),
        );
        $(replyBox).find('input.thread-anon-checkbox').change(() => saveReplyBoxToLocal(replyBox));
    });
}

// eslint-disable-next-line no-unused-vars
const CREATE_THREAD_DEFER_KEY = 'create-thread';
const CREATE_THREAD_AUTOSAVE_KEY = `${window.location.pathname}-create-autosave`;

// eslint-disable-next-line no-unused-vars
function saveCreateThreadToLocal() {
    // eslint-disable-next-line no-undef
    if (autosaveEnabled) {
        const title = $('#title').val();
        const categories = $('div.cat-buttons.btn-selected').get().map(e => e.innerText);
        const status = $('#thread_status').val();
        const data = {
            timestamp: Date.now(),
            title,
            categories,
            status,
        };

        // These fields don't always show up
        const lockDate = $('#lock_thread_date').val();
        if (lockDate !== undefined) {
            data.lockDate = lockDate;
        }
        const isAnnouncement = $('#Announcement').prop('checked');
        if (isAnnouncement !== undefined) {
            data.isAnnouncement = isAnnouncement;
        }
        const pinThread = $('#pinThread').prop('checked');
        if (pinThread !== undefined) {
            data.pinThread = pinThread;
        }
        const expiration = $('#expirationDate').val();
        if (expiration !== undefined) {
            data.expiration = expiration;
        }

        localStorage.setItem(CREATE_THREAD_AUTOSAVE_KEY, JSON.stringify(data));
    }
}

// eslint-disable-next-line no-unused-vars
function restoreCreateThreadFromLocal() {
    // eslint-disable-next-line no-undef
    if (autosaveEnabled) {
        const json = localStorage.getItem(CREATE_THREAD_AUTOSAVE_KEY);
        if (!json) {
            return;
        }

        const data = JSON.parse(json);
        const { title, categories, status } = data;
        $('#title').val(title);
        $('#thread_status').val(status);
        $('div.cat-buttons').each((_i, e) => {
            if (categories.includes(e.innerText)) {
                e.classList.add('btn-selected');
                $(e).find("input[type='checkbox']").prop('checked', true);
            }
            else {
                e.classList.remove('btn-selected');
                $(e).find("input[type='checkbox']").prop('checked', false);
            }
            $(e).trigger('eventChangeCatClass');
        });

        // Optional fields
        $('.expiration').hide();
        // eslint-disable-next-line no-prototype-builtins
        if (data.hasOwnProperty('lockDate')) {
            $('#lock_thread_date').val(data.lockDate);
        }
        if (data.isAnnouncement) {
            $('#Announcement').prop('checked', data.isAnnouncement);
            $('.expiration').show();
        }
        if (data.pinThread) {
            $('#pinThread').prop('checked', data.pinThread);
            $('.expiration').show();
        }
        // eslint-disable-next-line no-prototype-builtins
        if (data.hasOwnProperty('expiration')) {
            $('#expirationDate').val(data.expiration);
        }
    }
}

// eslint-disable-next-line no-unused-vars
function clearCreateThreadAutosave() {
    localStorage.removeItem(CREATE_THREAD_AUTOSAVE_KEY);
}

$(() => {
    if (typeof cleanupAutosaveHistory === 'function') {
        // eslint-disable-next-line no-undef
        cleanupAutosaveHistory('-forum-autosave');
        setupForumAutosave();
    }
    $('form#thread_form').submit(updateThread);
});

//When the user uses tab navigation on the thread list, this function
//helps to make sure the current thread is always visible on the page
// eslint-disable-next-line no-unused-vars
function scrollThreadListTo(element) {
    $(element).get(0).scrollIntoView({behavior: 'smooth', block: 'center'});
}

//Only used by the posters and only on recent posts (60 minutes since posted)
// eslint-disable-next-line no-unused-vars
function sendAnnouncement(id) {
    $('.pin-and-email-message').attr('disabled', 'disabled');
    $.ajax({
        type: 'POST',
        // eslint-disable-next-line no-undef
        url: buildCourseUrl(['forum', 'make_announcement']),
        data: {'id': id, 'csrf_token': window.csrfToken},
        success: function(data) {
            try {
                if (JSON.parse(data).status === 'success') {
                    pinAnnouncement(id, 1, window.csrfToken);
                    window.location.reload();
                }
                else {
                    window.alert('Something went wrong while trying to queue the announcement. Please try again.');
                }
            }
            catch (error) {
                console.error(error);
            }
        },
        error: function() {
            window.alert('Something went wrong while trying to queue the announcement. Please try again.');
        },
    });
}

function pinAnnouncement(thread_id, type, csrf_token) {
    if (confirm) {
        // eslint-disable-next-line no-undef
        const url = `${buildCourseUrl(['forum', 'announcements'])}?type=${type}`;
        $.ajax({
            url: url,
            type: 'POST',
            data: {
                thread_id: thread_id,
                csrf_token: csrf_token,

            },
            // eslint-disable-next-line no-unused-vars
            success: function(data) {
                if (type) {
                    window.socketClient.send({'type': 'announce_thread', 'thread_id': thread_id});
                }
                else {
                    window.socketClient.send({'type': 'unpin_thread', 'thread_id': thread_id});
                }
            },
            error: function() {
                window.alert('Something went wrong while trying to remove announcement. Please try again.');
            },
        });
    }
}<|MERGE_RESOLUTION|>--- conflicted
+++ resolved
@@ -1,9 +1,4 @@
-<<<<<<< HEAD
-/* global displaySuccessMessage */
-/* global luxon */
-=======
 /* global displaySuccessMessage, hljs */
->>>>>>> 244e6436
 
 // eslint-disable-next-line no-unused-vars
 function categoriesFormEvents() {
@@ -839,8 +834,6 @@
 
 // eslint-disable-next-line no-unused-vars
 function showEditPostForm(post_id, thread_id, shouldEditThread, render_markdown, csrf_token) {
-    console.log("EHREH");
-    const DateTime = luxon.DateTime;
     if (!checkAreYouSureForm()) {
         return;
     }
@@ -878,19 +871,19 @@
             const change_anon = json.change_anon;
             // eslint-disable-next-line no-undef
             const user_id = escapeSpecialChars(json.user);
-            const validIsoString = json.post_time.replace(' ', 'T');
-            let time = DateTime.fromISO(json.validIsoString, { zone: 'local' });
-            if (!time.isValid) {
+            let time = Date.parse(json.post_time);
+            if (!time) {
                 // Timezone suffix ":00" might be missing
-                time = DateTime.fromISO(`${validIsoString}:00`, { zone: 'local' });
-            }
+                time = Date.parse(`${json.post_time}:00`);
+            }
+            time = new Date(time);
             const categories_ids = json.categories_ids;
-            const date = time.toLocaleString(DateTime.DATE_SHORT);
-            const timeString = time.toLocaleString(DateTime.TIME_SIMPLE);
+            const date = time.toLocaleDateString();
+            time = time.toLocaleString('en-US', { hour: 'numeric', minute: 'numeric', hour12: true });
             const contentBox = form.find('[name=thread_post_content]')[0];
             contentBox.style.height = lines*14;
             const editUserPrompt = document.getElementById('edit_user_prompt');
-            editUserPrompt.innerHTML = `Editing a post by: ${user_id} on ${date} at ${timeString}`;
+            editUserPrompt.innerHTML = `Editing a post by: ${user_id} on ${date} at ${time}`;
             contentBox.value = post_content;
             document.getElementById('edit_post_id').value = post_id;
             document.getElementById('edit_thread_id').value = thread_id;
