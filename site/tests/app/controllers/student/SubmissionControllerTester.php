--- conflicted
+++ resolved
@@ -73,10 +73,7 @@
             'user_id' => 'testUser',
             'user_givenname' => 'Test',
             'user_familyname' => 'Person',
-<<<<<<< HEAD
-=======
             'user_pronouns' => '',
->>>>>>> 012001a8
             'user_email' => '',
             'user_email_secondary' => '',
             'user_email_secondary_notify' => false,
