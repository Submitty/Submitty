--- conflicted
+++ resolved
@@ -197,12 +197,8 @@
                     "name" => $gradeable->getTitle(),
                     "url" => $gradeable->getInstructionsUrl(),
                     "can_delete" => $this->core->getUser()->accessAdmin() && $gradeable->canDelete(),
-<<<<<<< HEAD
-                    "buttons" => $this->getButtons($gradeable, $graded_gradeable, $list_section, $submit_everyone[$gradeable->getId()])
-=======
-                    "buttons" => $this->getButtons($gradeable, $graded_gradeable, $list_section),
+                    "buttons" => $this->getButtons($gradeable, $graded_gradeable, $list_section, $submit_everyone[$gradeable->getId()]),
                     "has_build_error" => $gradeable->anyBuildErrors()
->>>>>>> d7e3d477
                 ];
             }
 
