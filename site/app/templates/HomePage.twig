--- conflicted
+++ resolved
@@ -36,17 +36,10 @@
     <div class="content">
         <h1>About You</h1>
         <div id="user_card">
-<<<<<<< HEAD
-            {% set display_image = user.getDisplayImage() %}
-            {% if display_image is not null %}
-                <div id="user_card_image">
-                    {{ base64_image(display_image.getImageBase64MaxDimension(250), display_image.getMimeType(), '%s %s'|format(user.getDisplayedFirstName(), user.getDisplayedLastName())) }}
-=======
             {% set image = user.getDisplayImage() %}
             {% if image is not null %}
                 <div id="user_card_image">
                     {{ base64_image(image.getImageBase64MaxDimension(250), image.getMimeType(), '%s %s'|format(user.getDisplayedFirstName(), user.getDisplayedLastName())) }}
->>>>>>> 3302ee20
                 </div>
             {% endif %}
             <div id="user_card_info">
@@ -67,11 +60,7 @@
                         </a>
                     </div>
                 {% endif %}
-<<<<<<< HEAD
-                {% if user.getDisplayImage() is not null and user.getDisplayImage().getDisplayImageState() == 'flagged' %}
-=======
                 {% if user.getDisplayImageState() == 'flagged' %}
->>>>>>> 3302ee20
                     <span class="red-message">Your preferred image was flagged as inappropriate.</span>
                 {% endif %}
             </div>
