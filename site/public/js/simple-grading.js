function calcSimpleGraderStats(action) {
    // start variable declarations
    var average = 0;                // overall average
    var stddev = 0;                 // overall stddev
    var component_averages = [];    // average of each component
    var component_stddevs = [];     // stddev of each component
    var section_counts = {};        // counts of the number of users in each section    (used to calc average per section)
    var section_sums = {};          // sum of scores per section                        (used with ^ to calc average per section)
    var section_sums_sqrs = {};     // sum of squares of scores per section             (used with ^ and ^^ to calc stddev per section)
    var num_graded = 0;             // count how many students have a nonzero grade
    var c = 0;                      // count the current component number
    var num_users = 0;              // count the number of users
    var has_graded = [];            // keeps track of whether or not each user already has a nonzero grade
    var elems;                      // the elements of the current component
    var elem_type;                  // the type of element that has the scores
    var data_attr;                  // the data attribute in which the score is stored
    // end variable declarations

    // start initial setup: use action to assign values to elem_type and data_attr
    if(action == "lab") {
        elem_type = "td";
        data_attr = "data-score";
    }
    else if(action == "numeric") {
        elem_type = "input";
        data_attr = "value";
    }
    else {
        console.log("Invalid grading type:");
        console.log(action);
        return;
    }
    // get all of the elements with the scores for the first component
    elems = $(elem_type + "[id^=cell-][id$=0]");
    // end initial setup

    // start main loop: iterate by component and calculate stats
    while(elems.length > 0) {
        if(action == "lab" || elems.data('num') == true) { // do all components for lab and ignore text components for numeric
            var sum = 0;                            // sum of the scores
            var sum_sqrs = 0;                       // sum of the squares of the scores
            var user_num = 0;                       // the index for has_graded so that it can be tracked whether or not there is a grade
            var section;                            // the section of the current user (registration or rotating)
            var reg_section;                        // the registration section of the current user
            elems.each(function() {
                if(action == "lab") {
                    reg_section = $(this).parent().find("td:nth-child(2)").text();              // second child of parent has registration section as text   
                    section = $(this).parent().parent().attr("id").split("-")[1];               // grandparent id has section
                }
                else if(action == "numeric") {
                    reg_section = $(this).parent().parent().find("td:nth-child(2)").text();     // second child of grandparent has registration section as text
                    section = $(this).parent().parent().parent().attr("id").split("-")[1];      // great-grandparent id has section
                }

                if(reg_section != "") {                 // if section is not null
                    if(!(section in section_counts)) {
                        section_counts[section] = 0;
                        section_sums[section] = 0;
                        section_sums_sqrs[section] = 0;
                    }
                    if(c == 0) {                    // on the first iteration of the while loop...
                        num_users++;                // ...sum up the number of users...
                        section_counts[section]++;  // ...sum up the number of users per section...
                        has_graded.push(false);     // ...and populate the has_graded array with false

                        // for the first component, calculate total stats by section.
                        var score_elems;            // the score elements for this user
                        var score = 0;              // the total score of this user
                        if(action == "lab") {
                            score_elems = $(this).parent().find("td.cell-grade");
                        }
                        else if(action == "numeric") {
                            score_elems = $(this).parent().parent().find("input[data-num=true]");
                        }

                        score_elems.each(function() {
                            score += parseFloat($(this).attr(data_attr));
                        });

                        // add to the sums and sums_sqrs
                        section_sums[section] += score;
                        section_sums_sqrs[section] += score**2;
                    }
                    var score = parseFloat($(this).attr(data_attr));
                    if(!has_graded[user_num]) {     // if they had no nonzero score previously...
                        has_graded[user_num] = score != 0;
                        if(has_graded[user_num]) {  // ...but they have one now
                            num_graded++;
                        }
                    }
                    // add to the sum and sum_sqrs
                    sum += score;
                    sum_sqrs += score**2;
                }
                user_num++;
            });

            // calculate average and stddev from sums and sum_sqrs
            component_averages.push(sum/num_users);
            component_stddevs.push(Math.sqrt(Math.max(0, (sum_sqrs - sum**2 / num_users) / num_users)));
        }
        
        // get the elements for the next component
        elems = $(elem_type + "[id^=cell-][id$=" + (++c).toString() + "]");
    }
    // end main loop

    // start finalizing: find total stats place all stats into their proper elements
    var stats_popup = $("#simple-stats-popup"); // the popup with all the stats in it.
    for(c = 0; c < component_averages.length; c++) {
        average += component_averages[c];                                                               // sum up component averages to get the total average
        stddev += component_stddevs[c]**2;                                                              // sum up squares of component stddevs (sqrt after all summed) to get the total stddev
        stats_popup.find("#avg-component-" + c.toString()).text(component_averages[c].toFixed(2));      // set the display text of the proper average element
        stats_popup.find("#stddev-component-" + c.toString()).text(component_stddevs[c].toFixed(2));    // set the display text of the proper stddev element
    }

    stddev = Math.sqrt(stddev);                                 // take sqrt of sum of squared stddevs to get total stddev
    stats_popup.find("#avg-total").text(average.toFixed(2));    // set the display text of the proper average element 
    stats_popup.find("#stddev-total").text(stddev.toFixed(2));  // set the display text of the proper stddev element


    var section_average;
    var section_stddev;
    for(var section in section_counts) {
        section_average = section_sums[section] / section_counts[section];
        section_stddev = Math.sqrt(Math.max(0, (section_sums_sqrs[section] - section_sums[section]**2 / section_counts[section]) / section_counts[section]));
        stats_popup.find("#avg-section-" + section).text(section_average.toFixed(2));         // set the display text of the proper average element
        stats_popup.find("#stddev-section-" + section).text(section_stddev.toFixed(2));       // set the display text of the proper stddev element
    }
    var num_graded_elem = stats_popup.find("#num-graded");
    $(num_graded_elem).text(num_graded.toString() + "/" + num_users.toString());
    // end finalizing
}

function showSimpleGraderStats(action) {
    if($("#simple-stats-popup").css("display") == "none") {
        calcSimpleGraderStats(action);
        $('.popup').css('display', 'none');
        $("#simple-stats-popup").css("display", "block");
        $(document).on("click", function(e) {                                           // event handler: when clicking on the document...
            if($(e.target).attr("id") != "simple-stats-btn"                             // ...if neither the stats button..
               && $(e.target).closest('div').attr('id') != "simple-stats-popup") {      // ...nor the stats popup are being clicked...
                $("#simple-stats-popup").css("display", "none");                        // ...hide the stats popup...
                $(document).off("click");                                               // ...and remove this event handler
            }
        });
    }
    else {
        $("#simple-stats-popup").css("display", "none");
        $(document).off("click");
    }
}

<<<<<<< HEAD
function updateCheckpointCells(elems, score) {
    var scores = {}; // keep track of changes
    
    elems = $(elems);
    elems.each(function(idx, el) {
        var elem = $(el);

        // set score
        if (score) {
            elem.data("score", score);
        } 
        // if no score set, toggle through options
        else {
            if (elem.data("score") === 1.0) elem.data("score", 0.5);
            else if (elem.data("score") === 0.5) elem.data("score", 0);
            else elem.data("score", 1);
        }

        scores[elem.data("id")] = elem.data("score");

        // update css to reflect score
        if (elem.data("score") === 1.0) elem.css("background-color", "#149bdf");
        else if (elem.data("score") === 0.5) elem.css("background-color", "#88d0f4");
        else elem.css("background-color", "");

        // create border we can animate to reflect ajax status
        elem.css("border-right", "15px solid #ddd");
    });

    // get data for ajax url
    var parent = $(elems[0]).parent();

    // update the actual information
    submitAJAX(
        buildUrl({'component': 'grading', 'page': 'simple', 'action': 'save_lab'}),
        {
            'csrf_token': csrfToken,
            'user_id': parent.data("user"),
            'g_id': parent.data('gradeable'),
            'scores': scores
        },
        function() {
            elems.each(function(idx, el) {
                var elem = $(el);
                elem.animate({"border-right-width": "0px"}, 400);  // animate the box
                elem.attr("data-score", elem.data("score"));       // update the score
            });
        },
        function() {
            elems.each(function(idx, el) {
                var elem = $(el);
                // set box to red if failure
                elem.css("border-right-width", "15px");
                elem.stop(true, true).animate({"border-right-color": "#DA4F49"}, 400);
            });
        }
    );
=======
function updateCheckpointCell(elem, setFull) {
    elem = $(elem);
    if (!setFull && elem.data("score") === 1.0) {
        elem.data("score", 0.5);
        elem.css("background-color", "#88d0f4");
        elem.css("border-right", "60px solid #f9f9f9");
    }
    else if (!setFull && elem.data("score") === 0.5) {
        elem.data("score", 0);
        elem.css("background-color", "");
        elem.css("border-right", "60px solid #ddd");
    }
    else {
        elem.data("score", 1);
        elem.css("background-color", "#149bdf");
        elem.css("border-right", "60px solid #f9f9f9");
    }
>>>>>>> 8d716069
}

function setupCheckboxCells() {
    // jQuery for the elements with the class cell-grade (those in the component columns)
    $("td.cell-grade").click(function() {
<<<<<<< HEAD
        updateCheckpointCells(this);
=======
        var parent = $(this).parent();
        var elems = [];
        var scores = {};
        var old_scores = {};

        old_scores[$(this).data('id')] = $(this).data('score');
        updateCheckpointCell(this);
        elems.push(this);
        scores[$(this).data('id')] = $(this).data('score');

        // Update the buttons to reflect that they were clicked
        submitAJAX(
            buildUrl({'component': 'grading', 'page': 'simple', 'action': 'save_lab'}),
            {
              'csrf_token': csrfToken,
              'user_id': parent.data("user"),
              'g_id': parent.data('gradeable'),
              'old_scores': old_scores,
              'scores': scores
            },
            function() {
                elems.forEach(function(elem) {
                    elem = $(elem);
                    elem.animate({"border-right-width": "0px"}, 400);                                   // animate the box
                    elem.attr("data-score", elem.data("score"));                                        // update the score
                });
            },
            function() {
                elems.forEach(function(elem) {
                    console.log(elem);
                    $(elem).stop(true, true);
                    $(elem).css("border-right", "60px solid #DA4F49");
                });
            }
        );
>>>>>>> 8d716069
    });

    // show all the hidden grades when this checkbox is clicked
    $("#show-graders").on("change", function() {
        if($(this).is(":checked")) {
            $(".simple-grade-grader").css("display", "block");
        }
        else {
            $(".simple-grade-grader").css("display", "none");
        }
    });

    // show all the hidden dates when that checkbox is clicked
    $("#show-dates").on("change", function() {
        if($(this).is(":checked")) {
            $(".simple-grade-date").css("display", "block");
        }
        else {
            $(".simple-grade-date").css("display", "none");
        }
    });

}

function setupNumericTextCells() {
    $("input.option-small-box").change(function() {
        elem = $(this);
        if(this.value == 0){
            elem.css("color", "#bbbbbb");
        }
        else{
            elem.css("color", "");
        }
        
        var row_num = elem.attr("id").split("-")[1];
        var row_el = $("tr#row-" + row_num);
<<<<<<< HEAD
        console.log(row_el)
        console.log(row_el.data("user"))
        console.log(row_el.data('gradeable'))

=======
>>>>>>> 8d716069
        
        var scores = {};
        var old_scores = {};
        var total = 0;

        row_el.children("td.option-small-input, td.option-small-output").each(function() {
            $(this).children(".option-small-box").each(function(){
                if($(this).data('num') === true){
                    total += parseFloat(this.value);
<<<<<<< HEAD
=======
                    // ensure value is string (might not be on initial load from twig)
                    old_scores[$(this).data("id")] = $(this).data("origval") + "";
>>>>>>> 8d716069
                    scores[$(this).data("id")] = this.value;
                }
                else if($(this).data('total') === true){
                    this.value = total;
                }
            });
        });
<<<<<<< HEAD

=======
        
>>>>>>> 8d716069
        submitAJAX(
            buildUrl({'component': 'grading', 'page': 'simple', 'action': 'save_numeric'}),
            {
                'csrf_token': csrfToken,
                'user_id': row_el.data("user"),
                'g_id': row_el.data('gradeable'),
<<<<<<< HEAD
=======
                'old_scores': old_scores,
>>>>>>> 8d716069
                'scores': scores
            },
            function() {
                elem.css("background-color", "#ffffff");                                     // change the color
                elem.attr("value", this.value);                                              // Stores the new input value
                row_el.children("td.option-small-output").each(function() {  
                    $(this).children(".option-small-box").each(function() {
                        $(this).attr("value", this.value);                                      // Finds the element that stores the total and updates it to reflect increase
                    });
                });
            },
            function() {
                elem.css("background-color", "#ff7777");
            }
        );  
<<<<<<< HEAD
=======
        
        // save old value so we can verify data is not stale
        elem.data('origval', elem.attr("value"));
        elem.attr('data-origval', elem.attr("value"));  
        console.log(elem.data("origval"))           
>>>>>>> 8d716069
    });

    $("input[class=csvButtonUpload]").change(function() {
        var confirmation = window.confirm("WARNING! \nPreviously entered data may be overwritten! " +
        "This action is irreversible! Are you sure you want to continue?\n\n Do not include a header row in your CSV. Format CSV using one column for " +
        "student id and one column for each field. Columns and field types must match.");
        if (confirmation) {
            var f = $('#csvUpload').get(0).files[0];
            if(f) {
                var reader = new FileReader();
                reader.readAsText(f);
                reader.onload = function(evt) {
                    var breakOut = false; //breakOut is used to break out of the function and alert the user the format is wrong
                    var lines = (reader.result).trim().split(/\r\n|\n/);
                    var tempArray = lines[0].split(',');
                    var csvLength = tempArray.length; //gets the length of the array, all the tempArray should be the same length
                    for (var k = 0; k < lines.length && !breakOut; k++) {
                        tempArray = lines[k].split(',');
                        breakOut = (tempArray.length === csvLength) ? false : true; //if tempArray is not the same length, break out
                    }
                    var textChecker = 0;
                    var num_numeric = 0;
                    var num_text = 0;
                    var user_ids = [];
                    var component_ids = [];
                    var get_once = true;
                    var gradeable_id = "";
                    if (!breakOut){
                        $('.cell-all').each(function() {
                            user_ids.push($(this).parent().data("user"));
                            if(get_once) {
                                num_numeric = $(this).parent().parent().data("numnumeric");
                                num_text = $(this).parent().parent().data("numtext");
                                component_ids = $(this).parent().parent().data("compids");
                                gradeable_id = $(this).parent().data("gradeable");
                                get_once = false;
                                if (csvLength !== 4 + num_numeric + num_text) {
                                    breakOut = true;
                                    return false;
                                }
                                var k = 3; //checks if the file has the right number of numerics
                                tempArray = lines[0].split(',');
                                if(num_numeric > 0) {
                                    for (k = 3; k < num_numeric + 4; k++) {
                                        if (isNaN(Number(tempArray[k]))) {
                                            breakOut = true;
                                            return false;
                                        }
                                    }
                                }

                                //checks if the file has the right number of texts
                                while (k < csvLength) {
                                    textChecker++;
                                    k++;
                                }
                                if (textChecker !== num_text) {
                                    breakOut = true;
                                    return false;
                                }
                            }
                        });
                    }
                    if (!breakOut){
                        submitAJAX(
                            buildUrl({'component': 'grading', 'page': 'simple', 'action': 'upload_csv_numeric'}),
                            {'csrf_token': csrfToken, 'g_id': gradeable_id, 'users': user_ids, 'component_ids' : component_ids,
                            'num_numeric' : num_numeric, 'num_text' : num_text, 'big_file': reader.result},
                            function(returned_data) {
                                $('.cell-all').each(function() {
                                    for (var x = 0; x < returned_data['data'].length; x++) {
                                        if ($(this).parent().data("user") === returned_data['data'][x]['username']) {
                                            var starting_index1 = 0;
                                            var starting_index2 = 3;
                                            var value_str = "value_";
                                            var status_str = "status_";
                                            var value_temp_str = "value_";
                                            var status_temp_str = "status_";
                                            var total = 0;
                                            var y = starting_index1;
                                            var z = starting_index2; //3 is the starting index of the grades in the csv
                                            //puts all the data in the form
                                            for (z = starting_index2; z < num_numeric + starting_index2; z++, y++) {
                                                value_temp_str = value_str + y;
                                                status_temp_str = status_str + y;
                                                $('#cell-'+$(this).parent().data("row")+'-'+(z-starting_index2)).val(returned_data['data'][x][value_temp_str]);
                                                if (returned_data['data'][x][status_temp_str] === "OK") {
                                                    $('#cell-'+$(this).parent().data("row")+'-'+(z-starting_index2)).css("background-color", "#ffffff");
                                                } else {
                                                    $('#cell-'+$(this).parent().data("row")+'-'+(z-starting_index2)).css("background-color", "#ff7777");
                                                }

                                                if($('#cell-'+$(this).parent().data("row")+'-'+(z-starting_index2)).val() == 0) {
                                                    $('#cell-'+$(this).parent().data("row")+'-'+(z-starting_index2)).css("color", "#bbbbbb");
                                                } else {
                                                    $('#cell-'+$(this).parent().data("row")+'-'+(z-starting_index2)).css("color", "");
                                                }

                                                total += Number($('#cell-'+$(this).parent().data("row")+'-'+(z-starting_index2)).val());
                                            }
                                            $('#total-'+$(this).parent().data("row")).val(total);
                                            z++;
                                            var counter = 0;
                                            while (counter < num_text) {
                                                value_temp_str = value_str + y;
                                                status_temp_str = status_str + y;
                                                $('#cell-'+$(this).parent().data("row")+'-'+(z-starting_index2-1)).val(returned_data['data'][x][value_temp_str]);
                                                z++;
                                                y++;
                                                counter++;
                                            }

                                            x = returned_data['data'].length;
                                        }
                                    }
                                });
                            },
                            function() {
                                alert("submission error");
                            }
                        );
                    }

                    if (breakOut) {
                        alert("CVS upload failed! Format file incorrect.");
                    }
                }
            }
        } else {
            var f = $('#csvUpload');
            f.replaceWith(f = f.clone(true));
        }
    });
}

function setupSimpleGrading(action) {
    if(action === "lab") {
        setupCheckboxCells();
    }
    else if(action === "numeric") {
        setupNumericTextCells();
    }
    // search bar code starts here (see site/app/templates/grading/StudentSearch.twig for #student-search)

    // highlights the first jquery-ui autocomplete result if there is only one
    function highlightOnSingleMatch(is_remove) {
        var matches = $("#student-search > ul > li");
        // if there is only one match, use jquery-ui css to highlight it so the user knows it is selected
        if(matches.length == 1) {
            $(matches[0]).children("div").addClass("ui-state-active");
        }
        else if(is_remove) {
            $(matches[0]).children("div").removeClass("ui-state-active");
        }
    }

    var dont_hotkey_focus = true; // set to allow toggling of focus on input element so we can use enter as hotkey
    
    // prevent hotkey focus while already focused, so we dont override search functionality
    $("#student-search-input").focus(function(event) {
        dont_hotkey_focus = true;
    });

    // refocus on the input field by pressing enter
    $(document).on("keyup", function(event) {
        if(event.keyCode == 13 && !dont_hotkey_focus) {
            $("#student-search-input").focus();
        }
    });

    // moves the selection to an adjacent cell
    function movement(direction){
        var prev_cell = $(".cell-grade:focus");
        if(prev_cell.length) {         
            // ids have the format cell-ROW#-COL#
            var new_selector_array = prev_cell.attr("id").split("-");
            new_selector_array[1] = parseInt(new_selector_array[1]);
            new_selector_array[2] = parseInt(new_selector_array[2]);
            
            // update row and col to get new val
            if (direction == "up") new_selector_array[1] -= 1;
            else if (direction == "down") new_selector_array[1] += 1;
            else if (direction == "left") new_selector_array[2] -= 1;
            else if (direction == "right") new_selector_array[2] += 1;
            
            // get new cell
            var new_cell = $("#" + new_selector_array.join("-"));
            if (new_cell.length) {
                prev_cell.blur();
                new_cell.focus();
                new_cell.select(); // used to select text in input cells
                
                if((direction == "up" || direction == "down") && !new_cell.isInViewport()) {
                    $('html, body').animate( { scrollTop: new_cell.offset().top - $(window).height()/2}, 50);
                }
            }
        }
    }

    // default key movement 
    $(document).on("keydown", function(event) {
        // if input cell selected, use this to check if cursor is in the right place
        var input_cell = $("input.cell-grade:focus");

        // if there is no selection OR there is a selection to the far left with 0 length
        if(event.keyCode == 37 && (!input_cell.length || (
                input_cell[0].selectionStart == 0 && 
                input_cell[0].selectionEnd - input_cell[0].selectionStart == 0))) {
            event.preventDefault();
            movement("left");
        }
        else if(event.keyCode == 38) {
            event.preventDefault();
            movement("up");
        }
        // if there is no selection OR there is a selection to the far right with 0 length
        else if(event.keyCode == 39 && (!input_cell.length || (
                input_cell[0].selectionEnd == input_cell[0].value.length && 
                input_cell[0].selectionEnd - input_cell[0].selectionStart == 0))) {
            event.preventDefault();
            movement("right");
        }
        else if(event.keyCode == 40) {
            event.preventDefault();
            movement("down");
        }
    });  
    
    // register empty function locked event handlers for "enter" so they show up in the hotkeys menu
    registerKeyHandler({name: "Search", code: "Enter", locked: true}, function() {});
    // make arrow keys in lab section changeable now
    if(action == 'lab') {
        registerKeyHandler({name: "Move Right", code: "ArrowRight", locked: false}, function(event) {
            event.preventDefault();
            movement("right");
        });
        registerKeyHandler({name: "Move Left", code: "ArrowLeft", locked: false}, function(event) {
            event.preventDefault();
            movement("left");
        });
        registerKeyHandler({name: "Move Up", code: "ArrowUp", locked: false}, function(event) {
            event.preventDefault();
            movement("up");
        });
        registerKeyHandler({name: "Move Down", code: "ArrowDown", locked: false}, function(event) {
            event.preventDefault();
            movement("down");
        });
    }
    //the arrow keys in test section remain unchangeable as setting up other keys will disturb the input
    else{
        registerKeyHandler({name: "Move Right", code: "ArrowRight", locked: true}, function() {});
        registerKeyHandler({name: "Move Left", code: "ArrowLeft", locked: true}, function() {});
        registerKeyHandler({name: "Move Up", code: "ArrowUp", locked: true}, function() {});
        registerKeyHandler({name: "Move Down", code: "ArrowDown", locked: true}, function(event) {});
    }

    // check if a cell is focused, then update value
    function keySetCurrentCell(event, options) {
        var cell = $(".cell-grade:focus");
        if (cell.length) {
            updateCheckpointCells(cell, options.score);
        }
    }

    // check if a cell is focused, then update the entire row
    function keySetCurrentRow(event, options) {
        var cell = $(".cell-grade:focus");
        if (cell.length) {
            updateCheckpointCells(cell.parent().find(".cell-grade"), options.score);
        }
    }

    // register keybinds for grading controls
    if(action == 'lab') {
        registerKeyHandler({ name: "Set Cell to 0", code: "KeyZ", options: {score: 0} }, keySetCurrentCell);
        registerKeyHandler({ name: "Set Cell to 0.5", code: "KeyX", options: {score: 0.5} }, keySetCurrentCell);
        registerKeyHandler({ name: "Set Cell to 1", code: "KeyC", options: {score: 1} }, keySetCurrentCell);
        registerKeyHandler({ name: "Cycle Cell Value", code: "KeyV", options: {score: null} }, keySetCurrentCell);
        registerKeyHandler({ name: "Set Row to 0", code: "KeyA", options: {score: 0} }, keySetCurrentRow);
        registerKeyHandler({ name: "Set Row to 0.5", code: "KeyS", options: {score: 0.5} }, keySetCurrentRow);
        registerKeyHandler({ name: "Set Row to 1", code: "KeyD", options: {score: 1} }, keySetCurrentRow);
        registerKeyHandler({ name: "Cycle Row Value", code: "KeyF", options: {score: null} }, keySetCurrentRow);
    }

    // when pressing enter in the search bar, go to the corresponding element
    $("#student-search-input").on("keyup", function(event) {
        if(event.keyCode == 13) { // Enter
            this.blur();
            var value = $(this).val();
            if(value != "") {
                var prev_cell = $(".cell-grade:focus");
                // get the row number of the table element with the matching id
                var tr_elem = $('table tbody tr[data-user="' + value +'"]');
                // if a match is found, then use it to find the cell
                if(tr_elem.length > 0) {
                    var new_cell = $("#cell-" + tr_elem.attr("data-row") + "-0");
                    prev_cell.blur();
                    new_cell.focus();
                    $('html, body').animate( { scrollTop: new_cell.offset().top - $(window).height()/2}, 50);
                }
                else {
                    // if no match is found and there is at least 1 matching autocomplete label, find its matching value
                    var first_match = $("#student-search > ul > li");
                    if(first_match.length == 1) {
                        var first_match_label = first_match.text();
                        var first_match_value = "";
                        for(var i = 0; i < student_full.length; i++) {      // NOTE: student_full comes from StudentSearch.twig script
                            if(student_full[i]["label"] == first_match_label) {
                                first_match_value = student_full[i]["value"];
                                break;
                            }
                        }
                        this.focus();
                        $(this).val(first_match_value); // reset the value...
                        $(this).trigger(event);    // ...and retrigger the event
                    }
                    else {
                        alert("ERROR:\n\nInvalid user.");
                        this.focus();                       // refocus on the input field
                    }
                }
            }
        }
    });

    $("#student-search-input").on("keydown", function() {
        highlightOnSingleMatch(false);
    });
    $("#student-search").on("DOMSubtreeModified", function() {
        highlightOnSingleMatch(true);
    });

    // clear the input field when it is focused
    $("#student-search-input").on("focus", function(event) {
        $(this).val("");
    });

    // the offset of the search bar: used to lock the search bar on scroll
    var search_bar_offset = $("#student-search-input").offset(); 

    // used to reposition the search field when the window scrolls
    $(window).on("scroll", function(event) {
        var search_field = $("#student-search-input");
        if(search_bar_offset.top < $(window).scrollTop()) {
            search_field.addClass("fixed-top");
        }
        else {
            search_field.removeClass("fixed-top");
        }
    });

    // check if the search field needs to be repositioned when the page is loaded
    if(search_bar_offset.top < $(window).scrollTop()) {
        var search_field = $("#student-search-input");
        search_field.addClass("fixed-top");
    }

    // check if the search field needs to be repositioned when the page is resized
    $(window).on("resize", function(event) {
        var settings_btn_offset = $("#settings-btn").offset();
        search_bar_offset = {  
            top : settings_btn_offset.top,
        };
        if(search_bar_offset.top < $(window).scrollTop()) {
            var search_field = $("#student-search-input");
            search_field.addClass("fixed-top");
        }
    });

    // search bar code ends here
}<|MERGE_RESOLUTION|>--- conflicted
+++ resolved
@@ -151,13 +151,15 @@
     }
 }
 
-<<<<<<< HEAD
 function updateCheckpointCells(elems, score) {
     var scores = {}; // keep track of changes
+    var old_scores = {};
     
     elems = $(elems);
     elems.each(function(idx, el) {
         var elem = $(el);
+
+        old_scores[elem.data('id')] = elem.data('score');
 
         // set score
         if (score) {
@@ -178,100 +180,43 @@
         else elem.css("background-color", "");
 
         // create border we can animate to reflect ajax status
-        elem.css("border-right", "15px solid #ddd");
+        elem.css("border-right", "60px solid #ddd");
     });
 
     // get data for ajax url
     var parent = $(elems[0]).parent();
 
-    // update the actual information
+    // Update the buttons to reflect that they were clicked
     submitAJAX(
         buildUrl({'component': 'grading', 'page': 'simple', 'action': 'save_lab'}),
         {
-            'csrf_token': csrfToken,
-            'user_id': parent.data("user"),
-            'g_id': parent.data('gradeable'),
-            'scores': scores
+          'csrf_token': csrfToken,
+          'user_id': parent.data("user"),
+          'g_id': parent.data('gradeable'),
+          'old_scores': old_scores,
+          'scores': scores
         },
         function() {
-            elems.each(function(idx, el) {
-                var elem = $(el);
-                elem.animate({"border-right-width": "0px"}, 400);  // animate the box
-                elem.attr("data-score", elem.data("score"));       // update the score
+            elems.each(function(idx, elem) {
+                elem = $(elem);
+                elem.animate({"border-right-width": "0px"}, 400); // animate the box
+                elem.attr("data-score", elem.data("score"));      // update the score
             });
         },
         function() {
-            elems.each(function(idx, el) {
-                var elem = $(el);
-                // set box to red if failure
-                elem.css("border-right-width", "15px");
-                elem.stop(true, true).animate({"border-right-color": "#DA4F49"}, 400);
+            elems.each(function(idx, elem) {
+                elem = $(elem);
+                elem.stop(true, true);
+                elem.css("border-right", "60px solid #DA4F49");
             });
         }
     );
-=======
-function updateCheckpointCell(elem, setFull) {
-    elem = $(elem);
-    if (!setFull && elem.data("score") === 1.0) {
-        elem.data("score", 0.5);
-        elem.css("background-color", "#88d0f4");
-        elem.css("border-right", "60px solid #f9f9f9");
-    }
-    else if (!setFull && elem.data("score") === 0.5) {
-        elem.data("score", 0);
-        elem.css("background-color", "");
-        elem.css("border-right", "60px solid #ddd");
-    }
-    else {
-        elem.data("score", 1);
-        elem.css("background-color", "#149bdf");
-        elem.css("border-right", "60px solid #f9f9f9");
-    }
->>>>>>> 8d716069
 }
 
 function setupCheckboxCells() {
     // jQuery for the elements with the class cell-grade (those in the component columns)
     $("td.cell-grade").click(function() {
-<<<<<<< HEAD
         updateCheckpointCells(this);
-=======
-        var parent = $(this).parent();
-        var elems = [];
-        var scores = {};
-        var old_scores = {};
-
-        old_scores[$(this).data('id')] = $(this).data('score');
-        updateCheckpointCell(this);
-        elems.push(this);
-        scores[$(this).data('id')] = $(this).data('score');
-
-        // Update the buttons to reflect that they were clicked
-        submitAJAX(
-            buildUrl({'component': 'grading', 'page': 'simple', 'action': 'save_lab'}),
-            {
-              'csrf_token': csrfToken,
-              'user_id': parent.data("user"),
-              'g_id': parent.data('gradeable'),
-              'old_scores': old_scores,
-              'scores': scores
-            },
-            function() {
-                elems.forEach(function(elem) {
-                    elem = $(elem);
-                    elem.animate({"border-right-width": "0px"}, 400);                                   // animate the box
-                    elem.attr("data-score", elem.data("score"));                                        // update the score
-                });
-            },
-            function() {
-                elems.forEach(function(elem) {
-                    console.log(elem);
-                    $(elem).stop(true, true);
-                    $(elem).css("border-right", "60px solid #DA4F49");
-                });
-            }
-        );
->>>>>>> 8d716069
     });
 
     // show all the hidden grades when this checkbox is clicked
@@ -308,49 +253,37 @@
         
         var row_num = elem.attr("id").split("-")[1];
         var row_el = $("tr#row-" + row_num);
-<<<<<<< HEAD
-        console.log(row_el)
-        console.log(row_el.data("user"))
-        console.log(row_el.data('gradeable'))
-
-=======
->>>>>>> 8d716069
         
         var scores = {};
         var old_scores = {};
         var total = 0;
 
         row_el.children("td.option-small-input, td.option-small-output").each(function() {
-            $(this).children(".option-small-box").each(function(){
-                if($(this).data('num') === true){
+            $(this).children(".option-small-box").each(function(idx, child){
+                child = $(child);
+                if(child.data('num') === true){
                     total += parseFloat(this.value);
-<<<<<<< HEAD
-=======
                     // ensure value is string (might not be on initial load from twig)
-                    old_scores[$(this).data("id")] = $(this).data("origval") + "";
->>>>>>> 8d716069
-                    scores[$(this).data("id")] = this.value;
-                }
-                else if($(this).data('total') === true){
+                    old_scores[child.data("id")] = child.data("origval") + "";
+                    scores[child.data("id")] = this.value;
+
+                    // save old value so we can verify data is not stale
+                    child.data('origval', this.value);
+                    child.attr('data-origval', this.value);  
+                }
+                else if(child.data('total') === true){
                     this.value = total;
                 }
             });
         });
-<<<<<<< HEAD
-
-=======
-        
->>>>>>> 8d716069
+
         submitAJAX(
             buildUrl({'component': 'grading', 'page': 'simple', 'action': 'save_numeric'}),
             {
                 'csrf_token': csrfToken,
                 'user_id': row_el.data("user"),
                 'g_id': row_el.data('gradeable'),
-<<<<<<< HEAD
-=======
                 'old_scores': old_scores,
->>>>>>> 8d716069
                 'scores': scores
             },
             function() {
@@ -365,15 +298,7 @@
             function() {
                 elem.css("background-color", "#ff7777");
             }
-        );  
-<<<<<<< HEAD
-=======
-        
-        // save old value so we can verify data is not stale
-        elem.data('origval', elem.attr("value"));
-        elem.attr('data-origval', elem.attr("value"));  
-        console.log(elem.data("origval"))           
->>>>>>> 8d716069
+        );
     });
 
     $("input[class=csvButtonUpload]").change(function() {
