/*
 * This test relies on the polls and their initital state in the sample course
 * when running vagrant up. Modifications made to those polls will result in the
 * the failure of the tests below; however, any other existing polls should not
 * interfere with the tests.
 */

describe('Test cases revolving around polls functionality', () => {
    it('Should verify the default settings and functionality of the dropdown bars', () => {
        // log in from instructor account
        cy.visit(['sample', 'polls']);
        cy.login();

        // verify the today's and tomorrow's sections are open by default
        cy.get('#today-table').should('be.visible');
        cy.get('#tomorrow-table').should('be.visible');
        cy.get('#today-table-dropdown').click();
        cy.get('#today-table').should('not.be.visible');
        cy.get('#tomorrow-table-dropdown').click();
        cy.get('#tomorrow-table').should('not.be.visible');

        // verify that old and future sections are not
        cy.get('#old-table-dropdown').click();
        cy.get('#older-table').should('be.visible');
        cy.get('#future-table-dropdown').click();
        cy.get('#future-table').should('be.visible');

        // status of the dropdowns should persist after page refresh
        cy.reload();
        cy.get('#today-table').should('not.be.visible');
        cy.get('#tomorrow-table').should('not.be.visible');
        cy.get('#older-table').should('be.visible');
        cy.get('#future-table').should('be.visible');

        // log in from student account
        cy.logout();
        cy.visit(['sample', 'polls']);
        cy.login('student');

        // verify that today's and old sections are open by default
        cy.get('#today-table').should('be.visible');
        cy.get('#older-table').should('be.visible');

        // log back into instructor account
        cy.logout();
        cy.visit(['sample', 'polls']);
        cy.login();
        // status of the dropdowns should remain
        cy.get('#today-table').should('not.be.visible');
        cy.get('#tomorrow-table').should('not.be.visible');
        cy.get('#older-table').should('be.visible');
        cy.get('#future-table').should('be.visible');
    });

    it('Should verify all existing polls are on the instructor page', () => {
        // log in from instructor account
        cy.logout();
        cy.visit(['sample', 'polls']);
        cy.login();

        // today's and tomorrow's polls are in display by default
        // toggle future and old polls dropdowns
        cy.get('#old-table-dropdown').click();
        cy.get('#older-table').should('be.visible');
        cy.get('#future-table-dropdown').click();
        cy.get('#future-table').should('be.visible');

        // verify that existing polls exist and are in the expected state
        cy.get('#older-table').contains('Poll 1');
        cy.get('#poll_1_visible').should('be.checked');
        cy.get('#poll_1_view_results').should('not.be.checked');
        cy.get('#poll_1_responses').invoke('text').then(parseInt).should('be.gt', 0);

        cy.get('#older-table').contains('Poll 2');
        cy.get('#poll_2_visible').should('be.checked');
        cy.get('#poll_2_view_results').should('not.be.checked');
        cy.get('#poll_2_responses').invoke('text').then(parseInt).should('be.gt', 0);

        // poll 3 release date is initially set to today but we
        // can't rely on the test being run on the same day as
        // when the vagrant environment was created
        cy.get('#poll_3_visible').should('be.checked');
        cy.get('#poll_3_view_results').should('be.checked');
        cy.get('#poll_3_responses').invoke('text').then(parseInt).should('be.eq', 0);

        cy.get('#future-table').contains('Poll 4');
        cy.get('#poll_4_responses').invoke('text').then(parseInt).should('be.eq', 0);
    });

    it('Should verify all existing polls are on the student page', () => {
        // log in from instructor account
        cy.visit(['sample', 'polls']);
        cy.login('student');

        // verify that existing polls exist and are in the expected state
        cy.get('#older-table').contains('Poll 1');
        cy.contains('Poll 1').siblings(':nth-child(3)').children().children().should('have.class', 'btn-primary');
        cy.contains('Poll 1').siblings(':nth-child(3)').contains('View Poll');

        cy.get('#older-table').contains('Poll 2');
        cy.contains('Poll 2').siblings(':nth-child(3)').children().children().should('have.class', 'btn-primary');
        cy.contains('Poll 2').siblings(':nth-child(3)').contains('View Poll');

        cy.contains('Poll 3').siblings(':nth-child(2)').contains('No Response');
    });

    it('Should verify all polls result pages', () => {
        // log in from instructor account
        cy.visit(['sample', 'polls']);
        cy.login();

        // toggle all the drop down
        cy.get('#old-table-dropdown').click();
        cy.get('#older-table').should('be.visible');
        cy.get('#future-table-dropdown').click();
        cy.get('#future-table').should('be.visible');

        // go to poll 1 result page
        cy.contains('Poll 1').siblings().last().click();
        // make sure all the page elements are there
        cy.get('.content > h1').contains('Poll 1');
        cy.get('[data-testid="timer"]').contains('Poll Ended');
        cy.get('.markdown').contains('What animals swim in the sea?');
        cy.get('#chartContainer').contains('Poll 1');
        cy.get('#chartContainer').contains('Dolphin');
        cy.get('#chartContainer').contains('Dove');
        cy.get('#chartContainer').contains('Shark');
        cy.get('#chartContainer').contains('Frog');
        cy.get('#chartContainer').contains('Snail');
        cy.go('back');

        // go to poll 2 result page
        cy.contains('Poll 2').siblings().last().click();
        // make sure all the page elements are there
        cy.get('.content > h1').contains('Poll 2');
        cy.get('[data-testid="timer"]').contains('Poll Ended');
        cy.get('.markdown').contains('What color is the sky?');
        cy.get('#chartContainer').contains('Poll 2');
        cy.get('#chartContainer').contains('Green');
        cy.get('#chartContainer').contains('Blue');
        cy.get('#chartContainer').contains('White');
        cy.get('#chartContainer').contains('Red');
        cy.go('back');

        // go to poll 3 result page
        cy.contains('Poll 3').siblings().last().click();
        // make sure all the page elements are there
        cy.get('.content > h1').contains('Poll 3');
        cy.get('[data-testid="timer"]').should('not.exist');
        cy.get('.markdown').contains('What is your favorite food?');
        cy.get('#chartContainer').contains('Poll 3');
        cy.get('#chartContainer').contains('Pizza');
        cy.get('#chartContainer').contains('Hamburger');
        cy.get('#chartContainer').contains('Ice cream');
        cy.get('#chartContainer').contains('Candy');
        cy.get('#chartContainer').contains('Other');
        cy.go('back');

        // go to poll 4 result page
        cy.contains('Poll 4').siblings().last().click();
        // make sure all the page elements are there
        cy.get('.content > h1').contains('Poll 4');
        cy.get('.markdown').contains('Which of the following statements are true? Select all that apply.');
        cy.get('#chartContainer').contains('Poll 4');
        cy.get('#chartContainer').contains('2 + 2 = 4');
        cy.get('#chartContainer').contains('3 + 2 = 7');
        cy.get('#chartContainer').contains('2 * 3 = 6');
        cy.get('#chartContainer').contains('8 / 2 = 3');
        cy.get('#chartContainer').contains('1 * 3 = 4');
    });

    it('Should verify making, editing, deleting poll works as expected', () => {
        // log in from instructor account
        cy.visit(['sample', 'polls']);
        cy.login();

        // verify the new poll page
        cy.contains('New Poll').click();
        cy.url().should('include', 'sample/polls/newPoll');
        cy.get('#breadcrumbs > :nth-child(7) > span').should('have.text', 'New Poll');
        cy.get('#poll-name').type('TEST');
        cy.get('#poll-type-single-response-single-correct').should('not.be.checked');
        cy.get('#poll-type-single-response-multiple-correct').should('be.checked');
        cy.get('#poll-type-single-response-survey').should('not.be.checked');
        cy.get('#poll-type-multiple-response-exact').should('not.be.checked');
        cy.get('#poll-type-multiple-response-flexible').should('not.be.checked');
        cy.get('#poll-type-multiple-response-survey').should('not.be.checked');

        // click cancel, verify url and make sure the poll wasn't created
        cy.contains('Cancel').click();
        cy.url().should('include', 'sample/polls');
        cy.should('not.contain', 'TEST');

        // make a poll
        cy.contains('New Poll').click();
        cy.get('#poll-name').type('Poll Cypress Test');
        cy.get('#poll-question').type('# Question goes here...?');
        cy.get('#poll-date').clear({ force: true });
        // manually setting the release date to some time in the past
        cy.get('#poll-date').type('1970-01-01', { force: true });
        // Testing the poll timer
        cy.get('#timer-inputs').should('not.be.visible');
        cy.get('#enable-timer').should('not.be.checked');
        cy.get('#enable-timer').check();
        cy.get('#timer-inputs').should('be.visible');
        cy.get('#enable-timer').should('be.checked');
        // Add 5 seconds to timer
        cy.get('#poll-hours').clear();
        cy.get('#poll-hours').type('0');
        cy.get('#poll-minutes').clear();
        cy.get('#poll-minutes').type('0');
        cy.get('#poll-seconds').clear();
        cy.get('#poll-seconds').type('5');

        cy.get('h1').click(); // get rid of the date picker
        // test default release histogram and answer settings
        cy.get('#image-file').selectFile('cypress/fixtures/sea_animals.png');
        cy.contains('Add Response').click();
        cy.contains('Add Response').click();
        cy.contains('Add Response').click();
        cy.get('#response_0_wrapper').children(':nth-child(3)').check();
        cy.get('#response_0_wrapper').children(':nth-child(4)').type('Answer 1');
        cy.get('#response_1_wrapper').children(':nth-child(4)').type('Answer 2');
        cy.get('#response_2_wrapper').children(':nth-child(3)').check();
        cy.get('#response_2_wrapper').children(':nth-child(4)').type('Answer 3');
        cy.get('#new-poll-title').click();

        // submit and verify on main polls page, poll should be closed
        cy.get('#poll-form-submit').click();
        cy.url().should('include', 'sample/polls');
        cy.contains('Poll Cypress Test').siblings(':nth-child(5)').should('not.be.checked');
        cy.contains('Poll Cypress Test').siblings(':nth-child(6)').should('not.be.checked');

        // log into student and assert we can't see the poll yet
        cy.logout();
        cy.login('student');
        cy.visit(['sample', 'polls']);
        cy.contains('Poll Cypress Test').siblings(':nth-child(3)').contains('Closed');

        // log into instructor and change poll to visible
        cy.logout();
        cy.login();
        cy.visit(['sample', 'polls']);
        // verify the poll is in the old polls
        cy.get('#old-table-dropdown').click();
        cy.contains('Poll Cypress Test').siblings(':nth-child(5)').children().click();

        // log in from student and verify we can now view but not answer the poll
        cy.logout();
        cy.login('student');
        cy.visit(['sample', 'polls']);
        cy.contains('Poll Cypress Test').siblings(':nth-child(3)').contains('View Poll').click();
        cy.get('h1').contains('Poll Cypress Test');
        cy.get('img').should('be.visible');
        cy.get('h2').contains('Possible responses:');
        cy.get('.markdown').should('contain', 'Question goes here...?');
        cy.get('.markdown').should('not.contain', '#');
        // go through options, verify text and status of buttons
        cy.get('.poll-content').contains('td', 'No response');
        cy.get('.poll-content > tbody > tr:nth-child(1) > td:nth-child(2)').contains('No response');
        cy.get('.poll-content > tbody > tr:nth-child(1) > td:nth-child(1) > input').should('be.disabled');
        cy.get('.poll-content > tbody > tr:nth-child(1) > td:nth-child(1) > input').should('be.checked');
        cy.get('.poll-content > tbody > tr:nth-child(2) > td:nth-child(2)').contains('Answer 1');
        cy.get('.poll-content > tbody > tr:nth-child(2) > td:nth-child(1) > input').should('be.disabled');
        cy.get('.poll-content > tbody > tr:nth-child(3) > td:nth-child(2)').contains('Answer 2');
        cy.get('.poll-content > tbody > tr:nth-child(3) > td:nth-child(1) > input').should('be.disabled');
        cy.get('.poll-content > tbody > tr:nth-child(4) > td:nth-child(2)').contains('Answer 3');
        cy.get('.poll-content > tbody > tr:nth-child(4) > td:nth-child(1) > input').should('be.disabled');
        // verify the optional display buttons and histogram don't exist for student
        cy.should('not.contain', '#toggle-histogram-button');
        cy.should('not.contain', '#toggle-info-button');
        cy.should('not.contain', '#poll-histogram');

        // log into instructor and open the poll
        cy.logout();
        cy.login();
        cy.visit(['sample', 'polls']);
        cy.contains('Poll Cypress Test').siblings(':nth-child(6)').children().click();

        // Waiting for duration to reach 0, so poll ends.
        // eslint-disable-next-line cypress/no-unnecessary-waiting
        cy.wait(5000);
        cy.reload(); // Will not need this after websockets.

        cy.contains('Poll Cypress Test').siblings(':nth-child(6)').children().should('not.be.checked');
        // Removing duration to continue testing
        // Editing the poll to remove timer
        cy.contains('Poll Cypress Test').siblings(':nth-child(1)').children().click();
        // Checking if user input for duration saved
        cy.get('#enable-timer').should('be.checked');
        cy.get('#poll-hours').invoke('val').should('eq', '0');
        cy.get('#poll-minutes').invoke('val').should('eq', '0');
        cy.get('#poll-seconds').invoke('val').should('eq', '5');
        cy.get('#poll-seconds').clear();
        cy.get('#enable-timer').get('#poll-hours').clear();
        cy.get('#enable-timer').get('#poll-hours').type('3');
        cy.get('button[type=submit]').click();
        cy.contains('Poll Cypress Test').siblings(':nth-child(6)').children().should('not.be.checked');
        cy.contains('Poll Cypress Test').siblings(':nth-child(6)').children().check();

        // log into student and verify we can answer the poll
        cy.logout();
        cy.login('student');
        cy.visit(['sample', 'polls']);
        cy.contains('Poll Cypress Test').siblings(':nth-child(3)').contains('Answer').click();
        cy.get('.poll-content > tbody > tr:nth-child(1) > td:nth-child(1) > input').should('not.be.disabled');
        cy.get('.poll-content > tbody > tr:nth-child(1) > td:nth-child(1) > input').should('be.checked');
        cy.get('.poll-content > tbody > tr:nth-child(2) > td:nth-child(2)').contains('Answer 1');
        cy.get('.poll-content > tbody > tr:nth-child(2) > td:nth-child(1) > input').should('not.be.disabled');
        cy.get('.poll-content > tbody > tr:nth-child(3) > td:nth-child(2)').contains('Answer 2');
        cy.get('.poll-content > tbody > tr:nth-child(3) > td:nth-child(1) > input').should('not.be.disabled');
        cy.get('.poll-content > tbody > tr:nth-child(4) > td:nth-child(2)').contains('Answer 3');
        cy.get('.poll-content > tbody > tr:nth-child(4) > td:nth-child(1) > input').should('not.be.disabled');
        // switch answer to Answer 2
        cy.get('.poll-content > tbody > tr:nth-child(3) > td:nth-child(1) > input').check();
        cy.get('button[type=submit]').click();
        cy.url().should('include', 'sample/polls');
        cy.contains('Poll Cypress Test').siblings(':nth-child(2)').contains('Answer 2');

        // try switching the answer and verify it got saved
        cy.contains('Poll Cypress Test').siblings(':nth-child(3)').contains('Answer').click();
        cy.get('.poll-content > tbody > tr:nth-child(3) > td:nth-child(1) > input').should('be.checked');
        cy.get('.poll-content > tbody > tr:nth-child(4) > td:nth-child(1) > input').should('not.be.checked');
        cy.get('.poll-content > tbody > tr:nth-child(4) > td:nth-child(1) > input').check(); // Answer 3
        cy.get('button[type=submit]').click();
        cy.contains('Poll Cypress Test').siblings(':nth-child(2)').contains('Answer 3');

        // log into instructor, edit the poll
        cy.logout();
        cy.login();
        cy.visit(['sample', 'polls']);
        cy.contains('Poll Cypress Test').siblings(':nth-child(1)').children().click();
        cy.url().should('include', 'sample/polls/editPoll');
        cy.get('#breadcrumbs > :nth-child(7) > span').should('have.text', 'Edit Poll');
        cy.get('#poll-name').invoke('val').should('eq', 'Poll Cypress Test');
        cy.get('#poll-question').contains('Question goes here...?');
        cy.get('#poll-type-single-response-single-correct').should('not.be.checked');
        cy.get('#poll-type-single-response-multiple-correct').should('be.checked');
        cy.get('#poll-type-single-response-survey').should('not.be.checked');
        cy.get('#poll-type-multiple-response-exact').should('not.be.checked');
        cy.get('#poll-type-multiple-response-flexible').should('not.be.checked');
        cy.get('#poll-type-multiple-response-survey').should('not.be.checked');
        cy.get('#enable-timer').should('be.checked');
        cy.get('#timer-inputs').should('be.visible');
        cy.get('#poll-hours').invoke('val').should('eq', '3');
        cy.get('#poll-minutes').invoke('val').should('eq', '0');
        cy.get('#poll-seconds').invoke('val').should('eq', '0');
        cy.get('#poll-hours').clear();
        cy.get('#poll-seconds').clear();
        cy.get('#poll-seconds').type('10');
        cy.get('#poll-date').invoke('val').should('eq', '1970-01-01');
        // release histogram/answer's default values should be "never"
        cy.get('#student-histogram-release-setting').invoke('val').should('eq', 'never');
        cy.get('#student-answer-release-setting').invoke('val').should('eq', 'never');
        cy.get('.poll_response').should('contain', 'Answer 1');
        cy.get('.correct-box').eq(0).should('be.checked');
        cy.get('.poll_response').should('contain', 'Answer 2');
        cy.get('.correct-box').eq(1).should('not.be.checked');
        cy.get('.poll_response').should('contain', 'Answer 3');
        cy.get('.correct-box').eq(2).should('be.checked');
        cy.get('textarea').contains('Answer 1');
        cy.get('textarea').clear();
        cy.get('textarea').type('Answer 0');
        cy.get('#responses').children(':nth-child(3)').children(':nth-child(5)').click();
        cy.get('#responses').children(':nth-child(2)').children(':nth-child(4)').contains('Answer 3');
        cy.get('#responses').children(':nth-child(3)').children(':nth-child(4)').contains('Answer 2');
        cy.get('button[type=submit]').click();

        // log into student and verify the edits were made
        cy.logout();
        cy.login('student');
        cy.visit(['sample', 'polls']);
        cy.contains('Poll Cypress Test').siblings(':nth-child(3)').contains('Answer').click();
        cy.get('.poll-content > tbody > tr:nth-child(1) > td:nth-child(2)').contains('No response');
        cy.get('.poll-content > tbody > tr:nth-child(1) > td:nth-child(1) > input').should('not.be.checked');
        cy.get('.poll-content > tbody > tr:nth-child(2) > td:nth-child(2)').contains('Answer 0');
        cy.get('.poll-content > tbody > tr:nth-child(2) > td:nth-child(1) > input').should('not.be.checked');
        cy.get('.poll-content > tbody > tr:nth-child(3) > td:nth-child(2)').contains('Answer 3');
        cy.get('.poll-content > tbody > tr:nth-child(3) > td:nth-child(1) > input').should('be.checked');
        cy.get('.poll-content > tbody > tr:nth-child(4) > td:nth-child(2)').contains('Answer 2');
        cy.get('.poll-content > tbody > tr:nth-child(4) > td:nth-child(1) > input').should('not.be.checked');
        // verify we can't see histogram or answer
        cy.should('not.contain', '#toggle-info-button');
        cy.should('not.contain', '#toggle-histogram-button');
        cy.should('not.contain', '#poll-histogram');
        cy.should('not.contain', '.correct-tag');

        // log into instructor, enable histogram release when poll ends
        cy.logout();
        cy.login();
        cy.visit(['sample', 'polls']);
        cy.contains('Poll Cypress Test').siblings(':nth-child(1)').children().click();
        cy.url().should('include', 'sample/polls/editPoll');
        cy.get('#breadcrumbs > :nth-child(7) > span').should('have.text', 'Edit Poll');
        cy.get('#student-histogram-release-setting').invoke('val').should('eq', 'never');
        cy.get('#student-answer-release-setting').invoke('val').should('eq', 'never');
        cy.get('#student-histogram-release-setting').select('when_ended');
        cy.get('button[type=submit]').click();

        // log into student, we still can't see histogram since poll is open
        cy.logout();
        cy.login('student');
        cy.visit(['sample', 'polls']);
        cy.contains('Poll Cypress Test').siblings(':nth-child(3)').contains('Edit Answer').click();
        cy.should('not.contain', '#toggle-info-button');
        cy.should('not.contain', '#toggle-histogram-button');
        cy.should('not.contain', '#poll-histogram');
        cy.should('not.contain', '.correct-tag');

        // log into instructor, close the poll
        cy.logout();
        cy.login();
        cy.visit(['sample', 'polls']);
        // Wait 6 seconds to wait out the time remaining for poll to close
<<<<<<< HEAD
        // eslint-disable-next-line cypress/no-unnecessary-waiting
=======
>>>>>>> d63a6df9
        cy.wait(6000);
        cy.reload();
        // Validate that the poll is closed.
        cy.contains('Poll Cypress Test').siblings(':nth-child(6)').children().should('not.be.checked');

        // log into student, now we can see the histogram on closed poll
        cy.logout();
        cy.login('student');
        cy.visit(['sample', 'polls']);
        cy.contains('Poll Cypress Test').siblings(':nth-child(3)').contains('View Poll').click();
        cy.get('#toggle-info-button').should('be.visible');
        cy.get('#toggle-histogram-button').should('be.visible').click();
        cy.get('#poll-histogram').should('be.visible');
        cy.should('not.contain', '.correct-tag');

        // log into instructor, enable answer release when poll ends
        cy.logout();
        cy.login();
        cy.visit(['sample', 'polls']);
        cy.contains('Poll Cypress Test').siblings(':nth-child(1)').children().click();
        cy.get('#student-histogram-release-setting').invoke('val').should('eq', 'when_ended');
        cy.get('#student-histogram-release-setting').select('always'); // test always enable histogram
        cy.get('#student-answer-release-setting').invoke('val').should('eq', 'never');
        cy.get('#student-answer-release-setting').select('when_ended');
        cy.get('#student-answer-release-setting').invoke('val').should('eq', 'when_ended');
        cy.get('button[type=submit]').click();

        // log into student and verify we can see both histogram and answer
        cy.logout();
        cy.login('student');
        cy.visit(['sample', 'polls']);
        cy.contains('Poll Cypress Test').siblings(':nth-child(3)').contains('View Poll').click();
        cy.get('#toggle-info-button').should('be.visible');
        cy.get('#toggle-histogram-button').should('be.visible').click();
        cy.get('#poll-histogram').should('be.visible');
        cy.get('.correct-tag').should('be.visible');
        cy.get('.correct-tag').should('have.length', 2);
        // checkmarks are placed next to correct answers only
        cy.get('.correct-tag').prev().should('contain', 'Answer 0');
        cy.get('.correct-tag').prev().should('contain', 'Answer 3');
        cy.get('.correct-tag').prev().should('not.contain', 'Answer 2');

        // log into student and verify we can see both histogram and answer
        cy.logout();
        cy.login('student');
        cy.visit(['sample', 'polls']);
        cy.contains('Poll Cypress Test').siblings(':nth-child(3)').contains('View Poll').click();
        cy.get('#toggle-histogram-button').should('be.visible').click();
        cy.get('#poll-histogram').should('be.visible');
        cy.get('.correct-tag').should('be.visible');
        cy.get('.correct-tag').should('have.length', 2);

        // log into instructor and delete the poll
        cy.logout();
        cy.login();
        cy.visit(['sample', 'polls']);
        cy.contains('Poll Cypress Test').siblings(':nth-child(2)').click();
        // eslint-disable-next-line cypress/no-unnecessary-waiting
        cy.wait(500); // short wait must be inserted here to support the stability of poll deletion

        // log into student and verify the poll is no longer there
        cy.logout();
        cy.login('student');
        cy.visit(['sample', 'polls']);
        cy.get('.content').should('not.contain', 'Poll Cypress Test');
    });

    it('Should verify today, tomorrow, and future sections contain related polls', () => {
        // log in from instructor account
        cy.logout();
        cy.visit(['sample', 'polls']);
        cy.login();

        // toggle all the drop down
        cy.get('#old-table-dropdown').click();
        cy.get('#older-table').should('be.visible');
        cy.get('#future-table-dropdown').click();
        cy.get('#future-table').should('be.visible');

        // to test today and tomorrow's polls, we have to consider timezone offset
        const tzoffset = (new Date()).getTimezoneOffset() * 60000; // offset in milliseconds
        const today = new Date(new Date() - tzoffset);
        const tomorrow = new Date(today);
        tomorrow.setDate(today.getDate() + 1);

        // make a poll, set release date to today
        cy.contains('New Poll').click();
        cy.get('#poll-name').type('Poll Today');
        cy.get('#poll-question').type('# Question goes here...?');
        cy.get('#poll-date').clear({ force: true });
        cy.get('#poll-date').type(today.toISOString().substring(0, 10), { force: true });
        cy.get('#new-poll-title').click(); // get rid of the date picker
        cy.contains('Add Response').click();
        cy.get('#response_0_wrapper').children(':nth-child(3)').check();
        cy.get('#response_0_wrapper').children(':nth-child(4)').type('Answer 1');
        cy.get('#new-poll-title').click();
        cy.get('#poll-form-submit').click();

        // make a poll, set release date to tomorrow
        cy.contains('New Poll').click();
        cy.get('#poll-name').type('Poll Tomorrow');
        cy.get('#poll-question').type('What is your favorite class?');
        cy.get('#poll-date').clear({ force: true });
        cy.get('#poll-date').type(tomorrow.toISOString().substring(0, 10), { force: true });
        cy.get('#new-poll-title').click();
        cy.contains('Add Response').click();
        cy.get('#response_0_wrapper').children(':nth-child(3)').check();
        cy.get('#response_0_wrapper').children(':nth-child(4)').type('Data Structures');
        cy.get('#new-poll-title').click();
        cy.get('#poll-form-submit').click();

        // make a poll, set release date to some time in the future
        cy.contains('New Poll').click();
        cy.get('#poll-name').type('Poll Future');
        cy.get('#poll-question').type('Why do you want to pick this date?');
        cy.get('#poll-date').clear({ force: true });
        cy.get('#poll-date').type('2049-06-30', { force: true });
        cy.get('#new-poll-title').click();
        cy.contains('Add Response').click();
        cy.get('#response_0_wrapper').children(':nth-child(3)').check();
        cy.get('#response_0_wrapper').children(':nth-child(4)').type('Answer 1');
        cy.get('#new-poll-title').click();
        cy.get('#poll-form-submit').click();

        // verify on main polls page, three newly created polls should be in their own time section
        cy.url().should('include', 'sample/polls');
        cy.get('#today-table').contains('Poll Today').should('be.visible');
        cy.get('#tomorrow-table').contains('Poll Tomorrow').should('be.visible');
        cy.get('#future-table').contains('Poll Future').should('be.visible');

        // change the release date of Poll Future to tomorrow
        cy.contains('Poll Future').siblings(':nth-child(1)').children().click();
        cy.url().should('include', 'sample/polls/editPoll');
        cy.get('#poll-date').clear({ force: true });
        cy.get('#poll-date').type(tomorrow.toISOString().substring(0, 10), { force: true });
        cy.get('#new-poll-title').click();
        cy.get('#poll-form-submit').click();

        // change the release date of Poll tomorrow to today
        cy.contains('Poll Tomorrow').siblings(':nth-child(1)').children().click();
        cy.url().should('include', 'sample/polls/editPoll');
        cy.get('#poll-date').clear({ force: true });
        cy.get('#poll-date').type(today.toISOString().substring(0, 10), { force: true });
        cy.get('#new-poll-title').click();
        cy.get('#poll-form-submit').click();

        // change the release date of Poll today to tomorrow
        cy.contains('Poll Today').siblings(':nth-child(1)').children().click();
        cy.url().should('include', 'sample/polls/editPoll');
        cy.get('#poll-date').clear({ force: true });
        cy.get('#poll-date').type(tomorrow.toISOString().substring(0, 10), { force: true });
        cy.get('#new-poll-title').click();
        cy.get('#poll-form-submit').click();

        // changed Poll Future => tomorrow, Poll Tomorrow => today, Poll Today => tomorrow and verify
        cy.url().should('include', 'sample/polls');
        cy.get('#tomorrow-table').contains('Poll Future').should('be.visible');
        cy.get('#tomorrow-table').contains('Poll Today').should('be.visible');
        cy.get('#today-table').contains('Poll Tomorrow').should('be.visible');

        // delete the new polls
        cy.contains('Poll Today').siblings(':nth-child(2)').click();
        cy.get('Poll Today').should('not.exist');
        cy.contains('Poll Tomorrow').siblings(':nth-child(2)').click();
        cy.get('Poll Tomorrow').should('not.exist');
        cy.contains('Poll Future').siblings(':nth-child(2)').click();
        cy.get('Poll Future').should('not.exist');
    });

    // Done.
});<|MERGE_RESOLUTION|>--- conflicted
+++ resolved
@@ -412,10 +412,7 @@
         cy.login();
         cy.visit(['sample', 'polls']);
         // Wait 6 seconds to wait out the time remaining for poll to close
-<<<<<<< HEAD
         // eslint-disable-next-line cypress/no-unnecessary-waiting
-=======
->>>>>>> d63a6df9
         cy.wait(6000);
         cy.reload();
         // Validate that the poll is closed.
