--- conflicted
+++ resolved
@@ -10,23 +10,6 @@
       "app\\": "app/"
     }
   },
-<<<<<<< HEAD
-  "require": {
-    "twig/twig": "^2.9.0",
-    "ramsey/uuid": "^3.8.0",
-    "aptoma/twig-markdown": "^3.1.0",
-    "erusev/parsedown": "^1.7.3",
-    "lcobucci/jwt": "^3.2.5",
-    "symfony/routing": "^4.2",
-    "symfony/config": "^4.2",
-    "symfony/http-foundation": "^4.2",
-    "doctrine/annotations": "^1.6",
-    "doctrine/cache": "^1.8",
-    "cboden/ratchet": "^0.4.1",
-    "textalk/websocket": "1.0.*"
-  },
-=======
->>>>>>> c617b754
   "autoload-dev": {
     "psr-4": {
       "tests\\": "tests/"
@@ -43,7 +26,9 @@
     "symfony/http-foundation": "4.4.1",
     "doctrine/annotations": "1.8.0",
     "doctrine/cache": "1.10.0",
-    "php-ds/php-ds": "1.2.0"
+    "php-ds/php-ds": "1.2.0",
+    "cboden/ratchet": "^0.4.1",
+    "textalk/websocket": "1.0.*"
   },
   "require-dev": {
     "phpunit/phpunit": "8.5.0",
