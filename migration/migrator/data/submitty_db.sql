--- conflicted
+++ resolved
@@ -56,11 +56,7 @@
     body TEXT NOT NULL,
     created TIMESTAMP WITHOUT TIME zone NOT NULL,
     sent TIMESTAMP WITHOUT TIME zone,
-<<<<<<< HEAD
-    error character varying
-=======
     error character varying NOT NULL default ''
->>>>>>> 3aa3b749
 );
 
 
@@ -129,7 +125,7 @@
     user_preferred_firstname character varying,
     user_lastname character varying NOT NULL,
     user_preferred_lastname character varying,
-    user_email character varying,
+    user_email character varying NOT NULL,
     user_updated BOOLEAN NOT NULL DEFAULT FALSE,
     instructor_updated BOOLEAN NOT NULL DEFAULT FALSE,
     last_updated timestamp(6) with time zone,
