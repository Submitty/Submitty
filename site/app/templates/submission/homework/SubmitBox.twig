{% import _self as self %}

{# Display the gradeable_message if one exists at the top of the page #}
{% if has_gradeable_message %}
    {% include "misc/Markdown.twig" with {
        "content" : gradeable_message,
        "class" : "content gradeable_message"
    } only %}
{% endif %}

{% if has_overridden_grades %}
    <div class='content overridden_message'><p>Please see your instructor if you have for questions about your grade for this assignment</p></div>
{% endif %}

<div class="content" id="gradeable-submission-cont">
    <header id="gradeable-info">
        <h1>
            New submission for: {{ gradeable_name }}
            {% if gradeable_url|trim != "" %}
                <a class="external" href="{{ gradeable_url }}" target="_blank" aria-label="Go to instructions for {{ gradeable_name }}">
                    <i class="fas fa-external-link-alt"></i>
                </a>
            {% endif %}
        </h1>
        {% if is_timed %}
            <div id="gradeable-timer">
                <div id="gradeable-progress">
                    <div id="gradeable-progress-bar"></div>
                </div>
                <h2 id="time-remaining-text">Your Time Remaining: </h2>
            </div>

        {% endif %}
        {% if has_due_date %}
            {% set diff_time_zone = server_time_zone_string != user_time_zone_string %}

            <div id="gradeable-info-due-dates">
                <h2>
                    Due: {{ due_date|date(date_time_format) }}
                    {% if diff_time_zone %}
                        <i>(Local Time)</i>
                    {% endif %}
                </h2>

                {% if diff_time_zone %}
                    <h2>{{ due_date|date(date_time_format, server_time_zone_string) }} <i>(Server Time)</i></h2>
                {% endif %}
                <h2 id="gradeable-time-remaining-text">Gradeable Time Remaining: </h2>
            </div>
        {% endif %}
        <div class="loading-bar-wrapper">
            <span>Upload progress: <span id="loading-bar-percentage"></span></span>
            <progress id="loading-bar" value="0" ></progress>
        </div>
    </header>

    {% if part_names|length > 1 and one_part_only %}
        <h4 style="color: red;">
            Please drag and drop your files into only one area below. Files submitted to additional areas will not be graded.
        </h4>
    {% endif %}

    {% if show_no_late_submission_warning %}
        <i class="red-message">Warning, you are making a late submission for a gradeable without late submissions enabled!</i>
    {% endif %}
    {# Admin submission type selector #}
    {% if core.getUser().accessFullGrading() %}
        <form id="submission-form" method="post">
            <fieldset id="submission-mode">
                <legend> Select submission mode: </legend>
                <label for="radio-normal">
                    <input type='radio' id="radio-normal" name="submission_type" checked="checked">
                    Normal Submission
                </label>
                <label for="radio-student">
                    <input type='radio' id="radio-student" name="submission_type">
                    Make Submission for a Student
                </label>
                {% if part_names|length == 1 and not is_vcs %}
                    <label for="radio-bulk">
                        <input type='radio' id="radio-bulk" name="submission_type">
                        Bulk PDF Upload
                        <a aria-label="Bulk PDF Upload Help" href = "https://submitty.org/instructor/bulk_pdf_upload" target="_blank">
                            <i title="Bulk PDF Upload Help" class="far fa-question-circle"></i>
                        </a>
                    </label>
                {% endif %}
            </fieldset>
            <div id="user-id-input" class="hide">
                <div class="sub">
                    Note: This <i>permanently</i> affects the student's submissions, so please use with caution.
                </div>
                <div class="sub">
                    <input type="hidden" name="csrf_token" value="{{ csrf_token }}" />
                    <label for="user_id"> user_id: </label>
		            <input type="text" id= "user_id" value ="" placeholder="{{ user_id }}"/>
                </div>
            </div>
            <div class="sub hide" id="pdf-submit-button">
                <div class="sub">
                    <label for="use-qr">Split by QR code?</label>
                    <input type="checkbox" id="use-qr">

                    {% if feature_flag_enabled('submitty_ocr') %}
                    <label id ="use-ocr-id"for ="use-ocr">Detect Student ID's?</label>
                    <input type="checkbox" id="use-ocr">
                    {% endif %}


                    <br>

                    <span id="prefix-prompt">QR code prefix/suffix:
                        <a aria-label="Split by QR Code Help" href="https://submitty.org/instructor/bulk_pdf_upload#automatic-association-of-pdfs-using-customized-exams-with-qr-codes" target="_blank">
	                    <i title="Split by QR Code Help" class="far fa-question-circle"></i></a>
                    </span>

                    <label id="pages-prompt" for="num_pages">Split by Page Count:</label>
                    <input type="number" id= "num_pages" placeholder="required"/>
                    <input type="text" id="qr_prefix" placeholder="Prefix (optional)" aria-label="QR Prefix (Optional)" />
                    <input type="text" id="qr_suffix" placeholder="Suffix (optional)" aria-label="QR Suffix (Optional)" />
                    <div id="expected-num-box">
                        <label for= "expected-pages-input"> Expected Number of pages per PDF: </label>
                        <input id= "expected-pages-input" placeholder="e.g. 1-5, 8, 11-13" onchange="highlightPageCount()" />
                    </div>
                </div>
            </div>
        </form>

        <script>
            $(function() {
                students_full = {{ students_full|json_encode|raw }};
                $('#qr_prefix').prop('hidden', true);
                $('#qr_suffix').prop('hidden', true);
                $('#prefix-prompt').prop('hidden', true);
                $('#bulk_progress_box').prop('hidden', true);
                $('#expected-num-box').prop('hidden', true);

                //load what upload mode the user selected (if any)
                if(sessionStorage.getItem('radio-bulk')){
                    $('#radio-bulk').prop('checked', true);
                    $('#bulk_progress_box').prop('hidden', false);
                }
                else if(sessionStorage.getItem('radio-student')){
                    $('#radio-student').prop('checked',true);
                }
                else{
                    $('#radio-normal').prop('checked',true);
                }
                //load if bulkupload with qr codes selected or not
                if(sessionStorage.getItem('use-qr')){
                    $('#qr_prefix').prop('hidden',false)
                    $('#qr_suffix').prop('hidden',false)
                    $('#prefix-prompt').prop('hidden', false);
                    $('#pages-prompt').prop('hidden', true);
                    $('#num_pages').prop('hidden', true);
                    $('#use-qr').prop('checked',true);
                    $('#expected-num-box').prop('hidden', false);
                    $('#use-ocr').prop('hidden', false);
                    $('#use-ocr-id').prop('hidden', false);
                    //populate prefix textarea
                    if(sessionStorage.getItem('qr_prefix')){
                        $('#qr_prefix').val(sessionStorage.getItem('qr_prefix'));
                    }
                    if(sessionStorage.getItem('qr_suffix')){
                        $('#qr_suffix').val(sessionStorage.getItem('qr_suffix'));
                    }
                    if(sessionStorage.getItem('use-ocr')){
                        $('#use-ocr').prop('checked', true);
                    }
                }
                if ($("#radio-student").is(":checked")) {
                    $('#user-id-input').show();
                }
                if ($("#radio-bulk").is(":checked")) {
                    $('#pdf-submit-button').show();
                    $('#bulk_progress_box').prop('hidden', false);
                }
                else{
                     $('#bulk_progress_box').prop('hidden', true);
                }
                if($('#use-qr').is(':checked')){
                    //save qr_code prefix on textarea change
                    $('#qr_prefix').change(function(){
                        sessionStorage.setItem('qr_prefix', $('#qr_prefix').val());
                    });
                    $('#qr_suffix').change(function(){
                        sessionStorage.setItem('qr_suffix', $('#qr_suffix').val());
                    });

                    $('#use-ocr').prop('hidden', false);
                    $('#use-ocr-id').prop('hidden', false);

                    if(sessionStorage.getItem('use-ocr'))
                        $('#use-ocr').prop('checked', true);
                    else
                        $('#use-ocr').prop('checked', false);
                }
                $('#radio-normal').click(function() {
                    sessionStorage.setItem('radio-normal', true);
                    sessionStorage.removeItem('radio-student');
                    sessionStorage.removeItem('radio-bulk');
                    $('#pdf-submit-button').hide();
                    $('#user-id-input').hide();
                    $('#pdf-submit-button').hide();
                    $('#user_id').val('');
                    $('#bulk_progress_box').prop('hidden', true);
                });
                $('#radio-student').click(function() {
                    sessionStorage.setItem('radio-student', true);
                    sessionStorage.removeItem('radio-bulk');
                    sessionStorage.removeItem('radio-normal');
                    $('#pdf-submit-button').hide();
                    $('#user-id-input').show();
                    $('#bulk_progress_box').prop('hidden', true);
                });
                $('#radio-bulk').click(function()  {
                    sessionStorage.setItem('radio-bulk', true);
                    sessionStorage.removeItem('radio-student');
                    sessionStorage.removeItem('radio-normal');
                    $('#user-id-input').hide();
                    $('#pdf-submit-button').show();
                    $('#user_id').val('');
                    $('#bulk_progress_box').prop('hidden', false);
                });
                $('#use-qr').click(function(){
                    (sessionStorage.getItem('use-qr')) ? sessionStorage.removeItem('use-qr') : sessionStorage.setItem('use-qr', true);
                    $('#num_pages').prop('hidden', !$('#num_pages').is(':hidden'));
                    $('#qr_prefix').prop('hidden', !$('#qr_prefix').is(':hidden'));
                    $('#qr_suffix').prop('hidden', !$('#qr_suffix').is(':hidden'));
                    $('#prefix-prompt').prop('hidden', !$('#prefix-prompt').is(':hidden'));
                    $('#pages-prompt').prop('hidden', !$('#pages-prompt').is(':hidden'));
                    $('#expected-num-box').prop('hidden',!$('#expected-num-box').is(':hidden'));

                    if(!$('#use-qr').is(":checked")){
                        $('#use-ocr').prop('checked', false);
                    }
                });
                $('#use-ocr').click(function(){
                    sessionStorage.getItem('use-ocr') ? sessionStorage.removeItem('use-ocr') :
                        sessionStorage.setItem('use-ocr', true);

                    if( $('#use-qr').is(":checked") !== $('#use-ocr').is(":checked") ){
                        $('#use-qr').click();
                    }

                });
                $("#user_id").autocomplete({
                    source: students_full
                });
            });
        </script>
    {% endif %}
    {# /Admin submission type selector #}

    {% if is_vcs %}
        {% if vcs_host_type == 0 or vcs_host_type == 1 %}
            <h3>To access your Repository:</h3>
            <span><em>Note: There may be a delay before your repository is prepared, please refer to assignment instructions.</em></span><br />
            <samp>git  clone  {{ repository_path }}  SPECIFY_TARGET_DIRECTORY</samp>
        {% endif %}

        {% if vcs_host_type == 2 or vcs_host_type == 3 %}
            <h3>Please enter your GitHub URL: </h3>

            GitHub URL: &nbsp;&nbsp; <kbd>https://www.github.com/</kbd>
            <input type="text" id="github-user-id" name="git_user_id" class="required github-id" value="{{ github_user_id }}" placeholder="user_name"/>
            <kbd>/</kbd>
            <input type="text" id="github-repo-id" name="git_repo_id" class="required github-id" value="{{ github_repo_id }}" placeholder="repo_name"/>

            {% if vcs_host_type == 2 %}
            Note: This should be a <em>public repository</em>, visible to everyone.
            {% else %}
            Note: If this is not a <em>public repository</em>, please ensure that you have granted read access to INCOMPLETE! FIXME! SPECIAL USER.
            {% endif %}

        {% endif %}
        <input type="submit" id="submit" class="submit-gradeable btn btn-primary" value="Grade My Repository" />
    {% else %}

    {% if is_notebook %}
        {% include 'notebook/Notebook.twig' with {
            "notebook": notebook,
            "testcase_messages" : testcase_messages,
            "image_data" : image_data,
            "numberUtils" : numberUtils,
            "student_id" : student_id,
            "gradeable_id" : gradeable_id,
            "highest_version" : highest_version,
            "max_file_uploads" : max_file_uploads,
            "old_files" : old_files,
            "viewing_inactive_version" : viewing_inactive_version,
            "is_timed" : is_timed,
            "allowed_minutes" : allowed_minutes > 0 ? allowed_minutes : 0,
<<<<<<< HEAD
            "is_grader_view" : is_grader_view
=======
            "is_grader_view" : false
>>>>>>> 28c469a7
        } %}
    {% endif %}

        {# File upload boxes #}
        <div id="upload-boxes">
            {# Submit boxes #}
            {% for part in part_names %}
                {# uploadIndex and input-file + Index required for drag-and-drop.js #}
                <div tabindex="0"
                     id="upload{{ loop.index }}"
                     class="upload-box"
                     onkeypress="clicked_on_box(event)"
                     role="text"
                     aria-label="Press enter to upload your {{ part }} file"
                >
                    <h2 class="label" id="label{{ loop.index }}" {% if viewing_inactive_version %} style="color: #666666;" {% endif %}>
                        {% if part_names|length > 1 %}
                            Drag your {{ part }} file(s) here or click to open file browser
                        {% else %}
                            Drag your file(s) here or click to open file browser
                        {% endif %}
                    </h2>
                    <input type="file" name="files" id="input-file{{ loop.index }}" class="hide" onchange="addFilesFromInput({{ loop.index }})" multiple aria-label="Select Files to upload"
                            {% if viewing_inactive_version %}
                                disabled="disabled"
                            {% endif %}/>
                    <table class="file-upload-table" id="file-upload-table-{{ loop.index }}">
                      <tr style="background:transparent; display:none;">
                        <th>File Name:</th>
                        <th>Size:</th>
                      </tr>
                    </table>
                    {% if viewing_inactive_version %}
                        <h3 style="color: #666666;">Switch to most recent version to upload files</h3>
                    {% else %}
                        <p>Maximum allowed number of files to be uploaded is {{ max_file_uploads }}.</p>
                    {% endif %}
                </div>
            {% endfor %}
        </div>

        {# Page selector #}
        {% if student_page %}
            <form id="pdfPageStudent">
                <div class="sub">
                    <div>Enter the page number that corresponds to each question. If the answer spans multiple pages, enter the page the answer starts on.</div>
                    {% for component_name in component_names %}
                        <div>{{ component_name }}: <input type="number" id="page_{{ loop.index0 }}" min="1"></div>
                    {% endfor %}
                </div>
            </form>
        {% endif %}
        {# /Page selector #}
        
        {% if can_student_submit %}
            <div class="upload-message">
                {% include "misc/Markdown.twig" with {
                    "content" : upload_message
                } only %}
            </div>
            <button type="button" id="submit" class="submit-gradeable btn btn-success">
                {{ viewing_inactive_version ? 'Switch To Most Recent Version To Make New Submission' : 'Submit' }}
            </button>
        {% endif %}
        
        {% if part_names is not empty %}
            <button type="button" id="startnew" class="btn btn-primary">Clear</button>

            {% if display_version == highest_version and display_version > 0 %}
                <button type="button" id= "getprev" class="btn btn-primary">Use Most Recent Submission</button>
                <script>
                    $(function() {
                        setUsePrevious();
                        {% for file in old_files %}
                            addLabel('{{ file.name }}', '{{ file.size }}', {{ file.part }}, true);
                            readPrevious('{{ file.name }}', {{ file.part }});
                        {% endfor %}
                    });
                </script>
            {% endif %}
        {% endif %}

        <script>
            $(function() {
                setButtonStatus({{ viewing_inactive_version }});
                initMaxNoFiles({{ max_file_uploads }});
            });

            // CLICK ON THE DRAG-AND-DROP ZONE TO OPEN A FILE BROWSER OR DRAG AND DROP FILES TO UPLOAD
            if (typeof num_parts === "undefined"){
                var num_parts = {{ part_names|length }};
            }
            createArray(num_parts);
            var assignment_version = {{ display_version }};
            var highest_version = {{ highest_version }};
            {% if not viewing_inactive_version %}
                for (var i = 1; i <= num_parts; i++ ){
                    initializeDropZone("upload" + String(i));
                }
            {% endif %}


            $("#startnew").click(function(e){ // Clear all the selected files in the buckets
                for (var i = 1; i <= num_parts; i++){
                    deleteFiles(i);
                }
                e.stopPropagation();
            });

            // GET FILES OF THE HIGHEST VERSION
            if (assignment_version == highest_version && highest_version > 0) {
                $("#getprev").click(function(e){
                    $("#startnew").click();
                    {% for file in old_files %}
                        addLabel('{{ file.name }}', '{{ file.size }}', {{ file.part }}, true);
                        readPrevious('{{ file.name }}', {{ file.part }});
                    {% endfor %}
                    setUsePrevious();
                    setButtonStatus();
                    e.stopPropagation();
                });
            }
        </script>
    {% endif %}
</div>

{% if core.getUser().accessFullGrading() %}
    {% include 'submission/homework/PreviousSubmissionForm.twig' %}
    {% include 'submission/homework/BulkUploadProgressBox.twig' %}
{% endif %}

<script>
    function makeSubmission(user_id, highest_version, is_pdf, path, git_user_id, git_repo_id, merge_previous=false, clobber=false) {
        // submit the selected pdf
        path = decodeURIComponent(path);
        if (is_pdf) {
            submitSplitItem("{{ csrf_token }}", "{{ gradeable_id }}", user_id, path, merge_previous, clobber);
        }

        // otherwise, this is a regular submission of the uploaded files
        else if (user_id == "") {
            handleSubmission({{ late_days_use }},
                {{ days_to_be_charged }},
                {{ allowed_late_days }},
                {{ highest_version }},
                {{ max_submissions }},
                "{{ csrf_token }}",
                {{ is_vcs ? "true" : "false" }},
                {{ num_inputs }},
                "{{ gradeable_id }}",
                "{{ user_id }}",
                git_user_id,
                git_repo_id,
                {{ student_page ? "true" : "false" }},
                {{ component_names|length }},
                merge_previous,
                clobber,
                {{ viewing_inactive_version }}
            );
        }
        else {
            handleSubmission({{ late_days_use }},
                {{ days_to_be_charged }},
                {{ allowed_late_days }},
                highest_version,
                {{ max_submissions }},
                "{{ csrf_token }}",
                {{ is_vcs ? "true" : "false" }},
                {{ num_inputs }},
                "{{ gradeable_id }}",
                user_id,
                git_user_id,
                git_repo_id,
                {{ student_page ? "true" : "false" }},
                {{ component_names|length }},
                merge_previous,
                clobber,
                {{ viewing_inactive_version }}
            );
        }
    }
    $(function() {
        $(".submit-gradeable").click(function(e){ // Submit button
            $(".submit-gradeable").prop('disabled',true);
            window.onbeforeunload = null;
            var user_id = "";
            var num_pages = 0;
            if ($('#radio-student').is(':checked')) {
                user_id = $("#user_id").val();
            };
            if ($('#radio-bulk').is(':checked')) {
                num_pages = $("#num_pages").val();
                use_qr = $("#use-qr").is(":checked");
                use_ocr = $('#use-ocr').is(":checked");
                qr_prefix = $('#qr_prefix').val();
                qr_suffix = $('#qr_suffix').val();
                if($('#use-qr').is(':checked')){
                    if(!sessionStorage.getItem('qr_prefix'))
                        sessionStorage.setItem('qr_prefix', qr_prefix );
                    if(!sessionStorage.getItem('qr_suffix'))
                        sessionStorage.setItem('qr_suffix', qr_suffix );
                }
            };
            // vcs upload
            var git_user_id = "";
            var git_repo_id = "";
            if ({{ is_vcs ? "true" : "false" }}) {
                git_user_id = $("#github-user-id").val();
                git_repo_id = $("#github-repo-id").val();
            }
            // bulk upload
            if ($("#radio-bulk").is(":checked")) {
                handleBulk("{{ gradeable_id }}",
                            {{ max_post_size }},
                            {{ max_file_size }},
                            num_pages, use_qr,
                            use_ocr, qr_prefix, qr_suffix
                          );
            }
            // no user id entered, upload for whoever is logged in
            else if (user_id == ""){
                makeSubmission(user_id, {{ highest_version }}, false, "", git_user_id, git_repo_id);
            }
            // user id entered, need to validate first
            else {
                validateUserId("{{ csrf_token }}", "{{ gradeable_id }}", user_id)
                .then(function(response){
                    if(response['data']['previous_submission']){
                        let has_been_called = false;
                        var option = displayPreviousSubmissionOptions(getSubmissionOptionForStudentOnly);

                        return;

                        function getSubmissionOptionForStudentOnly(option){
                            if(has_been_called)
                                return;

                            var merge_previous = false;
                            var clobber = false;

                            if(option == 2){
                                merge_previous = true;
                            }
                            else if(option == 3){
                                merge_previous = true;
                                clobber = true;
                            }

                            makeSubmission(user_id,response['data']['highest_version'], false, "", "", "", merge_previous,clobber);
                        }
                    }
                    else{
                        makeSubmission(user_id, response['data']['highest_version'], false, "", "", "");
                    }
                });
            }
            e.stopPropagation();
        });
    });
    initializeTimer('{{ gradeable_id }}', {{ is_timed }});
</script>

<|MERGE_RESOLUTION|>--- conflicted
+++ resolved
@@ -291,11 +291,7 @@
             "viewing_inactive_version" : viewing_inactive_version,
             "is_timed" : is_timed,
             "allowed_minutes" : allowed_minutes > 0 ? allowed_minutes : 0,
-<<<<<<< HEAD
-            "is_grader_view" : is_grader_view
-=======
             "is_grader_view" : false
->>>>>>> 28c469a7
         } %}
     {% endif %}
 
