--- conflicted
+++ resolved
@@ -2030,7 +2030,6 @@
     width: 100%;
 }
 
-<<<<<<< HEAD
 .custom-scrollbar::-webkit-scrollbar {
     background-color: var(--hover-dark-border-actionable-blue);
     width: 5px;
@@ -2041,7 +2040,8 @@
     background-color: var(--actionable-blue);
     border-radius: 5px;
     height: 10%;
-=======
+}
+
 .badge-1 {
     background-color: var(--category-color-1);
     color: var(--text-black);
@@ -2380,5 +2380,4 @@
     border-style: solid;
     min-width: 10px;
     float: none;;
->>>>>>> 8210aed6
 }