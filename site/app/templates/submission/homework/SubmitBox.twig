{% import _self as self %}


{# Display the gradeable_message if one exists at the top of the page #}
{% if has_gradeable_message %}
    <div class='content gradeable_message'><p>{{ gradeable_message|raw }}</p></div>
{% endif %}

<div class="content">
    <div class="upperinfo">
        <h1 class="upperinfo-left">New submission for: {{ gradeable_name }}</h1>
        {% if has_due_date %}
            <h3 class="upperinfo-right">Due: {{ formatted_due_date }}</h3>
        {% endif %}
    </div>

    {% if show_no_late_submission_warning %}
        <div>
            <i class="red-message">Warning, you are making a late submission for a gradeable without late submissions enabled!</i>
        </div>
    {% endif %}

    {# Admin submission type selector #}
    {% if core.getUser().accessFullGrading() %}
        <form id="submissionForm" method="post" style="text-align: center; margin: 0 auto; width: 100%; ">
            <div >
                <input type='radio' id="radio_normal" name="submission_type" checked="true">
                <label for="radio_normal">Normal Submission</label>
                <input type='radio' id="radio_student" name="submission_type">
                <label for="radio_student">Make Submission for a Student</label>
                {% if part_names|length == 1 and not is_vcs %}
                    <input type='radio' id="radio_bulk" name="submission_type">
                    <label for="radio_bulk">Bulk Upload</label>
                {% endif %}
            </div>
            <div id="user_id_input" style="display: none">
                <div class="sub">
                    Input the user_id of the student you wish to submit for. This <i>permanently</i> affects the student's submissions, so please use with caution.
                </div>
                <div class="sub">
                    <input type="hidden" name="csrf_token" value="{{ core.getCsrfToken() }}" />
                    user_id: <input type="text" id= "user_id" value ="" placeholder="{{ user_id }}"/>
                </div>
            </div>
            <div class = "sub" id="pdf_submit_button" style="display: none">
                <div class="sub">
                    Split by QR code?
                    <input type="checkbox" id="use_qr">
                    <span id="pages_prompt"># of page(s) per PDF:</span>
                    <span id="prefix_prompt">QR code prefix/suffix:
                    <a style="text-decoration:none;" href = "https://submitty.org/instructor/exams#bulk-upload-and-split-with-qr-codes" target="_none">
                        <i title="Bulk Upload QR Help" class="far fa-question-circle"></i>
                    </a>
                    </span>
                    <input type="number" id= "num_pages" placeholder="required"/>
                    <input type="text" id="qr_prefix" placeholder="Prefix (optional)" />
                     <input type="text" id="qr_suffix" placeholder="Suffix (optional)" />
                </div>
            </div>
        </form>

        <script type="text/javascript">
            $(function() {
                students_full = {{ students_full|json_encode|raw }};
                $('#qr_prefix').prop('hidden', true);
                $('#qr_suffix').prop('hidden', true);
                $('#prefix_prompt').prop('hidden', true);
                $('#qr_progress_box').prop('hidden', true);
                //load what upload mode the user selected (if any)
                if(sessionStorage.getItem('radio_bulk')){
                    $('#radio_bulk').prop('checked', true);
                }else if(sessionStorage.getItem('radio_student')){
                    $('#radio_student').prop('checked',true);
                }else{
                    $('#radio_normal').prop('checked',true);
                }
                //load if bulkupload with qr codes selected or not
                if(sessionStorage.getItem('use_qr')){
                    $('#qr_prefix').prop('hidden',false)
                    $('#qr_suffix').prop('hidden',false)
                    $('#prefix_prompt').prop('hidden', false);
                    $('#pages_prompt').prop('hidden', true);
                    $('#num_pages').prop('hidden', true);
                    $('#use_qr').prop('checked',true);
                    $('#qr_progress_box').prop('hidden', false);
                    //populate prefix textarea
                    if(sessionStorage.getItem('qr_prefix')){
                        $('#qr_prefix').val(sessionStorage.getItem('qr_prefix'));
                    }
                    if(sessionStorage.getItem('qr_suffix')){
                        $('#qr_suffix').val(sessionStorage.getItem('qr_suffix'));
                    }
                }
                if ($("#radio_student").is(":checked")) {
                    $('#user_id_input').show();
                }
                if ($("#radio_bulk").is(":checked")) {
                    $('#pdf_submit_button').show();
                }
                if($('#use_qr').is(':checked')){
                    //save qr_code prefix on textarea change
                    $('#qr_prefix').change(function(){
                        sessionStorage.setItem('qr_prefix', $('#qr_prefix').val());
                    });
                    $('#qr_suffix').change(function(){
                        sessionStorage.setItem('qr_suffix', $('#qr_suffix').val());
                    });
                }
                $('#radio_normal').click(function() {
                    sessionStorage.setItem('radio_normal', true);
                    sessionStorage.removeItem('radio_student');
                    sessionStorage.removeItem('radio_bulk');
                    $('#pdf_submit_button').hide();
                    $('#user_id_input').hide();
                    $('#pdf_submit_button').hide();
                    $('#user_id').val('');
                });
                $('#radio_student').click(function() {
                    sessionStorage.setItem('radio_student', true);
                    sessionStorage.removeItem('radio_bulk');
                    sessionStorage.removeItem('radio_normal');
                    $('#pdf_submit_button').hide();
                    $('#user_id_input').show();
                });
                $('#radio_bulk').click(function()  {
                    sessionStorage.setItem('radio_bulk', true);
                    sessionStorage.removeItem('radio_student');
                    sessionStorage.removeItem('radio_normal');
                    $('#user_id_input').hide();
                    $('#pdf_submit_button').show();
                    $('#user_id').val('');
                });
                $('#use_qr').click(function(){
                    (sessionStorage.getItem('use_qr')) ? sessionStorage.removeItem('use_qr') : sessionStorage.setItem('use_qr', true);
                    $('#num_pages').prop('hidden', !$('#num_pages').is(':hidden'));
                    $('#qr_prefix').prop('hidden', !$('#qr_prefix').is(':hidden'));
                    $('#qr_suffix').prop('hidden', !$('#qr_suffix').is(':hidden'));
                    $('#prefix_prompt').prop('hidden', !$('#prefix_prompt').is(':hidden'));
                    $('#pages_prompt').prop('hidden', !$('#pages_prompt').is(':hidden'));
                    $('#qr_progress_box').prop('hidden', !$('#qr_progress_box').is(':hidden'));
                });
                $("#user_id").autocomplete({
                    source: students_full
                });
            });
        </script>
    {% endif %}
    {# /Admin submission type selector #}

    {% if is_vcs %}
        {% if vcs_host_type == 0 or vcs_host_type == 1 %}
            <h3>To access your Repository:</h3>
            <span><em>Note: There may be a delay before your repository is prepared, please refer to assignment instructions.</em></span><br />
            <samp>git  clone  {{ repository_path }}  SPECIFY_TARGET_DIRECTORY</samp><br /><br />
        {% endif %}

        {% if vcs_host_type == 2 or vcs_host_type == 3 %}
            <h3>Please enter your GitHub URL: </h3>

            GitHub URL: &nbsp;&nbsp; <kbd>https://www.github.com/</kbd>
            <input style='width: 16%' type="text" id="github_user_id" name="git_user_id" class="required" value="{{ github_user_id }}" placeholder="user_name"/>
            <kbd>/</kbd>
            <input style='width: 16%' type="text" id="github_repo_id" name="git_repo_id" class="required" value="{{ github_repo_id }}" placeholder="repo_name"/>
            <br />

            {% if vcs_host_type == 2 %}
            Note: This should be a <em>public repository</em>, visible to everyone.
            {% else %}
            Note: If this is not a <em>public repository</em>, please ensure that you have granted read access to INCOMPLETE! FIXME! SPECIAL USER.
            {% endif %}
            <br /><br />

        {% endif %}
        <input type="submit" id="submit" class="btn btn-primary" value="Grade My Repository" />
    {% else %}
        <div id="upload-boxes" style="display:table; border-spacing: 5px; width:100%">
        
            <script type="text/javascript" src="../../../../js/showdown.min.js"></script>
            <script type="text/javascript" src="../../../../js/xss.min.js"></script>
            <script type="text/javascript" src="../../../../js/showdown-xss-filter.js"></script>

            {# Render content #}
            {% set num_inputs = 0 %}
            {% for n in notebook %}
                <div id="content_{{ loop.index0 }}">
                    <h2>{{ n.title }}</h2>

                    {% for image in n.images %}
                        <img src="{{ attribute(image_data, image.name) }}"

                        {% if image.width > 0 %}
                            width="{{ image.width }}"
                        {% endif %}

                        {% if image.height > 0 %}
                            height="{{ image.height }}"
                        {% endif %}

                        {% if image.alt is defined %}
                            alt="{{ image.alt }}"
                        {% endif %}

                        />
                    {% endfor %}

                    {# Render the inputs for the given notebook block #}
<<<<<<< HEAD
                    {% for i in n.input %}
                        <div id="input_container_{{ loop.index0 }}">
                            {% if i.type == "short_answer" %}
                                {{ self.render_short_answer(i, num_inputs, highest_version) }}
=======
                    {% if n.description != None %}
                        <div id="description_{{ loop.index0 }}">
                            {{ n.description | markdown }}
                        </div>
                        <br>
                    {% endif %}
                    {% for i in n.input %}
                        <div id="input_container_{{ loop.index0 }}">
                            {% if i.type == "short_answer" %}
                                {{ self.render_short_answer(i, num_inputs ) }}
>>>>>>> c688f7a1
                            {% elseif i.type == "codebox" %}
                                <br>
                            {% elseif i.type == "multiplechoice" %}
                                <strong>{{ i.label }}</strong>
                                <br>
                                <fieldset>
                                    {% for choice in i.choices %}
                                        {% if i.allow_multiple == true %}
                                            <input type="checkbox" name="input_{{ num_inputs }}" id="input_{{ num_inputs }}" value="{{ choice }}" onclick="handle_input_keypress();" />
                                            <label for="{{ choice }}">
                                                {{ choice }}
                                            </label>
                                        {% else %}
                                            <input type="radio" name="input_{{ num_inputs }}" id="input_{{ num_inputs }}" value="{{ choice }}" onclick="handle_input_keypress();" />
                                            <label for="{{ choice }}">
                                                {{ choice }}
                                            </label>
                                        {% endif %}
                                        <br/>
                                    {% endfor %}
                                </fieldset>
                                <br>
                            {% endif %}
                        </div>
                        {% set num_inputs = num_inputs + 1 %}
                    {% endfor %}
                </div>
            {% endfor %}
    
            {# Submit boxes #}
            {% for part in part_names %}
                <div tabindex="0"
                     id="upload{{ loop.index }}"
                     onkeypress="clicked_on_box(event)"
                     role="text"
                     aria-label="Press enter to upload your {{ part }} file"
                     style="cursor: pointer; text-align: center; border: dashed 2px lightgrey; display:table-cell; height: 150px;">
                    <h3 class="label" id="label{{ loop.index }}">
                        {% if part_names|length > 1 %}
                            Drag your {{ part }} here or click to open file browser
                        {% else %}
                            Drag your file(s) here or click to open file browser
                        {% endif %}
                    </h3>
                    <input type="file" name="files" id="input_file{{ loop.index }}" style="display: none" onchange="addFilesFromInput({{ loop.index }})" multiple />
                </div>
            {% endfor %}
            {# /Submit boxes #}
        </div>

        {# Page selector #}
        {% if student_page %}
            <form id="pdfPageStudent">
                <div class="sub">
                    <div>Enter the page number that corresponds to each question. If the answer spans multiple pages, enter the page the answer starts on.</div>
                    {% for component_name in component_names %}
                        <div>{{ component_name }}: <input type="number" id="page_{{ loop.index0 }}" min="1"></div><br />
                    {% endfor %}
                </div>
            </form>
        {% endif %}
        {# /Page selector #}

        <div>
            {{ upload_message }}
            <br>
            &nbsp;
        </div>

        <button type="button" id="submit" class="btn btn-success" style="margin-right: 100px;">Submit</button>

        {% if part_names is not empty %}
            <button type="button" id="startnew" class="btn btn-primary">Clear</button>

            {% if display_version == highest_version and display_version > 0 %}
                <button type="button" id= "getprev" class="btn btn-primary">Use Most Recent Submission</button>

                {% if core.getConfig().keepPreviousFiles() %}
                <script type="text/javascript">
                    $(function() {
                        setUsePrevious();
                        {% for file in old_files %}
                            addLabel('{{ file.name }}', '{{ file.size }}', {{ file.part }}, true);
                            readPrevious('{{ file.name }}', {{ file.part }});
                        {% endfor %}
                    });
                </script>
                {% endif %}
            {% endif %}
        {% endif %}

        <script type="text/javascript">
            $(function() {
                setButtonStatus();
            });

            // CLICK ON THE DRAG-AND-DROP ZONE TO OPEN A FILE BROWSER OR DRAG AND DROP FILES TO UPLOAD
            var num_parts = {{ part_names|length }};
            createArray(num_parts);
            var assignment_version = {{ display_version }};
            var highest_version = {{ highest_version }};
            for (var i = 1; i <= num_parts; i++ ){
                var dropzone = document.getElementById("upload" + i);
                dropzone.addEventListener("click", clicked_on_box, false);
                dropzone.addEventListener("dragenter", draghandle, false);
                dropzone.addEventListener("dragover", draghandle, false);
                dropzone.addEventListener("dragleave", draghandle, false);
                dropzone.addEventListener("drop", drop, false);
            }

            $("#startnew").click(function(e){ // Clear all the selected files in the buckets
                for (var i = 1; i <= num_parts; i++){
                    deleteFiles(i);
                }
                e.stopPropagation();
            });

            // GET FILES OF THE HIGHEST VERSION
            if (assignment_version == highest_version && highest_version > 0) {
                $("#getprev").click(function(e){
                    $("#startnew").click();
                    {% for file in old_files %}
                        addLabel('{{ file.name }}', '{{ file.size }}', {{ file.part }}, true);
                        readPrevious('{{ file.name }}', {{ file.part }});
                    {% endfor %}
                    setUsePrevious();
                    setButtonStatus();
                    e.stopPropagation();
                });
            }
        </script>
    {% endif %}
</div>

{% if core.getUser().accessFullGrading() %}
    {% include 'submission/homework/PreviousSubmissionForm.twig' %}            
    {% include 'submission/homework/QRProgressBox.twig' %}
{% endif %}

<script type="text/javascript">
    function makeSubmission(user_id, highest_version, is_pdf, path, git_user_id, git_repo_id, merge_previous=false, clobber=false) {
        // submit the selected pdf
        path = decodeURIComponent(path);
        if (is_pdf) {
            submitSplitItem("{{ core.getCsrfToken() }}", "{{ gradeable_id }}", user_id, path, merge_previous, clobber);
        }

        // otherwise, this is a regular submission of the uploaded files
        else if (user_id == "") {
            handleSubmission({{ late_days_use }},
                {{ allowed_late_days }},
                {{ highest_version }},
                {{ max_submissions }},
                "{{ core.getCsrfToken() }}",
                {{ is_vcs ? "true" : "false" }},
                {{ num_inputs }},
                "{{ gradeable_id }}",
                "{{ user_id }}",
                git_user_id,
                git_repo_id,
                {{ student_page ? "true" : "false" }},
                {{ component_names|length }},
                merge_previous,
                clobber
            );
        }
        else {
            handleSubmission({{ late_days_use }},
                {{ allowed_late_days }},
                highest_version,
                {{ max_submissions }},
                "{{ core.getCsrfToken() }}",
                {{ is_vcs ? "true" : "false" }},
                {{ num_inputs }},
                "{{ gradeable_id }}",
                user_id,
                git_user_id,
                git_repo_id,
                {{ student_page ? "true" : "false" }},
                {{ component_names|length }},
                merge_previous,
                clobber
            );
        }
    }
    $(function() {
        $("#submit").click(function(e){ // Submit button
            var user_id = "";
            var num_pages = 0;
            if ($('#radio_student').is(':checked')) {
                user_id = $("#user_id").val();
            };
            if ($('#radio_bulk').is(':checked')) {
                num_pages = $("#num_pages").val();
                use_qr = $("#use_qr").is(":checked");
                qr_prefix = $('#qr_prefix').val();
                qr_suffix = $('#qr_suffix').val();
                if($('#use_qr').is(':checked')){
                    if(!sessionStorage.getItem('qr_prefix'))
                        sessionStorage.setItem('qr_prefix', qr_prefix );
                    if(!sessionStorage.getItem('qr_suffix'))
                        sessionStorage.setItem('qr_suffix', qr_suffix );
                }
            };
            // vcs upload
            var git_user_id = "";
            var git_repo_id = "";
            if ({{ is_vcs ? "true" : "false" }}) {
                git_user_id = $("#github_user_id").val();
                git_repo_id = $("#github_repo_id").val();
            }
            // bulk upload
            if ($("#radio_bulk").is(":checked")) {
                handleBulk("{{ gradeable_id }}", num_pages, use_qr, qr_prefix, qr_suffix );
            }
            // no user id entered, upload for whoever is logged in
            else if (user_id == ""){
                makeSubmission(user_id, {{ highest_version }}, false, "", git_repo_id);
            }
            // user id entered, need to validate first
            else {
                validateUserId("{{ core.getCsrfToken() }}", "{{ gradeable_id }}", user_id)
                .then(function(response){
                    if(response['highest_version']){
                        var option = displayPreviousSubmissionOptions(getSubmissionOption);
                        function getSubmissionOption(option){
                            var merge_previous = false;
                            var clobber = false;

                            if(option == 2){
                                merge_previous = true;
                            } else if(option == 3){
                                merge_previous = true;
                                clobber = true;
                            }

                            makeSubmission(user_id,response['highest_version'], false, "", "", merge_previous,clobber);
                        }
                    }else{
                        makeSubmission(user_id, response['highest_version'], false, "", "");
                    }
                });
            }
            e.stopPropagation();
        });
    });
</script>

<<<<<<< HEAD
{% macro render_short_answer(short_answer, index, version) %}
=======
{% macro render_short_answer(short_answer, index) %}
>>>>>>> c688f7a1

    <p style="max-width: 50em;">
        <strong>{{ short_answer.label }}</strong>
        <br>
        {% if short_answer.rows == 0 %}
<<<<<<< HEAD
            <input
                    type="text"
                    name="input_{{ index }}"
                    id="input_{{ index }}"
                    {% if core.getConfig().keepPreviousFiles() %}
                        value="{{ short_answer.recent_submission_string }}"
                    {% else %}
                        value="{{ short_answer.starter_value_string }}"
                    {% endif %}
                    onKeyPress="handle_input_keypress();">
            <br />
        {% else %}
            Press <kbd>TAB</kbd> to indent.  Press <kbd>ESC</kbd> to advance from textarea.</label>
            <textarea
                    rows="{{ short_answer.rows }}"
                    cols="50"
                    style="width:60em; height:100%; min-height:110px;"
                    name="input_{{ index }}"
                    id="input_{{ index }}"
                    onKeyPress="handle_input_keypress()">{% if core.getConfig().keepPreviousFiles() %}{{ short_answer.recent_submission_string }}{% else %}{{ short_answer.starter_value_string }}{% endif %}</textarea>
            <br />
            {#
                Allow tab in the larger text boxes (normally tab moves to the next textbox)
                http://stackoverflow.com/questions/6140632/how-to-handle-tab-in-textarea

                q.v. function enableTabsInTextArea(jQuerySelector) in server.js
            #}
            <script>
                enableTabsInTextArea('#input_{{ index }}');
            </script>
=======
            <form>
                <input type="text" name="input_{{ index }}" id="input_{{ index }}" value="{{ short_answer.starter_value_string }}" onKeyPress="handle_input_keypress();">
                <br /><input type="reset" class="btn btn-primary" style="margin-top: 5px" value="Reset">
            </form>
        {% else %}
            <form>
                Press <kbd>TAB</kbd> to indent.  Press <kbd>ESC</kbd> to advance from textarea.</label>
                <textarea rows="{{ short_answer.rows }}" cols="50"  style="width:60em; height:100%; min-height:110px;" name="input_{{ index }}" id="input_{{ index }}" onKeyPress="handle_input_keypress();">{{ short_answer.starter_value_string }}</textarea>
                <br />
                <input type="reset" class="btn btn-primary" style="margin-top: 5px" value="Reset">
                {#
                    Allow tab in the larger text boxes (normally tab moves to the next textbox)
                    http://stackoverflow.com/questions/6140632/how-to-handle-tab-in-textarea
                    q.v. function enableTabsInTextArea(jQuerySelector) in server.js
                #}
                <script>
                    enableTabsInTextArea('#input_{{ index }}');
                </script>
            </form>
>>>>>>> c688f7a1
        {% endif %}
        <button type="button" id="input_{{ index }}_clear_button" class="btn btn-primary btn-push-down">Clear</button>
        <button type="button" id="input_{{ index }}_recent_button" class="btn btn-primary btn-push-down">Use Most Recent Submission</button>
        <script>
            // If no previous submissions then hide recent submission button
            {% if version == 0 %}
                document.getElementById("input_{{ index }}_recent_button").style.visibility = 'hidden';
            {% endif %}

            // Setup init state of buttons
            {% if core.getConfig().keepPreviousFiles() %}

                {% if version == 0 %}
                    document.getElementById("input_{{ index }}_clear_button").disabled = true;
                {% else %}
                    document.getElementById("input_{{ index }}_clear_button").disabled = false;
                {% endif %}

                document.getElementById("input_{{ index }}_recent_button").disabled = true;
            {% else %}
                document.getElementById("input_{{ index }}_clear_button").disabled = true;
                document.getElementById("input_{{ index }}_recent_button").disabled = false;
            {% endif %}

            // Setup click events for clear button
            document.getElementById("input_{{ index }}_clear_button").addEventListener("click", function() {

                // Reset string
                document.getElementById("input_{{ index }}").value = "{{ short_answer.starter_value_string }}";

                // Disable button clear button
                document.getElementById("input_{{ index }}_clear_button").disabled = true;

                // Enable recent button
                document.getElementById("input_{{ index }}_recent_button").disabled = false;
            });

            // Setup click events for most recent submission button
            document.getElementById("input_{{ index }}_recent_button").addEventListener("click", function() {

                // Reset string
                document.getElementById("input_{{ index }}").value = "{{ short_answer.recent_submission_string }}";

                // Disable recent button
                document.getElementById("input_{{ index }}_recent_button").disabled = true;

                // Enable clear button
                document.getElementById("input_{{ index }}_clear_button").disabled = false;
            });

            // Check state of buttons after each change to the input
            document.getElementById("input_{{ index }}").addEventListener("keyup", function() {

                // Get value from input box
                var box_value = document.getElementById("input_{{ index }}").value;

                // Set button states based on if it equals the starter string or most recent string
                if (box_value === "{{ short_answer.starter_value_string }}")
                {
                    document.getElementById("input_{{ index }}_clear_button").disabled = true;
                }
                else
                {
                    document.getElementById("input_{{ index }}_clear_button").disabled = false;
                }

                if (box_value === "{{ short_answer.recent_submission_string }}")
                {
                    document.getElementById("input_{{ index }}_recent_button").disabled = true;
                }
                else
                {
                    document.getElementById("input_{{ index }}_recent_button").disabled = false;
                }
            });
        </script>
    </p>
    <br>
{% endmacro %}<|MERGE_RESOLUTION|>--- conflicted
+++ resolved
@@ -204,12 +204,6 @@
                     {% endfor %}
 
                     {# Render the inputs for the given notebook block #}
-<<<<<<< HEAD
-                    {% for i in n.input %}
-                        <div id="input_container_{{ loop.index0 }}">
-                            {% if i.type == "short_answer" %}
-                                {{ self.render_short_answer(i, num_inputs, highest_version) }}
-=======
                     {% if n.description != None %}
                         <div id="description_{{ loop.index0 }}">
                             {{ n.description | markdown }}
@@ -219,8 +213,7 @@
                     {% for i in n.input %}
                         <div id="input_container_{{ loop.index0 }}">
                             {% if i.type == "short_answer" %}
-                                {{ self.render_short_answer(i, num_inputs ) }}
->>>>>>> c688f7a1
+                                {{ self.render_short_answer(i, num_inputs, highest_version) }}
                             {% elseif i.type == "codebox" %}
                                 <br>
                             {% elseif i.type == "multiplechoice" %}
@@ -469,17 +462,12 @@
     });
 </script>
 
-<<<<<<< HEAD
 {% macro render_short_answer(short_answer, index, version) %}
-=======
-{% macro render_short_answer(short_answer, index) %}
->>>>>>> c688f7a1
 
     <p style="max-width: 50em;">
         <strong>{{ short_answer.label }}</strong>
         <br>
         {% if short_answer.rows == 0 %}
-<<<<<<< HEAD
             <input
                     type="text"
                     name="input_{{ index }}"
@@ -510,27 +498,6 @@
             <script>
                 enableTabsInTextArea('#input_{{ index }}');
             </script>
-=======
-            <form>
-                <input type="text" name="input_{{ index }}" id="input_{{ index }}" value="{{ short_answer.starter_value_string }}" onKeyPress="handle_input_keypress();">
-                <br /><input type="reset" class="btn btn-primary" style="margin-top: 5px" value="Reset">
-            </form>
-        {% else %}
-            <form>
-                Press <kbd>TAB</kbd> to indent.  Press <kbd>ESC</kbd> to advance from textarea.</label>
-                <textarea rows="{{ short_answer.rows }}" cols="50"  style="width:60em; height:100%; min-height:110px;" name="input_{{ index }}" id="input_{{ index }}" onKeyPress="handle_input_keypress();">{{ short_answer.starter_value_string }}</textarea>
-                <br />
-                <input type="reset" class="btn btn-primary" style="margin-top: 5px" value="Reset">
-                {#
-                    Allow tab in the larger text boxes (normally tab moves to the next textbox)
-                    http://stackoverflow.com/questions/6140632/how-to-handle-tab-in-textarea
-                    q.v. function enableTabsInTextArea(jQuerySelector) in server.js
-                #}
-                <script>
-                    enableTabsInTextArea('#input_{{ index }}');
-                </script>
-            </form>
->>>>>>> c688f7a1
         {% endif %}
         <button type="button" id="input_{{ index }}_clear_button" class="btn btn-primary btn-push-down">Clear</button>
         <button type="button" id="input_{{ index }}_recent_button" class="btn btn-primary btn-push-down">Use Most Recent Submission</button>
