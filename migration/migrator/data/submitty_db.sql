--
-- PostgreSQL database dump
--


SET statement_timeout = 0;
SET lock_timeout = 0;
SET idle_in_transaction_session_timeout = 0;
SET client_encoding = 'UTF8';
SET standard_conforming_strings = on;
SET check_function_bodies = false;
SET xmloption = content;
SET client_min_messages = warning;
SET row_security = off;

--
-- Name: dblink; Type: EXTENSION; Schema: -; Owner: -
--

CREATE EXTENSION IF NOT EXISTS dblink WITH SCHEMA public;


--
-- Name: EXTENSION dblink; Type: COMMENT; Schema: -; Owner: -
--

COMMENT ON EXTENSION dblink IS 'connect to other PostgreSQL databases from within a database';


--
-- Name: pgcrypto; Type: EXTENSION; Schema: -; Owner: -
--

CREATE EXTENSION IF NOT EXISTS pgcrypto WITH SCHEMA public;


--
-- Name: EXTENSION pgcrypto; Type: COMMENT; Schema: -; Owner: -
--

COMMENT ON EXTENSION pgcrypto IS 'cryptographic functions';


--
-- Name: generate_api_key(); Type: FUNCTION; Schema: public; Owner: -
--

CREATE FUNCTION public.generate_api_key() RETURNS trigger
    LANGUAGE plpgsql
    AS $$
-- TRIGGER function to generate api_key on INSERT or UPDATE of user_password in
-- table users.
BEGIN
    NEW.api_key := encode(gen_random_bytes(16), 'hex');
    RETURN NEW;
END;
$$;


--
-- Name: saml_mapping_check(); Type: FUNCTION; Schema: public; Owner: -
--

CREATE FUNCTION public.saml_mapping_check() RETURNS trigger
    LANGUAGE plpgsql
    AS $$
        BEGIN
            IF (SELECT count(*) FROM saml_mapped_users WHERE NEW.user_id = user_id) = 2
            THEN
                IF (SELECT count(*) FROM saml_mapped_users WHERE NEW.user_id = user_id AND user_id = saml_id) > 0
                THEN
                    RAISE EXCEPTION 'SAML mapping already exists for this user';
                end if;
                IF NEW.user_id = NEW.saml_id
                THEN
                    RAISE EXCEPTION 'Cannot create SAML mapping for proxy user';
                end if;
            end if;
            RETURN NEW;
        END;
        $$;


--
-- Name: sync_courses_user(); Type: FUNCTION; Schema: public; Owner: -
--

CREATE FUNCTION public.sync_courses_user() RETURNS trigger
    LANGUAGE plpgsql
    AS $$
            DECLARE
                user_row record;
                db_conn varchar;
                query_string text;
            BEGIN
                db_conn := format('dbname=submitty_%s_%s', NEW.term, NEW.course);

                IF (TG_OP = 'INSERT') THEN
                    -- FULL data sync on INSERT of a new user record.
                    SELECT * INTO user_row FROM users WHERE user_id=NEW.user_id;
                    query_string := 'INSERT INTO users (
                        user_id,
                        user_numeric_id,
                        user_pronouns,
                        display_pronouns,
                        user_givenname,
                        user_preferred_givenname,
                        user_familyname,
                        user_preferred_familyname,
                        user_last_initial_format,
                        user_email,
                        user_email_secondary,
                        user_email_secondary_notify,
                        time_zone,
                        user_preferred_locale,
                        display_image_state,
                        user_updated,
                        instructor_updated,
                        user_group,
                        registration_section,
                        registration_type,
                        manual_registration,
                        display_name_order
                    ) VALUES ('
                        || quote_literal(user_row.user_id) || ', '
                        || quote_nullable(user_row.user_numeric_id) || ', ' 
                        || quote_literal(user_row.user_pronouns) || ', ' 
                        || quote_literal(user_row.display_pronouns) || ', '
                        || quote_literal(user_row.user_givenname) || ', ' 
                        || quote_nullable(user_row.user_preferred_givenname) || ', ' 
                        || quote_literal(user_row.user_familyname) || ', '
                        || quote_nullable(user_row.user_preferred_familyname) || ', ' 
                        || quote_literal(user_row.user_last_initial_format) || ', ' 
                        || quote_literal(user_row.user_email) || ', ' 
                        || quote_literal(user_row.user_email_secondary) || ', ' 
                        || quote_literal(user_row.user_email_secondary_notify) || ', ' 
                        || quote_literal(user_row.time_zone) || ', '
                        || quote_nullable(user_row.user_preferred_locale) || ', '
                        || quote_literal(user_row.display_image_state) || ', '
                        || quote_literal(user_row.user_updated) || ', '
                        || quote_literal(user_row.instructor_updated) || ', '
                        || NEW.user_group || ', ' 
                        || quote_nullable(NEW.registration_section) || ', ' 
                        || quote_literal(NEW.registration_type) || ', '
                        || NEW.manual_registration || ', '
                        || quote_literal(user_row.display_name_order)
                    || ')';
                    IF query_string IS NULL THEN
                        RAISE EXCEPTION 'query_string error in trigger function sync_courses_user() when doing INSERT';
                    END IF;
                    PERFORM dblink_exec(db_conn, query_string);
                ELSIF (TG_OP = 'UPDATE') THEN
                    -- User update on registration_section
                    -- CASE clause ensures user's rotating section is set NULL when
                    -- registration is updated to NULL.  (e.g. student has dropped)
                    query_string = 'UPDATE users SET '
                        || 'user_group=' || NEW.user_group || ', '
                        || 'registration_section=' || quote_nullable(NEW.registration_section) || ', '
                        || 'rotating_section=' || CASE WHEN NEW.registration_section IS NULL THEN 'null' ELSE 'rotating_section' END || ', '
                        || 'registration_type=' || quote_literal(NEW.registration_type) || ', '
                        || 'manual_registration=' || NEW.manual_registration
                    || ' WHERE user_id=' || quote_literal(NEW.user_id);
                    IF query_string IS NULL THEN
                        RAISE EXCEPTION 'query_string error in trigger function sync_courses_user() when doing UPDATE';
                    END IF;
                    PERFORM dblink_exec(db_conn, query_string);
                END IF;

                -- All done.
                RETURN NULL;
            END;
            $$;


--
-- Name: sync_delete_registration_section(); Type: FUNCTION; Schema: public; Owner: -
--

CREATE FUNCTION public.sync_delete_registration_section() RETURNS trigger
    LANGUAGE plpgsql
    AS $$
-- BEFORE DELETE trigger function to DELETE registration sections from course DB, as needed.
DECLARE
    registration_row RECORD;
    db_conn VARCHAR;
    query_string TEXT;
BEGIN
    db_conn := format('dbname=submitty_%s_%s', OLD.term, OLD.course);
    query_string := 'DELETE FROM sections_registration WHERE sections_registration_id = ' || quote_literal(OLD.registration_section_id);
    -- Need to make sure that query_string was set properly as dblink_exec will happily take a null and then do nothing
    IF query_string IS NULL THEN
        RAISE EXCEPTION 'query_string error in trigger function sync_delete_registration_section()';
    END IF;
    PERFORM dblink_exec(db_conn, query_string);

    -- All done.  As this is a BEFORE DELETE trigger, RETURN OLD allows original triggering DELETE query to proceed.
    RETURN OLD;

-- Trying to delete a registration section while users are still enrolled will raise an integrity constraint violation exception.
-- We should catch this exception and stop execution with no rows processed.
-- No rows processed will indicate to the UsersController that deletion had an error and did not occur.
EXCEPTION WHEN integrity_constraint_violation THEN
    RAISE NOTICE 'Users are still enrolled in registration section ''%''', OLD.registration_section_id;
    -- Return NULL so we do not proceed with original triggering DELETE query.
    RETURN NULL;
END;
$$;


--
-- Name: sync_delete_user(); Type: FUNCTION; Schema: public; Owner: -
--

CREATE FUNCTION public.sync_delete_user() RETURNS trigger
    LANGUAGE plpgsql
    AS $$
-- BEFORE DELETE trigger function to DELETE users from course DB.
DECLARE
    db_conn VARCHAR;
    query_string TEXT;
BEGIN
    db_conn := format('dbname=submitty_%s_%s', OLD.term, OLD.course);
    -- Need to delete anon_id entry from gradeable_anon otherwise foreign key constraint will be violated and execution will fail
    query_string := 'DELETE FROM gradeable_anon WHERE user_id = ' || quote_literal(OLD.user_id) || '; '
                    || 'DELETE FROM users WHERE user_id = ' || quote_literal(OLD.user_id);
    -- Need to make sure that query_string was set properly as dblink_exec will happily take a null and then do nothing
    IF query_string IS NULL THEN
        RAISE EXCEPTION 'query_string error in trigger function sync_delete_user()';
    END IF;
    PERFORM dblink_exec(db_conn, query_string);

    -- All done.  As this is a BEFORE DELETE trigger, RETURN OLD allows original triggering DELETE query to proceed.
    RETURN OLD;

-- Trying to delete a user with existing data (via foreign keys) will raise an integrity constraint violation exception.
-- We should catch this exception and stop execution with no rows processed.
-- No rows processed will indicate that deletion had an error and did not occur.
EXCEPTION WHEN integrity_constraint_violation THEN
    -- Show that an exception occurred, and what was the exception.
    RAISE NOTICE 'User ''%'' still has existing data in course DB ''%''', OLD.user_id, substring(db_conn FROM 8);
    RAISE NOTICE '%', SQLERRM;
    -- Return NULL so we do not proceed with original triggering DELETE query.
    RETURN NULL;
END;
$$;


--
-- Name: sync_delete_user_cleanup(); Type: FUNCTION; Schema: public; Owner: -
--

CREATE FUNCTION public.sync_delete_user_cleanup() RETURNS trigger
    LANGUAGE plpgsql
    AS $$
-- AFTER DELETE trigger function removes user from master.users if they have no
-- existing course enrollment.  (i.e. no entries in courses_users)
DECLARE
    user_courses INTEGER;
BEGIN
    SELECT COUNT(*) INTO user_courses FROM courses_users WHERE user_id = OLD.user_id;
    IF user_courses = 0 THEN
        DELETE FROM users WHERE user_id = OLD.user_id;
    END IF;
    RETURN NULL;

-- The SELECT Count(*) / If check should prevent this exception, but this
-- exception handling is provided 'just in case' so process isn't interrupted.
EXCEPTION WHEN integrity_constraint_violation THEN
    -- Show that an exception occurred, and what was the exception.
    RAISE NOTICE 'Integrity constraint prevented user ''%'' from being deleted from master.users table.', OLD.user_id;
    RAISE NOTICE '%', SQLERRM;
    RETURN NULL;
END;
$$;


--
-- Name: sync_insert_registration_section(); Type: FUNCTION; Schema: public; Owner: -
--

CREATE FUNCTION public.sync_insert_registration_section() RETURNS trigger
    LANGUAGE plpgsql
    AS $$
-- AFTER INSERT trigger function to INSERT registration sections to course DB, as needed.
DECLARE
    registration_row RECORD;
    db_conn VARCHAR;
    query_string TEXT;
BEGIN
    db_conn := format('dbname=submitty_%s_%s', NEW.term, NEW.course);

    IF (TG_OP = 'INSERT') THEN
        query_string := 'INSERT INTO sections_registration (sections_registration_id, course_section_id) VALUES(' || quote_literal(NEW.registration_section_id) || ',' || quote_literal(NEW.course_section_id) || ')';
        -- Need to make sure that query_string was set properly as dblink_exec will happily take a null and then do nothing
        IF query_string IS NULL THEN
            RAISE EXCEPTION 'query_string error in trigger function sync_insert_registration_section() when doing INSERT';
        END IF;
        PERFORM dblink_exec(db_conn, query_string);

    ELSIF (TG_OP = 'UPDATE') THEN
        query_string := 'UPDATE sections_registration SET course_section_id=' || quote_literal(NEW.course_section_id) || ' WHERE sections_registration_id=' || quote_literal(NEW.registration_section_id);
        -- Need to make sure that query_string was set properly as dblink_exec will happily take a null and then do nothing
        IF query_string IS NULL THEN
            RAISE EXCEPTION 'query_string error in trigger function sync_insert_registration_section() when doing UPDATE';
        END IF;
        PERFORM dblink_exec(db_conn, query_string);
    END IF;

    -- All done.
    RETURN NULL;
END;
$$;


--
-- Name: sync_user(); Type: FUNCTION; Schema: public; Owner: -
--

CREATE FUNCTION public.sync_user() RETURNS trigger
    LANGUAGE plpgsql
    AS $$
        DECLARE
            course_row RECORD;
            db_conn VARCHAR;
            query_string TEXT;
            preferred_name_change_details TEXT;
        BEGIN
            -- Check for changes in users.user_preferred_givenname and users.user_preferred_familyname.
            IF coalesce(OLD.user_preferred_givenname, '') <> coalesce(NEW.user_preferred_givenname, '') THEN
                preferred_name_change_details := format('PREFERRED_GIVENNAME OLD: "%s" NEW: "%s" ', OLD.user_preferred_givenname, NEW.user_preferred_givenname);
            END IF;
            IF coalesce(OLD.user_preferred_familyname, '') <> coalesce(NEW.user_preferred_familyname, '') THEN
                preferred_name_change_details := format('%sPREFERRED_FAMILYNAME OLD: "%s" NEW: "%s"', preferred_name_change_details, OLD.user_preferred_familyname, NEW.user_preferred_familyname);
            END IF;
            -- If any preferred_name data has changed, preferred_name_change_details will not be NULL.
            IF preferred_name_change_details IS NOT NULL THEN
                preferred_name_change_details := format('USER_ID: "%s" %s', NEW.user_id, preferred_name_change_details);
                RAISE LOG USING MESSAGE = 'PREFERRED_NAME DATA UPDATE', DETAIL = preferred_name_change_details;
            END IF;
            -- Propagate UPDATE to course DBs
            FOR course_row IN SELECT term, course FROM courses_users WHERE user_id=NEW.user_id LOOP
                RAISE NOTICE 'Term: %, Course: %', course_row.term, course_row.course;
                db_conn := format('dbname=submitty_%s_%s', course_row.term, course_row.course);
                query_string := 'UPDATE users SET '
                    || 'user_numeric_id=' || quote_nullable(NEW.user_numeric_id) || ', '
                    || 'user_pronouns=' || quote_literal(NEW.user_pronouns) || ', '
                    || 'display_pronouns=' || quote_literal(NEW.display_pronouns) || ', '
                    || 'user_givenname=' || quote_literal(NEW.user_givenname) || ', '
                    || 'user_preferred_givenname=' || quote_nullable(NEW.user_preferred_givenname) || ', '
                    || 'user_familyname=' || quote_literal(NEW.user_familyname) || ', '
                    || 'user_preferred_familyname=' || quote_nullable(NEW.user_preferred_familyname) || ', '
                    || 'user_last_initial_format=' || quote_literal(NEW.user_last_initial_format) || ', '
                    || 'user_email=' || quote_literal(NEW.user_email) || ', '
                    || 'user_email_secondary=' || quote_literal(NEW.user_email_secondary) || ', '
                    || 'user_email_secondary_notify=' || quote_literal(NEW.user_email_secondary_notify) || ', '
                    || 'time_zone=' || quote_literal(NEW.time_zone) || ', '
                    || 'user_preferred_locale=' || quote_nullable(NEW.user_preferred_locale) || ', '
                    || 'display_image_state=' || quote_literal(NEW.display_image_state) || ', '
                    || 'display_name_order=' || quote_literal(NEW.display_name_order)  || ', '
                    || 'user_updated=' || quote_literal(NEW.user_updated) || ', '
                    || 'instructor_updated=' || quote_literal(NEW.instructor_updated)
                || ' WHERE user_id=' || quote_literal(NEW.user_id);
                -- Need to make sure that query_string was set properly as dblink_exec will happily take a null and then do nothing
                IF query_string IS NULL THEN
                    RAISE EXCEPTION 'query_string error in trigger function sync_user()';
                END IF;
                PERFORM dblink_exec(db_conn, query_string);
            END LOOP;

            -- All done.
            RETURN NULL;
        END;
        $$;


--
<<<<<<< HEAD
-- Name: update_last_nonnull_section(); Type: FUNCTION; Schema: public; Owner: -
--

CREATE FUNCTION public.update_last_nonnull_section() RETURNS trigger
    LANGUAGE plpgsql
    AS $$
BEGIN
	IF (NEW.registration_section IS NOT NULL AND OLD.registration_section IS NULL)
		OR (NEW.registration_section != OLD.registration_section) THEN
		NEW.last_nonnull_registration_section := NEW.registration_section;
=======
-- Name: update_previous_registration_section(); Type: FUNCTION; Schema: public; Owner: -
--

CREATE FUNCTION public.update_previous_registration_section() RETURNS trigger
    LANGUAGE plpgsql
    AS $$
BEGIN
	IF (
		(NEW.registration_section IS NULL AND OLD.registration_section IS NOT NULL)
		OR NEW.registration_section != OLD.registration_section
	) THEN
		NEW.previous_registration_section := OLD.registration_section;
>>>>>>> 6fc8d851
	END IF;
	RETURN NEW;
END;
$$;


SET default_tablespace = '';


--
-- Name: courses; Type: TABLE; Schema: public; Owner: -
--

CREATE TABLE public.courses (
    term character varying(255) NOT NULL,
    course character varying(255) NOT NULL,
    status smallint DEFAULT 1 NOT NULL,
    group_name character varying(255) NOT NULL,
    owner_name character varying(255) NOT NULL,
    CONSTRAINT course_validate CHECK (((course)::text ~ '^[a-zA-Z0-9_-]*$'::text)),
    CONSTRAINT group_validate CHECK (((group_name)::text ~ '^[a-zA-Z0-9_-]*$'::text)),
    CONSTRAINT owner_validate CHECK (((owner_name)::text ~ '^[a-zA-Z0-9_-]*$'::text))
);


--
-- Name: courses_registration_sections; Type: TABLE; Schema: public; Owner: -
--

CREATE TABLE public.courses_registration_sections (
    term character varying(255) NOT NULL,
    course character varying(255) NOT NULL,
    registration_section_id character varying(255) NOT NULL,
    course_section_id character varying(255) DEFAULT ''::character varying
);


--
-- Name: courses_users; Type: TABLE; Schema: public; Owner: -
--

CREATE TABLE public.courses_users (
    term character varying(255) NOT NULL,
    course character varying(255) NOT NULL,
    user_id character varying NOT NULL,
    user_group integer NOT NULL,
    registration_section character varying(255),
    registration_type character varying(255) DEFAULT 'graded'::character varying,
    manual_registration boolean DEFAULT false,
<<<<<<< HEAD
    last_nonnull_registration_section character varying NOT NULL,
=======
    previous_registration_section character varying,
>>>>>>> 6fc8d851
    CONSTRAINT check_registration_type CHECK (((registration_type)::text = ANY (ARRAY[('graded'::character varying)::text, ('audit'::character varying)::text, ('withdrawn'::character varying)::text, ('staff'::character varying)::text]))),
    CONSTRAINT users_user_group_check CHECK (((user_group >= 1) AND (user_group <= 4)))
);


--
-- Name: emails; Type: TABLE; Schema: public; Owner: -
--

CREATE TABLE public.emails (
    id bigint NOT NULL,
    user_id character varying NOT NULL,
    subject text NOT NULL,
    body text NOT NULL,
    created timestamp without time zone NOT NULL,
    sent timestamp without time zone,
    error character varying DEFAULT ''::character varying NOT NULL,
    email_address character varying(255) DEFAULT ''::character varying NOT NULL,
    term character varying,
    course character varying
);


--
-- Name: emails_id_seq; Type: SEQUENCE; Schema: public; Owner: -
--

CREATE SEQUENCE public.emails_id_seq
    AS integer
    START WITH 1
    INCREMENT BY 1
    NO MINVALUE
    NO MAXVALUE
    CACHE 1;


--
-- Name: emails_id_seq; Type: SEQUENCE OWNED BY; Schema: public; Owner: -
--

ALTER SEQUENCE public.emails_id_seq OWNED BY public.emails.id;


--
-- Name: mapped_courses; Type: TABLE; Schema: public; Owner: -
--

CREATE TABLE public.mapped_courses (
    term character varying(255) NOT NULL,
    course character varying(255) NOT NULL,
    registration_section character varying(255) NOT NULL,
    mapped_course character varying(255) NOT NULL,
    mapped_section character varying(255) NOT NULL
);


--
-- Name: migrations_master; Type: TABLE; Schema: public; Owner: -
--

CREATE TABLE public.migrations_master (
    id character varying(100) NOT NULL,
    commit_time timestamp without time zone DEFAULT CURRENT_TIMESTAMP NOT NULL,
    status numeric(1,0) DEFAULT 0 NOT NULL
);


--
-- Name: migrations_system; Type: TABLE; Schema: public; Owner: -
--

CREATE TABLE public.migrations_system (
    id character varying(100) NOT NULL,
    commit_time timestamp without time zone DEFAULT CURRENT_TIMESTAMP NOT NULL,
    status numeric(1,0) DEFAULT 0 NOT NULL
);


--
-- Name: saml_mapped_users; Type: TABLE; Schema: public; Owner: -
--

CREATE TABLE public.saml_mapped_users (
    id integer NOT NULL,
    saml_id character varying(255) NOT NULL,
    user_id character varying(255) NOT NULL,
    active boolean DEFAULT true NOT NULL
);


--
-- Name: saml_mapped_users_id_seq; Type: SEQUENCE; Schema: public; Owner: -
--

CREATE SEQUENCE public.saml_mapped_users_id_seq
    AS integer
    START WITH 1
    INCREMENT BY 1
    NO MINVALUE
    NO MAXVALUE
    CACHE 1;


--
-- Name: saml_mapped_users_id_seq; Type: SEQUENCE OWNED BY; Schema: public; Owner: -
--

ALTER SEQUENCE public.saml_mapped_users_id_seq OWNED BY public.saml_mapped_users.id;


--
-- Name: sessions; Type: TABLE; Schema: public; Owner: -
--

CREATE TABLE public.sessions (
    session_id character varying(255) NOT NULL,
    user_id character varying(255) NOT NULL,
    csrf_token character varying(255) NOT NULL,
    session_expires timestamp(0) with time zone NOT NULL,
    session_created timestamp(0) with time zone DEFAULT NULL::timestamp with time zone,
    browser_name character varying(50) DEFAULT 'Unknown'::character varying,
    browser_version character varying(15) DEFAULT ''::character varying,
    platform character varying(50) DEFAULT 'Unknown'::character varying
);


--
-- Name: terms; Type: TABLE; Schema: public; Owner: -
--

CREATE TABLE public.terms (
    term_id character varying(255) NOT NULL,
    name character varying(255) NOT NULL,
    start_date date NOT NULL,
    end_date date NOT NULL,
    CONSTRAINT term_id_validate CHECK (((term_id)::text ~ '^[a-zA-Z0-9_-]*$'::text)),
    CONSTRAINT terms_check CHECK ((end_date > start_date))
);


--
-- Name: users; Type: TABLE; Schema: public; Owner: -
--

CREATE TABLE public.users (
    user_id character varying NOT NULL,
    user_numeric_id character varying,
    user_password character varying,
    user_givenname character varying NOT NULL,
    user_preferred_givenname character varying,
    user_familyname character varying NOT NULL,
    user_preferred_familyname character varying,
    user_access_level integer DEFAULT 3 NOT NULL,
    user_email character varying NOT NULL,
    user_updated boolean DEFAULT false NOT NULL,
    instructor_updated boolean DEFAULT false NOT NULL,
    last_updated timestamp(6) with time zone,
    api_key character varying(255) DEFAULT encode(public.gen_random_bytes(16), 'hex'::text) NOT NULL,
    time_zone character varying DEFAULT 'NOT_SET/NOT_SET'::character varying NOT NULL,
    display_image_state character varying DEFAULT 'system'::character varying NOT NULL,
    user_email_secondary character varying(255) DEFAULT ''::character varying NOT NULL,
    user_email_secondary_notify boolean DEFAULT false,
    user_pronouns character varying(255) DEFAULT ''::character varying,
    user_last_initial_format integer DEFAULT 0 NOT NULL,
    enforce_single_session boolean DEFAULT false,
    display_name_order character varying(255) DEFAULT 'GIVEN_F'::character varying NOT NULL,
    display_pronouns boolean DEFAULT false,
    user_preferred_locale character varying,
    CONSTRAINT users_user_access_level_check CHECK (((user_access_level >= 1) AND (user_access_level <= 3))),
    CONSTRAINT users_user_last_initial_format_check CHECK (((user_last_initial_format >= 0) AND (user_last_initial_format <= 3)))
);


--
-- Name: vcs_auth_tokens; Type: TABLE; Schema: public; Owner: -
--

CREATE TABLE public.vcs_auth_tokens (
    id integer NOT NULL,
    user_id character varying NOT NULL,
    token character varying NOT NULL,
    name character varying NOT NULL,
    expiration timestamp(0) with time zone
);


--
-- Name: vcs_auth_tokens_id_seq; Type: SEQUENCE; Schema: public; Owner: -
--

CREATE SEQUENCE public.vcs_auth_tokens_id_seq
    AS integer
    START WITH 1
    INCREMENT BY 1
    NO MINVALUE
    NO MAXVALUE
    CACHE 1;


--
-- Name: vcs_auth_tokens_id_seq; Type: SEQUENCE OWNED BY; Schema: public; Owner: -
--

ALTER SEQUENCE public.vcs_auth_tokens_id_seq OWNED BY public.vcs_auth_tokens.id;


--
-- Name: emails id; Type: DEFAULT; Schema: public; Owner: -
--

ALTER TABLE ONLY public.emails ALTER COLUMN id SET DEFAULT nextval('public.emails_id_seq'::regclass);


--
-- Name: saml_mapped_users id; Type: DEFAULT; Schema: public; Owner: -
--

ALTER TABLE ONLY public.saml_mapped_users ALTER COLUMN id SET DEFAULT nextval('public.saml_mapped_users_id_seq'::regclass);


--
-- Name: vcs_auth_tokens id; Type: DEFAULT; Schema: public; Owner: -
--

ALTER TABLE ONLY public.vcs_auth_tokens ALTER COLUMN id SET DEFAULT nextval('public.vcs_auth_tokens_id_seq'::regclass);


--
-- Name: courses courses_pkey; Type: CONSTRAINT; Schema: public; Owner: -
--

ALTER TABLE ONLY public.courses
    ADD CONSTRAINT courses_pkey PRIMARY KEY (term, course);


--
-- Name: courses_registration_sections courses_registration_sections_pkey; Type: CONSTRAINT; Schema: public; Owner: -
--

ALTER TABLE ONLY public.courses_registration_sections
    ADD CONSTRAINT courses_registration_sections_pkey PRIMARY KEY (term, course, registration_section_id);


--
-- Name: courses_users courses_users_pkey; Type: CONSTRAINT; Schema: public; Owner: -
--

ALTER TABLE ONLY public.courses_users
    ADD CONSTRAINT courses_users_pkey PRIMARY KEY (term, course, user_id);


--
-- Name: emails emails_pkey; Type: CONSTRAINT; Schema: public; Owner: -
--

ALTER TABLE ONLY public.emails
    ADD CONSTRAINT emails_pkey PRIMARY KEY (id);


--
-- Name: mapped_courses mapped_courses_pkey; Type: CONSTRAINT; Schema: public; Owner: -
--

ALTER TABLE ONLY public.mapped_courses
    ADD CONSTRAINT mapped_courses_pkey PRIMARY KEY (term, course, registration_section);


--
-- Name: migrations_master migrations_master_pkey; Type: CONSTRAINT; Schema: public; Owner: -
--

ALTER TABLE ONLY public.migrations_master
    ADD CONSTRAINT migrations_master_pkey PRIMARY KEY (id);


--
-- Name: migrations_system migrations_system_pkey; Type: CONSTRAINT; Schema: public; Owner: -
--

ALTER TABLE ONLY public.migrations_system
    ADD CONSTRAINT migrations_system_pkey PRIMARY KEY (id);


--
-- Name: saml_mapped_users saml_mapped_users_pkey; Type: CONSTRAINT; Schema: public; Owner: -
--

ALTER TABLE ONLY public.saml_mapped_users
    ADD CONSTRAINT saml_mapped_users_pkey PRIMARY KEY (id);


--
-- Name: saml_mapped_users saml_mapped_users_saml_id_user_id_key; Type: CONSTRAINT; Schema: public; Owner: -
--

ALTER TABLE ONLY public.saml_mapped_users
    ADD CONSTRAINT saml_mapped_users_saml_id_user_id_key UNIQUE (saml_id, user_id);


--
-- Name: sessions sessions_pkey; Type: CONSTRAINT; Schema: public; Owner: -
--

ALTER TABLE ONLY public.sessions
    ADD CONSTRAINT sessions_pkey PRIMARY KEY (session_id);


--
-- Name: terms terms_pkey; Type: CONSTRAINT; Schema: public; Owner: -
--

ALTER TABLE ONLY public.terms
    ADD CONSTRAINT terms_pkey PRIMARY KEY (term_id);


--
-- Name: users users_api_key_key; Type: CONSTRAINT; Schema: public; Owner: -
--

ALTER TABLE ONLY public.users
    ADD CONSTRAINT users_api_key_key UNIQUE (api_key);


--
-- Name: users users_pkey; Type: CONSTRAINT; Schema: public; Owner: -
--

ALTER TABLE ONLY public.users
    ADD CONSTRAINT users_pkey PRIMARY KEY (user_id);


--
-- Name: vcs_auth_tokens vcs_auth_tokens_pkey; Type: CONSTRAINT; Schema: public; Owner: -
--

ALTER TABLE ONLY public.vcs_auth_tokens
    ADD CONSTRAINT vcs_auth_tokens_pkey PRIMARY KEY (id);


--
-- Name: courses_users after_delete_sync_delete_user_cleanup; Type: TRIGGER; Schema: public; Owner: -
--

CREATE TRIGGER after_delete_sync_delete_user_cleanup AFTER DELETE ON public.courses_users FOR EACH ROW EXECUTE PROCEDURE public.sync_delete_user_cleanup();


--
-- Name: courses_users before_delete_sync_delete_user; Type: TRIGGER; Schema: public; Owner: -
--

CREATE TRIGGER before_delete_sync_delete_user BEFORE DELETE ON public.courses_users FOR EACH ROW EXECUTE PROCEDURE public.sync_delete_user();


--
<<<<<<< HEAD
-- Name: courses_users before_update_courses_update_last_nonnull_section; Type: TRIGGER; Schema: public; Owner: -
--

CREATE TRIGGER before_update_courses_update_last_nonnull_section BEFORE UPDATE ON public.courses_users FOR EACH ROW EXECUTE PROCEDURE public.update_last_nonnull_section();
=======
-- Name: courses_users before_update_courses_update_previous_registration_section; Type: TRIGGER; Schema: public; Owner: -
--

CREATE TRIGGER before_update_courses_update_previous_registration_section BEFORE UPDATE ON public.courses_users FOR EACH ROW EXECUTE PROCEDURE public.update_previous_registration_section();
>>>>>>> 6fc8d851


--
-- Name: courses_registration_sections delete_sync_registration_id; Type: TRIGGER; Schema: public; Owner: -
--

CREATE TRIGGER delete_sync_registration_id BEFORE DELETE ON public.courses_registration_sections FOR EACH ROW EXECUTE PROCEDURE public.sync_delete_registration_section();


--
-- Name: users generate_api_key; Type: TRIGGER; Schema: public; Owner: -
--

CREATE TRIGGER generate_api_key BEFORE INSERT OR UPDATE OF user_password ON public.users FOR EACH ROW EXECUTE PROCEDURE public.generate_api_key();


--
-- Name: courses_registration_sections insert_sync_registration_id; Type: TRIGGER; Schema: public; Owner: -
--

CREATE TRIGGER insert_sync_registration_id AFTER INSERT OR UPDATE ON public.courses_registration_sections FOR EACH ROW EXECUTE PROCEDURE public.sync_insert_registration_section();


--
-- Name: saml_mapped_users saml_mapping_check_trigger; Type: TRIGGER; Schema: public; Owner: -
--

CREATE TRIGGER saml_mapping_check_trigger AFTER INSERT ON public.saml_mapped_users FOR EACH ROW EXECUTE PROCEDURE public.saml_mapping_check();


--
-- Name: courses_users user_sync_courses_users; Type: TRIGGER; Schema: public; Owner: -
--

CREATE TRIGGER user_sync_courses_users AFTER INSERT OR UPDATE ON public.courses_users FOR EACH ROW EXECUTE PROCEDURE public.sync_courses_user();


--
-- Name: users user_sync_users; Type: TRIGGER; Schema: public; Owner: -
--

CREATE TRIGGER user_sync_users AFTER UPDATE ON public.users FOR EACH ROW EXECUTE PROCEDURE public.sync_user();


--
-- Name: courses courses_fkey; Type: FK CONSTRAINT; Schema: public; Owner: -
--

ALTER TABLE ONLY public.courses
    ADD CONSTRAINT courses_fkey FOREIGN KEY (term) REFERENCES public.terms(term_id) ON UPDATE CASCADE;


--
-- Name: courses_registration_sections courses_registration_sections_fkey; Type: FK CONSTRAINT; Schema: public; Owner: -
--

ALTER TABLE ONLY public.courses_registration_sections
    ADD CONSTRAINT courses_registration_sections_fkey FOREIGN KEY (term, course) REFERENCES public.courses(term, course) ON UPDATE CASCADE;


--
-- Name: courses_users courses_users_course_fkey; Type: FK CONSTRAINT; Schema: public; Owner: -
--

ALTER TABLE ONLY public.courses_users
    ADD CONSTRAINT courses_users_course_fkey FOREIGN KEY (term, course) REFERENCES public.courses(term, course) ON UPDATE CASCADE;


--
-- Name: courses_users courses_users_user_fkey; Type: FK CONSTRAINT; Schema: public; Owner: -
--

ALTER TABLE ONLY public.courses_users
    ADD CONSTRAINT courses_users_user_fkey FOREIGN KEY (user_id) REFERENCES public.users(user_id) ON UPDATE CASCADE;


--
-- Name: emails emails_user_id_fk; Type: FK CONSTRAINT; Schema: public; Owner: -
--

ALTER TABLE ONLY public.emails
    ADD CONSTRAINT emails_user_id_fk FOREIGN KEY (user_id) REFERENCES public.users(user_id) ON UPDATE CASCADE ON DELETE CASCADE;


--
-- Name: saml_mapped_users fk_user_id; Type: FK CONSTRAINT; Schema: public; Owner: -
--

ALTER TABLE ONLY public.saml_mapped_users
    ADD CONSTRAINT fk_user_id FOREIGN KEY (user_id) REFERENCES public.users(user_id);


--
-- Name: mapped_courses mapped_courses_fkey; Type: FK CONSTRAINT; Schema: public; Owner: -
--

ALTER TABLE ONLY public.mapped_courses
    ADD CONSTRAINT mapped_courses_fkey FOREIGN KEY (term, mapped_course) REFERENCES public.courses(term, course) ON UPDATE CASCADE;


--
-- Name: sessions sessions_fkey; Type: FK CONSTRAINT; Schema: public; Owner: -
--

ALTER TABLE ONLY public.sessions
    ADD CONSTRAINT sessions_fkey FOREIGN KEY (user_id) REFERENCES public.users(user_id) ON UPDATE CASCADE ON DELETE CASCADE;


--
-- Name: vcs_auth_tokens user_fk; Type: FK CONSTRAINT; Schema: public; Owner: -
--

ALTER TABLE ONLY public.vcs_auth_tokens
    ADD CONSTRAINT user_fk FOREIGN KEY (user_id) REFERENCES public.users(user_id);


--
-- PostgreSQL database dump complete
--
<|MERGE_RESOLUTION|>--- conflicted
+++ resolved
@@ -374,18 +374,6 @@
 
 
 --
-<<<<<<< HEAD
--- Name: update_last_nonnull_section(); Type: FUNCTION; Schema: public; Owner: -
---
-
-CREATE FUNCTION public.update_last_nonnull_section() RETURNS trigger
-    LANGUAGE plpgsql
-    AS $$
-BEGIN
-	IF (NEW.registration_section IS NOT NULL AND OLD.registration_section IS NULL)
-		OR (NEW.registration_section != OLD.registration_section) THEN
-		NEW.last_nonnull_registration_section := NEW.registration_section;
-=======
 -- Name: update_previous_registration_section(); Type: FUNCTION; Schema: public; Owner: -
 --
 
@@ -398,7 +386,6 @@
 		OR NEW.registration_section != OLD.registration_section
 	) THEN
 		NEW.previous_registration_section := OLD.registration_section;
->>>>>>> 6fc8d851
 	END IF;
 	RETURN NEW;
 END;
@@ -448,11 +435,7 @@
     registration_section character varying(255),
     registration_type character varying(255) DEFAULT 'graded'::character varying,
     manual_registration boolean DEFAULT false,
-<<<<<<< HEAD
-    last_nonnull_registration_section character varying NOT NULL,
-=======
     previous_registration_section character varying,
->>>>>>> 6fc8d851
     CONSTRAINT check_registration_type CHECK (((registration_type)::text = ANY (ARRAY[('graded'::character varying)::text, ('audit'::character varying)::text, ('withdrawn'::character varying)::text, ('staff'::character varying)::text]))),
     CONSTRAINT users_user_group_check CHECK (((user_group >= 1) AND (user_group <= 4)))
 );
@@ -807,17 +790,10 @@
 
 
 --
-<<<<<<< HEAD
--- Name: courses_users before_update_courses_update_last_nonnull_section; Type: TRIGGER; Schema: public; Owner: -
---
-
-CREATE TRIGGER before_update_courses_update_last_nonnull_section BEFORE UPDATE ON public.courses_users FOR EACH ROW EXECUTE PROCEDURE public.update_last_nonnull_section();
-=======
 -- Name: courses_users before_update_courses_update_previous_registration_section; Type: TRIGGER; Schema: public; Owner: -
 --
 
 CREATE TRIGGER before_update_courses_update_previous_registration_section BEFORE UPDATE ON public.courses_users FOR EACH ROW EXECUTE PROCEDURE public.update_previous_registration_section();
->>>>>>> 6fc8d851
 
 
 --
