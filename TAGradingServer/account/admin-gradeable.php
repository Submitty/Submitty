<?php
use \lib\Database;
use \lib\Functions;

include "../header.php";

check_administrator();

if($user_is_administrator){
    $have_old = $has_grades = false;
    $current_date = date('Y/m/d 23:59:59');
    $yesterday = date('Y/m/d 23:59:59', strtotime( '-1 days' ));
    $old_gradeable = array(
        'g_id' => -1,
        'g_title' => "",
        'g_overall_ta_instructions' => '',
        'g_team_assignment' => false,
        'g_gradeable_type' => 0,
        'g_grade_by_registration' => false,
        'g_ta_view_start_date' => date('Y/m/d 23:59:59', strtotime( '+7 days' )),
        'g_grade_start_date' => date('Y/m/d 23:59:59', strtotime( '+7 days' )),
        'g_grade_released_date' => date('Y/m/d 23:59:59', strtotime( '+14 days' )),
        'g_syllabus_bucket' => '',
        'g_min_grading_group' => '',
        'g_instructions_url' => ''
    );
    $old_questions = $old_components = $electronic_gradeable = array();
    $electronic_gradeable['eg_submission_open_date'] = "";
    $electronic_gradeable['eg_submission_due_date'] = "";
    $electronic_gradeable['eg_subdirectory'] = "";
    $electronic_gradeable['eg_config_path'] = "";
    $electronic_gradeable['eg_late_days'] = __DEFAULT_LATE_DAYS__;
    $electronic_gradeable['eg_precision'] = 0.5;
    $old_components = "{}";
    
    $num_numeric = $num_text = 0;
    $g_gradeable_type = $g_syllabus_bucket = $g_min_grading_group = $default_late_days = -1;
    $is_repository = false;
    $use_ta_grading = true;
    $g_overall_ta_instructions = $g_id = '';
    $edit = json_encode(isset($_GET['action']) && $_GET['action'] == 'edit');
    
    if (isset($_GET['action']) && $_GET['action'] == 'edit') {
        $g_id = $_GET['id'];
        Database::query("SELECT * FROM gradeable WHERE g_id=?",array($g_id));
        if (count(Database::rows()) == 0) {
            die("No gradeable found");
        }
        $old_gradeable = Database::row();
        Database::query("SELECT * FROM gradeable_component WHERE g_id=? ORDER BY gc_order", array($g_id));
        $old_components = json_encode(Database::rows());
        $have_old = true;
        
        // get the number of text and numeric fields for the form
        if ($old_gradeable['g_gradeable_type']==2){
            $params=array($g_id);
            $db->query("SELECT COUNT(*) AS cnt FROM gradeable AS g INNER JOIN gradeable_component AS gc 
                        ON g.g_id=gc.g_id WHERE g.g_id=? AND gc_is_text='false'", $params);
            $num_numeric = $db->row()['cnt'];
            $db->query("SELECT COUNT(*) AS cnt FROM gradeable AS g INNER JOIN gradeable_component AS gc 
                        ON g.g_id=gc.g_id WHERE g.g_id=? AND gc_is_text='true'", $params);
            $num_text = $db->row()['cnt'];
        }
        
        //figure out if the gradeable has grades or not
        $db->query("SELECT COUNT(*) as cnt FROM gradeable AS g INNER JOIN gradeable_component AS gc ON g.g_id=gc.g_id 
                    INNER JOIN gradeable_component_data AS gcd ON gcd.gc_id=gc.gc_id WHERE g.g_id=?",array($g_id));
        $has_grades= $db->row()['cnt'];
       
       //if electonic file then add all of the old questions
       if($old_gradeable['g_gradeable_type']==0){
            //get the electronic file stuff
            $db->query("SELECT * FROM electronic_gradeable WHERE g_id=?", array($g_id));
            $electronic_gradeable = $db->row();
            $use_ta_grading = $electronic_gradeable['eg_use_ta_grading'];
            $is_repository = $electronic_gradeable['eg_is_repository'];
            $late_days = $electronic_gradeable['eg_late_days'];
            $db->query("SELECT gc_title, gc_ta_comment, gc_student_comment, gc_max_value, gc_is_extra_credit FROM gradeable_component 
                        WHERE g_id=? GROUP BY gc_id ORDER BY gc_order ASC",array($g_id));
            $tmp_questions = $db->rows();
            foreach($tmp_questions as $question){
                array_push($old_questions, array('question_message' => $question['gc_title'],
                                                'question_grading_note' => $question['gc_ta_comment'],
                                                'student_grading_note'  => $question['gc_student_comment'],
                                                'question_total'        => $question['gc_max_value'],
                                                'question_extra_credit' => $question['gc_is_extra_credit']));
            }
       }
    }
    else{
            $default_late_days = __DEFAULT_LATE_DAYS__;
    }

    $useAutograder = (__USE_AUTOGRADER__) ? "true" : "false";
    $account_subpages_unlock = true;
    
    function selectBox($question, $grade = 0) {
        $retVal ='<input type="number" id="grade-'."{$question}".'" class="points" name="points_'."{$question}".'" value="'."{$grade}".'" min="-1000" max="1000" step="0.5" placeholder="±0.5" onchange="calculatePercentageTotal();" style="width:50px; resize:none;">';
        return $retVal;
    }

    if (!$have_old) {
        $gradeable_name = "";
        $gradeable_submission_id = "";
        $g_instructions_url = "";
        $g_team_assignment = json_encode($old_gradeable['g_team_assignment']);
        $g_grade_by_registration = $old_gradeable['g_grade_by_registration'];
        $string = $button_string = "Add";
        $action = strtolower($string);
    }
    else {
        $gradeable_name = $old_gradeable['g_title'];
        $gradeable_submission_id = $old_gradeable['g_id'];
        $g_instructions_url = $old_gradeable['g_instructions_url'];
        $g_overall_ta_instructions = $old_gradeable['g_overall_ta_instructions'];
        $g_gradeable_type = $old_gradeable['g_gradeable_type'];
        $g_team_assignment = $old_gradeable['g_team_assignment'];
        $g_grade_by_registration = $old_gradeable['g_grade_by_registration'];
        $g_syllabus_bucket = $old_gradeable['g_syllabus_bucket'];
        $g_ta_view_start_date = $old_gradeable['g_ta_view_start_date'];
        $g_grade_start_date = $old_gradeable['g_grade_start_date'];
        $g_grade_released_date = $old_gradeable['g_grade_released_date'];
        $g_min_grading_group = $old_gradeable['g_min_grading_group'];
        $string = "Edit";
        $button_string = "Save";
        $action = 'edit';
    }

    $have_old = json_encode($have_old);
    $extra = ($has_grades) ? "<span style='color: red;'>(Grading has started! Edit Questions At Own Peril!)</span>" : "";
    print <<<HTML

<style type="text/css">
    body {
        overflow: scroll;
    }

    select {
        margin-top:7px;
        width: 60px;
        min-width: 60px;
    }

    #container-rubric {
        width:1200px;
        margin:100px auto;
        margin-top: 130px;
        background-color: #fff;
        border: 1px solid #999;
        border: 1px solid rgba(0,0,0,0.3);
        -webkit-border-radius: 6px;
        -moz-border-radius: 6px;
        border-radius: 6px;outline: 0;
        -webkit-box-shadow: 0 3px 7px rgba(0,0,0,0.3);
        -moz-box-shadow: 0 3px 7px rgba(0,0,0,0.3);
        box-shadow: 0 3px 7px rgba(0,0,0,0.3);
        -webkit-background-clip: padding-box;
        -moz-background-clip: padding-box;
        background-clip: padding-box;
    }

    .question-icon {
        display: block;
        float: left;
        margin-top: 5px;
        margin-left: 5px;
        position: relative;
        width: 12px;
        height: 12px;
        overflow: hidden;
    }

    .question-icon-cross {
        max-width: none;
        position: absolute;
        top:0;
        left:-313px;
    }

    .question-icon-up {
        max-width: none;
        position: absolute;
        top: -96px;
        left: -290px;
    }

    .question-icon-down {
        max-width: none;
        position: absolute;
        top: -96px;
        left: -313px;
    }
    
    /* align the radio, buttons and checkboxes with labels */
    input[type="radio"],input[type="checkbox"] {
        margin-top: -1px;
        vertical-align: middle;
    }
    .gradeable_type_options, .upload_type{
        display: none;
    }
    
    fieldset {
        margin: 8px;
        border: 1px solid silver;
        padding: 8px;    
        border-radius: 4px;
    }
    
    legend{
        padding: 2px;  
        font-size: 12pt;
    }
    
    .required::-webkit-input-placeholder { color: red; }
    .required:-moz-placeholder { color: red; }
    .required::-moz-placeholder { color: red; }
    .required:-ms-input-placeholder { color: red; 
        
</style>

<div id="container-rubric">
    <form id="delete-gradeable" action="{$BASE_URL}/account/submit/admin-gradeables.php?course={$_GET['course']}&semester={$_GET['semester']}&action=delete&id={$old_gradeable['g_id']}" method="post">
        <input type='hidden' class="ignore" name="csrf_token" value="{$_SESSION['csrf']}" />
    </form>
    <form id="gradeable-form" class="form-signin" action="{$BASE_URL}/account/submit/admin-gradeable.php?course={$_GET['course']}&semester={$_GET['semester']}&action={$action}&id={$old_gradeable['g_id']}" 
          method="post" enctype="multipart/form-data"> 

        <input type='hidden' class="ignore" name="csrf_token" value="{$_SESSION['csrf']}" />
        <div class="modal-header" style="overflow: auto;">
            <h3 id="myModalLabel" style="float: left;">{$string} Gradeable {$extra}</h3>
            <button class="btn btn-primary" type="submit" style="margin-right:10px; float: right;">{$button_string} Gradeable</button>
HTML;
    if ($action == "edit") {
        print <<<HTML
                <button type="button" class="btn btn-danger" onclick="deleteForm();" style="margin-right:10px; float: right;">Delete Gradeable</button>
HTML;
    }
    print <<<HTML
        </div>


<div class="modal-body">
<b>Please Read: <a target=_blank href="https://github.com/Submitty/Submitty/wiki/Create-or-Edit-a-Gradeable">Submitty Wiki Instructions for "Create or Edit a Gradeable"</a></b>
</div>

        <div class="modal-body" style="/*padding-bottom:80px;*/ overflow:visible;">
            What is the unique id of this gradeable? (e.g., <kbd>hw01</kbd>, <kbd>lab_12</kbd>, or <kbd>midterm</kbd>): <input style='width: 200px' type='text' name='gradeable_id' class="required" value="{$gradeable_submission_id}" placeholder="(Required)"/>
            <br />
            What is the title of this gradeable?: <input style='width: 227px' type='text' name='gradeable_title' class="required" value="{$gradeable_name}" placeholder="(Required)" />
            <br />
            What is the URL to the assignment instructions? (shown to student) <input style='width: 227px' type='text' name='instructions_url' value="{$g_instructions_url}" placeholder="(Optional)" />
            <br />
       <!-- <br />
        Is this a team assignment?:
        <input type="radio" name="team_assignment" value="yes"
HTML;
    
    echo ($g_team_assignment===true)?'checked':'';
    print <<<HTML
        > Yes
            <input type="radio" name="team_assignment" value ="no" 
HTML;
    echo ($g_team_assignment===false)?'checked':'' ;
    print <<<HTML
            > No -->
            <br />   
            What is the <a target=_blank href="https://github.com/Submitty/Submitty/wiki/Create-or-Edit-a-Gradeable#types-of-gradeables">
type of the gradeable</a>?: <div id="required_type" style="color:red; display:inline;">(Required)</div>

            <fieldset>
                <input type='radio' id="radio_electronic_file" class="electronic_file" name="gradeable_type" value="Electronic File"
HTML;
    echo ($g_gradeable_type === 0)?'checked':'';
    print <<<HTML
            > 
            Electronic File
            <input type='radio' id="radio_checkpoints" class="checkpoints" name="gradeable_type" value="Checkpoints"
HTML;
            echo ($g_gradeable_type === 1)?'checked':'';
    print <<<HTML
            >
            Checkpoints
            <input type='radio' id="radio_numeric" class="numeric" name="gradeable_type" value="Numeric"
HTML;
            echo ($g_gradeable_type === 2)?'checked':'';
    print <<<HTML
            >
            Numeric/Text
            <!-- This is only relevant to Electronic Files -->
            <div class="gradeable_type_options electronic_file" id="electronic_file" >    
                <br />
                What date does the submission open to students?: <input id="date_submit" name="date_submit" class="datepicker" type="text"
                style="cursor: auto; background-color: #FFF; width: 250px;">
                <br />

                What is the due date? <input id="date_due" name="date_due" class="datepicker" type="text"
                style="cursor: auto; background-color: #FFF; width: 250px;">
                <br />
                How many late days may students use on this assignment? <input style="width: 50px" name="eg_late_days" class="int_val"
                                                                         type="text"/>
                <br /> <br />
                

                Are students uploading files or commiting code to an SVN repository?<br />
                <fieldset>
                    <input type="radio" class="upload_file" name="upload_type" value="Upload File"
HTML;
                    echo ($is_repository === false)?'checked':'';
        print <<<HTML
                    > Upload File(s)
                    <input type="radio" id="repository_radio" class="upload_repo" name="upload_type" value="Repository"
HTML;
                    echo ($is_repository===true)?'checked':'';
        print <<<HTML
                    > Repository
                    
                    <div class="upload_type upload_file" id="upload_file">
                    </div>
                    
                    <div class="upload_type upload_repo" id="repository">
                        <br />
                        Which subdirectory of the repository?<input style='width: 227px' type='text' name='subdirectory' value="src" />
                        <br />
                    </div>
                    
                </fieldset>

		<br />
                <b>Full path to the directory containing the autograding config.json file:</b><br>
                See samples here: <a target=_blank href="https://github.com/Submitty/Submitty/tree/master/sample_files/sample_assignment_config">Submitty GitHub sample assignment configurations</a><br>
		<kbd>/usr/local/submitty/sample_files/sample_assignment_config/no_autograding/</kbd>  (for an upload only homework)<br>
		<kbd>/var/local/submitty/private_course_repositories/MY_COURSE_NAME/MY_HOMEWORK_NAME/</kbd> (for a custom autograded homework)<br>

                <input style='width: 83%' type='text' name='config_path' value="" class="required" placeholder="(Required)" />
                <br /> <br />

                Use TA grading? 
                <input type="radio" id="yes_ta_grade" name="ta_grading" value="true" class="bool_val rubric_questions"
HTML;
                echo ($use_ta_grading===true)?'checked':'';
        print <<<HTML
                /> Yes
                <input type="radio" id="no_ta_grade" name="ta_grading" value="false"
HTML;
                echo ($use_ta_grading===false)?'checked':'';
        print <<<HTML
                /> No
                <div id="rubric_questions" class="bool_val rubric_questions">

                Point precision (for TA grading): 
                <input style='width: 50px' type='text' name='point_precision' value="0.5" class="float_val" />
                <br /> 
                

                <table class="table table-bordered" id="rubricTable" style=" border: 1px solid #AAA;">
                    <thead style="background: #E1E1E1;">
                        <tr>
                            <th>TA Grading Rubric</th>
                            <th style="width:120px;">Points</th>
                        </tr>
                    </thead>
                    <tbody style="background: #f9f9f9;">
HTML;

    if (count($old_questions) == 0) {
        $old_questions[0] = array('question_message'      => "",
                                     'question_grading_note' => "",
                                     'student_grading_note'  => "",
                                     'question_total'        => 0,
                                     'question_extra_credit' => 0);
    }

    //this is a hack
    array_unshift($old_questions, "tmp");
    
    foreach ($old_questions as $num => $question) {
        if($num == 0) continue;
        print <<<HTML
            <tr class="rubric-row" id="row-{$num}">
HTML;
        print <<<HTML
                <td style="overflow: hidden;">
                    <textarea name="comment_title_{$num}" rows="1" class="comment_title complex_type" style="width: 99%; padding: 0 0 0 10px; resize: none; margin-top: 5px; margin-right: 1px;" 
                              placeholder="Rubric Item Title">{$question['question_message']}</textarea>
                    <textarea name="ta_comment_{$num}" id="individual_{$num}" class="ta_comment complex_type" rows="1" placeholder=" Message to TA (seen only by TAs)"  onkeyup="autoResizeComment(event);"
                                               style="width: 99%; padding: 0 0 0 10px; resize: none; margin-top: 5px; margin-bottom: 5px; 
                                               display: block;">{$question['question_grading_note']}</textarea>
                    <textarea name="student_comment_{$num}" id="student_{$num}" class="student_comment complex_type" rows="1" placeholder=" Message to Student (seen by both students and TAs)" onkeyup="autoResizeComment(event);"
                              style="width: 99%; padding: 0 0 0 10px; resize: none; margin-top: 5px; margin-bottom: 5px; 
                              display: block;">{$question['student_grading_note']}</textarea>
                </td>

                <td style="background-color:#EEE;">
HTML;
        $old_grade = (isset($question['question_total'])) ? $question['question_total'] : 0;
        print selectBox($num, $old_grade);
        $checked = ($question['question_extra_credit']) ? "checked" : "";
        print <<<HTML
                <br />
                Extra Credit:&nbsp;&nbsp;<input onclick='calculatePercentageTotal();' name="eg_extra_{$num}" type="checkbox" class='eg_extra extra' value='on' {$checked}/>
                <br />
HTML;
        if ($num > 1){
        print <<<HTML
                <a id="delete-{$num}" class="question-icon" onclick="deleteQuestion({$num});">
                <img class="question-icon-cross" src="../toolbox/include/bootstrap/img/glyphicons-halflings.png"></a>
                <a id="down-{$num}" class="question-icon" onclick="moveQuestionDown({$num});">
                <img class="question-icon-down" src="../toolbox/include/bootstrap/img/glyphicons-halflings.png"></a>
        
                <a id="up-{$num}" class="question-icon" onclick="moveQuestionUp({$num});">
                <img class="question-icon-up" src="../toolbox/include/bootstrap/img/glyphicons-halflings.png"></a>
HTML;
        }
        
        print <<<HTML
                </td>
            </tr>
HTML;
    }
        print <<<HTML
            <tr id="add-question">
                <td colspan="2" style="overflow: hidden;">
                    <div class="btn btn-small btn-success" id="rubric-add-button" onclick="addQuestion()"><i class="icon-plus icon-white"></i> Rubric Item</div>
                </td>
            </tr>
HTML;
        print <<<HTML
                    <tr>
                        <td style="background-color: #EEE; border-top: 2px solid #CCC; border-left: 1px solid #EEE;"><strong>TOTAL POINTS</strong></td>
                        <td style="background-color: #EEE; border-top: 2px solid #CCC;"><strong id="totalCalculation"></strong></td>
                    </tr>
                </tbody>
            </table>
            </div>
HTML;
    print <<<HTML
            </div>
            <div class="gradeable_type_options checkpoints" id="checkpoints">
                <br />
                <div class="multi-field-wrapper-checkpoints">
                  <table class="checkpoints-table table table-bordered" style=" border: 1px solid #AAA; max-width:50% !important;">
                        <!-- Headings -->
                        <thead style="background: #E1E1E1;">
                             <tr>
                                <th> Label </th>
                                <th> Extra Credit? </th>
                            </tr>
                        </thead>
                        <tbody style="background: #f9f9f9;">
                      
                        <!-- This is a bit of a hack, but it works (^_^) -->
                        <tr class="multi-field" id="mult-field-0" style="display:none;">
                           <td>
                               <input style="width: 200px" name="checkpoint_label_0" type="text" class="checkpoint_label complex_type" value="Checkpoint 0"/> 
                           </td>     
                           <td>     
                                <input type="checkbox" name="checkpoint_extra_0" class="checkpoint_extra extra" value="true" />
                           </td> 
                        </tr>
                      
                       <tr class="multi-field" id="mult-field-1">
                           <td>
                               <input style="width: 200px" name="checkpoint_label_1" type="text" class="checkpoint_label complex_type" value="Checkpoint 1"/> 
                           </td>     
                           <td>     
                                <input type="checkbox" name="checkpoint_extra_1" class="checkpoint_extra extra" value="true" />
                           </td> 
                        </tr>
                  </table>
                  <button type="button" id="add-checkpoint_field">Add </button>  
                  <button type="button" id="remove-checkpoint_field" id="remove-checkpoint" style="visibilty:hidden;">Remove</button>   
                </div> 
                <br />
                <!--Do you want a box for an (optional) message from the TA to the student?
                <input type="radio" name="checkpoint_opt_ta_messg" value="yes" /> Yes
                <input type="radio" name="checkpoint_opt_ta_messg" value="no" /> No-->
            </div>
            <div class="gradeable_type_options numeric" id="numeric">
                <br />
                How many numeric items? <input style="width: 50px" id="numeric_num-items" name="num_numeric_items" type="text" value="0" class="int_val"/> 
                &emsp;&emsp;
                
                How many text items? <input style="width: 50px" id="numeric_num_text_items" name="num_text_items" type="text" value="0" class="int_val"/>
                <br /> <br />
                
                <div class="multi-field-wrapper-numeric">
                    <h5>Numeric Items</h5>
                    <table class="numerics-table table table-bordered" style=" border: 1px solid #AAA; max-width:50% !important;">
                        <!-- Headings -->
                        <thead style="background: #E1E1E1;">
                             <tr>
                                <th> Label </th>
                                <th> Max Score </th>
                                <th> Extra Credit?</th>
                            </tr>
                        </thead>
                        <tbody style="background: #f9f9f9;">
                        <!-- This is a bit of a hack, but it works (^_^) -->
                        <tr class="multi-field" id="mult-field-0" style="display:none;">
                           <td>
                               <input style="width: 200px" name="numeric_label_0" type="text" class="numeric_label complex_type" value="0"/> 
                           </td>  
                            <td>     
                                <input style="width: 60px" type="text" name="max_score_0" class="max_score" value="0" /> 
                           </td>                           
                           <td>     
                                <input type="checkbox" name="numeric_extra_0" class="numeric_extra extra" value="" />
                           </td> 
                        </tr>
                    </table>
                    
                    <h5>Text Items</h5>
                    <table class="text-table table table-bordered" style=" border: 1px solid #AAA; max-width:25% !important;">
                        <thead style="background: #E1E1E1;">
                             <tr>
                                <th> Label </th>
                            </tr>
                        </thead>
                        <tbody style="background: #f9f9f9;">
                        <!-- This is a bit of a hack, but it works (^_^) -->
                        <tr class="multi-field" id="mult-field-0" style="display:none;">
                           <td>
                               <input style="width: 200px" name="text_label_0" type="text" class="text_label complex_type" value="0"/> 
                           </td>  
                        </tr>
                    </table>
                </div>  
                <br />
                <!--Do you want a box for an (optional) message from the TA to the student?
                <input type="radio" name="opt_ta_messg" value="yes" /> Yes
                <input type="radio" name="opt_ta_messg" value="no" /> No-->
            </div>  
            </fieldset>
            <div id="grading_questions">
            What is the <a target=_blank href="https://github.com/Submitty/Submitty/wiki/Create-or-Edit-a-Gradeable#grading-user-groups">
	    lowest privileged user group</a> that can grade this?
            <select name="minimum_grading_group" class="int_val" style="width:180px;">
HTML;

    $grading_groups = array('1' => 'Instructor','2' => 'Full Access Grader','3' => 'Limited Access Grader');
    foreach ($grading_groups as $num => $role){
        print <<<HTML
                <option value='{$num}'
HTML;
        echo ($g_min_grading_group === $num)?'selected':'';
        print <<<HTML
            >{$role}</option>
HTML;
    }
    
    print <<<HTML
            </select>
            <br />
            What overall instructions should be provided to the TA?:<br /><textarea rows="4" cols="200" name="ta_instructions" placeholder="(Optional)" style="width: 500px;">
HTML;
    echo htmlspecialchars($g_overall_ta_instructions);
    print <<<HTML
</textarea>
            
            <br />
            <a target=_blank href="https://github.com/Submitty/Submitty/wiki/Create-or-Edit-a-Gradeable#grading-by-registration-section-or-rotating-section">How should TAs be assigned</a> to grade this item?:
            <br />
            <fieldset>
                <input type="radio" name="section_type" value="reg_section"
HTML;
    echo (($action==='edit' && $g_grade_by_registration===true) || $action != 'edit')?'checked':'';
    print <<<HTML
                /> Registration Section
                <input type="radio" name="section_type" value="rotating-section" id="rotating-section" class="graders"
HTML;
    echo ($action==='edit' && $g_grade_by_registration===false)?'checked':'';
    print <<<HTML
                /> Rotating Section
HTML;

    $db->query("SELECT COUNT(*) AS cnt FROM sections_rotating", array());
    $num_rotating_sections = $db->row()['cnt'];
    $all_sections = str_replace(array('[', ']'), '',
                    htmlspecialchars(json_encode(range(1,$num_rotating_sections)), ENT_NOQUOTES));

    $db->query("
    SELECT 
        u.user_id, array_agg(sections_rotating ORDER BY sections_rotating ASC) AS sections
    FROM 
        users AS u INNER JOIN grading_rotating AS gr ON u.user_id = gr.user_id
    WHERE 
        g_id=?
    AND 
        u.user_group BETWEEN 2 AND 3
    GROUP BY 
        u.user_id
    ",array($g_id));
    
    $graders_to_sections = array();
    
    foreach($db->rows() as $grader){
        $graders_to_sections[$grader['user_id']] = str_replace(array('[', ']'), '',
                                                   htmlspecialchars(json_encode(pgArrayToPhp($grader['sections'])), ENT_NOQUOTES));
    }
    
    print <<<HTML
    <div id="rotating-sections" class="graders" style="display:none;">
        <br />
        Available rotating sections: {$num_rotating_sections}
        
HTML;
    
    print <<<HTML
        <div id="full-access-graders" style="display:none;">
            <br />
            <table>
                <th>Full Access Graders</th>
HTML;
    
   $db->query("SELECT user_id FROM users WHERE user_group=?", array(2));
      
    foreach($db->rows() as $fa_grader){
        print <<<HTML
        <tr>
            <td>{$fa_grader['user_id']}</td>
            <td><input style="width: 227px" type="text" name="grader_{$fa_grader['user_id']}" class="grader" value="
HTML;
        if($action==='edit' && !$g_grade_by_registration) {
            print (isset($graders_to_sections[$fa_grader['user_id']])) ? $graders_to_sections[$fa_grader['user_id']] : '';
        }
        else{
            print $all_sections;
        }
        print <<<HTML
            "></td>
        </tr>
HTML;
    }
    
    print <<<HTML
            </table>
        </div>
        <div id="limited-access-graders" style="display:none;">
            <br />
            <table>
                <th>Limited Access Graders</th>
HTML;

   $db->query("SELECT user_id FROM users WHERE user_group=?", array(3));
      
    foreach($db->rows() as $la_grader){
        print <<<HTML
        <tr>
            <td>{$la_grader['user_id']}</td>
            <td><input style="width: 227px" type="text" name="grader_{$la_grader['user_id']}" class="grader" value="
HTML;
        if($action==='edit' && !$g_grade_by_registration) {
            print (isset($graders_to_sections[$la_grader['user_id']])) ? $graders_to_sections[$la_grader['user_id']] : '';
        }
        else{
            print $all_sections;
        }
        print <<<HTML
"></td>
        </tr>
HTML;
    }

    print <<<HTML
        </table>

    </div> 
        <br />
    </div>
    </fieldset>
HTML;

    print <<<HTML
            <!-- TODO default to the submission + late days for electronic -->
            What date can the TAs view this?: <input name="date_ta_view" id="date_ta_view" class="datepicker" type="text"
                style="cursor: auto; background-color: #FFF; width: 250px;">
            
            <br />
            What date can the TAs start grading this?: <input name="date_grade" id="date_grade" class="datepicker" type="text"
                style="cursor: auto; background-color: #FFF; width: 250px;">
            
            <br />
            What date will the grade be released to the student? 
            <input name="date_released" id="date_released" class="datepicker" type="text" 
                   style="cursor: auto; background-color: #FFF; width: 250px;">    
            
            <br />
            </div>
            
            What <a target=_blank href="https://github.com/Submitty/Submitty/wiki/Iris-(Rainbow-Grades)">syllabus category</a> does this item belong to?:
            
            <select name="gradeable_buckets" style="width: 170px;">
HTML;

    $valid_assignment_type = array('homework','assignment','problem-set',
                                   'quiz','test','exam',
                                   'exercise','lecture-exercise','reading','lab','recitation', 
                                   'project',                                   
<<<<<<< HEAD
                                   'participation','note',
=======
                                   'participation','note'
>>>>>>> 5c758b2e
                                   'none (for practice only)');
    foreach ($valid_assignment_type as $type){
        print <<<HTML
                <option value="{$type}"
HTML;
        echo ($g_syllabus_bucket === $type)?'selected':'';
        $title = ucwords($type);
        print <<<HTML
                >{$title}</option>
HTML;
    }
    print <<<HTML
            </select>
            <br />
            <!-- When the form is completed and the "SAVE GRADEABLE" button is pushed
                If this is an electronic assignment:
                    Generate a new config/class.json
                    NOTE: similar to the current format with this new gradeable and all other electonic gradeables
                    Writes the inner contents for BUILD_csciXXXX.sh script
                    (probably can't do this due to security concerns) Run BUILD_csciXXXX.sh script
                If this is an edit of an existing AND there are existing grades this gradeable
                regenerates the grade reports. And possibly re-runs the generate grade summaries?
            -->
        </div>
        <div class="modal-footer">
                <button class="btn btn-primary" type="submit" style="margin-top: 10px; float: right;">{$button_string} Gradeable</button>
HTML;
    if ($action == "edit") {
        print <<<HTML
                <button type="button" class="btn btn-danger" onclick="deleteForm();" style="margin-top:10px; margin-right: 10px; float: right;">Delete Gradeable</button>
HTML;
    }
    print <<<HTML
        </div>
    </form>
</div>

<script type="text/javascript">
    function deleteForm() {
        var r = confirm("Are you sure you want to delete this gradeable?");
        if (r == true) {
            $("#delete-gradeable").submit();
        }
        else {
            return false;
        }
    }
    
    $.fn.serializeObject = function(){
        var o = {};
        var a = this.serializeArray();
        var ignore = [];

        $('.ignore').each(function(){
            ignore.push($(this).attr('name'));
        });
        
        ignore.push("numeric_label_0");
        ignore.push("max_score_0");
        ignore.push("numeric_extra_0");
        ignore.push("text_label_0");
        ignore.push("checkpoint_label_0");
        
        $(':radio').each(function(){
           if(! $(this).is(':checked')){
               if($(this).attr('class') !== undefined){

                  // now remove all of the child elements names for the radio button
                  $('.' + $(this).attr('class')).find('input, textarea, select').each(function(){
                      ignore.push($(this).attr('name'));
                  });
               }
           } 
        }); 
        
        $.each(a, function() {
            if($.inArray(this.name,ignore) !== -1) {
                return;
            }
            var val = this.value;
            if($("[name="+this.name+"]").hasClass('int_val')){
                val = parseInt(val);
            }
            else if($("[name="+this.name+"]").hasClass('float_val')){
                val = parseFloat(val);
            }

            else if($("[name="+this.name+"]").hasClass('bool_val')){
                val = (this.value === 'true');
            }
           
            if($("[name="+this.name+"]").hasClass('grader')){
                var tmp = this.name.split('_');
                var grader = tmp[1];
                if (o['grader'] === undefined){
                    o['grader'] = [];
                }
                var arr = {};
                arr[grader] = this.value.trim();
                o['grader'].push(arr);
            }
            else if ($("[name="+this.name+"]").hasClass('max_score')){
                if (o['max_score'] === undefined){
                    o['max_score'] = [];
                }
                o['max_score'].push(parseFloat(this.value));
            }
            else if ($("[name="+this.name+"]").hasClass('points')){
                if (o['points'] === undefined){
                    o['points'] = [];
                }
                o['points'].push(parseFloat(this.value));
            }
            else if($("[name="+this.name+"]").hasClass('extra')){
                var tmp = this.name.split('_');
                var bucket = tmp[0] + '_' + tmp[1];
                if (o[bucket] === undefined){
                    o[bucket] = [];
                }
                val = parseInt(tmp[2]);
                o[bucket].push(val);
            }
            
            else if($("[name="+this.name+"]").hasClass('complex_type')){
                var classes = $("[name="+this.name+"]").closest('.complex_type').prop('class').split(" ");
                classes.splice( classes.indexOf('complex_type'), 1);
                var complex_type = classes[0];
                
                if (o[complex_type] === undefined){
                    o[complex_type] = [];
                }
                o[complex_type].push(val);
                
            } 
            
            else if (o[this.name] !== undefined) {
                if (!o[this.name].push) {
                    o[this.name] = [o[this.name]];
                }
                o[this.name].push(val || '');
            } else {
                o[this.name] = val || '';
            }
        });
        return o;
    };

    $('#gradeable-form').on('submit', function(e){
         $('<input />').attr('type', 'hidden')
            .attr('name', 'gradeableJSON')
            .attr('value', JSON.stringify($('form').serializeObject()))
            .appendTo('#gradeable-form');
    });

    $(document).ready(function() {
        var numCheckpoints=1;
        
        function addCheckpoint(label, extra_credit){
            var wrapper = $('.checkpoints-table');
            ++numCheckpoints;
            $('#mult-field-0', wrapper).clone(true).appendTo(wrapper).attr('id','mult-field-'+numCheckpoints).find('.checkpoint_label').val(label).focus();
            $('#mult-field-' + numCheckpoints,wrapper).find('.checkpoint_label').attr('name','checkpoint_label_'+numCheckpoints);
            $('#mult-field-' + numCheckpoints,wrapper).find('.checkpoint_extra').attr('name','checkpoint_extra_'+numCheckpoints);
            if(extra_credit){
                $('#mult-field-' + numCheckpoints,wrapper).find('.checkpoint_extra').attr('checked',true); 
            }
            $('#remove-checkpoint_field').show();
            $('#mult-field-' + numCheckpoints,wrapper).show();
        }
        
        function removeCheckpoint(){
            if (numCheckpoints > 0){
                $('#mult-field-'+numCheckpoints,'.checkpoints-table').remove();
                if(--numCheckpoints === 1){
                    $('#remove-checkpoint_field').hide();
                }
            }
        }
        
        $('.multi-field-wrapper-checkpoints').each(function() {
            $("#add-checkpoint_field", $(this)).click(function(e) {
                addCheckpoint('Checkpoint '+(numCheckpoints+1),false);
            });
            $('#remove-checkpoint_field').click(function() {
                removeCheckpoint();
            });
        });
        
        $('#remove-checkpoint_field').hide();

        var numNumeric=0;
        var numText=0;
        
        function addNumeric(label, max_score, extra_credit){
            var wrapper = $('.numerics-table');
            numNumeric++;
            $('#mult-field-0', wrapper).clone(true).appendTo(wrapper).attr('id','mult-field-'+numNumeric).find('.numeric_label').val(label).focus();
            $('#mult-field-' + numNumeric,wrapper).find('.numeric_extra').attr('name','numeric_extra_'+numNumeric);
            $('#mult-field-' + numNumeric,wrapper).find('.numeric_label').attr('name','numeric_label_'+numNumeric);
            $('#mult-field-' + numNumeric,wrapper).find('.max_score').attr('name','max_score_'+numNumeric).val(max_score);
            if(extra_credit){
                $('#mult-field-' + numNumeric,wrapper).find('.numeric_extra').attr('checked',true); 
            }
            $('#mult-field-' + numNumeric,wrapper).show();
        }
        
        function removeNumeric(){
            if (numNumeric > 0){
                $('#mult-field-'+numNumeric,'.numerics-table').remove();
            }
            --numNumeric;
        }
        
        function addText(label){
            var wrapper = $('.text-table');
            numText++;
            $('#mult-field-0', wrapper).clone(true).appendTo(wrapper).attr('id','mult-field-'+numText).find('.text_label').val(label).focus();
            $('#mult-field-' + numText,wrapper).find('.text_label').attr('name','text_label_'+numText);
            $('#mult-field-' + numText,wrapper).show();
        }
        function removeText(){
            if (numText > 0){
               $('#mult-field-'+numText,'.text-table').remove(); 
            }
            --numText;
        }
        
        $('#numeric_num_text_items').on('input', function(e){
            var requestedText = this.value;
            if (isNaN(requestedText) || requestedText < 0){
               requestedText = 0;
            }
            while(numText < requestedText){
                addText('');   
            }
            while(numText > requestedText){
               removeText();
            }
        });

        $('#numeric_num-items').on('input',function(e){
           var requestedNumeric = this.value;
           if (isNaN(requestedNumeric) || requestedNumeric < 0){
               requestedNumeric = 0;
           }
           while(numNumeric < requestedNumeric){
                addNumeric(numNumeric+1,0,false);   
           }
           while(numNumeric > requestedNumeric){
               removeNumeric();
           }
        });
        
        $('.gradeable_type_options').hide();
        
        if ($('input[name=gradeable_type]').is(':checked')){
            $('input[name=gradeable_type]').each(function(){
                if(!($(this).is(':checked')) && {$edit}){
                    $(this).attr("disabled",true);
                }
            });
        }
        
        if($('#rotating-section').is(':checked')){
            $('#rotating-sections').show();
        }
        $('input:radio[name="section_type"]').change(
        function(){
            $('#rotating-sections').hide();
            if ($(this).is(':checked')){
                if($(this).val() == 'rotating-section'){ 
                    $('#rotating-sections').show();
                }
            }
        });
        
        if ($('input:radio[name="ta_grading"]:checked').attr('value') === 'false') {
            $('#rubric_questions').hide();
            $('#grading_questions').hide();
        }
        
        $('input:radio[name="ta_grading"]').change(function(){
            $('#rubric_questions').hide();
            $('#grading_questions').hide();
            if ($(this).is(':checked')){
                if($(this).val() == 'true'){ 
                    $('#rubric_questions').show();
                    $('#grading_questions').show();
                }
            }
        });
        
        function showGroups(val){
            var graders = ['','','full-access-graders', 'limited-access-graders']; 
            for(var i=parseInt(val)+1; i<graders.length; ++i){
                $('#'+graders[i]).hide();
            }
            for(var i=0; i <= parseInt(val) ; ++i){
                $('#'+graders[i]).show();
            }
        }
        
        showGroups($('select[name="minimum_grading_group"] option:selected').attr('value'));
        
        $('select[name="minimum_grading_group"]').change(
        function(){
            showGroups(this.value);
        });
        
        if({$default_late_days} != -1){
            $('input[name=eg_late_days]').val('{$default_late_days}');
        }
        
        if($('#radio_electronic_file').is(':checked')){ 
            $('input[name=date_submit]').datetimepicker('setDate', (new Date("{$electronic_gradeable['eg_submission_open_date']}")));
            $('input[name=date_due]').datetimepicker('setDate', (new Date("{$electronic_gradeable['eg_submission_due_date']}")));
            $('input[name=subdirectory]').val('{$electronic_gradeable['eg_subdirectory']}');
            $('input[name=config_path]').val('{$electronic_gradeable['eg_config_path']}');
            $('input[name=eg_late_days]').val('{$electronic_gradeable['eg_late_days']}');
            $('input[name=point_precision]').val('{$electronic_gradeable['eg_precision']}');
            
            if($('#repository_radio').is(':checked')){
                $('#repository').show();
            }
            
            $('#electronic_file').show();
            
            if ($('input:radio[name="ta_grading"]:checked').attr('value') === 'false') {
                $('#rubric_questions').hide();
                $('#grading_questions').hide();
            }
        }
        else if ($('#radio_checkpoints').is(':checked')){
			var components = {$old_components};
            // remove the default checkpoint
            removeCheckpoint(); 
            $.each(components, function(i,elem){
                addCheckpoint(elem.gc_title,elem.gc_is_extra_credit);
            });
            $('#checkpoints').show();
            $('#grading_questions').show();
        }
        else if ($('#radio_numeric').is(':checked')){ 
            var components = {$old_components};
            $.each(components, function(i,elem){
                if(i < {$num_numeric}){
                    addNumeric(elem.gc_title,elem.gc_max_value,elem.gc_is_extra_credit);
                }
                else{
                    addText(elem.gc_title);
                }
            });
            $('#numeric_num-items').val({$num_numeric});
            $('#numeric_num_text_items').val({$num_text});
            $('#numeric').show();
            $('#grading_questions').show();
        }
        if({$have_old}){
            $('input[name=gradeable_id]').attr('readonly', true);
        }
    });

    var datepicker = $('.datepicker');
    datepicker.datetimepicker({
        timeFormat: "HH:mm:ss",
        showTimezone: false
    });
    
    if(!{$have_old}){
        $('#date_submit').datetimepicker('setDate', (new Date("{$yesterday}")));
        $('#date_due').datetimepicker('setDate', (new Date("{$current_date}")));
        
    }
    
    $('#date_ta_view').datetimepicker('setDate', (new Date("{$old_gradeable['g_ta_view_start_date']}")));
    $('#date_grade').datetimepicker('setDate', (new Date("{$old_gradeable['g_grade_start_date']}")));
    $('#date_released').datetimepicker('setDate', (new Date("{$old_gradeable['g_grade_released_date']}")));

    function toggleQuestion(question, role) {
        if(document.getElementById(role +"_" + question ).style.display == "block") {
            $("#" + role + "_" + question ).animate({marginBottom:"-80px"});
            setTimeout(function(){document.getElementById(role + "_"+ question ).style.display = "none";}, 175);
        }
        else {
            $("#" + role + "_" + question ).animate({marginBottom:"5px"});
            setTimeout(function(){document.getElementById(role+"_" + question ).style.display = "block";}, 175);
        }
        calculatePercentageTotal();
    }
    
    if({$have_old}){
        $('#required_type').hide();
    }

    // Shows the radio inputs dynamically
    $('input:radio[name="gradeable_type"]').change(
    function(){
        $('#required_type').hide();
        $('.gradeable_type_options').hide();
        if ($(this).is(':checked')){ 
            if($(this).val() == 'Electronic File'){ 
                $('#electronic_file').show();
                if ($('input:radio[name="ta_grading"]:checked').attr('value') === 'false') {
                    $('#rubric_questions').hide();
                    $('#grading_questions').hide();
                }
            }
            else if ($(this).val() == 'Checkpoints'){ 
                $('#checkpoints').show();
                $('#grading_questions').show();
            }
            else if ($(this).val() == 'Numeric'){ 
                $('#numeric').show();
                $('#grading_questions').show();
            }
        }
    });
    
    // Shows the radio inputs dynamically
    $('input:radio[name="upload_type"]').change(
    function(){
        $('.upload_type').hide();
        if ($(this).is(':checked')){ 
            if($(this).val() == 'Upload File'){ 
                $('#upload_file').show();
            }
            else if ($(this).val() == 'Repository'){ 
                $('#repository').show();
            }
        }
    });

    function addQuestion(){
        //get the last question number
        var num = parseInt($('.rubric-row').last().attr('id').split('-')[1]);
        var newQ = num+1;
        var sBox = selectBox(newQ);
        $('#row-'+num).after('<tr class="rubric-row" id="row-'+newQ+'"> \
            <td style="overflow: hidden;"> \
                <textarea name="comment_title_'+newQ+'" rows="1" class="comment_title complex_type" style="width: 99%; padding: 0 0 0 10px; resize: none; margin-top: 5px; margin-right: 1px;" placeholder="Rubric Item Title"></textarea> \
                <textarea name="ta_comment_'+newQ+'" id="individual_'+newQ+'" rows="1" class="ta_comment complex_type" placeholder=" Message to TA (seen only by TAs)"  onkeyup="autoResizeComment(event);" \
                          style="width: 99%; padding: 0 0 0 10px; resize: none; margin-top: 5px; margin-bottom: 5px;"></textarea> \
                <textarea name="student_comment_'+newQ+'" id="student_'+newQ+'" rows="1" class="student_comment complex_type" placeholder=" Message to Student (seen by both students and TAs"  onkeyup="autoResizeComment(event);" \
                          style="width: 99%; padding: 0 0 0 10px; resize: none; margin-top: 5px; margin-bottom: 5px;"></textarea> \
            </td> \
            <td style="background-color:#EEE;">' + sBox + ' \
                <br /> \
                Extra Credit:&nbsp;&nbsp;<input onclick="calculatePercentageTotal();" name="eg_extra_'+newQ+'" type="checkbox" class="eg_extra extra" value="on"/> \
                <br /> \
                <a id="delete-'+newQ+'" class="question-icon" onclick="deleteQuestion('+newQ+');"> \
                    <img class="question-icon-cross" src="../toolbox/include/bootstrap/img/glyphicons-halflings.png"></a> \
                <a id="down-'+newQ+'" class="question-icon" onclick="moveQuestionDown('+newQ+');"> \
                    <img class="question-icon-down" src="../toolbox/include/bootstrap/img/glyphicons-halflings.png"></a> \
                <a id="up-'+newQ+'" class="question-icon" onclick="moveQuestionUp('+newQ+');"> \
                <img class="question-icon-up" src="../toolbox/include/bootstrap/img/glyphicons-halflings.png"></a> \
            </td> \
        </tr>');
    }
    
    // autoresize the comment box
    function autoResizeComment(e){
        e.target.style.height ="";
        e.target.style.height = e.target.scrollHeight + "px";
    }

    function selectBox(question){
        // should be the increment value
        return '<input type="number" id="grade-'+question+'" class="points" name="points_' + question +'" value="0" min="-1000" max="1000" step="0.5" placeholder="±0.5" onchange="calculatePercentageTotal();" style="width:50px; resize:none;">';
    }

    function calculatePercentageTotal() {
        var total = 0;
        var ec = 0;
        $('input.points').each(function(){
            var elem = $(this).attr('name').replace('points_','eg_extra_');
            if ($(this).val() > 0){
                if (!$('[name="'+elem+'"]').is(':checked') == true) {
                    total += +($(this).val());
                }
                else {
                    ec += +($(this).val());
                }
            }
        });
        document.getElementById("totalCalculation").innerHTML = total + " (" + ec + ")";
    }

    function deleteQuestion(question) {
        if (question <= 0) {
            return;
        }
        var row = $('tr#row-'+ question);
        row.remove();
        var totalQ = parseInt($('.rubric-row').last().attr('id').split('-')[1]);
        for(var i=question+1; i<= totalQ; ++i){
            updateRow(i,i-1);
        }
        calculatePercentageTotal();
    }

    function updateRow(oldNum, newNum) {
        var row = $('tr#row-'+ oldNum);
        row.attr('id', 'row-' + newNum);
        row.find('textarea[name=comment_title_' + oldNum + ']').attr('name', 'comment_title_' + newNum);
        row.find('div.btn').attr('onclick', 'toggleQuestion(' + newNum + ',"individual"' + ')');
        row.find('textarea[name=ta_comment_' + oldNum + ']').attr('name', 'ta_comment_' + newNum).attr('id', 'individual_' + newNum);
        row.find('textarea[name=student_comment_' + oldNum + ']').attr('name', 'student_comment_' + newNum).attr('id', 'student_' + newNum);
        row.find('select[name=points_' + oldNum + ']').attr('name', 'points_' + newNum);
        row.find('input[name=eg_extra_' + oldNum + ']').attr('name', 'eg_extra_' + newNum);
        row.find('a[id=delete-' + oldNum + ']').attr('id', 'delete-' + newNum).attr('onclick', 'deleteQuestion(' + newNum + ')');
        row.find('a[id=down-' + oldNum + ']').attr('id', 'down-' + newNum).attr('onclick', 'moveQuestionDown(' + newNum + ')');
        row.find('a[id=up-' + oldNum + ']').attr('id', 'up-' + newNum).attr('onclick', 'moveQuestionUp(' + newNum + ')');
    }

    function moveQuestionDown(question) {
        if (question < 1) {
            return;
        }

        var currentRow = $('tr#row-' + question);
        var newRow = $('tr#row-' + (question+1));
        var child = 0;
        if (question == 1) {
            child = 1;
        }

        var temp = currentRow.children()[child].children[0].value;
        currentRow.children()[child].children[0].value = newRow.children()[0].children[0].value;
        newRow.children()[0].children[0].value = temp;

        temp = currentRow.children()[child].children[2].value;
        currentRow.children()[child].children[2].value = newRow.children()[0].children[2].value;
        newRow.children()[0].children[2].value = temp;

        child += 1;

        temp = currentRow.children()[child].children[0].value;
        currentRow.children()[child].children[0].value = newRow.children()[1].children[0].value;
        newRow.children()[1].children[0].value = temp;

        temp = currentRow.children()[child].children[1].checked;
        currentRow.children()[child].children[1].checked = newRow.children()[1].children[1].checked;
        newRow.children()[1].children[1].checked = temp;
    }

    function moveQuestionUp(question) {
        if (question < 1) {
            return;
        }

        var currentRow = $('tr#row-' + question);
        var newRow = $('tr#row-' + (question-1));
        var child = 0;

        var temp = currentRow.children()[0].children[0].value;
        currentRow.children()[0].children[0].value = newRow.children()[child].children[0].value;
        newRow.children()[child].children[0].value = temp;

        temp = currentRow.children()[0].children[2].value;
        currentRow.children()[0].children[2].value = newRow.children()[child].children[2].value;
        newRow.children()[child].children[2].value = temp;

        child += 1;

        temp = currentRow.children()[1].children[0].value;
        currentRow.children()[1].children[0].value = newRow.children()[child].children[0].value;
        newRow.children()[child].children[0].value = temp;

        temp = currentRow.children()[1].children[1].checked;
        currentRow.children()[1].children[1].checked = newRow.children()[child].children[1].checked;
        newRow.children()[child].children[1].checked = temp;
    }
    calculatePercentageTotal();
    </script>
HTML;

}

include "../footer.php";<|MERGE_RESOLUTION|>--- conflicted
+++ resolved
@@ -32,14 +32,14 @@
     $electronic_gradeable['eg_late_days'] = __DEFAULT_LATE_DAYS__;
     $electronic_gradeable['eg_precision'] = 0.5;
     $old_components = "{}";
-    
+
     $num_numeric = $num_text = 0;
     $g_gradeable_type = $g_syllabus_bucket = $g_min_grading_group = $default_late_days = -1;
     $is_repository = false;
     $use_ta_grading = true;
     $g_overall_ta_instructions = $g_id = '';
     $edit = json_encode(isset($_GET['action']) && $_GET['action'] == 'edit');
-    
+
     if (isset($_GET['action']) && $_GET['action'] == 'edit') {
         $g_id = $_GET['id'];
         Database::query("SELECT * FROM gradeable WHERE g_id=?",array($g_id));
@@ -50,23 +50,23 @@
         Database::query("SELECT * FROM gradeable_component WHERE g_id=? ORDER BY gc_order", array($g_id));
         $old_components = json_encode(Database::rows());
         $have_old = true;
-        
+
         // get the number of text and numeric fields for the form
         if ($old_gradeable['g_gradeable_type']==2){
             $params=array($g_id);
-            $db->query("SELECT COUNT(*) AS cnt FROM gradeable AS g INNER JOIN gradeable_component AS gc 
+            $db->query("SELECT COUNT(*) AS cnt FROM gradeable AS g INNER JOIN gradeable_component AS gc
                         ON g.g_id=gc.g_id WHERE g.g_id=? AND gc_is_text='false'", $params);
             $num_numeric = $db->row()['cnt'];
-            $db->query("SELECT COUNT(*) AS cnt FROM gradeable AS g INNER JOIN gradeable_component AS gc 
+            $db->query("SELECT COUNT(*) AS cnt FROM gradeable AS g INNER JOIN gradeable_component AS gc
                         ON g.g_id=gc.g_id WHERE g.g_id=? AND gc_is_text='true'", $params);
             $num_text = $db->row()['cnt'];
         }
-        
+
         //figure out if the gradeable has grades or not
-        $db->query("SELECT COUNT(*) as cnt FROM gradeable AS g INNER JOIN gradeable_component AS gc ON g.g_id=gc.g_id 
+        $db->query("SELECT COUNT(*) as cnt FROM gradeable AS g INNER JOIN gradeable_component AS gc ON g.g_id=gc.g_id
                     INNER JOIN gradeable_component_data AS gcd ON gcd.gc_id=gc.gc_id WHERE g.g_id=?",array($g_id));
         $has_grades= $db->row()['cnt'];
-       
+
        //if electonic file then add all of the old questions
        if($old_gradeable['g_gradeable_type']==0){
             //get the electronic file stuff
@@ -75,7 +75,7 @@
             $use_ta_grading = $electronic_gradeable['eg_use_ta_grading'];
             $is_repository = $electronic_gradeable['eg_is_repository'];
             $late_days = $electronic_gradeable['eg_late_days'];
-            $db->query("SELECT gc_title, gc_ta_comment, gc_student_comment, gc_max_value, gc_is_extra_credit FROM gradeable_component 
+            $db->query("SELECT gc_title, gc_ta_comment, gc_student_comment, gc_max_value, gc_is_extra_credit FROM gradeable_component
                         WHERE g_id=? GROUP BY gc_id ORDER BY gc_order ASC",array($g_id));
             $tmp_questions = $db->rows();
             foreach($tmp_questions as $question){
@@ -93,7 +93,7 @@
 
     $useAutograder = (__USE_AUTOGRADER__) ? "true" : "false";
     $account_subpages_unlock = true;
-    
+
     function selectBox($question, $grade = 0) {
         $retVal ='<input type="number" id="grade-'."{$question}".'" class="points" name="points_'."{$question}".'" value="'."{$grade}".'" min="-1000" max="1000" step="0.5" placeholder="±0.5" onchange="calculatePercentageTotal();" style="width:50px; resize:none;">';
         return $retVal;
@@ -190,7 +190,7 @@
         top: -96px;
         left: -313px;
     }
-    
+
     /* align the radio, buttons and checkboxes with labels */
     input[type="radio"],input[type="checkbox"] {
         margin-top: -1px;
@@ -199,32 +199,32 @@
     .gradeable_type_options, .upload_type{
         display: none;
     }
-    
+
     fieldset {
         margin: 8px;
         border: 1px solid silver;
-        padding: 8px;    
+        padding: 8px;
         border-radius: 4px;
     }
-    
+
     legend{
-        padding: 2px;  
+        padding: 2px;
         font-size: 12pt;
     }
-    
+
     .required::-webkit-input-placeholder { color: red; }
     .required:-moz-placeholder { color: red; }
     .required::-moz-placeholder { color: red; }
-    .required:-ms-input-placeholder { color: red; 
-        
+    .required:-ms-input-placeholder { color: red;
+
 </style>
 
 <div id="container-rubric">
     <form id="delete-gradeable" action="{$BASE_URL}/account/submit/admin-gradeables.php?course={$_GET['course']}&semester={$_GET['semester']}&action=delete&id={$old_gradeable['g_id']}" method="post">
         <input type='hidden' class="ignore" name="csrf_token" value="{$_SESSION['csrf']}" />
     </form>
-    <form id="gradeable-form" class="form-signin" action="{$BASE_URL}/account/submit/admin-gradeable.php?course={$_GET['course']}&semester={$_GET['semester']}&action={$action}&id={$old_gradeable['g_id']}" 
-          method="post" enctype="multipart/form-data"> 
+    <form id="gradeable-form" class="form-signin" action="{$BASE_URL}/account/submit/admin-gradeable.php?course={$_GET['course']}&semester={$_GET['semester']}&action={$action}&id={$old_gradeable['g_id']}"
+          method="post" enctype="multipart/form-data">
 
         <input type='hidden' class="ignore" name="csrf_token" value="{$_SESSION['csrf']}" />
         <div class="modal-header" style="overflow: auto;">
@@ -255,16 +255,16 @@
         Is this a team assignment?:
         <input type="radio" name="team_assignment" value="yes"
 HTML;
-    
+
     echo ($g_team_assignment===true)?'checked':'';
     print <<<HTML
         > Yes
-            <input type="radio" name="team_assignment" value ="no" 
+            <input type="radio" name="team_assignment" value ="no"
 HTML;
     echo ($g_team_assignment===false)?'checked':'' ;
     print <<<HTML
             > No -->
-            <br />   
+            <br />
             What is the <a target=_blank href="https://github.com/Submitty/Submitty/wiki/Create-or-Edit-a-Gradeable#types-of-gradeables">
 type of the gradeable</a>?: <div id="required_type" style="color:red; display:inline;">(Required)</div>
 
@@ -273,7 +273,7 @@
 HTML;
     echo ($g_gradeable_type === 0)?'checked':'';
     print <<<HTML
-            > 
+            >
             Electronic File
             <input type='radio' id="radio_checkpoints" class="checkpoints" name="gradeable_type" value="Checkpoints"
 HTML;
@@ -288,7 +288,7 @@
             >
             Numeric/Text
             <!-- This is only relevant to Electronic Files -->
-            <div class="gradeable_type_options electronic_file" id="electronic_file" >    
+            <div class="gradeable_type_options electronic_file" id="electronic_file" >
                 <br />
                 What date does the submission open to students?: <input id="date_submit" name="date_submit" class="datepicker" type="text"
                 style="cursor: auto; background-color: #FFF; width: 250px;">
@@ -300,7 +300,7 @@
                 How many late days may students use on this assignment? <input style="width: 50px" name="eg_late_days" class="int_val"
                                                                          type="text"/>
                 <br /> <br />
-                
+
 
                 Are students uploading files or commiting code to an SVN repository?<br />
                 <fieldset>
@@ -314,16 +314,16 @@
                     echo ($is_repository===true)?'checked':'';
         print <<<HTML
                     > Repository
-                    
+
                     <div class="upload_type upload_file" id="upload_file">
                     </div>
-                    
+
                     <div class="upload_type upload_repo" id="repository">
                         <br />
                         Which subdirectory of the repository?<input style='width: 227px' type='text' name='subdirectory' value="src" />
                         <br />
                     </div>
-                    
+
                 </fieldset>
 
 		<br />
@@ -335,7 +335,7 @@
                 <input style='width: 83%' type='text' name='config_path' value="" class="required" placeholder="(Required)" />
                 <br /> <br />
 
-                Use TA grading? 
+                Use TA grading?
                 <input type="radio" id="yes_ta_grade" name="ta_grading" value="true" class="bool_val rubric_questions"
 HTML;
                 echo ($use_ta_grading===true)?'checked':'';
@@ -348,10 +348,10 @@
                 /> No
                 <div id="rubric_questions" class="bool_val rubric_questions">
 
-                Point precision (for TA grading): 
+                Point precision (for TA grading):
                 <input style='width: 50px' type='text' name='point_precision' value="0.5" class="float_val" />
-                <br /> 
-                
+                <br />
+
 
                 <table class="table table-bordered" id="rubricTable" style=" border: 1px solid #AAA;">
                     <thead style="background: #E1E1E1;">
@@ -373,7 +373,7 @@
 
     //this is a hack
     array_unshift($old_questions, "tmp");
-    
+
     foreach ($old_questions as $num => $question) {
         if($num == 0) continue;
         print <<<HTML
@@ -381,13 +381,13 @@
 HTML;
         print <<<HTML
                 <td style="overflow: hidden;">
-                    <textarea name="comment_title_{$num}" rows="1" class="comment_title complex_type" style="width: 99%; padding: 0 0 0 10px; resize: none; margin-top: 5px; margin-right: 1px;" 
+                    <textarea name="comment_title_{$num}" rows="1" class="comment_title complex_type" style="width: 99%; padding: 0 0 0 10px; resize: none; margin-top: 5px; margin-right: 1px;"
                               placeholder="Rubric Item Title">{$question['question_message']}</textarea>
                     <textarea name="ta_comment_{$num}" id="individual_{$num}" class="ta_comment complex_type" rows="1" placeholder=" Message to TA (seen only by TAs)"  onkeyup="autoResizeComment(event);"
-                                               style="width: 99%; padding: 0 0 0 10px; resize: none; margin-top: 5px; margin-bottom: 5px; 
+                                               style="width: 99%; padding: 0 0 0 10px; resize: none; margin-top: 5px; margin-bottom: 5px;
                                                display: block;">{$question['question_grading_note']}</textarea>
                     <textarea name="student_comment_{$num}" id="student_{$num}" class="student_comment complex_type" rows="1" placeholder=" Message to Student (seen by both students and TAs)" onkeyup="autoResizeComment(event);"
-                              style="width: 99%; padding: 0 0 0 10px; resize: none; margin-top: 5px; margin-bottom: 5px; 
+                              style="width: 99%; padding: 0 0 0 10px; resize: none; margin-top: 5px; margin-bottom: 5px;
                               display: block;">{$question['student_grading_note']}</textarea>
                 </td>
 
@@ -407,12 +407,12 @@
                 <img class="question-icon-cross" src="../toolbox/include/bootstrap/img/glyphicons-halflings.png"></a>
                 <a id="down-{$num}" class="question-icon" onclick="moveQuestionDown({$num});">
                 <img class="question-icon-down" src="../toolbox/include/bootstrap/img/glyphicons-halflings.png"></a>
-        
+
                 <a id="up-{$num}" class="question-icon" onclick="moveQuestionUp({$num});">
                 <img class="question-icon-up" src="../toolbox/include/bootstrap/img/glyphicons-halflings.png"></a>
 HTML;
         }
-        
+
         print <<<HTML
                 </td>
             </tr>
@@ -448,29 +448,29 @@
                             </tr>
                         </thead>
                         <tbody style="background: #f9f9f9;">
-                      
+
                         <!-- This is a bit of a hack, but it works (^_^) -->
                         <tr class="multi-field" id="mult-field-0" style="display:none;">
                            <td>
-                               <input style="width: 200px" name="checkpoint_label_0" type="text" class="checkpoint_label complex_type" value="Checkpoint 0"/> 
-                           </td>     
-                           <td>     
+                               <input style="width: 200px" name="checkpoint_label_0" type="text" class="checkpoint_label complex_type" value="Checkpoint 0"/>
+                           </td>
+                           <td>
                                 <input type="checkbox" name="checkpoint_extra_0" class="checkpoint_extra extra" value="true" />
-                           </td> 
+                           </td>
                         </tr>
-                      
+
                        <tr class="multi-field" id="mult-field-1">
                            <td>
-                               <input style="width: 200px" name="checkpoint_label_1" type="text" class="checkpoint_label complex_type" value="Checkpoint 1"/> 
-                           </td>     
-                           <td>     
+                               <input style="width: 200px" name="checkpoint_label_1" type="text" class="checkpoint_label complex_type" value="Checkpoint 1"/>
+                           </td>
+                           <td>
                                 <input type="checkbox" name="checkpoint_extra_1" class="checkpoint_extra extra" value="true" />
-                           </td> 
+                           </td>
                         </tr>
                   </table>
-                  <button type="button" id="add-checkpoint_field">Add </button>  
-                  <button type="button" id="remove-checkpoint_field" id="remove-checkpoint" style="visibilty:hidden;">Remove</button>   
-                </div> 
+                  <button type="button" id="add-checkpoint_field">Add </button>
+                  <button type="button" id="remove-checkpoint_field" id="remove-checkpoint" style="visibilty:hidden;">Remove</button>
+                </div>
                 <br />
                 <!--Do you want a box for an (optional) message from the TA to the student?
                 <input type="radio" name="checkpoint_opt_ta_messg" value="yes" /> Yes
@@ -478,12 +478,12 @@
             </div>
             <div class="gradeable_type_options numeric" id="numeric">
                 <br />
-                How many numeric items? <input style="width: 50px" id="numeric_num-items" name="num_numeric_items" type="text" value="0" class="int_val"/> 
+                How many numeric items? <input style="width: 50px" id="numeric_num-items" name="num_numeric_items" type="text" value="0" class="int_val"/>
                 &emsp;&emsp;
-                
+
                 How many text items? <input style="width: 50px" id="numeric_num_text_items" name="num_text_items" type="text" value="0" class="int_val"/>
                 <br /> <br />
-                
+
                 <div class="multi-field-wrapper-numeric">
                     <h5>Numeric Items</h5>
                     <table class="numerics-table table table-bordered" style=" border: 1px solid #AAA; max-width:50% !important;">
@@ -499,17 +499,17 @@
                         <!-- This is a bit of a hack, but it works (^_^) -->
                         <tr class="multi-field" id="mult-field-0" style="display:none;">
                            <td>
-                               <input style="width: 200px" name="numeric_label_0" type="text" class="numeric_label complex_type" value="0"/> 
-                           </td>  
-                            <td>     
-                                <input style="width: 60px" type="text" name="max_score_0" class="max_score" value="0" /> 
-                           </td>                           
-                           <td>     
+                               <input style="width: 200px" name="numeric_label_0" type="text" class="numeric_label complex_type" value="0"/>
+                           </td>
+                            <td>
+                                <input style="width: 60px" type="text" name="max_score_0" class="max_score" value="0" />
+                           </td>
+                           <td>
                                 <input type="checkbox" name="numeric_extra_0" class="numeric_extra extra" value="" />
-                           </td> 
+                           </td>
                         </tr>
                     </table>
-                    
+
                     <h5>Text Items</h5>
                     <table class="text-table table table-bordered" style=" border: 1px solid #AAA; max-width:25% !important;">
                         <thead style="background: #E1E1E1;">
@@ -521,16 +521,16 @@
                         <!-- This is a bit of a hack, but it works (^_^) -->
                         <tr class="multi-field" id="mult-field-0" style="display:none;">
                            <td>
-                               <input style="width: 200px" name="text_label_0" type="text" class="text_label complex_type" value="0"/> 
-                           </td>  
+                               <input style="width: 200px" name="text_label_0" type="text" class="text_label complex_type" value="0"/>
+                           </td>
                         </tr>
                     </table>
-                </div>  
+                </div>
                 <br />
                 <!--Do you want a box for an (optional) message from the TA to the student?
                 <input type="radio" name="opt_ta_messg" value="yes" /> Yes
                 <input type="radio" name="opt_ta_messg" value="no" /> No-->
-            </div>  
+            </div>
             </fieldset>
             <div id="grading_questions">
             What is the <a target=_blank href="https://github.com/Submitty/Submitty/wiki/Create-or-Edit-a-Gradeable#grading-user-groups">
@@ -548,7 +548,7 @@
             >{$role}</option>
 HTML;
     }
-    
+
     print <<<HTML
             </select>
             <br />
@@ -557,7 +557,7 @@
     echo htmlspecialchars($g_overall_ta_instructions);
     print <<<HTML
 </textarea>
-            
+
             <br />
             <a target=_blank href="https://github.com/Submitty/Submitty/wiki/Create-or-Edit-a-Gradeable#grading-by-registration-section-or-rotating-section">How should TAs be assigned</a> to grade this item?:
             <br />
@@ -580,41 +580,41 @@
                     htmlspecialchars(json_encode(range(1,$num_rotating_sections)), ENT_NOQUOTES));
 
     $db->query("
-    SELECT 
+    SELECT
         u.user_id, array_agg(sections_rotating ORDER BY sections_rotating ASC) AS sections
-    FROM 
+    FROM
         users AS u INNER JOIN grading_rotating AS gr ON u.user_id = gr.user_id
-    WHERE 
+    WHERE
         g_id=?
-    AND 
+    AND
         u.user_group BETWEEN 2 AND 3
-    GROUP BY 
+    GROUP BY
         u.user_id
     ",array($g_id));
-    
+
     $graders_to_sections = array();
-    
+
     foreach($db->rows() as $grader){
         $graders_to_sections[$grader['user_id']] = str_replace(array('[', ']'), '',
                                                    htmlspecialchars(json_encode(pgArrayToPhp($grader['sections'])), ENT_NOQUOTES));
     }
-    
+
     print <<<HTML
     <div id="rotating-sections" class="graders" style="display:none;">
         <br />
         Available rotating sections: {$num_rotating_sections}
-        
-HTML;
-    
+
+HTML;
+
     print <<<HTML
         <div id="full-access-graders" style="display:none;">
             <br />
             <table>
                 <th>Full Access Graders</th>
 HTML;
-    
+
    $db->query("SELECT user_id FROM users WHERE user_group=?", array(2));
-      
+
     foreach($db->rows() as $fa_grader){
         print <<<HTML
         <tr>
@@ -632,7 +632,7 @@
         </tr>
 HTML;
     }
-    
+
     print <<<HTML
             </table>
         </div>
@@ -643,7 +643,7 @@
 HTML;
 
    $db->query("SELECT user_id FROM users WHERE user_group=?", array(3));
-      
+
     foreach($db->rows() as $la_grader){
         print <<<HTML
         <tr>
@@ -665,7 +665,7 @@
     print <<<HTML
         </table>
 
-    </div> 
+    </div>
         <br />
     </div>
     </fieldset>
@@ -675,33 +675,29 @@
             <!-- TODO default to the submission + late days for electronic -->
             What date can the TAs view this?: <input name="date_ta_view" id="date_ta_view" class="datepicker" type="text"
                 style="cursor: auto; background-color: #FFF; width: 250px;">
-            
+
             <br />
             What date can the TAs start grading this?: <input name="date_grade" id="date_grade" class="datepicker" type="text"
                 style="cursor: auto; background-color: #FFF; width: 250px;">
-            
+
             <br />
-            What date will the grade be released to the student? 
-            <input name="date_released" id="date_released" class="datepicker" type="text" 
-                   style="cursor: auto; background-color: #FFF; width: 250px;">    
-            
+            What date will the grade be released to the student?
+            <input name="date_released" id="date_released" class="datepicker" type="text"
+                   style="cursor: auto; background-color: #FFF; width: 250px;">
+
             <br />
             </div>
-            
+
             What <a target=_blank href="https://github.com/Submitty/Submitty/wiki/Iris-(Rainbow-Grades)">syllabus category</a> does this item belong to?:
-            
+
             <select name="gradeable_buckets" style="width: 170px;">
 HTML;
 
     $valid_assignment_type = array('homework','assignment','problem-set',
                                    'quiz','test','exam',
-                                   'exercise','lecture-exercise','reading','lab','recitation', 
-                                   'project',                                   
-<<<<<<< HEAD
+                                   'exercise','lecture-exercise','reading','lab','recitation',
+                                   'project',
                                    'participation','note',
-=======
-                                   'participation','note'
->>>>>>> 5c758b2e
                                    'none (for practice only)');
     foreach ($valid_assignment_type as $type){
         print <<<HTML
@@ -749,7 +745,7 @@
             return false;
         }
     }
-    
+
     $.fn.serializeObject = function(){
         var o = {};
         var a = this.serializeArray();
@@ -758,13 +754,13 @@
         $('.ignore').each(function(){
             ignore.push($(this).attr('name'));
         });
-        
+
         ignore.push("numeric_label_0");
         ignore.push("max_score_0");
         ignore.push("numeric_extra_0");
         ignore.push("text_label_0");
         ignore.push("checkpoint_label_0");
-        
+
         $(':radio').each(function(){
            if(! $(this).is(':checked')){
                if($(this).attr('class') !== undefined){
@@ -774,9 +770,9 @@
                       ignore.push($(this).attr('name'));
                   });
                }
-           } 
-        }); 
-        
+           }
+        });
+
         $.each(a, function() {
             if($.inArray(this.name,ignore) !== -1) {
                 return;
@@ -792,7 +788,7 @@
             else if($("[name="+this.name+"]").hasClass('bool_val')){
                 val = (this.value === 'true');
             }
-           
+
             if($("[name="+this.name+"]").hasClass('grader')){
                 var tmp = this.name.split('_');
                 var grader = tmp[1];
@@ -824,19 +820,19 @@
                 val = parseInt(tmp[2]);
                 o[bucket].push(val);
             }
-            
+
             else if($("[name="+this.name+"]").hasClass('complex_type')){
                 var classes = $("[name="+this.name+"]").closest('.complex_type').prop('class').split(" ");
                 classes.splice( classes.indexOf('complex_type'), 1);
                 var complex_type = classes[0];
-                
+
                 if (o[complex_type] === undefined){
                     o[complex_type] = [];
                 }
                 o[complex_type].push(val);
-                
-            } 
-            
+
+            }
+
             else if (o[this.name] !== undefined) {
                 if (!o[this.name].push) {
                     o[this.name] = [o[this.name]];
@@ -858,7 +854,7 @@
 
     $(document).ready(function() {
         var numCheckpoints=1;
-        
+
         function addCheckpoint(label, extra_credit){
             var wrapper = $('.checkpoints-table');
             ++numCheckpoints;
@@ -866,12 +862,12 @@
             $('#mult-field-' + numCheckpoints,wrapper).find('.checkpoint_label').attr('name','checkpoint_label_'+numCheckpoints);
             $('#mult-field-' + numCheckpoints,wrapper).find('.checkpoint_extra').attr('name','checkpoint_extra_'+numCheckpoints);
             if(extra_credit){
-                $('#mult-field-' + numCheckpoints,wrapper).find('.checkpoint_extra').attr('checked',true); 
+                $('#mult-field-' + numCheckpoints,wrapper).find('.checkpoint_extra').attr('checked',true);
             }
             $('#remove-checkpoint_field').show();
             $('#mult-field-' + numCheckpoints,wrapper).show();
         }
-        
+
         function removeCheckpoint(){
             if (numCheckpoints > 0){
                 $('#mult-field-'+numCheckpoints,'.checkpoints-table').remove();
@@ -880,7 +876,7 @@
                 }
             }
         }
-        
+
         $('.multi-field-wrapper-checkpoints').each(function() {
             $("#add-checkpoint_field", $(this)).click(function(e) {
                 addCheckpoint('Checkpoint '+(numCheckpoints+1),false);
@@ -889,12 +885,12 @@
                 removeCheckpoint();
             });
         });
-        
+
         $('#remove-checkpoint_field').hide();
 
         var numNumeric=0;
         var numText=0;
-        
+
         function addNumeric(label, max_score, extra_credit){
             var wrapper = $('.numerics-table');
             numNumeric++;
@@ -903,18 +899,18 @@
             $('#mult-field-' + numNumeric,wrapper).find('.numeric_label').attr('name','numeric_label_'+numNumeric);
             $('#mult-field-' + numNumeric,wrapper).find('.max_score').attr('name','max_score_'+numNumeric).val(max_score);
             if(extra_credit){
-                $('#mult-field-' + numNumeric,wrapper).find('.numeric_extra').attr('checked',true); 
+                $('#mult-field-' + numNumeric,wrapper).find('.numeric_extra').attr('checked',true);
             }
             $('#mult-field-' + numNumeric,wrapper).show();
         }
-        
+
         function removeNumeric(){
             if (numNumeric > 0){
                 $('#mult-field-'+numNumeric,'.numerics-table').remove();
             }
             --numNumeric;
         }
-        
+
         function addText(label){
             var wrapper = $('.text-table');
             numText++;
@@ -924,18 +920,18 @@
         }
         function removeText(){
             if (numText > 0){
-               $('#mult-field-'+numText,'.text-table').remove(); 
+               $('#mult-field-'+numText,'.text-table').remove();
             }
             --numText;
         }
-        
+
         $('#numeric_num_text_items').on('input', function(e){
             var requestedText = this.value;
             if (isNaN(requestedText) || requestedText < 0){
                requestedText = 0;
             }
             while(numText < requestedText){
-                addText('');   
+                addText('');
             }
             while(numText > requestedText){
                removeText();
@@ -948,15 +944,15 @@
                requestedNumeric = 0;
            }
            while(numNumeric < requestedNumeric){
-                addNumeric(numNumeric+1,0,false);   
+                addNumeric(numNumeric+1,0,false);
            }
            while(numNumeric > requestedNumeric){
                removeNumeric();
            }
         });
-        
+
         $('.gradeable_type_options').hide();
-        
+
         if ($('input[name=gradeable_type]').is(':checked')){
             $('input[name=gradeable_type]').each(function(){
                 if(!($(this).is(':checked')) && {$edit}){
@@ -964,7 +960,7 @@
                 }
             });
         }
-        
+
         if($('#rotating-section').is(':checked')){
             $('#rotating-sections').show();
         }
@@ -972,30 +968,30 @@
         function(){
             $('#rotating-sections').hide();
             if ($(this).is(':checked')){
-                if($(this).val() == 'rotating-section'){ 
+                if($(this).val() == 'rotating-section'){
                     $('#rotating-sections').show();
                 }
             }
         });
-        
+
         if ($('input:radio[name="ta_grading"]:checked').attr('value') === 'false') {
             $('#rubric_questions').hide();
             $('#grading_questions').hide();
         }
-        
+
         $('input:radio[name="ta_grading"]').change(function(){
             $('#rubric_questions').hide();
             $('#grading_questions').hide();
             if ($(this).is(':checked')){
-                if($(this).val() == 'true'){ 
+                if($(this).val() == 'true'){
                     $('#rubric_questions').show();
                     $('#grading_questions').show();
                 }
             }
         });
-        
+
         function showGroups(val){
-            var graders = ['','','full-access-graders', 'limited-access-graders']; 
+            var graders = ['','','full-access-graders', 'limited-access-graders'];
             for(var i=parseInt(val)+1; i<graders.length; ++i){
                 $('#'+graders[i]).hide();
             }
@@ -1003,32 +999,32 @@
                 $('#'+graders[i]).show();
             }
         }
-        
+
         showGroups($('select[name="minimum_grading_group"] option:selected').attr('value'));
-        
+
         $('select[name="minimum_grading_group"]').change(
         function(){
             showGroups(this.value);
         });
-        
+
         if({$default_late_days} != -1){
             $('input[name=eg_late_days]').val('{$default_late_days}');
         }
-        
-        if($('#radio_electronic_file').is(':checked')){ 
+
+        if($('#radio_electronic_file').is(':checked')){
             $('input[name=date_submit]').datetimepicker('setDate', (new Date("{$electronic_gradeable['eg_submission_open_date']}")));
             $('input[name=date_due]').datetimepicker('setDate', (new Date("{$electronic_gradeable['eg_submission_due_date']}")));
             $('input[name=subdirectory]').val('{$electronic_gradeable['eg_subdirectory']}');
             $('input[name=config_path]').val('{$electronic_gradeable['eg_config_path']}');
             $('input[name=eg_late_days]').val('{$electronic_gradeable['eg_late_days']}');
             $('input[name=point_precision]').val('{$electronic_gradeable['eg_precision']}');
-            
+
             if($('#repository_radio').is(':checked')){
                 $('#repository').show();
             }
-            
+
             $('#electronic_file').show();
-            
+
             if ($('input:radio[name="ta_grading"]:checked').attr('value') === 'false') {
                 $('#rubric_questions').hide();
                 $('#grading_questions').hide();
@@ -1037,14 +1033,14 @@
         else if ($('#radio_checkpoints').is(':checked')){
 			var components = {$old_components};
             // remove the default checkpoint
-            removeCheckpoint(); 
+            removeCheckpoint();
             $.each(components, function(i,elem){
                 addCheckpoint(elem.gc_title,elem.gc_is_extra_credit);
             });
             $('#checkpoints').show();
             $('#grading_questions').show();
         }
-        else if ($('#radio_numeric').is(':checked')){ 
+        else if ($('#radio_numeric').is(':checked')){
             var components = {$old_components};
             $.each(components, function(i,elem){
                 if(i < {$num_numeric}){
@@ -1069,13 +1065,13 @@
         timeFormat: "HH:mm:ss",
         showTimezone: false
     });
-    
+
     if(!{$have_old}){
         $('#date_submit').datetimepicker('setDate', (new Date("{$yesterday}")));
         $('#date_due').datetimepicker('setDate', (new Date("{$current_date}")));
-        
-    }
-    
+
+    }
+
     $('#date_ta_view').datetimepicker('setDate', (new Date("{$old_gradeable['g_ta_view_start_date']}")));
     $('#date_grade').datetimepicker('setDate', (new Date("{$old_gradeable['g_grade_start_date']}")));
     $('#date_released').datetimepicker('setDate', (new Date("{$old_gradeable['g_grade_released_date']}")));
@@ -1091,7 +1087,7 @@
         }
         calculatePercentageTotal();
     }
-    
+
     if({$have_old}){
         $('#required_type').hide();
     }
@@ -1101,34 +1097,34 @@
     function(){
         $('#required_type').hide();
         $('.gradeable_type_options').hide();
-        if ($(this).is(':checked')){ 
-            if($(this).val() == 'Electronic File'){ 
+        if ($(this).is(':checked')){
+            if($(this).val() == 'Electronic File'){
                 $('#electronic_file').show();
                 if ($('input:radio[name="ta_grading"]:checked').attr('value') === 'false') {
                     $('#rubric_questions').hide();
                     $('#grading_questions').hide();
                 }
             }
-            else if ($(this).val() == 'Checkpoints'){ 
+            else if ($(this).val() == 'Checkpoints'){
                 $('#checkpoints').show();
                 $('#grading_questions').show();
             }
-            else if ($(this).val() == 'Numeric'){ 
+            else if ($(this).val() == 'Numeric'){
                 $('#numeric').show();
                 $('#grading_questions').show();
             }
         }
     });
-    
+
     // Shows the radio inputs dynamically
     $('input:radio[name="upload_type"]').change(
     function(){
         $('.upload_type').hide();
-        if ($(this).is(':checked')){ 
-            if($(this).val() == 'Upload File'){ 
+        if ($(this).is(':checked')){
+            if($(this).val() == 'Upload File'){
                 $('#upload_file').show();
             }
-            else if ($(this).val() == 'Repository'){ 
+            else if ($(this).val() == 'Repository'){
                 $('#repository').show();
             }
         }
@@ -1160,7 +1156,7 @@
             </td> \
         </tr>');
     }
-    
+
     // autoresize the comment box
     function autoResizeComment(e){
         e.target.style.height ="";
