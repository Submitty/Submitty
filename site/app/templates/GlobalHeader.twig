{% import _self as self %}

<html lang="en">
<head>
    <title>{{ page_title }}</title>
    <link rel="shortcut icon" href="{{ base_url }}img/favicon.ico" type="image/x-icon" />

    {% for css_ref in css %}
    <link rel='stylesheet' type='text/css' href='{{ css_ref }}' />
    {% endfor %}

    <meta name="viewport" content="width=device-width, initial-scale=1, shrink-to-fit=no" />

    {% for js_ref in js %}
    <script type='text/javascript' src='{{ js_ref }}'></script>
    {% endfor %}
</head>
<script>var onAjaxInit;</script>
<body data-site-url="{{ site_url }}" data-csrf-token="{{ core.getCsrfToken() }}" onload="if (onAjaxInit) { onAjaxInit(); }">
<div id="container">
    {% if wrapper_urls['top_bar.html'] != null %}
        {# uploaded homepage redirect can go here? #}
        <iframe sandbox="allow-top-navigation-by-user-activation allow-top-navigation" id="top_bar" src="{{ wrapper_urls['top_bar.html'] }}" frameborder="0"></iframe>
    {% endif %}
    <div id="center-container">
        {% if wrapper_urls['left_sidebar.html'] != null %}
            {# uploaded sidebar can go here? #}
            <iframe sandbox="allow-top-navigation-by-user-activation allow-top-navigation" id="left_sidebar" src="{{ wrapper_urls['left_sidebar.html'] }}" frameborder="0"></iframe>
        {% endif %}
        <div id="site-body">
            <div id='messages'>
                {% for message in messages %}
                    <div id='{{ message.type }}-{{ message.key }}' class="inner-message alert alert-{{ message.type }}">
                        <a class="fa fa-times message-close" onClick="removeMessagePopup('{{ message.type }}-{{ message.key }}');"></a>
                        <i class="fa fa-times-circle"></i> {{ message.error }}
                    </div>
                {% endfor %}
            </div>
            <div id="header" class="row">
                <div class="col-12 col-sm" id="header-text">
                    <div>
                        <h2>
<<<<<<< HEAD
                            {% if core.userLoaded() %}
                            <span id="login">
                                Hello <span id="login-id">{{ core.getUser().getDisplayedFirstName() }}</span>
                                {% if notifications_info is not null %}
                                <a class="btn btn-sm btn-primary" title="Notifications" href="{{ core.buildUrl({'component': 'navigation', 'page': 'notifications'}) }}" style="position: relative;">
                                    <i class="fa fa-bell"></i>
                                    {% if notifications_info > 0 %}
                                    <span class="notification_badge" style="position: absolute;top: -0.5em;right: -0.5em;">{{ notifications_info }}</span>
                                    {% endif %}
                                </a>
                                {% endif %}
                            </span> (<a id='logout' href='{{ core.buildUrl({'component': 'authentication', 'page': 'logout'}) }}'>Logout</a>)
                            {% else %}
                            <span id="login-guest">Welcome to Submitty</span>
                            {% endif %}
                        </h2>
                        <h2>
=======
>>>>>>> 73936ca1
                            {% for b in breadcrumbs %}
                                {% if loop.index0 > 0 and not b.getIcon() %}
                                    &gt;
                                {% endif %}
                                {% if b.getUrl() != null and b.getUrl() != "" %}
                                    {% if b.getIcon() %}
                                            <a class="external" href="{{ b.getUrl() }}" target="_blank"><i class="fa fa-external-link"></i></a>
                                    {% else %}
                                        {% if b.getTop() %}
                                            <a target="_top" href='{{ b.getUrl() }}'>{{ b.getTitle() }}</a>
                                        {% else %}
                                            <a href='{{ b.getUrl() }}'>{{ b.getTitle() }}</a>
                                        {% endif %}
                                    {% endif %}
                                {% else %}
                                    {{ b.getTitle() }}
                                {% endif %}
                            {% endfor %}
                        </h2>
                    </div>
                </div>
                <a class="col-12 col-sm-auto" id="logo-box" href="http://submitty.org" target=_blank>
                    <img id="logo-submitty" src="../img/submitty_logo.png" alt="Submitty Logo">
                </a>
            </div>
            <div class="row" id="push">
                {% if sidebar_buttons|length > 0 %}
                    <div class="col-md-auto" id="sidebar">
                        <div id="nav-buttons-visible">
                            <div id="nav-buttons">
                                <ul>
                                    {% for button in sidebar_buttons %}
                                        {{ self.render_sidebar_button(button) }}
                                    {% endfor %}
                                </ul>
                            </div>
                        </div>
                    </div>
                {% endif %}
                <div class="col-md" id="nav-body">
                    <div id="nav-positioner">
{# Looks mismatched because this lines up with GlobalFooter.twig #}

{% macro render_sidebar_button(button) %}
    {% if button.getTitle() == "" %}
        <li class="short-line"></li>
    {% else %}
        <li>
            {% if button.getIcon() != null %}
                <a
                    class="collapse-icon {{ button.getClass() }}"
                    href="{{ button.getHref() }}"
                    data-toggle="tooltip"
                    title="{{ button.getTitle() }}"
                    {% if button.getId() != "" %}
                        id="{{ button.getId() }}"
                    {% endif %}
                >
                    <i class="fa {{ button.getIcon() }}"></i>
                    {% if button.getBadge() > 0 %}
                        <span class="notification_badge">{{  button.getBadge() }} </span>
                    {% endif %}
                </a>
            {% endif %}
            {% if button.getHref() == null %}
                <span
                    {% if button.getClass() != "" %}
                        class="{{ button.getClass() }}"
                    {% endif %}
                    {% if button.getId() != "" %}
                        id="{{ button.getId() }}"
                    {% endif %}
                >
                    {% if button.getIcon() != null %}
                        <i class="fa {{ button.getIcon() }}"></i>
                    {% endif %}

                    {{ button.getTitle() }}
                    {% if button.getBadge() > 0 %}
                        <span class="notification_badge">{{  button.getBadge() }} </span>
                    {% endif %}
                </span>
            {% else %}
                <a href="{{ button.getHref() }}"
                    {% if button.getClass() != "" %}
                        class="{{ button.getClass() }}"
                    {% endif %}
                    {% if button.getId() != "" %}
                        id="{{ button.getId() }}"
                    {% endif %}
                >
                    {% if button.getIcon() != null %}
                        <i class="fa {{ button.getIcon() }}"></i>
                    {% endif %}

                    {{ button.getTitle() }}
                    {% if button.getBadge() > 0 %}
                        <span class="notification_badge">{{  button.getBadge() }} </span>
                    {% endif %}
                </a>
            {% endif %}
        </li>
    {% endif %}
{% endmacro %}<|MERGE_RESOLUTION|>--- conflicted
+++ resolved
@@ -40,26 +40,6 @@
                 <div class="col-12 col-sm" id="header-text">
                     <div>
                         <h2>
-<<<<<<< HEAD
-                            {% if core.userLoaded() %}
-                            <span id="login">
-                                Hello <span id="login-id">{{ core.getUser().getDisplayedFirstName() }}</span>
-                                {% if notifications_info is not null %}
-                                <a class="btn btn-sm btn-primary" title="Notifications" href="{{ core.buildUrl({'component': 'navigation', 'page': 'notifications'}) }}" style="position: relative;">
-                                    <i class="fa fa-bell"></i>
-                                    {% if notifications_info > 0 %}
-                                    <span class="notification_badge" style="position: absolute;top: -0.5em;right: -0.5em;">{{ notifications_info }}</span>
-                                    {% endif %}
-                                </a>
-                                {% endif %}
-                            </span> (<a id='logout' href='{{ core.buildUrl({'component': 'authentication', 'page': 'logout'}) }}'>Logout</a>)
-                            {% else %}
-                            <span id="login-guest">Welcome to Submitty</span>
-                            {% endif %}
-                        </h2>
-                        <h2>
-=======
->>>>>>> 73936ca1
                             {% for b in breadcrumbs %}
                                 {% if loop.index0 > 0 and not b.getIcon() %}
                                     &gt;
