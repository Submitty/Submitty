--- conflicted
+++ resolved
@@ -62,7 +62,6 @@
             Hide from students (Note: If checked, students will not be able to see course matierals, but can still access them via the URL)
         </label>
         <input type="hidden" name="csrf_token" value="{{ csrf_token }}" />
-<<<<<<< HEAD
         <fieldset>
             <legend class="black-message">
                 Type of course material?
@@ -84,7 +83,7 @@
           <div id="upload-boxes">
               {# upload1 and input-file1 required for drag-and-drop.js #}
               <div id="upload1" class="file-input">
-                  <label class="label" for="input-file1">"Drag your file(s) here or click to open file browser"</label>
+                  <label class="label key_to_click" for="input-file1" tabindex="0">"Drag your file(s) here or click to open file browser"</label>
                   <input type="file" name="files" id="input-file1" onchange="addFilesFromInput(1,false)" multiple />
                   <table class="file-upload-table" id="file-upload-table-1"></table>
               </div>
@@ -102,15 +101,6 @@
               <input id="url_url" type="url" class="full-width"/>
             </label>
           </span>
-=======
-        <div id="upload-boxes">
-            {# upload1 and input-file1 required for drag-and-drop.js #}
-            <div id="upload1" class="file-input">
-                <label class="label key_to_click" for="input-file1" tabindex="0">"Drag your file(s) here or click to open file browser"</label>
-                <input type="file" name="files" id="input-file1" onchange="addFilesFromInput(1,false)" multiple />
-                <table class="file-upload-table" id="file-upload-table-1"></table>
-            </div>
->>>>>>> 21c6aa30
         </div>
     </div>
     <script>
