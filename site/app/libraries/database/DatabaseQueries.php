<?php

namespace app\libraries\database;

use app\exceptions\DatabaseException;
use app\exceptions\NotImplementedException;
use app\libraries\Core;
use app\libraries\FileUtils;
use app\libraries\Utils;
use app\libraries\GradeableType;
use app\models\AdminGradeable;
use app\models\Gradeable;
use app\models\gradeable\Component;
use app\models\gradeable\Mark;
use app\models\GradeableComponent;
use app\models\GradeableComponentMark;
use app\models\GradeableVersion;
use app\models\User;
use app\models\SimpleLateUser;
use app\models\Team;
use app\models\Course;
use app\models\SimpleStat;


/**
 * DatabaseQueries
 *
 * This class contains all database functions that the Submitty application will run against either
 * of the two connected databases (the main submitty one and the course specific one). Each query in
 * each function is defined by the general SQL specification so we could reasonably expect it possible
 * to run each function against a wide-range of database providers that Submitty can target. However,
 * some database providers can provide their own extended class of Queries to overwrite some functions
 * to take advantage of DB specific functions (like DB array functions) that give a good performance
 * boost for that particular provider.
 *
 * Generally, when adding new queries to the system, you should first add them here, and then
 * only after that should you add them to the dataprovider specific implementation assuming you can
 * achieve some level of speed-up via native DB functions. If it's hard to go that direction initially,
 * (you're using array aggregation heavily), then you'd want to at least create a stub here that just
 * raises a NotImplementedException. All documentation for functions should also reside here with at the
 * minimum an understanding of the contract of the function (parameter types and return type).
 *
 * @see \app\exceptions\NotImplementedException
 */
class DatabaseQueries {

    /** @var Core */
    protected $core;

    /** @var AbstractDatabase */
    protected $submitty_db;

    /** @var AbstractDatabase */
    protected $course_db;

    public function __construct(Core $core) {
        $this->core = $core;
        $this->submitty_db = $core->getSubmittyDB();
        if ($this->core->getConfig()->isCourseLoaded()) {
            $this->course_db = $core->getCourseDB();
        }
    }

    /**
     * Gets a user from the submitty database given a user_id.
     * @param $user_id
     *
     * @return User
     */
    public function getSubmittyUser($user_id) {
        $this->submitty_db->query("SELECT * FROM users WHERE user_id=?", array($user_id));
        return ($this->submitty_db->getRowCount() > 0) ? new User($this->core, $this->submitty_db->row()) : null;
    }

    /**
     * Gets a user from the database given a user_id.
     * @param string $user_id
     *
     * @return User
     */
    public function getUserById($user_id) {
        throw new NotImplementedException();
    }

    public function getGradingSectionsByUserId($user_id) {
        throw new NotImplementedException();
    }

    /**
     * Fetches all students from the users table, ordering by course section than user_id.
     *
     * @param string $section_key
     * @return User[]
     */
    public function getAllUsers($section_key="registration_section") {
        throw new NotImplementedException();
    }

    /**
     * @return User[]
     */
    public function getAllGraders() {
        throw new NotImplementedException();
    }

    /**
     * @param User $user
     */
    public function insertSubmittyUser(User $user) {
        throw new NotImplementedException();
    }

    public function loadAnnouncements($categories_ids, $show_deleted = false){
        assert(count($categories_ids) > 0);
        $query_multiple_qmarks = "?".str_repeat(",?", count($categories_ids)-1);
        $query_parameters = array_merge( array(count($categories_ids)), $categories_ids );
        $query_delete = $show_deleted?"true":"deleted = false";

<<<<<<< HEAD
        $this->course_db->query("SELECT t.*, array_to_string(array_agg(e.category_id),'|')  as categories_ids, array_to_string(array_agg(w.category_desc),'|') as categories_desc FROM threads t, thread_categories e, categories_list w WHERE {$query_delete} and pinned = true and t.id = e.thread_id and e.category_id = w.category_id GROUP BY t.id HAVING ? = (SELECT count(*) FROM thread_categories tc WHERE tc.thread_id = t.id and category_id IN (".$query_multiple_qmarks.")) ORDER BY t.id DESC", $query_parameters);
        return $this->course_db->rows();
    }

    public function loadAnnouncementsWithoutCategory($show_deleted = false){
        $query_delete = $show_deleted?"true":"deleted = false";
        $this->course_db->query("SELECT t.*, array_to_string(array_agg(e.category_id),'|')  as categories_ids, array_to_string(array_agg(w.category_desc),'|') as categories_desc  FROM threads t, thread_categories e, categories_list w WHERE {$query_delete} and pinned = true and t.id = e.thread_id and e.category_id = w.category_id GROUP BY t.id ORDER BY t.id DESC");
            return $this->course_db->rows();
    }

    public function loadThreadsWithoutCategory($show_deleted = false){
        $query_delete = $show_deleted?"true":"deleted = false";
        $this->course_db->query("SELECT t.*, array_to_string(array_agg(e.category_id),'|')  as categories_ids, array_to_string(array_agg(w.category_desc),'|') as categories_desc  FROM threads t, thread_categories e, categories_list w WHERE {$query_delete} and pinned = false and t.id = e.thread_id and e.category_id = w.category_id GROUP BY t.id ORDER BY t.id DESC");
=======
        $this->course_db->query("SELECT t.*, array_to_string(array_agg(e.category_id),'|')  as categories_ids, array_to_string(array_agg(w.category_desc),'|') as categories_desc, array_to_string(array_agg(w.color),'|') as categories_color FROM threads t, thread_categories e, categories_list w WHERE deleted = false and pinned = true and t.id = e.thread_id and e.category_id = w.category_id GROUP BY t.id HAVING ? = (SELECT count(*) FROM thread_categories tc WHERE tc.thread_id = t.id and category_id IN (".$query_multiple_qmarks.")) ORDER BY t.id DESC", $query_parameters);
        return $this->course_db->rows();
    }

    public function loadAnnouncementsWithoutCategory(){
        $this->course_db->query("SELECT t.*, array_to_string(array_agg(e.category_id),'|')  as categories_ids, array_to_string(array_agg(w.category_desc),'|') as categories_desc, array_to_string(array_agg(w.color),'|') as categories_color FROM threads t, thread_categories e, categories_list w WHERE deleted = false and pinned = true and t.id = e.thread_id and e.category_id = w.category_id GROUP BY t.id ORDER BY t.id DESC");
            return $this->course_db->rows();
    }

    public function loadThreadsWithoutCategory(){
         $this->course_db->query("SELECT t.*, array_to_string(array_agg(e.category_id),'|')  as categories_ids, array_to_string(array_agg(w.category_desc),'|') as categories_desc, array_to_string(array_agg(w.color),'|') as categories_color FROM threads t, thread_categories e, categories_list w WHERE deleted = false and pinned = false and t.id = e.thread_id and e.category_id = w.category_id GROUP BY t.id ORDER BY t.id DESC");
>>>>>>> 00b9515b
         return $this->course_db->rows();
    }

    public function loadThreads($categories_ids, $show_deleted = false) {
        assert(count($categories_ids) > 0);
        $query_multiple_qmarks = "?".str_repeat(",?", count($categories_ids)-1);
        $query_parameters = array_merge( array(count($categories_ids)), $categories_ids );
        $query_delete = $show_deleted?"true":"deleted = false";

<<<<<<< HEAD
        $this->course_db->query("SELECT t.*, array_to_string(array_agg(e.category_id),'|')  as categories_ids, array_to_string(array_agg(w.category_desc),'|') as categories_desc FROM threads t, thread_categories e, categories_list w WHERE {$query_delete} and pinned = false and t.id = e.thread_id and e.category_id = w.category_id GROUP BY t.id HAVING ? = (SELECT count(*) FROM thread_categories tc WHERE tc.thread_id = t.id and category_id IN (".$query_multiple_qmarks.")) ORDER BY t.id DESC", $query_parameters);
=======
        $this->course_db->query("SELECT t.*, array_to_string(array_agg(e.category_id),'|')  as categories_ids, array_to_string(array_agg(w.category_desc),'|') as categories_desc, array_to_string(array_agg(w.color),'|') as categories_color FROM threads t, thread_categories e, categories_list w WHERE deleted = false and pinned = false and t.id = e.thread_id and e.category_id = w.category_id GROUP BY t.id HAVING ? = (SELECT count(*) FROM thread_categories tc WHERE tc.thread_id = t.id and category_id IN (".$query_multiple_qmarks.")) ORDER BY t.id DESC", $query_parameters);
>>>>>>> 00b9515b
        return $this->course_db->rows();
    }

    public function getCategoriesIdForThread($thread_id) {
        $this->course_db->query("SELECT category_id from thread_categories t where t.thread_id = ?", array($thread_id));
        $categories_list = array();
        foreach ($this->course_db->rows() as $row) {
            $categories_list[] = (int)$row["category_id"];
        }
        return $categories_list;
    }

    public function createPost($user, $content, $thread_id, $anonymous, $type, $first, $hasAttachment, $parent_post = -1){
        if(!$first && $parent_post == 0){
            $this->course_db->query("SELECT MIN(id) as id FROM posts where thread_id = ?", array($thread_id));
            $parent_post = $this->course_db->rows()[0]["id"];
        }

        try {
            $this->course_db->query("INSERT INTO posts (thread_id, parent_id, author_user_id, content, timestamp, anonymous, deleted, endorsed_by, resolved, type, has_attachment) VALUES (?, ?, ?, ?, current_timestamp, ?, ?, ?, ?, ?, ?)", array($thread_id, $parent_post, $user, $content, $anonymous, 0, NULL, 0, $type, $hasAttachment));
            $this->course_db->query("DELETE FROM viewed_responses WHERE thread_id = ?", array($thread_id));
            //retrieve generated thread_id
            $this->course_db->query("SELECT MAX(id) as max_id from posts where thread_id=? and author_user_id=?", array($thread_id, $user));
        } catch (DatabaseException $dbException){
            if($this->course_db->inTransaction()){
                $this->course_db->rollback();
            }
        }

        return $this->course_db->rows()[0]["max_id"];
    }

    public function getPosts(){
        $this->course_db->query("SELECT * FROM posts where deleted = false");
        return $this->course_db->rows();
    }

    public function getDeletedPostsByUser($user){
        $this->course_db->query("SELECT * FROM posts where deleted = true AND author_user_id = ?", array($user));
        return $this->course_db->rows();
    }

    public function getFirstPostForThread($thread_id) {
        $this->course_db->query("SELECT * FROM posts WHERE parent_id = -1 AND thread_id = ?", array($thread_id));
        return $this->course_db->rows()[0];
    }

    public function getPost($post_id){
        $this->course_db->query("SELECT * FROM posts where id = ?", array($post_id));
        return $this->course_db->rows()[0];
    }



    public function isStaffPost($author_id){
        $this->course_db->query("SELECT user_group FROM users WHERE user_id=?", array($author_id));
        return intval($this->course_db->rows()[0]['user_group']) <= 3;
    }

    public function createThread($user, $title, $content, $anon, $prof_pinned, $hasAttachment, $categories_ids){

        $this->course_db->beginTransaction();

        try {
        //insert data
        $this->course_db->query("INSERT INTO threads (title, created_by, pinned, deleted, merged_thread_id, merged_post_id, is_visible) VALUES (?, ?, ?, ?, ?, ?, ?)", array($title, $user, $prof_pinned, 0, -1, -1, true));

        //retrieve generated thread_id
        $this->course_db->query("SELECT MAX(id) as max_id from threads where title=? and created_by=?", array($title, $user));
        } catch(DatabaseException $dbException) {
            $this->course_db->rollback();
        }

        //Max id will be the most recent post
        $id = $this->course_db->rows()[0]["max_id"];
        foreach ($categories_ids as $category_id) {
            $this->course_db->query("INSERT INTO thread_categories (thread_id, category_id) VALUES (?, ?)", array($id, $category_id));
        }

        $post_id = $this->createPost($user, $content, $id, $anon, 0, true, $hasAttachment);

        $this->course_db->commit();

        return array("thread_id" => $id, "post_id" => $post_id);
    }
    public function getThreadTitle($thread_id){
        $this->course_db->query("SELECT title FROM threads where id=?", array($thread_id));
        return $this->course_db->rows()[0];
    }
    public function setAnnouncement($thread_id, $onOff){
        $this->course_db->query("UPDATE threads SET pinned = ? WHERE id = ?", array($onOff, $thread_id));
    }

    public function addPinnedThread($user_id, $thread_id, $added){
        if($added) {
            $this->course_db->query("INSERT INTO student_favorites(user_id, thread_id) VALUES (?,?)", array($user_id, $thread_id));
        } else {
            $this->course_db->query("DELETE FROM student_favorites where user_id=? and thread_id=?", array($user_id, $thread_id));
        }
    }

    public function loadPinnedThreads($user_id){
        $this->course_db->query("SELECT * FROM student_favorites WHERE user_id = ?", array($user_id));
        $rows = $this->course_db->rows();
        $favorite_threads = array();
        foreach ($rows as $row) {
            $favorite_threads[] = $row['thread_id'];
        }
        return $favorite_threads;
    }

    private function findChildren($post_id, $thread_id, &$children){
        $this->course_db->query("SELECT id from posts where deleted=false and parent_id=?", array($post_id));
        $row = $this->course_db->rows();
        for($i = 0; $i < count($row); $i++){
            $child_id = $row[$i]["id"];
            array_push($children, $child_id);
            $this->findChildren($child_id, $thread_id, $children);
        }
    }

    public function searchThreads($searchQuery){
    	$this->course_db->query("SELECT post_content, p_id, p_author, thread_id, thread_title, author, pin, anonymous, timestamp_post FROM (SELECT t.id as thread_id, t.title as thread_title, p.id as p_id, t.created_by as author, t.pinned as pin, p.timestamp as timestamp_post, p.content as post_content, p.anonymous, p.author_user_id as p_author, to_tsvector(p.content) || to_tsvector(p.author_user_id) || to_tsvector(t.title) as document from posts p, threads t JOIN (SELECT thread_id, timestamp from posts where parent_id = -1) p2 ON p2.thread_id = t.id where t.id = p.thread_id and p.deleted=false and t.deleted=false) p_doc JOIN (SELECT thread_id as t_id, timestamp from posts where parent_id = -1) p2 ON p2.t_id = p_doc.thread_id  where p_doc.document @@ plainto_tsquery(:q)", array(':q' => $searchQuery));
    	return $this->course_db->rows();
    }

    public function deletePost($post_id, $thread_id){
        $this->course_db->query("SELECT parent_id from posts where id=?", array($post_id));

        //If you delete the first post in a thread it deletes all posts in thread

        $parent_id = $this->course_db->rows()[0]["parent_id"];
        $children = array($post_id);
        $this->findChildren($post_id, $thread_id, $children);
        if($parent_id == -1){
            $this->course_db->query("UPDATE threads SET deleted = true WHERE id = ?", array($thread_id));
            $this->course_db->query("UPDATE posts SET deleted = true WHERE thread_id = ?", array($thread_id));
            return true;
        } else {
            foreach($children as $post_id){
                $this->course_db->query("UPDATE posts SET deleted = true WHERE id = ?", array($post_id));
            }
        } return false;
    }

    public function editPost($post_id, $content){
        try {
            $this->course_db->query("UPDATE posts SET content = ? where id = ?", array($content, $post_id));
        } catch(DatabaseException $dbException) {
            return false;
        } return true;
    }

    /**
     * @param User $user
     * @param string $semester
     * @param string $course
     */
    public function insertCourseUser(User $user, $semester, $course) {
        throw new NotImplementedException();
    }

    /**
     * @param User $user
     * @param string $semester
     * @param string $course
     */
    public function updateUser(User $user, $semester=null, $course=null) {
        throw new NotImplementedException();
    }

    /**
     * @param string    $user_id
     * @param integer   $user_group
     * @param integer[] $sections
     */
    public function updateGradingRegistration($user_id, $user_group, $sections) {
        $this->course_db->query("DELETE FROM grading_registration WHERE user_id=?", array($user_id));
        if ($user_group < 4) {
            foreach ($sections as $section) {
                $this->course_db->query("
    INSERT INTO grading_registration (user_id, sections_registration_id) VALUES(?, ?)", array($user_id, $section));
            }
        }
    }

    /**
     * Gets the group that the user is in for a given class (used on homepage)
     *
     * Classes are distinct for each semester *and* course
     *
     * @param string $semester - class's working semester
     * @param string $course_name - class's course name
     * @param string $user_id - user id to be searched for
     * @return integer - group number of user in the given class
     */
    public function getGroupForUserInClass($semester, $course_name, $user_id) {
        $this->submitty_db->query("SELECT user_group FROM courses_users WHERE user_id = ? AND course = ? AND semester = ?", array($user_id, $course_name, $semester));
        return intval($this->submitty_db->row()['user_group']);
    }

    public function getAllGradeables($user_id = null) {
        return $this->getGradeables(null, $user_id);
    }

    /**
     * @param $g_id
     * @param $user_id
     *
     * @return Gradeable
     */
    public function getGradeable($g_id = null, $user_id = null) {
        return $this->getGradeables($g_id, $user_id)[0];
    }

    /**
     * Gets whether a gradeable exists already
     *
     * @param $g_id the gradeable id to check for
     *
     * @return bool
     */
    public function existsGradeable($g_id) {
        $this->course_db->query('SELECT EXISTS (SELECT g_id FROM gradeable WHERE g_id= ?)', array($g_id));
        return $this->course_db->row()['exists'] ?? false; // This shouldn't happen, but let's assume false
    }

    /**
     * Gets array of all gradeables ids in the database returning it in a list sorted alphabetically
     *
     * @param string|string[]|null  $g_ids
     * @param string|string[]|null  $user_ids
     * @param string                $section_key
     * @param string                $sort_key
     * @param                       $g_type
     *
     * @return Gradeable[]
     */
    public function getGradeables($g_ids = null, $user_ids = null, $section_key="registration_section", $sort_key="u.user_id", $g_type = null) {
        $return = array();
        foreach ($this->getGradeablesIterator($g_ids, $user_ids, $section_key, $sort_key, $g_type) as $row) {
            $return[] = $row;
        }

        return $return;
    }

    /** @noinspection PhpDocSignatureInspection */
    /**
     * @param null   $g_ids
     * @param null   $user_ids
     * @param string $section_key
     * @param string $sort_key
     * @param null   $g_type
     * @parma array  $extra_order_by
     *
     * @return DatabaseRowIterator
     */
    public function getGradeablesIterator($g_ids = null, $user_ids = null, $section_key="registration_section", $sort_key="u.user_id", $g_type = null, $extra_order_by = []) {
        throw new NotImplementedException();
    }

    /**
     * @param $g_id
     * @param $gd_id
     *
     * @return GradeableComponent[]
     */
    public function getGradeableComponents($g_id, $gd_id=null) {
        $left_join = "";
        $gcd = "";

        $params = array();
        if($gd_id != null) {
            $params[] = $gd_id;
            $left_join = "LEFT JOIN (
  SELECT *
  FROM gradeable_component_data
  WHERE gd_id = ?
) as gcd ON gc.gc_id = gcd.gc_id";
            $gcd = ', gcd.*';
        }

        $params[] = $g_id;
        $this->course_db->query("
SELECT gc.*{$gcd}
FROM gradeable_component AS gc
{$left_join}
WHERE gc.g_id=?
", $params);

        $return = array();
        foreach ($this->course_db->rows() as $row) {
            $return[$row['gc_id']] = new GradeableComponent($this->core, $row);
        }
        return $return;
    }

    public function getGradeableComponentsMarks($gc_id) {
        $this->course_db->query("
SELECT *
FROM gradeable_component_mark
WHERE gc_id=?
ORDER BY gcm_order ASC", array($gc_id));
        $return = array();
        foreach ($this->course_db->rows() as $row) {
            $return[$row['gcm_id']] = new GradeableComponentMark($this->core, $row);
        }
        return $return;
    }

    public function getGradeableComponentMarksData($gc_id, $gd_id, $gcd_grader_id="") {
        $params = array($gc_id, $gd_id);
        $and = "";
        if($gcd_grader_id != "") {
            $and = " AND gcd_grader_id = {$gcd_grader_id}";
            $params[] = $gcd_grader_id;
        }
        $this->course_db->query("SELECT gcm_id FROM gradeable_component_mark_data WHERE gc_id = ? AND gd_id=?{$and}", $params);
        return $this->course_db->rows();
    }

    /**
     * @param string   $g_id
     * @param string   $user_id
     * @param string   $team_id
     * @param \DateTime $due_date
     * @return GradeableVersion[]
     */
    public function getGradeableVersions($g_id, $user_id, $team_id, $due_date) {
        if ($user_id === null) {
            $this->course_db->query("
SELECT egd.*, egv.active_version = egd.g_version as active_version
FROM electronic_gradeable_data AS egd
LEFT JOIN (
  SELECT *
  FROM electronic_gradeable_version
) AS egv ON egv.active_version = egd.g_version AND egv.team_id = egd.team_id AND egv.g_id = egd.g_id
WHERE egd.g_id=? AND egd.team_id=?
ORDER BY egd.g_version", array($g_id, $team_id));
        }
        else {
            $this->course_db->query("
SELECT egd.*, egv.active_version = egd.g_version as active_version
FROM electronic_gradeable_data AS egd
LEFT JOIN (
  SELECT *
  FROM electronic_gradeable_version
) AS egv ON egv.active_version = egd.g_version AND egv.user_id = egd.user_id AND egv.g_id = egd.g_id
WHERE egd.g_id=? AND egd.user_id=?
ORDER BY egd.g_version", array($g_id, $user_id));
        }

        $return = array();
        foreach ($this->course_db->rows() as $row) {
            $row['submission_time'] = new \DateTime($row['submission_time'], $this->core->getConfig()->getTimezone());
            $return[$row['g_version']] = new GradeableVersion($this->core, $row, $due_date);
        }

        return $return;
    }


    // Moved from class LateDaysCalculation on port from TAGrading server.  May want to incorporate late day information into gradeable object rather than having a separate query
    public function getLateDayUpdates($user_id) {
        if($user_id != null) {
            $query = "SELECT * FROM late_days WHERE user_id";
            if (is_array($user_id)) {
                $query .= ' IN ('.implode(',', array_fill(0, count($user_id), '?')).')';
                $params = $user_id;
            }
            else {
                $query .= '=?';
                $params = array($user_id);
            }
            $this->course_db->query($query, $params);
        }
        else {
            $this->course_db->query("SELECT * FROM late_days");
        }
        return $this->course_db->rows();
    }

    public function getLateDayInformation($user_id) {
        throw new NotImplementedException();
    }

    public function getUsersByRegistrationSections($sections, $orderBy="registration_section") {
        $return = array();
        if (count($sections) > 0) {
        	$orderBy = str_replace("registration_section","SUBSTRING(registration_section, '^[^0-9]*'), COALESCE(SUBSTRING(registration_section, '[0-9]+')::INT, -1), SUBSTRING(registration_section, '[^0-9]*$')",$orderBy);
            $query = implode(",", array_fill(0, count($sections), "?"));
            $this->course_db->query("SELECT * FROM users AS u WHERE registration_section IN ({$query}) ORDER BY {$orderBy}", $sections);
            foreach ($this->course_db->rows() as $row) {
                $return[] = new User($this->core, $row);
            }
        }
        return $return;
    }

    public function getUsersInNullSection($orderBy="user_id"){
      $return = array();
      $this->course_db->query("SELECT * FROM users AS u WHERE registration_section IS NULL ORDER BY {$orderBy}");
      foreach ($this->course_db->rows() as $row) {
        $return[] = new User($this->core, $row);
      }
      return $return;
    }

    public function getTotalUserCountByGradingSections($sections, $section_key) {
        $return = array();
        $params = array();
        $where = "";
        if (count($sections) > 0) {
            $where = "WHERE {$section_key} IN (".implode(",", array_fill(0, count($sections), "?")).")";
            $params = $sections;
        }
        $this->course_db->query("
SELECT count(*) as cnt, {$section_key}
FROM users
{$where}
GROUP BY {$section_key}
ORDER BY {$section_key}", $params);
        foreach ($this->course_db->rows() as $row) {
            if ($row[$section_key] === null) {
                $row[$section_key] = "NULL";
            }
            $return[$row[$section_key]] = intval($row['cnt']);
        }
        return $return;
    }

    public function getTotalSubmittedUserCountByGradingSections($g_id, $sections, $section_key) {
        $return = array();
        $params = array();
        $where = "";
        if (count($sections) > 0) {
            // Expand out where clause
            $sections_keys = array_values($sections);
            $where = "WHERE {$section_key} IN (";
            foreach($sections_keys as $section) {
                $where .= "?" . ($section != $sections_keys[count($sections_keys)-1] ? "," : "");
                array_push($params, $section);
            }
            $where .= ")";
        }
        $this->course_db->query("
SELECT count(*) as cnt, {$section_key}
FROM users
INNER JOIN electronic_gradeable_version
ON
users.user_id = electronic_gradeable_version.user_id
AND users.". $section_key . " IS NOT NULL
AND electronic_gradeable_version.active_version>0
AND electronic_gradeable_version.g_id='{$g_id}'
{$where}
GROUP BY {$section_key}
ORDER BY {$section_key}", $params);

        foreach ($this->course_db->rows() as $row) {
            $return[$row[$section_key]] = intval($row['cnt']);
        }

        return $return;
    }

    public function getTotalComponentCount($g_id) {
        $this->course_db->query("SELECT count(*) AS cnt FROM gradeable_component WHERE g_id=?", array($g_id));
        return intval($this->course_db->row()['cnt']);
    }

    public function getGradedComponentsCountByGradingSections($g_id, $sections, $section_key, $is_team) {
         $u_or_t="u";
        $users_or_teams="users";
        $user_or_team_id="user_id";
        if($is_team){
            $u_or_t="t";
            $users_or_teams="gradeable_teams";
            $user_or_team_id="team_id";
        }
        $return = array();
        $params = array($g_id);
        $where = "";
        if (count($sections) > 0) {
            $where = "WHERE {$section_key} IN (".implode(",", array_fill(0, count($sections), "?")).")";
            $params = array_merge($params, $sections);
        }
        $this->course_db->query("
SELECT {$u_or_t}.{$section_key}, count({$u_or_t}.*) as cnt
FROM {$users_or_teams} AS {$u_or_t}
INNER JOIN (
  SELECT * FROM gradeable_data AS gd
  LEFT JOIN (
  gradeable_component_data AS gcd
  INNER JOIN gradeable_component AS gc ON gc.gc_id = gcd.gc_id AND gc.gc_is_peer = {$this->course_db->convertBoolean(false)}
  )AS gcd ON gcd.gd_id = gd.gd_id WHERE gcd.g_id=?
) AS gd ON {$u_or_t}.{$user_or_team_id} = gd.gd_{$user_or_team_id}
{$where}
GROUP BY {$u_or_t}.{$section_key}
ORDER BY {$u_or_t}.{$section_key}", $params);
        foreach ($this->course_db->rows() as $row) {
            if ($row[$section_key] === null) {
                $row[$section_key] = "NULL";
            }
            $return[$row[$section_key]] = intval($row['cnt']);
        }
        return $return;
    }
    public function getAverageComponentScores($g_id, $section_key, $is_team) {
        $u_or_t="u";
        $users_or_teams="users";
        $user_or_team_id="user_id";
        if($is_team){
            $u_or_t="t";
            $users_or_teams="gradeable_teams";
            $user_or_team_id="team_id";
        }
        $return = array();
        $this->course_db->query("
SELECT gc_id, gc_title, gc_max_value, gc_is_peer, gc_order, round(AVG(comp_score),2) AS avg_comp_score, round(stddev_pop(comp_score),2) AS std_dev, COUNT(*) FROM(
  SELECT gc_id, gc_title, gc_max_value, gc_is_peer, gc_order,
  CASE WHEN (gc_default + sum_points + gcd_score) > gc_upper_clamp THEN gc_upper_clamp
  WHEN (gc_default + sum_points + gcd_score) < gc_lower_clamp THEN gc_lower_clamp
  ELSE (gc_default + sum_points + gcd_score) END AS comp_score FROM(
    SELECT gcd.gc_id, gd.gd_{$user_or_team_id}, egv.{$user_or_team_id}, gc_title, gc_max_value, gc_is_peer, gc_order, gc_lower_clamp, gc_default, gc_upper_clamp,
    CASE WHEN sum_points IS NULL THEN 0 ELSE sum_points END AS sum_points, gcd_score
    FROM gradeable_component_data AS gcd
    LEFT JOIN gradeable_component AS gc ON gcd.gc_id=gc.gc_id
    LEFT JOIN(
      SELECT SUM(gcm_points) AS sum_points, gcmd.gc_id, gcmd.gd_id
      FROM gradeable_component_mark_data AS gcmd
      LEFT JOIN gradeable_component_mark AS gcm ON gcmd.gcm_id=gcm.gcm_id AND gcmd.gc_id=gcm.gc_id
      GROUP BY gcmd.gc_id, gcmd.gd_id
      )AS marks
    ON gcd.gc_id=marks.gc_id AND gcd.gd_id=marks.gd_id
    LEFT JOIN(
      SELECT gd.gd_{$user_or_team_id}, gd.gd_id
      FROM gradeable_data AS gd
      WHERE gd.g_id=?
    ) AS gd ON gcd.gd_id=gd.gd_id
    INNER JOIN(
      SELECT {$u_or_t}.{$user_or_team_id}, {$u_or_t}.{$section_key}
      FROM {$users_or_teams} AS {$u_or_t}
      WHERE {$u_or_t}.{$section_key} IS NOT NULL
    ) AS {$u_or_t} ON gd.gd_{$user_or_team_id}={$u_or_t}.{$user_or_team_id}
    INNER JOIN(
      SELECT egv.{$user_or_team_id}, egv.active_version
      FROM electronic_gradeable_version AS egv
      WHERE egv.g_id=? AND egv.active_version>0
    ) AS egv ON egv.{$user_or_team_id}={$u_or_t}.{$user_or_team_id}
    WHERE g_id=?
  )AS parts_of_comp
)AS comp
GROUP BY gc_id, gc_title, gc_max_value, gc_is_peer, gc_order
ORDER BY gc_order
        ", array($g_id, $g_id, $g_id));
        foreach ($this->course_db->rows() as $row) {
            $return[] = new SimpleStat($this->core, $row);
        }
        return $return;
    }
    public function getAverageAutogradedScores($g_id, $section_key, $is_team) {
        $u_or_t="u";
        $users_or_teams="users";
        $user_or_team_id="user_id";
        if($is_team){
            $u_or_t="t";
            $users_or_teams="gradeable_teams";
            $user_or_team_id="team_id";
        }
        $this->course_db->query("
SELECT round((AVG(score)),2) AS avg_score, round(stddev_pop(score), 2) AS std_dev, 0 AS max, COUNT(*) FROM(
   SELECT * FROM (
      SELECT (egv.autograding_non_hidden_non_extra_credit + egv.autograding_non_hidden_extra_credit + egv.autograding_hidden_non_extra_credit + egv.autograding_hidden_extra_credit) AS score
      FROM electronic_gradeable_data AS egv
      INNER JOIN {$users_or_teams} AS {$u_or_t} ON {$u_or_t}.{$user_or_team_id} = egv.{$user_or_team_id}, electronic_gradeable_version AS egd
      WHERE egv.g_id=? AND {$u_or_t}.{$section_key} IS NOT NULL AND egv.g_version=egd.active_version AND active_version>0 AND egd.{$user_or_team_id}=egv.{$user_or_team_id}
   )g
) as individual;
          ", array($g_id));
        if(count($this->course_db->rows()) == 0){
          echo("why");
          return;
        }
        return new SimpleStat($this->core, $this->course_db->rows()[0]);
    }
    public function getAverageForGradeable($g_id, $section_key, $is_team) {
        $u_or_t="u";
        $users_or_teams="users";
        $user_or_team_id="user_id";
        if($is_team){
            $u_or_t="t";
            $users_or_teams="gradeable_teams";
            $user_or_team_id="team_id";
        }
        $this->course_db->query("
SELECT COUNT(*) from gradeable_component where g_id=?
          ", array($g_id));
        $count = $this->course_db->rows()[0][0];
        $this->course_db->query("
SELECT round((AVG(g_score) + AVG(autograding)),2) AS avg_score, round(stddev_pop(g_score),2) AS std_dev, round(AVG(max),2) AS max, COUNT(*) FROM(
  SELECT * FROM(
    SELECT gd_id, SUM(comp_score) AS g_score, SUM(gc_max_value) AS max, COUNT(comp.*), autograding FROM(
      SELECT  gd_id, gc_title, gc_max_value, gc_is_peer, gc_order, autograding,
      CASE WHEN (gc_default + sum_points + gcd_score) > gc_upper_clamp THEN gc_upper_clamp
      WHEN (gc_default + sum_points + gcd_score) < gc_lower_clamp THEN gc_lower_clamp
      ELSE (gc_default + sum_points + gcd_score) END AS comp_score FROM(
        SELECT gcd.gd_id, gc_title, gc_max_value, gc_is_peer, gc_order, gc_lower_clamp, gc_default, gc_upper_clamp,
        CASE WHEN sum_points IS NULL THEN 0 ELSE sum_points END AS sum_points, gcd_score, CASE WHEN autograding IS NULL THEN 0 ELSE autograding END AS autograding
        FROM gradeable_component_data AS gcd
        LEFT JOIN gradeable_component AS gc ON gcd.gc_id=gc.gc_id
        LEFT JOIN(
          SELECT SUM(gcm_points) AS sum_points, gcmd.gc_id, gcmd.gd_id
          FROM gradeable_component_mark_data AS gcmd
          LEFT JOIN gradeable_component_mark AS gcm ON gcmd.gcm_id=gcm.gcm_id AND gcmd.gc_id=gcm.gc_id
          GROUP BY gcmd.gc_id, gcmd.gd_id
          )AS marks
        ON gcd.gc_id=marks.gc_id AND gcd.gd_id=marks.gd_id
        LEFT JOIN gradeable_data AS gd ON gd.gd_id=gcd.gd_id
        LEFT JOIN (
          SELECT egd.g_id, egd.{$user_or_team_id}, (autograding_non_hidden_non_extra_credit + autograding_non_hidden_extra_credit + autograding_hidden_non_extra_credit + autograding_hidden_extra_credit) AS autograding
          FROM electronic_gradeable_version AS egv
          LEFT JOIN electronic_gradeable_data AS egd ON egv.g_id=egd.g_id AND egv.{$user_or_team_id}=egd.{$user_or_team_id} AND active_version=g_version AND active_version>0
          )AS auto
        ON gd.g_id=auto.g_id AND gd_{$user_or_team_id}=auto.{$user_or_team_id}
        INNER JOIN {$users_or_teams} AS {$u_or_t} ON {$u_or_t}.{$user_or_team_id} = auto.{$user_or_team_id}
        WHERE gc.g_id=? AND {$u_or_t}.{$section_key} IS NOT NULL
      )AS parts_of_comp
    )AS comp
    GROUP BY gd_id, autograding
  )g WHERE count=?
)AS individual
          ", array($g_id, $count));
        if(count($this->course_db->rows()) == 0){
          echo("why");
          return;
        }
        return new SimpleStat($this->core, $this->course_db->rows()[0]);
    }

    public function getNumUsersWhoViewedGrade($g_id) {
        $this->course_db->query("
SELECT COUNT(*) as cnt FROM gradeable_data
WHERE g_id = ?
AND gd_user_viewed_date IS NOT NULL
        ", array($g_id));

        return intval($this->course_db->row()['cnt']);
    }

    public function getNumUsersGraded($g_id) {
        $this->course_db->query("
SELECT COUNT(*) as cnt FROM gradeable_data
WHERE g_id = ?", array($g_id));

        return intval($this->course_db->row()['cnt']);
    }

    //gets ids of students with non null registration section and null rotating section
    public function getRegisteredUsersWithNoRotatingSection(){
       $this->course_db->query("
SELECT user_id
FROM users AS u
WHERE registration_section IS NOT NULL
AND rotating_section IS NULL;");

       return $this->course_db->rows();
    }

    //gets ids of students with non null rotating section and null registration section
    public function getUnregisteredStudentsWithRotatingSection(){
    $this->course_db->query("
SELECT user_id
FROM users AS u
WHERE registration_section IS NULL
AND rotating_section IS NOT NULL;");

       return $this->course_db->rows();
    }

    public function getGradersForRegistrationSections($sections) {
        $return = array();
        $params = array();
        $where = "";
        if (count($sections) > 0) {
            $where = "WHERE sections_registration_id IN (" . implode(",", array_fill(0, count($sections), "?")) . ")";
            $params = $sections;
        }
        $this->course_db->query("
SELECT g.*, u.*
FROM grading_registration AS g
LEFT JOIN (
  SELECT *
  FROM users
) AS u ON u.user_id = g.user_id
{$where}
ORDER BY SUBSTRING(g.sections_registration_id, '^[^0-9]*'), COALESCE(SUBSTRING(g.sections_registration_id, '[0-9]+')::INT, -1), SUBSTRING(g.sections_registration_id, '[^0-9]*$'), g.user_id", $params);
        $user_store = array();
        foreach ($this->course_db->rows() as $row) {
            if ($row['sections_registration_id'] === null) {
                $row['sections_registration_id'] = "NULL";
            }

            if (!isset($return[$row['sections_registration_id']])) {
                $return[$row['sections_registration_id']] = array();
            }

            if (!isset($user_store[$row['user_id']])) {
                $user_store[$row['user_id']] = new User($this->core, $row);
            }
            $return[$row['sections_registration_id']][] = $user_store[$row['user_id']];
        }
        return $return;
    }

    public function getGradersForRotatingSections($g_id, $sections) {
        $return = array();
        $params = array($g_id);
        $where = "";
        if (count($sections) > 0) {
            $where = " AND sections_rotating_id IN (" . implode(",", array_fill(0, count($sections), "?")) . ")";
            $params = array_merge($params, $sections);
        }
        $this->course_db->query("
SELECT g.*, u.*
FROM grading_rotating AS g
LEFT JOIN (
  SELECT *
  FROM users
) AS u ON u.user_id = g.user_id
WHERE g.g_id=? {$where}
ORDER BY g.sections_rotating_id, g.user_id", $params);
        $user_store = array();
        foreach ($this->course_db->rows() as $row) {
            if ($row['sections_rotating_id'] === null) {
                $row['sections_rotating_id'] = "NULL";
            }
            if (!isset($return[$row['sections_rotating_id']])) {
                $return[$row['sections_rotating_id']] = array();
            }

            if (!isset($user_store[$row['user_id']])) {
                $user_store[$row['user_id']] = new User($this->core, $row);
            }
            $return[$row['sections_rotating_id']][] = $user_store[$row['user_id']];
        }
        return $return;
    }

    public function getRotatingSectionsForGradeableAndUser($g_id, $user) {
        $this->course_db->query(
          "SELECT sections_rotating_id FROM grading_rotating WHERE g_id=? AND user_id=?", array($g_id, $user));
        $return = array();
        foreach ($this->course_db->rows() as $row) {
            $return[] = $row['sections_rotating_id'];
        }
        return $return;
    }

    public function getUsersByRotatingSections($sections, $orderBy="rotating_section") {
        $return = array();
        if (count($sections) > 0) {
            $query = implode(",", array_fill(0, count($sections), "?"));
            $this->course_db->query("SELECT * FROM users AS u WHERE rotating_section IN ({$query}) ORDER BY {$orderBy}", $sections);
            foreach ($this->course_db->rows() as $row) {
                $return[] = new User($this->core, $row);
            }
        }
        return $return;
    }

    /**
     * Gets all registration sections from the sections_registration table

     * @return array
     */
    public function getRegistrationSections() {
        $this->course_db->query("SELECT * FROM sections_registration ORDER BY SUBSTRING(sections_registration_id, '^[^0-9]*'), COALESCE(SUBSTRING(sections_registration_id, '[0-9]+')::INT, -1), SUBSTRING(sections_registration_id, '[^0-9]*$') ");
        return $this->course_db->rows();
    }

    /**
     * Gets all rotating sections from the sections_rotating table
     *
     * @return array
     */
    public function getRotatingSections() {
        $this->course_db->query("SELECT * FROM sections_rotating ORDER BY sections_rotating_id");
        return $this->course_db->rows();
    }

    /**
     * Gets all the gradeable IDs of the rotating sections
     *
     * @return array
     */
    public function getRotatingSectionsGradeableIDS() {
        $this->course_db->query("SELECT g_id FROM gradeable WHERE g_grade_by_registration = {$this->course_db->convertBoolean(false)} ORDER BY g_grade_start_date ASC");
        return $this->course_db->rows();
    }

    /**
     * Get gradeables graded by rotating section in the past and the sections each grader graded
     *
     * @return array
     */
    public function getGradeablesPastAndSection() {
        throw new NotImplementedException();
    }

    /**
     * Returns the count of all users in rotating sections that are in a non-null registration section. These are
     * generally students who have late added a course and have been automatically added to the course, but this
     * was done after rotating sections had already been set-up.
     *
     * @return array
     */
    public function getCountUsersRotatingSections() {
        $this->course_db->query("
SELECT rotating_section, count(*) as count
FROM users
WHERE registration_section IS NOT NULL
GROUP BY rotating_section
ORDER BY rotating_section");
        return $this->course_db->rows();
    }

    public function getGradersForAllRotatingSections($gradeable_id) {
        throw new NotImplementedException();
    }

    public function getGradersFromUserType($user_type) {
        $this->course_db->query("SELECT user_id FROM users WHERE user_group=? ORDER BY user_id ASC", array($user_type));
        return $this->course_db->rows();
    }

    /**
     * Returns the count of all users that are in a rotating section, but are not in an assigned registration section.
     * These are generally students who have dropped the course and have not yet been removed from a rotating
     * section.
     *
     * @return array
     */
    public function getCountNullUsersRotatingSections() {
        $this->course_db->query("
SELECT rotating_section, count(*) as count
FROM users
WHERE registration_section IS NULL
GROUP BY rotating_section
ORDER BY rotating_section");
        return $this->course_db->rows();
    }

    public function getRegisteredUserIdsWithNullRotating() {
        $this->course_db->query("
SELECT user_id
FROM users
WHERE rotating_section IS NULL AND registration_section IS NOT NULL
ORDER BY user_id ASC");
        return array_map(function($elem) { return $elem['user_id']; }, $this->course_db->rows());
    }

    public function getRegisteredUserIds() {
        $this->course_db->query("
SELECT user_id
FROM users
WHERE registration_section IS NOT NULL
ORDER BY user_id ASC");
        return array_map(function($elem) { return $elem['user_id']; }, $this->course_db->rows());
    }

    public function setAllUsersRotatingSectionNull() {
        $this->course_db->query("UPDATE users SET rotating_section=NULL");
    }

    public function setNonRegisteredUsersRotatingSectionNull() {
        $this->course_db->query("UPDATE users SET rotating_section=NULL WHERE registration_section IS NULL");
    }

    public function deleteAllRotatingSections() {
        $this->course_db->query("DELETE FROM sections_rotating");
    }

    public function getMaxRotatingSection() {
        $this->course_db->query("SELECT MAX(sections_rotating_id) as max FROM sections_rotating");
        $row = $this->course_db->row();
        return $row['max'];
    }

    public function getNumberRotatingSections() {
        $this->course_db->query("SELECT COUNT(*) AS cnt FROM sections_rotating");
        return $this->course_db->row()['cnt'];
    }

    public function insertNewRotatingSection($section) {
        $this->course_db->query("INSERT INTO sections_rotating (sections_rotating_id) VALUES(?)", array($section));
    }

    public function insertNewRegistrationSection($section) {
        $this->course_db->query("INSERT INTO sections_registration (sections_registration_id) VALUES(?)", array($section));
    }

    public function deleteRegistrationSection($section) {
        $this->course_db->query("DELETE FROM sections_registration WHERE sections_registration_id=?", array($section));
    }    

    public function setupRotatingSections($graders, $gradeable_id) {
        $this->course_db->query("DELETE FROM grading_rotating WHERE g_id=?", array($gradeable_id));
        foreach ($graders as $grader => $sections){
            foreach($sections as $i => $section){
                $this->course_db->query("INSERT INTO grading_rotating(g_id, user_id, sections_rotating_id) VALUES(?,?,?)", array($gradeable_id ,$grader, $section));
            }
        }
    }

    public function updateUsersRotatingSection($section, $users) {
        $update_array = array_merge(array($section), $users);
        $update_string = implode(',', array_pad(array(), count($users), '?'));
        $this->course_db->query("UPDATE users SET rotating_section=? WHERE user_id IN ({$update_string})", $update_array);
    }

    /**
     * This inserts an row in the electronic_gradeable_data table for a given gradeable/user/version combination.
     * The values for the row are set to defaults (0 for numerics and NOW() for the timestamp) with the actual values
     * to be later filled in by the submitty_autograding_shipper.py and insert_database_version_data.py scripts.
     * We do it this way as we can properly deal with the
     * electronic_gradeable_version table here as the "active_version" is a concept strictly within the PHP application
     * code and the grading scripts have no concept of it. This will either update or insert the row in
     * electronic_gradeable_version for the given gradeable and student.
     *
     * @param $g_id
     * @param $user_id
     * @param $team_id
     * @param $version
     * @param $timestamp
     */
    public function insertVersionDetails($g_id, $user_id, $team_id, $version, $timestamp) {
        $this->course_db->query("
INSERT INTO electronic_gradeable_data
(g_id, user_id, team_id, g_version, autograding_non_hidden_non_extra_credit, autograding_non_hidden_extra_credit,
autograding_hidden_non_extra_credit, autograding_hidden_extra_credit, submission_time)

VALUES(?, ?, ?, ?, 0, 0, 0, 0, ?)", array($g_id, $user_id, $team_id, $version, $timestamp));
        if ($user_id === null) {
            $this->course_db->query("SELECT * FROM electronic_gradeable_version WHERE g_id=? AND team_id=?",
                array($g_id, $team_id));
        }
        else {
            $this->course_db->query("SELECT * FROM electronic_gradeable_version WHERE g_id=? AND user_id=?",
                array($g_id, $user_id));
        }
        $row = $this->course_db->row();
        if (!empty($row)) {
            $this->updateActiveVersion($g_id, $user_id, $team_id, $version);
        }
        else {
            $this->course_db->query("INSERT INTO electronic_gradeable_version (g_id, user_id, team_id, active_version) VALUES(?, ?, ?, ?)",
                array($g_id, $user_id, $team_id, $version));
        }
    }

    /**
     * Updates the row in electronic_gradeable_version table for a given gradeable and student. This function should
     * only be run directly if we know that the row exists (so when changing the active version for example) as
     * otherwise it'll throw an exception as it does not do error checking on if the row exists.
     *
     * @param $g_id
     * @param $user_id
     * @param $team_id
     * @param $version
     */
    public function updateActiveVersion($g_id, $user_id, $team_id, $version) {
        if ($user_id === null) {
            $this->course_db->query("UPDATE electronic_gradeable_version SET active_version=? WHERE g_id=? AND team_id=?",
                array($version, $g_id, $team_id));
        }
        else {
            $this->course_db->query("UPDATE electronic_gradeable_version SET active_version=? WHERE g_id=? AND user_id=?",
                array($version, $g_id, $user_id));
        }
    }

    /**
     * @param Gradeable $gradeable
     * @return int ID of the inserted row
     */
    public function insertGradeableData(Gradeable $gradeable) {
        if ($gradeable->isTeamAssignment()) {
            $params = array($gradeable->getId(), $gradeable->getTeam()->getId(),
                            $gradeable->getOverallComment());
            $this->course_db->query("INSERT INTO
gradeable_data (g_id, gd_team_id, gd_overall_comment)
VALUES (?, ?, ?)", $params);
        }
        else {
            $params = array($gradeable->getId(), $gradeable->getUser()->getId(),
                            $gradeable->getOverallComment());
            $this->course_db->query("INSERT INTO
gradeable_data (g_id, gd_user_id, gd_overall_comment)
VALUES (?, ?, ?)", $params);
        }
        return $this->course_db->getLastInsertId("gradeable_data_gd_id_seq");
    }

    /**
     * @param Gradeable $gradeable
     */
    public function updateGradeableData(Gradeable $gradeable) {
        $params = array($gradeable->getOverallComment(), $gradeable->getGdId());
        $this->course_db->query("UPDATE gradeable_data SET gd_overall_comment=? WHERE gd_id=?", $params);
    }

    /**
     * @param string             $gd_id
     * @param GradeableComponent $component
     */
    public function insertGradeableComponentData($gd_id, GradeableComponent $component) {
        $params = array($component->getId(), $gd_id, $component->getScore(), $component->getComment(), $component->getGrader()->getId(), $component->getGradedVersion(), $component->getGradeTime()->format("Y-m-d H:i:s"));
        $this->course_db->query("
INSERT INTO gradeable_component_data (gc_id, gd_id, gcd_score, gcd_component_comment, gcd_grader_id, gcd_graded_version, gcd_grade_time)
VALUES (?, ?, ?, ?, ?, ?, ?)", $params);
    }

    // FIXME
    //
    //public function updateGradeableComponentData($gd_id, $grader_id, GradeableComponent $component) {
    //    $params = array($component->getScore(), $component->getComment(), $component->getGradedVersion(), $component->getGradeTime()->format("Y-m-d H:i:s"), $grader_id, $component->getId(), $gd_id);
    //    $this->course_db->query("
//UPDATE gradeable_component_data SET gcd_score=?, gcd_component_comment=?, gcd_graded_version=?, gcd_grade_time=?, gcd_grader_id=? WHERE gc_id=? AND gd_id=?", $params);
    //}

    /**
     * @param string             $gd_id
     * @param string             $grader_id
     * @param GradeableComponent $component
     */
    public function updateGradeableComponentData($gd_id, $grader_id, GradeableComponent $component) {
        $params = array($component->getScore(), $component->getComment(), $component->getGradedVersion(),
                        $component->getGradeTime()->format("Y-m-d H:i:s"), $grader_id, $component->getId(), $gd_id);
        $this->course_db->query("
UPDATE gradeable_component_data
SET
  gcd_score=?, gcd_component_comment=?, gcd_graded_version=?, gcd_grade_time=?,
  gcd_grader_id=?
WHERE gc_id=? AND gd_id=?", $params);
    }


    // END FIXME

    public function replaceGradeableComponentData($gd_id, GradeableComponent $component) {
        $params = array($component->getId(), $gd_id);
        $this->course_db->query("DELETE FROM gradeable_component_data WHERE gc_id=? AND gd_id=?", $params);
        $this->insertGradeableComponentData($gd_id, $component);
    }

    /**
     * TODO: is this actually used somewhere?
     * @param                                $gd_id
     * @param                                $grader_id
     * @param \app\models\GradeableComponent $component
     */
    public function deleteGradeableComponentData($gd_id, $grader_id, GradeableComponent $component) {
        $params = array($component->getId(), $gd_id);
        $this->course_db->query("
DELETE FROM gradeable_component_data WHERE gc_id=? AND gd_id=?", $params);
    }



// FIXME: THIS CODE REQUIRING GRADER_IDS MATCH FOR PEER GRADING BREAKS REGULAR GRADING
//
//    public function deleteGradeableComponentMarkData($gd_id, $gc_id, $grader_id, GradeableComponentMark $mark) {
//        $params = array($gc_id, $gd_id, $grader_id, $mark->getId());
//        $this->course_db->query("
//DELETE FROM gradeable_component_mark_data WHERE gc_id=? AND gd_id=? AND gcd_grader_id=? AND gcm_id=?", $params);
//    }
//

   public function deleteGradeableComponentMarkData($gd_id, $gc_id, $grader_id, GradeableComponentMark $mark) {
           $params = array($gc_id, $gd_id, $mark->getId());
	           $this->course_db->query("
DELETE FROM gradeable_component_mark_data WHERE gc_id=? AND gd_id=? AND gcm_id=?", $params);
    }

// END FIXME



    public function getUsersWhoGotMark($gc_id, GradeableComponentMark $mark, bool $team) {
        $return_data = array();
        $params = array($gc_id, $mark->getId());

        if ($team) {
            $this->course_db->query("
                SELECT gd.gd_team_id
                  FROM gradeable_component_mark_data gcmd
                  JOIN gradeable_data gd ON gd.gd_id = gcmd.gd_id
                 WHERE gc_id = ? AND gcm_id = ?
            ", $params);
            return $this->course_db->rows();
        } else {
            $this->course_db->query("
                SELECT gd.gd_user_id
                  FROM gradeable_component_mark_data gcmd
                  JOIN gradeable_data gd ON gd.gd_id = gcmd.gd_id
                 WHERE gc_id = ? AND gcm_id = ?
            ", $params);
            return $this->course_db->rows();
        }
    }

    public function insertGradeableComponentMarkData($gd_id, $gc_id, $gcd_grader_id, GradeableComponentMark $mark) {
        $params = array($gc_id, $gd_id, $gcd_grader_id, $mark->getId());
        $this->course_db->query("
INSERT INTO gradeable_component_mark_data (gc_id, gd_id, gcd_grader_id, gcm_id)
VALUES (?, ?, ?, ?)", $params);
    }

    /**
     * Creates a new gradeable in the database
     *
     * @param AdminGradeable $gradeable
     */
    public function createNewGradeable(AdminGradeable $gradeable) {
        $params = array($gradeable->g_id,
            $gradeable->g_title,
            $gradeable->g_instructions_url,
            $gradeable->g_overall_ta_instructions,
            $gradeable->g_gradeable_type,
            var_export($gradeable->g_grade_by_registration, true),
            $gradeable->g_ta_view_start_date->format('Y/m/d H:i:s'),
            $gradeable->g_grade_start_date->format('Y/m/d H:i:s'),
            $gradeable->g_grade_released_date->format('Y/m/d H:i:s'),
            $gradeable->g_min_grading_group,
            $gradeable->g_syllabus_bucket);
        $this->course_db->query("
INSERT INTO gradeable(g_id, g_title, g_instructions_url,g_overall_ta_instructions, g_gradeable_type, g_grade_by_registration, g_ta_view_start_date, g_grade_start_date,  g_grade_released_date,  g_min_grading_group, g_syllabus_bucket)
VALUES (?, ?, ?, ?, ?, ?, ?, ?, ?, ?, ?)", $params);
        if ($gradeable->g_gradeable_type === GradeableType::ELECTRONIC_FILE) {
            $params = array($gradeable->g_id,
                $gradeable->eg_submission_open_date->format('Y/m/d H:i:s'),
                $gradeable->eg_submission_due_date->format('Y/m/d H:i:s'),
                var_export($gradeable->eg_is_repository, true),
                $gradeable->eg_subdirectory,
                var_export($gradeable->eg_team_assignment,true),
                $gradeable->eg_max_team_size,
                $gradeable->eg_team_lock_date->format('Y/m/d H:i:s'),
                var_export($gradeable->eg_use_ta_grading, true),
                var_export($gradeable->eg_student_view, true),
                var_export($gradeable->eg_student_submit, true),
                var_export($gradeable->eg_student_download, true),
                var_export($gradeable->eg_student_any_version, true),
                $gradeable->eg_config_path,
                $gradeable->eg_late_days,
                $gradeable->eg_precision,
                var_export($gradeable->eg_peer_grading, true),
                $gradeable->eg_peer_grade_set);
            $this->course_db->query("
INSERT INTO electronic_gradeable(g_id, eg_submission_open_date, eg_submission_due_date, eg_is_repository,
eg_subdirectory, eg_team_assignment, eg_max_team_size, eg_team_lock_date, eg_use_ta_grading, eg_student_view, eg_student_submit, eg_student_download,
eg_student_any_version, eg_config_path, eg_late_days, eg_precision, eg_peer_grading, eg_peer_grade_set)
VALUES(?, ?, ?, ?, ?, ?, ?, ?, ?, ?, ?, ?, ?, ?, ?, ?, ?, ?)", $params);
        }
    }

    /**
     * Updates the current gradeable with new properties.
     * TODO: it could be worth while to be able to only update some properties
     *
     * @param AdminGradeable $gradeable
     */
    public function updateGradeable(AdminGradeable $gradeable) {
        $params = array($gradeable->g_title, $gradeable->g_instructions_url, $gradeable->g_overall_ta_instructions,
                        $gradeable->g_gradeable_type,
                        var_export($gradeable->g_grade_by_registration, true),
                        $gradeable->g_ta_view_start_date->format('Y/m/d H:i:s'),
                        $gradeable->g_grade_start_date->format('Y/m/d H:i:s'),
                        $gradeable->g_grade_released_date->format('Y/m/d H:i:s'),
                        $gradeable->g_min_grading_group, $gradeable->g_syllabus_bucket, $gradeable->g_id);
        $this->course_db->query("
UPDATE gradeable SET g_title=?, g_instructions_url=?, g_overall_ta_instructions=?,
g_gradeable_type=?, g_grade_by_registration=?, g_ta_view_start_date=?, g_grade_start_date=?,
g_grade_released_date=?, g_min_grading_group=?, g_syllabus_bucket=? WHERE g_id=?", $params);
        if ($gradeable->g_gradeable_type === 0) {
            $params = array($gradeable->eg_submission_open_date->format('Y/m/d H:i:s'),
                $gradeable->eg_submission_due_date->format('Y/m/d H:i:s'), var_export($gradeable->eg_is_repository, true),
                $gradeable->eg_subdirectory, var_export($gradeable->eg_team_assignment,true),
                $gradeable->eg_max_team_size, $gradeable->eg_team_lock_date->format('Y/m/d H:i:s'),
                var_export($gradeable->eg_use_ta_grading, true), var_export($gradeable->eg_student_view, true),
                var_export($gradeable->eg_student_submit, true), var_export($gradeable->eg_student_download, true),
                var_export($gradeable->eg_student_any_version, true), $gradeable->eg_config_path,
                $gradeable->eg_late_days, $gradeable->eg_precision, var_export($gradeable->eg_peer_grading, true),
                $gradeable->eg_peer_grade_set, $gradeable->g_id);
            $this->course_db->query("
UPDATE electronic_gradeable SET eg_submission_open_date=?, eg_submission_due_date=?, eg_is_repository=?,
eg_subdirectory=?, eg_team_assignment=?, eg_max_team_size=?, eg_team_lock_date=?, eg_use_ta_grading=?, eg_student_view=?, eg_student_submit=?,
eg_student_download=?, eg_student_any_version=?, eg_config_path=?, eg_late_days=?, eg_precision=?, eg_peer_grading=?, eg_peer_grade_set=? WHERE g_id=?", $params);
        }
    }

    public function createNewGradeableComponent(GradeableComponent $component, $gradeable_id) {
        $params = array($gradeable_id, $component->getTitle(), $component->getTaComment(),
                        $component->getStudentComment(), $component->getLowerClamp(), $component->getDefault(),
                        $component->getMaxValue(), $component->getUpperClamp(),
                        $this->course_db->convertBoolean($component->getIsText()), $component->getOrder(),
                        $this->course_db->convertBoolean($component->getIsPeer()), $component->getPage());
        $this->course_db->query("
INSERT INTO gradeable_component(g_id, gc_title, gc_ta_comment, gc_student_comment, gc_lower_clamp, gc_default, gc_max_value, gc_upper_clamp,
gc_is_text, gc_order, gc_is_peer, gc_page)
VALUES(?, ?, ?, ?, ?, ?, ?, ?, ?, ?, ?, ?)", $params);
    }

    public function updateGradeableComponent(GradeableComponent $component) {
        $params = array($component->getTitle(), $component->getTaComment(), $component->getStudentComment(),
                        $component->getLowerClamp(), $component->getDefault(), $component->getMaxValue(),
                        $component->getUpperClamp(), $this->course_db->convertBoolean($component->getIsText()),
                        $component->getOrder(), $this->course_db->convertBoolean($component->getIsPeer()),
                        $component->getPage(), $component->getId());
        $this->course_db->query("
UPDATE gradeable_component SET gc_title=?, gc_ta_comment=?, gc_student_comment=?, gc_lower_clamp=?, gc_default=?, gc_max_value=?, gc_upper_clamp=?, gc_is_text=?, gc_order=?, gc_is_peer=?, gc_page=? WHERE gc_id=?", $params);
    }

    public function deleteGradeableComponent(GradeableComponent $component) {
        $this->course_db->query("DELETE FROM gradeable_component_data WHERE gc_id=?",array($component->getId()));
        $this->course_db->query("DELETE FROM gradeable_component WHERE gc_id=?", array($component->getId()));
    }

    public function createGradeableComponentMark(GradeableComponentMark $mark) {
        $bool_value = $this->course_db->convertBoolean($mark->getPublish());
        $params = array($mark->getGcId(), $mark->getPoints(), $mark->getNoteNoDecode(), $mark->getOrder(), $bool_value);

        $this->course_db->query("
INSERT INTO gradeable_component_mark (gc_id, gcm_points, gcm_note, gcm_order, gcm_publish)
VALUES (?, ?, ?, ?, ?)", $params);
        return $this->course_db->getLastInsertId();
    }

    public function updateGradeableComponentMark(GradeableComponentMark $mark) {
        $bool_value = $this->course_db->convertBoolean($mark->getPublish());
        $params = array($mark->getGcId(), $mark->getPoints(), $mark->getNoteNoDecode(), $mark->getOrder(), $bool_value, $mark->getId());
        $this->course_db->query("
UPDATE gradeable_component_mark SET gc_id=?, gcm_points=?, gcm_note=?, gcm_order=?, gcm_publish=?
WHERE gcm_id=?", $params);
    }

    public function deleteGradeableComponentMark(GradeableComponentMark $mark) {
        $this->course_db->query("DELETE FROM gradeable_component_mark_data WHERE gcm_id=?",array($mark->getId()));
        $this->course_db->query("DELETE FROM gradeable_component_mark WHERE gcm_id=?", array($mark->getId()));
    }

    public function getGreatestGradeableComponentMarkOrder(GradeableComponent $component) {
    	$this->course_db->query("SELECT MAX(gcm_order) as max FROM gradeable_component_mark WHERE gc_id=? ", array($component->getId()));
    	$row = $this->course_db->row();
        return $row['max'];

    }

    /**
     * Gets an array that contains all revelant data in a gradeable.
     * Uses the gradeable id to use the data in the database.
     *
     * @param $gradeable_id
     * @param $admin_gradeable
     * @param $template
     *
     */
    public function getGradeableInfo($gradeable_id, AdminGradeable $admin_gradeable, $template=false) {
        throw new NotImplementedException();
    }

    /**
     * This updates the viewed date on a gradeable object (assuming that it has a set
     * $user object associated with it).
     *
     * @param \app\models\Gradeable $gradeable
     */
    public function updateUserViewedDate(Gradeable $gradeable) {
        if ($gradeable->getGdId() !== null && $gradeable->getUser() !== null) {
            $this->course_db->query("UPDATE gradeable_data SET gd_user_viewed_date = NOW() WHERE gd_id=? and gd_user_id=?",
                array($gradeable->getGdId(), $gradeable->getUser()->getId()));
            return true;
        } else {
            return false;
        }
    }
    
    /**
     * This updates the viewed date on a gradeable object (assuming that it has a set
     * $user object associated with it).
     *
     * @param \app\models\Gradeable $gradeable
     */
    public function resetUserViewedDate(Gradeable $gradeable) {
        if ($gradeable->getGdId() !== null && $gradeable->getUser() !== null) {
            $this->course_db->query("UPDATE gradeable_data SET gd_user_viewed_date = NULL WHERE gd_id=? and gd_user_id=?",
                array($gradeable->getGdId(), $gradeable->getUser()->getId()));
            return true;
        } else {
            return false;
        }
    }

    /**
     * @todo: write phpdoc
     *
     * @param $session_id
     *
     * @return array
     */
    public function getSession($session_id) {
        $this->submitty_db->query("SELECT * FROM sessions WHERE session_id=?", array($session_id));
        return $this->submitty_db->row();
    }

    /**
     * @todo: write phpdoc
     *
     * @param string $session_id
     * @param string $user_id
     * @param string $csrf_token
     *
     * @return string
     */
    public function newSession($session_id, $user_id, $csrf_token) {
        $this->submitty_db->query("INSERT INTO sessions (session_id, user_id, csrf_token, session_expires)
                                   VALUES(?,?,?,current_timestamp + interval '336 hours')",
            array($session_id, $user_id, $csrf_token));

    }

    /**
     * Updates a given session by setting it's expiration date to be 2 weeks into the future
     * @param string $session_id
     */
    public function updateSessionExpiration($session_id) {
        $this->submitty_db->query("UPDATE sessions SET session_expires=(current_timestamp + interval '336 hours')
                                   WHERE session_id=?", array($session_id));
    }

    /**
     * Remove sessions which have their expiration date before the
     * current timestamp
     */
    public function removeExpiredSessions() {
        $this->submitty_db->query("DELETE FROM sessions WHERE session_expires < current_timestamp");
    }

    /**
     * Remove a session associated with a given session_id
     * @param $session_id
     */
    public function removeSessionById($session_id) {
        $this->submitty_db->query("DELETE FROM sessions WHERE session_id=?", array($session_id));
    }

    public function getAllGradeablesIdsAndTitles() {
        $this->course_db->query("SELECT g_id, g_title FROM gradeable ORDER BY g_title ASC");
        return $this->course_db->rows();
    }

    public function getAllGradeablesIds() {
        $this->course_db->query("SELECT g_id FROM gradeable ORDER BY g_id");
        return $this->course_db->rows();
    }

    /**
     * gets ids of all electronic gradeables
     */
    public function getAllElectronicGradeablesIds() {
        $this->course_db->query("SELECT g_id, g_title FROM gradeable WHERE g_gradeable_type=0 ORDER BY g_grade_released_date DESC");
        return $this->course_db->rows();
    }
    
    /**
     * Gets id's and titles of the electronic gradeables that have non-inherited teams
     * @return string
     */
    // public function getAllElectronicGradeablesWithBaseTeams() {
    //     $this->course_db->query('SELECT g_id, g_title FROM gradeable WHERE g_id=ANY(SELECT g_id FROM electronic_gradeable WHERE eg_team_assignment IS TRUE AND (eg_inherit_teams_from=\'\') IS NOT FALSE) ORDER BY g_title ASC');
    //     return $this->course_db->rows();
    // }

    /**
     * Create a new team id and team in gradeable_teams for given gradeable, add $user_id as a member
     * @param string $g_id
     * @param string $user_id
     * @param integer $registration_section
     * @param integer $rotating_section
     * @return string $team_id
     */
    public function createTeam($g_id, $user_id, $registration_section, $rotating_section) {
        $this->course_db->query("SELECT COUNT(*) AS cnt FROM gradeable_teams");
        $team_id_prefix = strval($this->course_db->row()['cnt']);
        if (strlen($team_id_prefix) < 5) $team_id_prefix = str_repeat("0", 5-strlen($team_id_prefix)) . $team_id_prefix;
        $team_id = "{$team_id_prefix}_{$user_id}";

        $params = array($team_id, $g_id, $registration_section, $rotating_section);
        $this->course_db->query("INSERT INTO gradeable_teams (team_id, g_id, registration_section, rotating_section) VALUES(?,?,?,?)", $params);
        $this->course_db->query("INSERT INTO teams (team_id, user_id, state) VALUES(?,?,1)", array($team_id, $user_id));
        return $team_id;
    }

    /**
     * Set team $team_id's registration/rotating section to $section
     * @param string $team_id
     * @param int $section
     */
    public function updateTeamRegistrationSection($team_id, $section) {
        $this->course_db->query("UPDATE gradeable_teams SET registration_section=? WHERE team_id=?", array($section, $team_id));
    }

    public function updateTeamRotatingSection($team_id, $section) {
        $this->course_db->query("UPDATE gradeable_teams SET rotating_section=? WHERE team_id=?", array($section, $team_id));
    }

    /**
     * Remove a user from their current team
     * @param string $team_id
     * @param string $user_id
     */
    public function leaveTeam($team_id, $user_id) {
        $this->course_db->query("DELETE FROM teams AS t
          WHERE team_id=? AND user_id=? AND state=1", array($team_id, $user_id));
        $this->course_db->query("SELECT * FROM teams WHERE team_id=? AND state=1", array($team_id));
        if(count($this->course_db->rows()) == 0){
           //If this happens, then remove all invitations
            $this->course_db->query("DELETE FROM teams AS t
              WHERE team_id=?", array($team_id));
        }

    }

    /**
     * Add user $user_id to team $team_id as an invited user
     * @param string $team_id
     * @param string $user_id
     */
    public function sendTeamInvitation($team_id, $user_id) {
        $this->course_db->query("INSERT INTO teams (team_id, user_id, state) VALUES(?,?,0)", array($team_id, $user_id));
    }

    /**
     * Add user $user_id to team $team_id as a team member
     * @param string $team_id
     * @param string $user_id
     */
    public function acceptTeamInvitation($team_id, $user_id) {
        $this->course_db->query("INSERT INTO teams (team_id, user_id, state) VALUES(?,?,1)", array($team_id, $user_id));
    }

    /**
     * Cancel a pending team invitation
     * @param string $team_id
     * @param string $user_id
     */
    public function cancelTeamInvitation($team_id, $user_id) {
        $this->course_db->query("DELETE FROM teams WHERE team_id=? AND user_id=? AND state=0", array($team_id, $user_id));
    }

    /**
     * Decline all pending team invitiations for a user
     * @param string $g_id
     * @param string $user_id
     */
    public function declineAllTeamInvitations($g_id, $user_id) {
        $this->course_db->query("DELETE FROM teams AS t USING gradeable_teams AS gt
          WHERE gt.g_id=? AND gt.team_id = t.team_id AND t.user_id=? AND t.state=0", array($g_id, $user_id));
    }

    
    /**
     * Return Team object for team whith given Team ID
     * @param string $team_id
     * @return \app\models\Team
     */
    public function getTeamById($team_id) {
        $this->course_db->query("
          SELECT team_id, registration_section, rotating_section
          FROM gradeable_teams
          WHERE team_id=?",
            array($team_id));
        if (count($this->course_db->rows()) === 0) {
            return null;
        }
        $details = $this->course_db->row();

        $this->course_db->query("SELECT user_id, state FROM teams WHERE team_id=? ORDER BY user_id", array($team_id));
        $details['users'] = $this->course_db->rows();
        return new Team($this->core, $details);
    }

    /**
     * Return Team object for team which the given user belongs to on the given gradeable
     * @param string $g_id
     * @param string $user_id
     * @return \app\models\Team
     */
    public function getTeamByGradeableAndUser($g_id, $user_id) {
        $this->course_db->query("
          SELECT team_id, registration_section, rotating_section
          FROM gradeable_teams
          WHERE g_id=? AND team_id IN (
            SELECT team_id
            FROM teams
            WHERE user_id=? AND state=1)",
            array($g_id, $user_id));
        if (count($this->course_db->rows()) === 0) {
            return null;
        }
        $details = $this->course_db->row();

        $this->course_db->query("SELECT user_id, state FROM teams WHERE team_id=? ORDER BY user_id", array($details['team_id']));
        $details['users'] = $this->course_db->rows();
        return new Team($this->core, $details);
    }

    /**
     * Return an array of Team objects for all teams on given gradeable
     * @param string $g_id
     * @return \app\models\Team[]
     */
    public function getTeamsByGradeableId($g_id) {
        $this->course_db->query("
          SELECT team_id, registration_section, rotating_section
          FROM gradeable_teams
          WHERE g_id=?
          ORDER BY team_id",
            array($g_id));

        $all_teams_details = array();
        foreach($this->course_db->rows() as $row) {
            $all_teams_details[$row['team_id']] = $row;
        }

        $teams = array();
        foreach($all_teams_details as $team_id => $details) {
            $this->course_db->query("SELECT user_id, state FROM teams WHERE team_id=? ORDER BY user_id", array($team_id));
            $details['users'] = $this->course_db->rows();
            $teams[] = new Team($this->core, $details);
        }

        return $teams;
    }

    /**
     * Add ($g_id,$user_id) pair to table seeking_team
     * @param string $g_id
     * @param string $user_id
     */
    public function addToSeekingTeam($g_id,$user_id) {
        $this->course_db->query("INSERT INTO seeking_team(g_id, user_id) VALUES (?,?)", array($g_id, $user_id));
    }

    /**
     * Remove ($g_id,$user_id) pair from table seeking_team
     * @param string $g_id
     * @param string $user_id
     */
    public function removeFromSeekingTeam($g_id,$user_id) {
        $this->course_db->query("DELETE FROM seeking_team WHERE g_id=? AND user_id=?", array($g_id, $user_id));
    }

    /**
     * Return an array of user_id who are seeking team who passed gradeable_id
     * @param string $g_id
     * @return array $users_seeking_team
     */
    public function getUsersSeekingTeamByGradeableId($g_id) {
        $this->course_db->query("
          SELECT user_id
          FROM seeking_team
          WHERE g_id=?
          ORDER BY user_id",
            array($g_id));

        $users_seeking_team = array();
        foreach($this->course_db->rows() as $row) {
            array_push($users_seeking_team,$row['user_id']);
        }
        return $users_seeking_team;
    }

    /**
     * Return array of counts of teams/users without team/graded components
     * corresponding to each registration/rotating section
     * @param string $g_id
     * @param rray(int) $sections
     * @param string $section_key
     * @return array(int) $return
     */
    public function getTotalTeamCountByGradingSections($g_id, $sections, $section_key) {
        $return = array();
        $params = array($g_id);
        $sections_query = "";
        if (count($sections) > 0) {
            $sections_query = "{$section_key} IN (".implode(",", array_fill(0, count($sections), "?")).") AND";
            $params = array_merge($sections, $params);
        }
        $this->course_db->query("
SELECT count(*) as cnt, {$section_key}
FROM gradeable_teams
WHERE {$sections_query} g_id=? AND team_id IN (
  SELECT team_id
  FROM teams
)
GROUP BY {$section_key}
ORDER BY {$section_key}", $params);
        foreach ($this->course_db->rows() as $row) {
            $return[$row[$section_key]] = intval($row['cnt']);
        }
        foreach ($sections as $section) {
            if (!isset($return[$section])) $return[$section] = 0;
        }
        ksort($return);
        return $return;
    }
public function getSubmittedTeamCountByGradingSections($g_id, $sections, $section_key) {
        $return = array();
        $params = array($g_id);
        $where = "";
        if (count($sections) > 0) {
            // Expand out where clause
            $sections_keys = array_values($sections);
            $where = "WHERE {$section_key} IN (";
            foreach($sections_keys as $section) {
                $where .= "?" . ($section != $sections_keys[count($sections_keys)-1] ? "," : "");
                array_push($params, $section);
            }
            $where .= ")";
        }
        $this->course_db->query("
SELECT count(*) as cnt, {$section_key}
FROM gradeable_teams
INNER JOIN electronic_gradeable_version
ON
gradeable_teams.team_id = electronic_gradeable_version.team_id
AND gradeable_teams.". $section_key . " IS NOT NULL
AND electronic_gradeable_version.active_version>0
AND electronic_gradeable_version.g_id=?
{$where}
GROUP BY {$section_key}
ORDER BY {$section_key}", $params);

        foreach ($this->course_db->rows() as $row) {
            $return[$row[$section_key]] = intval($row['cnt']);
        }

        return $return;
    }
    public function getUsersWithoutTeamByGradingSections($g_id, $sections, $section_key) {
        $return = array();
        $params = array($g_id);
        $sections_query = "";
        if (count($sections) > 0) {
            $sections_query= "{$section_key} IN (".implode(",", array_fill(0, count($sections), "?")).") AND";
            $params = array_merge($sections, $params);
        }
        $orderBy="";
 		if($section_key == "registration_section") {
 			$orderBy = "SUBSTRING(registration_section, '^[^0-9]*'), COALESCE(SUBSTRING(registration_section, '[0-9]+')::INT, -1), SUBSTRING(registration_section, '[^0-9]*$')";
 		}
 		else {
 			$orderBy = $section_key;
 		}
        $this->course_db->query("
SELECT count(*) as cnt, {$section_key}
FROM users
WHERE {$sections_query} user_id NOT IN (
  SELECT user_id
  FROM gradeable_teams NATURAL JOIN teams
  WHERE g_id=?
  ORDER BY user_id
)
GROUP BY {$section_key}
ORDER BY {$orderBy}", $params);
        foreach ($this->course_db->rows() as $row) {
            $return[$row[$section_key]] = intval($row['cnt']);
        }
        foreach ($sections as $section) {
            if (!isset($return[$section])) {
                $return[$section] = 0;
            }
        }
        ksort($return);
        return $return;
    }
    public function getUsersWithTeamByGradingSections($g_id, $sections, $section_key) {
        $return = array();
        $params = array($g_id);
        $sections_query = "";
        if (count($sections) > 0) {
            $sections_query= "{$section_key} IN (".implode(",", array_fill(0, count($sections), "?")).") AND";
            $params = array_merge($sections, $params);
        }
        $orderBy="";
 		if($section_key == "registration_section") {
 			$orderBy = "SUBSTRING(registration_section, '^[^0-9]*'), COALESCE(SUBSTRING(registration_section, '[0-9]+')::INT, -1), SUBSTRING(registration_section, '[^0-9]*$')";
 		}
 		else {
 			$orderBy = $section_key;
 		}

        $this->course_db->query("
SELECT count(*) as cnt, {$section_key}
FROM users
WHERE {$sections_query} user_id IN (
  SELECT user_id
  FROM gradeable_teams NATURAL JOIN teams
  WHERE g_id=?
  ORDER BY user_id
)
GROUP BY {$section_key}
ORDER BY {$orderBy}", $params);
        foreach ($this->course_db->rows() as $row) {
            $return[$row[$section_key]] = intval($row['cnt']);
        }
        foreach ($sections as $section) {
            if (!isset($return[$section])) {
                $return[$section] = 0;
            }
        }
        ksort($return);
        return $return;
    }
    public function getGradedComponentsCountByTeamGradingSections($g_id, $sections, $section_key) {
        $return = array();
        $params = array($g_id);
        $where = "";
        if (count($sections) > 0) {
            $where = "WHERE {$section_key} IN (".implode(",", array_fill(0, count($sections), "?")).")";
            $params = array_merge($params, $sections);
        }
        $this->course_db->query("
SELECT count(gt.*) as cnt, gt.{$section_key}
FROM gradeable_teams AS gt
INNER JOIN (
  SELECT * FROM gradeable_data AS gd LEFT JOIN gradeable_component_data AS gcd ON gcd.gd_id = gd.gd_id WHERE g_id=?
) AS gd ON gt.team_id = gd.gd_team_id
{$where}
GROUP BY gt.{$section_key}
ORDER BY gt.{$section_key}", $params);
        foreach ($this->course_db->rows() as $row) {
            $return[$row[$section_key]] = intval($row['cnt']);
        }
        return $return;
    }

    /**
     * Return an array of users with late days
     *
     * @return array
     */
    public function getUsersWithLateDays() {
      throw new NotImplementedException();
    }

    /**
     * Return an array of users with extensions
     * @param string $gradeable_id
     * @return SimpleLateUser[]
     */
    public function getUsersWithExtensions($gradeable_id) {
        $this->course_db->query("
        SELECT u.user_id, user_firstname,
          user_preferred_firstname, user_lastname, late_day_exceptions
        FROM users as u
        FULL OUTER JOIN late_day_exceptions as l
          ON u.user_id=l.user_id
        WHERE g_id=?
          AND late_day_exceptions IS NOT NULL
          AND late_day_exceptions>0
        ORDER BY user_email ASC;", array($gradeable_id));

        $return = array();
        foreach($this->course_db->rows() as $row){
            $return[] = new SimpleLateUser($this->core, $row);
        }
        return $return;
    }

    /**
     * "Upserts" a given user's late days allowed effective at a given time.
     *
     * About $csv_options:
     * default behavior is to overwrite all late days for user and timestamp.
     * null value is for updating via form where radio button selection is
     * ignored, so it should do default behavior.  'csv_option_overwrite_all'
     * invokes default behavior for csv upload.  'csv_option_preserve_higher'
     * will preserve existing values when uploaded csv value is lower.
     *
     * @param string $user_id
     * @param string $timestamp
     * @param integer $days
     * @param string $csv_option value determined by selected radio button
     */
    public function updateLateDays($user_id, $timestamp, $days, $csv_option=null) {
		//q.v. PostgresqlDatabaseQueries.php
		throw new NotImplementedException();
	}

    /**
     * Delete a given user's allowed late days entry at given effective time
     * @param string $user_id
     * @param string $timestamp
     */
    public function deleteLateDays($user_id, $timestamp){
        $this->course_db->query("
          DELETE FROM late_days
          WHERE user_id=?
          AND since_timestamp=?", array($user_id, $timestamp));
    }

    /**
     * Updates a given user's extensions for a given homework
     * @param string $user_id
     * @param string $g_id
     * @param integer $days
     */
    public function updateExtensions($user_id, $g_id, $days){
        $this->course_db->query("
          UPDATE late_day_exceptions
          SET late_day_exceptions=?
          WHERE user_id=?
            AND g_id=?;", array($days, $user_id, $g_id));
        if ($this->course_db->getRowCount() === 0) {
            $this->course_db->query("
            INSERT INTO late_day_exceptions
            (user_id, g_id, late_day_exceptions)
            VALUES(?,?,?)", array($user_id, $g_id, $days));
        }
    }

    /**
     * Removes peer grading assignment if instructor decides to change the number of people each person grades for assignment
     * @param string $gradeable_id
     */
    public function clearPeerGradingAssignments($gradeable_id) {
        $this->course_db->query("DELETE FROM peer_assign WHERE g_id=?", array($gradeable_id));
    }

    /**
     * Adds an assignment for someone to grade another person for peer grading
     * @param string $student
     * @param string $grader
     * @param string $gradeable_id
     */
    public function insertPeerGradingAssignment($grader, $student, $gradeable_id) {
        $this->course_db->query("INSERT INTO peer_assign(grader_id, user_id, g_id) VALUES (?,?,?)", array($grader, $student, $gradeable_id));
    }

	/**
	 * Retrieves all courses (and details) that are accessible by $user_id
	 *
	 * (u.user_id=? AND u.user_group=1) checks if $user_id is an instructor
	 * Instructors may access all of their courses
	 * (u.user_id=? AND c.status=1) checks if a course is active
	 * An active course may be accessed by all users
	 * Inactive courses may only be accessed by the instructor
	 *
	 * @param string $user_id
	 * @param string $submitty_path
	 * @return array - courses (and their details) accessible by $user_id
	 */
    public function getStudentCoursesById($user_id, $submitty_path) {
        $this->submitty_db->query("
SELECT u.semester, u.course
FROM courses_users u
INNER JOIN courses c ON u.course=c.course AND u.semester=c.semester
WHERE (u.user_id=? AND u.user_group=1) OR (u.user_id=? AND c.status=1)
ORDER BY u.course", array($user_id, $user_id));
        $return = array();
        foreach ($this->submitty_db->rows() as $row) {
            $course = new Course($this->core, $row);
            $course->loadDisplayName($submitty_path);
            $return[] = $course;
        }
        return $return;
    }

    public function getPeerAssignment($gradeable_id, $grader) {
        $this->course_db->query("SELECT user_id FROM peer_assign WHERE g_id=? AND grader_id=?", array($gradeable_id, $grader));
        $return = array();
        foreach($this->course_db->rows() as $id) {
            $return[] = $id['user_id'];
        }
        return $return;
    }

    public function getPeerGradingAssignNumber($g_id) {
        $this->course_db->query("SELECT eg_peer_grade_set FROM electronic_gradeable WHERE g_id=?", array($g_id));
        return $this->course_db->rows()[0]['eg_peer_grade_set'];
    }

    public function getNumPeerComponents($g_id) {
        $this->course_db->query("SELECT COUNT(*) as cnt FROM gradeable_component WHERE gc_is_peer='t' and g_id=?", array($g_id));
        return intval($this->course_db->rows()[0]['cnt']);
    }

    public function getNumGradedPeerComponents($gradeable_id, $grader) {
        if (!is_array($grader)) {
            $params = array($grader);
        }
        else {
            $params = $grader;
        }
        $grader_list = implode(",", array_fill(0, count($params), "?"));
        $params[] = $gradeable_id;
        $this->course_db->query("SELECT COUNT(*) as cnt
FROM gradeable_component_data as gcd
WHERE gcd.gcd_grader_id IN ({$grader_list})
AND gc_id IN (
  SELECT gc_id
  FROM gradeable_component
  WHERE gc_is_peer='t' AND g_id=?
)", $params);

        return intval($this->course_db->rows()[0]['cnt']);
    }

    public function getGradedPeerComponentsByRegistrationSection($gradeable_id, $sections=array()) {
        $where = "";
        $params = array();
        if(count($sections) > 0) {
            $where = "WHERE registration_section IN (".implode(",", arrayfill(0,count($sections),"?"));
            $params = $sections;
        }
        $params[] = $gradeable_id;
        $this->course_db->query("
        SELECT count(u.*), u.registration_section
        FROM users as u
        INNER JOIN(
            SELECT gd.* FROM gradeable_data as gd
            LEFT JOIN(
                gradeable_component_data as gcd
                LEFT JOIN gradeable_component as gc
                ON gcd.gc_id = gc.gc_id and gc.gc_is_peer = 't'
            ) as gcd ON gcd.gd_id = gd.gd_id
            WHERE gd.g_id = ?
            GROUP BY gd.gd_id
        ) as gd ON gd.gd_user_id = u.user_id
        {$where}
        GROUP BY u.registration_section
        ORDER BY SUBSTRING(u.registration_section, '^[^0-9]*'), COALESCE(SUBSTRING(u.registration_section, '[0-9]+')::INT, -1), SUBSTRING(u.registration_section, '[^0-9]*$')", $params);

        $return = array();
        foreach($this->course_db->rows() as $row) {
            $return[$row['registration_section']] = intval($row['count']);
        }
        return $return;
    }

    public function getGradedPeerComponentsByRotatingSection($gradeable_id, $sections=array()) {
        $where = "";
        $params = array();
        if(count($sections) > 0) {
            $where = "WHERE rotating_section IN (".implode(",", arrayfill(0,count($sections),"?"));
            $params = $sections;
        }
        $params[] = $gradeable_id;
        $this->course_db->query("
        SELECT count(u.*), u.rotating_section
        FROM users as u
        INNER JOIN(
            SELECT gd.* FROM gradeable_data as gd
            LEFT JOIN(
                gradeable_component_data as gcd
                LEFT JOIN gradeable_component as gc
                ON gcd.gc_id = gc.gc_id and gc.gc_is_peer = 't'
            ) as gcd ON gcd.gd_id = gd.gd_id
            WHERE gd.g_id = ?
            GROUP BY gd.gd_id
        ) as gd ON gd.gd_user_id = u.user_id
        {$where}
        GROUP BY u.rotating_section
        ORDER BY u.rotating_section", $params);

        $return = array();
        foreach($this->course_db->rows() as $row) {
            $return[$row['rotating_section']] = intval($row['count']);
        }
        return $return;
    }

    public function existsThread($thread_id){
        $this->course_db->query("SELECT 1 FROM threads where deleted = false AND id = ?", array($thread_id));
        $result = $this->course_db->rows();
        return count($result) > 0;
    }

    public function existsAnnouncements(){
        $this->course_db->query("SELECT MAX(id) FROM threads where deleted = false AND pinned = true");
        $result = $this->course_db->rows();
        return empty($result[0]["max"]) ? -1 : $result[0]["max"];
    }

    public function viewedThread($user, $thread_id){
      $this->course_db->query("SELECT * from viewed_responses where thread_id = ? and user_id = ?", array($thread_id, $user));
      return count($this->course_db->rows()) > 0;
    }

    public function getDisplayUserNameFromUserId($user_id){
      $this->course_db->query("SELECT user_firstname, user_preferred_firstname, user_lastname from users where user_id = ?", array($user_id));
      $name_rows = $this->course_db->rows()[0];
      $last_name =  " " . $name_rows["user_lastname"];
      if(empty($name_rows["user_preferred_firstname"])){
        $name = $name_rows["user_firstname"];
      } else {
        $name = $name_rows["user_preferred_firstname"];
      }
      $ar = array();
      $ar["first_name"] = $name;
      $ar["last_name"] = $last_name;
      return $ar;
    }

    public function filterCategoryDesc($category_desc) {
        return str_replace("|", " ", $category_desc);
    }

    public function addNewCategory($category) {
        //Can't get "RETURNING category_id" syntax to work
        $this->course_db->query("INSERT INTO categories_list (category_desc) VALUES (?) RETURNING category_id", array($this->filterCategoryDesc($category)));
        $this->course_db->query("SELECT MAX(category_id) as category_id from categories_list");
        return $this->course_db->rows()[0];
    }

    public function deleteCategory($category_id) {
        // TODO, check if no thread is using current category
        $this->course_db->query("SELECT 1 FROM thread_categories WHERE category_id = ?", array($category_id));
        if(count($this->course_db->rows()) == 0) {
            $this->course_db->query("DELETE FROM categories_list WHERE category_id = ?", array($category_id));
            return true;
        } else {
            return false;
        }
    }

    public function editCategory($category_id, $category_desc, $category_color) {
        $this->course_db->beginTransaction();
        if(!is_null($category_desc)) {
            $this->course_db->query("UPDATE categories_list SET category_desc = ? WHERE category_id = ?", array($category_desc, $category_id));
        }
        if(!is_null($category_color)) {
            $this->course_db->query("UPDATE categories_list SET color = ? WHERE category_id = ?", array($category_color, $category_id));
        }
        $this->course_db->commit();
    }

    public function reorderCategories($categories_in_order) {
        $this->course_db->beginTransaction();
        foreach ($categories_in_order as $rank => $id) {
            $this->course_db->query("UPDATE categories_list SET rank = ? WHERE category_id = ?", array($rank, $id));
        }
        $this->course_db->commit();
    }

    public function getCategories(){
        $this->course_db->query("SELECT * from categories_list ORDER BY rank ASC NULLS LAST");
        return $this->course_db->rows();
    }

    public function getPostsForThread($current_user, $thread_id, $show_deleted = false, $option = "tree"){
    $query_delete = $show_deleted?"true":"deleted = false";
      if($thread_id == -1) {
        $announcement_id = $this->existsAnnouncements();
        if($announcement_id == -1){
          $this->course_db->query("SELECT MAX(id) as max from threads WHERE {$query_delete} and pinned = false");
          $thread_id = $this->course_db->rows()[0]["max"];
        } else {
          $thread_id = $announcement_id;
        }
      }
      if($option == 'alpha'){
        $this->course_db->query("SELECT posts.*, users.user_lastname FROM posts INNER JOIN users ON posts.author_user_id=users.user_id WHERE thread_id=? AND {$query_delete} ORDER BY user_lastname, posts.timestamp;", array($thread_id));
      } else {
        $this->course_db->query("SELECT * FROM posts WHERE thread_id=? AND {$query_delete} ORDER BY timestamp ASC", array($thread_id));
      }
      
      $result_rows = $this->course_db->rows();

      if(count($result_rows) > 0){
        $this->course_db->query("INSERT INTO viewed_responses(thread_id,user_id,timestamp) SELECT ?, ?, current_timestamp WHERE NOT EXISTS (SELECT 1 FROM viewed_responses WHERE thread_id=? AND user_id=?)", array($thread_id, $current_user, $thread_id, $current_user));
      }
      return $result_rows;
    }

    public function getRootPostOfNonMergedThread($thread_id, &$title, &$message) {
        $this->course_db->query("SELECT title FROM threads WHERE id = ? and merged_thread_id = -1 and merged_post_id = -1 and deleted = false", array($thread_id));
        $result_rows = $this->course_db->rows();
        if(count($result_rows) == 0) {
            $message = "Can't find thread";
            return false;
        }
        $title = $result_rows[0]['title'] . "\n";
        $this->course_db->query("SELECT id FROM posts where thread_id = ? and parent_id = -1", array($thread_id));
        $root_post = $this->course_db->rows()[0]['id'];
        return $root_post;
    }

    public function mergeThread($parent_thread_id, $child_thread_id, &$message){
        try{
            $this->course_db->beginTransaction();
            $parent_thread_title = null;
            $child_thread_title = null;
            if(!($parent_root_post = $this->getRootPostOfNonMergedThread($parent_thread_id, $parent_thread_title, $message))) {
                $this->course_db->rollback();
                return false;
            }
            if(!($child_root_post = $this->getRootPostOfNonMergedThread($child_thread_id, $child_thread_title, $message))) {
                $this->course_db->rollback();
                return false;
            }

            if($child_root_post <= $parent_root_post) {
                $message = "Child thread must be newer than parent thread";
                $this->course_db->rollback();
                return false;
            }

            $children = array($child_root_post);
            $this->findChildren($child_root_post, $child_thread_id, $children);

            // $merged_post_id is PK of linking node and $merged_thread_id is immediate parent thread_id
            $this->course_db->query("UPDATE threads SET merged_thread_id = ?, merged_post_id = ?, deleted = true WHERE id = ?", array($parent_thread_id, $child_root_post, $child_thread_id));
            foreach($children as $post_id){
                $this->course_db->query("UPDATE posts SET thread_id = ? WHERE id = ?", array($parent_thread_id,$post_id));
            }
            $this->course_db->query("UPDATE posts SET parent_id = ?, content = ? || content WHERE id = ?", array($parent_root_post, $child_thread_title, $child_root_post));

            $this->course_db->commit();
            return true;
        } catch (DatabaseException $dbException){
             $this->course_db->rollback();
        }
        return false;
    }

    public function getAnonId($user_id) {
        $params = (is_array($user_id)) ? $user_id : array($user_id);

        $question_marks = implode(",", array_fill(0, count($params), "?"));
        $this->course_db->query("SELECT user_id, anon_id FROM users WHERE user_id IN({$question_marks})", $params);
        $return = array();
        foreach($this->course_db->rows() as $id_map) {
            $return[$id_map['user_id']] = $id_map['anon_id'];
        }
        return $return;
    }

    public function getUserFromAnon($anon_id) {
        $params = is_array($anon_id) ? $anon_id : array($anon_id);

        $question_marks = implode(",", array_fill(0, count($params), "?"));
        $this->course_db->query("SELECT anon_id, user_id FROM users WHERE anon_id IN ({$question_marks})", $params);
        $return = array();
        foreach($this->course_db->rows() as $id_map) {
            $return[$id_map['anon_id']] = $id_map['user_id'];
        }
        return $return;
    }

    public function getAllAnonIds() {
        $this->course_db->query("SELECT anon_id FROM users");
        return $this->course_db->rows();
    }

    /**
     * Determines if a course is 'active' or if it was dropped.
     *
     * This is used to filter out courses displayed on the home screen, for when
     * a student has dropped a course.  SQL query checks for user_group=4 so
     * that only students are considered.  Returns false when course is dropped.
     * Returns true when course is still active, or user is not a student.
     *
     * @param string $user_id
     * @param string $course
     * @param string $semester
     * @return boolean
     */
    public function checkStudentActiveInCourse($user_id, $course, $semester) {
        $this->submitty_db->query("
            SELECT
                CASE WHEN registration_section IS NULL AND user_group=4 THEN FALSE
                ELSE TRUE
                END
            AS active
            FROM courses_users WHERE user_id=? AND course=? AND semester=?", array($user_id, $course, $semester));
        return $this->submitty_db->row()['active'];

    }
    public function getRegradeRequestStatus($student_id, $gradeable_id){
        $row = $this->course_db->query("SELECT * FROM regrade_requests WHERE student_id = ? AND gradeable_id = ? ", array($student_id, $gradeable_id));
        $result = ($this->course_db->row()) ? $row['status'] : 0;
        return $result;
    }
    public function insertNewRegradeRequest($gradeable_id, $student_id,$content){
        $params = array($gradeable_id, $student_id, -1);
        try{
            $this->course_db->query("INSERT INTO regrade_requests(gradeable_id, timestamp, student_id, status) VALUES (?, current_timestamp, ?, ?)", $params);
            $regrade_id = $this->getRegradeRequestID($gradeable_id,$student_id);
            $this->insertNewRegradePost($regrade_id,$gradeable_id,$student_id,$content);
            return true;
        }catch(DatabaseException $dbException){
            if($this->course_db->inTransaction()) $this->course_db->rollback();
            return false;
        }
    }
    public function getNumberRegradeRequests($gradeable_id){
        $this->course_db->query("SELECT COUNT(*) AS cnt FROM regrade_requests WHERE gradeable_id = ? AND status = -1", array($gradeable_id));
        return ($this->course_db->row()['cnt']); 
    }
    public function getRegradeDiscussion($regrade_id){
        $this->course_db->query("SELECT * FROM regrade_discussion WHERE regrade_id=? AND deleted=false ORDER BY timestamp ASC", array($regrade_id));
        $result = array();
        foreach ($this->course_db->rows() as $row => $val) {
            $result[] = $val;
        }
        return $result;
    }
    public function getRegradeRequestID($gradeable_id,$student_id){
        $row = $this->course_db->query("SELECT id FROM regrade_requests WHERE gradeable_id = ? AND student_id = ?", array($gradeable_id,$student_id));
        $result = ($this->course_db->row()) ? $row['id'] : -1;
        return $result;
    }
    public function insertNewRegradePost($regrade_id, $gradeable_id, $user_id, $content){
        $params = array($regrade_id, $user_id, $content);
        $this->course_db->query("INSERT INTO regrade_discussion(regrade_id, timestamp, user_id, content) VALUES (?, current_timestamp, ?, ?)", $params);
    }
    public function modifyRegradeStatus($regrade_id, $status){
        $this->course_db->query("UPDATE regrade_requests SET timestamp = current_timestamp, status = ? WHERE id = ?", array($status,$regrade_id) );
    }
    public function deleteRegradeRequest($gradeable_id, $student_id){
        $regrade_id = array($this->getRegradeRequestID($gradeable_id, $student_id));
        //$this->course_db->query("UPDATE regrade_requests SET status='1'");
        $this->course_db->query("DELETE FROM regrade_discussion WHERE regrade_id = ?", $regrade_id);
        $this->course_db->query("DELETE FROM regrade_requests WHERE id = ?", $regrade_id);

    }
    public function deleteGradeable($g_id) {
        $this->course_db->query("DELETE FROM gradeable WHERE g_id=?", array($g_id));
    }

    public function getGradeableComponentConfigs(\app\models\gradeable\Gradeable $gradeable) {

        // Get the components
        $query = "
            SELECT
                gc_id AS id,
                gc_title AS title,
                gc_ta_comment AS ta_comment,
                gc_student_comment AS student_comment,
                gc_lower_clamp AS lower_clamp,
                gc_default AS default,
                gc_max_value AS max_value,
                gc_upper_clamp AS upper_clamp,
                gc_is_text AS text,
                gc_is_peer AS peer,
                gc_order AS order,
                gc_page AS page
            FROM gradeable_component
            WHERE g_id=?
            ORDER BY gc_order";
        $this->course_db->query($query, [$gradeable->getId()]);

        $components_raw = $this->course_db->rows();

        // Get the marks
        $query = "
            SELECT 
                gc_id,
                gcm_id AS id,
                gcm_points AS points,
                gcm_note AS title,
                gcm_publish AS publish,
                gcm_order AS order
            FROM gradeable_component_mark
            WHERE gc_id IN (SELECT gc_id FROM gradeable_component WHERE g_id=?
            ORDER BY gcm_order)";
        $this->course_db->query($query, [$gradeable->getId()]);

        $marks = $this->course_db->rows();
        $component_marks = [];

        // Parse the marks per component
        foreach($marks as $mark) {
            if (array_key_exists($mark['gc_id'], $component_marks)) {
                $component_marks[$mark['gc_id']][] = $mark;
            } else {
                $component_marks[$mark['gc_id']] = [$mark];
            }
        }

        $components = [];

        // Make each component
        foreach($components_raw as $component_raw) {
            $component = new Component($this->core, $gradeable, $component_raw, []);
            $marks = $component_marks[$component_raw['id']] ?? [];
            foreach($marks as $index=>$mark) {
                $marks[$index] = new Mark($this->core, $component, $mark);
            }
            $component->setMarks($marks);
            $components[] = $component;
        }

        return $components;
    }
    public function getGradeableConfig($g_id) {

        // First, get the gradeable data
        $query = "
            SELECT 
                g_id AS id,
                g_title AS title,
                g_instructions_url AS instructions_url,
                g_overall_ta_instructions AS ta_instructions,
                g_gradeable_type AS type,
                g_grade_by_registration AS grade_by_registration,
                g_ta_view_start_date AS ta_view_start_date,
                g_grade_start_date AS grade_start_date,
                g_grade_released_date AS grade_released_date,
                g_grade_locked_date AS grade_locked_date,
                g_min_grading_group AS min_grading_group,
                g_syllabus_bucket AS syllabus_bucket
            FROM gradeable 
            WHERE g_id=?";
        $this->course_db->query($query, array($g_id));

        $details = $this->course_db->row();
        if(count($details) === 0) {
            throw new \InvalidArgumentException("Gradeable ID did not exist!");
        }

        // Next, get the electronic gradeable data
        $query = "
            SELECT
                eg_config_path AS autograding_config_path,
                eg_is_repository AS vcs,
                eg_subdirectory AS vcs_subdirectory,
                eg_team_assignment AS team_assignment,
                eg_max_team_size AS team_size_max,
                eg_team_lock_date AS team_lock_date,
                eg_use_ta_grading AS ta_grading,
                eg_student_view AS student_view,
                eg_student_submit AS student_submit,
                eg_student_download AS student_download,
                eg_student_any_version AS student_download_any_version,
                eg_peer_grading AS peer_grading,
                eg_peer_grade_set AS peer_grade_set,
                eg_submission_open_date AS submission_open_date,
                eg_submission_due_date AS submission_due_date,
                eg_late_days AS late_days,
                eg_allow_late_submission AS late_submission_allowed,
                eg_precision AS precision
            FROM electronic_gradeable WHERE g_id=?";
        $this->course_db->query($query, array($g_id));

        $elec_details = $this->course_db->row();
        if(count($elec_details) === 0 && $details['type'] === GradeableType::ELECTRONIC_FILE) {
            throw new DatabaseException("Electronic gradeable didn't have an entry in the electronic_gradeable table!");
        }

        $details = array_merge($details, $elec_details);

        // Finally, create the gradeable
        $gradeable = new \app\models\gradeable\Gradeable($this->core, $details, []);

        // Get the components data
        $gradeable->setComponents($this->getGradeableComponentConfigs($gradeable));

        return $gradeable;
    }
}<|MERGE_RESOLUTION|>--- conflicted
+++ resolved
@@ -116,34 +116,20 @@
         $query_parameters = array_merge( array(count($categories_ids)), $categories_ids );
         $query_delete = $show_deleted?"true":"deleted = false";
 
-<<<<<<< HEAD
-        $this->course_db->query("SELECT t.*, array_to_string(array_agg(e.category_id),'|')  as categories_ids, array_to_string(array_agg(w.category_desc),'|') as categories_desc FROM threads t, thread_categories e, categories_list w WHERE {$query_delete} and pinned = true and t.id = e.thread_id and e.category_id = w.category_id GROUP BY t.id HAVING ? = (SELECT count(*) FROM thread_categories tc WHERE tc.thread_id = t.id and category_id IN (".$query_multiple_qmarks.")) ORDER BY t.id DESC", $query_parameters);
+        $this->course_db->query("SELECT t.*, array_to_string(array_agg(e.category_id),'|')  as categories_ids, array_to_string(array_agg(w.category_desc),'|') as categories_desc, array_to_string(array_agg(w.color),'|') as categories_color FROM threads t, thread_categories e, categories_list w WHERE {$query_delete} and pinned = true and t.id = e.thread_id and e.category_id = w.category_id GROUP BY t.id HAVING ? = (SELECT count(*) FROM thread_categories tc WHERE tc.thread_id = t.id and category_id IN (".$query_multiple_qmarks.")) ORDER BY t.id DESC", $query_parameters);
         return $this->course_db->rows();
     }
 
     public function loadAnnouncementsWithoutCategory($show_deleted = false){
         $query_delete = $show_deleted?"true":"deleted = false";
-        $this->course_db->query("SELECT t.*, array_to_string(array_agg(e.category_id),'|')  as categories_ids, array_to_string(array_agg(w.category_desc),'|') as categories_desc  FROM threads t, thread_categories e, categories_list w WHERE {$query_delete} and pinned = true and t.id = e.thread_id and e.category_id = w.category_id GROUP BY t.id ORDER BY t.id DESC");
-            return $this->course_db->rows();
+        $this->course_db->query("SELECT t.*, array_to_string(array_agg(e.category_id),'|')  as categories_ids, array_to_string(array_agg(w.category_desc),'|') as categories_desc, array_to_string(array_agg(w.color),'|') as categories_color FROM threads t, thread_categories e, categories_list w WHERE {$query_delete} and pinned = true and t.id = e.thread_id and e.category_id = w.category_id GROUP BY t.id ORDER BY t.id DESC");
+        return $this->course_db->rows();
     }
 
     public function loadThreadsWithoutCategory($show_deleted = false){
         $query_delete = $show_deleted?"true":"deleted = false";
-        $this->course_db->query("SELECT t.*, array_to_string(array_agg(e.category_id),'|')  as categories_ids, array_to_string(array_agg(w.category_desc),'|') as categories_desc  FROM threads t, thread_categories e, categories_list w WHERE {$query_delete} and pinned = false and t.id = e.thread_id and e.category_id = w.category_id GROUP BY t.id ORDER BY t.id DESC");
-=======
-        $this->course_db->query("SELECT t.*, array_to_string(array_agg(e.category_id),'|')  as categories_ids, array_to_string(array_agg(w.category_desc),'|') as categories_desc, array_to_string(array_agg(w.color),'|') as categories_color FROM threads t, thread_categories e, categories_list w WHERE deleted = false and pinned = true and t.id = e.thread_id and e.category_id = w.category_id GROUP BY t.id HAVING ? = (SELECT count(*) FROM thread_categories tc WHERE tc.thread_id = t.id and category_id IN (".$query_multiple_qmarks.")) ORDER BY t.id DESC", $query_parameters);
+        $this->course_db->query("SELECT t.*, array_to_string(array_agg(e.category_id),'|')  as categories_ids, array_to_string(array_agg(w.category_desc),'|') as categories_desc, array_to_string(array_agg(w.color),'|') as categories_color FROM threads t, thread_categories e, categories_list w WHERE {$query_delete} and pinned = false and t.id = e.thread_id and e.category_id = w.category_id GROUP BY t.id ORDER BY t.id DESC");
         return $this->course_db->rows();
-    }
-
-    public function loadAnnouncementsWithoutCategory(){
-        $this->course_db->query("SELECT t.*, array_to_string(array_agg(e.category_id),'|')  as categories_ids, array_to_string(array_agg(w.category_desc),'|') as categories_desc, array_to_string(array_agg(w.color),'|') as categories_color FROM threads t, thread_categories e, categories_list w WHERE deleted = false and pinned = true and t.id = e.thread_id and e.category_id = w.category_id GROUP BY t.id ORDER BY t.id DESC");
-            return $this->course_db->rows();
-    }
-
-    public function loadThreadsWithoutCategory(){
-         $this->course_db->query("SELECT t.*, array_to_string(array_agg(e.category_id),'|')  as categories_ids, array_to_string(array_agg(w.category_desc),'|') as categories_desc, array_to_string(array_agg(w.color),'|') as categories_color FROM threads t, thread_categories e, categories_list w WHERE deleted = false and pinned = false and t.id = e.thread_id and e.category_id = w.category_id GROUP BY t.id ORDER BY t.id DESC");
->>>>>>> 00b9515b
-         return $this->course_db->rows();
     }
 
     public function loadThreads($categories_ids, $show_deleted = false) {
@@ -152,11 +138,7 @@
         $query_parameters = array_merge( array(count($categories_ids)), $categories_ids );
         $query_delete = $show_deleted?"true":"deleted = false";
 
-<<<<<<< HEAD
-        $this->course_db->query("SELECT t.*, array_to_string(array_agg(e.category_id),'|')  as categories_ids, array_to_string(array_agg(w.category_desc),'|') as categories_desc FROM threads t, thread_categories e, categories_list w WHERE {$query_delete} and pinned = false and t.id = e.thread_id and e.category_id = w.category_id GROUP BY t.id HAVING ? = (SELECT count(*) FROM thread_categories tc WHERE tc.thread_id = t.id and category_id IN (".$query_multiple_qmarks.")) ORDER BY t.id DESC", $query_parameters);
-=======
-        $this->course_db->query("SELECT t.*, array_to_string(array_agg(e.category_id),'|')  as categories_ids, array_to_string(array_agg(w.category_desc),'|') as categories_desc, array_to_string(array_agg(w.color),'|') as categories_color FROM threads t, thread_categories e, categories_list w WHERE deleted = false and pinned = false and t.id = e.thread_id and e.category_id = w.category_id GROUP BY t.id HAVING ? = (SELECT count(*) FROM thread_categories tc WHERE tc.thread_id = t.id and category_id IN (".$query_multiple_qmarks.")) ORDER BY t.id DESC", $query_parameters);
->>>>>>> 00b9515b
+        $this->course_db->query("SELECT t.*, array_to_string(array_agg(e.category_id),'|')  as categories_ids, array_to_string(array_agg(w.category_desc),'|') as categories_desc, array_to_string(array_agg(w.color),'|') as categories_color FROM threads t, thread_categories e, categories_list w WHERE {$query_delete} and pinned = false and t.id = e.thread_id and e.category_id = w.category_id GROUP BY t.id HAVING ? = (SELECT count(*) FROM thread_categories tc WHERE tc.thread_id = t.id and category_id IN (".$query_multiple_qmarks.")) ORDER BY t.id DESC", $query_parameters);
         return $this->course_db->rows();
     }
 
