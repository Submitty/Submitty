<?php

namespace app\views\course;

use app\models\User;
use app\views\AbstractView;
use app\libraries\FileUtils;
use app\libraries\Utils;


class CourseMaterialsView extends AbstractView {
    /**
     * @param User[] $students
     * @return string
     */
<<<<<<< HEAD
    public function listCourseMaterials($user_group) {

        $this->core->getOutput()->addBreadcrumb("Course Materials", $this->core->buildUrl(array('component' => 'grading', 'page' => 'course_materials', 'action' => 'view_course_materials_page')));
        function add_files($core, &$files, &$file_datas, &$file_release_dates, $expected_path, $json, $course_materials_array, $start_dir_name, $user_group) {
            $files[$start_dir_name] = array();
            $working_dirRoot = &$files[$start_dir_name];

            $student_access = ($user_group === 4);

            $arrlength = count($course_materials_array);

            $now_date_time = (new \DateTime('now', $core->getConfig()->getTimezone()));
            
            foreach($course_materials_array as $file) {

                $expected_file_path = FileUtils::joinPaths($expected_path, $file);

                // Check whether the file is shared to student or not
                // If shared, will add to courseMaterialsArray

                $releaseData = $now_date_time->format("Y-m-d H:i:sO");
                $isShareToOther = '0';
                if ($json == true){
                    if ( isset( $json[$expected_file_path] ) )
                    {
                        $isShareToOther = $json[$expected_file_path]['checked'];

                        $release_date = new \DateTime($json[$expected_file_path]['release_datetime'], $core->getConfig()->getTimezone());

                        if ($isShareToOther == '1' && $release_date > $now_date_time)
                            $isShareToOther = '0';

                        $releaseData  = $json[$expected_file_path]['release_datetime'];
                    }

                }

                if ($student_access && $isShareToOther === '0') {
                    continue; // skip this so we don't add to the courseMaterialsArray
                }

=======
    public function listCourseMaterials($instructor_permission) {

        $this->core->getOutput()->addBreadcrumb("Course Materials", $this->core->buildUrl(array('component' => 'grading', 'page' => 'course_materials', 'action' => 'view_course_materials_page')));
        function add_files($core, &$files, &$file_datas, &$file_release_dates, $expected_path, $json, $course_materials_array, $start_dir_name) {
            $files[$start_dir_name] = array();
            $working_dirRoot = &$files[$start_dir_name];
			
            $arrlength = count($course_materials_array);

            $current_time = (new \DateTime('now', $core->getConfig()->getTimezone()));
            
            foreach($course_materials_array as $file) {
>>>>>>> e7b932dc
                $path = explode('/', $file);
                $working_dir = &$files[$start_dir_name];
                $filename = array_pop($path);
                foreach($path as $dir) {
                    if (!isset($working_dir[$dir])) {
                        $working_dir[$dir] = array();
                    }
                    $working_dir = &$working_dir[$dir];
                }

<<<<<<< HEAD
                $working_dir[$filename] = $expected_file_path;


=======
                $expected_file_path = FileUtils::joinPaths($expected_path, $file);
                $working_dir[$filename] = $expected_file_path;
				
                
                $releaseData = $current_time;
                $isShareToOther = '0';
                if ($json == true){
                    if ( isset( $json[$expected_file_path] ) )
                    {
                        $isShareToOther = $json[$expected_file_path]['checked'];
                        
                        $release_date = new \DateTime($json[$expected_file_path]['release_datetime'], $core->getConfig()->getTimezone());
                        
                        if ($isShareToOther == '1' && $release_date > $current_time)
                            $isShareToOther == '0';
                        
                        $releaseData  = $json[$expected_file_path]['release_datetime'];
                    }
                    
                }
>>>>>>> e7b932dc
                $file_datas[$expected_file_path] = $isShareToOther;
                $file_release_dates[$expected_file_path] = $releaseData;
            }
        }
<<<<<<< HEAD

=======
		 
>>>>>>> e7b932dc
        $submissions = array();
        $file_shares = array();
        $file_release_dates = array();

        $course_materials_array = array();

        //Get the expected course materials path and files
        $expected_path = FileUtils::joinPaths($this->core->getConfig()->getCoursePath(), "uploads", "course_materials");
        $path_length = strlen($expected_path)+1;
        $course_materials_array = FileUtils::getAllFilesTrimSearchPath($expected_path, $path_length);
        $this->core->getOutput()->addInternalJs("drag-and-drop.js");
        usort($course_materials_array, 'strnatcasecmp');

        $fp = $this->core->getConfig()->getCoursePath() . '/uploads/course_materials_file_data.json';
        $json = FileUtils::readJsonFile($fp);

<<<<<<< HEAD
        add_files($this->core, $submissions, $file_shares, $file_release_dates, $expected_path, $json, $course_materials_array, 'course_materials', $user_group);

        $instructor_permission = ($user_group === 1);

=======
        add_files($this->core, $submissions, $file_shares, $file_release_dates, $expected_path, $json, $course_materials_array, 'course_materials');

        
>>>>>>> e7b932dc
        return $this->core->getOutput()->renderTwigTemplate("course/CourseMaterials.twig", [
            "courseMaterialsArray" => $course_materials_array,
            'date_format' => 'Y-m-d H:i:sO',
            "folderPath" => $expected_path,
            "submissions" => $submissions,
            "fileShares" => $file_shares,
            "fileReleaseDates" => $file_release_dates,
            "hasInstructorPermission" => $instructor_permission
        ]);
    }
}<|MERGE_RESOLUTION|>--- conflicted
+++ resolved
@@ -13,7 +13,6 @@
      * @param User[] $students
      * @return string
      */
-<<<<<<< HEAD
     public function listCourseMaterials($user_group) {
 
         $this->core->getOutput()->addBreadcrumb("Course Materials", $this->core->buildUrl(array('component' => 'grading', 'page' => 'course_materials', 'action' => 'view_course_materials_page')));
@@ -26,7 +25,7 @@
             $arrlength = count($course_materials_array);
 
             $now_date_time = (new \DateTime('now', $core->getConfig()->getTimezone()));
-            
+
             foreach($course_materials_array as $file) {
 
                 $expected_file_path = FileUtils::joinPaths($expected_path, $file);
@@ -55,20 +54,6 @@
                     continue; // skip this so we don't add to the courseMaterialsArray
                 }
 
-=======
-    public function listCourseMaterials($instructor_permission) {
-
-        $this->core->getOutput()->addBreadcrumb("Course Materials", $this->core->buildUrl(array('component' => 'grading', 'page' => 'course_materials', 'action' => 'view_course_materials_page')));
-        function add_files($core, &$files, &$file_datas, &$file_release_dates, $expected_path, $json, $course_materials_array, $start_dir_name) {
-            $files[$start_dir_name] = array();
-            $working_dirRoot = &$files[$start_dir_name];
-			
-            $arrlength = count($course_materials_array);
-
-            $current_time = (new \DateTime('now', $core->getConfig()->getTimezone()));
-            
-            foreach($course_materials_array as $file) {
->>>>>>> e7b932dc
                 $path = explode('/', $file);
                 $working_dir = &$files[$start_dir_name];
                 $filename = array_pop($path);
@@ -79,41 +64,14 @@
                     $working_dir = &$working_dir[$dir];
                 }
 
-<<<<<<< HEAD
                 $working_dir[$filename] = $expected_file_path;
 
 
-=======
-                $expected_file_path = FileUtils::joinPaths($expected_path, $file);
-                $working_dir[$filename] = $expected_file_path;
-				
-                
-                $releaseData = $current_time;
-                $isShareToOther = '0';
-                if ($json == true){
-                    if ( isset( $json[$expected_file_path] ) )
-                    {
-                        $isShareToOther = $json[$expected_file_path]['checked'];
-                        
-                        $release_date = new \DateTime($json[$expected_file_path]['release_datetime'], $core->getConfig()->getTimezone());
-                        
-                        if ($isShareToOther == '1' && $release_date > $current_time)
-                            $isShareToOther == '0';
-                        
-                        $releaseData  = $json[$expected_file_path]['release_datetime'];
-                    }
-                    
-                }
->>>>>>> e7b932dc
                 $file_datas[$expected_file_path] = $isShareToOther;
                 $file_release_dates[$expected_file_path] = $releaseData;
             }
         }
-<<<<<<< HEAD
 
-=======
-		 
->>>>>>> e7b932dc
         $submissions = array();
         $file_shares = array();
         $file_release_dates = array();
@@ -130,16 +88,10 @@
         $fp = $this->core->getConfig()->getCoursePath() . '/uploads/course_materials_file_data.json';
         $json = FileUtils::readJsonFile($fp);
 
-<<<<<<< HEAD
         add_files($this->core, $submissions, $file_shares, $file_release_dates, $expected_path, $json, $course_materials_array, 'course_materials', $user_group);
 
         $instructor_permission = ($user_group === 1);
 
-=======
-        add_files($this->core, $submissions, $file_shares, $file_release_dates, $expected_path, $json, $course_materials_array, 'course_materials');
-
-        
->>>>>>> e7b932dc
         return $this->core->getOutput()->renderTwigTemplate("course/CourseMaterials.twig", [
             "courseMaterialsArray" => $course_materials_array,
             'date_format' => 'Y-m-d H:i:sO',
