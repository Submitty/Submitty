--- conflicted
+++ resolved
@@ -912,12 +912,9 @@
                 'peer_grading' => false,
                 'peer_grade_set' => 0,
                 'late_submission_allowed' => true,
-<<<<<<< HEAD
                 'hidden_files' => ""
-=======
                 'limited_access_blind' => 1,
                 'peer_blind' => 3
->>>>>>> a2a2737f
             ]);
         }
         else {
@@ -932,12 +929,8 @@
                 'peer_grading' => false,
                 'peer_grade_set' => 0,
                 'late_submission_allowed' => true,
-<<<<<<< HEAD
                 'has_due_date' => false,
                 'hidden_files' => ""
-=======
-                'has_due_date' => false
->>>>>>> a2a2737f
             ]);
         }
 
