<?php

namespace app\views\course;

use app\libraries\Core;
use app\libraries\DateUtils;
use app\models\User;
use app\views\AbstractView;
use app\libraries\FileUtils;
use app\libraries\Utils;


class CourseMaterialsView extends AbstractView {
    /**
     * @param User[] $students
     * @return string
     */
    public function listCourseMaterials($user_group) {
        $this->core->getOutput()->addInternalCss(FileUtils::joinPaths('fileinput.css'));
        $this->core->getOutput()->addVendorJs(FileUtils::joinPaths('flatpickr', 'flatpickr.min.js'));
        $this->core->getOutput()->addVendorCss(FileUtils::joinPaths('flatpickr', 'flatpickr.min.css'));
        $this->core->getOutput()->addVendorJs(FileUtils::joinPaths('flatpickr', 'plugins', 'shortcutButtons', 'shortcut-buttons-flatpickr.min.js'));
        $this->core->getOutput()->addVendorCss(FileUtils::joinPaths('flatpickr', 'plugins', 'shortcutButtons', 'themes', 'light.min.css'));
        $this->core->getOutput()->addBreadcrumb("Course Materials");
        function add_files(Core $core, &$files, &$file_datas, &$file_release_dates, $expected_path, $json, $course_materials_array, $start_dir_name, $user_group, &$in_dir,$fp) {
            $files[$start_dir_name] = array();
            $student_access = ($user_group === 4);
            $now_date_time = $core->getDateTimeNow();
            $no_json = array();

            foreach($course_materials_array as $file) {

                $expected_file_path = FileUtils::joinPaths($expected_path, $file);

                array_push($in_dir,$expected_file_path);

                // Check whether the file is shared to student or not
                // If shared, will add to courseMaterialsArray

                $releaseData = $now_date_time->format("Y-m-d H:i:sO");
                $isShareToOther = '0';
                if ($json == true){
                    if ( isset( $json[$expected_file_path] ) )
                    {
                        $json[$expected_file_path]['checked'] = '1';
                        $isShareToOther = $json[$expected_file_path]['checked'];

                       $release_date = DateUtils::parseDateTime($json[$expected_file_path]['release_datetime'], $core->getConfig()->getTimezone());

                       if ($isShareToOther == '1' && $release_date > $now_date_time)
                            $isShareToOther = '0';

                        $releaseData  = $json[$expected_file_path]['release_datetime'];
                    }
                    else{
                        //fill with upload time for new files add all files to json when uploaded
                        $json[$expected_file_path]['checked'] = '1';
                        $isShareToOther = $json[$expected_file_path]['checked'];
                        $release_date = $json['release_time'];
                        $json[$expected_file_path]['release_datetime'] = $release_date;
                        $releaseData = $json[$expected_file_path]['release_datetime'];
                    }

                }
                else{

                    $ex_file_path = $expected_file_path;
                    $ex_file_path = array();
                    $ex_file_path['checked'] = '1';
                    $isShareToOther = $ex_file_path['checked'];
                    $date = $now_date_time->format("Y-m-d H:i:sO");
                    $date=substr_replace($date,"9999",0,4);
                    $ex_file_path['release_datetime'] = $date;
                    $releaseData = $ex_file_path['release_datetime'];
                    $no_json[$expected_file_path] = $ex_file_path;

                }

                if ($student_access && $isShareToOther === '0') {
                    continue; // skip this so don't add to the courseMaterialsArray
                }

                $path = explode('/', $file);
                $working_dir = &$files[$start_dir_name];
                $filename = array_pop($path);

                foreach($path as $dir) {
                    if (!isset($working_dir[$dir])) {
                        $working_dir[$dir] = array();
                    }


                    $working_dir = &$working_dir[$dir];

                }

                $working_dir[$filename] = $expected_file_path;


                $file_datas[$expected_file_path] = $isShareToOther;

                if( $releaseData == $now_date_time->format("Y-m-d H:i:sO")){
                    //for uploaded files that have had no manually set date to be set to never and maintained as never
                    //also permission set to yes
                    $releaseData=substr_replace($releaseData,"9999",0,4);
                    $json[$expected_file_path]['checked']='1';
                    $json[$expected_file_path]['release_datetime']= $releaseData;
                }
                $file_release_dates[$expected_file_path] = $releaseData;
            }
<<<<<<< HEAD
            if($json == false){
                FileUtils::writeJsonFile($fp,$no_json);
            }
            $can_write =is_writable($fp);
            if(!$can_write){
               $core->addErrorMessage("This json does not have write permissions, and therefore you cannot change the release date. Please change the permissions or contact someone who can.");
=======
            if($json == true){
                FileUtils::writeJsonFile($fp,$json);
>>>>>>> 70d9c660
            }
        }

        $submissions = array();
        $file_shares = array();
        $file_release_dates = array();
        $in_dir = array();

        //Get the expected course materials path and files
        $upload_path = FileUtils::joinPaths($this->core->getConfig()->getCoursePath(), "uploads");
        $expected_path = FileUtils::joinPaths($this->core->getConfig()->getCoursePath(), "uploads", "course_materials");
        $path_length = strlen($expected_path)+1;
        $course_materials_array = FileUtils::getAllFilesTrimSearchPath($expected_path, $path_length);
        $this->core->getOutput()->addInternalJs("drag-and-drop.js");
        //Sort the files/folders in alphabetical order
        usort($course_materials_array, 'strnatcasecmp');

        $fp = $this->core->getConfig()->getCoursePath() . '/uploads/course_materials_file_data.json';
        $json = FileUtils::readJsonFile($fp);

        add_files($this->core, $submissions, $file_shares, $file_release_dates, $expected_path, $json, $course_materials_array, 'course_materials', $user_group,$in_dir,$fp);

        //Check if user has permissions to access page (not instructor when no course materials available)
        if ($user_group !== 1 && count($course_materials_array) == 0) {
            // nothing to view
            $this->core->addErrorMessage("You have no permission to access this page");
            $this->core->redirect($this->core->buildCourseUrl());
            return;
        }

        $max_size = Utils::returnBytes(ini_get('upload_max_filesize'));
        $max_size_string = Utils::formatBytes("MB", $max_size ) . " (" . Utils::formatBytes("KB", $max_size) . ")";

        $server_time = (array)DateUtils::getServerTimeJson($this->core);

        return $this->core->getOutput()->renderTwigTemplate("course/CourseMaterials.twig", [
            "courseMaterialsArray" => $course_materials_array,
            'date_format' => 'Y-m-d H:i:sO',
            "folderPath" => $expected_path,
            "uploadFolderPath" => $upload_path,
            "submissions" => $submissions,
            "fileShares" => $file_shares,
            "fileReleaseDates" => $file_release_dates,
            "userGroup" => $user_group,
            "inDir" => $in_dir,
            "csrf_token" => $this->core->getCsrfToken(),
            "delete_url" => $this->core->buildCourseUrl(["course_materials", "delete"]),
            "delete_folder_url" => $this->core->buildCourseUrl(["course_materials", "delete_folder"]),
            "max_size_string" => $max_size_string,
            'server_time' => $server_time,
            "display_file_url" => $this->core->buildCourseUrl(['display_file'])
        ]);
    }
}<|MERGE_RESOLUTION|>--- conflicted
+++ resolved
@@ -108,17 +108,13 @@
                 }
                 $file_release_dates[$expected_file_path] = $releaseData;
             }
-<<<<<<< HEAD
+
             if($json == false){
                 FileUtils::writeJsonFile($fp,$no_json);
             }
             $can_write =is_writable($fp);
             if(!$can_write){
                $core->addErrorMessage("This json does not have write permissions, and therefore you cannot change the release date. Please change the permissions or contact someone who can.");
-=======
-            if($json == true){
-                FileUtils::writeJsonFile($fp,$json);
->>>>>>> 70d9c660
             }
         }
 
