--- conflicted
+++ resolved
@@ -79,12 +79,9 @@
             'file_data' => $file_data,
             'user_admin' => $this->core->getUser()->accessAdmin(),
             'is_single_response' => PollUtils::isSingleResponse($poll->getQuestionType()),
-<<<<<<< HEAD
             'user_id' => $this->core->getUser()->getId()
-=======
             'end_time' => $poll->getEndTime()?->format('Y-m-d\TH:i:s'),
             'timer_enabled' => $poll->isTimerEnabled(),
->>>>>>> 90f1f20c
         ]);
     }
 
