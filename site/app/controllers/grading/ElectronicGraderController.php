--- conflicted
+++ resolved
@@ -879,7 +879,6 @@
         }
         $peer = $gradeable->isPeerGrading() && $this->core->getUser()->getGroup() == User::GROUP_STUDENT;
         $team = $gradeable->isTeamAssignment();
-<<<<<<< HEAD
         if ($gradeable->isPeerGrading() && $this->core->getUser()->getGroup() == User::GROUP_STUDENT) {
             $peer = true;
         }
@@ -895,8 +894,6 @@
             $limited_access_blind = true;
         }
         
-=======
->>>>>>> d364f36b
 
         // If $who_id is empty string then this request came from the TA grading interface navigation buttons
         // We must decide who to display prev/next and assign them to $who_id
@@ -912,15 +909,9 @@
             }
 
             // Get the graded gradeable for the $from user
-<<<<<<< HEAD
             $from_graded_gradeable = null;
             if (($peer_double_blind || $limited_access_blind) && !$team) {
                 $from_graded_gradeable = $this->tryGetGradedGradeable($gradeable, $this->core->getQueries()->getUserFromAnon($from)[$from], false);
-=======
-            $from_graded_gradeable = false;
-            if ($peer) {
-                $from_graded_gradeable = $this->tryGetGradedGradeable($gradeable, $this->core->getQueries()->getSubmitterIdFromAnonId($from), false);
->>>>>>> d364f36b
             }
             else {
                 $from_graded_gradeable = $this->tryGetGradedGradeable($gradeable, $from, false);
@@ -958,29 +949,19 @@
 
             // Reassign who_id
             if (!is_null($goToStudent)) {
-<<<<<<< HEAD
                 $who_id = $goToStudent->getId();
-                if (($peer_double_blind || $limited_access_blind) && !$team) {
+                if (($peer_double_blind || $limited_access_blind)) {
                     $who_id = $goToStudent->getAnonId();
                 }
-=======
-                $who_id = $peer && !$team ? $goToStudent->getAnonId() :   $goToStudent->getId();
->>>>>>> d364f36b
             }
         }
 
         // Get the graded gradeable for the submitter we are requesting
-<<<<<<< HEAD
-        $graded_gradeable = null;
-        if (($peer_double_blind || $limited_access_blind) && !$team) {
-            $graded_gradeable = $this->tryGetGradedGradeable($gradeable, $this->core->getQueries()->getUserFromAnon($who_id)[$who_id], false);
-=======
         $graded_gradeable = false;
-        if ($peer) {
+        if (($peer_double_blind || $limited_access_blind)) {
             if ($this->core->getQueries()->getSubmitterIdFromAnonId($who_id) !== null) {
                 $graded_gradeable = $this->tryGetGradedGradeable($gradeable, $this->core->getQueries()->getSubmitterIdFromAnonId($who_id), false);
             }
->>>>>>> d364f36b
         }
         else {
             $graded_gradeable = $this->tryGetGradedGradeable($gradeable, $who_id, false);
