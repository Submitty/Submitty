{% import _self as self %}
<script>
    let student_info = {% if isStudentInfoPanel %} true {% else %} false {% endif %};
    let regrade_info = {% if isRegradePanel %} true {% else %} false {% endif %};
    let discussion_browser = {% if isDiscussionPanel %} true {% else %} false {% endif %};
    let peer_info = {% if isPeerPanel %} true {% else %} false {% endif %};

    let is_notebook = {% if is_notebook %} true {% else %} false {% endif %};
    updateThePanelsElements({
        autograding_results: true,
        grading_rubric: true,
        submission_browser: true,
        solution_ta_notes: true,
        student_info,
        regrade_info,
        discussion_browser,
        peer_info,
        "notebook-view": is_notebook
    });
</script>

<div id="grading-panel-header">
    <div class="panel-header-box">
        <span class="grade-panel" id="autograding_results_btn">
            <button title="Show/Hide Autograding Testcases (Press A)"
                    class="invisible-btn key_to_click"
                    tabindex="0"
            >
                <i class="fas fa-list"></i><span>Autograding</span>
            </button>
            {{ self.renderPanelPositionSelector('autograding_results') }}
        </span>
        <span class="grade-panel" id="grading_rubric_btn">
            <button title="Show/Hide Grading Rubric (Press G)"
                    class="invisible-btn key_to_click"
                    tabindex="0"
            >
                <i class="fas fa-edit"></i><span>Rubric</span>
            </button>
            {{ self.renderPanelPositionSelector('grading_rubric') }}
        </span>
        <span class="grade-panel" id="submission_browser_btn">
            <button title="Show/Hide Submission and Results Browser (Press O)"
                    class="invisible-btn key_to_click"
                    tabindex="0"
            >
                <i class="fas fa-folder-open"></i><span>Files</span>
            </button>
            {{ self.renderPanelPositionSelector('submission_browser') }}
        </span>
        {% if isStudentInfoPanel %}
            <span class="grade-panel" id="student_info_btn">
                <button title="Show/Hide Student Information (Press S)"
                        class="invisible-btn key_to_click"
                        tabindex="0"
                >
                    <i class="fas fa-user"></i><span>Student Info</span>
                </button>
            {{ self.renderPanelPositionSelector('student_info') }}
            </span>
        {% endif %}
        <span class="grade-panel" id="solution_ta_notes_btn">
            <button title="Show Solution and TA notes"
                    class="invisible-btn"
                    tabindex="0"
            >
                <i class="fas fa-check"></i><span>Solutions/Notes</span>
            </button>
            {{ self.renderPanelPositionSelector('solution_ta_notes') }}
        </span>
        {% if isPeerPanel %}
            <span class="grade-panel" id="peer_info_btn">
                <button title="Show/Hide Peer Information (Press P)"
                        class="invisible-btn key_to_click"
                        tabindex="0"
                >
                    <i class="fas fa-users"></i><span>Peer</span>
                </button>
            {{ self.renderPanelPositionSelector('peer_info') }}
            </span>
        {% endif %}
        {% if isDiscussionPanel %}
            <span class="grade-panel" id="discussion_browser_btn">
                <button title="Show/Hide Discussion Posts"
                        class="invisible-btn key_to_click"
                        tabindex="0"
                >
                    <i class="fas fa-comment-alt"></i><span>Discussion</span>
                </button>
            {{ self.renderPanelPositionSelector('discussion_browser') }}
            </span>
        {% endif %}
        {% if isRegradePanel %}
            <span class="grade-panel" id="regrade_info_btn">
                <button title="Show/Hide Grade Inquiry Information (Press X)"
                        class="invisible-btn key_to_click"
                        tabindex="0"
                >
                   <i class="fas {{ grade_inquiry_pending ? 'fa-exclamation' : 'fa-hand-paper' }} grade_inquiry_icon"></i>
                   <span>Grade Inquiry</span>
                </button>
            {{ self.renderPanelPositionSelector('regrade_info') }}
            </span>
        {% endif %}
        {% if is_notebook %}
            <span class="grade-panel" id="notebook-view-btn">
                <button title="Open student's view of their notebook gradeable"
                        class="invisible-btn"
                        tabindex="0"
                >
                   <i class="fas fa-book-open"></i>
                   <span>Notebook</span>
                </button>
            {{ self.renderPanelPositionSelector('notebook-view') }}
            </span>
        {% endif %}

    </div>
</div>

{% macro renderPanelPositionSelector(panelId) %}
    <select class="panel-position-cont" id="{{ panelId }}_select" size="4">
        <option class="panel-position-left" value="leftTop">
            Open as top left panel
<<<<<<< HEAD
        </option>
        <option class="panel-position-left" value="leftBottom">
            Open as bottom left panel
        </option>
        <option class="panel-position-left" value="rightTop">
            Open as top right panel
        </option>
=======
        </option>
        <option class="panel-position-left" value="leftBottom">
            Open as bottom left panel
        </option>
        <option class="panel-position-left" value="rightTop">
            Open as top right panel
        </option>
>>>>>>> 84e930cc
        <option class="panel-position-right" value="rightBottom">
            Open as bottom right panel
        </option>
    </select>
{% endmacro %}

{% include 'grading/electronic/PanelSelectorModal.twig' %}<|MERGE_RESOLUTION|>--- conflicted
+++ resolved
@@ -122,7 +122,6 @@
     <select class="panel-position-cont" id="{{ panelId }}_select" size="4">
         <option class="panel-position-left" value="leftTop">
             Open as top left panel
-<<<<<<< HEAD
         </option>
         <option class="panel-position-left" value="leftBottom">
             Open as bottom left panel
@@ -130,15 +129,6 @@
         <option class="panel-position-left" value="rightTop">
             Open as top right panel
         </option>
-=======
-        </option>
-        <option class="panel-position-left" value="leftBottom">
-            Open as bottom left panel
-        </option>
-        <option class="panel-position-left" value="rightTop">
-            Open as top right panel
-        </option>
->>>>>>> 84e930cc
         <option class="panel-position-right" value="rightBottom">
             Open as bottom right panel
         </option>
