--- conflicted
+++ resolved
@@ -91,7 +91,6 @@
                 else {
                     $this->core->addErrorMessage("Expected file not found.");
                 }
-<<<<<<< HEAD
             } else if(substr($details["expected_file"],0,16) == "generated_output"){
                 $result_path_array = array_reverse(explode("/",$results_path));
                 $path_array = explode("/",$details["expected_file"]);
@@ -107,14 +106,6 @@
                 if(file_exists($results_path . "/" . $details["expected_file"])){ 
                     $expected_file = $results_path. "/" . $details["expected_file"];
                 } else {
-=======
-            }
-            elseif (substr($details["expected_file"], 0, 13) == "random_output") {
-                if (file_exists($results_path . "/" . $details["expected_file"])) {
-                    $expected_file = $results_path . "/" . $details["expected_file"];
-                }
-                else {
->>>>>>> 9b95f63e
                     $this->core->addErrorMessage("Expected file not found.");
                 }
             // Try to find the file in the details directory. Do not print an error,
