--- conflicted
+++ resolved
@@ -3711,16 +3711,8 @@
     public function getTeamIdFromAnonId($anon_id) {
         $params = is_array($anon_id) ? $anon_id : [$anon_id];
 
-<<<<<<< HEAD
-        $question_marks = $this->createParamaterList(count($params));
-        $this->course_db->query("SELECT anon_id, team_id FROM teams WHERE anon_id IN {$question_marks}", $params);
-=======
-    public function getTeamIdFromAnonId($anon_id) {
-        $params = is_array($anon_id) ? $anon_id : [$anon_id];
-
         $question_marks = $this->createParamaterList(count($params));
         $this->course_db->query("SELECT anon_id, team_id FROM gradeable_teams WHERE anon_id IN {$question_marks}", $params);
->>>>>>> 1d30ae4e
         $return = [];
         foreach ($this->course_db->rows() as $id_map) {
             $return[$id_map['anon_id']] = $id_map['team_id'];
@@ -3735,12 +3727,8 @@
 
     public function getSubmitterIdFromAnonId(string $anon_id) {
         return $this->getUserFromAnon($anon_id)[$anon_id] ??
-<<<<<<< HEAD
-            $this->getTeamIdFromAnonId($anon_id)[$anon_id];
-=======
             $this->getTeamIdFromAnonId($anon_id)[$anon_id] ??
                 null;
->>>>>>> 1d30ae4e
     }
 
     // NOTIFICATION/EMAIL QUERIES
