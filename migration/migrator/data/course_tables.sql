--- conflicted
+++ resolved
@@ -1575,11 +1575,7 @@
     duration integer DEFAULT 0,
     end_time timestamp with time zone,
     is_visible boolean DEFAULT false NOT NULL,
-<<<<<<< HEAD
-    status text
-=======
     allows_custom boolean DEFAULT false NOT NULL
->>>>>>> a9074bc5
 );
 
 
