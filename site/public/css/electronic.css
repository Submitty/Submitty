--- conflicted
+++ resolved
@@ -556,7 +556,7 @@
 .banner {
     border: solid 6px var(--important-post);
     position:relative;
-    display: none;
+    display: block;
     float: left;
     width: 400px;
     height: 25px;
@@ -1338,10 +1338,7 @@
     min-height: 120px;
     max-height: 400px;
     margin-bottom: 10px;
-<<<<<<< HEAD
-=======
     resize: none;
->>>>>>> 84e930cc
 }
 
 /* Media queries */
