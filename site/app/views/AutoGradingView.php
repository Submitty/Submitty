<?php

namespace app\views;

use app\models\Gradeable;
use app\views\AbstractView;
use app\libraries\FileUtils;

class AutoGradingView extends AbstractView {

    /**
     * @param Gradeable $gradeable
     * @param bool $show_hidden
     * @return string
     */
    public function showResults(Gradeable $gradeable, $show_hidden = false) {
        $current_version = $gradeable->getCurrentVersion();
        $has_badges = false;
        $num_visible_testcases = 0;

        $nonhidden_earned = 0;
        $nonhidden_max = 0;
        $hidden_earned = 0;
        $hidden_max = 0;
        $show_hidden_breakdown = false;
        $display_hidden = false;

        foreach ($gradeable->getTestcases() as $testcase) {
            if ($testcase->viewTestcase()) {
                $num_visible_testcases++;
            }
        }

        if ($current_version->getNonHiddenTotal() >= 0) {
            $has_badges = true;

            $nonhidden_earned = $current_version->getNonHiddenTotal();
            $nonhidden_max = $gradeable->getNormalPoints();
            $hidden_earned = $current_version->getNonHiddenTotal() + $current_version->getHiddenTotal();
            $hidden_max = $gradeable->getTotalAutograderNonExtraCreditPoints();

            $show_hidden_breakdown = ($current_version->getNonHiddenNonExtraCredit() + $current_version->getHiddenNonExtraCredit() > $gradeable->getNormalPoints()) && $show_hidden;

            $display_hidden = false;
            if ($gradeable->taGradesReleased()) {
                foreach ($gradeable->getTestcases() as $testcase) {
                    if (!$testcase->viewTestcase()) continue;
                    if ($testcase->isHidden()) {
                        $display_hidden = true;
                        break;
                    }
                }
            }
        }

        return $this->core->getOutput()->renderTwigTemplate("autograding/AutoResults.twig", [
            "gradeable" => $gradeable,
            "show_hidden" => $show_hidden,
            "num_visible_testcases" => $num_visible_testcases,
            "show_hidden_breakdown" => $show_hidden_breakdown,
            "display_hidden" => $display_hidden,
            "nonhidden_earned" => $nonhidden_earned,
            "nonhidden_max" => $nonhidden_max,
            "hidden_earned" => $hidden_earned,
            "hidden_max" => $hidden_max,
            "has_badges" => $has_badges,
        ]);
    }

    /**
     * @param Gradeable $gradeable
     * @param $index
     * @param $popup_css_file
     * @param string $who
     * @param bool $show_hidden
     * @return string
     * @throws \Exception
     */
    public function loadAutoChecks(Gradeable $gradeable, $index, $popup_css_file, $who, $show_hidden = false) {
        $gradeable->loadResultDetails();
        $testcase = $gradeable->getTestcases()[$index];

        if ($testcase->isHidden() && !$show_hidden) {
            return "";
        }

        $checks = [];

        foreach ($testcase->getAutochecks() as $autocheck) {
            $description = $autocheck->getDescription();
            $diff_viewer = $autocheck->getDiffViewer();
            $file_path = $diff_viewer->getActualFilename();
            if (substr($file_path, strlen($file_path) - 4, 4) == ".pdf") {
                $file_name = pathinfo($file_path, PATHINFO_BASENAME);
                $file_path = urlencode($file_path);
                $checks[] = [
                    "pdf" => true,
                    "name" => $file_name,
                    "path" => $file_path
                ];
            } else {
                $check = [
                    "messages" => $autocheck->getMessages()
                ];

                $actual_title = "";
                if ($diff_viewer->hasDisplayExpected() || $diff_viewer->getActualFilename() != "") {
                    $actual_title = "Student ";
                }
                $actual_title .= $description;

                $actual_image = $diff_viewer->getActualImageFilename();
                $actual_display = $diff_viewer->getDisplayActual();
                if ($actual_image != "") {
                    $check["actual"] = [
                        "type" => "image",
                        "title" => $actual_title,
                        "show_popup" => false,
                        "src" => $this->autoGetImageSrc($actual_image),
                    ];
                } else if ($diff_viewer->hasDisplayActual()) {
                    $check["actual"] = [
                        "type" => "text",
                        "title" => $actual_title,
                        "show_popup" => $this->autoShouldDisplayPopup($actual_display),
                        "src" => $actual_display,
                    ];
                }

                $expected_image = $diff_viewer->getExpectedImageFilename();
                $expected_display = $diff_viewer->getDisplayExpected();
                $expected_title = "Expected {$description}";
                if ($expected_image != "") {
                    $check["expected"] = [
                        "type" => "image",
                        "title" => $expected_title,
                        "show_popup" => false,
                        "src" => $this->autoGetImageSrc($expected_image)
                    ];
                } else if ($diff_viewer->hasDisplayExpected()) {
                    $check["expected"] = [
                        "type" => "text",
                        "title" => $expected_title,
                        "show_popup" => $this->autoShouldDisplayPopup($expected_display),
                        "src" => $expected_display
                    ];
                }

                $difference_image = $diff_viewer->getDifferenceFilename();
                $difference_title = "Difference {$description}";
                if ($difference_image != "") {
                    $check["difference"] = [
                        "type" => "image",
                        "title" => $difference_title,
                        "show_popup" => false,
                        "src" => $this->autoGetImageSrc($difference_image)
                    ];
                }

                $checks[] = $check;
            }

            $diff_viewer->destroyViewer();
        }

        return $this->core->getOutput()->renderTwigTemplate("autograding/AutoChecks.twig", [
            "gradeable" => $gradeable,
            "checks" => $checks,
            "index" => $index,
            "who" => $who,
            "popup_css_file" => $popup_css_file,
        ]);
    }

    /**
     * @param string $display
     * @return string
     */
    private function autoShouldDisplayPopup(string $display): string {
        $tmp_array_string = explode("\n", trim(html_entity_decode(strip_tags($display)), "\xC2\xA0\t"));
        $less_than_30 = true;
        $arr_count = count($tmp_array_string);
        for ($x = 0; $x < $arr_count; $x++) {
            if (strlen($tmp_array_string[$x]) > 30) {
                $less_than_30 = false;
                $x = $arr_count;
            }
        }
        if (substr_count($display, 'line_number') < 10 && $less_than_30) {
            return false;
        }

        return true;
    }

    /**
     * @param string $path
     * @return string
     */
    private function autoGetImageSrc(string $path): string {
        // borrowed from file-display.php
        $content_type = FileUtils::getContentType($path);
        if (substr($content_type, 0, 5) === "image") {
            // Read image path, convert to base64 encoding
            $imageData = base64_encode(file_get_contents($path));
            // Format the image SRC:  data:{mime};base64,{data};
            return 'data: ' . mime_content_type($path) . ';charset=utf-8;base64,' . $imageData;
        }
        return ''; // ?
    }

    public function showVersionChoice($gradeable, $onChange, $formatting = "") {
        return $this->core->getOutput()->renderTwigTemplate("grading/VersionChoice.twig", [
            "gradeable" => $gradeable,
            "onChange" => $onChange,
            "formatting" => $formatting,
        ]);
    }

    /**
     * @param Gradeable $gradeable
     * @return string
     */
    public function showTAResults(Gradeable $gradeable) {
        $grading_complete = true;
        $active_same_as_graded = true;
        foreach ($gradeable->getComponents() as $component) {
            if (!$component->getGrader()) {
                $grading_complete = false;
            }
            if ($component->getGradedVersion() !== $gradeable->getActiveVersion() && $component->getGradedVersion() !== -1) {
                $active_same_as_graded = false;
            }
        }
        $grader_names = array();
        //find all names of instructors who graded part(s) of this assignment that are full access grader_names
        if (!$gradeable->getPeerGrading()) {
            foreach ($gradeable->getComponents() as $component) {
                if ($component->getGrader() == NULL) {
                    continue;
                }
                $name = $component->getGrader()->getDisplayedFirstName() . " " . $component->getGrader()->getLastName();
                if (!in_array($name, $grader_names) && $component->getGrader()->accessFullGrading()) {
                    $grader_names[] = $name;
                }
            }
        } else {
            $grader_names = "Graded by Peer(s)";
        }
        //get total score and max possible score
        $graded_score = $gradeable->getGradedTAPoints();
        $graded_max = $gradeable->getTotalTANonExtraCreditPoints();
        //change title if autograding exists or not
        //display a sum of autograding and instructor points if both exist
        $has_autograding = false;
        foreach ($gradeable->getTestcases() as $testcase) {
            if ($testcase->viewTestcase()) {
                $has_autograding = true;
                break;
            }
        }
        // Todo: this is a lot of math for the view
        //add total points if both autograding and instructor grading exist
        $current = $gradeable->getCurrentVersion() == NULL ? $gradeable->getVersions()[1] : $gradeable->getCurrentVersion();
        $total_score = $current->getNonHiddenTotal() + $current->getHiddenTotal() + $graded_score;
        $total_max = $gradeable->getTotalAutograderNonExtraCreditPoints() + $graded_max;
        $regrade_enabled = $this->core->getConfig()->isRegradeEnabled();
        $regrade_message = $this->core->getConfig()->getRegradeMessage();
        //Clamp full gradeable score to zero
        $total_score = max($total_score, 0);

        $num_decimals = strlen(substr(strrchr((string)$gradeable->getPointPrecision(), "."), 1));

        return $this->core->getOutput()->renderTwigTemplate("autograding/TAResults.twig", [
            "gradeable" => $gradeable,
            "grader_names" => $grader_names,
            "grading_complete" => $grading_complete,
            "has_autograding" => $has_autograding,
            "graded_score" => $graded_score,
            "graded_max" => $graded_max,
            "total_score" => $total_score,
            "total_max" => $total_max,
            "active_same_as_graded" => $active_same_as_graded,
<<<<<<< HEAD
            "regrade_enabled" => $regrade_enabled,
            "regrade_message" => $regrade_message
=======
            "num_decimals" => $num_decimals,
>>>>>>> 009dd389
        ]);
    }
}<|MERGE_RESOLUTION|>--- conflicted
+++ resolved
@@ -281,12 +281,9 @@
             "total_score" => $total_score,
             "total_max" => $total_max,
             "active_same_as_graded" => $active_same_as_graded,
-<<<<<<< HEAD
             "regrade_enabled" => $regrade_enabled,
             "regrade_message" => $regrade_message
-=======
             "num_decimals" => $num_decimals,
->>>>>>> 009dd389
         ]);
     }
 }