{
    "_readme": [
        "This file locks the dependencies of your project to a known state",
        "Read more about it at https://getcomposer.org/doc/01-basic-usage.md#installing-dependencies",
        "This file is @generated automatically"
    ],
<<<<<<< HEAD
    "content-hash": "ac5e5b794260133c8d0217dae1b093e9",
=======
    "content-hash": "ee75939569e30f8ab0788e848252d691",
>>>>>>> cf469acc
    "packages": [
        {
            "name": "brick/math",
            "version": "0.13.1",
            "source": {
                "type": "git",
                "url": "https://github.com/brick/math.git",
                "reference": "fc7ed316430118cc7836bf45faff18d5dfc8de04"
            },
            "dist": {
                "type": "zip",
                "url": "https://api.github.com/repos/brick/math/zipball/fc7ed316430118cc7836bf45faff18d5dfc8de04",
                "reference": "fc7ed316430118cc7836bf45faff18d5dfc8de04",
                "shasum": ""
            },
            "require": {
                "php": "^8.1"
            },
            "require-dev": {
                "php-coveralls/php-coveralls": "^2.2",
                "phpunit/phpunit": "^10.1",
                "vimeo/psalm": "6.8.8"
            },
            "type": "library",
            "autoload": {
                "psr-4": {
                    "Brick\\Math\\": "src/"
                }
            },
            "notification-url": "https://packagist.org/downloads/",
            "license": [
                "MIT"
            ],
            "description": "Arbitrary-precision arithmetic library",
            "keywords": [
                "Arbitrary-precision",
                "BigInteger",
                "BigRational",
                "arithmetic",
                "bigdecimal",
                "bignum",
                "bignumber",
                "brick",
                "decimal",
                "integer",
                "math",
                "mathematics",
                "rational"
            ],
            "support": {
                "issues": "https://github.com/brick/math/issues",
                "source": "https://github.com/brick/math/tree/0.13.1"
            },
            "funding": [
                {
                    "url": "https://github.com/BenMorel",
                    "type": "github"
                }
            ],
            "time": "2025-03-29T13:50:30+00:00"
        },
        {
            "name": "browscap/browscap-php",
            "version": "7.5.0",
            "source": {
                "type": "git",
                "url": "https://github.com/browscap/browscap-php.git",
                "reference": "81c87bab0c440ffcd65a5d8376c660cd9641adb7"
            },
            "dist": {
                "type": "zip",
                "url": "https://api.github.com/repos/browscap/browscap-php/zipball/81c87bab0c440ffcd65a5d8376c660cd9641adb7",
                "reference": "81c87bab0c440ffcd65a5d8376c660cd9641adb7",
                "shasum": ""
            },
            "require": {
                "ext-json": "*",
                "guzzlehttp/guzzle": "^7.8.0",
                "league/flysystem": "^3.21.0",
                "matthiasmullie/scrapbook": "^1.5.1",
                "monolog/monolog": "^3.5.0",
                "php": "~8.1.0 || ~8.2.0 || ~8.3.0 || ~8.4.0",
                "psr/log": "^2.0.0 || ^3.0.0",
                "psr/simple-cache": "^2.0.0 || ^3.0.0",
                "symfony/console": "^6.4.0 || ^7.0.0",
                "symfony/filesystem": "^6.4.0 || ^7.0.0"
            },
            "require-dev": {
                "doctrine/coding-standard": "^12.0.0",
                "mikey179/vfsstream": "^1.6.11",
                "phpstan/extension-installer": "^1.3.1",
                "phpstan/phpstan": "^1.10.43",
                "phpstan/phpstan-beberlei-assert": "^1.1.2",
                "phpstan/phpstan-deprecation-rules": "^1.1.4",
                "phpstan/phpstan-phpunit": "^1.3.15",
                "phpunit/phpunit": "^10.4.2"
            },
            "suggest": {
                "ext-curl": "to use curl requests to get the ini file"
            },
            "bin": [
                "bin/browscap-php"
            ],
            "type": "library",
            "autoload": {
                "psr-4": {
                    "BrowscapPHP\\": "src/"
                }
            },
            "notification-url": "https://packagist.org/downloads/",
            "license": [
                "MIT"
            ],
            "authors": [
                {
                    "name": "Jonathan Stoppani",
                    "email": "jonathan.stoppani@gmail.com"
                },
                {
                    "name": "James Titcumb",
                    "email": "james@asgrim.com"
                },
                {
                    "name": "Thomas Mueller",
                    "email": "mimmi20@live.de"
                }
            ],
            "description": "Standalone replacement for php's native get_browser() function",
            "homepage": "https://github.com/browscap/browscap-php",
            "keywords": [
                "browser",
                "capabilities",
                "get_browser",
                "user agent"
            ],
            "support": {
                "issues": "https://github.com/browscap/browscap-php/issues",
                "source": "https://github.com/browscap/browscap-php"
            },
            "time": "2024-12-20T09:56:03+00:00"
        },
        {
            "name": "cboden/ratchet",
            "version": "v0.4.4",
            "source": {
                "type": "git",
                "url": "https://github.com/ratchetphp/Ratchet.git",
                "reference": "5012dc954541b40c5599d286fd40653f5716a38f"
            },
            "dist": {
                "type": "zip",
                "url": "https://api.github.com/repos/ratchetphp/Ratchet/zipball/5012dc954541b40c5599d286fd40653f5716a38f",
                "reference": "5012dc954541b40c5599d286fd40653f5716a38f",
                "shasum": ""
            },
            "require": {
                "guzzlehttp/psr7": "^1.7|^2.0",
                "php": ">=5.4.2",
                "ratchet/rfc6455": "^0.3.1",
                "react/event-loop": ">=0.4",
                "react/socket": "^1.0 || ^0.8 || ^0.7 || ^0.6 || ^0.5",
                "symfony/http-foundation": "^2.6|^3.0|^4.0|^5.0|^6.0",
                "symfony/routing": "^2.6|^3.0|^4.0|^5.0|^6.0"
            },
            "require-dev": {
                "phpunit/phpunit": "~4.8"
            },
            "type": "library",
            "autoload": {
                "psr-4": {
                    "Ratchet\\": "src/Ratchet"
                }
            },
            "notification-url": "https://packagist.org/downloads/",
            "license": [
                "MIT"
            ],
            "authors": [
                {
                    "name": "Chris Boden",
                    "email": "cboden@gmail.com",
                    "role": "Developer"
                },
                {
                    "name": "Matt Bonneau",
                    "role": "Developer"
                }
            ],
            "description": "PHP WebSocket library",
            "homepage": "http://socketo.me",
            "keywords": [
                "Ratchet",
                "WebSockets",
                "server",
                "sockets",
                "websocket"
            ],
            "support": {
                "chat": "https://gitter.im/reactphp/reactphp",
                "issues": "https://github.com/ratchetphp/Ratchet/issues",
                "source": "https://github.com/ratchetphp/Ratchet/tree/v0.4.4"
            },
            "time": "2021-12-14T00:20:41+00:00"
        },
        {
            "name": "dflydev/dot-access-data",
            "version": "v3.0.3",
            "source": {
                "type": "git",
                "url": "https://github.com/dflydev/dflydev-dot-access-data.git",
                "reference": "a23a2bf4f31d3518f3ecb38660c95715dfead60f"
            },
            "dist": {
                "type": "zip",
                "url": "https://api.github.com/repos/dflydev/dflydev-dot-access-data/zipball/a23a2bf4f31d3518f3ecb38660c95715dfead60f",
                "reference": "a23a2bf4f31d3518f3ecb38660c95715dfead60f",
                "shasum": ""
            },
            "require": {
                "php": "^7.1 || ^8.0"
            },
            "require-dev": {
                "phpstan/phpstan": "^0.12.42",
                "phpunit/phpunit": "^7.5 || ^8.5 || ^9.3",
                "scrutinizer/ocular": "1.6.0",
                "squizlabs/php_codesniffer": "^3.5",
                "vimeo/psalm": "^4.0.0"
            },
            "type": "library",
            "extra": {
                "branch-alias": {
                    "dev-main": "3.x-dev"
                }
            },
            "autoload": {
                "psr-4": {
                    "Dflydev\\DotAccessData\\": "src/"
                }
            },
            "notification-url": "https://packagist.org/downloads/",
            "license": [
                "MIT"
            ],
            "authors": [
                {
                    "name": "Dragonfly Development Inc.",
                    "email": "info@dflydev.com",
                    "homepage": "http://dflydev.com"
                },
                {
                    "name": "Beau Simensen",
                    "email": "beau@dflydev.com",
                    "homepage": "http://beausimensen.com"
                },
                {
                    "name": "Carlos Frutos",
                    "email": "carlos@kiwing.it",
                    "homepage": "https://github.com/cfrutos"
                },
                {
                    "name": "Colin O'Dell",
                    "email": "colinodell@gmail.com",
                    "homepage": "https://www.colinodell.com"
                }
            ],
            "description": "Given a deep data structure, access data by dot notation.",
            "homepage": "https://github.com/dflydev/dflydev-dot-access-data",
            "keywords": [
                "access",
                "data",
                "dot",
                "notation"
            ],
            "support": {
                "issues": "https://github.com/dflydev/dflydev-dot-access-data/issues",
                "source": "https://github.com/dflydev/dflydev-dot-access-data/tree/v3.0.3"
            },
            "time": "2024-07-08T12:26:09+00:00"
        },
        {
            "name": "doctrine/annotations",
            "version": "1.14.3",
            "source": {
                "type": "git",
                "url": "https://github.com/doctrine/annotations.git",
                "reference": "fb0d71a7393298a7b232cbf4c8b1f73f3ec3d5af"
            },
            "dist": {
                "type": "zip",
                "url": "https://api.github.com/repos/doctrine/annotations/zipball/fb0d71a7393298a7b232cbf4c8b1f73f3ec3d5af",
                "reference": "fb0d71a7393298a7b232cbf4c8b1f73f3ec3d5af",
                "shasum": ""
            },
            "require": {
                "doctrine/lexer": "^1 || ^2",
                "ext-tokenizer": "*",
                "php": "^7.1 || ^8.0",
                "psr/cache": "^1 || ^2 || ^3"
            },
            "require-dev": {
                "doctrine/cache": "^1.11 || ^2.0",
                "doctrine/coding-standard": "^9 || ^10",
                "phpstan/phpstan": "~1.4.10 || ^1.8.0",
                "phpunit/phpunit": "^7.5 || ^8.5 || ^9.5",
                "symfony/cache": "^4.4 || ^5.4 || ^6",
                "vimeo/psalm": "^4.10"
            },
            "suggest": {
                "php": "PHP 8.0 or higher comes with attributes, a native replacement for annotations"
            },
            "type": "library",
            "autoload": {
                "psr-4": {
                    "Doctrine\\Common\\Annotations\\": "lib/Doctrine/Common/Annotations"
                }
            },
            "notification-url": "https://packagist.org/downloads/",
            "license": [
                "MIT"
            ],
            "authors": [
                {
                    "name": "Guilherme Blanco",
                    "email": "guilhermeblanco@gmail.com"
                },
                {
                    "name": "Roman Borschel",
                    "email": "roman@code-factory.org"
                },
                {
                    "name": "Benjamin Eberlei",
                    "email": "kontakt@beberlei.de"
                },
                {
                    "name": "Jonathan Wage",
                    "email": "jonwage@gmail.com"
                },
                {
                    "name": "Johannes Schmitt",
                    "email": "schmittjoh@gmail.com"
                }
            ],
            "description": "Docblock Annotations Parser",
            "homepage": "https://www.doctrine-project.org/projects/annotations.html",
            "keywords": [
                "annotations",
                "docblock",
                "parser"
            ],
            "support": {
                "issues": "https://github.com/doctrine/annotations/issues",
                "source": "https://github.com/doctrine/annotations/tree/1.14.3"
            },
            "time": "2023-02-01T09:20:38+00:00"
        },
        {
            "name": "doctrine/cache",
            "version": "2.2.0",
            "source": {
                "type": "git",
                "url": "https://github.com/doctrine/cache.git",
                "reference": "1ca8f21980e770095a31456042471a57bc4c68fb"
            },
            "dist": {
                "type": "zip",
                "url": "https://api.github.com/repos/doctrine/cache/zipball/1ca8f21980e770095a31456042471a57bc4c68fb",
                "reference": "1ca8f21980e770095a31456042471a57bc4c68fb",
                "shasum": ""
            },
            "require": {
                "php": "~7.1 || ^8.0"
            },
            "conflict": {
                "doctrine/common": ">2.2,<2.4"
            },
            "require-dev": {
                "cache/integration-tests": "dev-master",
                "doctrine/coding-standard": "^9",
                "phpunit/phpunit": "^7.5 || ^8.5 || ^9.5",
                "psr/cache": "^1.0 || ^2.0 || ^3.0",
                "symfony/cache": "^4.4 || ^5.4 || ^6",
                "symfony/var-exporter": "^4.4 || ^5.4 || ^6"
            },
            "type": "library",
            "autoload": {
                "psr-4": {
                    "Doctrine\\Common\\Cache\\": "lib/Doctrine/Common/Cache"
                }
            },
            "notification-url": "https://packagist.org/downloads/",
            "license": [
                "MIT"
            ],
            "authors": [
                {
                    "name": "Guilherme Blanco",
                    "email": "guilhermeblanco@gmail.com"
                },
                {
                    "name": "Roman Borschel",
                    "email": "roman@code-factory.org"
                },
                {
                    "name": "Benjamin Eberlei",
                    "email": "kontakt@beberlei.de"
                },
                {
                    "name": "Jonathan Wage",
                    "email": "jonwage@gmail.com"
                },
                {
                    "name": "Johannes Schmitt",
                    "email": "schmittjoh@gmail.com"
                }
            ],
            "description": "PHP Doctrine Cache library is a popular cache implementation that supports many different drivers such as redis, memcache, apc, mongodb and others.",
            "homepage": "https://www.doctrine-project.org/projects/cache.html",
            "keywords": [
                "abstraction",
                "apcu",
                "cache",
                "caching",
                "couchdb",
                "memcached",
                "php",
                "redis",
                "xcache"
            ],
            "support": {
                "issues": "https://github.com/doctrine/cache/issues",
                "source": "https://github.com/doctrine/cache/tree/2.2.0"
            },
            "funding": [
                {
                    "url": "https://www.doctrine-project.org/sponsorship.html",
                    "type": "custom"
                },
                {
                    "url": "https://www.patreon.com/phpdoctrine",
                    "type": "patreon"
                },
                {
                    "url": "https://tidelift.com/funding/github/packagist/doctrine%2Fcache",
                    "type": "tidelift"
                }
            ],
            "time": "2022-05-20T20:07:39+00:00"
        },
        {
            "name": "doctrine/collections",
            "version": "2.3.0",
            "source": {
                "type": "git",
                "url": "https://github.com/doctrine/collections.git",
                "reference": "2eb07e5953eed811ce1b309a7478a3b236f2273d"
            },
            "dist": {
                "type": "zip",
                "url": "https://api.github.com/repos/doctrine/collections/zipball/2eb07e5953eed811ce1b309a7478a3b236f2273d",
                "reference": "2eb07e5953eed811ce1b309a7478a3b236f2273d",
                "shasum": ""
            },
            "require": {
                "doctrine/deprecations": "^1",
                "php": "^8.1",
                "symfony/polyfill-php84": "^1.30"
            },
            "require-dev": {
                "doctrine/coding-standard": "^12",
                "ext-json": "*",
                "phpstan/phpstan": "^1.8",
                "phpstan/phpstan-phpunit": "^1.0",
                "phpunit/phpunit": "^10.5"
            },
            "type": "library",
            "autoload": {
                "psr-4": {
                    "Doctrine\\Common\\Collections\\": "src"
                }
            },
            "notification-url": "https://packagist.org/downloads/",
            "license": [
                "MIT"
            ],
            "authors": [
                {
                    "name": "Guilherme Blanco",
                    "email": "guilhermeblanco@gmail.com"
                },
                {
                    "name": "Roman Borschel",
                    "email": "roman@code-factory.org"
                },
                {
                    "name": "Benjamin Eberlei",
                    "email": "kontakt@beberlei.de"
                },
                {
                    "name": "Jonathan Wage",
                    "email": "jonwage@gmail.com"
                },
                {
                    "name": "Johannes Schmitt",
                    "email": "schmittjoh@gmail.com"
                }
            ],
            "description": "PHP Doctrine Collections library that adds additional functionality on top of PHP arrays.",
            "homepage": "https://www.doctrine-project.org/projects/collections.html",
            "keywords": [
                "array",
                "collections",
                "iterators",
                "php"
            ],
            "support": {
                "issues": "https://github.com/doctrine/collections/issues",
                "source": "https://github.com/doctrine/collections/tree/2.3.0"
            },
            "funding": [
                {
                    "url": "https://www.doctrine-project.org/sponsorship.html",
                    "type": "custom"
                },
                {
                    "url": "https://www.patreon.com/phpdoctrine",
                    "type": "patreon"
                },
                {
                    "url": "https://tidelift.com/funding/github/packagist/doctrine%2Fcollections",
                    "type": "tidelift"
                }
            ],
            "time": "2025-03-22T10:17:19+00:00"
        },
        {
            "name": "doctrine/common",
            "version": "3.5.0",
            "source": {
                "type": "git",
                "url": "https://github.com/doctrine/common.git",
                "reference": "d9ea4a54ca2586db781f0265d36bea731ac66ec5"
            },
            "dist": {
                "type": "zip",
                "url": "https://api.github.com/repos/doctrine/common/zipball/d9ea4a54ca2586db781f0265d36bea731ac66ec5",
                "reference": "d9ea4a54ca2586db781f0265d36bea731ac66ec5",
                "shasum": ""
            },
            "require": {
                "doctrine/persistence": "^2.0 || ^3.0 || ^4.0",
                "php": "^7.1 || ^8.0"
            },
            "require-dev": {
                "doctrine/coding-standard": "^9.0 || ^10.0",
                "doctrine/collections": "^1",
                "phpstan/phpstan": "^1.4.1",
                "phpstan/phpstan-phpunit": "^1",
                "phpunit/phpunit": "^7.5.20 || ^8.5 || ^9.0",
                "squizlabs/php_codesniffer": "^3.0",
                "symfony/phpunit-bridge": "^6.1",
                "vimeo/psalm": "^4.4"
            },
            "type": "library",
            "autoload": {
                "psr-4": {
                    "Doctrine\\Common\\": "src"
                }
            },
            "notification-url": "https://packagist.org/downloads/",
            "license": [
                "MIT"
            ],
            "authors": [
                {
                    "name": "Guilherme Blanco",
                    "email": "guilhermeblanco@gmail.com"
                },
                {
                    "name": "Roman Borschel",
                    "email": "roman@code-factory.org"
                },
                {
                    "name": "Benjamin Eberlei",
                    "email": "kontakt@beberlei.de"
                },
                {
                    "name": "Jonathan Wage",
                    "email": "jonwage@gmail.com"
                },
                {
                    "name": "Johannes Schmitt",
                    "email": "schmittjoh@gmail.com"
                },
                {
                    "name": "Marco Pivetta",
                    "email": "ocramius@gmail.com"
                }
            ],
            "description": "PHP Doctrine Common project is a library that provides additional functionality that other Doctrine projects depend on such as better reflection support, proxies and much more.",
            "homepage": "https://www.doctrine-project.org/projects/common.html",
            "keywords": [
                "common",
                "doctrine",
                "php"
            ],
            "support": {
                "issues": "https://github.com/doctrine/common/issues",
                "source": "https://github.com/doctrine/common/tree/3.5.0"
            },
            "funding": [
                {
                    "url": "https://www.doctrine-project.org/sponsorship.html",
                    "type": "custom"
                },
                {
                    "url": "https://www.patreon.com/phpdoctrine",
                    "type": "patreon"
                },
                {
                    "url": "https://tidelift.com/funding/github/packagist/doctrine%2Fcommon",
                    "type": "tidelift"
                }
            ],
            "time": "2025-01-01T22:12:03+00:00"
        },
        {
            "name": "doctrine/dbal",
            "version": "3.8.3",
            "source": {
                "type": "git",
                "url": "https://github.com/doctrine/dbal.git",
                "reference": "db922ba9436b7b18a23d1653a0b41ff2369ca41c"
            },
            "dist": {
                "type": "zip",
                "url": "https://api.github.com/repos/doctrine/dbal/zipball/db922ba9436b7b18a23d1653a0b41ff2369ca41c",
                "reference": "db922ba9436b7b18a23d1653a0b41ff2369ca41c",
                "shasum": ""
            },
            "require": {
                "composer-runtime-api": "^2",
                "doctrine/cache": "^1.11|^2.0",
                "doctrine/deprecations": "^0.5.3|^1",
                "doctrine/event-manager": "^1|^2",
                "php": "^7.4 || ^8.0",
                "psr/cache": "^1|^2|^3",
                "psr/log": "^1|^2|^3"
            },
            "require-dev": {
                "doctrine/coding-standard": "12.0.0",
                "fig/log-test": "^1",
                "jetbrains/phpstorm-stubs": "2023.1",
                "phpstan/phpstan": "1.10.58",
                "phpstan/phpstan-strict-rules": "^1.5",
                "phpunit/phpunit": "9.6.16",
                "psalm/plugin-phpunit": "0.18.4",
                "slevomat/coding-standard": "8.13.1",
                "squizlabs/php_codesniffer": "3.9.0",
                "symfony/cache": "^5.4|^6.0|^7.0",
                "symfony/console": "^4.4|^5.4|^6.0|^7.0",
                "vimeo/psalm": "4.30.0"
            },
            "suggest": {
                "symfony/console": "For helpful console commands such as SQL execution and import of files."
            },
            "bin": [
                "bin/doctrine-dbal"
            ],
            "type": "library",
            "autoload": {
                "psr-4": {
                    "Doctrine\\DBAL\\": "src"
                }
            },
            "notification-url": "https://packagist.org/downloads/",
            "license": [
                "MIT"
            ],
            "authors": [
                {
                    "name": "Guilherme Blanco",
                    "email": "guilhermeblanco@gmail.com"
                },
                {
                    "name": "Roman Borschel",
                    "email": "roman@code-factory.org"
                },
                {
                    "name": "Benjamin Eberlei",
                    "email": "kontakt@beberlei.de"
                },
                {
                    "name": "Jonathan Wage",
                    "email": "jonwage@gmail.com"
                }
            ],
            "description": "Powerful PHP database abstraction layer (DBAL) with many features for database schema introspection and management.",
            "homepage": "https://www.doctrine-project.org/projects/dbal.html",
            "keywords": [
                "abstraction",
                "database",
                "db2",
                "dbal",
                "mariadb",
                "mssql",
                "mysql",
                "oci8",
                "oracle",
                "pdo",
                "pgsql",
                "postgresql",
                "queryobject",
                "sasql",
                "sql",
                "sqlite",
                "sqlserver",
                "sqlsrv"
            ],
            "support": {
                "issues": "https://github.com/doctrine/dbal/issues",
                "source": "https://github.com/doctrine/dbal/tree/3.8.3"
            },
            "funding": [
                {
                    "url": "https://www.doctrine-project.org/sponsorship.html",
                    "type": "custom"
                },
                {
                    "url": "https://www.patreon.com/phpdoctrine",
                    "type": "patreon"
                },
                {
                    "url": "https://tidelift.com/funding/github/packagist/doctrine%2Fdbal",
                    "type": "tidelift"
                }
            ],
            "time": "2024-03-03T15:55:06+00:00"
        },
        {
            "name": "doctrine/deprecations",
            "version": "1.1.5",
            "source": {
                "type": "git",
                "url": "https://github.com/doctrine/deprecations.git",
                "reference": "459c2f5dd3d6a4633d3b5f46ee2b1c40f57d3f38"
            },
            "dist": {
                "type": "zip",
                "url": "https://api.github.com/repos/doctrine/deprecations/zipball/459c2f5dd3d6a4633d3b5f46ee2b1c40f57d3f38",
                "reference": "459c2f5dd3d6a4633d3b5f46ee2b1c40f57d3f38",
                "shasum": ""
            },
            "require": {
                "php": "^7.1 || ^8.0"
            },
            "conflict": {
                "phpunit/phpunit": "<=7.5 || >=13"
            },
            "require-dev": {
                "doctrine/coding-standard": "^9 || ^12 || ^13",
                "phpstan/phpstan": "1.4.10 || 2.1.11",
                "phpstan/phpstan-phpunit": "^1.0 || ^2",
                "phpunit/phpunit": "^7.5 || ^8.5 || ^9.6 || ^10.5 || ^11.5 || ^12",
                "psr/log": "^1 || ^2 || ^3"
            },
            "suggest": {
                "psr/log": "Allows logging deprecations via PSR-3 logger implementation"
            },
            "type": "library",
            "autoload": {
                "psr-4": {
                    "Doctrine\\Deprecations\\": "src"
                }
            },
            "notification-url": "https://packagist.org/downloads/",
            "license": [
                "MIT"
            ],
            "description": "A small layer on top of trigger_error(E_USER_DEPRECATED) or PSR-3 logging with options to disable all deprecations or selectively for packages.",
            "homepage": "https://www.doctrine-project.org/",
            "support": {
                "issues": "https://github.com/doctrine/deprecations/issues",
                "source": "https://github.com/doctrine/deprecations/tree/1.1.5"
            },
            "time": "2025-04-07T20:06:18+00:00"
        },
        {
            "name": "doctrine/event-manager",
            "version": "2.0.1",
            "source": {
                "type": "git",
                "url": "https://github.com/doctrine/event-manager.git",
                "reference": "b680156fa328f1dfd874fd48c7026c41570b9c6e"
            },
            "dist": {
                "type": "zip",
                "url": "https://api.github.com/repos/doctrine/event-manager/zipball/b680156fa328f1dfd874fd48c7026c41570b9c6e",
                "reference": "b680156fa328f1dfd874fd48c7026c41570b9c6e",
                "shasum": ""
            },
            "require": {
                "php": "^8.1"
            },
            "conflict": {
                "doctrine/common": "<2.9"
            },
            "require-dev": {
                "doctrine/coding-standard": "^12",
                "phpstan/phpstan": "^1.8.8",
                "phpunit/phpunit": "^10.5",
                "vimeo/psalm": "^5.24"
            },
            "type": "library",
            "autoload": {
                "psr-4": {
                    "Doctrine\\Common\\": "src"
                }
            },
            "notification-url": "https://packagist.org/downloads/",
            "license": [
                "MIT"
            ],
            "authors": [
                {
                    "name": "Guilherme Blanco",
                    "email": "guilhermeblanco@gmail.com"
                },
                {
                    "name": "Roman Borschel",
                    "email": "roman@code-factory.org"
                },
                {
                    "name": "Benjamin Eberlei",
                    "email": "kontakt@beberlei.de"
                },
                {
                    "name": "Jonathan Wage",
                    "email": "jonwage@gmail.com"
                },
                {
                    "name": "Johannes Schmitt",
                    "email": "schmittjoh@gmail.com"
                },
                {
                    "name": "Marco Pivetta",
                    "email": "ocramius@gmail.com"
                }
            ],
            "description": "The Doctrine Event Manager is a simple PHP event system that was built to be used with the various Doctrine projects.",
            "homepage": "https://www.doctrine-project.org/projects/event-manager.html",
            "keywords": [
                "event",
                "event dispatcher",
                "event manager",
                "event system",
                "events"
            ],
            "support": {
                "issues": "https://github.com/doctrine/event-manager/issues",
                "source": "https://github.com/doctrine/event-manager/tree/2.0.1"
            },
            "funding": [
                {
                    "url": "https://www.doctrine-project.org/sponsorship.html",
                    "type": "custom"
                },
                {
                    "url": "https://www.patreon.com/phpdoctrine",
                    "type": "patreon"
                },
                {
                    "url": "https://tidelift.com/funding/github/packagist/doctrine%2Fevent-manager",
                    "type": "tidelift"
                }
            ],
            "time": "2024-05-22T20:47:39+00:00"
        },
        {
            "name": "doctrine/inflector",
            "version": "2.0.10",
            "source": {
                "type": "git",
                "url": "https://github.com/doctrine/inflector.git",
                "reference": "5817d0659c5b50c9b950feb9af7b9668e2c436bc"
            },
            "dist": {
                "type": "zip",
                "url": "https://api.github.com/repos/doctrine/inflector/zipball/5817d0659c5b50c9b950feb9af7b9668e2c436bc",
                "reference": "5817d0659c5b50c9b950feb9af7b9668e2c436bc",
                "shasum": ""
            },
            "require": {
                "php": "^7.2 || ^8.0"
            },
            "require-dev": {
                "doctrine/coding-standard": "^11.0",
                "phpstan/phpstan": "^1.8",
                "phpstan/phpstan-phpunit": "^1.1",
                "phpstan/phpstan-strict-rules": "^1.3",
                "phpunit/phpunit": "^8.5 || ^9.5",
                "vimeo/psalm": "^4.25 || ^5.4"
            },
            "type": "library",
            "autoload": {
                "psr-4": {
                    "Doctrine\\Inflector\\": "lib/Doctrine/Inflector"
                }
            },
            "notification-url": "https://packagist.org/downloads/",
            "license": [
                "MIT"
            ],
            "authors": [
                {
                    "name": "Guilherme Blanco",
                    "email": "guilhermeblanco@gmail.com"
                },
                {
                    "name": "Roman Borschel",
                    "email": "roman@code-factory.org"
                },
                {
                    "name": "Benjamin Eberlei",
                    "email": "kontakt@beberlei.de"
                },
                {
                    "name": "Jonathan Wage",
                    "email": "jonwage@gmail.com"
                },
                {
                    "name": "Johannes Schmitt",
                    "email": "schmittjoh@gmail.com"
                }
            ],
            "description": "PHP Doctrine Inflector is a small library that can perform string manipulations with regard to upper/lowercase and singular/plural forms of words.",
            "homepage": "https://www.doctrine-project.org/projects/inflector.html",
            "keywords": [
                "inflection",
                "inflector",
                "lowercase",
                "manipulation",
                "php",
                "plural",
                "singular",
                "strings",
                "uppercase",
                "words"
            ],
            "support": {
                "issues": "https://github.com/doctrine/inflector/issues",
                "source": "https://github.com/doctrine/inflector/tree/2.0.10"
            },
            "funding": [
                {
                    "url": "https://www.doctrine-project.org/sponsorship.html",
                    "type": "custom"
                },
                {
                    "url": "https://www.patreon.com/phpdoctrine",
                    "type": "patreon"
                },
                {
                    "url": "https://tidelift.com/funding/github/packagist/doctrine%2Finflector",
                    "type": "tidelift"
                }
            ],
            "time": "2024-02-18T20:23:39+00:00"
        },
        {
            "name": "doctrine/instantiator",
            "version": "2.0.0",
            "source": {
                "type": "git",
                "url": "https://github.com/doctrine/instantiator.git",
                "reference": "c6222283fa3f4ac679f8b9ced9a4e23f163e80d0"
            },
            "dist": {
                "type": "zip",
                "url": "https://api.github.com/repos/doctrine/instantiator/zipball/c6222283fa3f4ac679f8b9ced9a4e23f163e80d0",
                "reference": "c6222283fa3f4ac679f8b9ced9a4e23f163e80d0",
                "shasum": ""
            },
            "require": {
                "php": "^8.1"
            },
            "require-dev": {
                "doctrine/coding-standard": "^11",
                "ext-pdo": "*",
                "ext-phar": "*",
                "phpbench/phpbench": "^1.2",
                "phpstan/phpstan": "^1.9.4",
                "phpstan/phpstan-phpunit": "^1.3",
                "phpunit/phpunit": "^9.5.27",
                "vimeo/psalm": "^5.4"
            },
            "type": "library",
            "autoload": {
                "psr-4": {
                    "Doctrine\\Instantiator\\": "src/Doctrine/Instantiator/"
                }
            },
            "notification-url": "https://packagist.org/downloads/",
            "license": [
                "MIT"
            ],
            "authors": [
                {
                    "name": "Marco Pivetta",
                    "email": "ocramius@gmail.com",
                    "homepage": "https://ocramius.github.io/"
                }
            ],
            "description": "A small, lightweight utility to instantiate objects in PHP without invoking their constructors",
            "homepage": "https://www.doctrine-project.org/projects/instantiator.html",
            "keywords": [
                "constructor",
                "instantiate"
            ],
            "support": {
                "issues": "https://github.com/doctrine/instantiator/issues",
                "source": "https://github.com/doctrine/instantiator/tree/2.0.0"
            },
            "funding": [
                {
                    "url": "https://www.doctrine-project.org/sponsorship.html",
                    "type": "custom"
                },
                {
                    "url": "https://www.patreon.com/phpdoctrine",
                    "type": "patreon"
                },
                {
                    "url": "https://tidelift.com/funding/github/packagist/doctrine%2Finstantiator",
                    "type": "tidelift"
                }
            ],
            "time": "2022-12-30T00:23:10+00:00"
        },
        {
            "name": "doctrine/lexer",
            "version": "2.1.1",
            "source": {
                "type": "git",
                "url": "https://github.com/doctrine/lexer.git",
                "reference": "861c870e8b75f7c8f69c146c7f89cc1c0f1b49b6"
            },
            "dist": {
                "type": "zip",
                "url": "https://api.github.com/repos/doctrine/lexer/zipball/861c870e8b75f7c8f69c146c7f89cc1c0f1b49b6",
                "reference": "861c870e8b75f7c8f69c146c7f89cc1c0f1b49b6",
                "shasum": ""
            },
            "require": {
                "doctrine/deprecations": "^1.0",
                "php": "^7.1 || ^8.0"
            },
            "require-dev": {
                "doctrine/coding-standard": "^9 || ^12",
                "phpstan/phpstan": "^1.3",
                "phpunit/phpunit": "^7.5 || ^8.5 || ^9.6",
                "psalm/plugin-phpunit": "^0.18.3",
                "vimeo/psalm": "^4.11 || ^5.21"
            },
            "type": "library",
            "autoload": {
                "psr-4": {
                    "Doctrine\\Common\\Lexer\\": "src"
                }
            },
            "notification-url": "https://packagist.org/downloads/",
            "license": [
                "MIT"
            ],
            "authors": [
                {
                    "name": "Guilherme Blanco",
                    "email": "guilhermeblanco@gmail.com"
                },
                {
                    "name": "Roman Borschel",
                    "email": "roman@code-factory.org"
                },
                {
                    "name": "Johannes Schmitt",
                    "email": "schmittjoh@gmail.com"
                }
            ],
            "description": "PHP Doctrine Lexer parser library that can be used in Top-Down, Recursive Descent Parsers.",
            "homepage": "https://www.doctrine-project.org/projects/lexer.html",
            "keywords": [
                "annotations",
                "docblock",
                "lexer",
                "parser",
                "php"
            ],
            "support": {
                "issues": "https://github.com/doctrine/lexer/issues",
                "source": "https://github.com/doctrine/lexer/tree/2.1.1"
            },
            "funding": [
                {
                    "url": "https://www.doctrine-project.org/sponsorship.html",
                    "type": "custom"
                },
                {
                    "url": "https://www.patreon.com/phpdoctrine",
                    "type": "patreon"
                },
                {
                    "url": "https://tidelift.com/funding/github/packagist/doctrine%2Flexer",
                    "type": "tidelift"
                }
            ],
            "time": "2024-02-05T11:35:39+00:00"
        },
        {
            "name": "doctrine/orm",
            "version": "2.19.6",
            "source": {
                "type": "git",
                "url": "https://github.com/doctrine/orm.git",
                "reference": "c1bb2ccf4b19c845f91ff7c4c01dc7cbba7f4073"
            },
            "dist": {
                "type": "zip",
                "url": "https://api.github.com/repos/doctrine/orm/zipball/c1bb2ccf4b19c845f91ff7c4c01dc7cbba7f4073",
                "reference": "c1bb2ccf4b19c845f91ff7c4c01dc7cbba7f4073",
                "shasum": ""
            },
            "require": {
                "composer-runtime-api": "^2",
                "doctrine/cache": "^1.12.1 || ^2.1.1",
                "doctrine/collections": "^1.5 || ^2.1",
                "doctrine/common": "^3.0.3",
                "doctrine/dbal": "^2.13.1 || ^3.2",
                "doctrine/deprecations": "^0.5.3 || ^1",
                "doctrine/event-manager": "^1.2 || ^2",
                "doctrine/inflector": "^1.4 || ^2.0",
                "doctrine/instantiator": "^1.3 || ^2",
                "doctrine/lexer": "^2 || ^3",
                "doctrine/persistence": "^2.4 || ^3",
                "ext-ctype": "*",
                "php": "^7.1 || ^8.0",
                "psr/cache": "^1 || ^2 || ^3",
                "symfony/console": "^4.2 || ^5.0 || ^6.0 || ^7.0",
                "symfony/polyfill-php72": "^1.23",
                "symfony/polyfill-php80": "^1.16"
            },
            "conflict": {
                "doctrine/annotations": "<1.13 || >= 3.0"
            },
            "require-dev": {
                "doctrine/annotations": "^1.13 || ^2",
                "doctrine/coding-standard": "^9.0.2 || ^12.0",
                "phpbench/phpbench": "^0.16.10 || ^1.0",
                "phpstan/phpstan": "~1.4.10 || 1.11.1",
                "phpunit/phpunit": "^7.5 || ^8.5 || ^9.6",
                "psr/log": "^1 || ^2 || ^3",
                "squizlabs/php_codesniffer": "3.7.2",
                "symfony/cache": "^4.4 || ^5.4 || ^6.4 || ^7.0",
                "symfony/var-exporter": "^4.4 || ^5.4 || ^6.2 || ^7.0",
                "symfony/yaml": "^3.4 || ^4.0 || ^5.0 || ^6.0 || ^7.0",
                "vimeo/psalm": "4.30.0 || 5.24.0"
            },
            "suggest": {
                "ext-dom": "Provides support for XSD validation for XML mapping files",
                "symfony/cache": "Provides cache support for Setup Tool with doctrine/cache 2.0",
                "symfony/yaml": "If you want to use YAML Metadata Mapping Driver"
            },
            "bin": [
                "bin/doctrine"
            ],
            "type": "library",
            "autoload": {
                "psr-4": {
                    "Doctrine\\ORM\\": "src"
                }
            },
            "notification-url": "https://packagist.org/downloads/",
            "license": [
                "MIT"
            ],
            "authors": [
                {
                    "name": "Guilherme Blanco",
                    "email": "guilhermeblanco@gmail.com"
                },
                {
                    "name": "Roman Borschel",
                    "email": "roman@code-factory.org"
                },
                {
                    "name": "Benjamin Eberlei",
                    "email": "kontakt@beberlei.de"
                },
                {
                    "name": "Jonathan Wage",
                    "email": "jonwage@gmail.com"
                },
                {
                    "name": "Marco Pivetta",
                    "email": "ocramius@gmail.com"
                }
            ],
            "description": "Object-Relational-Mapper for PHP",
            "homepage": "https://www.doctrine-project.org/projects/orm.html",
            "keywords": [
                "database",
                "orm"
            ],
            "support": {
                "issues": "https://github.com/doctrine/orm/issues",
                "source": "https://github.com/doctrine/orm/tree/2.19.6"
            },
            "time": "2024-06-26T17:24:40+00:00"
        },
        {
            "name": "doctrine/persistence",
            "version": "3.4.0",
            "source": {
                "type": "git",
                "url": "https://github.com/doctrine/persistence.git",
                "reference": "0ea965320cec355dba75031c1b23d4c78362e3ff"
            },
            "dist": {
                "type": "zip",
                "url": "https://api.github.com/repos/doctrine/persistence/zipball/0ea965320cec355dba75031c1b23d4c78362e3ff",
                "reference": "0ea965320cec355dba75031c1b23d4c78362e3ff",
                "shasum": ""
            },
            "require": {
                "doctrine/event-manager": "^1 || ^2",
                "php": "^7.2 || ^8.0",
                "psr/cache": "^1.0 || ^2.0 || ^3.0"
            },
            "conflict": {
                "doctrine/common": "<2.10"
            },
            "require-dev": {
                "doctrine/coding-standard": "^12",
                "doctrine/common": "^3.0",
                "phpstan/phpstan": "1.12.7",
                "phpstan/phpstan-phpunit": "^1",
                "phpstan/phpstan-strict-rules": "^1.1",
                "phpunit/phpunit": "^8.5.38 || ^9.5",
                "symfony/cache": "^4.4 || ^5.4 || ^6.0 || ^7.0"
            },
            "type": "library",
            "autoload": {
                "psr-4": {
                    "Doctrine\\Persistence\\": "src/Persistence"
                }
            },
            "notification-url": "https://packagist.org/downloads/",
            "license": [
                "MIT"
            ],
            "authors": [
                {
                    "name": "Guilherme Blanco",
                    "email": "guilhermeblanco@gmail.com"
                },
                {
                    "name": "Roman Borschel",
                    "email": "roman@code-factory.org"
                },
                {
                    "name": "Benjamin Eberlei",
                    "email": "kontakt@beberlei.de"
                },
                {
                    "name": "Jonathan Wage",
                    "email": "jonwage@gmail.com"
                },
                {
                    "name": "Johannes Schmitt",
                    "email": "schmittjoh@gmail.com"
                },
                {
                    "name": "Marco Pivetta",
                    "email": "ocramius@gmail.com"
                }
            ],
            "description": "The Doctrine Persistence project is a set of shared interfaces and functionality that the different Doctrine object mappers share.",
            "homepage": "https://www.doctrine-project.org/projects/persistence.html",
            "keywords": [
                "mapper",
                "object",
                "odm",
                "orm",
                "persistence"
            ],
            "support": {
                "issues": "https://github.com/doctrine/persistence/issues",
                "source": "https://github.com/doctrine/persistence/tree/3.4.0"
            },
            "funding": [
                {
                    "url": "https://www.doctrine-project.org/sponsorship.html",
                    "type": "custom"
                },
                {
                    "url": "https://www.patreon.com/phpdoctrine",
                    "type": "patreon"
                },
                {
                    "url": "https://tidelift.com/funding/github/packagist/doctrine%2Fpersistence",
                    "type": "tidelift"
                }
            ],
            "time": "2024-10-30T19:48:12+00:00"
        },
        {
            "name": "egulias/email-validator",
            "version": "4.0.4",
            "source": {
                "type": "git",
                "url": "https://github.com/egulias/EmailValidator.git",
                "reference": "d42c8731f0624ad6bdc8d3e5e9a4524f68801cfa"
            },
            "dist": {
                "type": "zip",
                "url": "https://api.github.com/repos/egulias/EmailValidator/zipball/d42c8731f0624ad6bdc8d3e5e9a4524f68801cfa",
                "reference": "d42c8731f0624ad6bdc8d3e5e9a4524f68801cfa",
                "shasum": ""
            },
            "require": {
                "doctrine/lexer": "^2.0 || ^3.0",
                "php": ">=8.1",
                "symfony/polyfill-intl-idn": "^1.26"
            },
            "require-dev": {
                "phpunit/phpunit": "^10.2",
                "vimeo/psalm": "^5.12"
            },
            "suggest": {
                "ext-intl": "PHP Internationalization Libraries are required to use the SpoofChecking validation"
            },
            "type": "library",
            "extra": {
                "branch-alias": {
                    "dev-master": "4.0.x-dev"
                }
            },
            "autoload": {
                "psr-4": {
                    "Egulias\\EmailValidator\\": "src"
                }
            },
            "notification-url": "https://packagist.org/downloads/",
            "license": [
                "MIT"
            ],
            "authors": [
                {
                    "name": "Eduardo Gulias Davis"
                }
            ],
            "description": "A library for validating emails against several RFCs",
            "homepage": "https://github.com/egulias/EmailValidator",
            "keywords": [
                "email",
                "emailvalidation",
                "emailvalidator",
                "validation",
                "validator"
            ],
            "support": {
                "issues": "https://github.com/egulias/EmailValidator/issues",
                "source": "https://github.com/egulias/EmailValidator/tree/4.0.4"
            },
            "funding": [
                {
                    "url": "https://github.com/egulias",
                    "type": "github"
                }
            ],
            "time": "2025-03-06T22:45:56+00:00"
        },
        {
            "name": "evenement/evenement",
            "version": "v3.0.2",
            "source": {
                "type": "git",
                "url": "https://github.com/igorw/evenement.git",
                "reference": "0a16b0d71ab13284339abb99d9d2bd813640efbc"
            },
            "dist": {
                "type": "zip",
                "url": "https://api.github.com/repos/igorw/evenement/zipball/0a16b0d71ab13284339abb99d9d2bd813640efbc",
                "reference": "0a16b0d71ab13284339abb99d9d2bd813640efbc",
                "shasum": ""
            },
            "require": {
                "php": ">=7.0"
            },
            "require-dev": {
                "phpunit/phpunit": "^9 || ^6"
            },
            "type": "library",
            "autoload": {
                "psr-4": {
                    "Evenement\\": "src/"
                }
            },
            "notification-url": "https://packagist.org/downloads/",
            "license": [
                "MIT"
            ],
            "authors": [
                {
                    "name": "Igor Wiedler",
                    "email": "igor@wiedler.ch"
                }
            ],
            "description": "Événement is a very simple event dispatching library for PHP",
            "keywords": [
                "event-dispatcher",
                "event-emitter"
            ],
            "support": {
                "issues": "https://github.com/igorw/evenement/issues",
                "source": "https://github.com/igorw/evenement/tree/v3.0.2"
            },
            "time": "2023-08-08T05:53:35+00:00"
        },
        {
            "name": "guzzlehttp/guzzle",
            "version": "7.9.3",
            "source": {
                "type": "git",
                "url": "https://github.com/guzzle/guzzle.git",
                "reference": "7b2f29fe81dc4da0ca0ea7d42107a0845946ea77"
            },
            "dist": {
                "type": "zip",
                "url": "https://api.github.com/repos/guzzle/guzzle/zipball/7b2f29fe81dc4da0ca0ea7d42107a0845946ea77",
                "reference": "7b2f29fe81dc4da0ca0ea7d42107a0845946ea77",
                "shasum": ""
            },
            "require": {
                "ext-json": "*",
                "guzzlehttp/promises": "^1.5.3 || ^2.0.3",
                "guzzlehttp/psr7": "^2.7.0",
                "php": "^7.2.5 || ^8.0",
                "psr/http-client": "^1.0",
                "symfony/deprecation-contracts": "^2.2 || ^3.0"
            },
            "provide": {
                "psr/http-client-implementation": "1.0"
            },
            "require-dev": {
                "bamarni/composer-bin-plugin": "^1.8.2",
                "ext-curl": "*",
                "guzzle/client-integration-tests": "3.0.2",
                "php-http/message-factory": "^1.1",
                "phpunit/phpunit": "^8.5.39 || ^9.6.20",
                "psr/log": "^1.1 || ^2.0 || ^3.0"
            },
            "suggest": {
                "ext-curl": "Required for CURL handler support",
                "ext-intl": "Required for Internationalized Domain Name (IDN) support",
                "psr/log": "Required for using the Log middleware"
            },
            "type": "library",
            "extra": {
                "bamarni-bin": {
                    "bin-links": true,
                    "forward-command": false
                }
            },
            "autoload": {
                "files": [
                    "src/functions_include.php"
                ],
                "psr-4": {
                    "GuzzleHttp\\": "src/"
                }
            },
            "notification-url": "https://packagist.org/downloads/",
            "license": [
                "MIT"
            ],
            "authors": [
                {
                    "name": "Graham Campbell",
                    "email": "hello@gjcampbell.co.uk",
                    "homepage": "https://github.com/GrahamCampbell"
                },
                {
                    "name": "Michael Dowling",
                    "email": "mtdowling@gmail.com",
                    "homepage": "https://github.com/mtdowling"
                },
                {
                    "name": "Jeremy Lindblom",
                    "email": "jeremeamia@gmail.com",
                    "homepage": "https://github.com/jeremeamia"
                },
                {
                    "name": "George Mponos",
                    "email": "gmponos@gmail.com",
                    "homepage": "https://github.com/gmponos"
                },
                {
                    "name": "Tobias Nyholm",
                    "email": "tobias.nyholm@gmail.com",
                    "homepage": "https://github.com/Nyholm"
                },
                {
                    "name": "Márk Sági-Kazár",
                    "email": "mark.sagikazar@gmail.com",
                    "homepage": "https://github.com/sagikazarmark"
                },
                {
                    "name": "Tobias Schultze",
                    "email": "webmaster@tubo-world.de",
                    "homepage": "https://github.com/Tobion"
                }
            ],
            "description": "Guzzle is a PHP HTTP client library",
            "keywords": [
                "client",
                "curl",
                "framework",
                "http",
                "http client",
                "psr-18",
                "psr-7",
                "rest",
                "web service"
            ],
            "support": {
                "issues": "https://github.com/guzzle/guzzle/issues",
                "source": "https://github.com/guzzle/guzzle/tree/7.9.3"
            },
            "funding": [
                {
                    "url": "https://github.com/GrahamCampbell",
                    "type": "github"
                },
                {
                    "url": "https://github.com/Nyholm",
                    "type": "github"
                },
                {
                    "url": "https://tidelift.com/funding/github/packagist/guzzlehttp/guzzle",
                    "type": "tidelift"
                }
            ],
            "time": "2025-03-27T13:37:11+00:00"
        },
        {
            "name": "guzzlehttp/promises",
            "version": "2.2.0",
            "source": {
                "type": "git",
                "url": "https://github.com/guzzle/promises.git",
                "reference": "7c69f28996b0a6920945dd20b3857e499d9ca96c"
            },
            "dist": {
                "type": "zip",
                "url": "https://api.github.com/repos/guzzle/promises/zipball/7c69f28996b0a6920945dd20b3857e499d9ca96c",
                "reference": "7c69f28996b0a6920945dd20b3857e499d9ca96c",
                "shasum": ""
            },
            "require": {
                "php": "^7.2.5 || ^8.0"
            },
            "require-dev": {
                "bamarni/composer-bin-plugin": "^1.8.2",
                "phpunit/phpunit": "^8.5.39 || ^9.6.20"
            },
            "type": "library",
            "extra": {
                "bamarni-bin": {
                    "bin-links": true,
                    "forward-command": false
                }
            },
            "autoload": {
                "psr-4": {
                    "GuzzleHttp\\Promise\\": "src/"
                }
            },
            "notification-url": "https://packagist.org/downloads/",
            "license": [
                "MIT"
            ],
            "authors": [
                {
                    "name": "Graham Campbell",
                    "email": "hello@gjcampbell.co.uk",
                    "homepage": "https://github.com/GrahamCampbell"
                },
                {
                    "name": "Michael Dowling",
                    "email": "mtdowling@gmail.com",
                    "homepage": "https://github.com/mtdowling"
                },
                {
                    "name": "Tobias Nyholm",
                    "email": "tobias.nyholm@gmail.com",
                    "homepage": "https://github.com/Nyholm"
                },
                {
                    "name": "Tobias Schultze",
                    "email": "webmaster@tubo-world.de",
                    "homepage": "https://github.com/Tobion"
                }
            ],
            "description": "Guzzle promises library",
            "keywords": [
                "promise"
            ],
            "support": {
                "issues": "https://github.com/guzzle/promises/issues",
                "source": "https://github.com/guzzle/promises/tree/2.2.0"
            },
            "funding": [
                {
                    "url": "https://github.com/GrahamCampbell",
                    "type": "github"
                },
                {
                    "url": "https://github.com/Nyholm",
                    "type": "github"
                },
                {
                    "url": "https://tidelift.com/funding/github/packagist/guzzlehttp/promises",
                    "type": "tidelift"
                }
            ],
            "time": "2025-03-27T13:27:01+00:00"
        },
        {
            "name": "guzzlehttp/psr7",
            "version": "2.7.1",
            "source": {
                "type": "git",
                "url": "https://github.com/guzzle/psr7.git",
                "reference": "c2270caaabe631b3b44c85f99e5a04bbb8060d16"
            },
            "dist": {
                "type": "zip",
                "url": "https://api.github.com/repos/guzzle/psr7/zipball/c2270caaabe631b3b44c85f99e5a04bbb8060d16",
                "reference": "c2270caaabe631b3b44c85f99e5a04bbb8060d16",
                "shasum": ""
            },
            "require": {
                "php": "^7.2.5 || ^8.0",
                "psr/http-factory": "^1.0",
                "psr/http-message": "^1.1 || ^2.0",
                "ralouphie/getallheaders": "^3.0"
            },
            "provide": {
                "psr/http-factory-implementation": "1.0",
                "psr/http-message-implementation": "1.0"
            },
            "require-dev": {
                "bamarni/composer-bin-plugin": "^1.8.2",
                "http-interop/http-factory-tests": "0.9.0",
                "phpunit/phpunit": "^8.5.39 || ^9.6.20"
            },
            "suggest": {
                "laminas/laminas-httphandlerrunner": "Emit PSR-7 responses"
            },
            "type": "library",
            "extra": {
                "bamarni-bin": {
                    "bin-links": true,
                    "forward-command": false
                }
            },
            "autoload": {
                "psr-4": {
                    "GuzzleHttp\\Psr7\\": "src/"
                }
            },
            "notification-url": "https://packagist.org/downloads/",
            "license": [
                "MIT"
            ],
            "authors": [
                {
                    "name": "Graham Campbell",
                    "email": "hello@gjcampbell.co.uk",
                    "homepage": "https://github.com/GrahamCampbell"
                },
                {
                    "name": "Michael Dowling",
                    "email": "mtdowling@gmail.com",
                    "homepage": "https://github.com/mtdowling"
                },
                {
                    "name": "George Mponos",
                    "email": "gmponos@gmail.com",
                    "homepage": "https://github.com/gmponos"
                },
                {
                    "name": "Tobias Nyholm",
                    "email": "tobias.nyholm@gmail.com",
                    "homepage": "https://github.com/Nyholm"
                },
                {
                    "name": "Márk Sági-Kazár",
                    "email": "mark.sagikazar@gmail.com",
                    "homepage": "https://github.com/sagikazarmark"
                },
                {
                    "name": "Tobias Schultze",
                    "email": "webmaster@tubo-world.de",
                    "homepage": "https://github.com/Tobion"
                },
                {
                    "name": "Márk Sági-Kazár",
                    "email": "mark.sagikazar@gmail.com",
                    "homepage": "https://sagikazarmark.hu"
                }
            ],
            "description": "PSR-7 message implementation that also provides common utility methods",
            "keywords": [
                "http",
                "message",
                "psr-7",
                "request",
                "response",
                "stream",
                "uri",
                "url"
            ],
            "support": {
                "issues": "https://github.com/guzzle/psr7/issues",
                "source": "https://github.com/guzzle/psr7/tree/2.7.1"
            },
            "funding": [
                {
                    "url": "https://github.com/GrahamCampbell",
                    "type": "github"
                },
                {
                    "url": "https://github.com/Nyholm",
                    "type": "github"
                },
                {
                    "url": "https://tidelift.com/funding/github/packagist/guzzlehttp/psr7",
                    "type": "tidelift"
                }
            ],
            "time": "2025-03-27T12:30:47+00:00"
        },
        {
            "name": "lcobucci/jwt",
            "version": "5.3.0",
            "source": {
                "type": "git",
                "url": "https://github.com/lcobucci/jwt.git",
                "reference": "08071d8d2c7f4b00222cc4b1fb6aa46990a80f83"
            },
            "dist": {
                "type": "zip",
                "url": "https://api.github.com/repos/lcobucci/jwt/zipball/08071d8d2c7f4b00222cc4b1fb6aa46990a80f83",
                "reference": "08071d8d2c7f4b00222cc4b1fb6aa46990a80f83",
                "shasum": ""
            },
            "require": {
                "ext-openssl": "*",
                "ext-sodium": "*",
                "php": "~8.1.0 || ~8.2.0 || ~8.3.0",
                "psr/clock": "^1.0"
            },
            "require-dev": {
                "infection/infection": "^0.27.0",
                "lcobucci/clock": "^3.0",
                "lcobucci/coding-standard": "^11.0",
                "phpbench/phpbench": "^1.2.9",
                "phpstan/extension-installer": "^1.2",
                "phpstan/phpstan": "^1.10.7",
                "phpstan/phpstan-deprecation-rules": "^1.1.3",
                "phpstan/phpstan-phpunit": "^1.3.10",
                "phpstan/phpstan-strict-rules": "^1.5.0",
                "phpunit/phpunit": "^10.2.6"
            },
            "suggest": {
                "lcobucci/clock": ">= 3.0"
            },
            "type": "library",
            "autoload": {
                "psr-4": {
                    "Lcobucci\\JWT\\": "src"
                }
            },
            "notification-url": "https://packagist.org/downloads/",
            "license": [
                "BSD-3-Clause"
            ],
            "authors": [
                {
                    "name": "Luís Cobucci",
                    "email": "lcobucci@gmail.com",
                    "role": "Developer"
                }
            ],
            "description": "A simple library to work with JSON Web Token and JSON Web Signature",
            "keywords": [
                "JWS",
                "jwt"
            ],
            "support": {
                "issues": "https://github.com/lcobucci/jwt/issues",
                "source": "https://github.com/lcobucci/jwt/tree/5.3.0"
            },
            "funding": [
                {
                    "url": "https://github.com/lcobucci",
                    "type": "github"
                },
                {
                    "url": "https://www.patreon.com/lcobucci",
                    "type": "patreon"
                }
            ],
            "time": "2024-04-11T23:07:54+00:00"
        },
        {
            "name": "league/commonmark",
            "version": "2.7.0",
            "source": {
                "type": "git",
                "url": "https://github.com/thephpleague/commonmark.git",
                "reference": "6fbb36d44824ed4091adbcf4c7d4a3923cdb3405"
            },
            "dist": {
                "type": "zip",
                "url": "https://api.github.com/repos/thephpleague/commonmark/zipball/6fbb36d44824ed4091adbcf4c7d4a3923cdb3405",
                "reference": "6fbb36d44824ed4091adbcf4c7d4a3923cdb3405",
                "shasum": ""
            },
            "require": {
                "ext-mbstring": "*",
                "league/config": "^1.1.1",
                "php": "^7.4 || ^8.0",
                "psr/event-dispatcher": "^1.0",
                "symfony/deprecation-contracts": "^2.1 || ^3.0",
                "symfony/polyfill-php80": "^1.16"
            },
            "require-dev": {
                "cebe/markdown": "^1.0",
                "commonmark/cmark": "0.31.1",
                "commonmark/commonmark.js": "0.31.1",
                "composer/package-versions-deprecated": "^1.8",
                "embed/embed": "^4.4",
                "erusev/parsedown": "^1.0",
                "ext-json": "*",
                "github/gfm": "0.29.0",
                "michelf/php-markdown": "^1.4 || ^2.0",
                "nyholm/psr7": "^1.5",
                "phpstan/phpstan": "^1.8.2",
                "phpunit/phpunit": "^9.5.21 || ^10.5.9 || ^11.0.0",
                "scrutinizer/ocular": "^1.8.1",
                "symfony/finder": "^5.3 | ^6.0 | ^7.0",
                "symfony/process": "^5.4 | ^6.0 | ^7.0",
                "symfony/yaml": "^2.3 | ^3.0 | ^4.0 | ^5.0 | ^6.0 | ^7.0",
                "unleashedtech/php-coding-standard": "^3.1.1",
                "vimeo/psalm": "^4.24.0 || ^5.0.0"
            },
            "suggest": {
                "symfony/yaml": "v2.3+ required if using the Front Matter extension"
            },
            "type": "library",
            "extra": {
                "branch-alias": {
                    "dev-main": "2.8-dev"
                }
            },
            "autoload": {
                "psr-4": {
                    "League\\CommonMark\\": "src"
                }
            },
            "notification-url": "https://packagist.org/downloads/",
            "license": [
                "BSD-3-Clause"
            ],
            "authors": [
                {
                    "name": "Colin O'Dell",
                    "email": "colinodell@gmail.com",
                    "homepage": "https://www.colinodell.com",
                    "role": "Lead Developer"
                }
            ],
            "description": "Highly-extensible PHP Markdown parser which fully supports the CommonMark spec and GitHub-Flavored Markdown (GFM)",
            "homepage": "https://commonmark.thephpleague.com",
            "keywords": [
                "commonmark",
                "flavored",
                "gfm",
                "github",
                "github-flavored",
                "markdown",
                "md",
                "parser"
            ],
            "support": {
                "docs": "https://commonmark.thephpleague.com/",
                "forum": "https://github.com/thephpleague/commonmark/discussions",
                "issues": "https://github.com/thephpleague/commonmark/issues",
                "rss": "https://github.com/thephpleague/commonmark/releases.atom",
                "source": "https://github.com/thephpleague/commonmark"
            },
            "funding": [
                {
                    "url": "https://www.colinodell.com/sponsor",
                    "type": "custom"
                },
                {
                    "url": "https://www.paypal.me/colinpodell/10.00",
                    "type": "custom"
                },
                {
                    "url": "https://github.com/colinodell",
                    "type": "github"
                },
                {
                    "url": "https://tidelift.com/funding/github/packagist/league/commonmark",
                    "type": "tidelift"
                }
            ],
            "time": "2025-05-05T12:20:28+00:00"
        },
        {
            "name": "league/config",
            "version": "v1.2.0",
            "source": {
                "type": "git",
                "url": "https://github.com/thephpleague/config.git",
                "reference": "754b3604fb2984c71f4af4a9cbe7b57f346ec1f3"
            },
            "dist": {
                "type": "zip",
                "url": "https://api.github.com/repos/thephpleague/config/zipball/754b3604fb2984c71f4af4a9cbe7b57f346ec1f3",
                "reference": "754b3604fb2984c71f4af4a9cbe7b57f346ec1f3",
                "shasum": ""
            },
            "require": {
                "dflydev/dot-access-data": "^3.0.1",
                "nette/schema": "^1.2",
                "php": "^7.4 || ^8.0"
            },
            "require-dev": {
                "phpstan/phpstan": "^1.8.2",
                "phpunit/phpunit": "^9.5.5",
                "scrutinizer/ocular": "^1.8.1",
                "unleashedtech/php-coding-standard": "^3.1",
                "vimeo/psalm": "^4.7.3"
            },
            "type": "library",
            "extra": {
                "branch-alias": {
                    "dev-main": "1.2-dev"
                }
            },
            "autoload": {
                "psr-4": {
                    "League\\Config\\": "src"
                }
            },
            "notification-url": "https://packagist.org/downloads/",
            "license": [
                "BSD-3-Clause"
            ],
            "authors": [
                {
                    "name": "Colin O'Dell",
                    "email": "colinodell@gmail.com",
                    "homepage": "https://www.colinodell.com",
                    "role": "Lead Developer"
                }
            ],
            "description": "Define configuration arrays with strict schemas and access values with dot notation",
            "homepage": "https://config.thephpleague.com",
            "keywords": [
                "array",
                "config",
                "configuration",
                "dot",
                "dot-access",
                "nested",
                "schema"
            ],
            "support": {
                "docs": "https://config.thephpleague.com/",
                "issues": "https://github.com/thephpleague/config/issues",
                "rss": "https://github.com/thephpleague/config/releases.atom",
                "source": "https://github.com/thephpleague/config"
            },
            "funding": [
                {
                    "url": "https://www.colinodell.com/sponsor",
                    "type": "custom"
                },
                {
                    "url": "https://www.paypal.me/colinpodell/10.00",
                    "type": "custom"
                },
                {
                    "url": "https://github.com/colinodell",
                    "type": "github"
                }
            ],
            "time": "2022-12-11T20:36:23+00:00"
        },
        {
            "name": "league/flysystem",
            "version": "3.30.0",
            "source": {
                "type": "git",
                "url": "https://github.com/thephpleague/flysystem.git",
                "reference": "2203e3151755d874bb2943649dae1eb8533ac93e"
            },
            "dist": {
                "type": "zip",
                "url": "https://api.github.com/repos/thephpleague/flysystem/zipball/2203e3151755d874bb2943649dae1eb8533ac93e",
                "reference": "2203e3151755d874bb2943649dae1eb8533ac93e",
                "shasum": ""
            },
            "require": {
                "league/flysystem-local": "^3.0.0",
                "league/mime-type-detection": "^1.0.0",
                "php": "^8.0.2"
            },
            "conflict": {
                "async-aws/core": "<1.19.0",
                "async-aws/s3": "<1.14.0",
                "aws/aws-sdk-php": "3.209.31 || 3.210.0",
                "guzzlehttp/guzzle": "<7.0",
                "guzzlehttp/ringphp": "<1.1.1",
                "phpseclib/phpseclib": "3.0.15",
                "symfony/http-client": "<5.2"
            },
            "require-dev": {
                "async-aws/s3": "^1.5 || ^2.0",
                "async-aws/simple-s3": "^1.1 || ^2.0",
                "aws/aws-sdk-php": "^3.295.10",
                "composer/semver": "^3.0",
                "ext-fileinfo": "*",
                "ext-ftp": "*",
                "ext-mongodb": "^1.3|^2",
                "ext-zip": "*",
                "friendsofphp/php-cs-fixer": "^3.5",
                "google/cloud-storage": "^1.23",
                "guzzlehttp/psr7": "^2.6",
                "microsoft/azure-storage-blob": "^1.1",
                "mongodb/mongodb": "^1.2|^2",
                "phpseclib/phpseclib": "^3.0.36",
                "phpstan/phpstan": "^1.10",
                "phpunit/phpunit": "^9.5.11|^10.0",
                "sabre/dav": "^4.6.0"
            },
            "type": "library",
            "autoload": {
                "psr-4": {
                    "League\\Flysystem\\": "src"
                }
            },
            "notification-url": "https://packagist.org/downloads/",
            "license": [
                "MIT"
            ],
            "authors": [
                {
                    "name": "Frank de Jonge",
                    "email": "info@frankdejonge.nl"
                }
            ],
            "description": "File storage abstraction for PHP",
            "keywords": [
                "WebDAV",
                "aws",
                "cloud",
                "file",
                "files",
                "filesystem",
                "filesystems",
                "ftp",
                "s3",
                "sftp",
                "storage"
            ],
            "support": {
                "issues": "https://github.com/thephpleague/flysystem/issues",
                "source": "https://github.com/thephpleague/flysystem/tree/3.30.0"
            },
            "time": "2025-06-25T13:29:59+00:00"
        },
        {
            "name": "league/flysystem-local",
            "version": "3.30.0",
            "source": {
                "type": "git",
                "url": "https://github.com/thephpleague/flysystem-local.git",
                "reference": "6691915f77c7fb69adfb87dcd550052dc184ee10"
            },
            "dist": {
                "type": "zip",
                "url": "https://api.github.com/repos/thephpleague/flysystem-local/zipball/6691915f77c7fb69adfb87dcd550052dc184ee10",
                "reference": "6691915f77c7fb69adfb87dcd550052dc184ee10",
                "shasum": ""
            },
            "require": {
                "ext-fileinfo": "*",
                "league/flysystem": "^3.0.0",
                "league/mime-type-detection": "^1.0.0",
                "php": "^8.0.2"
            },
            "type": "library",
            "autoload": {
                "psr-4": {
                    "League\\Flysystem\\Local\\": ""
                }
            },
            "notification-url": "https://packagist.org/downloads/",
            "license": [
                "MIT"
            ],
            "authors": [
                {
                    "name": "Frank de Jonge",
                    "email": "info@frankdejonge.nl"
                }
            ],
            "description": "Local filesystem adapter for Flysystem.",
            "keywords": [
                "Flysystem",
                "file",
                "files",
                "filesystem",
                "local"
            ],
            "support": {
                "source": "https://github.com/thephpleague/flysystem-local/tree/3.30.0"
            },
            "time": "2025-05-21T10:34:19+00:00"
        },
        {
            "name": "league/mime-type-detection",
            "version": "1.16.0",
            "source": {
                "type": "git",
                "url": "https://github.com/thephpleague/mime-type-detection.git",
                "reference": "2d6702ff215bf922936ccc1ad31007edc76451b9"
            },
            "dist": {
                "type": "zip",
                "url": "https://api.github.com/repos/thephpleague/mime-type-detection/zipball/2d6702ff215bf922936ccc1ad31007edc76451b9",
                "reference": "2d6702ff215bf922936ccc1ad31007edc76451b9",
                "shasum": ""
            },
            "require": {
                "ext-fileinfo": "*",
                "php": "^7.4 || ^8.0"
            },
            "require-dev": {
                "friendsofphp/php-cs-fixer": "^3.2",
                "phpstan/phpstan": "^0.12.68",
                "phpunit/phpunit": "^8.5.8 || ^9.3 || ^10.0"
            },
            "type": "library",
            "autoload": {
                "psr-4": {
                    "League\\MimeTypeDetection\\": "src"
                }
            },
            "notification-url": "https://packagist.org/downloads/",
            "license": [
                "MIT"
            ],
            "authors": [
                {
                    "name": "Frank de Jonge",
                    "email": "info@frankdejonge.nl"
                }
            ],
            "description": "Mime-type detection for Flysystem",
            "support": {
                "issues": "https://github.com/thephpleague/mime-type-detection/issues",
                "source": "https://github.com/thephpleague/mime-type-detection/tree/1.16.0"
            },
            "funding": [
                {
                    "url": "https://github.com/frankdejonge",
                    "type": "github"
                },
                {
                    "url": "https://tidelift.com/funding/github/packagist/league/flysystem",
                    "type": "tidelift"
                }
            ],
            "time": "2024-09-21T08:32:55+00:00"
        },
        {
            "name": "maennchen/zipstream-php",
            "version": "3.1.1",
            "source": {
                "type": "git",
                "url": "https://github.com/maennchen/ZipStream-PHP.git",
                "reference": "6187e9cc4493da94b9b63eb2315821552015fca9"
            },
            "dist": {
                "type": "zip",
                "url": "https://api.github.com/repos/maennchen/ZipStream-PHP/zipball/6187e9cc4493da94b9b63eb2315821552015fca9",
                "reference": "6187e9cc4493da94b9b63eb2315821552015fca9",
                "shasum": ""
            },
            "require": {
                "ext-mbstring": "*",
                "ext-zlib": "*",
                "php-64bit": "^8.1"
            },
            "require-dev": {
                "ext-zip": "*",
                "friendsofphp/php-cs-fixer": "^3.16",
                "guzzlehttp/guzzle": "^7.5",
                "mikey179/vfsstream": "^1.6",
                "php-coveralls/php-coveralls": "^2.5",
                "phpunit/phpunit": "^10.0",
                "vimeo/psalm": "^5.0"
            },
            "suggest": {
                "guzzlehttp/psr7": "^2.4",
                "psr/http-message": "^2.0"
            },
            "type": "library",
            "autoload": {
                "psr-4": {
                    "ZipStream\\": "src/"
                }
            },
            "notification-url": "https://packagist.org/downloads/",
            "license": [
                "MIT"
            ],
            "authors": [
                {
                    "name": "Paul Duncan",
                    "email": "pabs@pablotron.org"
                },
                {
                    "name": "Jonatan Männchen",
                    "email": "jonatan@maennchen.ch"
                },
                {
                    "name": "Jesse Donat",
                    "email": "donatj@gmail.com"
                },
                {
                    "name": "András Kolesár",
                    "email": "kolesar@kolesar.hu"
                }
            ],
            "description": "ZipStream is a library for dynamically streaming dynamic zip files from PHP without writing to the disk at all on the server.",
            "keywords": [
                "stream",
                "zip"
            ],
            "support": {
                "issues": "https://github.com/maennchen/ZipStream-PHP/issues",
                "source": "https://github.com/maennchen/ZipStream-PHP/tree/3.1.1"
            },
            "funding": [
                {
                    "url": "https://github.com/maennchen",
                    "type": "github"
                }
            ],
            "time": "2024-10-10T12:33:01+00:00"
        },
        {
            "name": "matthiasmullie/scrapbook",
            "version": "1.5.4",
            "source": {
                "type": "git",
                "url": "https://github.com/matthiasmullie/scrapbook.git",
                "reference": "6ca64d54d7106deffbb98cb9c6a6f5fdb13ce1f1"
            },
            "dist": {
                "type": "zip",
                "url": "https://api.github.com/repos/matthiasmullie/scrapbook/zipball/6ca64d54d7106deffbb98cb9c6a6f5fdb13ce1f1",
                "reference": "6ca64d54d7106deffbb98cb9c6a6f5fdb13ce1f1",
                "shasum": ""
            },
            "require": {
                "php": ">=8.0.0",
                "psr/cache": "^2.0||^3.0",
                "psr/simple-cache": "^2.0||^3.0"
            },
            "provide": {
                "psr/cache-implementation": "^1.0||^2.0||^3.0",
                "psr/simple-cache-implementation": "^1.0||^2.0||^3.0"
            },
            "require-dev": {
                "ext-pcntl": "*",
                "friendsofphp/php-cs-fixer": ">=3.0",
                "phpunit/phpunit": ">=10.0"
            },
            "suggest": {
                "couchbase/couchbase": ">=3.0",
                "ext-apcu": ">=4.0.0",
                "ext-couchbase": ">=3.0.0",
                "ext-memcached": ">=2.0.0",
                "ext-pdo": ">=0.1.0",
                "ext-redis": ">=2.2.0||0.0.0.0",
                "league/flysystem": ">=1.0"
            },
            "type": "library",
            "autoload": {
                "psr-4": {
                    "MatthiasMullie\\Scrapbook\\": "src/"
                }
            },
            "notification-url": "https://packagist.org/downloads/",
            "license": [
                "MIT"
            ],
            "authors": [
                {
                    "name": "Matthias Mullie",
                    "email": "scrapbook@mullie.eu",
                    "homepage": "https://www.mullie.eu",
                    "role": "Developer"
                }
            ],
            "description": "Scrapbook is a PHP cache library, with adapters for e.g. Memcached, Redis, Couchbase, APCu, SQL and additional capabilities (e.g. transactions, stampede protection) built on top.",
            "homepage": "https://scrapbook.cash",
            "keywords": [
                "Buffer",
                "Flysystem",
                "apc",
                "buffered",
                "cache",
                "caching",
                "commit",
                "couchbase",
                "filesystem",
                "key",
                "memcached",
                "mitigation",
                "mysql",
                "postgresql",
                "protection",
                "psr-16",
                "psr-6",
                "psr-cache",
                "psr-simple-cache",
                "redis",
                "rollback",
                "sql",
                "sqlite",
                "stampede",
                "store",
                "transaction",
                "transactional",
                "value"
            ],
            "support": {
                "issues": "https://github.com/matthiasmullie/scrapbook/issues",
                "source": "https://github.com/matthiasmullie/scrapbook/tree/1.5.4"
            },
            "funding": [
                {
                    "url": "https://github.com/matthiasmullie",
                    "type": "github"
                }
            ],
            "time": "2024-12-20T11:47:12+00:00"
        },
        {
            "name": "monolog/monolog",
            "version": "3.9.0",
            "source": {
                "type": "git",
                "url": "https://github.com/Seldaek/monolog.git",
                "reference": "10d85740180ecba7896c87e06a166e0c95a0e3b6"
            },
            "dist": {
                "type": "zip",
                "url": "https://api.github.com/repos/Seldaek/monolog/zipball/10d85740180ecba7896c87e06a166e0c95a0e3b6",
                "reference": "10d85740180ecba7896c87e06a166e0c95a0e3b6",
                "shasum": ""
            },
            "require": {
                "php": ">=8.1",
                "psr/log": "^2.0 || ^3.0"
            },
            "provide": {
                "psr/log-implementation": "3.0.0"
            },
            "require-dev": {
                "aws/aws-sdk-php": "^3.0",
                "doctrine/couchdb": "~1.0@dev",
                "elasticsearch/elasticsearch": "^7 || ^8",
                "ext-json": "*",
                "graylog2/gelf-php": "^1.4.2 || ^2.0",
                "guzzlehttp/guzzle": "^7.4.5",
                "guzzlehttp/psr7": "^2.2",
                "mongodb/mongodb": "^1.8",
                "php-amqplib/php-amqplib": "~2.4 || ^3",
                "php-console/php-console": "^3.1.8",
                "phpstan/phpstan": "^2",
                "phpstan/phpstan-deprecation-rules": "^2",
                "phpstan/phpstan-strict-rules": "^2",
                "phpunit/phpunit": "^10.5.17 || ^11.0.7",
                "predis/predis": "^1.1 || ^2",
                "rollbar/rollbar": "^4.0",
                "ruflin/elastica": "^7 || ^8",
                "symfony/mailer": "^5.4 || ^6",
                "symfony/mime": "^5.4 || ^6"
            },
            "suggest": {
                "aws/aws-sdk-php": "Allow sending log messages to AWS services like DynamoDB",
                "doctrine/couchdb": "Allow sending log messages to a CouchDB server",
                "elasticsearch/elasticsearch": "Allow sending log messages to an Elasticsearch server via official client",
                "ext-amqp": "Allow sending log messages to an AMQP server (1.0+ required)",
                "ext-curl": "Required to send log messages using the IFTTTHandler, the LogglyHandler, the SendGridHandler, the SlackWebhookHandler or the TelegramBotHandler",
                "ext-mbstring": "Allow to work properly with unicode symbols",
                "ext-mongodb": "Allow sending log messages to a MongoDB server (via driver)",
                "ext-openssl": "Required to send log messages using SSL",
                "ext-sockets": "Allow sending log messages to a Syslog server (via UDP driver)",
                "graylog2/gelf-php": "Allow sending log messages to a GrayLog2 server",
                "mongodb/mongodb": "Allow sending log messages to a MongoDB server (via library)",
                "php-amqplib/php-amqplib": "Allow sending log messages to an AMQP server using php-amqplib",
                "rollbar/rollbar": "Allow sending log messages to Rollbar",
                "ruflin/elastica": "Allow sending log messages to an Elastic Search server"
            },
            "type": "library",
            "extra": {
                "branch-alias": {
                    "dev-main": "3.x-dev"
                }
            },
            "autoload": {
                "psr-4": {
                    "Monolog\\": "src/Monolog"
                }
            },
            "notification-url": "https://packagist.org/downloads/",
            "license": [
                "MIT"
            ],
            "authors": [
                {
                    "name": "Jordi Boggiano",
                    "email": "j.boggiano@seld.be",
                    "homepage": "https://seld.be"
                }
            ],
            "description": "Sends your logs to files, sockets, inboxes, databases and various web services",
            "homepage": "https://github.com/Seldaek/monolog",
            "keywords": [
                "log",
                "logging",
                "psr-3"
            ],
            "support": {
                "issues": "https://github.com/Seldaek/monolog/issues",
                "source": "https://github.com/Seldaek/monolog/tree/3.9.0"
            },
            "funding": [
                {
                    "url": "https://github.com/Seldaek",
                    "type": "github"
                },
                {
                    "url": "https://tidelift.com/funding/github/packagist/monolog/monolog",
                    "type": "tidelift"
                }
            ],
            "time": "2025-03-24T10:02:05+00:00"
        },
        {
            "name": "nette/schema",
            "version": "v1.3.2",
            "source": {
                "type": "git",
                "url": "https://github.com/nette/schema.git",
                "reference": "da801d52f0354f70a638673c4a0f04e16529431d"
            },
            "dist": {
                "type": "zip",
                "url": "https://api.github.com/repos/nette/schema/zipball/da801d52f0354f70a638673c4a0f04e16529431d",
                "reference": "da801d52f0354f70a638673c4a0f04e16529431d",
                "shasum": ""
            },
            "require": {
                "nette/utils": "^4.0",
                "php": "8.1 - 8.4"
            },
            "require-dev": {
                "nette/tester": "^2.5.2",
                "phpstan/phpstan-nette": "^1.0",
                "tracy/tracy": "^2.8"
            },
            "type": "library",
            "extra": {
                "branch-alias": {
                    "dev-master": "1.3-dev"
                }
            },
            "autoload": {
                "classmap": [
                    "src/"
                ]
            },
            "notification-url": "https://packagist.org/downloads/",
            "license": [
                "BSD-3-Clause",
                "GPL-2.0-only",
                "GPL-3.0-only"
            ],
            "authors": [
                {
                    "name": "David Grudl",
                    "homepage": "https://davidgrudl.com"
                },
                {
                    "name": "Nette Community",
                    "homepage": "https://nette.org/contributors"
                }
            ],
            "description": "📐 Nette Schema: validating data structures against a given Schema.",
            "homepage": "https://nette.org",
            "keywords": [
                "config",
                "nette"
            ],
            "support": {
                "issues": "https://github.com/nette/schema/issues",
                "source": "https://github.com/nette/schema/tree/v1.3.2"
            },
            "time": "2024-10-06T23:10:23+00:00"
        },
        {
            "name": "nette/utils",
            "version": "v4.0.7",
            "source": {
                "type": "git",
                "url": "https://github.com/nette/utils.git",
                "reference": "e67c4061eb40b9c113b218214e42cb5a0dda28f2"
            },
            "dist": {
                "type": "zip",
                "url": "https://api.github.com/repos/nette/utils/zipball/e67c4061eb40b9c113b218214e42cb5a0dda28f2",
                "reference": "e67c4061eb40b9c113b218214e42cb5a0dda28f2",
                "shasum": ""
            },
            "require": {
                "php": "8.0 - 8.4"
            },
            "conflict": {
                "nette/finder": "<3",
                "nette/schema": "<1.2.2"
            },
            "require-dev": {
                "jetbrains/phpstorm-attributes": "dev-master",
                "nette/tester": "^2.5",
                "phpstan/phpstan": "^1.0",
                "tracy/tracy": "^2.9"
            },
            "suggest": {
                "ext-gd": "to use Image",
                "ext-iconv": "to use Strings::webalize(), toAscii(), chr() and reverse()",
                "ext-intl": "to use Strings::webalize(), toAscii(), normalize() and compare()",
                "ext-json": "to use Nette\\Utils\\Json",
                "ext-mbstring": "to use Strings::lower() etc...",
                "ext-tokenizer": "to use Nette\\Utils\\Reflection::getUseStatements()"
            },
            "type": "library",
            "extra": {
                "branch-alias": {
                    "dev-master": "4.0-dev"
                }
            },
            "autoload": {
                "classmap": [
                    "src/"
                ]
            },
            "notification-url": "https://packagist.org/downloads/",
            "license": [
                "BSD-3-Clause",
                "GPL-2.0-only",
                "GPL-3.0-only"
            ],
            "authors": [
                {
                    "name": "David Grudl",
                    "homepage": "https://davidgrudl.com"
                },
                {
                    "name": "Nette Community",
                    "homepage": "https://nette.org/contributors"
                }
            ],
            "description": "🛠  Nette Utils: lightweight utilities for string & array manipulation, image handling, safe JSON encoding/decoding, validation, slug or strong password generating etc.",
            "homepage": "https://nette.org",
            "keywords": [
                "array",
                "core",
                "datetime",
                "images",
                "json",
                "nette",
                "paginator",
                "password",
                "slugify",
                "string",
                "unicode",
                "utf-8",
                "utility",
                "validation"
            ],
            "support": {
                "issues": "https://github.com/nette/utils/issues",
                "source": "https://github.com/nette/utils/tree/v4.0.7"
            },
            "time": "2025-06-03T04:55:08+00:00"
        },
        {
            "name": "onelogin/php-saml",
            "version": "4.3.0",
            "source": {
                "type": "git",
                "url": "https://github.com/SAML-Toolkits/php-saml.git",
                "reference": "bf5efce9f2df5d489d05e78c27003a0fc8bc50f0"
            },
            "dist": {
                "type": "zip",
                "url": "https://api.github.com/repos/SAML-Toolkits/php-saml/zipball/bf5efce9f2df5d489d05e78c27003a0fc8bc50f0",
                "reference": "bf5efce9f2df5d489d05e78c27003a0fc8bc50f0",
                "shasum": ""
            },
            "require": {
                "php": ">=7.3",
                "robrichards/xmlseclibs": "^3.1"
            },
            "require-dev": {
                "pdepend/pdepend": "^2.8.0",
                "php-coveralls/php-coveralls": "^2.0",
                "phploc/phploc": "^4.0 || ^5.0 || ^6.0 || ^7.0",
                "phpunit/phpunit": "^9.5",
                "sebastian/phpcpd": "^4.0 || ^5.0 || ^6.0 ",
                "squizlabs/php_codesniffer": "^3.5.8"
            },
            "suggest": {
                "ext-curl": "Install curl lib to be able to use the IdPMetadataParser for parsing remote XMLs",
                "ext-dom": "Install xml lib",
                "ext-openssl": "Install openssl lib in order to handle with x509 certs (require to support sign and encryption)",
                "ext-zlib": "Install zlib"
            },
            "type": "library",
            "autoload": {
                "psr-4": {
                    "OneLogin\\": "src/"
                }
            },
            "notification-url": "https://packagist.org/downloads/",
            "license": [
                "MIT"
            ],
            "description": "PHP SAML Toolkit",
            "homepage": "https://github.com/SAML-Toolkits/php-saml",
            "keywords": [
                "Federation",
                "SAML2",
                "SSO",
                "identity",
                "saml"
            ],
            "support": {
                "email": "sixto.martin.garcia@gmail.com",
                "issues": "https://github.com/onelogin/SAML-Toolkits/issues",
                "source": "https://github.com/onelogin/SAML-Toolkits/"
            },
            "funding": [
                {
                    "url": "https://github.com/SAML-Toolkits",
                    "type": "github"
                }
            ],
            "time": "2025-05-25T14:28:00+00:00"
        },
        {
            "name": "php-ds/php-ds",
            "version": "v1.7.0",
            "source": {
                "type": "git",
                "url": "https://github.com/php-ds/polyfill.git",
                "reference": "017fb5cdfa52a1f13126c94987b04b884c44f9cd"
            },
            "dist": {
                "type": "zip",
                "url": "https://api.github.com/repos/php-ds/polyfill/zipball/017fb5cdfa52a1f13126c94987b04b884c44f9cd",
                "reference": "017fb5cdfa52a1f13126c94987b04b884c44f9cd",
                "shasum": ""
            },
            "require": {
                "ext-json": "*",
                "php": ">=7.4"
            },
            "provide": {
                "ext-ds": "1.5.0"
            },
            "require-dev": {
                "php-ds/tests": "^1.5"
            },
            "suggest": {
                "ext-ds": "to improve performance and reduce memory usage"
            },
            "type": "library",
            "autoload": {
                "psr-4": {
                    "Ds\\": "src"
                }
            },
            "notification-url": "https://packagist.org/downloads/",
            "license": [
                "MIT"
            ],
            "authors": [
                {
                    "name": "Rudi Theunissen",
                    "email": "rudolf.theunissen@gmail.com"
                }
            ],
            "description": "Specialized data structures as alternatives to the PHP array",
            "keywords": [
                "data structures",
                "ds",
                "php",
                "polyfill"
            ],
            "support": {
                "issues": "https://github.com/php-ds/polyfill/issues",
                "source": "https://github.com/php-ds/polyfill/tree/v1.7.0"
            },
            "time": "2025-05-18T04:50:53+00:00"
        },
        {
            "name": "phrity/net-uri",
            "version": "1.3.0",
            "source": {
                "type": "git",
                "url": "https://github.com/sirn-se/phrity-net-uri.git",
                "reference": "3f458e0c4d1ddc0e218d7a5b9420127c63925f43"
            },
            "dist": {
                "type": "zip",
                "url": "https://api.github.com/repos/sirn-se/phrity-net-uri/zipball/3f458e0c4d1ddc0e218d7a5b9420127c63925f43",
                "reference": "3f458e0c4d1ddc0e218d7a5b9420127c63925f43",
                "shasum": ""
            },
            "require": {
                "php": "^7.4 | ^8.0",
                "psr/http-factory": "^1.0",
                "psr/http-message": "^1.0 | ^2.0"
            },
            "require-dev": {
                "php-coveralls/php-coveralls": "^2.0",
                "phpunit/phpunit": "^9.0 | ^10.0",
                "squizlabs/php_codesniffer": "^3.0"
            },
            "type": "library",
            "autoload": {
                "psr-4": {
                    "Phrity\\Net\\": "src/"
                }
            },
            "notification-url": "https://packagist.org/downloads/",
            "license": [
                "MIT"
            ],
            "authors": [
                {
                    "name": "Sören Jensen",
                    "email": "sirn@sirn.se",
                    "homepage": "https://phrity.sirn.se"
                }
            ],
            "description": "PSR-7 Uri and PSR-17 UriFactory implementation",
            "homepage": "https://phrity.sirn.se/net-uri",
            "keywords": [
                "psr-17",
                "psr-7",
                "uri",
                "uri factory"
            ],
            "support": {
                "issues": "https://github.com/sirn-se/phrity-net-uri/issues",
                "source": "https://github.com/sirn-se/phrity-net-uri/tree/1.3.0"
            },
            "time": "2023-08-21T10:33:06+00:00"
        },
        {
            "name": "phrity/util-errorhandler",
            "version": "1.2.0",
            "source": {
                "type": "git",
                "url": "https://github.com/sirn-se/phrity-util-errorhandler.git",
                "reference": "61813189e4525fde4aecad3df849829d526d6f76"
            },
            "dist": {
                "type": "zip",
                "url": "https://api.github.com/repos/sirn-se/phrity-util-errorhandler/zipball/61813189e4525fde4aecad3df849829d526d6f76",
                "reference": "61813189e4525fde4aecad3df849829d526d6f76",
                "shasum": ""
            },
            "require": {
                "php": "^8.1"
            },
            "require-dev": {
                "php-coveralls/php-coveralls": "^2.0",
                "phpstan/phpstan": "^2.0",
                "phpunit/phpunit": "^10.0 | ^11.0  | ^12.0",
                "squizlabs/php_codesniffer": "^3.5"
            },
            "type": "library",
            "autoload": {
                "psr-4": {
                    "Phrity\\Util\\": "src/"
                }
            },
            "notification-url": "https://packagist.org/downloads/",
            "license": [
                "MIT"
            ],
            "authors": [
                {
                    "name": "Sören Jensen",
                    "email": "sirn@sirn.se",
                    "homepage": "https://phrity.sirn.se"
                }
            ],
            "description": "Inline error handler; catch and resolve errors for code block.",
            "homepage": "https://phrity.sirn.se/util-errorhandler",
            "keywords": [
                "error",
                "warning"
            ],
            "support": {
                "issues": "https://github.com/sirn-se/phrity-util-errorhandler/issues",
                "source": "https://github.com/sirn-se/phrity-util-errorhandler/tree/1.2.0"
            },
            "time": "2025-05-26T18:26:51+00:00"
        },
        {
            "name": "psr/cache",
            "version": "3.0.0",
            "source": {
                "type": "git",
                "url": "https://github.com/php-fig/cache.git",
                "reference": "aa5030cfa5405eccfdcb1083ce040c2cb8d253bf"
            },
            "dist": {
                "type": "zip",
                "url": "https://api.github.com/repos/php-fig/cache/zipball/aa5030cfa5405eccfdcb1083ce040c2cb8d253bf",
                "reference": "aa5030cfa5405eccfdcb1083ce040c2cb8d253bf",
                "shasum": ""
            },
            "require": {
                "php": ">=8.0.0"
            },
            "type": "library",
            "extra": {
                "branch-alias": {
                    "dev-master": "1.0.x-dev"
                }
            },
            "autoload": {
                "psr-4": {
                    "Psr\\Cache\\": "src/"
                }
            },
            "notification-url": "https://packagist.org/downloads/",
            "license": [
                "MIT"
            ],
            "authors": [
                {
                    "name": "PHP-FIG",
                    "homepage": "https://www.php-fig.org/"
                }
            ],
            "description": "Common interface for caching libraries",
            "keywords": [
                "cache",
                "psr",
                "psr-6"
            ],
            "support": {
                "source": "https://github.com/php-fig/cache/tree/3.0.0"
            },
            "time": "2021-02-03T23:26:27+00:00"
        },
        {
            "name": "psr/clock",
            "version": "1.0.0",
            "source": {
                "type": "git",
                "url": "https://github.com/php-fig/clock.git",
                "reference": "e41a24703d4560fd0acb709162f73b8adfc3aa0d"
            },
            "dist": {
                "type": "zip",
                "url": "https://api.github.com/repos/php-fig/clock/zipball/e41a24703d4560fd0acb709162f73b8adfc3aa0d",
                "reference": "e41a24703d4560fd0acb709162f73b8adfc3aa0d",
                "shasum": ""
            },
            "require": {
                "php": "^7.0 || ^8.0"
            },
            "type": "library",
            "autoload": {
                "psr-4": {
                    "Psr\\Clock\\": "src/"
                }
            },
            "notification-url": "https://packagist.org/downloads/",
            "license": [
                "MIT"
            ],
            "authors": [
                {
                    "name": "PHP-FIG",
                    "homepage": "https://www.php-fig.org/"
                }
            ],
            "description": "Common interface for reading the clock.",
            "homepage": "https://github.com/php-fig/clock",
            "keywords": [
                "clock",
                "now",
                "psr",
                "psr-20",
                "time"
            ],
            "support": {
                "issues": "https://github.com/php-fig/clock/issues",
                "source": "https://github.com/php-fig/clock/tree/1.0.0"
            },
            "time": "2022-11-25T14:36:26+00:00"
        },
        {
            "name": "psr/container",
            "version": "2.0.2",
            "source": {
                "type": "git",
                "url": "https://github.com/php-fig/container.git",
                "reference": "c71ecc56dfe541dbd90c5360474fbc405f8d5963"
            },
            "dist": {
                "type": "zip",
                "url": "https://api.github.com/repos/php-fig/container/zipball/c71ecc56dfe541dbd90c5360474fbc405f8d5963",
                "reference": "c71ecc56dfe541dbd90c5360474fbc405f8d5963",
                "shasum": ""
            },
            "require": {
                "php": ">=7.4.0"
            },
            "type": "library",
            "extra": {
                "branch-alias": {
                    "dev-master": "2.0.x-dev"
                }
            },
            "autoload": {
                "psr-4": {
                    "Psr\\Container\\": "src/"
                }
            },
            "notification-url": "https://packagist.org/downloads/",
            "license": [
                "MIT"
            ],
            "authors": [
                {
                    "name": "PHP-FIG",
                    "homepage": "https://www.php-fig.org/"
                }
            ],
            "description": "Common Container Interface (PHP FIG PSR-11)",
            "homepage": "https://github.com/php-fig/container",
            "keywords": [
                "PSR-11",
                "container",
                "container-interface",
                "container-interop",
                "psr"
            ],
            "support": {
                "issues": "https://github.com/php-fig/container/issues",
                "source": "https://github.com/php-fig/container/tree/2.0.2"
            },
            "time": "2021-11-05T16:47:00+00:00"
        },
        {
            "name": "psr/event-dispatcher",
            "version": "1.0.0",
            "source": {
                "type": "git",
                "url": "https://github.com/php-fig/event-dispatcher.git",
                "reference": "dbefd12671e8a14ec7f180cab83036ed26714bb0"
            },
            "dist": {
                "type": "zip",
                "url": "https://api.github.com/repos/php-fig/event-dispatcher/zipball/dbefd12671e8a14ec7f180cab83036ed26714bb0",
                "reference": "dbefd12671e8a14ec7f180cab83036ed26714bb0",
                "shasum": ""
            },
            "require": {
                "php": ">=7.2.0"
            },
            "type": "library",
            "extra": {
                "branch-alias": {
                    "dev-master": "1.0.x-dev"
                }
            },
            "autoload": {
                "psr-4": {
                    "Psr\\EventDispatcher\\": "src/"
                }
            },
            "notification-url": "https://packagist.org/downloads/",
            "license": [
                "MIT"
            ],
            "authors": [
                {
                    "name": "PHP-FIG",
                    "homepage": "http://www.php-fig.org/"
                }
            ],
            "description": "Standard interfaces for event handling.",
            "keywords": [
                "events",
                "psr",
                "psr-14"
            ],
            "support": {
                "issues": "https://github.com/php-fig/event-dispatcher/issues",
                "source": "https://github.com/php-fig/event-dispatcher/tree/1.0.0"
            },
            "time": "2019-01-08T18:20:26+00:00"
        },
        {
            "name": "psr/http-client",
            "version": "1.0.3",
            "source": {
                "type": "git",
                "url": "https://github.com/php-fig/http-client.git",
                "reference": "bb5906edc1c324c9a05aa0873d40117941e5fa90"
            },
            "dist": {
                "type": "zip",
                "url": "https://api.github.com/repos/php-fig/http-client/zipball/bb5906edc1c324c9a05aa0873d40117941e5fa90",
                "reference": "bb5906edc1c324c9a05aa0873d40117941e5fa90",
                "shasum": ""
            },
            "require": {
                "php": "^7.0 || ^8.0",
                "psr/http-message": "^1.0 || ^2.0"
            },
            "type": "library",
            "extra": {
                "branch-alias": {
                    "dev-master": "1.0.x-dev"
                }
            },
            "autoload": {
                "psr-4": {
                    "Psr\\Http\\Client\\": "src/"
                }
            },
            "notification-url": "https://packagist.org/downloads/",
            "license": [
                "MIT"
            ],
            "authors": [
                {
                    "name": "PHP-FIG",
                    "homepage": "https://www.php-fig.org/"
                }
            ],
            "description": "Common interface for HTTP clients",
            "homepage": "https://github.com/php-fig/http-client",
            "keywords": [
                "http",
                "http-client",
                "psr",
                "psr-18"
            ],
            "support": {
                "source": "https://github.com/php-fig/http-client"
            },
            "time": "2023-09-23T14:17:50+00:00"
        },
        {
            "name": "psr/http-factory",
            "version": "1.1.0",
            "source": {
                "type": "git",
                "url": "https://github.com/php-fig/http-factory.git",
                "reference": "2b4765fddfe3b508ac62f829e852b1501d3f6e8a"
            },
            "dist": {
                "type": "zip",
                "url": "https://api.github.com/repos/php-fig/http-factory/zipball/2b4765fddfe3b508ac62f829e852b1501d3f6e8a",
                "reference": "2b4765fddfe3b508ac62f829e852b1501d3f6e8a",
                "shasum": ""
            },
            "require": {
                "php": ">=7.1",
                "psr/http-message": "^1.0 || ^2.0"
            },
            "type": "library",
            "extra": {
                "branch-alias": {
                    "dev-master": "1.0.x-dev"
                }
            },
            "autoload": {
                "psr-4": {
                    "Psr\\Http\\Message\\": "src/"
                }
            },
            "notification-url": "https://packagist.org/downloads/",
            "license": [
                "MIT"
            ],
            "authors": [
                {
                    "name": "PHP-FIG",
                    "homepage": "https://www.php-fig.org/"
                }
            ],
            "description": "PSR-17: Common interfaces for PSR-7 HTTP message factories",
            "keywords": [
                "factory",
                "http",
                "message",
                "psr",
                "psr-17",
                "psr-7",
                "request",
                "response"
            ],
            "support": {
                "source": "https://github.com/php-fig/http-factory"
            },
            "time": "2024-04-15T12:06:14+00:00"
        },
        {
            "name": "psr/http-message",
            "version": "1.1",
            "source": {
                "type": "git",
                "url": "https://github.com/php-fig/http-message.git",
                "reference": "cb6ce4845ce34a8ad9e68117c10ee90a29919eba"
            },
            "dist": {
                "type": "zip",
                "url": "https://api.github.com/repos/php-fig/http-message/zipball/cb6ce4845ce34a8ad9e68117c10ee90a29919eba",
                "reference": "cb6ce4845ce34a8ad9e68117c10ee90a29919eba",
                "shasum": ""
            },
            "require": {
                "php": "^7.2 || ^8.0"
            },
            "type": "library",
            "extra": {
                "branch-alias": {
                    "dev-master": "1.1.x-dev"
                }
            },
            "autoload": {
                "psr-4": {
                    "Psr\\Http\\Message\\": "src/"
                }
            },
            "notification-url": "https://packagist.org/downloads/",
            "license": [
                "MIT"
            ],
            "authors": [
                {
                    "name": "PHP-FIG",
                    "homepage": "http://www.php-fig.org/"
                }
            ],
            "description": "Common interface for HTTP messages",
            "homepage": "https://github.com/php-fig/http-message",
            "keywords": [
                "http",
                "http-message",
                "psr",
                "psr-7",
                "request",
                "response"
            ],
            "support": {
                "source": "https://github.com/php-fig/http-message/tree/1.1"
            },
            "time": "2023-04-04T09:50:52+00:00"
        },
        {
            "name": "psr/log",
            "version": "3.0.2",
            "source": {
                "type": "git",
                "url": "https://github.com/php-fig/log.git",
                "reference": "f16e1d5863e37f8d8c2a01719f5b34baa2b714d3"
            },
            "dist": {
                "type": "zip",
                "url": "https://api.github.com/repos/php-fig/log/zipball/f16e1d5863e37f8d8c2a01719f5b34baa2b714d3",
                "reference": "f16e1d5863e37f8d8c2a01719f5b34baa2b714d3",
                "shasum": ""
            },
            "require": {
                "php": ">=8.0.0"
            },
            "type": "library",
            "extra": {
                "branch-alias": {
                    "dev-master": "3.x-dev"
                }
            },
            "autoload": {
                "psr-4": {
                    "Psr\\Log\\": "src"
                }
            },
            "notification-url": "https://packagist.org/downloads/",
            "license": [
                "MIT"
            ],
            "authors": [
                {
                    "name": "PHP-FIG",
                    "homepage": "https://www.php-fig.org/"
                }
            ],
            "description": "Common interface for logging libraries",
            "homepage": "https://github.com/php-fig/log",
            "keywords": [
                "log",
                "psr",
                "psr-3"
            ],
            "support": {
                "source": "https://github.com/php-fig/log/tree/3.0.2"
            },
            "time": "2024-09-11T13:17:53+00:00"
        },
        {
            "name": "psr/simple-cache",
            "version": "3.0.0",
            "source": {
                "type": "git",
                "url": "https://github.com/php-fig/simple-cache.git",
                "reference": "764e0b3939f5ca87cb904f570ef9be2d78a07865"
            },
            "dist": {
                "type": "zip",
                "url": "https://api.github.com/repos/php-fig/simple-cache/zipball/764e0b3939f5ca87cb904f570ef9be2d78a07865",
                "reference": "764e0b3939f5ca87cb904f570ef9be2d78a07865",
                "shasum": ""
            },
            "require": {
                "php": ">=8.0.0"
            },
            "type": "library",
            "extra": {
                "branch-alias": {
                    "dev-master": "3.0.x-dev"
                }
            },
            "autoload": {
                "psr-4": {
                    "Psr\\SimpleCache\\": "src/"
                }
            },
            "notification-url": "https://packagist.org/downloads/",
            "license": [
                "MIT"
            ],
            "authors": [
                {
                    "name": "PHP-FIG",
                    "homepage": "https://www.php-fig.org/"
                }
            ],
            "description": "Common interfaces for simple caching",
            "keywords": [
                "cache",
                "caching",
                "psr",
                "psr-16",
                "simple-cache"
            ],
            "support": {
                "source": "https://github.com/php-fig/simple-cache/tree/3.0.0"
            },
            "time": "2021-10-29T13:26:27+00:00"
        },
        {
            "name": "ralouphie/getallheaders",
            "version": "3.0.3",
            "source": {
                "type": "git",
                "url": "https://github.com/ralouphie/getallheaders.git",
                "reference": "120b605dfeb996808c31b6477290a714d356e822"
            },
            "dist": {
                "type": "zip",
                "url": "https://api.github.com/repos/ralouphie/getallheaders/zipball/120b605dfeb996808c31b6477290a714d356e822",
                "reference": "120b605dfeb996808c31b6477290a714d356e822",
                "shasum": ""
            },
            "require": {
                "php": ">=5.6"
            },
            "require-dev": {
                "php-coveralls/php-coveralls": "^2.1",
                "phpunit/phpunit": "^5 || ^6.5"
            },
            "type": "library",
            "autoload": {
                "files": [
                    "src/getallheaders.php"
                ]
            },
            "notification-url": "https://packagist.org/downloads/",
            "license": [
                "MIT"
            ],
            "authors": [
                {
                    "name": "Ralph Khattar",
                    "email": "ralph.khattar@gmail.com"
                }
            ],
            "description": "A polyfill for getallheaders.",
            "support": {
                "issues": "https://github.com/ralouphie/getallheaders/issues",
                "source": "https://github.com/ralouphie/getallheaders/tree/develop"
            },
            "time": "2019-03-08T08:55:37+00:00"
        },
        {
            "name": "ramsey/collection",
            "version": "2.1.1",
            "source": {
                "type": "git",
                "url": "https://github.com/ramsey/collection.git",
                "reference": "344572933ad0181accbf4ba763e85a0306a8c5e2"
            },
            "dist": {
                "type": "zip",
                "url": "https://api.github.com/repos/ramsey/collection/zipball/344572933ad0181accbf4ba763e85a0306a8c5e2",
                "reference": "344572933ad0181accbf4ba763e85a0306a8c5e2",
                "shasum": ""
            },
            "require": {
                "php": "^8.1"
            },
            "require-dev": {
                "captainhook/plugin-composer": "^5.3",
                "ergebnis/composer-normalize": "^2.45",
                "fakerphp/faker": "^1.24",
                "hamcrest/hamcrest-php": "^2.0",
                "jangregor/phpstan-prophecy": "^2.1",
                "mockery/mockery": "^1.6",
                "php-parallel-lint/php-console-highlighter": "^1.0",
                "php-parallel-lint/php-parallel-lint": "^1.4",
                "phpspec/prophecy-phpunit": "^2.3",
                "phpstan/extension-installer": "^1.4",
                "phpstan/phpstan": "^2.1",
                "phpstan/phpstan-mockery": "^2.0",
                "phpstan/phpstan-phpunit": "^2.0",
                "phpunit/phpunit": "^10.5",
                "ramsey/coding-standard": "^2.3",
                "ramsey/conventional-commits": "^1.6",
                "roave/security-advisories": "dev-latest"
            },
            "type": "library",
            "extra": {
                "captainhook": {
                    "force-install": true
                },
                "ramsey/conventional-commits": {
                    "configFile": "conventional-commits.json"
                }
            },
            "autoload": {
                "psr-4": {
                    "Ramsey\\Collection\\": "src/"
                }
            },
            "notification-url": "https://packagist.org/downloads/",
            "license": [
                "MIT"
            ],
            "authors": [
                {
                    "name": "Ben Ramsey",
                    "email": "ben@benramsey.com",
                    "homepage": "https://benramsey.com"
                }
            ],
            "description": "A PHP library for representing and manipulating collections.",
            "keywords": [
                "array",
                "collection",
                "hash",
                "map",
                "queue",
                "set"
            ],
            "support": {
                "issues": "https://github.com/ramsey/collection/issues",
                "source": "https://github.com/ramsey/collection/tree/2.1.1"
            },
            "time": "2025-03-22T05:38:12+00:00"
        },
        {
            "name": "ramsey/uuid",
            "version": "4.9.0",
            "source": {
                "type": "git",
                "url": "https://github.com/ramsey/uuid.git",
                "reference": "4e0e23cc785f0724a0e838279a9eb03f28b092a0"
            },
            "dist": {
                "type": "zip",
                "url": "https://api.github.com/repos/ramsey/uuid/zipball/4e0e23cc785f0724a0e838279a9eb03f28b092a0",
                "reference": "4e0e23cc785f0724a0e838279a9eb03f28b092a0",
                "shasum": ""
            },
            "require": {
                "brick/math": "^0.8.8 || ^0.9 || ^0.10 || ^0.11 || ^0.12 || ^0.13",
                "php": "^8.0",
                "ramsey/collection": "^1.2 || ^2.0"
            },
            "replace": {
                "rhumsaa/uuid": "self.version"
            },
            "require-dev": {
                "captainhook/captainhook": "^5.25",
                "captainhook/plugin-composer": "^5.3",
                "dealerdirect/phpcodesniffer-composer-installer": "^1.0",
                "ergebnis/composer-normalize": "^2.47",
                "mockery/mockery": "^1.6",
                "paragonie/random-lib": "^2",
                "php-mock/php-mock": "^2.6",
                "php-mock/php-mock-mockery": "^1.5",
                "php-parallel-lint/php-parallel-lint": "^1.4.0",
                "phpbench/phpbench": "^1.2.14",
                "phpstan/extension-installer": "^1.4",
                "phpstan/phpstan": "^2.1",
                "phpstan/phpstan-mockery": "^2.0",
                "phpstan/phpstan-phpunit": "^2.0",
                "phpunit/phpunit": "^9.6",
                "slevomat/coding-standard": "^8.18",
                "squizlabs/php_codesniffer": "^3.13"
            },
            "suggest": {
                "ext-bcmath": "Enables faster math with arbitrary-precision integers using BCMath.",
                "ext-gmp": "Enables faster math with arbitrary-precision integers using GMP.",
                "ext-uuid": "Enables the use of PeclUuidTimeGenerator and PeclUuidRandomGenerator.",
                "paragonie/random-lib": "Provides RandomLib for use with the RandomLibAdapter",
                "ramsey/uuid-doctrine": "Allows the use of Ramsey\\Uuid\\Uuid as Doctrine field type."
            },
            "type": "library",
            "extra": {
                "captainhook": {
                    "force-install": true
                }
            },
            "autoload": {
                "files": [
                    "src/functions.php"
                ],
                "psr-4": {
                    "Ramsey\\Uuid\\": "src/"
                }
            },
            "notification-url": "https://packagist.org/downloads/",
            "license": [
                "MIT"
            ],
            "description": "A PHP library for generating and working with universally unique identifiers (UUIDs).",
            "keywords": [
                "guid",
                "identifier",
                "uuid"
            ],
            "support": {
                "issues": "https://github.com/ramsey/uuid/issues",
                "source": "https://github.com/ramsey/uuid/tree/4.9.0"
            },
            "time": "2025-06-25T14:20:11+00:00"
        },
        {
            "name": "ratchet/rfc6455",
            "version": "v0.3.1",
            "source": {
                "type": "git",
                "url": "https://github.com/ratchetphp/RFC6455.git",
                "reference": "7c964514e93456a52a99a20fcfa0de242a43ccdb"
            },
            "dist": {
                "type": "zip",
                "url": "https://api.github.com/repos/ratchetphp/RFC6455/zipball/7c964514e93456a52a99a20fcfa0de242a43ccdb",
                "reference": "7c964514e93456a52a99a20fcfa0de242a43ccdb",
                "shasum": ""
            },
            "require": {
                "guzzlehttp/psr7": "^2 || ^1.7",
                "php": ">=5.4.2"
            },
            "require-dev": {
                "phpunit/phpunit": "^5.7",
                "react/socket": "^1.3"
            },
            "type": "library",
            "autoload": {
                "psr-4": {
                    "Ratchet\\RFC6455\\": "src"
                }
            },
            "notification-url": "https://packagist.org/downloads/",
            "license": [
                "MIT"
            ],
            "authors": [
                {
                    "name": "Chris Boden",
                    "email": "cboden@gmail.com",
                    "role": "Developer"
                },
                {
                    "name": "Matt Bonneau",
                    "role": "Developer"
                }
            ],
            "description": "RFC6455 WebSocket protocol handler",
            "homepage": "http://socketo.me",
            "keywords": [
                "WebSockets",
                "rfc6455",
                "websocket"
            ],
            "support": {
                "chat": "https://gitter.im/reactphp/reactphp",
                "issues": "https://github.com/ratchetphp/RFC6455/issues",
                "source": "https://github.com/ratchetphp/RFC6455/tree/v0.3.1"
            },
            "time": "2021-12-09T23:20:49+00:00"
        },
        {
            "name": "react/cache",
            "version": "v1.2.0",
            "source": {
                "type": "git",
                "url": "https://github.com/reactphp/cache.git",
                "reference": "d47c472b64aa5608225f47965a484b75c7817d5b"
            },
            "dist": {
                "type": "zip",
                "url": "https://api.github.com/repos/reactphp/cache/zipball/d47c472b64aa5608225f47965a484b75c7817d5b",
                "reference": "d47c472b64aa5608225f47965a484b75c7817d5b",
                "shasum": ""
            },
            "require": {
                "php": ">=5.3.0",
                "react/promise": "^3.0 || ^2.0 || ^1.1"
            },
            "require-dev": {
                "phpunit/phpunit": "^9.5 || ^5.7 || ^4.8.35"
            },
            "type": "library",
            "autoload": {
                "psr-4": {
                    "React\\Cache\\": "src/"
                }
            },
            "notification-url": "https://packagist.org/downloads/",
            "license": [
                "MIT"
            ],
            "authors": [
                {
                    "name": "Christian Lück",
                    "email": "christian@clue.engineering",
                    "homepage": "https://clue.engineering/"
                },
                {
                    "name": "Cees-Jan Kiewiet",
                    "email": "reactphp@ceesjankiewiet.nl",
                    "homepage": "https://wyrihaximus.net/"
                },
                {
                    "name": "Jan Sorgalla",
                    "email": "jsorgalla@gmail.com",
                    "homepage": "https://sorgalla.com/"
                },
                {
                    "name": "Chris Boden",
                    "email": "cboden@gmail.com",
                    "homepage": "https://cboden.dev/"
                }
            ],
            "description": "Async, Promise-based cache interface for ReactPHP",
            "keywords": [
                "cache",
                "caching",
                "promise",
                "reactphp"
            ],
            "support": {
                "issues": "https://github.com/reactphp/cache/issues",
                "source": "https://github.com/reactphp/cache/tree/v1.2.0"
            },
            "funding": [
                {
                    "url": "https://opencollective.com/reactphp",
                    "type": "open_collective"
                }
            ],
            "time": "2022-11-30T15:59:55+00:00"
        },
        {
            "name": "react/dns",
            "version": "v1.13.0",
            "source": {
                "type": "git",
                "url": "https://github.com/reactphp/dns.git",
                "reference": "eb8ae001b5a455665c89c1df97f6fb682f8fb0f5"
            },
            "dist": {
                "type": "zip",
                "url": "https://api.github.com/repos/reactphp/dns/zipball/eb8ae001b5a455665c89c1df97f6fb682f8fb0f5",
                "reference": "eb8ae001b5a455665c89c1df97f6fb682f8fb0f5",
                "shasum": ""
            },
            "require": {
                "php": ">=5.3.0",
                "react/cache": "^1.0 || ^0.6 || ^0.5",
                "react/event-loop": "^1.2",
                "react/promise": "^3.2 || ^2.7 || ^1.2.1"
            },
            "require-dev": {
                "phpunit/phpunit": "^9.6 || ^5.7 || ^4.8.36",
                "react/async": "^4.3 || ^3 || ^2",
                "react/promise-timer": "^1.11"
            },
            "type": "library",
            "autoload": {
                "psr-4": {
                    "React\\Dns\\": "src/"
                }
            },
            "notification-url": "https://packagist.org/downloads/",
            "license": [
                "MIT"
            ],
            "authors": [
                {
                    "name": "Christian Lück",
                    "email": "christian@clue.engineering",
                    "homepage": "https://clue.engineering/"
                },
                {
                    "name": "Cees-Jan Kiewiet",
                    "email": "reactphp@ceesjankiewiet.nl",
                    "homepage": "https://wyrihaximus.net/"
                },
                {
                    "name": "Jan Sorgalla",
                    "email": "jsorgalla@gmail.com",
                    "homepage": "https://sorgalla.com/"
                },
                {
                    "name": "Chris Boden",
                    "email": "cboden@gmail.com",
                    "homepage": "https://cboden.dev/"
                }
            ],
            "description": "Async DNS resolver for ReactPHP",
            "keywords": [
                "async",
                "dns",
                "dns-resolver",
                "reactphp"
            ],
            "support": {
                "issues": "https://github.com/reactphp/dns/issues",
                "source": "https://github.com/reactphp/dns/tree/v1.13.0"
            },
            "funding": [
                {
                    "url": "https://opencollective.com/reactphp",
                    "type": "open_collective"
                }
            ],
            "time": "2024-06-13T14:18:03+00:00"
        },
        {
            "name": "react/event-loop",
            "version": "v1.5.0",
            "source": {
                "type": "git",
                "url": "https://github.com/reactphp/event-loop.git",
                "reference": "bbe0bd8c51ffc05ee43f1729087ed3bdf7d53354"
            },
            "dist": {
                "type": "zip",
                "url": "https://api.github.com/repos/reactphp/event-loop/zipball/bbe0bd8c51ffc05ee43f1729087ed3bdf7d53354",
                "reference": "bbe0bd8c51ffc05ee43f1729087ed3bdf7d53354",
                "shasum": ""
            },
            "require": {
                "php": ">=5.3.0"
            },
            "require-dev": {
                "phpunit/phpunit": "^9.6 || ^5.7 || ^4.8.36"
            },
            "suggest": {
                "ext-pcntl": "For signal handling support when using the StreamSelectLoop"
            },
            "type": "library",
            "autoload": {
                "psr-4": {
                    "React\\EventLoop\\": "src/"
                }
            },
            "notification-url": "https://packagist.org/downloads/",
            "license": [
                "MIT"
            ],
            "authors": [
                {
                    "name": "Christian Lück",
                    "email": "christian@clue.engineering",
                    "homepage": "https://clue.engineering/"
                },
                {
                    "name": "Cees-Jan Kiewiet",
                    "email": "reactphp@ceesjankiewiet.nl",
                    "homepage": "https://wyrihaximus.net/"
                },
                {
                    "name": "Jan Sorgalla",
                    "email": "jsorgalla@gmail.com",
                    "homepage": "https://sorgalla.com/"
                },
                {
                    "name": "Chris Boden",
                    "email": "cboden@gmail.com",
                    "homepage": "https://cboden.dev/"
                }
            ],
            "description": "ReactPHP's core reactor event loop that libraries can use for evented I/O.",
            "keywords": [
                "asynchronous",
                "event-loop"
            ],
            "support": {
                "issues": "https://github.com/reactphp/event-loop/issues",
                "source": "https://github.com/reactphp/event-loop/tree/v1.5.0"
            },
            "funding": [
                {
                    "url": "https://opencollective.com/reactphp",
                    "type": "open_collective"
                }
            ],
            "time": "2023-11-13T13:48:05+00:00"
        },
        {
            "name": "react/promise",
            "version": "v3.2.0",
            "source": {
                "type": "git",
                "url": "https://github.com/reactphp/promise.git",
                "reference": "8a164643313c71354582dc850b42b33fa12a4b63"
            },
            "dist": {
                "type": "zip",
                "url": "https://api.github.com/repos/reactphp/promise/zipball/8a164643313c71354582dc850b42b33fa12a4b63",
                "reference": "8a164643313c71354582dc850b42b33fa12a4b63",
                "shasum": ""
            },
            "require": {
                "php": ">=7.1.0"
            },
            "require-dev": {
                "phpstan/phpstan": "1.10.39 || 1.4.10",
                "phpunit/phpunit": "^9.6 || ^7.5"
            },
            "type": "library",
            "autoload": {
                "files": [
                    "src/functions_include.php"
                ],
                "psr-4": {
                    "React\\Promise\\": "src/"
                }
            },
            "notification-url": "https://packagist.org/downloads/",
            "license": [
                "MIT"
            ],
            "authors": [
                {
                    "name": "Jan Sorgalla",
                    "email": "jsorgalla@gmail.com",
                    "homepage": "https://sorgalla.com/"
                },
                {
                    "name": "Christian Lück",
                    "email": "christian@clue.engineering",
                    "homepage": "https://clue.engineering/"
                },
                {
                    "name": "Cees-Jan Kiewiet",
                    "email": "reactphp@ceesjankiewiet.nl",
                    "homepage": "https://wyrihaximus.net/"
                },
                {
                    "name": "Chris Boden",
                    "email": "cboden@gmail.com",
                    "homepage": "https://cboden.dev/"
                }
            ],
            "description": "A lightweight implementation of CommonJS Promises/A for PHP",
            "keywords": [
                "promise",
                "promises"
            ],
            "support": {
                "issues": "https://github.com/reactphp/promise/issues",
                "source": "https://github.com/reactphp/promise/tree/v3.2.0"
            },
            "funding": [
                {
                    "url": "https://opencollective.com/reactphp",
                    "type": "open_collective"
                }
            ],
            "time": "2024-05-24T10:39:05+00:00"
        },
        {
            "name": "react/socket",
            "version": "v1.16.0",
            "source": {
                "type": "git",
                "url": "https://github.com/reactphp/socket.git",
                "reference": "23e4ff33ea3e160d2d1f59a0e6050e4b0fb0eac1"
            },
            "dist": {
                "type": "zip",
                "url": "https://api.github.com/repos/reactphp/socket/zipball/23e4ff33ea3e160d2d1f59a0e6050e4b0fb0eac1",
                "reference": "23e4ff33ea3e160d2d1f59a0e6050e4b0fb0eac1",
                "shasum": ""
            },
            "require": {
                "evenement/evenement": "^3.0 || ^2.0 || ^1.0",
                "php": ">=5.3.0",
                "react/dns": "^1.13",
                "react/event-loop": "^1.2",
                "react/promise": "^3.2 || ^2.6 || ^1.2.1",
                "react/stream": "^1.4"
            },
            "require-dev": {
                "phpunit/phpunit": "^9.6 || ^5.7 || ^4.8.36",
                "react/async": "^4.3 || ^3.3 || ^2",
                "react/promise-stream": "^1.4",
                "react/promise-timer": "^1.11"
            },
            "type": "library",
            "autoload": {
                "psr-4": {
                    "React\\Socket\\": "src/"
                }
            },
            "notification-url": "https://packagist.org/downloads/",
            "license": [
                "MIT"
            ],
            "authors": [
                {
                    "name": "Christian Lück",
                    "email": "christian@clue.engineering",
                    "homepage": "https://clue.engineering/"
                },
                {
                    "name": "Cees-Jan Kiewiet",
                    "email": "reactphp@ceesjankiewiet.nl",
                    "homepage": "https://wyrihaximus.net/"
                },
                {
                    "name": "Jan Sorgalla",
                    "email": "jsorgalla@gmail.com",
                    "homepage": "https://sorgalla.com/"
                },
                {
                    "name": "Chris Boden",
                    "email": "cboden@gmail.com",
                    "homepage": "https://cboden.dev/"
                }
            ],
            "description": "Async, streaming plaintext TCP/IP and secure TLS socket server and client connections for ReactPHP",
            "keywords": [
                "Connection",
                "Socket",
                "async",
                "reactphp",
                "stream"
            ],
            "support": {
                "issues": "https://github.com/reactphp/socket/issues",
                "source": "https://github.com/reactphp/socket/tree/v1.16.0"
            },
            "funding": [
                {
                    "url": "https://opencollective.com/reactphp",
                    "type": "open_collective"
                }
            ],
            "time": "2024-07-26T10:38:09+00:00"
        },
        {
            "name": "react/stream",
            "version": "v1.4.0",
            "source": {
                "type": "git",
                "url": "https://github.com/reactphp/stream.git",
                "reference": "1e5b0acb8fe55143b5b426817155190eb6f5b18d"
            },
            "dist": {
                "type": "zip",
                "url": "https://api.github.com/repos/reactphp/stream/zipball/1e5b0acb8fe55143b5b426817155190eb6f5b18d",
                "reference": "1e5b0acb8fe55143b5b426817155190eb6f5b18d",
                "shasum": ""
            },
            "require": {
                "evenement/evenement": "^3.0 || ^2.0 || ^1.0",
                "php": ">=5.3.8",
                "react/event-loop": "^1.2"
            },
            "require-dev": {
                "clue/stream-filter": "~1.2",
                "phpunit/phpunit": "^9.6 || ^5.7 || ^4.8.36"
            },
            "type": "library",
            "autoload": {
                "psr-4": {
                    "React\\Stream\\": "src/"
                }
            },
            "notification-url": "https://packagist.org/downloads/",
            "license": [
                "MIT"
            ],
            "authors": [
                {
                    "name": "Christian Lück",
                    "email": "christian@clue.engineering",
                    "homepage": "https://clue.engineering/"
                },
                {
                    "name": "Cees-Jan Kiewiet",
                    "email": "reactphp@ceesjankiewiet.nl",
                    "homepage": "https://wyrihaximus.net/"
                },
                {
                    "name": "Jan Sorgalla",
                    "email": "jsorgalla@gmail.com",
                    "homepage": "https://sorgalla.com/"
                },
                {
                    "name": "Chris Boden",
                    "email": "cboden@gmail.com",
                    "homepage": "https://cboden.dev/"
                }
            ],
            "description": "Event-driven readable and writable streams for non-blocking I/O in ReactPHP",
            "keywords": [
                "event-driven",
                "io",
                "non-blocking",
                "pipe",
                "reactphp",
                "readable",
                "stream",
                "writable"
            ],
            "support": {
                "issues": "https://github.com/reactphp/stream/issues",
                "source": "https://github.com/reactphp/stream/tree/v1.4.0"
            },
            "funding": [
                {
                    "url": "https://opencollective.com/reactphp",
                    "type": "open_collective"
                }
            ],
            "time": "2024-06-11T12:45:25+00:00"
        },
        {
            "name": "robrichards/xmlseclibs",
            "version": "3.1.3",
            "source": {
                "type": "git",
                "url": "https://github.com/robrichards/xmlseclibs.git",
                "reference": "2bdfd742624d739dfadbd415f00181b4a77aaf07"
            },
            "dist": {
                "type": "zip",
                "url": "https://api.github.com/repos/robrichards/xmlseclibs/zipball/2bdfd742624d739dfadbd415f00181b4a77aaf07",
                "reference": "2bdfd742624d739dfadbd415f00181b4a77aaf07",
                "shasum": ""
            },
            "require": {
                "ext-openssl": "*",
                "php": ">= 5.4"
            },
            "type": "library",
            "autoload": {
                "psr-4": {
                    "RobRichards\\XMLSecLibs\\": "src"
                }
            },
            "notification-url": "https://packagist.org/downloads/",
            "license": [
                "BSD-3-Clause"
            ],
            "description": "A PHP library for XML Security",
            "homepage": "https://github.com/robrichards/xmlseclibs",
            "keywords": [
                "security",
                "signature",
                "xml",
                "xmldsig"
            ],
            "support": {
                "issues": "https://github.com/robrichards/xmlseclibs/issues",
                "source": "https://github.com/robrichards/xmlseclibs/tree/3.1.3"
            },
            "time": "2024-11-20T21:13:56+00:00"
        },
        {
            "name": "symfony/cache",
            "version": "v6.4.7",
            "source": {
                "type": "git",
                "url": "https://github.com/symfony/cache.git",
                "reference": "b9e9b93c9817ec6c789c7943f5e54b57a041c16a"
            },
            "dist": {
                "type": "zip",
                "url": "https://api.github.com/repos/symfony/cache/zipball/b9e9b93c9817ec6c789c7943f5e54b57a041c16a",
                "reference": "b9e9b93c9817ec6c789c7943f5e54b57a041c16a",
                "shasum": ""
            },
            "require": {
                "php": ">=8.1",
                "psr/cache": "^2.0|^3.0",
                "psr/log": "^1.1|^2|^3",
                "symfony/cache-contracts": "^2.5|^3",
                "symfony/service-contracts": "^2.5|^3",
                "symfony/var-exporter": "^6.3.6|^7.0"
            },
            "conflict": {
                "doctrine/dbal": "<2.13.1",
                "symfony/dependency-injection": "<5.4",
                "symfony/http-kernel": "<5.4",
                "symfony/var-dumper": "<5.4"
            },
            "provide": {
                "psr/cache-implementation": "2.0|3.0",
                "psr/simple-cache-implementation": "1.0|2.0|3.0",
                "symfony/cache-implementation": "1.1|2.0|3.0"
            },
            "require-dev": {
                "cache/integration-tests": "dev-master",
                "doctrine/dbal": "^2.13.1|^3|^4",
                "predis/predis": "^1.1|^2.0",
                "psr/simple-cache": "^1.0|^2.0|^3.0",
                "symfony/config": "^5.4|^6.0|^7.0",
                "symfony/dependency-injection": "^5.4|^6.0|^7.0",
                "symfony/filesystem": "^5.4|^6.0|^7.0",
                "symfony/http-kernel": "^5.4|^6.0|^7.0",
                "symfony/messenger": "^5.4|^6.0|^7.0",
                "symfony/var-dumper": "^5.4|^6.0|^7.0"
            },
            "type": "library",
            "autoload": {
                "psr-4": {
                    "Symfony\\Component\\Cache\\": ""
                },
                "classmap": [
                    "Traits/ValueWrapper.php"
                ],
                "exclude-from-classmap": [
                    "/Tests/"
                ]
            },
            "notification-url": "https://packagist.org/downloads/",
            "license": [
                "MIT"
            ],
            "authors": [
                {
                    "name": "Nicolas Grekas",
                    "email": "p@tchwork.com"
                },
                {
                    "name": "Symfony Community",
                    "homepage": "https://symfony.com/contributors"
                }
            ],
            "description": "Provides extended PSR-6, PSR-16 (and tags) implementations",
            "homepage": "https://symfony.com",
            "keywords": [
                "caching",
                "psr6"
            ],
            "support": {
                "source": "https://github.com/symfony/cache/tree/v6.4.7"
            },
            "funding": [
                {
                    "url": "https://symfony.com/sponsor",
                    "type": "custom"
                },
                {
                    "url": "https://github.com/fabpot",
                    "type": "github"
                },
                {
                    "url": "https://tidelift.com/funding/github/packagist/symfony/symfony",
                    "type": "tidelift"
                }
            ],
            "time": "2024-04-18T09:22:46+00:00"
        },
        {
            "name": "symfony/cache-contracts",
            "version": "v3.6.0",
            "source": {
                "type": "git",
                "url": "https://github.com/symfony/cache-contracts.git",
                "reference": "5d68a57d66910405e5c0b63d6f0af941e66fc868"
            },
            "dist": {
                "type": "zip",
                "url": "https://api.github.com/repos/symfony/cache-contracts/zipball/5d68a57d66910405e5c0b63d6f0af941e66fc868",
                "reference": "5d68a57d66910405e5c0b63d6f0af941e66fc868",
                "shasum": ""
            },
            "require": {
                "php": ">=8.1",
                "psr/cache": "^3.0"
            },
            "type": "library",
            "extra": {
                "thanks": {
                    "url": "https://github.com/symfony/contracts",
                    "name": "symfony/contracts"
                },
                "branch-alias": {
                    "dev-main": "3.6-dev"
                }
            },
            "autoload": {
                "psr-4": {
                    "Symfony\\Contracts\\Cache\\": ""
                }
            },
            "notification-url": "https://packagist.org/downloads/",
            "license": [
                "MIT"
            ],
            "authors": [
                {
                    "name": "Nicolas Grekas",
                    "email": "p@tchwork.com"
                },
                {
                    "name": "Symfony Community",
                    "homepage": "https://symfony.com/contributors"
                }
            ],
            "description": "Generic abstractions related to caching",
            "homepage": "https://symfony.com",
            "keywords": [
                "abstractions",
                "contracts",
                "decoupling",
                "interfaces",
                "interoperability",
                "standards"
            ],
            "support": {
                "source": "https://github.com/symfony/cache-contracts/tree/v3.6.0"
            },
            "funding": [
                {
                    "url": "https://symfony.com/sponsor",
                    "type": "custom"
                },
                {
                    "url": "https://github.com/fabpot",
                    "type": "github"
                },
                {
                    "url": "https://tidelift.com/funding/github/packagist/symfony/symfony",
                    "type": "tidelift"
                }
            ],
            "time": "2025-03-13T15:25:07+00:00"
        },
        {
            "name": "symfony/config",
            "version": "v6.4.4",
            "source": {
                "type": "git",
                "url": "https://github.com/symfony/config.git",
                "reference": "6ea4affc27f2086c9d16b92ab5429ce1e3c38047"
            },
            "dist": {
                "type": "zip",
                "url": "https://api.github.com/repos/symfony/config/zipball/6ea4affc27f2086c9d16b92ab5429ce1e3c38047",
                "reference": "6ea4affc27f2086c9d16b92ab5429ce1e3c38047",
                "shasum": ""
            },
            "require": {
                "php": ">=8.1",
                "symfony/deprecation-contracts": "^2.5|^3",
                "symfony/filesystem": "^5.4|^6.0|^7.0",
                "symfony/polyfill-ctype": "~1.8"
            },
            "conflict": {
                "symfony/finder": "<5.4",
                "symfony/service-contracts": "<2.5"
            },
            "require-dev": {
                "symfony/event-dispatcher": "^5.4|^6.0|^7.0",
                "symfony/finder": "^5.4|^6.0|^7.0",
                "symfony/messenger": "^5.4|^6.0|^7.0",
                "symfony/service-contracts": "^2.5|^3",
                "symfony/yaml": "^5.4|^6.0|^7.0"
            },
            "type": "library",
            "autoload": {
                "psr-4": {
                    "Symfony\\Component\\Config\\": ""
                },
                "exclude-from-classmap": [
                    "/Tests/"
                ]
            },
            "notification-url": "https://packagist.org/downloads/",
            "license": [
                "MIT"
            ],
            "authors": [
                {
                    "name": "Fabien Potencier",
                    "email": "fabien@symfony.com"
                },
                {
                    "name": "Symfony Community",
                    "homepage": "https://symfony.com/contributors"
                }
            ],
            "description": "Helps you find, load, combine, autofill and validate configuration values of any kind",
            "homepage": "https://symfony.com",
            "support": {
                "source": "https://github.com/symfony/config/tree/v6.4.4"
            },
            "funding": [
                {
                    "url": "https://symfony.com/sponsor",
                    "type": "custom"
                },
                {
                    "url": "https://github.com/fabpot",
                    "type": "github"
                },
                {
                    "url": "https://tidelift.com/funding/github/packagist/symfony/symfony",
                    "type": "tidelift"
                }
            ],
            "time": "2024-02-26T07:52:26+00:00"
        },
        {
            "name": "symfony/console",
            "version": "v6.4.23",
            "source": {
                "type": "git",
                "url": "https://github.com/symfony/console.git",
                "reference": "9056771b8eca08d026cd3280deeec3cfd99c4d93"
            },
            "dist": {
                "type": "zip",
                "url": "https://api.github.com/repos/symfony/console/zipball/9056771b8eca08d026cd3280deeec3cfd99c4d93",
                "reference": "9056771b8eca08d026cd3280deeec3cfd99c4d93",
                "shasum": ""
            },
            "require": {
                "php": ">=8.1",
                "symfony/deprecation-contracts": "^2.5|^3",
                "symfony/polyfill-mbstring": "~1.0",
                "symfony/service-contracts": "^2.5|^3",
                "symfony/string": "^5.4|^6.0|^7.0"
            },
            "conflict": {
                "symfony/dependency-injection": "<5.4",
                "symfony/dotenv": "<5.4",
                "symfony/event-dispatcher": "<5.4",
                "symfony/lock": "<5.4",
                "symfony/process": "<5.4"
            },
            "provide": {
                "psr/log-implementation": "1.0|2.0|3.0"
            },
            "require-dev": {
                "psr/log": "^1|^2|^3",
                "symfony/config": "^5.4|^6.0|^7.0",
                "symfony/dependency-injection": "^5.4|^6.0|^7.0",
                "symfony/event-dispatcher": "^5.4|^6.0|^7.0",
                "symfony/http-foundation": "^6.4|^7.0",
                "symfony/http-kernel": "^6.4|^7.0",
                "symfony/lock": "^5.4|^6.0|^7.0",
                "symfony/messenger": "^5.4|^6.0|^7.0",
                "symfony/process": "^5.4|^6.0|^7.0",
                "symfony/stopwatch": "^5.4|^6.0|^7.0",
                "symfony/var-dumper": "^5.4|^6.0|^7.0"
            },
            "type": "library",
            "autoload": {
                "psr-4": {
                    "Symfony\\Component\\Console\\": ""
                },
                "exclude-from-classmap": [
                    "/Tests/"
                ]
            },
            "notification-url": "https://packagist.org/downloads/",
            "license": [
                "MIT"
            ],
            "authors": [
                {
                    "name": "Fabien Potencier",
                    "email": "fabien@symfony.com"
                },
                {
                    "name": "Symfony Community",
                    "homepage": "https://symfony.com/contributors"
                }
            ],
            "description": "Eases the creation of beautiful and testable command line interfaces",
            "homepage": "https://symfony.com",
            "keywords": [
                "cli",
                "command-line",
                "console",
                "terminal"
            ],
            "support": {
                "source": "https://github.com/symfony/console/tree/v6.4.23"
            },
            "funding": [
                {
                    "url": "https://symfony.com/sponsor",
                    "type": "custom"
                },
                {
                    "url": "https://github.com/fabpot",
                    "type": "github"
                },
                {
                    "url": "https://tidelift.com/funding/github/packagist/symfony/symfony",
                    "type": "tidelift"
                }
            ],
            "time": "2025-06-27T19:37:22+00:00"
        },
        {
            "name": "symfony/deprecation-contracts",
            "version": "v3.6.0",
            "source": {
                "type": "git",
                "url": "https://github.com/symfony/deprecation-contracts.git",
                "reference": "63afe740e99a13ba87ec199bb07bbdee937a5b62"
            },
            "dist": {
                "type": "zip",
                "url": "https://api.github.com/repos/symfony/deprecation-contracts/zipball/63afe740e99a13ba87ec199bb07bbdee937a5b62",
                "reference": "63afe740e99a13ba87ec199bb07bbdee937a5b62",
                "shasum": ""
            },
            "require": {
                "php": ">=8.1"
            },
            "type": "library",
            "extra": {
                "thanks": {
                    "url": "https://github.com/symfony/contracts",
                    "name": "symfony/contracts"
                },
                "branch-alias": {
                    "dev-main": "3.6-dev"
                }
            },
            "autoload": {
                "files": [
                    "function.php"
                ]
            },
            "notification-url": "https://packagist.org/downloads/",
            "license": [
                "MIT"
            ],
            "authors": [
                {
                    "name": "Nicolas Grekas",
                    "email": "p@tchwork.com"
                },
                {
                    "name": "Symfony Community",
                    "homepage": "https://symfony.com/contributors"
                }
            ],
            "description": "A generic function and convention to trigger deprecation notices",
            "homepage": "https://symfony.com",
            "support": {
                "source": "https://github.com/symfony/deprecation-contracts/tree/v3.6.0"
            },
            "funding": [
                {
                    "url": "https://symfony.com/sponsor",
                    "type": "custom"
                },
                {
                    "url": "https://github.com/fabpot",
                    "type": "github"
                },
                {
                    "url": "https://tidelift.com/funding/github/packagist/symfony/symfony",
                    "type": "tidelift"
                }
            ],
            "time": "2024-09-25T14:21:43+00:00"
        },
        {
            "name": "symfony/filesystem",
            "version": "v6.4.13",
            "source": {
                "type": "git",
                "url": "https://github.com/symfony/filesystem.git",
                "reference": "4856c9cf585d5a0313d8d35afd681a526f038dd3"
            },
            "dist": {
                "type": "zip",
                "url": "https://api.github.com/repos/symfony/filesystem/zipball/4856c9cf585d5a0313d8d35afd681a526f038dd3",
                "reference": "4856c9cf585d5a0313d8d35afd681a526f038dd3",
                "shasum": ""
            },
            "require": {
                "php": ">=8.1",
                "symfony/polyfill-ctype": "~1.8",
                "symfony/polyfill-mbstring": "~1.8"
            },
            "require-dev": {
                "symfony/process": "^5.4|^6.4|^7.0"
            },
            "type": "library",
            "autoload": {
                "psr-4": {
                    "Symfony\\Component\\Filesystem\\": ""
                },
                "exclude-from-classmap": [
                    "/Tests/"
                ]
            },
            "notification-url": "https://packagist.org/downloads/",
            "license": [
                "MIT"
            ],
            "authors": [
                {
                    "name": "Fabien Potencier",
                    "email": "fabien@symfony.com"
                },
                {
                    "name": "Symfony Community",
                    "homepage": "https://symfony.com/contributors"
                }
            ],
            "description": "Provides basic utilities for the filesystem",
            "homepage": "https://symfony.com",
            "support": {
                "source": "https://github.com/symfony/filesystem/tree/v6.4.13"
            },
            "funding": [
                {
                    "url": "https://symfony.com/sponsor",
                    "type": "custom"
                },
                {
                    "url": "https://github.com/fabpot",
                    "type": "github"
                },
                {
                    "url": "https://tidelift.com/funding/github/packagist/symfony/symfony",
                    "type": "tidelift"
                }
            ],
            "time": "2024-10-25T15:07:50+00:00"
        },
        {
            "name": "symfony/http-foundation",
            "version": "v6.4.14",
            "source": {
                "type": "git",
                "url": "https://github.com/symfony/http-foundation.git",
                "reference": "ba020a321a95519303a3f09ec2824d34d601c388"
            },
            "dist": {
                "type": "zip",
                "url": "https://api.github.com/repos/symfony/http-foundation/zipball/ba020a321a95519303a3f09ec2824d34d601c388",
                "reference": "ba020a321a95519303a3f09ec2824d34d601c388",
                "shasum": ""
            },
            "require": {
                "php": ">=8.1",
                "symfony/deprecation-contracts": "^2.5|^3",
                "symfony/polyfill-mbstring": "~1.1",
                "symfony/polyfill-php83": "^1.27"
            },
            "conflict": {
                "symfony/cache": "<6.3"
            },
            "require-dev": {
                "doctrine/dbal": "^2.13.1|^3|^4",
                "predis/predis": "^1.1|^2.0",
                "symfony/cache": "^6.3|^7.0",
                "symfony/dependency-injection": "^5.4|^6.0|^7.0",
                "symfony/expression-language": "^5.4|^6.0|^7.0",
                "symfony/http-kernel": "^5.4.12|^6.0.12|^6.1.4|^7.0",
                "symfony/mime": "^5.4|^6.0|^7.0",
                "symfony/rate-limiter": "^5.4|^6.0|^7.0"
            },
            "type": "library",
            "autoload": {
                "psr-4": {
                    "Symfony\\Component\\HttpFoundation\\": ""
                },
                "exclude-from-classmap": [
                    "/Tests/"
                ]
            },
            "notification-url": "https://packagist.org/downloads/",
            "license": [
                "MIT"
            ],
            "authors": [
                {
                    "name": "Fabien Potencier",
                    "email": "fabien@symfony.com"
                },
                {
                    "name": "Symfony Community",
                    "homepage": "https://symfony.com/contributors"
                }
            ],
            "description": "Defines an object-oriented layer for the HTTP specification",
            "homepage": "https://symfony.com",
            "support": {
                "source": "https://github.com/symfony/http-foundation/tree/v6.4.14"
            },
            "funding": [
                {
                    "url": "https://symfony.com/sponsor",
                    "type": "custom"
                },
                {
                    "url": "https://github.com/fabpot",
                    "type": "github"
                },
                {
                    "url": "https://tidelift.com/funding/github/packagist/symfony/symfony",
                    "type": "tidelift"
                }
            ],
            "time": "2024-11-05T16:39:55+00:00"
        },
        {
            "name": "symfony/polyfill-ctype",
            "version": "v1.32.0",
            "source": {
                "type": "git",
                "url": "https://github.com/symfony/polyfill-ctype.git",
                "reference": "a3cc8b044a6ea513310cbd48ef7333b384945638"
            },
            "dist": {
                "type": "zip",
                "url": "https://api.github.com/repos/symfony/polyfill-ctype/zipball/a3cc8b044a6ea513310cbd48ef7333b384945638",
                "reference": "a3cc8b044a6ea513310cbd48ef7333b384945638",
                "shasum": ""
            },
            "require": {
                "php": ">=7.2"
            },
            "provide": {
                "ext-ctype": "*"
            },
            "suggest": {
                "ext-ctype": "For best performance"
            },
            "type": "library",
            "extra": {
                "thanks": {
                    "url": "https://github.com/symfony/polyfill",
                    "name": "symfony/polyfill"
                }
            },
            "autoload": {
                "files": [
                    "bootstrap.php"
                ],
                "psr-4": {
                    "Symfony\\Polyfill\\Ctype\\": ""
                }
            },
            "notification-url": "https://packagist.org/downloads/",
            "license": [
                "MIT"
            ],
            "authors": [
                {
                    "name": "Gert de Pagter",
                    "email": "BackEndTea@gmail.com"
                },
                {
                    "name": "Symfony Community",
                    "homepage": "https://symfony.com/contributors"
                }
            ],
            "description": "Symfony polyfill for ctype functions",
            "homepage": "https://symfony.com",
            "keywords": [
                "compatibility",
                "ctype",
                "polyfill",
                "portable"
            ],
            "support": {
                "source": "https://github.com/symfony/polyfill-ctype/tree/v1.32.0"
            },
            "funding": [
                {
                    "url": "https://symfony.com/sponsor",
                    "type": "custom"
                },
                {
                    "url": "https://github.com/fabpot",
                    "type": "github"
                },
                {
                    "url": "https://tidelift.com/funding/github/packagist/symfony/symfony",
                    "type": "tidelift"
                }
            ],
            "time": "2024-09-09T11:45:10+00:00"
        },
        {
            "name": "symfony/polyfill-intl-grapheme",
            "version": "v1.32.0",
            "source": {
                "type": "git",
                "url": "https://github.com/symfony/polyfill-intl-grapheme.git",
                "reference": "b9123926e3b7bc2f98c02ad54f6a4b02b91a8abe"
            },
            "dist": {
                "type": "zip",
                "url": "https://api.github.com/repos/symfony/polyfill-intl-grapheme/zipball/b9123926e3b7bc2f98c02ad54f6a4b02b91a8abe",
                "reference": "b9123926e3b7bc2f98c02ad54f6a4b02b91a8abe",
                "shasum": ""
            },
            "require": {
                "php": ">=7.2"
            },
            "suggest": {
                "ext-intl": "For best performance"
            },
            "type": "library",
            "extra": {
                "thanks": {
                    "url": "https://github.com/symfony/polyfill",
                    "name": "symfony/polyfill"
                }
            },
            "autoload": {
                "files": [
                    "bootstrap.php"
                ],
                "psr-4": {
                    "Symfony\\Polyfill\\Intl\\Grapheme\\": ""
                }
            },
            "notification-url": "https://packagist.org/downloads/",
            "license": [
                "MIT"
            ],
            "authors": [
                {
                    "name": "Nicolas Grekas",
                    "email": "p@tchwork.com"
                },
                {
                    "name": "Symfony Community",
                    "homepage": "https://symfony.com/contributors"
                }
            ],
            "description": "Symfony polyfill for intl's grapheme_* functions",
            "homepage": "https://symfony.com",
            "keywords": [
                "compatibility",
                "grapheme",
                "intl",
                "polyfill",
                "portable",
                "shim"
            ],
            "support": {
                "source": "https://github.com/symfony/polyfill-intl-grapheme/tree/v1.32.0"
            },
            "funding": [
                {
                    "url": "https://symfony.com/sponsor",
                    "type": "custom"
                },
                {
                    "url": "https://github.com/fabpot",
                    "type": "github"
                },
                {
                    "url": "https://tidelift.com/funding/github/packagist/symfony/symfony",
                    "type": "tidelift"
                }
            ],
            "time": "2024-09-09T11:45:10+00:00"
        },
        {
            "name": "symfony/polyfill-intl-idn",
            "version": "v1.32.0",
            "source": {
                "type": "git",
                "url": "https://github.com/symfony/polyfill-intl-idn.git",
                "reference": "9614ac4d8061dc257ecc64cba1b140873dce8ad3"
            },
            "dist": {
                "type": "zip",
                "url": "https://api.github.com/repos/symfony/polyfill-intl-idn/zipball/9614ac4d8061dc257ecc64cba1b140873dce8ad3",
                "reference": "9614ac4d8061dc257ecc64cba1b140873dce8ad3",
                "shasum": ""
            },
            "require": {
                "php": ">=7.2",
                "symfony/polyfill-intl-normalizer": "^1.10"
            },
            "suggest": {
                "ext-intl": "For best performance"
            },
            "type": "library",
            "extra": {
                "thanks": {
                    "url": "https://github.com/symfony/polyfill",
                    "name": "symfony/polyfill"
                }
            },
            "autoload": {
                "files": [
                    "bootstrap.php"
                ],
                "psr-4": {
                    "Symfony\\Polyfill\\Intl\\Idn\\": ""
                }
            },
            "notification-url": "https://packagist.org/downloads/",
            "license": [
                "MIT"
            ],
            "authors": [
                {
                    "name": "Laurent Bassin",
                    "email": "laurent@bassin.info"
                },
                {
                    "name": "Trevor Rowbotham",
                    "email": "trevor.rowbotham@pm.me"
                },
                {
                    "name": "Symfony Community",
                    "homepage": "https://symfony.com/contributors"
                }
            ],
            "description": "Symfony polyfill for intl's idn_to_ascii and idn_to_utf8 functions",
            "homepage": "https://symfony.com",
            "keywords": [
                "compatibility",
                "idn",
                "intl",
                "polyfill",
                "portable",
                "shim"
            ],
            "support": {
                "source": "https://github.com/symfony/polyfill-intl-idn/tree/v1.32.0"
            },
            "funding": [
                {
                    "url": "https://symfony.com/sponsor",
                    "type": "custom"
                },
                {
                    "url": "https://github.com/fabpot",
                    "type": "github"
                },
                {
                    "url": "https://tidelift.com/funding/github/packagist/symfony/symfony",
                    "type": "tidelift"
                }
            ],
            "time": "2024-09-10T14:38:51+00:00"
        },
        {
            "name": "symfony/polyfill-intl-normalizer",
            "version": "v1.32.0",
            "source": {
                "type": "git",
                "url": "https://github.com/symfony/polyfill-intl-normalizer.git",
                "reference": "3833d7255cc303546435cb650316bff708a1c75c"
            },
            "dist": {
                "type": "zip",
                "url": "https://api.github.com/repos/symfony/polyfill-intl-normalizer/zipball/3833d7255cc303546435cb650316bff708a1c75c",
                "reference": "3833d7255cc303546435cb650316bff708a1c75c",
                "shasum": ""
            },
            "require": {
                "php": ">=7.2"
            },
            "suggest": {
                "ext-intl": "For best performance"
            },
            "type": "library",
            "extra": {
                "thanks": {
                    "url": "https://github.com/symfony/polyfill",
                    "name": "symfony/polyfill"
                }
            },
            "autoload": {
                "files": [
                    "bootstrap.php"
                ],
                "psr-4": {
                    "Symfony\\Polyfill\\Intl\\Normalizer\\": ""
                },
                "classmap": [
                    "Resources/stubs"
                ]
            },
            "notification-url": "https://packagist.org/downloads/",
            "license": [
                "MIT"
            ],
            "authors": [
                {
                    "name": "Nicolas Grekas",
                    "email": "p@tchwork.com"
                },
                {
                    "name": "Symfony Community",
                    "homepage": "https://symfony.com/contributors"
                }
            ],
            "description": "Symfony polyfill for intl's Normalizer class and related functions",
            "homepage": "https://symfony.com",
            "keywords": [
                "compatibility",
                "intl",
                "normalizer",
                "polyfill",
                "portable",
                "shim"
            ],
            "support": {
                "source": "https://github.com/symfony/polyfill-intl-normalizer/tree/v1.32.0"
            },
            "funding": [
                {
                    "url": "https://symfony.com/sponsor",
                    "type": "custom"
                },
                {
                    "url": "https://github.com/fabpot",
                    "type": "github"
                },
                {
                    "url": "https://tidelift.com/funding/github/packagist/symfony/symfony",
                    "type": "tidelift"
                }
            ],
            "time": "2024-09-09T11:45:10+00:00"
        },
        {
            "name": "symfony/polyfill-mbstring",
            "version": "v1.32.0",
            "source": {
                "type": "git",
                "url": "https://github.com/symfony/polyfill-mbstring.git",
                "reference": "6d857f4d76bd4b343eac26d6b539585d2bc56493"
            },
            "dist": {
                "type": "zip",
                "url": "https://api.github.com/repos/symfony/polyfill-mbstring/zipball/6d857f4d76bd4b343eac26d6b539585d2bc56493",
                "reference": "6d857f4d76bd4b343eac26d6b539585d2bc56493",
                "shasum": ""
            },
            "require": {
                "ext-iconv": "*",
                "php": ">=7.2"
            },
            "provide": {
                "ext-mbstring": "*"
            },
            "suggest": {
                "ext-mbstring": "For best performance"
            },
            "type": "library",
            "extra": {
                "thanks": {
                    "url": "https://github.com/symfony/polyfill",
                    "name": "symfony/polyfill"
                }
            },
            "autoload": {
                "files": [
                    "bootstrap.php"
                ],
                "psr-4": {
                    "Symfony\\Polyfill\\Mbstring\\": ""
                }
            },
            "notification-url": "https://packagist.org/downloads/",
            "license": [
                "MIT"
            ],
            "authors": [
                {
                    "name": "Nicolas Grekas",
                    "email": "p@tchwork.com"
                },
                {
                    "name": "Symfony Community",
                    "homepage": "https://symfony.com/contributors"
                }
            ],
            "description": "Symfony polyfill for the Mbstring extension",
            "homepage": "https://symfony.com",
            "keywords": [
                "compatibility",
                "mbstring",
                "polyfill",
                "portable",
                "shim"
            ],
            "support": {
                "source": "https://github.com/symfony/polyfill-mbstring/tree/v1.32.0"
            },
            "funding": [
                {
                    "url": "https://symfony.com/sponsor",
                    "type": "custom"
                },
                {
                    "url": "https://github.com/fabpot",
                    "type": "github"
                },
                {
                    "url": "https://tidelift.com/funding/github/packagist/symfony/symfony",
                    "type": "tidelift"
                }
            ],
            "time": "2024-12-23T08:48:59+00:00"
        },
        {
            "name": "symfony/polyfill-php72",
            "version": "v1.31.0",
            "source": {
                "type": "git",
                "url": "https://github.com/symfony/polyfill-php72.git",
                "reference": "fa2ae56c44f03bed91a39bfc9822e31e7c5c38ce"
            },
            "dist": {
                "type": "zip",
                "url": "https://api.github.com/repos/symfony/polyfill-php72/zipball/fa2ae56c44f03bed91a39bfc9822e31e7c5c38ce",
                "reference": "fa2ae56c44f03bed91a39bfc9822e31e7c5c38ce",
                "shasum": ""
            },
            "require": {
                "php": ">=7.2"
            },
            "type": "metapackage",
            "extra": {
                "thanks": {
                    "url": "https://github.com/symfony/polyfill",
                    "name": "symfony/polyfill"
                }
            },
            "notification-url": "https://packagist.org/downloads/",
            "license": [
                "MIT"
            ],
            "authors": [
                {
                    "name": "Nicolas Grekas",
                    "email": "p@tchwork.com"
                },
                {
                    "name": "Symfony Community",
                    "homepage": "https://symfony.com/contributors"
                }
            ],
            "description": "Symfony polyfill backporting some PHP 7.2+ features to lower PHP versions",
            "homepage": "https://symfony.com",
            "keywords": [
                "compatibility",
                "polyfill",
                "portable",
                "shim"
            ],
            "support": {
                "source": "https://github.com/symfony/polyfill-php72/tree/v1.31.0"
            },
            "funding": [
                {
                    "url": "https://symfony.com/sponsor",
                    "type": "custom"
                },
                {
                    "url": "https://github.com/fabpot",
                    "type": "github"
                },
                {
                    "url": "https://tidelift.com/funding/github/packagist/symfony/symfony",
                    "type": "tidelift"
                }
            ],
            "time": "2024-09-09T11:45:10+00:00"
        },
        {
            "name": "symfony/polyfill-php80",
            "version": "v1.32.0",
            "source": {
                "type": "git",
                "url": "https://github.com/symfony/polyfill-php80.git",
                "reference": "0cc9dd0f17f61d8131e7df6b84bd344899fe2608"
            },
            "dist": {
                "type": "zip",
                "url": "https://api.github.com/repos/symfony/polyfill-php80/zipball/0cc9dd0f17f61d8131e7df6b84bd344899fe2608",
                "reference": "0cc9dd0f17f61d8131e7df6b84bd344899fe2608",
                "shasum": ""
            },
            "require": {
                "php": ">=7.2"
            },
            "type": "library",
            "extra": {
                "thanks": {
                    "url": "https://github.com/symfony/polyfill",
                    "name": "symfony/polyfill"
                }
            },
            "autoload": {
                "files": [
                    "bootstrap.php"
                ],
                "psr-4": {
                    "Symfony\\Polyfill\\Php80\\": ""
                },
                "classmap": [
                    "Resources/stubs"
                ]
            },
            "notification-url": "https://packagist.org/downloads/",
            "license": [
                "MIT"
            ],
            "authors": [
                {
                    "name": "Ion Bazan",
                    "email": "ion.bazan@gmail.com"
                },
                {
                    "name": "Nicolas Grekas",
                    "email": "p@tchwork.com"
                },
                {
                    "name": "Symfony Community",
                    "homepage": "https://symfony.com/contributors"
                }
            ],
            "description": "Symfony polyfill backporting some PHP 8.0+ features to lower PHP versions",
            "homepage": "https://symfony.com",
            "keywords": [
                "compatibility",
                "polyfill",
                "portable",
                "shim"
            ],
            "support": {
                "source": "https://github.com/symfony/polyfill-php80/tree/v1.32.0"
            },
            "funding": [
                {
                    "url": "https://symfony.com/sponsor",
                    "type": "custom"
                },
                {
                    "url": "https://github.com/fabpot",
                    "type": "github"
                },
                {
                    "url": "https://tidelift.com/funding/github/packagist/symfony/symfony",
                    "type": "tidelift"
                }
            ],
            "time": "2025-01-02T08:10:11+00:00"
        },
        {
            "name": "symfony/polyfill-php83",
            "version": "v1.32.0",
            "source": {
                "type": "git",
                "url": "https://github.com/symfony/polyfill-php83.git",
                "reference": "2fb86d65e2d424369ad2905e83b236a8805ba491"
            },
            "dist": {
                "type": "zip",
                "url": "https://api.github.com/repos/symfony/polyfill-php83/zipball/2fb86d65e2d424369ad2905e83b236a8805ba491",
                "reference": "2fb86d65e2d424369ad2905e83b236a8805ba491",
                "shasum": ""
            },
            "require": {
                "php": ">=7.2"
            },
            "type": "library",
            "extra": {
                "thanks": {
                    "url": "https://github.com/symfony/polyfill",
                    "name": "symfony/polyfill"
                }
            },
            "autoload": {
                "files": [
                    "bootstrap.php"
                ],
                "psr-4": {
                    "Symfony\\Polyfill\\Php83\\": ""
                },
                "classmap": [
                    "Resources/stubs"
                ]
            },
            "notification-url": "https://packagist.org/downloads/",
            "license": [
                "MIT"
            ],
            "authors": [
                {
                    "name": "Nicolas Grekas",
                    "email": "p@tchwork.com"
                },
                {
                    "name": "Symfony Community",
                    "homepage": "https://symfony.com/contributors"
                }
            ],
            "description": "Symfony polyfill backporting some PHP 8.3+ features to lower PHP versions",
            "homepage": "https://symfony.com",
            "keywords": [
                "compatibility",
                "polyfill",
                "portable",
                "shim"
            ],
            "support": {
                "source": "https://github.com/symfony/polyfill-php83/tree/v1.32.0"
            },
            "funding": [
                {
                    "url": "https://symfony.com/sponsor",
                    "type": "custom"
                },
                {
                    "url": "https://github.com/fabpot",
                    "type": "github"
                },
                {
                    "url": "https://tidelift.com/funding/github/packagist/symfony/symfony",
                    "type": "tidelift"
                }
            ],
            "time": "2024-09-09T11:45:10+00:00"
        },
        {
            "name": "symfony/polyfill-php84",
            "version": "v1.32.0",
            "source": {
                "type": "git",
                "url": "https://github.com/symfony/polyfill-php84.git",
                "reference": "000df7860439609837bbe28670b0be15783b7fbf"
            },
            "dist": {
                "type": "zip",
                "url": "https://api.github.com/repos/symfony/polyfill-php84/zipball/000df7860439609837bbe28670b0be15783b7fbf",
                "reference": "000df7860439609837bbe28670b0be15783b7fbf",
                "shasum": ""
            },
            "require": {
                "php": ">=7.2"
            },
            "type": "library",
            "extra": {
                "thanks": {
                    "url": "https://github.com/symfony/polyfill",
                    "name": "symfony/polyfill"
                }
            },
            "autoload": {
                "files": [
                    "bootstrap.php"
                ],
                "psr-4": {
                    "Symfony\\Polyfill\\Php84\\": ""
                },
                "classmap": [
                    "Resources/stubs"
                ]
            },
            "notification-url": "https://packagist.org/downloads/",
            "license": [
                "MIT"
            ],
            "authors": [
                {
                    "name": "Nicolas Grekas",
                    "email": "p@tchwork.com"
                },
                {
                    "name": "Symfony Community",
                    "homepage": "https://symfony.com/contributors"
                }
            ],
            "description": "Symfony polyfill backporting some PHP 8.4+ features to lower PHP versions",
            "homepage": "https://symfony.com",
            "keywords": [
                "compatibility",
                "polyfill",
                "portable",
                "shim"
            ],
            "support": {
                "source": "https://github.com/symfony/polyfill-php84/tree/v1.32.0"
            },
            "funding": [
                {
                    "url": "https://symfony.com/sponsor",
                    "type": "custom"
                },
                {
                    "url": "https://github.com/fabpot",
                    "type": "github"
                },
                {
                    "url": "https://tidelift.com/funding/github/packagist/symfony/symfony",
                    "type": "tidelift"
                }
            ],
            "time": "2025-02-20T12:04:08+00:00"
        },
        {
            "name": "symfony/routing",
            "version": "v6.1.11",
            "source": {
                "type": "git",
                "url": "https://github.com/symfony/routing.git",
                "reference": "dd8556e52717bd8559fdac8e9090388be1e2eba7"
            },
            "dist": {
                "type": "zip",
                "url": "https://api.github.com/repos/symfony/routing/zipball/dd8556e52717bd8559fdac8e9090388be1e2eba7",
                "reference": "dd8556e52717bd8559fdac8e9090388be1e2eba7",
                "shasum": ""
            },
            "require": {
                "php": ">=8.1"
            },
            "conflict": {
                "doctrine/annotations": "<1.12",
                "symfony/config": "<5.4",
                "symfony/dependency-injection": "<5.4",
                "symfony/yaml": "<5.4"
            },
            "require-dev": {
                "doctrine/annotations": "^1.12|^2",
                "psr/log": "^1|^2|^3",
                "symfony/config": "^5.4|^6.0",
                "symfony/dependency-injection": "^5.4|^6.0",
                "symfony/expression-language": "^5.4|^6.0",
                "symfony/http-foundation": "^5.4|^6.0",
                "symfony/yaml": "^5.4|^6.0"
            },
            "suggest": {
                "symfony/config": "For using the all-in-one router or any loader",
                "symfony/expression-language": "For using expression matching",
                "symfony/http-foundation": "For using a Symfony Request object",
                "symfony/yaml": "For using the YAML loader"
            },
            "type": "library",
            "autoload": {
                "psr-4": {
                    "Symfony\\Component\\Routing\\": ""
                },
                "exclude-from-classmap": [
                    "/Tests/"
                ]
            },
            "notification-url": "https://packagist.org/downloads/",
            "license": [
                "MIT"
            ],
            "authors": [
                {
                    "name": "Fabien Potencier",
                    "email": "fabien@symfony.com"
                },
                {
                    "name": "Symfony Community",
                    "homepage": "https://symfony.com/contributors"
                }
            ],
            "description": "Maps an HTTP request to a set of configuration variables",
            "homepage": "https://symfony.com",
            "keywords": [
                "router",
                "routing",
                "uri",
                "url"
            ],
            "support": {
                "source": "https://github.com/symfony/routing/tree/v6.1.11"
            },
            "funding": [
                {
                    "url": "https://symfony.com/sponsor",
                    "type": "custom"
                },
                {
                    "url": "https://github.com/fabpot",
                    "type": "github"
                },
                {
                    "url": "https://tidelift.com/funding/github/packagist/symfony/symfony",
                    "type": "tidelift"
                }
            ],
            "time": "2023-01-01T08:36:55+00:00"
        },
        {
            "name": "symfony/service-contracts",
            "version": "v3.6.0",
            "source": {
                "type": "git",
                "url": "https://github.com/symfony/service-contracts.git",
                "reference": "f021b05a130d35510bd6b25fe9053c2a8a15d5d4"
            },
            "dist": {
                "type": "zip",
                "url": "https://api.github.com/repos/symfony/service-contracts/zipball/f021b05a130d35510bd6b25fe9053c2a8a15d5d4",
                "reference": "f021b05a130d35510bd6b25fe9053c2a8a15d5d4",
                "shasum": ""
            },
            "require": {
                "php": ">=8.1",
                "psr/container": "^1.1|^2.0",
                "symfony/deprecation-contracts": "^2.5|^3"
            },
            "conflict": {
                "ext-psr": "<1.1|>=2"
            },
            "type": "library",
            "extra": {
                "thanks": {
                    "url": "https://github.com/symfony/contracts",
                    "name": "symfony/contracts"
                },
                "branch-alias": {
                    "dev-main": "3.6-dev"
                }
            },
            "autoload": {
                "psr-4": {
                    "Symfony\\Contracts\\Service\\": ""
                },
                "exclude-from-classmap": [
                    "/Test/"
                ]
            },
            "notification-url": "https://packagist.org/downloads/",
            "license": [
                "MIT"
            ],
            "authors": [
                {
                    "name": "Nicolas Grekas",
                    "email": "p@tchwork.com"
                },
                {
                    "name": "Symfony Community",
                    "homepage": "https://symfony.com/contributors"
                }
            ],
            "description": "Generic abstractions related to writing services",
            "homepage": "https://symfony.com",
            "keywords": [
                "abstractions",
                "contracts",
                "decoupling",
                "interfaces",
                "interoperability",
                "standards"
            ],
            "support": {
                "source": "https://github.com/symfony/service-contracts/tree/v3.6.0"
            },
            "funding": [
                {
                    "url": "https://symfony.com/sponsor",
                    "type": "custom"
                },
                {
                    "url": "https://github.com/fabpot",
                    "type": "github"
                },
                {
                    "url": "https://tidelift.com/funding/github/packagist/symfony/symfony",
                    "type": "tidelift"
                }
            ],
            "time": "2025-04-25T09:37:31+00:00"
        },
        {
            "name": "symfony/string",
            "version": "v6.4.21",
            "source": {
                "type": "git",
                "url": "https://github.com/symfony/string.git",
                "reference": "73e2c6966a5aef1d4892873ed5322245295370c6"
            },
            "dist": {
                "type": "zip",
                "url": "https://api.github.com/repos/symfony/string/zipball/73e2c6966a5aef1d4892873ed5322245295370c6",
                "reference": "73e2c6966a5aef1d4892873ed5322245295370c6",
                "shasum": ""
            },
            "require": {
                "php": ">=8.1",
                "symfony/polyfill-ctype": "~1.8",
                "symfony/polyfill-intl-grapheme": "~1.0",
                "symfony/polyfill-intl-normalizer": "~1.0",
                "symfony/polyfill-mbstring": "~1.0"
            },
            "conflict": {
                "symfony/translation-contracts": "<2.5"
            },
            "require-dev": {
                "symfony/error-handler": "^5.4|^6.0|^7.0",
                "symfony/http-client": "^5.4|^6.0|^7.0",
                "symfony/intl": "^6.2|^7.0",
                "symfony/translation-contracts": "^2.5|^3.0",
                "symfony/var-exporter": "^5.4|^6.0|^7.0"
            },
            "type": "library",
            "autoload": {
                "files": [
                    "Resources/functions.php"
                ],
                "psr-4": {
                    "Symfony\\Component\\String\\": ""
                },
                "exclude-from-classmap": [
                    "/Tests/"
                ]
            },
            "notification-url": "https://packagist.org/downloads/",
            "license": [
                "MIT"
            ],
            "authors": [
                {
                    "name": "Nicolas Grekas",
                    "email": "p@tchwork.com"
                },
                {
                    "name": "Symfony Community",
                    "homepage": "https://symfony.com/contributors"
                }
            ],
            "description": "Provides an object-oriented API to strings and deals with bytes, UTF-8 code points and grapheme clusters in a unified way",
            "homepage": "https://symfony.com",
            "keywords": [
                "grapheme",
                "i18n",
                "string",
                "unicode",
                "utf-8",
                "utf8"
            ],
            "support": {
                "source": "https://github.com/symfony/string/tree/v6.4.21"
            },
            "funding": [
                {
                    "url": "https://symfony.com/sponsor",
                    "type": "custom"
                },
                {
                    "url": "https://github.com/fabpot",
                    "type": "github"
                },
                {
                    "url": "https://tidelift.com/funding/github/packagist/symfony/symfony",
                    "type": "tidelift"
                }
            ],
            "time": "2025-04-18T15:23:29+00:00"
        },
        {
            "name": "symfony/var-exporter",
            "version": "v6.4.22",
            "source": {
                "type": "git",
                "url": "https://github.com/symfony/var-exporter.git",
                "reference": "f28cf841f5654955c9f88ceaf4b9dc29571988a9"
            },
            "dist": {
                "type": "zip",
                "url": "https://api.github.com/repos/symfony/var-exporter/zipball/f28cf841f5654955c9f88ceaf4b9dc29571988a9",
                "reference": "f28cf841f5654955c9f88ceaf4b9dc29571988a9",
                "shasum": ""
            },
            "require": {
                "php": ">=8.1",
                "symfony/deprecation-contracts": "^2.5|^3"
            },
            "require-dev": {
                "symfony/property-access": "^6.4|^7.0",
                "symfony/serializer": "^6.4|^7.0",
                "symfony/var-dumper": "^5.4|^6.0|^7.0"
            },
            "type": "library",
            "autoload": {
                "psr-4": {
                    "Symfony\\Component\\VarExporter\\": ""
                },
                "exclude-from-classmap": [
                    "/Tests/"
                ]
            },
            "notification-url": "https://packagist.org/downloads/",
            "license": [
                "MIT"
            ],
            "authors": [
                {
                    "name": "Nicolas Grekas",
                    "email": "p@tchwork.com"
                },
                {
                    "name": "Symfony Community",
                    "homepage": "https://symfony.com/contributors"
                }
            ],
            "description": "Allows exporting any serializable PHP data structure to plain PHP code",
            "homepage": "https://symfony.com",
            "keywords": [
                "clone",
                "construct",
                "export",
                "hydrate",
                "instantiate",
                "lazy-loading",
                "proxy",
                "serialize"
            ],
            "support": {
                "source": "https://github.com/symfony/var-exporter/tree/v6.4.22"
            },
            "funding": [
                {
                    "url": "https://symfony.com/sponsor",
                    "type": "custom"
                },
                {
                    "url": "https://github.com/fabpot",
                    "type": "github"
                },
                {
                    "url": "https://tidelift.com/funding/github/packagist/symfony/symfony",
                    "type": "tidelift"
                }
            ],
            "time": "2025-05-14T13:00:13+00:00"
        },
        {
            "name": "textalk/websocket",
            "version": "1.6.3",
            "source": {
                "type": "git",
                "url": "https://github.com/Textalk/websocket-php.git",
                "reference": "67de79745b1a357caf812bfc44e0abf481cee012"
            },
            "dist": {
                "type": "zip",
                "url": "https://api.github.com/repos/Textalk/websocket-php/zipball/67de79745b1a357caf812bfc44e0abf481cee012",
                "reference": "67de79745b1a357caf812bfc44e0abf481cee012",
                "shasum": ""
            },
            "require": {
                "php": "^7.4 | ^8.0",
                "phrity/net-uri": "^1.0",
                "phrity/util-errorhandler": "^1.0",
                "psr/http-message": "^1.0",
                "psr/log": "^1.0 | ^2.0 | ^3.0"
            },
            "require-dev": {
                "php-coveralls/php-coveralls": "^2.0",
                "phpunit/phpunit": "^9.0",
                "squizlabs/php_codesniffer": "^3.5"
            },
            "type": "library",
            "autoload": {
                "psr-4": {
                    "WebSocket\\": "lib"
                }
            },
            "notification-url": "https://packagist.org/downloads/",
            "license": [
                "ISC"
            ],
            "authors": [
                {
                    "name": "Fredrik Liljegren"
                },
                {
                    "name": "Sören Jensen"
                }
            ],
            "description": "WebSocket client and server",
            "support": {
                "issues": "https://github.com/Textalk/websocket-php/issues",
                "source": "https://github.com/Textalk/websocket-php/tree/1.6.3"
            },
            "time": "2022-11-07T18:59:33+00:00"
        },
        {
            "name": "twig/markdown-extra",
            "version": "v3.21.0",
            "source": {
                "type": "git",
                "url": "https://github.com/twigphp/markdown-extra.git",
                "reference": "f4616e1dd375209dacf6026f846e6b537d036ce4"
            },
            "dist": {
                "type": "zip",
                "url": "https://api.github.com/repos/twigphp/markdown-extra/zipball/f4616e1dd375209dacf6026f846e6b537d036ce4",
                "reference": "f4616e1dd375209dacf6026f846e6b537d036ce4",
                "shasum": ""
            },
            "require": {
                "php": ">=8.1.0",
                "symfony/deprecation-contracts": "^2.5|^3",
                "twig/twig": "^3.13|^4.0"
            },
            "require-dev": {
                "erusev/parsedown": "dev-master as 1.x-dev",
                "league/commonmark": "^1.0|^2.0",
                "league/html-to-markdown": "^4.8|^5.0",
                "michelf/php-markdown": "^1.8|^2.0",
                "symfony/phpunit-bridge": "^6.4|^7.0"
            },
            "type": "library",
            "autoload": {
                "files": [
                    "Resources/functions.php"
                ],
                "psr-4": {
                    "Twig\\Extra\\Markdown\\": ""
                },
                "exclude-from-classmap": [
                    "/Tests/"
                ]
            },
            "notification-url": "https://packagist.org/downloads/",
            "license": [
                "MIT"
            ],
            "authors": [
                {
                    "name": "Fabien Potencier",
                    "email": "fabien@symfony.com",
                    "homepage": "http://fabien.potencier.org",
                    "role": "Lead Developer"
                }
            ],
            "description": "A Twig extension for Markdown",
            "homepage": "https://twig.symfony.com",
            "keywords": [
                "html",
                "markdown",
                "twig"
            ],
            "support": {
                "source": "https://github.com/twigphp/markdown-extra/tree/v3.21.0"
            },
            "funding": [
                {
                    "url": "https://github.com/fabpot",
                    "type": "github"
                },
                {
                    "url": "https://tidelift.com/funding/github/packagist/twig/twig",
                    "type": "tidelift"
                }
            ],
            "time": "2025-01-31T20:45:36+00:00"
        },
        {
            "name": "twig/twig",
            "version": "v3.21.1",
            "source": {
                "type": "git",
                "url": "https://github.com/twigphp/Twig.git",
                "reference": "285123877d4dd97dd7c11842ac5fb7e86e60d81d"
            },
            "dist": {
                "type": "zip",
                "url": "https://api.github.com/repos/twigphp/Twig/zipball/285123877d4dd97dd7c11842ac5fb7e86e60d81d",
                "reference": "285123877d4dd97dd7c11842ac5fb7e86e60d81d",
                "shasum": ""
            },
            "require": {
                "php": ">=8.1.0",
                "symfony/deprecation-contracts": "^2.5|^3",
                "symfony/polyfill-ctype": "^1.8",
                "symfony/polyfill-mbstring": "^1.3"
            },
            "require-dev": {
                "phpstan/phpstan": "^2.0",
                "psr/container": "^1.0|^2.0",
                "symfony/phpunit-bridge": "^5.4.9|^6.4|^7.0"
            },
            "type": "library",
            "autoload": {
                "files": [
                    "src/Resources/core.php",
                    "src/Resources/debug.php",
                    "src/Resources/escaper.php",
                    "src/Resources/string_loader.php"
                ],
                "psr-4": {
                    "Twig\\": "src/"
                }
            },
            "notification-url": "https://packagist.org/downloads/",
            "license": [
                "BSD-3-Clause"
            ],
            "authors": [
                {
                    "name": "Fabien Potencier",
                    "email": "fabien@symfony.com",
                    "homepage": "http://fabien.potencier.org",
                    "role": "Lead Developer"
                },
                {
                    "name": "Twig Team",
                    "role": "Contributors"
                },
                {
                    "name": "Armin Ronacher",
                    "email": "armin.ronacher@active-4.com",
                    "role": "Project Founder"
                }
            ],
            "description": "Twig, the flexible, fast, and secure template language for PHP",
            "homepage": "https://twig.symfony.com",
            "keywords": [
                "templating"
            ],
            "support": {
                "issues": "https://github.com/twigphp/Twig/issues",
                "source": "https://github.com/twigphp/Twig/tree/v3.21.1"
            },
            "funding": [
                {
                    "url": "https://github.com/fabpot",
                    "type": "github"
                },
                {
                    "url": "https://tidelift.com/funding/github/packagist/twig/twig",
                    "type": "tidelift"
                }
            ],
            "time": "2025-05-03T07:21:55+00:00"
        }
    ],
    "packages-dev": [
        {
            "name": "dealerdirect/phpcodesniffer-composer-installer",
            "version": "v1.1.1",
            "source": {
                "type": "git",
                "url": "https://github.com/PHPCSStandards/composer-installer.git",
                "reference": "6e0fa428497bf560152ee73ffbb8af5c6a56b0dd"
            },
            "dist": {
                "type": "zip",
                "url": "https://api.github.com/repos/PHPCSStandards/composer-installer/zipball/6e0fa428497bf560152ee73ffbb8af5c6a56b0dd",
                "reference": "6e0fa428497bf560152ee73ffbb8af5c6a56b0dd",
                "shasum": ""
            },
            "require": {
                "composer-plugin-api": "^2.2",
                "php": ">=5.4",
                "squizlabs/php_codesniffer": "^2.0 || ^3.1.0 || ^4.0"
            },
            "require-dev": {
                "composer/composer": "^2.2",
                "ext-json": "*",
                "ext-zip": "*",
                "php-parallel-lint/php-parallel-lint": "^1.4.0",
                "phpcompatibility/php-compatibility": "^9.0",
                "yoast/phpunit-polyfills": "^1.0"
            },
            "type": "composer-plugin",
            "extra": {
                "class": "PHPCSStandards\\Composer\\Plugin\\Installers\\PHPCodeSniffer\\Plugin"
            },
            "autoload": {
                "psr-4": {
                    "PHPCSStandards\\Composer\\Plugin\\Installers\\PHPCodeSniffer\\": "src/"
                }
            },
            "notification-url": "https://packagist.org/downloads/",
            "license": [
                "MIT"
            ],
            "authors": [
                {
                    "name": "Franck Nijhof",
                    "email": "opensource@frenck.dev",
                    "homepage": "https://frenck.dev",
                    "role": "Open source developer"
                },
                {
                    "name": "Contributors",
                    "homepage": "https://github.com/PHPCSStandards/composer-installer/graphs/contributors"
                }
            ],
            "description": "PHP_CodeSniffer Standards Composer Installer Plugin",
            "keywords": [
                "PHPCodeSniffer",
                "PHP_CodeSniffer",
                "code quality",
                "codesniffer",
                "composer",
                "installer",
                "phpcbf",
                "phpcs",
                "plugin",
                "qa",
                "quality",
                "standard",
                "standards",
                "style guide",
                "stylecheck",
                "tests"
            ],
            "support": {
                "issues": "https://github.com/PHPCSStandards/composer-installer/issues",
                "security": "https://github.com/PHPCSStandards/composer-installer/security/policy",
                "source": "https://github.com/PHPCSStandards/composer-installer"
            },
            "funding": [
                {
                    "url": "https://github.com/PHPCSStandards",
                    "type": "github"
                },
                {
                    "url": "https://github.com/jrfnl",
                    "type": "github"
                },
                {
                    "url": "https://opencollective.com/php_codesniffer",
                    "type": "open_collective"
                },
                {
                    "url": "https://thanks.dev/u/gh/phpcsstandards",
                    "type": "thanks_dev"
                }
            ],
            "time": "2025-06-27T17:24:01+00:00"
        },
        {
            "name": "myclabs/deep-copy",
            "version": "1.13.3",
            "source": {
                "type": "git",
                "url": "https://github.com/myclabs/DeepCopy.git",
                "reference": "faed855a7b5f4d4637717c2b3863e277116beb36"
            },
            "dist": {
                "type": "zip",
                "url": "https://api.github.com/repos/myclabs/DeepCopy/zipball/faed855a7b5f4d4637717c2b3863e277116beb36",
                "reference": "faed855a7b5f4d4637717c2b3863e277116beb36",
                "shasum": ""
            },
            "require": {
                "php": "^7.1 || ^8.0"
            },
            "conflict": {
                "doctrine/collections": "<1.6.8",
                "doctrine/common": "<2.13.3 || >=3 <3.2.2"
            },
            "require-dev": {
                "doctrine/collections": "^1.6.8",
                "doctrine/common": "^2.13.3 || ^3.2.2",
                "phpspec/prophecy": "^1.10",
                "phpunit/phpunit": "^7.5.20 || ^8.5.23 || ^9.5.13"
            },
            "type": "library",
            "autoload": {
                "files": [
                    "src/DeepCopy/deep_copy.php"
                ],
                "psr-4": {
                    "DeepCopy\\": "src/DeepCopy/"
                }
            },
            "notification-url": "https://packagist.org/downloads/",
            "license": [
                "MIT"
            ],
            "description": "Create deep copies (clones) of your objects",
            "keywords": [
                "clone",
                "copy",
                "duplicate",
                "object",
                "object graph"
            ],
            "support": {
                "issues": "https://github.com/myclabs/DeepCopy/issues",
                "source": "https://github.com/myclabs/DeepCopy/tree/1.13.3"
            },
            "funding": [
                {
                    "url": "https://tidelift.com/funding/github/packagist/myclabs/deep-copy",
                    "type": "tidelift"
                }
            ],
            "time": "2025-07-05T12:25:42+00:00"
        },
        {
            "name": "nikic/php-parser",
            "version": "v5.5.0",
            "source": {
                "type": "git",
                "url": "https://github.com/nikic/PHP-Parser.git",
                "reference": "ae59794362fe85e051a58ad36b289443f57be7a9"
            },
            "dist": {
                "type": "zip",
                "url": "https://api.github.com/repos/nikic/PHP-Parser/zipball/ae59794362fe85e051a58ad36b289443f57be7a9",
                "reference": "ae59794362fe85e051a58ad36b289443f57be7a9",
                "shasum": ""
            },
            "require": {
                "ext-ctype": "*",
                "ext-json": "*",
                "ext-tokenizer": "*",
                "php": ">=7.4"
            },
            "require-dev": {
                "ircmaxell/php-yacc": "^0.0.7",
                "phpunit/phpunit": "^9.0"
            },
            "bin": [
                "bin/php-parse"
            ],
            "type": "library",
            "extra": {
                "branch-alias": {
                    "dev-master": "5.0-dev"
                }
            },
            "autoload": {
                "psr-4": {
                    "PhpParser\\": "lib/PhpParser"
                }
            },
            "notification-url": "https://packagist.org/downloads/",
            "license": [
                "BSD-3-Clause"
            ],
            "authors": [
                {
                    "name": "Nikita Popov"
                }
            ],
            "description": "A PHP parser written in PHP",
            "keywords": [
                "parser",
                "php"
            ],
            "support": {
                "issues": "https://github.com/nikic/PHP-Parser/issues",
                "source": "https://github.com/nikic/PHP-Parser/tree/v5.5.0"
            },
            "time": "2025-05-31T08:24:38+00:00"
        },
        {
            "name": "phar-io/manifest",
            "version": "2.0.4",
            "source": {
                "type": "git",
                "url": "https://github.com/phar-io/manifest.git",
                "reference": "54750ef60c58e43759730615a392c31c80e23176"
            },
            "dist": {
                "type": "zip",
                "url": "https://api.github.com/repos/phar-io/manifest/zipball/54750ef60c58e43759730615a392c31c80e23176",
                "reference": "54750ef60c58e43759730615a392c31c80e23176",
                "shasum": ""
            },
            "require": {
                "ext-dom": "*",
                "ext-libxml": "*",
                "ext-phar": "*",
                "ext-xmlwriter": "*",
                "phar-io/version": "^3.0.1",
                "php": "^7.2 || ^8.0"
            },
            "type": "library",
            "extra": {
                "branch-alias": {
                    "dev-master": "2.0.x-dev"
                }
            },
            "autoload": {
                "classmap": [
                    "src/"
                ]
            },
            "notification-url": "https://packagist.org/downloads/",
            "license": [
                "BSD-3-Clause"
            ],
            "authors": [
                {
                    "name": "Arne Blankerts",
                    "email": "arne@blankerts.de",
                    "role": "Developer"
                },
                {
                    "name": "Sebastian Heuer",
                    "email": "sebastian@phpeople.de",
                    "role": "Developer"
                },
                {
                    "name": "Sebastian Bergmann",
                    "email": "sebastian@phpunit.de",
                    "role": "Developer"
                }
            ],
            "description": "Component for reading phar.io manifest information from a PHP Archive (PHAR)",
            "support": {
                "issues": "https://github.com/phar-io/manifest/issues",
                "source": "https://github.com/phar-io/manifest/tree/2.0.4"
            },
            "funding": [
                {
                    "url": "https://github.com/theseer",
                    "type": "github"
                }
            ],
            "time": "2024-03-03T12:33:53+00:00"
        },
        {
            "name": "phar-io/version",
            "version": "3.2.1",
            "source": {
                "type": "git",
                "url": "https://github.com/phar-io/version.git",
                "reference": "4f7fd7836c6f332bb2933569e566a0d6c4cbed74"
            },
            "dist": {
                "type": "zip",
                "url": "https://api.github.com/repos/phar-io/version/zipball/4f7fd7836c6f332bb2933569e566a0d6c4cbed74",
                "reference": "4f7fd7836c6f332bb2933569e566a0d6c4cbed74",
                "shasum": ""
            },
            "require": {
                "php": "^7.2 || ^8.0"
            },
            "type": "library",
            "autoload": {
                "classmap": [
                    "src/"
                ]
            },
            "notification-url": "https://packagist.org/downloads/",
            "license": [
                "BSD-3-Clause"
            ],
            "authors": [
                {
                    "name": "Arne Blankerts",
                    "email": "arne@blankerts.de",
                    "role": "Developer"
                },
                {
                    "name": "Sebastian Heuer",
                    "email": "sebastian@phpeople.de",
                    "role": "Developer"
                },
                {
                    "name": "Sebastian Bergmann",
                    "email": "sebastian@phpunit.de",
                    "role": "Developer"
                }
            ],
            "description": "Library for handling version information and constraints",
            "support": {
                "issues": "https://github.com/phar-io/version/issues",
                "source": "https://github.com/phar-io/version/tree/3.2.1"
            },
            "time": "2022-02-21T01:04:05+00:00"
        },
        {
            "name": "php-mock/php-mock",
            "version": "2.6.1",
            "source": {
                "type": "git",
                "url": "https://github.com/php-mock/php-mock.git",
                "reference": "c7b6789056dfc3c45389cabbe9930dc33aeb2bf0"
            },
            "dist": {
                "type": "zip",
                "url": "https://api.github.com/repos/php-mock/php-mock/zipball/c7b6789056dfc3c45389cabbe9930dc33aeb2bf0",
                "reference": "c7b6789056dfc3c45389cabbe9930dc33aeb2bf0",
                "shasum": ""
            },
            "require": {
                "php": "^5.6 || ^7.0 || ^8.0",
                "phpunit/php-text-template": "^1 || ^2 || ^3 || ^4 || ^5"
            },
            "replace": {
                "malkusch/php-mock": "*"
            },
            "require-dev": {
                "phpunit/phpunit": "^5.7 || ^6.5 || ^7.5 || ^8.0 || ^9.0 || ^10.0 || ^11.0 || ^12.0",
                "squizlabs/php_codesniffer": "^3.8"
            },
            "suggest": {
                "php-mock/php-mock-phpunit": "Allows integration into PHPUnit testcase with the trait PHPMock."
            },
            "type": "library",
            "autoload": {
                "files": [
                    "autoload.php"
                ],
                "psr-4": {
                    "phpmock\\": [
                        "classes/",
                        "tests/"
                    ]
                }
            },
            "notification-url": "https://packagist.org/downloads/",
            "license": [
                "WTFPL"
            ],
            "authors": [
                {
                    "name": "Markus Malkusch",
                    "email": "markus@malkusch.de",
                    "homepage": "http://markus.malkusch.de",
                    "role": "Developer"
                }
            ],
            "description": "PHP-Mock can mock built-in PHP functions (e.g. time()). PHP-Mock relies on PHP's namespace fallback policy. No further extension is needed.",
            "homepage": "https://github.com/php-mock/php-mock",
            "keywords": [
                "BDD",
                "TDD",
                "function",
                "mock",
                "stub",
                "test",
                "test double",
                "testing"
            ],
            "support": {
                "issues": "https://github.com/php-mock/php-mock/issues",
                "source": "https://github.com/php-mock/php-mock/tree/2.6.1"
            },
            "funding": [
                {
                    "url": "https://github.com/michalbundyra",
                    "type": "github"
                }
            ],
            "time": "2025-02-28T18:11:56+00:00"
        },
        {
            "name": "php-mock/php-mock-integration",
            "version": "3.0.0",
            "source": {
                "type": "git",
                "url": "https://github.com/php-mock/php-mock-integration.git",
                "reference": "8ceb860f343a143af604efeb66a7a124381cc52e"
            },
            "dist": {
                "type": "zip",
                "url": "https://api.github.com/repos/php-mock/php-mock-integration/zipball/8ceb860f343a143af604efeb66a7a124381cc52e",
                "reference": "8ceb860f343a143af604efeb66a7a124381cc52e",
                "shasum": ""
            },
            "require": {
                "php": ">=5.6",
                "php-mock/php-mock": "^2.5",
                "phpunit/php-text-template": "^1 || ^2 || ^3 || ^4 || ^5"
            },
            "require-dev": {
                "phpunit/phpunit": "^5.7.27 || ^6 || ^7 || ^8 || ^9 || ^10 || ^11 || ^12"
            },
            "type": "library",
            "autoload": {
                "psr-4": {
                    "phpmock\\integration\\": "classes/"
                }
            },
            "notification-url": "https://packagist.org/downloads/",
            "license": [
                "WTFPL"
            ],
            "authors": [
                {
                    "name": "Markus Malkusch",
                    "email": "markus@malkusch.de",
                    "homepage": "http://markus.malkusch.de",
                    "role": "Developer"
                }
            ],
            "description": "Integration package for PHP-Mock",
            "homepage": "https://github.com/php-mock/php-mock-integration",
            "keywords": [
                "BDD",
                "TDD",
                "function",
                "mock",
                "stub",
                "test",
                "test double"
            ],
            "support": {
                "issues": "https://github.com/php-mock/php-mock-integration/issues",
                "source": "https://github.com/php-mock/php-mock-integration/tree/3.0.0"
            },
            "funding": [
                {
                    "url": "https://github.com/michalbundyra",
                    "type": "github"
                }
            ],
            "time": "2025-03-08T19:22:38+00:00"
        },
        {
            "name": "php-mock/php-mock-phpunit",
            "version": "2.13.0",
            "source": {
                "type": "git",
                "url": "https://github.com/php-mock/php-mock-phpunit.git",
                "reference": "498e5e25ee7824570332581304c2bb7e37d75e80"
            },
            "dist": {
                "type": "zip",
                "url": "https://api.github.com/repos/php-mock/php-mock-phpunit/zipball/498e5e25ee7824570332581304c2bb7e37d75e80",
                "reference": "498e5e25ee7824570332581304c2bb7e37d75e80",
                "shasum": ""
            },
            "require": {
                "php": ">=7",
                "php-mock/php-mock-integration": "^3.0",
                "phpunit/phpunit": "^6 || ^7 || ^8 || ^9 || ^10.0.17 || ^11 || ^12.0.9"
            },
            "require-dev": {
                "mockery/mockery": "^1.3.6"
            },
            "type": "library",
            "autoload": {
                "files": [
                    "autoload.php"
                ],
                "psr-4": {
                    "phpmock\\phpunit\\": "classes/"
                }
            },
            "notification-url": "https://packagist.org/downloads/",
            "license": [
                "WTFPL"
            ],
            "authors": [
                {
                    "name": "Markus Malkusch",
                    "email": "markus@malkusch.de",
                    "homepage": "http://markus.malkusch.de",
                    "role": "Developer"
                }
            ],
            "description": "Mock built-in PHP functions (e.g. time()) with PHPUnit. This package relies on PHP's namespace fallback policy. No further extension is needed.",
            "homepage": "https://github.com/php-mock/php-mock-phpunit",
            "keywords": [
                "BDD",
                "TDD",
                "function",
                "mock",
                "phpunit",
                "stub",
                "test",
                "test double",
                "testing"
            ],
            "support": {
                "issues": "https://github.com/php-mock/php-mock-phpunit/issues",
                "source": "https://github.com/php-mock/php-mock-phpunit/tree/2.13.0"
            },
            "funding": [
                {
                    "url": "https://github.com/michalbundyra",
                    "type": "github"
                }
            ],
            "time": "2025-03-19T20:58:51+00:00"
        },
        {
            "name": "phpstan/phpdoc-parser",
            "version": "2.1.0",
            "source": {
                "type": "git",
                "url": "https://github.com/phpstan/phpdoc-parser.git",
                "reference": "9b30d6fd026b2c132b3985ce6b23bec09ab3aa68"
            },
            "dist": {
                "type": "zip",
                "url": "https://api.github.com/repos/phpstan/phpdoc-parser/zipball/9b30d6fd026b2c132b3985ce6b23bec09ab3aa68",
                "reference": "9b30d6fd026b2c132b3985ce6b23bec09ab3aa68",
                "shasum": ""
            },
            "require": {
                "php": "^7.4 || ^8.0"
            },
            "require-dev": {
                "doctrine/annotations": "^2.0",
                "nikic/php-parser": "^5.3.0",
                "php-parallel-lint/php-parallel-lint": "^1.2",
                "phpstan/extension-installer": "^1.0",
                "phpstan/phpstan": "^2.0",
                "phpstan/phpstan-phpunit": "^2.0",
                "phpstan/phpstan-strict-rules": "^2.0",
                "phpunit/phpunit": "^9.6",
                "symfony/process": "^5.2"
            },
            "type": "library",
            "autoload": {
                "psr-4": {
                    "PHPStan\\PhpDocParser\\": [
                        "src/"
                    ]
                }
            },
            "notification-url": "https://packagist.org/downloads/",
            "license": [
                "MIT"
            ],
            "description": "PHPDoc parser with support for nullable, intersection and generic types",
            "support": {
                "issues": "https://github.com/phpstan/phpdoc-parser/issues",
                "source": "https://github.com/phpstan/phpdoc-parser/tree/2.1.0"
            },
            "time": "2025-02-19T13:28:12+00:00"
        },
        {
            "name": "phpstan/phpstan",
            "version": "2.1.17",
            "source": {
                "type": "git",
                "url": "https://github.com/phpstan/phpstan.git",
                "reference": "89b5ef665716fa2a52ecd2633f21007a6a349053"
            },
            "dist": {
                "type": "zip",
                "url": "https://api.github.com/repos/phpstan/phpstan/zipball/89b5ef665716fa2a52ecd2633f21007a6a349053",
                "reference": "89b5ef665716fa2a52ecd2633f21007a6a349053",
                "shasum": ""
            },
            "require": {
                "php": "^7.4|^8.0"
            },
            "conflict": {
                "phpstan/phpstan-shim": "*"
            },
            "bin": [
                "phpstan",
                "phpstan.phar"
            ],
            "type": "library",
            "autoload": {
                "files": [
                    "bootstrap.php"
                ]
            },
            "notification-url": "https://packagist.org/downloads/",
            "license": [
                "MIT"
            ],
            "description": "PHPStan - PHP Static Analysis Tool",
            "keywords": [
                "dev",
                "static analysis"
            ],
            "support": {
                "docs": "https://phpstan.org/user-guide/getting-started",
                "forum": "https://github.com/phpstan/phpstan/discussions",
                "issues": "https://github.com/phpstan/phpstan/issues",
                "security": "https://github.com/phpstan/phpstan/security/policy",
                "source": "https://github.com/phpstan/phpstan-src"
            },
            "funding": [
                {
                    "url": "https://github.com/ondrejmirtes",
                    "type": "github"
                },
                {
                    "url": "https://github.com/phpstan",
                    "type": "github"
                }
            ],
            "time": "2025-05-21T20:55:28+00:00"
        },
        {
            "name": "phpstan/phpstan-deprecation-rules",
            "version": "2.0.3",
            "source": {
                "type": "git",
                "url": "https://github.com/phpstan/phpstan-deprecation-rules.git",
                "reference": "468e02c9176891cc901143da118f09dc9505fc2f"
            },
            "dist": {
                "type": "zip",
                "url": "https://api.github.com/repos/phpstan/phpstan-deprecation-rules/zipball/468e02c9176891cc901143da118f09dc9505fc2f",
                "reference": "468e02c9176891cc901143da118f09dc9505fc2f",
                "shasum": ""
            },
            "require": {
                "php": "^7.4 || ^8.0",
                "phpstan/phpstan": "^2.1.15"
            },
            "require-dev": {
                "php-parallel-lint/php-parallel-lint": "^1.2",
                "phpstan/phpstan-phpunit": "^2.0",
                "phpunit/phpunit": "^9.6"
            },
            "type": "phpstan-extension",
            "extra": {
                "phpstan": {
                    "includes": [
                        "rules.neon"
                    ]
                }
            },
            "autoload": {
                "psr-4": {
                    "PHPStan\\": "src/"
                }
            },
            "notification-url": "https://packagist.org/downloads/",
            "license": [
                "MIT"
            ],
            "description": "PHPStan rules for detecting usage of deprecated classes, methods, properties, constants and traits.",
            "support": {
                "issues": "https://github.com/phpstan/phpstan-deprecation-rules/issues",
                "source": "https://github.com/phpstan/phpstan-deprecation-rules/tree/2.0.3"
            },
            "time": "2025-05-14T10:56:57+00:00"
        },
        {
            "name": "phpstan/phpstan-doctrine",
            "version": "2.0.3",
            "source": {
                "type": "git",
                "url": "https://github.com/phpstan/phpstan-doctrine.git",
                "reference": "4497663eb17b9d29211830df5aceaa3a4d256a35"
            },
            "dist": {
                "type": "zip",
                "url": "https://api.github.com/repos/phpstan/phpstan-doctrine/zipball/4497663eb17b9d29211830df5aceaa3a4d256a35",
                "reference": "4497663eb17b9d29211830df5aceaa3a4d256a35",
                "shasum": ""
            },
            "require": {
                "php": "^7.4 || ^8.0",
                "phpstan/phpstan": "^2.1.13"
            },
            "conflict": {
                "doctrine/collections": "<1.0",
                "doctrine/common": "<2.7",
                "doctrine/mongodb-odm": "<1.2",
                "doctrine/orm": "<2.5",
                "doctrine/persistence": "<1.3"
            },
            "require-dev": {
                "cache/array-adapter": "^1.1",
                "composer/semver": "^3.3.2",
                "cweagans/composer-patches": "^1.7.3",
                "doctrine/annotations": "^2.0",
                "doctrine/collections": "^1.6 || ^2.1",
                "doctrine/common": "^2.7 || ^3.0",
                "doctrine/dbal": "^3.3.8",
                "doctrine/lexer": "^2.0 || ^3.0",
                "doctrine/mongodb-odm": "^2.4.3",
                "doctrine/orm": "^2.16.0",
                "doctrine/persistence": "^2.2.1 || ^3.2",
                "gedmo/doctrine-extensions": "^3.8",
                "nesbot/carbon": "^2.49",
                "php-parallel-lint/php-parallel-lint": "^1.2",
                "phpstan/phpstan-deprecation-rules": "^2.0.2",
                "phpstan/phpstan-phpunit": "^2.0",
                "phpstan/phpstan-strict-rules": "^2.0",
                "phpunit/phpunit": "^9.6.20",
                "ramsey/uuid": "^4.2",
                "symfony/cache": "^5.4"
            },
            "type": "phpstan-extension",
            "extra": {
                "phpstan": {
                    "includes": [
                        "extension.neon",
                        "rules.neon"
                    ]
                }
            },
            "autoload": {
                "psr-4": {
                    "PHPStan\\": "src/"
                }
            },
            "notification-url": "https://packagist.org/downloads/",
            "license": [
                "MIT"
            ],
            "description": "Doctrine extensions for PHPStan",
            "support": {
                "issues": "https://github.com/phpstan/phpstan-doctrine/issues",
                "source": "https://github.com/phpstan/phpstan-doctrine/tree/2.0.3"
            },
            "time": "2025-05-05T15:28:52+00:00"
        },
        {
            "name": "phpstan/phpstan-strict-rules",
            "version": "2.0.4",
            "source": {
                "type": "git",
                "url": "https://github.com/phpstan/phpstan-strict-rules.git",
                "reference": "3e139cbe67fafa3588e1dbe27ca50f31fdb6236a"
            },
            "dist": {
                "type": "zip",
                "url": "https://api.github.com/repos/phpstan/phpstan-strict-rules/zipball/3e139cbe67fafa3588e1dbe27ca50f31fdb6236a",
                "reference": "3e139cbe67fafa3588e1dbe27ca50f31fdb6236a",
                "shasum": ""
            },
            "require": {
                "php": "^7.4 || ^8.0",
                "phpstan/phpstan": "^2.0.4"
            },
            "require-dev": {
                "php-parallel-lint/php-parallel-lint": "^1.2",
                "phpstan/phpstan-deprecation-rules": "^2.0",
                "phpstan/phpstan-phpunit": "^2.0",
                "phpunit/phpunit": "^9.6"
            },
            "type": "phpstan-extension",
            "extra": {
                "phpstan": {
                    "includes": [
                        "rules.neon"
                    ]
                }
            },
            "autoload": {
                "psr-4": {
                    "PHPStan\\": "src/"
                }
            },
            "notification-url": "https://packagist.org/downloads/",
            "license": [
                "MIT"
            ],
            "description": "Extra strict and opinionated rules for PHPStan",
            "support": {
                "issues": "https://github.com/phpstan/phpstan-strict-rules/issues",
                "source": "https://github.com/phpstan/phpstan-strict-rules/tree/2.0.4"
            },
            "time": "2025-03-18T11:42:40+00:00"
        },
        {
            "name": "phpunit/php-code-coverage",
            "version": "10.1.16",
            "source": {
                "type": "git",
                "url": "https://github.com/sebastianbergmann/php-code-coverage.git",
                "reference": "7e308268858ed6baedc8704a304727d20bc07c77"
            },
            "dist": {
                "type": "zip",
                "url": "https://api.github.com/repos/sebastianbergmann/php-code-coverage/zipball/7e308268858ed6baedc8704a304727d20bc07c77",
                "reference": "7e308268858ed6baedc8704a304727d20bc07c77",
                "shasum": ""
            },
            "require": {
                "ext-dom": "*",
                "ext-libxml": "*",
                "ext-xmlwriter": "*",
                "nikic/php-parser": "^4.19.1 || ^5.1.0",
                "php": ">=8.1",
                "phpunit/php-file-iterator": "^4.1.0",
                "phpunit/php-text-template": "^3.0.1",
                "sebastian/code-unit-reverse-lookup": "^3.0.0",
                "sebastian/complexity": "^3.2.0",
                "sebastian/environment": "^6.1.0",
                "sebastian/lines-of-code": "^2.0.2",
                "sebastian/version": "^4.0.1",
                "theseer/tokenizer": "^1.2.3"
            },
            "require-dev": {
                "phpunit/phpunit": "^10.1"
            },
            "suggest": {
                "ext-pcov": "PHP extension that provides line coverage",
                "ext-xdebug": "PHP extension that provides line coverage as well as branch and path coverage"
            },
            "type": "library",
            "extra": {
                "branch-alias": {
                    "dev-main": "10.1.x-dev"
                }
            },
            "autoload": {
                "classmap": [
                    "src/"
                ]
            },
            "notification-url": "https://packagist.org/downloads/",
            "license": [
                "BSD-3-Clause"
            ],
            "authors": [
                {
                    "name": "Sebastian Bergmann",
                    "email": "sebastian@phpunit.de",
                    "role": "lead"
                }
            ],
            "description": "Library that provides collection, processing, and rendering functionality for PHP code coverage information.",
            "homepage": "https://github.com/sebastianbergmann/php-code-coverage",
            "keywords": [
                "coverage",
                "testing",
                "xunit"
            ],
            "support": {
                "issues": "https://github.com/sebastianbergmann/php-code-coverage/issues",
                "security": "https://github.com/sebastianbergmann/php-code-coverage/security/policy",
                "source": "https://github.com/sebastianbergmann/php-code-coverage/tree/10.1.16"
            },
            "funding": [
                {
                    "url": "https://github.com/sebastianbergmann",
                    "type": "github"
                }
            ],
            "time": "2024-08-22T04:31:57+00:00"
        },
        {
            "name": "phpunit/php-file-iterator",
            "version": "4.1.0",
            "source": {
                "type": "git",
                "url": "https://github.com/sebastianbergmann/php-file-iterator.git",
                "reference": "a95037b6d9e608ba092da1b23931e537cadc3c3c"
            },
            "dist": {
                "type": "zip",
                "url": "https://api.github.com/repos/sebastianbergmann/php-file-iterator/zipball/a95037b6d9e608ba092da1b23931e537cadc3c3c",
                "reference": "a95037b6d9e608ba092da1b23931e537cadc3c3c",
                "shasum": ""
            },
            "require": {
                "php": ">=8.1"
            },
            "require-dev": {
                "phpunit/phpunit": "^10.0"
            },
            "type": "library",
            "extra": {
                "branch-alias": {
                    "dev-main": "4.0-dev"
                }
            },
            "autoload": {
                "classmap": [
                    "src/"
                ]
            },
            "notification-url": "https://packagist.org/downloads/",
            "license": [
                "BSD-3-Clause"
            ],
            "authors": [
                {
                    "name": "Sebastian Bergmann",
                    "email": "sebastian@phpunit.de",
                    "role": "lead"
                }
            ],
            "description": "FilterIterator implementation that filters files based on a list of suffixes.",
            "homepage": "https://github.com/sebastianbergmann/php-file-iterator/",
            "keywords": [
                "filesystem",
                "iterator"
            ],
            "support": {
                "issues": "https://github.com/sebastianbergmann/php-file-iterator/issues",
                "security": "https://github.com/sebastianbergmann/php-file-iterator/security/policy",
                "source": "https://github.com/sebastianbergmann/php-file-iterator/tree/4.1.0"
            },
            "funding": [
                {
                    "url": "https://github.com/sebastianbergmann",
                    "type": "github"
                }
            ],
            "time": "2023-08-31T06:24:48+00:00"
        },
        {
            "name": "phpunit/php-invoker",
            "version": "4.0.0",
            "source": {
                "type": "git",
                "url": "https://github.com/sebastianbergmann/php-invoker.git",
                "reference": "f5e568ba02fa5ba0ddd0f618391d5a9ea50b06d7"
            },
            "dist": {
                "type": "zip",
                "url": "https://api.github.com/repos/sebastianbergmann/php-invoker/zipball/f5e568ba02fa5ba0ddd0f618391d5a9ea50b06d7",
                "reference": "f5e568ba02fa5ba0ddd0f618391d5a9ea50b06d7",
                "shasum": ""
            },
            "require": {
                "php": ">=8.1"
            },
            "require-dev": {
                "ext-pcntl": "*",
                "phpunit/phpunit": "^10.0"
            },
            "suggest": {
                "ext-pcntl": "*"
            },
            "type": "library",
            "extra": {
                "branch-alias": {
                    "dev-main": "4.0-dev"
                }
            },
            "autoload": {
                "classmap": [
                    "src/"
                ]
            },
            "notification-url": "https://packagist.org/downloads/",
            "license": [
                "BSD-3-Clause"
            ],
            "authors": [
                {
                    "name": "Sebastian Bergmann",
                    "email": "sebastian@phpunit.de",
                    "role": "lead"
                }
            ],
            "description": "Invoke callables with a timeout",
            "homepage": "https://github.com/sebastianbergmann/php-invoker/",
            "keywords": [
                "process"
            ],
            "support": {
                "issues": "https://github.com/sebastianbergmann/php-invoker/issues",
                "source": "https://github.com/sebastianbergmann/php-invoker/tree/4.0.0"
            },
            "funding": [
                {
                    "url": "https://github.com/sebastianbergmann",
                    "type": "github"
                }
            ],
            "time": "2023-02-03T06:56:09+00:00"
        },
        {
            "name": "phpunit/php-text-template",
            "version": "3.0.1",
            "source": {
                "type": "git",
                "url": "https://github.com/sebastianbergmann/php-text-template.git",
                "reference": "0c7b06ff49e3d5072f057eb1fa59258bf287a748"
            },
            "dist": {
                "type": "zip",
                "url": "https://api.github.com/repos/sebastianbergmann/php-text-template/zipball/0c7b06ff49e3d5072f057eb1fa59258bf287a748",
                "reference": "0c7b06ff49e3d5072f057eb1fa59258bf287a748",
                "shasum": ""
            },
            "require": {
                "php": ">=8.1"
            },
            "require-dev": {
                "phpunit/phpunit": "^10.0"
            },
            "type": "library",
            "extra": {
                "branch-alias": {
                    "dev-main": "3.0-dev"
                }
            },
            "autoload": {
                "classmap": [
                    "src/"
                ]
            },
            "notification-url": "https://packagist.org/downloads/",
            "license": [
                "BSD-3-Clause"
            ],
            "authors": [
                {
                    "name": "Sebastian Bergmann",
                    "email": "sebastian@phpunit.de",
                    "role": "lead"
                }
            ],
            "description": "Simple template engine.",
            "homepage": "https://github.com/sebastianbergmann/php-text-template/",
            "keywords": [
                "template"
            ],
            "support": {
                "issues": "https://github.com/sebastianbergmann/php-text-template/issues",
                "security": "https://github.com/sebastianbergmann/php-text-template/security/policy",
                "source": "https://github.com/sebastianbergmann/php-text-template/tree/3.0.1"
            },
            "funding": [
                {
                    "url": "https://github.com/sebastianbergmann",
                    "type": "github"
                }
            ],
            "time": "2023-08-31T14:07:24+00:00"
        },
        {
            "name": "phpunit/php-timer",
            "version": "6.0.0",
            "source": {
                "type": "git",
                "url": "https://github.com/sebastianbergmann/php-timer.git",
                "reference": "e2a2d67966e740530f4a3343fe2e030ffdc1161d"
            },
            "dist": {
                "type": "zip",
                "url": "https://api.github.com/repos/sebastianbergmann/php-timer/zipball/e2a2d67966e740530f4a3343fe2e030ffdc1161d",
                "reference": "e2a2d67966e740530f4a3343fe2e030ffdc1161d",
                "shasum": ""
            },
            "require": {
                "php": ">=8.1"
            },
            "require-dev": {
                "phpunit/phpunit": "^10.0"
            },
            "type": "library",
            "extra": {
                "branch-alias": {
                    "dev-main": "6.0-dev"
                }
            },
            "autoload": {
                "classmap": [
                    "src/"
                ]
            },
            "notification-url": "https://packagist.org/downloads/",
            "license": [
                "BSD-3-Clause"
            ],
            "authors": [
                {
                    "name": "Sebastian Bergmann",
                    "email": "sebastian@phpunit.de",
                    "role": "lead"
                }
            ],
            "description": "Utility class for timing",
            "homepage": "https://github.com/sebastianbergmann/php-timer/",
            "keywords": [
                "timer"
            ],
            "support": {
                "issues": "https://github.com/sebastianbergmann/php-timer/issues",
                "source": "https://github.com/sebastianbergmann/php-timer/tree/6.0.0"
            },
            "funding": [
                {
                    "url": "https://github.com/sebastianbergmann",
                    "type": "github"
                }
            ],
            "time": "2023-02-03T06:57:52+00:00"
        },
        {
            "name": "phpunit/phpunit",
            "version": "10.5.46",
            "source": {
                "type": "git",
                "url": "https://github.com/sebastianbergmann/phpunit.git",
                "reference": "8080be387a5be380dda48c6f41cee4a13aadab3d"
            },
            "dist": {
                "type": "zip",
                "url": "https://api.github.com/repos/sebastianbergmann/phpunit/zipball/8080be387a5be380dda48c6f41cee4a13aadab3d",
                "reference": "8080be387a5be380dda48c6f41cee4a13aadab3d",
                "shasum": ""
            },
            "require": {
                "ext-dom": "*",
                "ext-json": "*",
                "ext-libxml": "*",
                "ext-mbstring": "*",
                "ext-xml": "*",
                "ext-xmlwriter": "*",
                "myclabs/deep-copy": "^1.13.1",
                "phar-io/manifest": "^2.0.4",
                "phar-io/version": "^3.2.1",
                "php": ">=8.1",
                "phpunit/php-code-coverage": "^10.1.16",
                "phpunit/php-file-iterator": "^4.1.0",
                "phpunit/php-invoker": "^4.0.0",
                "phpunit/php-text-template": "^3.0.1",
                "phpunit/php-timer": "^6.0.0",
                "sebastian/cli-parser": "^2.0.1",
                "sebastian/code-unit": "^2.0.0",
                "sebastian/comparator": "^5.0.3",
                "sebastian/diff": "^5.1.1",
                "sebastian/environment": "^6.1.0",
                "sebastian/exporter": "^5.1.2",
                "sebastian/global-state": "^6.0.2",
                "sebastian/object-enumerator": "^5.0.0",
                "sebastian/recursion-context": "^5.0.0",
                "sebastian/type": "^4.0.0",
                "sebastian/version": "^4.0.1"
            },
            "suggest": {
                "ext-soap": "To be able to generate mocks based on WSDL files"
            },
            "bin": [
                "phpunit"
            ],
            "type": "library",
            "extra": {
                "branch-alias": {
                    "dev-main": "10.5-dev"
                }
            },
            "autoload": {
                "files": [
                    "src/Framework/Assert/Functions.php"
                ],
                "classmap": [
                    "src/"
                ]
            },
            "notification-url": "https://packagist.org/downloads/",
            "license": [
                "BSD-3-Clause"
            ],
            "authors": [
                {
                    "name": "Sebastian Bergmann",
                    "email": "sebastian@phpunit.de",
                    "role": "lead"
                }
            ],
            "description": "The PHP Unit Testing framework.",
            "homepage": "https://phpunit.de/",
            "keywords": [
                "phpunit",
                "testing",
                "xunit"
            ],
            "support": {
                "issues": "https://github.com/sebastianbergmann/phpunit/issues",
                "security": "https://github.com/sebastianbergmann/phpunit/security/policy",
                "source": "https://github.com/sebastianbergmann/phpunit/tree/10.5.46"
            },
            "funding": [
                {
                    "url": "https://phpunit.de/sponsors.html",
                    "type": "custom"
                },
                {
                    "url": "https://github.com/sebastianbergmann",
                    "type": "github"
                },
                {
                    "url": "https://liberapay.com/sebastianbergmann",
                    "type": "liberapay"
                },
                {
                    "url": "https://thanks.dev/u/gh/sebastianbergmann",
                    "type": "thanks_dev"
                },
                {
                    "url": "https://tidelift.com/funding/github/packagist/phpunit/phpunit",
                    "type": "tidelift"
                }
            ],
            "time": "2025-05-02T06:46:24+00:00"
        },
        {
            "name": "sebastian/cli-parser",
            "version": "2.0.1",
            "source": {
                "type": "git",
                "url": "https://github.com/sebastianbergmann/cli-parser.git",
                "reference": "c34583b87e7b7a8055bf6c450c2c77ce32a24084"
            },
            "dist": {
                "type": "zip",
                "url": "https://api.github.com/repos/sebastianbergmann/cli-parser/zipball/c34583b87e7b7a8055bf6c450c2c77ce32a24084",
                "reference": "c34583b87e7b7a8055bf6c450c2c77ce32a24084",
                "shasum": ""
            },
            "require": {
                "php": ">=8.1"
            },
            "require-dev": {
                "phpunit/phpunit": "^10.0"
            },
            "type": "library",
            "extra": {
                "branch-alias": {
                    "dev-main": "2.0-dev"
                }
            },
            "autoload": {
                "classmap": [
                    "src/"
                ]
            },
            "notification-url": "https://packagist.org/downloads/",
            "license": [
                "BSD-3-Clause"
            ],
            "authors": [
                {
                    "name": "Sebastian Bergmann",
                    "email": "sebastian@phpunit.de",
                    "role": "lead"
                }
            ],
            "description": "Library for parsing CLI options",
            "homepage": "https://github.com/sebastianbergmann/cli-parser",
            "support": {
                "issues": "https://github.com/sebastianbergmann/cli-parser/issues",
                "security": "https://github.com/sebastianbergmann/cli-parser/security/policy",
                "source": "https://github.com/sebastianbergmann/cli-parser/tree/2.0.1"
            },
            "funding": [
                {
                    "url": "https://github.com/sebastianbergmann",
                    "type": "github"
                }
            ],
            "time": "2024-03-02T07:12:49+00:00"
        },
        {
            "name": "sebastian/code-unit",
            "version": "2.0.0",
            "source": {
                "type": "git",
                "url": "https://github.com/sebastianbergmann/code-unit.git",
                "reference": "a81fee9eef0b7a76af11d121767abc44c104e503"
            },
            "dist": {
                "type": "zip",
                "url": "https://api.github.com/repos/sebastianbergmann/code-unit/zipball/a81fee9eef0b7a76af11d121767abc44c104e503",
                "reference": "a81fee9eef0b7a76af11d121767abc44c104e503",
                "shasum": ""
            },
            "require": {
                "php": ">=8.1"
            },
            "require-dev": {
                "phpunit/phpunit": "^10.0"
            },
            "type": "library",
            "extra": {
                "branch-alias": {
                    "dev-main": "2.0-dev"
                }
            },
            "autoload": {
                "classmap": [
                    "src/"
                ]
            },
            "notification-url": "https://packagist.org/downloads/",
            "license": [
                "BSD-3-Clause"
            ],
            "authors": [
                {
                    "name": "Sebastian Bergmann",
                    "email": "sebastian@phpunit.de",
                    "role": "lead"
                }
            ],
            "description": "Collection of value objects that represent the PHP code units",
            "homepage": "https://github.com/sebastianbergmann/code-unit",
            "support": {
                "issues": "https://github.com/sebastianbergmann/code-unit/issues",
                "source": "https://github.com/sebastianbergmann/code-unit/tree/2.0.0"
            },
            "funding": [
                {
                    "url": "https://github.com/sebastianbergmann",
                    "type": "github"
                }
            ],
            "time": "2023-02-03T06:58:43+00:00"
        },
        {
            "name": "sebastian/code-unit-reverse-lookup",
            "version": "3.0.0",
            "source": {
                "type": "git",
                "url": "https://github.com/sebastianbergmann/code-unit-reverse-lookup.git",
                "reference": "5e3a687f7d8ae33fb362c5c0743794bbb2420a1d"
            },
            "dist": {
                "type": "zip",
                "url": "https://api.github.com/repos/sebastianbergmann/code-unit-reverse-lookup/zipball/5e3a687f7d8ae33fb362c5c0743794bbb2420a1d",
                "reference": "5e3a687f7d8ae33fb362c5c0743794bbb2420a1d",
                "shasum": ""
            },
            "require": {
                "php": ">=8.1"
            },
            "require-dev": {
                "phpunit/phpunit": "^10.0"
            },
            "type": "library",
            "extra": {
                "branch-alias": {
                    "dev-main": "3.0-dev"
                }
            },
            "autoload": {
                "classmap": [
                    "src/"
                ]
            },
            "notification-url": "https://packagist.org/downloads/",
            "license": [
                "BSD-3-Clause"
            ],
            "authors": [
                {
                    "name": "Sebastian Bergmann",
                    "email": "sebastian@phpunit.de"
                }
            ],
            "description": "Looks up which function or method a line of code belongs to",
            "homepage": "https://github.com/sebastianbergmann/code-unit-reverse-lookup/",
            "support": {
                "issues": "https://github.com/sebastianbergmann/code-unit-reverse-lookup/issues",
                "source": "https://github.com/sebastianbergmann/code-unit-reverse-lookup/tree/3.0.0"
            },
            "funding": [
                {
                    "url": "https://github.com/sebastianbergmann",
                    "type": "github"
                }
            ],
            "time": "2023-02-03T06:59:15+00:00"
        },
        {
            "name": "sebastian/comparator",
            "version": "5.0.3",
            "source": {
                "type": "git",
                "url": "https://github.com/sebastianbergmann/comparator.git",
                "reference": "a18251eb0b7a2dcd2f7aa3d6078b18545ef0558e"
            },
            "dist": {
                "type": "zip",
                "url": "https://api.github.com/repos/sebastianbergmann/comparator/zipball/a18251eb0b7a2dcd2f7aa3d6078b18545ef0558e",
                "reference": "a18251eb0b7a2dcd2f7aa3d6078b18545ef0558e",
                "shasum": ""
            },
            "require": {
                "ext-dom": "*",
                "ext-mbstring": "*",
                "php": ">=8.1",
                "sebastian/diff": "^5.0",
                "sebastian/exporter": "^5.0"
            },
            "require-dev": {
                "phpunit/phpunit": "^10.5"
            },
            "type": "library",
            "extra": {
                "branch-alias": {
                    "dev-main": "5.0-dev"
                }
            },
            "autoload": {
                "classmap": [
                    "src/"
                ]
            },
            "notification-url": "https://packagist.org/downloads/",
            "license": [
                "BSD-3-Clause"
            ],
            "authors": [
                {
                    "name": "Sebastian Bergmann",
                    "email": "sebastian@phpunit.de"
                },
                {
                    "name": "Jeff Welch",
                    "email": "whatthejeff@gmail.com"
                },
                {
                    "name": "Volker Dusch",
                    "email": "github@wallbash.com"
                },
                {
                    "name": "Bernhard Schussek",
                    "email": "bschussek@2bepublished.at"
                }
            ],
            "description": "Provides the functionality to compare PHP values for equality",
            "homepage": "https://github.com/sebastianbergmann/comparator",
            "keywords": [
                "comparator",
                "compare",
                "equality"
            ],
            "support": {
                "issues": "https://github.com/sebastianbergmann/comparator/issues",
                "security": "https://github.com/sebastianbergmann/comparator/security/policy",
                "source": "https://github.com/sebastianbergmann/comparator/tree/5.0.3"
            },
            "funding": [
                {
                    "url": "https://github.com/sebastianbergmann",
                    "type": "github"
                }
            ],
            "time": "2024-10-18T14:56:07+00:00"
        },
        {
            "name": "sebastian/complexity",
            "version": "3.2.0",
            "source": {
                "type": "git",
                "url": "https://github.com/sebastianbergmann/complexity.git",
                "reference": "68ff824baeae169ec9f2137158ee529584553799"
            },
            "dist": {
                "type": "zip",
                "url": "https://api.github.com/repos/sebastianbergmann/complexity/zipball/68ff824baeae169ec9f2137158ee529584553799",
                "reference": "68ff824baeae169ec9f2137158ee529584553799",
                "shasum": ""
            },
            "require": {
                "nikic/php-parser": "^4.18 || ^5.0",
                "php": ">=8.1"
            },
            "require-dev": {
                "phpunit/phpunit": "^10.0"
            },
            "type": "library",
            "extra": {
                "branch-alias": {
                    "dev-main": "3.2-dev"
                }
            },
            "autoload": {
                "classmap": [
                    "src/"
                ]
            },
            "notification-url": "https://packagist.org/downloads/",
            "license": [
                "BSD-3-Clause"
            ],
            "authors": [
                {
                    "name": "Sebastian Bergmann",
                    "email": "sebastian@phpunit.de",
                    "role": "lead"
                }
            ],
            "description": "Library for calculating the complexity of PHP code units",
            "homepage": "https://github.com/sebastianbergmann/complexity",
            "support": {
                "issues": "https://github.com/sebastianbergmann/complexity/issues",
                "security": "https://github.com/sebastianbergmann/complexity/security/policy",
                "source": "https://github.com/sebastianbergmann/complexity/tree/3.2.0"
            },
            "funding": [
                {
                    "url": "https://github.com/sebastianbergmann",
                    "type": "github"
                }
            ],
            "time": "2023-12-21T08:37:17+00:00"
        },
        {
            "name": "sebastian/diff",
            "version": "5.1.1",
            "source": {
                "type": "git",
                "url": "https://github.com/sebastianbergmann/diff.git",
                "reference": "c41e007b4b62af48218231d6c2275e4c9b975b2e"
            },
            "dist": {
                "type": "zip",
                "url": "https://api.github.com/repos/sebastianbergmann/diff/zipball/c41e007b4b62af48218231d6c2275e4c9b975b2e",
                "reference": "c41e007b4b62af48218231d6c2275e4c9b975b2e",
                "shasum": ""
            },
            "require": {
                "php": ">=8.1"
            },
            "require-dev": {
                "phpunit/phpunit": "^10.0",
                "symfony/process": "^6.4"
            },
            "type": "library",
            "extra": {
                "branch-alias": {
                    "dev-main": "5.1-dev"
                }
            },
            "autoload": {
                "classmap": [
                    "src/"
                ]
            },
            "notification-url": "https://packagist.org/downloads/",
            "license": [
                "BSD-3-Clause"
            ],
            "authors": [
                {
                    "name": "Sebastian Bergmann",
                    "email": "sebastian@phpunit.de"
                },
                {
                    "name": "Kore Nordmann",
                    "email": "mail@kore-nordmann.de"
                }
            ],
            "description": "Diff implementation",
            "homepage": "https://github.com/sebastianbergmann/diff",
            "keywords": [
                "diff",
                "udiff",
                "unidiff",
                "unified diff"
            ],
            "support": {
                "issues": "https://github.com/sebastianbergmann/diff/issues",
                "security": "https://github.com/sebastianbergmann/diff/security/policy",
                "source": "https://github.com/sebastianbergmann/diff/tree/5.1.1"
            },
            "funding": [
                {
                    "url": "https://github.com/sebastianbergmann",
                    "type": "github"
                }
            ],
            "time": "2024-03-02T07:15:17+00:00"
        },
        {
            "name": "sebastian/environment",
            "version": "6.1.0",
            "source": {
                "type": "git",
                "url": "https://github.com/sebastianbergmann/environment.git",
                "reference": "8074dbcd93529b357029f5cc5058fd3e43666984"
            },
            "dist": {
                "type": "zip",
                "url": "https://api.github.com/repos/sebastianbergmann/environment/zipball/8074dbcd93529b357029f5cc5058fd3e43666984",
                "reference": "8074dbcd93529b357029f5cc5058fd3e43666984",
                "shasum": ""
            },
            "require": {
                "php": ">=8.1"
            },
            "require-dev": {
                "phpunit/phpunit": "^10.0"
            },
            "suggest": {
                "ext-posix": "*"
            },
            "type": "library",
            "extra": {
                "branch-alias": {
                    "dev-main": "6.1-dev"
                }
            },
            "autoload": {
                "classmap": [
                    "src/"
                ]
            },
            "notification-url": "https://packagist.org/downloads/",
            "license": [
                "BSD-3-Clause"
            ],
            "authors": [
                {
                    "name": "Sebastian Bergmann",
                    "email": "sebastian@phpunit.de"
                }
            ],
            "description": "Provides functionality to handle HHVM/PHP environments",
            "homepage": "https://github.com/sebastianbergmann/environment",
            "keywords": [
                "Xdebug",
                "environment",
                "hhvm"
            ],
            "support": {
                "issues": "https://github.com/sebastianbergmann/environment/issues",
                "security": "https://github.com/sebastianbergmann/environment/security/policy",
                "source": "https://github.com/sebastianbergmann/environment/tree/6.1.0"
            },
            "funding": [
                {
                    "url": "https://github.com/sebastianbergmann",
                    "type": "github"
                }
            ],
            "time": "2024-03-23T08:47:14+00:00"
        },
        {
            "name": "sebastian/exporter",
            "version": "5.1.2",
            "source": {
                "type": "git",
                "url": "https://github.com/sebastianbergmann/exporter.git",
                "reference": "955288482d97c19a372d3f31006ab3f37da47adf"
            },
            "dist": {
                "type": "zip",
                "url": "https://api.github.com/repos/sebastianbergmann/exporter/zipball/955288482d97c19a372d3f31006ab3f37da47adf",
                "reference": "955288482d97c19a372d3f31006ab3f37da47adf",
                "shasum": ""
            },
            "require": {
                "ext-mbstring": "*",
                "php": ">=8.1",
                "sebastian/recursion-context": "^5.0"
            },
            "require-dev": {
                "phpunit/phpunit": "^10.0"
            },
            "type": "library",
            "extra": {
                "branch-alias": {
                    "dev-main": "5.1-dev"
                }
            },
            "autoload": {
                "classmap": [
                    "src/"
                ]
            },
            "notification-url": "https://packagist.org/downloads/",
            "license": [
                "BSD-3-Clause"
            ],
            "authors": [
                {
                    "name": "Sebastian Bergmann",
                    "email": "sebastian@phpunit.de"
                },
                {
                    "name": "Jeff Welch",
                    "email": "whatthejeff@gmail.com"
                },
                {
                    "name": "Volker Dusch",
                    "email": "github@wallbash.com"
                },
                {
                    "name": "Adam Harvey",
                    "email": "aharvey@php.net"
                },
                {
                    "name": "Bernhard Schussek",
                    "email": "bschussek@gmail.com"
                }
            ],
            "description": "Provides the functionality to export PHP variables for visualization",
            "homepage": "https://www.github.com/sebastianbergmann/exporter",
            "keywords": [
                "export",
                "exporter"
            ],
            "support": {
                "issues": "https://github.com/sebastianbergmann/exporter/issues",
                "security": "https://github.com/sebastianbergmann/exporter/security/policy",
                "source": "https://github.com/sebastianbergmann/exporter/tree/5.1.2"
            },
            "funding": [
                {
                    "url": "https://github.com/sebastianbergmann",
                    "type": "github"
                }
            ],
            "time": "2024-03-02T07:17:12+00:00"
        },
        {
            "name": "sebastian/global-state",
            "version": "6.0.2",
            "source": {
                "type": "git",
                "url": "https://github.com/sebastianbergmann/global-state.git",
                "reference": "987bafff24ecc4c9ac418cab1145b96dd6e9cbd9"
            },
            "dist": {
                "type": "zip",
                "url": "https://api.github.com/repos/sebastianbergmann/global-state/zipball/987bafff24ecc4c9ac418cab1145b96dd6e9cbd9",
                "reference": "987bafff24ecc4c9ac418cab1145b96dd6e9cbd9",
                "shasum": ""
            },
            "require": {
                "php": ">=8.1",
                "sebastian/object-reflector": "^3.0",
                "sebastian/recursion-context": "^5.0"
            },
            "require-dev": {
                "ext-dom": "*",
                "phpunit/phpunit": "^10.0"
            },
            "type": "library",
            "extra": {
                "branch-alias": {
                    "dev-main": "6.0-dev"
                }
            },
            "autoload": {
                "classmap": [
                    "src/"
                ]
            },
            "notification-url": "https://packagist.org/downloads/",
            "license": [
                "BSD-3-Clause"
            ],
            "authors": [
                {
                    "name": "Sebastian Bergmann",
                    "email": "sebastian@phpunit.de"
                }
            ],
            "description": "Snapshotting of global state",
            "homepage": "https://www.github.com/sebastianbergmann/global-state",
            "keywords": [
                "global state"
            ],
            "support": {
                "issues": "https://github.com/sebastianbergmann/global-state/issues",
                "security": "https://github.com/sebastianbergmann/global-state/security/policy",
                "source": "https://github.com/sebastianbergmann/global-state/tree/6.0.2"
            },
            "funding": [
                {
                    "url": "https://github.com/sebastianbergmann",
                    "type": "github"
                }
            ],
            "time": "2024-03-02T07:19:19+00:00"
        },
        {
            "name": "sebastian/lines-of-code",
            "version": "2.0.2",
            "source": {
                "type": "git",
                "url": "https://github.com/sebastianbergmann/lines-of-code.git",
                "reference": "856e7f6a75a84e339195d48c556f23be2ebf75d0"
            },
            "dist": {
                "type": "zip",
                "url": "https://api.github.com/repos/sebastianbergmann/lines-of-code/zipball/856e7f6a75a84e339195d48c556f23be2ebf75d0",
                "reference": "856e7f6a75a84e339195d48c556f23be2ebf75d0",
                "shasum": ""
            },
            "require": {
                "nikic/php-parser": "^4.18 || ^5.0",
                "php": ">=8.1"
            },
            "require-dev": {
                "phpunit/phpunit": "^10.0"
            },
            "type": "library",
            "extra": {
                "branch-alias": {
                    "dev-main": "2.0-dev"
                }
            },
            "autoload": {
                "classmap": [
                    "src/"
                ]
            },
            "notification-url": "https://packagist.org/downloads/",
            "license": [
                "BSD-3-Clause"
            ],
            "authors": [
                {
                    "name": "Sebastian Bergmann",
                    "email": "sebastian@phpunit.de",
                    "role": "lead"
                }
            ],
            "description": "Library for counting the lines of code in PHP source code",
            "homepage": "https://github.com/sebastianbergmann/lines-of-code",
            "support": {
                "issues": "https://github.com/sebastianbergmann/lines-of-code/issues",
                "security": "https://github.com/sebastianbergmann/lines-of-code/security/policy",
                "source": "https://github.com/sebastianbergmann/lines-of-code/tree/2.0.2"
            },
            "funding": [
                {
                    "url": "https://github.com/sebastianbergmann",
                    "type": "github"
                }
            ],
            "time": "2023-12-21T08:38:20+00:00"
        },
        {
            "name": "sebastian/object-enumerator",
            "version": "5.0.0",
            "source": {
                "type": "git",
                "url": "https://github.com/sebastianbergmann/object-enumerator.git",
                "reference": "202d0e344a580d7f7d04b3fafce6933e59dae906"
            },
            "dist": {
                "type": "zip",
                "url": "https://api.github.com/repos/sebastianbergmann/object-enumerator/zipball/202d0e344a580d7f7d04b3fafce6933e59dae906",
                "reference": "202d0e344a580d7f7d04b3fafce6933e59dae906",
                "shasum": ""
            },
            "require": {
                "php": ">=8.1",
                "sebastian/object-reflector": "^3.0",
                "sebastian/recursion-context": "^5.0"
            },
            "require-dev": {
                "phpunit/phpunit": "^10.0"
            },
            "type": "library",
            "extra": {
                "branch-alias": {
                    "dev-main": "5.0-dev"
                }
            },
            "autoload": {
                "classmap": [
                    "src/"
                ]
            },
            "notification-url": "https://packagist.org/downloads/",
            "license": [
                "BSD-3-Clause"
            ],
            "authors": [
                {
                    "name": "Sebastian Bergmann",
                    "email": "sebastian@phpunit.de"
                }
            ],
            "description": "Traverses array structures and object graphs to enumerate all referenced objects",
            "homepage": "https://github.com/sebastianbergmann/object-enumerator/",
            "support": {
                "issues": "https://github.com/sebastianbergmann/object-enumerator/issues",
                "source": "https://github.com/sebastianbergmann/object-enumerator/tree/5.0.0"
            },
            "funding": [
                {
                    "url": "https://github.com/sebastianbergmann",
                    "type": "github"
                }
            ],
            "time": "2023-02-03T07:08:32+00:00"
        },
        {
            "name": "sebastian/object-reflector",
            "version": "3.0.0",
            "source": {
                "type": "git",
                "url": "https://github.com/sebastianbergmann/object-reflector.git",
                "reference": "24ed13d98130f0e7122df55d06c5c4942a577957"
            },
            "dist": {
                "type": "zip",
                "url": "https://api.github.com/repos/sebastianbergmann/object-reflector/zipball/24ed13d98130f0e7122df55d06c5c4942a577957",
                "reference": "24ed13d98130f0e7122df55d06c5c4942a577957",
                "shasum": ""
            },
            "require": {
                "php": ">=8.1"
            },
            "require-dev": {
                "phpunit/phpunit": "^10.0"
            },
            "type": "library",
            "extra": {
                "branch-alias": {
                    "dev-main": "3.0-dev"
                }
            },
            "autoload": {
                "classmap": [
                    "src/"
                ]
            },
            "notification-url": "https://packagist.org/downloads/",
            "license": [
                "BSD-3-Clause"
            ],
            "authors": [
                {
                    "name": "Sebastian Bergmann",
                    "email": "sebastian@phpunit.de"
                }
            ],
            "description": "Allows reflection of object attributes, including inherited and non-public ones",
            "homepage": "https://github.com/sebastianbergmann/object-reflector/",
            "support": {
                "issues": "https://github.com/sebastianbergmann/object-reflector/issues",
                "source": "https://github.com/sebastianbergmann/object-reflector/tree/3.0.0"
            },
            "funding": [
                {
                    "url": "https://github.com/sebastianbergmann",
                    "type": "github"
                }
            ],
            "time": "2023-02-03T07:06:18+00:00"
        },
        {
            "name": "sebastian/recursion-context",
            "version": "5.0.0",
            "source": {
                "type": "git",
                "url": "https://github.com/sebastianbergmann/recursion-context.git",
                "reference": "05909fb5bc7df4c52992396d0116aed689f93712"
            },
            "dist": {
                "type": "zip",
                "url": "https://api.github.com/repos/sebastianbergmann/recursion-context/zipball/05909fb5bc7df4c52992396d0116aed689f93712",
                "reference": "05909fb5bc7df4c52992396d0116aed689f93712",
                "shasum": ""
            },
            "require": {
                "php": ">=8.1"
            },
            "require-dev": {
                "phpunit/phpunit": "^10.0"
            },
            "type": "library",
            "extra": {
                "branch-alias": {
                    "dev-main": "5.0-dev"
                }
            },
            "autoload": {
                "classmap": [
                    "src/"
                ]
            },
            "notification-url": "https://packagist.org/downloads/",
            "license": [
                "BSD-3-Clause"
            ],
            "authors": [
                {
                    "name": "Sebastian Bergmann",
                    "email": "sebastian@phpunit.de"
                },
                {
                    "name": "Jeff Welch",
                    "email": "whatthejeff@gmail.com"
                },
                {
                    "name": "Adam Harvey",
                    "email": "aharvey@php.net"
                }
            ],
            "description": "Provides functionality to recursively process PHP variables",
            "homepage": "https://github.com/sebastianbergmann/recursion-context",
            "support": {
                "issues": "https://github.com/sebastianbergmann/recursion-context/issues",
                "source": "https://github.com/sebastianbergmann/recursion-context/tree/5.0.0"
            },
            "funding": [
                {
                    "url": "https://github.com/sebastianbergmann",
                    "type": "github"
                }
            ],
            "time": "2023-02-03T07:05:40+00:00"
        },
        {
            "name": "sebastian/type",
            "version": "4.0.0",
            "source": {
                "type": "git",
                "url": "https://github.com/sebastianbergmann/type.git",
                "reference": "462699a16464c3944eefc02ebdd77882bd3925bf"
            },
            "dist": {
                "type": "zip",
                "url": "https://api.github.com/repos/sebastianbergmann/type/zipball/462699a16464c3944eefc02ebdd77882bd3925bf",
                "reference": "462699a16464c3944eefc02ebdd77882bd3925bf",
                "shasum": ""
            },
            "require": {
                "php": ">=8.1"
            },
            "require-dev": {
                "phpunit/phpunit": "^10.0"
            },
            "type": "library",
            "extra": {
                "branch-alias": {
                    "dev-main": "4.0-dev"
                }
            },
            "autoload": {
                "classmap": [
                    "src/"
                ]
            },
            "notification-url": "https://packagist.org/downloads/",
            "license": [
                "BSD-3-Clause"
            ],
            "authors": [
                {
                    "name": "Sebastian Bergmann",
                    "email": "sebastian@phpunit.de",
                    "role": "lead"
                }
            ],
            "description": "Collection of value objects that represent the types of the PHP type system",
            "homepage": "https://github.com/sebastianbergmann/type",
            "support": {
                "issues": "https://github.com/sebastianbergmann/type/issues",
                "source": "https://github.com/sebastianbergmann/type/tree/4.0.0"
            },
            "funding": [
                {
                    "url": "https://github.com/sebastianbergmann",
                    "type": "github"
                }
            ],
            "time": "2023-02-03T07:10:45+00:00"
        },
        {
            "name": "sebastian/version",
            "version": "4.0.1",
            "source": {
                "type": "git",
                "url": "https://github.com/sebastianbergmann/version.git",
                "reference": "c51fa83a5d8f43f1402e3f32a005e6262244ef17"
            },
            "dist": {
                "type": "zip",
                "url": "https://api.github.com/repos/sebastianbergmann/version/zipball/c51fa83a5d8f43f1402e3f32a005e6262244ef17",
                "reference": "c51fa83a5d8f43f1402e3f32a005e6262244ef17",
                "shasum": ""
            },
            "require": {
                "php": ">=8.1"
            },
            "type": "library",
            "extra": {
                "branch-alias": {
                    "dev-main": "4.0-dev"
                }
            },
            "autoload": {
                "classmap": [
                    "src/"
                ]
            },
            "notification-url": "https://packagist.org/downloads/",
            "license": [
                "BSD-3-Clause"
            ],
            "authors": [
                {
                    "name": "Sebastian Bergmann",
                    "email": "sebastian@phpunit.de",
                    "role": "lead"
                }
            ],
            "description": "Library that helps with managing the version number of Git-hosted PHP projects",
            "homepage": "https://github.com/sebastianbergmann/version",
            "support": {
                "issues": "https://github.com/sebastianbergmann/version/issues",
                "source": "https://github.com/sebastianbergmann/version/tree/4.0.1"
            },
            "funding": [
                {
                    "url": "https://github.com/sebastianbergmann",
                    "type": "github"
                }
            ],
            "time": "2023-02-07T11:34:05+00:00"
        },
        {
            "name": "slevomat/coding-standard",
            "version": "8.19.1",
            "source": {
                "type": "git",
                "url": "https://github.com/slevomat/coding-standard.git",
                "reference": "458d665acd49009efebd7e0cb385d71ae9ac3220"
            },
            "dist": {
                "type": "zip",
                "url": "https://api.github.com/repos/slevomat/coding-standard/zipball/458d665acd49009efebd7e0cb385d71ae9ac3220",
                "reference": "458d665acd49009efebd7e0cb385d71ae9ac3220",
                "shasum": ""
            },
            "require": {
                "dealerdirect/phpcodesniffer-composer-installer": "^0.6.2 || ^0.7 || ^1.0",
                "php": "^7.4 || ^8.0",
                "phpstan/phpdoc-parser": "^2.1.0",
                "squizlabs/php_codesniffer": "^3.13.0"
            },
            "require-dev": {
                "phing/phing": "3.0.1",
                "php-parallel-lint/php-parallel-lint": "1.4.0",
                "phpstan/phpstan": "2.1.17",
                "phpstan/phpstan-deprecation-rules": "2.0.3",
                "phpstan/phpstan-phpunit": "2.0.6",
                "phpstan/phpstan-strict-rules": "2.0.4",
                "phpunit/phpunit": "9.6.8|10.5.45|11.4.4|11.5.21|12.1.3"
            },
            "type": "phpcodesniffer-standard",
            "extra": {
                "branch-alias": {
                    "dev-master": "8.x-dev"
                }
            },
            "autoload": {
                "psr-4": {
                    "SlevomatCodingStandard\\": "SlevomatCodingStandard/"
                }
            },
            "notification-url": "https://packagist.org/downloads/",
            "license": [
                "MIT"
            ],
            "description": "Slevomat Coding Standard for PHP_CodeSniffer complements Consistence Coding Standard by providing sniffs with additional checks.",
            "keywords": [
                "dev",
                "phpcs"
            ],
            "support": {
                "issues": "https://github.com/slevomat/coding-standard/issues",
                "source": "https://github.com/slevomat/coding-standard/tree/8.19.1"
            },
            "funding": [
                {
                    "url": "https://github.com/kukulich",
                    "type": "github"
                },
                {
                    "url": "https://tidelift.com/funding/github/packagist/slevomat/coding-standard",
                    "type": "tidelift"
                }
            ],
            "time": "2025-06-09T17:53:57+00:00"
        },
        {
            "name": "squizlabs/php_codesniffer",
            "version": "3.13.2",
            "source": {
                "type": "git",
                "url": "https://github.com/PHPCSStandards/PHP_CodeSniffer.git",
                "reference": "5b5e3821314f947dd040c70f7992a64eac89025c"
            },
            "dist": {
                "type": "zip",
                "url": "https://api.github.com/repos/PHPCSStandards/PHP_CodeSniffer/zipball/5b5e3821314f947dd040c70f7992a64eac89025c",
                "reference": "5b5e3821314f947dd040c70f7992a64eac89025c",
                "shasum": ""
            },
            "require": {
                "ext-simplexml": "*",
                "ext-tokenizer": "*",
                "ext-xmlwriter": "*",
                "php": ">=5.4.0"
            },
            "require-dev": {
                "phpunit/phpunit": "^4.0 || ^5.0 || ^6.0 || ^7.0 || ^8.0 || ^9.3.4"
            },
            "bin": [
                "bin/phpcbf",
                "bin/phpcs"
            ],
            "type": "library",
            "extra": {
                "branch-alias": {
                    "dev-master": "3.x-dev"
                }
            },
            "notification-url": "https://packagist.org/downloads/",
            "license": [
                "BSD-3-Clause"
            ],
            "authors": [
                {
                    "name": "Greg Sherwood",
                    "role": "Former lead"
                },
                {
                    "name": "Juliette Reinders Folmer",
                    "role": "Current lead"
                },
                {
                    "name": "Contributors",
                    "homepage": "https://github.com/PHPCSStandards/PHP_CodeSniffer/graphs/contributors"
                }
            ],
            "description": "PHP_CodeSniffer tokenizes PHP, JavaScript and CSS files and detects violations of a defined set of coding standards.",
            "homepage": "https://github.com/PHPCSStandards/PHP_CodeSniffer",
            "keywords": [
                "phpcs",
                "standards",
                "static analysis"
            ],
            "support": {
                "issues": "https://github.com/PHPCSStandards/PHP_CodeSniffer/issues",
                "security": "https://github.com/PHPCSStandards/PHP_CodeSniffer/security/policy",
                "source": "https://github.com/PHPCSStandards/PHP_CodeSniffer",
                "wiki": "https://github.com/PHPCSStandards/PHP_CodeSniffer/wiki"
            },
            "funding": [
                {
                    "url": "https://github.com/PHPCSStandards",
                    "type": "github"
                },
                {
                    "url": "https://github.com/jrfnl",
                    "type": "github"
                },
                {
                    "url": "https://opencollective.com/php_codesniffer",
                    "type": "open_collective"
                },
                {
                    "url": "https://thanks.dev/u/gh/phpcsstandards",
                    "type": "thanks_dev"
                }
            ],
            "time": "2025-06-17T22:17:01+00:00"
        },
        {
            "name": "submitty/php-codesniffer",
            "version": "3.0.1",
            "source": {
                "type": "git",
                "url": "https://github.com/Submitty/submitty-php-codesniffer.git",
                "reference": "703c92addbb70d6c2d7e7ea4fbcfbb50b502e2c4"
            },
            "dist": {
                "type": "zip",
                "url": "https://api.github.com/repos/Submitty/submitty-php-codesniffer/zipball/703c92addbb70d6c2d7e7ea4fbcfbb50b502e2c4",
                "reference": "703c92addbb70d6c2d7e7ea4fbcfbb50b502e2c4",
                "shasum": ""
            },
            "require": {
                "php": ">=8.1",
                "slevomat/coding-standard": "^8.15.0",
                "squizlabs/php_codesniffer": "^3.5.4"
            },
            "require-dev": {
                "dealerdirect/phpcodesniffer-composer-installer": "^0.7.1",
                "phpunit/phpunit": "^9.3.4"
            },
            "suggest": {
                "dealerdirect/phpcodesniffer-composer-installer": "^0.7.0 || This Composer plugin will sort out the PHPCS 'installed_paths' automatically."
            },
            "type": "phpcodesniffer-standard",
            "autoload": {
                "psr-4": {
                    "SubmittyStandard\\": "SubmittyStandard"
                }
            },
            "notification-url": "https://packagist.org/downloads/",
            "license": [
                "MIT"
            ],
            "authors": [
                {
                    "name": "Matthew Peveler",
                    "email": "matt.peveler@gmail.com"
                }
            ],
            "description": "Submitty PHP CodeSniffer Standard",
            "support": {
                "source": "https://github.com/Submitty/submitty-php-codesniffer/tree/3.0.1"
            },
            "time": "2024-04-02T18:44:12+00:00"
        },
        {
            "name": "symfony/dependency-injection",
            "version": "v6.4.23",
            "source": {
                "type": "git",
                "url": "https://github.com/symfony/dependency-injection.git",
                "reference": "0d9f24f3de0a83573fce5c9ed025d6306c6e166b"
            },
            "dist": {
                "type": "zip",
                "url": "https://api.github.com/repos/symfony/dependency-injection/zipball/0d9f24f3de0a83573fce5c9ed025d6306c6e166b",
                "reference": "0d9f24f3de0a83573fce5c9ed025d6306c6e166b",
                "shasum": ""
            },
            "require": {
                "php": ">=8.1",
                "psr/container": "^1.1|^2.0",
                "symfony/deprecation-contracts": "^2.5|^3",
                "symfony/service-contracts": "^2.5|^3.0",
                "symfony/var-exporter": "^6.4.20|^7.2.5"
            },
            "conflict": {
                "ext-psr": "<1.1|>=2",
                "symfony/config": "<6.1",
                "symfony/finder": "<5.4",
                "symfony/proxy-manager-bridge": "<6.3",
                "symfony/yaml": "<5.4"
            },
            "provide": {
                "psr/container-implementation": "1.1|2.0",
                "symfony/service-implementation": "1.1|2.0|3.0"
            },
            "require-dev": {
                "symfony/config": "^6.1|^7.0",
                "symfony/expression-language": "^5.4|^6.0|^7.0",
                "symfony/yaml": "^5.4|^6.0|^7.0"
            },
            "type": "library",
            "autoload": {
                "psr-4": {
                    "Symfony\\Component\\DependencyInjection\\": ""
                },
                "exclude-from-classmap": [
                    "/Tests/"
                ]
            },
            "notification-url": "https://packagist.org/downloads/",
            "license": [
                "MIT"
            ],
            "authors": [
                {
                    "name": "Fabien Potencier",
                    "email": "fabien@symfony.com"
                },
                {
                    "name": "Symfony Community",
                    "homepage": "https://symfony.com/contributors"
                }
            ],
            "description": "Allows you to standardize and centralize the way objects are constructed in your application",
            "homepage": "https://symfony.com",
            "support": {
                "source": "https://github.com/symfony/dependency-injection/tree/v6.4.23"
            },
            "funding": [
                {
                    "url": "https://symfony.com/sponsor",
                    "type": "custom"
                },
                {
                    "url": "https://github.com/fabpot",
                    "type": "github"
                },
                {
                    "url": "https://tidelift.com/funding/github/packagist/symfony/symfony",
                    "type": "tidelift"
                }
            ],
            "time": "2025-06-23T06:49:06+00:00"
        },
        {
            "name": "symfony/error-handler",
            "version": "v6.4.23",
            "source": {
                "type": "git",
                "url": "https://github.com/symfony/error-handler.git",
                "reference": "b088e0b175c30b4e06d8085200fa465b586f44fa"
            },
            "dist": {
                "type": "zip",
                "url": "https://api.github.com/repos/symfony/error-handler/zipball/b088e0b175c30b4e06d8085200fa465b586f44fa",
                "reference": "b088e0b175c30b4e06d8085200fa465b586f44fa",
                "shasum": ""
            },
            "require": {
                "php": ">=8.1",
                "psr/log": "^1|^2|^3",
                "symfony/var-dumper": "^5.4|^6.0|^7.0"
            },
            "conflict": {
                "symfony/deprecation-contracts": "<2.5",
                "symfony/http-kernel": "<6.4"
            },
            "require-dev": {
                "symfony/deprecation-contracts": "^2.5|^3",
                "symfony/http-kernel": "^6.4|^7.0",
                "symfony/serializer": "^5.4|^6.0|^7.0"
            },
            "bin": [
                "Resources/bin/patch-type-declarations"
            ],
            "type": "library",
            "autoload": {
                "psr-4": {
                    "Symfony\\Component\\ErrorHandler\\": ""
                },
                "exclude-from-classmap": [
                    "/Tests/"
                ]
            },
            "notification-url": "https://packagist.org/downloads/",
            "license": [
                "MIT"
            ],
            "authors": [
                {
                    "name": "Fabien Potencier",
                    "email": "fabien@symfony.com"
                },
                {
                    "name": "Symfony Community",
                    "homepage": "https://symfony.com/contributors"
                }
            ],
            "description": "Provides tools to manage errors and ease debugging PHP code",
            "homepage": "https://symfony.com",
            "support": {
                "source": "https://github.com/symfony/error-handler/tree/v6.4.23"
            },
            "funding": [
                {
                    "url": "https://symfony.com/sponsor",
                    "type": "custom"
                },
                {
                    "url": "https://github.com/fabpot",
                    "type": "github"
                },
                {
                    "url": "https://tidelift.com/funding/github/packagist/symfony/symfony",
                    "type": "tidelift"
                }
            ],
            "time": "2025-06-13T07:39:48+00:00"
        },
        {
            "name": "symfony/event-dispatcher",
            "version": "v6.4.13",
            "source": {
                "type": "git",
                "url": "https://github.com/symfony/event-dispatcher.git",
                "reference": "0ffc48080ab3e9132ea74ef4e09d8dcf26bf897e"
            },
            "dist": {
                "type": "zip",
                "url": "https://api.github.com/repos/symfony/event-dispatcher/zipball/0ffc48080ab3e9132ea74ef4e09d8dcf26bf897e",
                "reference": "0ffc48080ab3e9132ea74ef4e09d8dcf26bf897e",
                "shasum": ""
            },
            "require": {
                "php": ">=8.1",
                "symfony/event-dispatcher-contracts": "^2.5|^3"
            },
            "conflict": {
                "symfony/dependency-injection": "<5.4",
                "symfony/service-contracts": "<2.5"
            },
            "provide": {
                "psr/event-dispatcher-implementation": "1.0",
                "symfony/event-dispatcher-implementation": "2.0|3.0"
            },
            "require-dev": {
                "psr/log": "^1|^2|^3",
                "symfony/config": "^5.4|^6.0|^7.0",
                "symfony/dependency-injection": "^5.4|^6.0|^7.0",
                "symfony/error-handler": "^5.4|^6.0|^7.0",
                "symfony/expression-language": "^5.4|^6.0|^7.0",
                "symfony/http-foundation": "^5.4|^6.0|^7.0",
                "symfony/service-contracts": "^2.5|^3",
                "symfony/stopwatch": "^5.4|^6.0|^7.0"
            },
            "type": "library",
            "autoload": {
                "psr-4": {
                    "Symfony\\Component\\EventDispatcher\\": ""
                },
                "exclude-from-classmap": [
                    "/Tests/"
                ]
            },
            "notification-url": "https://packagist.org/downloads/",
            "license": [
                "MIT"
            ],
            "authors": [
                {
                    "name": "Fabien Potencier",
                    "email": "fabien@symfony.com"
                },
                {
                    "name": "Symfony Community",
                    "homepage": "https://symfony.com/contributors"
                }
            ],
            "description": "Provides tools that allow your application components to communicate with each other by dispatching events and listening to them",
            "homepage": "https://symfony.com",
            "support": {
                "source": "https://github.com/symfony/event-dispatcher/tree/v6.4.13"
            },
            "funding": [
                {
                    "url": "https://symfony.com/sponsor",
                    "type": "custom"
                },
                {
                    "url": "https://github.com/fabpot",
                    "type": "github"
                },
                {
                    "url": "https://tidelift.com/funding/github/packagist/symfony/symfony",
                    "type": "tidelift"
                }
            ],
            "time": "2024-09-25T14:18:03+00:00"
        },
        {
            "name": "symfony/event-dispatcher-contracts",
            "version": "v3.6.0",
            "source": {
                "type": "git",
                "url": "https://github.com/symfony/event-dispatcher-contracts.git",
                "reference": "59eb412e93815df44f05f342958efa9f46b1e586"
            },
            "dist": {
                "type": "zip",
                "url": "https://api.github.com/repos/symfony/event-dispatcher-contracts/zipball/59eb412e93815df44f05f342958efa9f46b1e586",
                "reference": "59eb412e93815df44f05f342958efa9f46b1e586",
                "shasum": ""
            },
            "require": {
                "php": ">=8.1",
                "psr/event-dispatcher": "^1"
            },
            "type": "library",
            "extra": {
                "thanks": {
                    "url": "https://github.com/symfony/contracts",
                    "name": "symfony/contracts"
                },
                "branch-alias": {
                    "dev-main": "3.6-dev"
                }
            },
            "autoload": {
                "psr-4": {
                    "Symfony\\Contracts\\EventDispatcher\\": ""
                }
            },
            "notification-url": "https://packagist.org/downloads/",
            "license": [
                "MIT"
            ],
            "authors": [
                {
                    "name": "Nicolas Grekas",
                    "email": "p@tchwork.com"
                },
                {
                    "name": "Symfony Community",
                    "homepage": "https://symfony.com/contributors"
                }
            ],
            "description": "Generic abstractions related to dispatching event",
            "homepage": "https://symfony.com",
            "keywords": [
                "abstractions",
                "contracts",
                "decoupling",
                "interfaces",
                "interoperability",
                "standards"
            ],
            "support": {
                "source": "https://github.com/symfony/event-dispatcher-contracts/tree/v3.6.0"
            },
            "funding": [
                {
                    "url": "https://symfony.com/sponsor",
                    "type": "custom"
                },
                {
                    "url": "https://github.com/fabpot",
                    "type": "github"
                },
                {
                    "url": "https://tidelift.com/funding/github/packagist/symfony/symfony",
                    "type": "tidelift"
                }
            ],
            "time": "2024-09-25T14:21:43+00:00"
        },
        {
            "name": "symfony/finder",
            "version": "v6.4.17",
            "source": {
                "type": "git",
                "url": "https://github.com/symfony/finder.git",
                "reference": "1d0e8266248c5d9ab6a87e3789e6dc482af3c9c7"
            },
            "dist": {
                "type": "zip",
                "url": "https://api.github.com/repos/symfony/finder/zipball/1d0e8266248c5d9ab6a87e3789e6dc482af3c9c7",
                "reference": "1d0e8266248c5d9ab6a87e3789e6dc482af3c9c7",
                "shasum": ""
            },
            "require": {
                "php": ">=8.1"
            },
            "require-dev": {
                "symfony/filesystem": "^6.0|^7.0"
            },
            "type": "library",
            "autoload": {
                "psr-4": {
                    "Symfony\\Component\\Finder\\": ""
                },
                "exclude-from-classmap": [
                    "/Tests/"
                ]
            },
            "notification-url": "https://packagist.org/downloads/",
            "license": [
                "MIT"
            ],
            "authors": [
                {
                    "name": "Fabien Potencier",
                    "email": "fabien@symfony.com"
                },
                {
                    "name": "Symfony Community",
                    "homepage": "https://symfony.com/contributors"
                }
            ],
            "description": "Finds files and directories via an intuitive fluent interface",
            "homepage": "https://symfony.com",
            "support": {
                "source": "https://github.com/symfony/finder/tree/v6.4.17"
            },
            "funding": [
                {
                    "url": "https://symfony.com/sponsor",
                    "type": "custom"
                },
                {
                    "url": "https://github.com/fabpot",
                    "type": "github"
                },
                {
                    "url": "https://tidelift.com/funding/github/packagist/symfony/symfony",
                    "type": "tidelift"
                }
            ],
            "time": "2024-12-29T13:51:37+00:00"
        },
        {
            "name": "symfony/http-kernel",
            "version": "v6.4.23",
            "source": {
                "type": "git",
                "url": "https://github.com/symfony/http-kernel.git",
                "reference": "2bb2cba685aabd859f22cf6946554e8e7f3c329a"
            },
            "dist": {
                "type": "zip",
                "url": "https://api.github.com/repos/symfony/http-kernel/zipball/2bb2cba685aabd859f22cf6946554e8e7f3c329a",
                "reference": "2bb2cba685aabd859f22cf6946554e8e7f3c329a",
                "shasum": ""
            },
            "require": {
                "php": ">=8.1",
                "psr/log": "^1|^2|^3",
                "symfony/deprecation-contracts": "^2.5|^3",
                "symfony/error-handler": "^6.4|^7.0",
                "symfony/event-dispatcher": "^5.4|^6.0|^7.0",
                "symfony/http-foundation": "^6.4|^7.0",
                "symfony/polyfill-ctype": "^1.8"
            },
            "conflict": {
                "symfony/browser-kit": "<5.4",
                "symfony/cache": "<5.4",
                "symfony/config": "<6.1",
                "symfony/console": "<5.4",
                "symfony/dependency-injection": "<6.4",
                "symfony/doctrine-bridge": "<5.4",
                "symfony/form": "<5.4",
                "symfony/http-client": "<5.4",
                "symfony/http-client-contracts": "<2.5",
                "symfony/mailer": "<5.4",
                "symfony/messenger": "<5.4",
                "symfony/translation": "<5.4",
                "symfony/translation-contracts": "<2.5",
                "symfony/twig-bridge": "<5.4",
                "symfony/validator": "<6.4",
                "symfony/var-dumper": "<6.3",
                "twig/twig": "<2.13"
            },
            "provide": {
                "psr/log-implementation": "1.0|2.0|3.0"
            },
            "require-dev": {
                "psr/cache": "^1.0|^2.0|^3.0",
                "symfony/browser-kit": "^5.4|^6.0|^7.0",
                "symfony/clock": "^6.2|^7.0",
                "symfony/config": "^6.1|^7.0",
                "symfony/console": "^5.4|^6.0|^7.0",
                "symfony/css-selector": "^5.4|^6.0|^7.0",
                "symfony/dependency-injection": "^6.4|^7.0",
                "symfony/dom-crawler": "^5.4|^6.0|^7.0",
                "symfony/expression-language": "^5.4|^6.0|^7.0",
                "symfony/finder": "^5.4|^6.0|^7.0",
                "symfony/http-client-contracts": "^2.5|^3",
                "symfony/process": "^5.4|^6.0|^7.0",
                "symfony/property-access": "^5.4.5|^6.0.5|^7.0",
                "symfony/routing": "^5.4|^6.0|^7.0",
                "symfony/serializer": "^6.4.4|^7.0.4",
                "symfony/stopwatch": "^5.4|^6.0|^7.0",
                "symfony/translation": "^5.4|^6.0|^7.0",
                "symfony/translation-contracts": "^2.5|^3",
                "symfony/uid": "^5.4|^6.0|^7.0",
                "symfony/validator": "^6.4|^7.0",
                "symfony/var-dumper": "^5.4|^6.4|^7.0",
                "symfony/var-exporter": "^6.2|^7.0",
                "twig/twig": "^2.13|^3.0.4"
            },
            "type": "library",
            "autoload": {
                "psr-4": {
                    "Symfony\\Component\\HttpKernel\\": ""
                },
                "exclude-from-classmap": [
                    "/Tests/"
                ]
            },
            "notification-url": "https://packagist.org/downloads/",
            "license": [
                "MIT"
            ],
            "authors": [
                {
                    "name": "Fabien Potencier",
                    "email": "fabien@symfony.com"
                },
                {
                    "name": "Symfony Community",
                    "homepage": "https://symfony.com/contributors"
                }
            ],
            "description": "Provides a structured process for converting a Request into a Response",
            "homepage": "https://symfony.com",
            "support": {
                "source": "https://github.com/symfony/http-kernel/tree/v6.4.23"
            },
            "funding": [
                {
                    "url": "https://symfony.com/sponsor",
                    "type": "custom"
                },
                {
                    "url": "https://github.com/fabpot",
                    "type": "github"
                },
                {
                    "url": "https://tidelift.com/funding/github/packagist/symfony/symfony",
                    "type": "tidelift"
                }
            ],
            "time": "2025-06-28T08:14:51+00:00"
        },
        {
            "name": "symfony/translation-contracts",
            "version": "v3.6.0",
            "source": {
                "type": "git",
                "url": "https://github.com/symfony/translation-contracts.git",
                "reference": "df210c7a2573f1913b2d17cc95f90f53a73d8f7d"
            },
            "dist": {
                "type": "zip",
                "url": "https://api.github.com/repos/symfony/translation-contracts/zipball/df210c7a2573f1913b2d17cc95f90f53a73d8f7d",
                "reference": "df210c7a2573f1913b2d17cc95f90f53a73d8f7d",
                "shasum": ""
            },
            "require": {
                "php": ">=8.1"
            },
            "type": "library",
            "extra": {
                "thanks": {
                    "url": "https://github.com/symfony/contracts",
                    "name": "symfony/contracts"
                },
                "branch-alias": {
                    "dev-main": "3.6-dev"
                }
            },
            "autoload": {
                "psr-4": {
                    "Symfony\\Contracts\\Translation\\": ""
                },
                "exclude-from-classmap": [
                    "/Test/"
                ]
            },
            "notification-url": "https://packagist.org/downloads/",
            "license": [
                "MIT"
            ],
            "authors": [
                {
                    "name": "Nicolas Grekas",
                    "email": "p@tchwork.com"
                },
                {
                    "name": "Symfony Community",
                    "homepage": "https://symfony.com/contributors"
                }
            ],
            "description": "Generic abstractions related to translation",
            "homepage": "https://symfony.com",
            "keywords": [
                "abstractions",
                "contracts",
                "decoupling",
                "interfaces",
                "interoperability",
                "standards"
            ],
            "support": {
                "source": "https://github.com/symfony/translation-contracts/tree/v3.6.0"
            },
            "funding": [
                {
                    "url": "https://symfony.com/sponsor",
                    "type": "custom"
                },
                {
                    "url": "https://github.com/fabpot",
                    "type": "github"
                },
                {
                    "url": "https://tidelift.com/funding/github/packagist/symfony/symfony",
                    "type": "tidelift"
                }
            ],
            "time": "2024-09-27T08:32:26+00:00"
        },
        {
            "name": "symfony/twig-bridge",
            "version": "v6.4.22",
            "source": {
                "type": "git",
                "url": "https://github.com/symfony/twig-bridge.git",
                "reference": "04ab306a2f2c9dbd46f4363383812954f704af9d"
            },
            "dist": {
                "type": "zip",
                "url": "https://api.github.com/repos/symfony/twig-bridge/zipball/04ab306a2f2c9dbd46f4363383812954f704af9d",
                "reference": "04ab306a2f2c9dbd46f4363383812954f704af9d",
                "shasum": ""
            },
            "require": {
                "php": ">=8.1",
                "symfony/deprecation-contracts": "^2.5|^3",
                "symfony/translation-contracts": "^2.5|^3",
                "twig/twig": "^2.13|^3.0.4"
            },
            "conflict": {
                "phpdocumentor/reflection-docblock": "<3.2.2",
                "phpdocumentor/type-resolver": "<1.4.0",
                "symfony/console": "<5.4",
                "symfony/form": "<6.3",
                "symfony/http-foundation": "<5.4",
                "symfony/http-kernel": "<6.4",
                "symfony/mime": "<6.2",
                "symfony/serializer": "<6.4",
                "symfony/translation": "<5.4",
                "symfony/workflow": "<5.4"
            },
            "require-dev": {
                "egulias/email-validator": "^2.1.10|^3|^4",
                "league/html-to-markdown": "^5.0",
                "phpdocumentor/reflection-docblock": "^3.0|^4.0|^5.0",
                "symfony/asset": "^5.4|^6.0|^7.0",
                "symfony/asset-mapper": "^6.3|^7.0",
                "symfony/console": "^5.4|^6.0|^7.0",
                "symfony/dependency-injection": "^5.4|^6.0|^7.0",
                "symfony/expression-language": "^5.4|^6.0|^7.0",
                "symfony/finder": "^5.4|^6.0|^7.0",
                "symfony/form": "^6.4.20|^7.2.5",
                "symfony/html-sanitizer": "^6.1|^7.0",
                "symfony/http-foundation": "^5.4|^6.0|^7.0",
                "symfony/http-kernel": "^6.4|^7.0",
                "symfony/intl": "^5.4|^6.0|^7.0",
                "symfony/mime": "^6.2|^7.0",
                "symfony/polyfill-intl-icu": "~1.0",
                "symfony/property-info": "^5.4|^6.0|^7.0",
                "symfony/routing": "^5.4|^6.0|^7.0",
                "symfony/security-acl": "^2.8|^3.0",
                "symfony/security-core": "^5.4|^6.0|^7.0",
                "symfony/security-csrf": "^5.4|^6.0|^7.0",
                "symfony/security-http": "^5.4|^6.0|^7.0",
                "symfony/serializer": "^6.4.3|^7.0.3",
                "symfony/stopwatch": "^5.4|^6.0|^7.0",
                "symfony/translation": "^6.1|^7.0",
                "symfony/web-link": "^5.4|^6.0|^7.0",
                "symfony/workflow": "^5.4|^6.0|^7.0",
                "symfony/yaml": "^5.4|^6.0|^7.0",
                "twig/cssinliner-extra": "^2.12|^3",
                "twig/inky-extra": "^2.12|^3",
                "twig/markdown-extra": "^2.12|^3"
            },
            "type": "symfony-bridge",
            "autoload": {
                "psr-4": {
                    "Symfony\\Bridge\\Twig\\": ""
                },
                "exclude-from-classmap": [
                    "/Tests/"
                ]
            },
            "notification-url": "https://packagist.org/downloads/",
            "license": [
                "MIT"
            ],
            "authors": [
                {
                    "name": "Fabien Potencier",
                    "email": "fabien@symfony.com"
                },
                {
                    "name": "Symfony Community",
                    "homepage": "https://symfony.com/contributors"
                }
            ],
            "description": "Provides integration for Twig with various Symfony components",
            "homepage": "https://symfony.com",
            "support": {
                "source": "https://github.com/symfony/twig-bridge/tree/v6.4.22"
            },
            "funding": [
                {
                    "url": "https://symfony.com/sponsor",
                    "type": "custom"
                },
                {
                    "url": "https://github.com/fabpot",
                    "type": "github"
                },
                {
                    "url": "https://tidelift.com/funding/github/packagist/symfony/symfony",
                    "type": "tidelift"
                }
            ],
            "time": "2025-05-16T08:23:44+00:00"
        },
        {
            "name": "symfony/twig-bundle",
            "version": "v6.4.23",
            "source": {
                "type": "git",
                "url": "https://github.com/symfony/twig-bundle.git",
                "reference": "ef970ed7eb9e547d21628e4c803de0943759cbcd"
            },
            "dist": {
                "type": "zip",
                "url": "https://api.github.com/repos/symfony/twig-bundle/zipball/ef970ed7eb9e547d21628e4c803de0943759cbcd",
                "reference": "ef970ed7eb9e547d21628e4c803de0943759cbcd",
                "shasum": ""
            },
            "require": {
                "composer-runtime-api": ">=2.1",
                "php": ">=8.1",
                "symfony/config": "^6.1|^7.0",
                "symfony/dependency-injection": "^6.1|^7.0",
                "symfony/http-foundation": "^5.4|^6.0|^7.0",
                "symfony/http-kernel": "^6.2",
                "symfony/twig-bridge": "^6.4",
                "twig/twig": "^2.13|^3.0.4"
            },
            "conflict": {
                "symfony/framework-bundle": "<5.4",
                "symfony/translation": "<5.4"
            },
            "require-dev": {
                "symfony/asset": "^5.4|^6.0|^7.0",
                "symfony/expression-language": "^5.4|^6.0|^7.0",
                "symfony/finder": "^5.4|^6.0|^7.0",
                "symfony/form": "^5.4|^6.0|^7.0",
                "symfony/framework-bundle": "^5.4|^6.0|^7.0",
                "symfony/routing": "^5.4|^6.0|^7.0",
                "symfony/stopwatch": "^5.4|^6.0|^7.0",
                "symfony/translation": "^5.4|^6.0|^7.0",
                "symfony/web-link": "^5.4|^6.0|^7.0",
                "symfony/yaml": "^5.4|^6.0|^7.0"
            },
            "type": "symfony-bundle",
            "autoload": {
                "psr-4": {
                    "Symfony\\Bundle\\TwigBundle\\": ""
                },
                "exclude-from-classmap": [
                    "/Tests/"
                ]
            },
            "notification-url": "https://packagist.org/downloads/",
            "license": [
                "MIT"
            ],
            "authors": [
                {
                    "name": "Fabien Potencier",
                    "email": "fabien@symfony.com"
                },
                {
                    "name": "Symfony Community",
                    "homepage": "https://symfony.com/contributors"
                }
            ],
            "description": "Provides a tight integration of Twig into the Symfony full-stack framework",
            "homepage": "https://symfony.com",
            "support": {
                "source": "https://github.com/symfony/twig-bundle/tree/v6.4.23"
            },
            "funding": [
                {
                    "url": "https://symfony.com/sponsor",
                    "type": "custom"
                },
                {
                    "url": "https://github.com/fabpot",
                    "type": "github"
                },
                {
                    "url": "https://tidelift.com/funding/github/packagist/symfony/symfony",
                    "type": "tidelift"
                }
            ],
            "time": "2025-06-20T20:02:07+00:00"
        },
        {
            "name": "symfony/var-dumper",
            "version": "v6.4.23",
            "source": {
                "type": "git",
                "url": "https://github.com/symfony/var-dumper.git",
                "reference": "d55b1834cdbfcc31bc2cd7e095ba5ed9a88f6600"
            },
            "dist": {
                "type": "zip",
                "url": "https://api.github.com/repos/symfony/var-dumper/zipball/d55b1834cdbfcc31bc2cd7e095ba5ed9a88f6600",
                "reference": "d55b1834cdbfcc31bc2cd7e095ba5ed9a88f6600",
                "shasum": ""
            },
            "require": {
                "php": ">=8.1",
                "symfony/deprecation-contracts": "^2.5|^3",
                "symfony/polyfill-mbstring": "~1.0"
            },
            "conflict": {
                "symfony/console": "<5.4"
            },
            "require-dev": {
                "ext-iconv": "*",
                "symfony/console": "^5.4|^6.0|^7.0",
                "symfony/error-handler": "^6.3|^7.0",
                "symfony/http-kernel": "^5.4|^6.0|^7.0",
                "symfony/process": "^5.4|^6.0|^7.0",
                "symfony/uid": "^5.4|^6.0|^7.0",
                "twig/twig": "^2.13|^3.0.4"
            },
            "bin": [
                "Resources/bin/var-dump-server"
            ],
            "type": "library",
            "autoload": {
                "files": [
                    "Resources/functions/dump.php"
                ],
                "psr-4": {
                    "Symfony\\Component\\VarDumper\\": ""
                },
                "exclude-from-classmap": [
                    "/Tests/"
                ]
            },
            "notification-url": "https://packagist.org/downloads/",
            "license": [
                "MIT"
            ],
            "authors": [
                {
                    "name": "Nicolas Grekas",
                    "email": "p@tchwork.com"
                },
                {
                    "name": "Symfony Community",
                    "homepage": "https://symfony.com/contributors"
                }
            ],
            "description": "Provides mechanisms for walking through any arbitrary PHP variable",
            "homepage": "https://symfony.com",
            "keywords": [
                "debug",
                "dump"
            ],
            "support": {
                "source": "https://github.com/symfony/var-dumper/tree/v6.4.23"
            },
            "funding": [
                {
                    "url": "https://symfony.com/sponsor",
                    "type": "custom"
                },
                {
                    "url": "https://github.com/fabpot",
                    "type": "github"
                },
                {
                    "url": "https://tidelift.com/funding/github/packagist/symfony/symfony",
                    "type": "tidelift"
                }
            ],
            "time": "2025-06-27T15:05:27+00:00"
        },
        {
            "name": "theseer/tokenizer",
            "version": "1.2.3",
            "source": {
                "type": "git",
                "url": "https://github.com/theseer/tokenizer.git",
                "reference": "737eda637ed5e28c3413cb1ebe8bb52cbf1ca7a2"
            },
            "dist": {
                "type": "zip",
                "url": "https://api.github.com/repos/theseer/tokenizer/zipball/737eda637ed5e28c3413cb1ebe8bb52cbf1ca7a2",
                "reference": "737eda637ed5e28c3413cb1ebe8bb52cbf1ca7a2",
                "shasum": ""
            },
            "require": {
                "ext-dom": "*",
                "ext-tokenizer": "*",
                "ext-xmlwriter": "*",
                "php": "^7.2 || ^8.0"
            },
            "type": "library",
            "autoload": {
                "classmap": [
                    "src/"
                ]
            },
            "notification-url": "https://packagist.org/downloads/",
            "license": [
                "BSD-3-Clause"
            ],
            "authors": [
                {
                    "name": "Arne Blankerts",
                    "email": "arne@blankerts.de",
                    "role": "Developer"
                }
            ],
            "description": "A small library for converting tokenized PHP source code into XML and potentially other formats",
            "support": {
                "issues": "https://github.com/theseer/tokenizer/issues",
                "source": "https://github.com/theseer/tokenizer/tree/1.2.3"
            },
            "funding": [
                {
                    "url": "https://github.com/theseer",
                    "type": "github"
                }
            ],
            "time": "2024-03-03T12:36:25+00:00"
        }
    ],
    "aliases": [],
    "minimum-stability": "stable",
    "stability-flags": {},
    "prefer-stable": false,
    "prefer-lowest": false,
    "platform": {},
    "platform-dev": {},
    "platform-overrides": {
        "php": "8.1"
    },
    "plugin-api-version": "2.6.0"
}<|MERGE_RESOLUTION|>--- conflicted
+++ resolved
@@ -4,11 +4,7 @@
         "Read more about it at https://getcomposer.org/doc/01-basic-usage.md#installing-dependencies",
         "This file is @generated automatically"
     ],
-<<<<<<< HEAD
     "content-hash": "ac5e5b794260133c8d0217dae1b093e9",
-=======
-    "content-hash": "ee75939569e30f8ab0788e848252d691",
->>>>>>> cf469acc
     "packages": [
         {
             "name": "brick/math",
