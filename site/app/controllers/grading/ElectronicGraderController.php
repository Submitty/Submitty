--- conflicted
+++ resolved
@@ -1042,9 +1042,6 @@
 
             // Reassign who_id
             if (!is_null($goToStudent)) {
-<<<<<<< HEAD
-                $who_id = $peer ? $goToStudent->getAnonId() : $goToStudent->getId();
-=======
                 $who_id = $peer ? $goToStudent->getAnonId() :   $goToStudent->getId();
             }
             else {
@@ -1053,7 +1050,6 @@
                 $error_msg = "No " . $to . " assigned " . ($to_ungraded ? "ungraded" : "") . " student found!";
                 $this->core->addErrorMessage($error_msg);
                 $this->core->redirect($this->core->buildCourseUrl(['gradeable', $gradeable->getId(), 'grading', 'status']));
->>>>>>> b577b7fb
             }
         }
 
