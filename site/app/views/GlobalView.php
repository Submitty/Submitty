--- conflicted
+++ resolved
@@ -76,35 +76,26 @@
             "messages" => $messages,
             "css" => $css,
             "js" => $js,
-<<<<<<< HEAD
-            "pageTitle" => $pageTitle,
-            "navURLs" => $navURLs,
-            "breadcrumbs" => $breadcrumbs,
-            "wrapper_enabled" => $this->core->getConfig()->getWrapperEnabled(),
-            "upper_left_path" => $upper_left_path,
-            "upper_right_path" => $upper_right_path,
-            "lower_left_path" => $lower_left_path
-=======
             "page_title" => $pageTitle,
             "nav_urls" => $navURLs,
             "breadcrumbs" => $breadcrumbs,
             "user_first_name" => $this->core->getUser() ? $this->core->getUser()->getDisplayedFirstName() : "",
             "base_url" => $this->core->getConfig()->getBaseUrl(),
-            "site_url" => $this->core->getConfig()->getSiteUrl()
->>>>>>> 05cf557b
+            "site_url" => $this->core->getConfig()->getSiteUrl(),
+            "wrapper_enabled" => $this->core->getConfig()->getWrapperEnabled(),
+            "upper_left_path" => $upper_left_path,
+            "upper_right_path" => $upper_right_path,
+            "lower_left_path" => $lower_left_path
         ]);
      }
 
     public function footer($runtime) {
         return $this->core->getOutput()->renderTwigTemplate("GlobalFooter.twig", [
             "runtime" => $runtime,
-<<<<<<< HEAD
-            "wrapper_enabled" => $this->core->getConfig()->getWrapperEnabled()
-=======
+            "wrapper_enabled" => $this->core->getConfig()->getWrapperEnabled(),
             "is_debug" => $this->core->getConfig()->isDebug(),
             "submitty_queries" => $this->core->getSubmittyDB() ? $this->core->getSubmittyDB()->getPrintQueries() : [],
             "course_queries" => $this->core->getCourseDB() ? $this->core->getCourseDB()->getPrintQueries() : [],
->>>>>>> 05cf557b
         ]);
     }
 
