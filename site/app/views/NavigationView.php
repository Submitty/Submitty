--- conflicted
+++ resolved
@@ -16,10 +16,7 @@
     public function showGradeables($sections_to_list) {
         $site_url = $this->core->getConfig()->getSiteUrl();
         $return = "";
-<<<<<<< HEAD
 
-=======
->>>>>>> ae0489ea
         // ======================================================================================
         // DISPLAY CUSTOM BANNER (typically used for exam seating assignments)
         // note: placement of this information this may eventually be re-designed
@@ -48,10 +45,7 @@
             $return .= <<<HTML
         <a class="btn btn-primary" href="{$this->core->buildUrl(array('component' => 'admin', 'page' => 'admin_gradeable', 'action' => 'view_gradeable_page'))}">New Gradeable</a>
         <a class="btn btn-primary" href="{$this->core->buildUrl(array('component' => 'admin', 'page' => 'gradeable', 'action' => 'upload_config'))}">Upload Config & Review Build Output</a>
-<<<<<<< HEAD
-=======
-        <!--<button class="btn btn-primary" onclick="batchImportJSON('{$ta_base_url}/account/submit/admin-gradeable.php?course={$course}&semester={$semester}&action=import', '{$this->core->getCsrfToken()}');">Import From JSON</button> -->
->>>>>>> ae0489ea
+
 HTML;
         }
         // ======================================================================================
