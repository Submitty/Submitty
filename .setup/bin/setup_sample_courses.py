--- conflicted
+++ resolved
@@ -11,10 +11,7 @@
 
 The first will create all courses in courses.yml while the second will only create the courses
 specified (which is useful for something like Travis where we don't need the "demo classes", and
-<<<<<<< HEAD
 just the ones used for testing.)
-=======
-just the ones used for testing.
 
 Note about editing:
 If you make changes that use/alter random number generation, you may need to 
@@ -31,7 +28,6 @@
 These files are manually written for a given set of users (the set is predetermined due to 
 the random's seed staying the same). If you make any changes that affects the contents of the 
 set these files will be outdated and result in failure of recreate_sample_courses.
->>>>>>> 9c0699f6
 """
 from __future__ import print_function, division
 import argparse
