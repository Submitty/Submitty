<?php

namespace app\libraries\database;

use app\libraries\Utils;
use app\models\Gradeable;
use app\models\GradeableComponent;
use app\models\GradeableVersion;
use app\models\User;
use app\models\SimpleLateUser;
use app\models\Team;

class DatabaseQueriesPostgresql extends AbstractDatabaseQueries{

    public function getSubmittyUser($user_id) {
        $this->submitty_db->query("SELECT * FROM users WHERE user_id=?", array($user_id));
        return ($this->submitty_db->rowCount() > 0) ? new User($this->core, $this->submitty_db->row()) : null;
    }

    public function getUserById($user_id) {
        $this->course_db->query("
SELECT u.*, sr.grading_registration_sections
FROM users u
LEFT JOIN (
	SELECT array_agg(sections_registration_id) as grading_registration_sections, user_id
	FROM grading_registration
	GROUP BY user_id
) as sr ON u.user_id=sr.user_id
WHERE u.user_id=?", array($user_id));
        return ($this->course_db->rowCount() > 0) ? new User($this->core, $this->course_db->row()) : null;
    }

    public function getGradingSectionsByUserId($user_id) {
        $this->course_db->query("
SELECT array_agg(sections_registration_id) as grading_registration_sections, user_id
FROM grading_registration
GROUP BY user_id
WHERE user_id=?", array($user_id));
        return $this->course_db->row();
    }
    
    public function getAllUsers($section_key="registration_section") {
        $keys = array("registration_section", "rotating_section");
        $section_key = (in_array($section_key, $keys)) ? $section_key : "registration_section";
        $this->course_db->query("
SELECT u.*, sr.grading_registration_sections
FROM users u
LEFT JOIN (
	SELECT array_agg(sections_registration_id) as grading_registration_sections, user_id
	FROM grading_registration
	GROUP BY user_id
) as sr ON u.user_id=sr.user_id
ORDER BY u.{$section_key}, u.user_id");
        $return = array();
        foreach ($this->course_db->rows() as $row) {
            $return[] = new User($this->core, $row);
        }
        return $return;
    }

    public function getAllGraders() {
        $this->course_db->query("
SELECT u.*, sr.grading_registration_sections
FROM users u
LEFT JOIN (
	SELECT array_agg(sections_registration_id) as grading_registration_sections, user_id
	FROM grading_registration
	GROUP BY user_id
) as sr ON u.user_id=sr.user_id
WHERE u.user_group < 4
ORDER BY u.registration_section, u.user_id");
        $return = array();
        foreach ($this->course_db->rows() as $row) {
            $return[] = new User($this->core, $row);
        }
        return $return;
    }

    public function insertUser(User $user, $semester, $course) {
        $array = array($user->getId(), $user->getPassword(), $user->getFirstName(), $user->getPreferredFirstName(),
                       $user->getLastName(), $user->getEmail());

        $this->submitty_db->query("
INSERT INTO users (user_id, user_password, user_firstname, user_preferred_firstname, user_lastname, user_email) 
VALUES (?, ?, ?, ?, ?, ?)", $array);

        $params = array($semester, $course, $user->getId(), $user->getGroup(), $user->getRegistrationSection(),
                        Utils::convertBooleanToString($user->isManualRegistration()));
        $this->submitty_db->query("
INSERT INTO courses_users (semester, course, user_id, user_group, registration_section, manual_registration) 
VALUES (?,?,?,?,?,?)", $params);

        $params = array($user->getRotatingSection(), $user->getId());
        $this->course_db->query("UPDATE users SET rotating_section=? WHERE user_id=?", $params);
        $this->updateGradingRegistration($user->getId(), $user->getGroup(), $user->getGradingRegistrationSections());
    }

    public function updateUser(User $user, $semester, $course) {
        $array = array($user->getPassword(), $user->getFirstName(), $user->getPreferredFirstName(),
                       $user->getLastName(), $user->getEmail(), $user->getId());
        $this->submitty_db->query("
UPDATE users SET user_password=?, user_firstname=?, user_preferred_firstname=?, user_lastname=?, user_email=?
WHERE user_id=?", $array);

        $params = array($user->getGroup(), $user->getRegistrationSection(),
                        Utils::convertBooleanToString($user->isManualRegistration()), $semester, $course,
                        $user->getId());
        $this->submitty_db->query("
UPDATE courses_users SET user_group=?, registration_section=?, manual_registration=? 
WHERE semester=? AND course=? AND user_id=?", $params);

        $params = array($user->getRotatingSection(), $user->getId());
        $this->course_db->query("UPDATE users SET rotating_section=? WHERE user_id=?", $params);
        $this->updateGradingRegistration($user->getId(), $user->getGroup(), $user->getGradingRegistrationSections());
    }

    public function updateGradingRegistration($user_id, $user_group, $sections) {
        $this->course_db->query("DELETE FROM grading_registration WHERE user_id=?", array($user_id));
        if ($user_group < 4) {
            foreach ($sections as $section) {
                $this->course_db->query("
    INSERT INTO grading_registration (user_id, sections_registration_id) VALUES(?, ?)", array($user_id, $section));
            }
        }
    }

    public function getGradeableComponents($g_id, $gd_id=null) {
        $this->course_db->query("
SELECT gcd.*, gc.*
FROM gradeable_component AS gc
LEFT JOIN (
  SELECT *
  FROM gradeable_component_data
  WHERE gd_id = ?
) as gcd ON gc.gc_id = gcd.gc_id
WHERE gc.g_id=?
", array($gd_id, $g_id));

        $return = array();
        foreach ($this->course_db->rows() as $row) {
            $return[$row['gc_id']] = new GradeableComponent($this->core, $row);
        }
        return $return;
    }

    public function getGradeableVersions($g_id, $user_id, $team_id, $due_date) {
        if ($user_id === null) {
            $this->course_db->query("
SELECT egd.*, egv.active_version = egd.g_version as active_version
FROM electronic_gradeable_data AS egd
LEFT JOIN (
  SELECT *
  FROM electronic_gradeable_version
) AS egv ON egv.active_version = egd.g_version AND egv.team_id = egd.team_id AND egv.g_id = egd.g_id
WHERE egd.g_id=? AND egd.team_id=?
ORDER BY egd.g_version", array($g_id, $team_id));
        }
        else {
            $this->course_db->query("
SELECT egd.*, egv.active_version = egd.g_version as active_version
FROM electronic_gradeable_data AS egd
LEFT JOIN (
  SELECT *
  FROM electronic_gradeable_version
) AS egv ON egv.active_version = egd.g_version AND egv.user_id = egd.user_id AND egv.g_id = egd.g_id
WHERE egd.g_id=? AND egd.user_id=?
ORDER BY egd.g_version", array($g_id, $user_id));
        }
        
        $return = array();
        foreach ($this->course_db->rows() as $row) {
            $row['submission_time'] = new \DateTime($row['submission_time'], $this->core->getConfig()->getTimezone());
            $return[$row['g_version']] = new GradeableVersion($this->core, $row, $due_date);
        }

        return $return;
    }

    public function getAllGradeables($user_id = null) {
        return $this->getGradeables(null, $user_id);
    }

    public function getGradeable($g_id = null, $user_id = null) {
        return $this->getGradeables($g_id, $user_id)[0];
    }

    /*
     * TODO:
     * This should take in for:
     *  gradeable: [string] or [array] which then maps that into a where clause (g_id = string) OR (g_id IN (?, ?))
     *  users: [string] or [array] which then maps that into a where clause as well as adding in additional
     *      components for the SELECT cause and in the FROM clause (don't need gradeable_data if this is null, etc.)
     *  section_key:
     */
    public function getGradeables($g_ids = null, $user_ids = null, $section_key="registration_section", $sort_key="u.user_id", $g_type = null) {
        $return = array();
        $g_ids_query = "";
        $users_query = "";
        $g_type_query = "";
        $params = array();
        if ($g_ids !== null) {
            if (!is_array($g_ids)) {
                $g_ids = array($g_ids);
            }
            if (count($g_ids) > 0) {
                $g_ids_query = implode(",", array_fill(0, count($g_ids), "?"));
                $params = $g_ids;
            }
            else {
                return $return;
            }
        }

        if ($user_ids !== null) {
            if (!is_array($user_ids)) {
                $user_ids = array($user_ids);
            }
            if (count($user_ids) > 0) {
                $users_query = implode(",", array_fill(0, count($user_ids), "?"));
                $params = array_merge($params, $user_ids);
            }
            else {
                return $return;
            }
        }
        // added toggling of gradeable type to only grab Homeworks for HWReport generation
        if ($g_type !== null) {
            if (!is_array($g_type)) {
                $g_type = array($g_type);
            }
            if (count($g_type) > 0) {
                $g_type_query = implode(",", array_fill(0, count($g_type), "?"));
                $params = array_merge($params, $g_type);
            }
            else {
                return $return;
            }
        }
        $section_keys = array("registration_section", "rotating_section");
        $section_key = (in_array($section_key, $section_keys)) ? $section_key : "registration_section";
        $sort_keys = array("u.user_firstname", "u.user_lastname", "u.user_id");
        $sort_key = (in_array($sort_key, $sort_keys)) ? $sort_key : "u.user_id";
        $sort = array();
        switch ($sort_key) {
            case 'u.user_firstname':
                $sort[] = 'u.user_firstname';
            case 'u.user_lastname':
                $sort[] = 'u.user_lastname';
            case 'u.user_id':
                $sort[] = 'u.user_id';
                break;
            default:
                $sort[] = 'u.user_firstname';
        }
        $sort_key = implode(', ', $sort);
        $query = "
SELECT";
        if ($user_ids !== null) {
            $query .= "
  u.*,";
        }
        $query .= "
  g.*,
  eg.eg_config_path,
  eg.eg_is_repository,
  eg.eg_subdirectory,
  eg.eg_use_ta_grading,
  eg.eg_submission_open_date,
  eg.eg_submission_due_date,
  eg.eg_late_days,
  eg.eg_precision,
  gc.array_gc_id,
  gc.array_gc_title,
  gc.array_gc_ta_comment,
  gc.array_gc_student_comment,
  gc.array_gc_max_value,
  gc.array_gc_is_text,
  gc.array_gc_is_extra_credit,
  gc.array_gc_order";
        if ($user_ids !== null) {
            $query .= ",
  gd.gd_id,
  gd.gd_grader_id,
  gd.gd_overall_comment,
  gd.gd_user_viewed_date,
  gd.gd_graded_version,
  gd.array_gcd_gc_id,
  gd.array_gcd_score,
  gd.array_gcd_component_comment,
  gd.array_gcd_grade_time,
  gd.array_gcd_user_id,
  gd.array_gcd_user_firstname,
  gd.array_gcd_user_preferred_firstname,
  gd.array_gcd_user_lastname,
  gd.array_gcd_user_email,
  gd.array_gcd_user_group,
  CASE WHEN egd.active_version IS NULL THEN 
    0 ELSE 
    egd.active_version 
  END AS active_version,
  egd.team_id,
  egd.g_version,
  egd.autograding_non_hidden_non_extra_credit,
  egd.autograding_non_hidden_extra_credit,
  egd.autograding_hidden_non_extra_credit,
  egd.autograding_hidden_extra_credit,
  egd.submission_time,
  egv.highest_version
FROM users AS u
NATURAL JOIN gradeable AS g";
        }
        else {
            $query .= "
FROM gradeable AS g";
        }
        $query .= "
LEFT JOIN (
  SELECT *
  FROM electronic_gradeable
) AS eg ON eg.g_id=g.g_id
LEFT JOIN (
  SELECT
    g_id,
    array_agg(gc_id) as array_gc_id,
    array_agg(gc_title) AS array_gc_title,
    array_agg(gc_ta_comment) AS array_gc_ta_comment,
    array_agg(gc_student_comment) AS array_gc_student_comment,
    array_agg(gc_max_value) AS array_gc_max_value,
    array_agg(gc_is_text) AS array_gc_is_text,
    array_agg(gc_is_extra_credit) AS array_gc_is_extra_credit,
    array_agg(gc_order) AS array_gc_order
  FROM gradeable_component
  GROUP BY g_id
) AS gc ON gc.g_id=g.g_id";
        if ($user_ids !== null) {
            $query .= "
LEFT JOIN (
  SELECT 
    in_gd.*,
    in_gcd.array_gcd_gc_id,
    in_gcd.array_gcd_score,
    in_gcd.array_gcd_component_comment,
    in_gcd.array_gcd_grade_time,
    in_gcd.array_gcd_user_id,
    in_gcd.array_gcd_user_firstname,
    in_gcd.array_gcd_user_preferred_firstname,
    in_gcd.array_gcd_user_lastname,
    in_gcd.array_gcd_user_email,
    in_gcd.array_gcd_user_group
  FROM gradeable_data as in_gd
  LEFT JOIN (
    SELECT
      gd_id,
      array_agg(gc_id) AS array_gcd_gc_id,
      array_agg(gcd_score) as array_gcd_score,
      array_agg(gcd_component_comment) as array_gcd_component_comment,
      array_agg(gcd_grade_time) AS array_gcd_grade_time,
      array_agg(u.user_id) AS array_gcd_user_id,
      array_agg(u.user_firstname) AS array_gcd_user_firstname,
      array_agg(u.user_preferred_firstname) AS array_gcd_user_preferred_firstname,
      array_agg(u.user_lastname) AS array_gcd_user_lastname,
      array_agg(u.user_email) AS array_gcd_user_email,
      array_agg(u.user_group) AS array_gcd_user_group
    FROM gradeable_component_data AS gcd
    INNER JOIN users AS u ON gcd.gcd_grader_id = u.user_id 
    GROUP BY gd_id
  ) AS in_gcd ON in_gd.gd_id = in_gcd.gd_id
) AS gd ON gd.gd_user_id = u.user_id AND g.g_id = gd.g_id
LEFT JOIN (
  SELECT
    egd.*,
    egv.active_version
  FROM electronic_gradeable_version AS egv, electronic_gradeable_data AS egd
  WHERE egv.active_version = egd.g_version AND egv.g_id = egd.g_id AND (egv.user_id = egd.user_id OR egv.team_id = egd.team_id)
) AS egd ON g.g_id = egd.g_id AND (u.user_id = egd.user_id OR u.user_id IN ( 
    SELECT
      t.user_id
    FROM gradeable_teams AS gt, teams AS t
    WHERE g.g_id = gt.g_id AND gt.team_id = t.team_id AND t.team_id = egd.team_id AND t.state = 1)
) 
LEFT JOIN (
  SELECT
    g_id,
    user_id,
    count(*) as highest_version
  FROM electronic_gradeable_data
  GROUP BY g_id, user_id
) as egv ON g.g_id = egv.g_id AND u.user_id = egv.user_id";
        }

        $where = array();
        if ($g_ids !== null) {
            $where[] = "g.g_id IN ({$g_ids_query})";
        }
        if ($user_ids !== null) {
            $where[] = "u.user_id IN ({$users_query})";
        }
        if ($g_type !== null) {
            $where[] = "g.g_gradeable_type IN ({$g_type_query})";
        }
        if (count($where) > 0) {
            $query .= "
WHERE ".implode(" AND ", $where);
        }
        if ($user_ids !== null) {
          $query .= "
ORDER BY u.{$section_key}, {$sort_key}";
        }


        $this->course_db->query($query, $params);

        foreach ($this->course_db->rows() as $row) {
            $user = (isset($row['user_id']) && $row['user_id'] !== null) ? new User($this->core, $row) : null;
            $return[] = new Gradeable($this->core, $row, $user);
        }

        return $return;
    }

    // Moved from class LateDaysCalculation on port from TAGrading server.  May want to incorporate late day information into gradeable object rather than having a separate query 
    public function getLateDayUpdates() {
        $this->course_db->query("SELECT * FROM late_days");
        return $this->course_db->rows();
    }
    
    // Moved from class LateDaysCalculation on port from TAGrading server.  May want to incorporate late day information into gradeable object rather than having a separate query
    public function getLateDayInformation() {
        $params = array(300);
        $query = "SELECT
                      submissions.*
                      , coalesce(late_day_exceptions, 0) extensions
                      , greatest(0, ceil((extract(EPOCH FROM(coalesce(submission_time, eg_submission_due_date) - eg_submission_due_date)) - (?*60))/86400):: integer) as days_late
                    FROM
                      (
                        SELECT
                        base.g_id
                        , g_title
                        , base.assignment_allowed
                        , base.user_id
                        , eg_submission_due_date
                        , coalesce(active_version, -1) as active_version
                        , submission_time
                      FROM
                      (
                        --Begin BASE--
                        SELECT
                          g.g_id,
                          u.user_id,
                          g.g_title,
                          eg.eg_submission_due_date,
                          eg.eg_late_days AS assignment_allowed
                        FROM
                          users u
                          , gradeable g
                          , electronic_gradeable eg
                        WHERE
                          g.g_id = eg.g_id
                        --End Base--
                      ) as base
                    LEFT JOIN
                    (
                        --Begin Details--
                        SELECT
                          egv.g_id
                          , egv.user_id
                          , active_version
                          , g_version
                          , submission_time
                        FROM
                          electronic_gradeable_version egv INNER JOIN electronic_gradeable_data egd
                        ON
                          egv.active_version = egd.g_version
                          AND egv.g_id = egd.g_id
                          AND egv.user_id = egv.user_id
                        --WHERE egv.user_id = ?
                        GROUP BY  egv.g_id,egv.user_id, active_version, g_version, submission_time
                        --End Details--
                    ) as details
                    ON
                      base.user_id = details.user_id
                      AND base.g_id = details.g_id
                    ) 
                      AS submissions 
                      FULL OUTER JOIN 
                        late_day_exceptions AS lde 
                      ON submissions.g_id = lde.g_id 
                      AND submissions.user_id = lde.user_id";
        //Query database and return results.
        
        $this->course_db->query($query, $params);
        return $this->course_db->rows();
    }

    public function getUsersByRegistrationSections($sections) {
        $return = array();
        if (count($sections) > 0) {
            $query = implode(",", array_fill(0, count($sections), "?"));
            $this->course_db->query("SELECT * FROM users WHERE registration_section IN ({$query}) ORDER BY registration_section", $sections);
            foreach ($this->course_db->rows() as $row) {
                $return[] = new User($this->core, $row);
            }
        }
        return $return;
    }

    public function getTotalUserCountByRegistrationSections($sections) {
        $return = array();
        $params = array();
        $where = "";
        if (count($sections) > 0) {
            $where = "WHERE registration_section IN (".implode(",", array_fill(0, count($sections), "?")).")";
            $params = $sections;
        }
        $this->course_db->query("
SELECT count(*) as cnt, registration_section 
FROM users 
{$where}
GROUP BY registration_section 
ORDER BY registration_section", $params);
        foreach ($this->course_db->rows() as $row) {
            if ($row['registration_section'] === null) {
                $row['registration_section'] = "NULL";
            }
            $return[$row['registration_section']] = intval($row['cnt']);
        }
        return $return;
    }

    public function getGradedUserCountByRegistrationSections($g_id, $sections) {
        $return = array();
        $params = array($g_id);
        $where = "";
        if (count($sections) > 0) {
            $where = "WHERE registration_section IN (".implode(",", array_fill(0, count($sections), "?")).")";
            $params = array_merge($params, $sections);
        }
        $this->course_db->query("
SELECT count(u.*) as cnt, u.registration_section
FROM users AS u
INNER JOIN (
  SELECT * FROM gradeable_data WHERE g_id=? AND (gd_graded_version >= 0 OR gd_graded_version = -1)
) AS gd ON u.user_id = gd.gd_user_id
{$where}
GROUP BY u.registration_section
ORDER BY u.registration_section", $params);
        foreach ($this->course_db->rows() as $row) {
            if ($row['registration_section'] === null) {
                $row['registration_section'] = "NULL";
            }
            $return[$row['registration_section']] = intval($row['cnt']);
        }
        return $return;
    }

    public function getGradersForRegistrationSections($sections) {
        $return = array();
        $params = array();
        $where = "";
        if (count($sections) > 0) {
            $where = "WHERE sections_registration_id IN (" . implode(",", array_fill(0, count($sections), "?")) . ")";
            $params = $sections;
        }
        $this->course_db->query("
SELECT g.*, u.* 
FROM grading_registration AS g
LEFT JOIN (
  SELECT *
  FROM users
) AS u ON u.user_id = g.user_id
{$where}
ORDER BY g.sections_registration_id, g.user_id", $params);
        $user_store = array();
        foreach ($this->course_db->rows() as $row) {
            if ($row['sections_registration_id'] === null) {
                $row['sections_registration_id'] = "NULL";
            }
            if (!isset($return[$row['sections_registration_id']])) {
                $return[$row['sections_registration_id']] = array();
            }
            if (!isset($user_store[$row['user_id']])) {
                $user_store[$row['user_id']] = new User($this->core, $row);
            }
            $return[$row['sections_registration_id']][] = $user_store[$row['user_id']];
        }
        return $return;
    }

    public function getRotatingSectionsForGradeableAndUser($g_id, $user) {
        $this->course_db->query("SELECT sections_rotating_id FROM grading_rotating WHERE g_id=? AND user_id=?", array($g_id, $user));
        $return = array();
        foreach ($this->course_db->rows() as $row) {
            $return[] = $row['sections_rotating_id'];
        }
        return $return;
    }

    public function getUsersByRotatingSections($sections) {
        $return = array();
        if (count($sections) > 0) {
            $query = implode(",", array_fill(0, count($sections), "?"));
            $this->course_db->query("SELECT * FROM users WHERE rotating_section IN ({$query}) ORDER BY rotating_section", $sections);
            foreach ($this->course_db->rows() as $row) {
                $return[] = new User($this->core, $row);
            }
        }
        return $return;
    }

    public function getTotalUserCountByRotatingSections($sections) {
        $return = array();
        $where = "";
        $params = array();
        if (count($sections) > 0) {
            $where = "WHERE rotating_section IN (".implode(",", array_fill(0, count($sections), "?")).")";
            $params = $sections;
        }
        $this->course_db->query("
SELECT count(*) as cnt, rotating_section 
FROM users 
{$where}
GROUP BY rotating_section 
ORDER BY rotating_section", $params);
        foreach ($this->course_db->rows() as $row) {
            if ($row['rotating_section'] === null) {
                $row['rotating_section'] = "NULL";
            }
            $return[$row['rotating_section']] = intval($row['cnt']);
        }
        return $return;
    }

    public function getGradedUserCountByRotatingSections($g_id, $sections) {
        $return = array();
        $params = array($g_id);
        $where = "";
        if (count($sections) > 0) {
            $where = "WHERE rotating_section IN (".implode(",", array_fill(0, count($sections), "?")).")";
            $params = array_merge($params, $sections);
        }
        $this->course_db->query("
SELECT count(u.*) as cnt, u.rotating_section
FROM users AS u
INNER JOIN (
  SELECT * FROM gradeable_data WHERE g_id=? AND (gd_graded_version >= 0 OR gd_graded_version = -1)
) AS gd ON u.user_id = gd.gd_user_id
{$where}
GROUP BY u.rotating_section
ORDER BY u.rotating_section", $params);
        foreach ($this->course_db->rows() as $row) {
            if ($row['rotating_section'] === null) {
                $row['rotating_section'] = "NULL";
            }
            $return[$row['rotating_section']] = intval($row['cnt']);
        }
        return $return;
    }

    public function getGradersForRotatingSections($g_id, $sections) {
        $return = array();
        $params = array($g_id);
        $where = "";
        if (count($sections) > 0) {
            $where = " AND sections_rotating_id IN (" . implode(",", array_fill(0, count($sections), "?")) . ")";
            $params = array_merge($params, $sections);
        }
        $this->course_db->query("
SELECT g.*, u.* 
FROM grading_rotating AS g
LEFT JOIN (
  SELECT *
  FROM users
) AS u ON u.user_id = g.user_id
WHERE g.g_id=? {$where}
ORDER BY g.sections_rotating_id, g.user_id", $params);
        $user_store = array();
        foreach ($this->course_db->rows() as $row) {
            if ($row['sections_rotating_id'] === null) {
                $row['sections_rotating_id'] = "NULL";
            }
            if (!isset($return[$row['sections_rotating_id']])) {
                $return[$row['sections_rotating_id']] = array();
            }
            if (!isset($user_store[$row['user_id']])) {
                $user_store[$row['user_id']] = new User($this->core, $row);
            }
            $return[$row['sections_rotating_id']][] = $user_store[$row['user_id']];
        }
        return $return;
    }

    public function getRegistrationSections() {
        $this->course_db->query("SELECT * FROM sections_registration ORDER BY sections_registration_id");
        return $this->course_db->rows();
    }

    public function getRotatingSections() {
        $this->course_db->query("SELECT * FROM sections_rotating ORDER BY sections_rotating_id");
        return $this->course_db->rows();
    }

    public function getGradeablesPastAndSection() {
        $this->course_db->query("
  SELECT
    gu.g_id, gu.user_id, gu.user_group, gr.sections_rotating_id, g_grade_start_date
  FROM (SELECT g.g_id, u.user_id, u.user_group, g_grade_start_date
          FROM (SELECT user_id, user_group FROM users WHERE user_group BETWEEN 1 AND 3) AS u CROSS JOIN (
            SELECT
              DISTINCT g.g_id,
              g_grade_start_date
            FROM gradeable AS g
            LEFT JOIN
              grading_rotating AS gr ON g.g_id = gr.g_id
            WHERE g_grade_by_registration = 'f') AS g ) as gu
        LEFT JOIN (
              SELECT
                g_id, user_id, array_agg(sections_rotating_id) as sections_rotating_id
              FROM
                grading_rotating
              GROUP BY
              g_id, user_id) AS gr ON gu.user_id=gr.user_id AND gu.g_id=gr.g_id
              ORDER BY user_group, user_id, g_grade_start_date");
        return $this->course_db->rows();
    }

    public function getRotatingSectionsGradeableIDS() {
        $this->course_db->query("SELECT g_id FROM gradeable WHERE g_grade_by_registration = 'f' ORDER BY g_grade_start_date ASC");
        return $this->course_db->rows();
    }

    public function getCountUsersRotatingSections() {
        $this->course_db->query("
SELECT rotating_section, count(*) as count
FROM users
WHERE (registration_section IS NOT NULL OR manual_registration)
GROUP BY rotating_section
ORDER BY rotating_section");
        return $this->course_db->rows();
    }

    public function getGradersForAllRotatingSections($gradeable_id) {
        $this->course_db->query("
    SELECT 
        u.user_id, array_agg(sections_rotating_id ORDER BY sections_rotating_id ASC) AS sections
    FROM 
        users AS u INNER JOIN grading_rotating AS gr ON u.user_id = gr.user_id
    WHERE 
        g_id=?
    AND 
        u.user_group BETWEEN 1 AND 3
    GROUP BY 
        u.user_id
    ",array($gradeable_id));
        return $this->course_db->rows();
    }

    public function getGradersFromUserType($user_type) {
        $this->course_db->query("SELECT user_id FROM users WHERE user_group=? ORDER BY user_id ASC", array($user_type));
        return $this->course_db->rows();
    }

    public function getCountNullUsersRotatingSections() {
        $this->course_db->query("
SELECT rotating_section, count(*) as count
FROM users
WHERE (registration_section IS NULL and NOT manual_registration) AND rotating_section IS NOT NULL
GROUP BY rotating_section
ORDER BY rotating_section");
        return $this->course_db->rows();
    }

    public function getRegisteredUserIdsWithNullRotating() {
        $this->course_db->query("
SELECT user_id 
FROM users 
WHERE
    (rotating_section IS NULL) and 
    (registration_section IS NOT NULL or manual_registration)
ORDER BY user_id ASC");
        return array_map(function($elem) { return $elem['user_id']; }, $this->course_db->rows());
    }

    public function getRegisteredUserIds() {
        $this->course_db->query("
SELECT user_id 
FROM users 
WHERE
    (registration_section IS NOT NULL) OR 
    (manual_registration)
ORDER BY user_id ASC");
        return array_map(function($elem) { return $elem['user_id']; }, $this->course_db->rows());
    }

    public function setAllUsersRotatingSectionNull() {
        $this->course_db->query("UPDATE users SET rotating_section=NULL");
    }

    public function setNonRegisteredUsersRotatingSectionNull() {
        $this->course_db->query("UPDATE users SET rotating_section=NULL WHERE registration_section IS NULL AND NOT manual_registration");
    }

    public function deleteAllRotatingSections() {
        $this->course_db->query("DELETE FROM sections_rotating");
    }

    public function getMaxRotatingSection() {
        $this->course_db->query("SELECT MAX(sections_rotating_id) as max FROM sections_rotating");
        $row = $this->course_db->row();
        return $row['max'];
    }

    public function insertNewRotatingSection($section) {
        $this->course_db->query("INSERT INTO sections_rotating (sections_rotating_id) VALUES(?)", array($section));
    }

    public function setupRotatingSections($graders, $gradeable_id) {
        $this->course_db->query("DELETE FROM grading_rotating WHERE g_id=?", array($gradeable_id));
        foreach ($graders as $grader=>$sections){
            foreach($sections as $i=>$section){
                $this->course_db->query("INSERT INTO grading_rotating(g_id, user_id, sections_rotating_id) VALUES(?,?,?)", array($gradeable_id,$grader,$section));
            }
        }
    }

    public function updateUsersRotatingSection($section, $users) {
        $update_array = array_merge(array($section), $users);
        $update_string = implode(",", array_pad(array(), count($users), "?"));
        $this->course_db->query("UPDATE users SET rotating_section=? WHERE user_id IN ({$update_string})", $update_array);
    }
    public function insertVersionDetails($g_id, $user_id, $team_id, $version, $timestamp) {
        $this->course_db->query("
INSERT INTO electronic_gradeable_data 
(g_id, user_id, team_id, g_version, autograding_non_hidden_non_extra_credit, autograding_non_hidden_extra_credit, 
autograding_hidden_non_extra_credit, autograding_hidden_extra_credit, submission_time) 

VALUES(?, ?, ?, ?, 0, 0, 0, 0, ?)", array($g_id, $user_id, $team_id, $version, $timestamp));
        if ($user_id === null) {
            $this->course_db->query("SELECT * FROM electronic_gradeable_version WHERE g_id=? AND team_id=?",
            array($g_id, $team_id));
        }
        else {
            $this->course_db->query("SELECT * FROM electronic_gradeable_version WHERE g_id=? AND user_id=?",
            array($g_id, $user_id));
        }
        $row = $this->course_db->row();
        if (!empty($row)) {
            $this->updateActiveVersion($g_id, $user_id, $team_id, $version);
        }
        else {
            $this->course_db->query("INSERT INTO electronic_gradeable_version (g_id, user_id, team_id, active_version) VALUES(?, ?, ?, ?)",
                array($g_id, $user_id, $team_id, $version));
        }
    }

    public function updateActiveVersion($g_id, $user_id, $team_id, $version) {
        if ($user_id === null) {
            $this->course_db->query("UPDATE electronic_gradeable_version SET active_version=? WHERE g_id=? AND team_id=?",
            array($version, $g_id, $team_id));
        }
        else {
            $this->course_db->query("UPDATE electronic_gradeable_version SET active_version=? WHERE g_id=? AND user_id=?",
            array($version, $g_id, $user_id));
        }  
    }

    public function insertGradeableData(Gradeable $gradeable) {
        $params = array($gradeable->getId(), $gradeable->getUser()->getId(),
<<<<<<< HEAD
                        $gradeable->getOverallComment(), $gradeable->getStatus(), 0,
                        $gradeable->getActiveVersion());
        $this->course_db->query("INSERT INTO 
gradeable_data (g_id, gd_user_id, gd_overall_comment, gd_status, gd_late_days_used, gd_active_version)
VALUES (?, ?, ?, ?, ?, ?)", $params);
        return $this->course_db->getLastInsertId("gradeable_data_gd_id_seq");
=======
                        $gradeable->getOverallComment(),
                        $gradeable->getGradedVersion());
        $this->database->query("INSERT INTO 
gradeable_data (g_id, gd_user_id, gd_overall_comment, gd_graded_version)
VALUES (?, ?, ?, ?)", $params);
        return $this->database->getLastInsertId("gradeable_data_gd_id_seq");
>>>>>>> d9251d5f
    }

    public function insertGradeableComponentData($gd_id, GradeableComponent $component) {
        $params = array($component->getId(), $gd_id, $component->getScore(),
                        $component->getComment(), $component->getGrader()->getId(), $component->getGradeTime()->format("Y-m-d H:i:s"));
        $this->course_db->query("
INSERT INTO gradeable_component_data (gc_id, gd_id, gcd_score, gcd_component_comment, gcd_grader_id, gcd_grade_time) 
VALUES (?, ?, ?, ?, ?, ?)", $params);
    }

    public function updateGradeableComponentData($gd_id, GradeableComponent $component) {
        $params = array($component->getScore(), $component->getComment(), $component->getGrader()->getId(),
                        $component->getGradeTime()->format("Y-m-d H:i:s"), $component->getId(), $gd_id);
        $this->course_db->query("
UPDATE gradeable_component_data SET gcd_score=?, gcd_component_comment=?, gcd_grader_id=?, gcd_grade_time=? WHERE gc_id=? AND gd_id=?",
            $params);
    }
  
    public function createNewGradeable($details) {
        $this->course_db->beginTransaction();

        //inserts the data common among all gradeable types
        $params = array($details['g_id'], $details['g_title'], $details['g_instructions_url'], $details['g_overall_ta_instructions'],
            $details['g_use_teams'], $details['g_gradeable_type'], $details['g_grade_by_registration'], $details['g_ta_view_start_date'],
            $details['g_grade_start_date'], $details['g_grade_released_date'], $details['g_min_grading_group'], $details['syllabus_bucket']);
        $this->course_db->query("
INSERT INTO gradeable(g_id, g_title, g_instructions_url,g_overall_ta_instructions, g_team_assignment, g_gradeable_type, g_grade_by_registration,
 g_ta_view_start_date, g_grade_start_date,  g_grade_released_date,  g_min_grading_group, g_syllabus_bucket) 
VALUES (?, ?, ?, ?, ?, ?, ?, ?, ?, ?, ?, ?)", $params);

        //inserts the data if the gradeable is an electronic gradeable.
        if($details['g_gradeable_type'] === 0) {
            $params = array($details['g_id'], $details['eg_submission_open_date'], $details['eg_submission_due_date'],
                    $details['eg_is_repository'], $details['eg_subdirectory'], $details['use_ta_grading'], $details['eg_config_path'], 
                    $details['eg_late_days'], $details['eg_precision']);
            $this->course_db->query("
INSERT INTO electronic_gradeable(g_id, eg_submission_open_date, eg_submission_due_date, eg_is_repository, 
eg_subdirectory, eg_use_ta_grading, eg_config_path, eg_late_days, eg_precision) 
VALUES(?, ?, ?, ?, ?, ?, ?, ?, ?)", $params);
            for ($x = 0; $x < $details['num_questions']; $x++) {
                        $params = array($details['g_id'], $details['array_eg_gc_title'][$x], $details['array_gc_ta_comment'][$x], 
                            $details['array_gc_student_comment'][$x], $details['array_gc_max_value'][$x], 
                            $details['array_gc_is_text'][$x], $details['array_eg_gc_is_extra_credit'][$x], $details['array_gc_order'][$x]);
            $this->course_db->query("
INSERT INTO gradeable_component(g_id, gc_title, gc_ta_comment, gc_student_comment, gc_max_value, 
gc_is_text, gc_is_extra_credit, gc_order) 
VALUES(?, ?, ?, ?, ?, ?, ?, ?)",$params);
            }

        //inserts the data if the gradeable is a checkpoint gradeable.
        } else if ($details['g_gradeable_type'] === 1) {
            for ($x = 0; $x < $details['num_checkpoints']; $x++) {
            $params = array($details['g_id'], $details['array_cp_gc_title'][$x], '','',1,"false",$details['array_cp_gc_is_extra_credit'][$x],$x);
                $this->course_db->query("
INSERT INTO gradeable_component(g_id, gc_title, gc_ta_comment, gc_student_comment,
gc_max_value,gc_is_text,gc_is_extra_credit,gc_order) 
VALUES (?, ?, ?, ?, ?, ?, ?, ?)", $params);
            }

        //inserts the data if the gradeable is a numeric/text gradeable.
        } else if ($details['g_gradeable_type'] === 2) {
            for($x=1; $x<=$details['num_numeric']+$details['num_text']; $x++) {
                $params = array($details['g_id'], $details['array_nt_gc_title'][$x], '','', $details['array_gc_max_value'][$x],
                    $details['array_gc_is_text'][$x], $details['array_nt_gc_is_extra_credit'][$x], $x);
                $this->course_db->query("
INSERT INTO gradeable_component(g_id, gc_title, gc_ta_comment, gc_student_comment, gc_max_value,
gc_is_text, gc_is_extra_credit, gc_order) 
VALUES (?, ?, ?, ?, ?, ?, ?, ?)",$params);
            }
        }
        $this->course_db->commit();
    }

    public function getGradeableData($gradeable_id) {
        $this->course_db->query("SELECT * FROM gradeable WHERE g_id=?",array($gradeable_id));
        $old_gradeable = $this->course_db->row();
        $this->course_db->query("SELECT * FROM gradeable_component WHERE g_id=? ORDER BY gc_order", array($gradeable_id));
        $old_components = json_encode($this->course_db->rows());
        if ($old_gradeable['g_gradeable_type']==2){
            $this->course_db->query("SELECT COUNT(*) AS cnt FROM gradeable AS g INNER JOIN gradeable_component AS gc 
                        ON g.g_id=gc.g_id WHERE g.g_id=? AND gc_is_text='false'", array($gradeable_id));
            $num_numeric = $this->course_db->row()['cnt'];
            $this->course_db->query("SELECT COUNT(*) AS cnt FROM gradeable AS g INNER JOIN gradeable_component AS gc 
                        ON g.g_id=gc.g_id WHERE g.g_id=? AND gc_is_text='true'", array($gradeable_id));
            $num_text = $this->course_db->row()['cnt'];
        }

        $this->course_db->query("SELECT COUNT(*) as cnt FROM gradeable AS g INNER JOIN gradeable_component AS gc ON g.g_id=gc.g_id 
                    INNER JOIN gradeable_component_data AS gcd ON gcd.gc_id=gc.gc_id WHERE g.g_id=?",array($gradeable_id));
        $has_grades= $this->course_db->row()['cnt'];

        if($old_gradeable['g_gradeable_type']==0){
            //get the electronic file stuff
            $this->course_db->query("SELECT * FROM electronic_gradeable WHERE g_id=?", array($gradeable_id));
            $electronic_gradeable = $this->course_db->row();
            $use_ta_grading = $electronic_gradeable['eg_use_ta_grading'];

            $initial_ta_grading_compare_date = "Due Date (+ max allowed late days)";

            if ($use_ta_grading) {
              $initial_grades_released_compare_date = "TA Grading Open Date";
            } else {
              $initial_grades_released_compare_date = "Due Date";
            }

            $is_repository = $electronic_gradeable['eg_is_repository'];
            $late_days = $electronic_gradeable['eg_late_days'];
            $this->course_db->query("SELECT gc_title, gc_ta_comment, gc_student_comment, gc_max_value, gc_is_extra_credit FROM gradeable_component 
                        WHERE g_id=? GROUP BY gc_id ORDER BY gc_order ASC",array($gradeable_id));
            $tmp_questions = $this->course_db->rows();
            $old_questions = array();
            if ($use_ta_grading) {
                foreach($tmp_questions as $question){

                    array_push($old_questions, array('question_message' => $question['gc_title'],
                                                    'question_grading_note' => $question['gc_ta_comment'],
                                                    'student_grading_note'  => $question['gc_student_comment'],
                                                    'question_total'        => $question['gc_max_value'],
                                                    'question_extra_credit' => $question['gc_is_extra_credit']));
                }
            }
        } else {
         // numeric or checkpoint
         $initial_ta_grading_compare_date = "TA Beta Testing Date";
         $initial_grades_released_compare_date = "TA Grading Open Date";
        }
        if ($old_gradeable['g_gradeable_type']==0) {
            $data = array($old_gradeable, $old_components, $has_grades, $electronic_gradeable, $initial_grades_released_compare_date, 
                $old_questions);
        }
        if ($old_gradeable['g_gradeable_type']==1) {
            $data = array($old_gradeable, $old_components, $has_grades, $initial_ta_grading_compare_date, $initial_grades_released_compare_date);
        }
        if ($old_gradeable['g_gradeable_type']==2) {
            $data = array($old_gradeable, $old_components, $has_grades, $num_numeric, $num_text, $initial_ta_grading_compare_date, 
                $initial_grades_released_compare_date);
        }

        return $data;
    }
    public function updateGradeable($details) {
        $this->course_db->beginTransaction();

        //updates the data common for all gradeables.
        $params = array($details['g_title'], $details['g_overall_ta_instructions'], $details['g_use_teams'], $details['g_gradeable_type'],
                        $details['g_grade_by_registration'], $details['g_grade_start_date'], $details['g_grade_released_date'],
                        $details['syllabus_bucket'], $details['g_min_grading_group'], $details['g_instructions_url'],
                        $details['g_ta_view_start_date'] , $details['g_id']);
        $this->course_db->query("
UPDATE gradeable SET g_title=?, g_overall_ta_instructions=?, g_team_assignment=?, g_gradeable_type=?, 
g_grade_by_registration=?, g_grade_start_date=?, g_grade_released_date=?, g_syllabus_bucket=?, 
g_min_grading_group=?, g_instructions_url=?, g_ta_view_start_date=? WHERE g_id=?", $params);

        //inserts the data if the gradeable is an electronic gradeable.
        if($details['g_gradeable_type'] === 0) {
            $params = array($details['eg_submission_open_date'], $details['eg_submission_due_date'],
                    $details['eg_is_repository'], $details['eg_subdirectory'], $details['use_ta_grading'], $details['eg_config_path'], 
                    $details['eg_late_days'], $details['eg_precision'], $details['g_id']);
            $this->course_db->query("
UPDATE electronic_gradeable SET eg_submission_open_date=?, eg_submission_due_date=?, eg_is_repository=?, 
eg_subdirectory=?, eg_use_ta_grading=?, eg_config_path=?, eg_late_days=?, eg_precision=? WHERE g_id=?", $params); 

            $this->course_db->query("SELECT COUNT(*) as cnt FROM gradeable_component WHERE g_id=?", array($details['g_id']));
            $num_old_questions = intval($this->course_db->row()['cnt']);
            for ($x = 0; $x < $details['num_questions']; $x++) {
                if($x<$num_old_questions) {
                    $params = array($details['array_eg_gc_title'][$x], $details['array_gc_ta_comment'][$x], $details['array_gc_student_comment'][$x], $details['array_gc_max_value'][$x], $details['array_gc_is_text'][$x], $details['array_eg_gc_is_extra_credit'][$x],        $details['g_id'], $details['array_gc_order'][$x]);
                    $this->course_db->query("
UPDATE gradeable_component SET gc_title=?, gc_ta_comment=?,gc_student_comment=?, gc_max_value=?, 
gc_is_text=?, gc_is_extra_credit=? WHERE g_id=? AND gc_order=?", $params);
                } else {
                    $params = array($details['g_id'], $details['array_eg_gc_title'][$x], $details['array_gc_ta_comment'][$x], 
                    $details['array_gc_student_comment'][$x], $details['array_gc_max_value'][$x], 
                    $details['array_gc_is_text'][$x], $details['array_eg_gc_is_extra_credit'][$x], $details['array_gc_order'][$x]);
                    $this->course_db->query("
INSERT INTO gradeable_component(g_id, gc_title, gc_ta_comment, gc_student_comment, gc_max_value, 
gc_is_text, gc_is_extra_credit, gc_order) 
VALUES(?, ?, ?, ?, ?, ?, ?, ?)",$params);
                }
            }
            for($i=$details['num_questions']; $i<$num_old_questions; ++$i){
                //DELETE all grades associated with these gcs
                $params = array($details['g_id'],$i);
                $this->course_db->query("SELECT gc_id FROM gradeable_component WHERE g_id=? AND gc_order=?",$params);
                $row = $this->course_db->row();
                if (!isset($row['gc_id'])) {
                    continue;
                }

                $gc_id = $row['gc_id'];
                $this->course_db->query("DELETE FROM gradeable_component_data AS gcd WHERE gc_id=?",array($gc_id));
                $this->course_db->query("DELETE FROM gradeable_component WHERE gc_id=?", array($gc_id));
            }
        } else if ($details['g_gradeable_type'] === 1) {
            $this->course_db->query("SELECT COUNT(*) as cnt FROM gradeable_component WHERE g_id=?", array($details['g_id']));
            $num_old_checkpoints = intval($this->course_db->row()['cnt']);
            for ($x = 0; $x < $details['num_checkpoints']; $x++) {
                if ($x < $num_old_checkpoints) {
                    $params = array($details['array_cp_gc_title'][$x], '', '', 1, "false", $details['array_cp_gc_is_extra_credit'][$x], $details['g_id'], $x);
                    $this->course_db->query("
UPDATE gradeable_component SET gc_title=?, gc_ta_comment=?, gc_student_comment=?,
gc_max_value=?, gc_is_text=?, gc_is_extra_credit=? WHERE g_id=? AND gc_order=?", $params);
                } else {
                    $params = array($details['g_id'], $details['array_cp_gc_title'][$x], '','',1,"false",$details['array_cp_gc_is_extra_credit'][$x],$x);
                $this->course_db->query("
INSERT INTO gradeable_component(g_id, gc_title, gc_ta_comment, gc_student_comment,
gc_max_value,gc_is_text,gc_is_extra_credit,gc_order) 
VALUES (?, ?, ?, ?, ?, ?, ?, ?)", $params);
                }            
            }

            for($i=$details['num_checkpoints']; $i<$num_old_checkpoints; ++$i){
                //DELETE all grades associated with these gcs
                $params = array($details['g_id'],$i);
                $this->course_db->query("SELECT gc_id FROM gradeable_component WHERE g_id=? AND gc_order=?",$params);
                $row = $this->course_db->row();
                if (!isset($row['gc_id'])) {
                    continue;
                }

                $gc_id = $row['gc_id'];
                $this->course_db->query("DELETE FROM gradeable_component_data AS gcd WHERE gc_id=?",array($gc_id));
                $this->course_db->query("DELETE FROM gradeable_component WHERE gc_id=?", array($gc_id));
            }
        } else if ($details['g_gradeable_type'] === 2) {
            $this->course_db->query("SELECT COUNT(*) as cnt FROM gradeable_component WHERE g_id=?", array($details['g_id']));
            $num_old_numerics = intval($this->course_db->row()['cnt']);
            for($x=1; $x<=$details['num_numeric']+$details['num_text']; $x++) {
                if ($x<=$num_old_numerics) {
                    $params = array($details['array_nt_gc_title'][$x], '','',$details['array_gc_max_value'][$x], $details['array_gc_is_text'][$x], $details['array_nt_gc_is_extra_credit'][$x], $details['g_id'],$x);
                    $this->course_db->query("
UPDATE gradeable_component SET gc_title=?, gc_ta_comment=?, gc_student_comment=?, 
gc_max_value=?, gc_is_text=?, gc_is_extra_credit=? WHERE g_id=? AND gc_order=?", $params);
                } else {
                    $params = array($details['g_id'], $details['array_nt_gc_title'][$x], '','', $details['array_gc_max_value'][$x],
                    $details['array_gc_is_text'][$x], $details['array_nt_gc_is_extra_credit'][$x], $x);
                $this->course_db->query("
INSERT INTO gradeable_component(g_id, gc_title, gc_ta_comment, gc_student_comment, gc_max_value,
gc_is_text, gc_is_extra_credit, gc_order) 
VALUES (?, ?, ?, ?, ?, ?, ?, ?)",$params);
                }
            }

            for($i=$details['num_numeric']+$details['num_text']+1; $i<=$num_old_numerics; ++$i){
                //DELETE all grades associated with these gcs
                $params = array($details['g_id'],$i);
                $this->course_db->query("SELECT gc_id FROM gradeable_component WHERE g_id=? AND gc_order=?",$params);
                $row = $this->course_db->row();
                if (!isset($row['gc_id'])) {
                    continue;
                }

                $gc_id = $row['gc_id'];
                $this->course_db->query("DELETE FROM gradeable_component_data AS gcd WHERE gc_id=?",array($gc_id));
                $this->course_db->query("DELETE FROM gradeable_component WHERE gc_id=?", array($gc_id));
            }
        }
        $this->course_db->commit();
    }

    public function updateGradeableData(Gradeable $gradeable) {
        $this->course_db->beginTransaction();
        if ($gradeable->getGdId() === null) {
            $params = array($gradeable->getId(), $gradeable->getUser()->getId(), $gradeable->getGrader()->getId(),
<<<<<<< HEAD
                            $gradeable->getOverallComment(), $gradeable->getStatus(), 0,
                            $gradeable->getActiveVersion());
            $this->course_db->query("INSERT INTO 
gradeable_data (g_id, gd_user_id, gd_grader_id, gd_overall_comment, gd_status, gd_late_days_used, gd_active_version)
VALUES (?, ?, ?, ?, ?, ?, ?)", $params);
            $gradeable->setGdId($this->course_db->getLastInsertId("gradeable_data_gd_id_seq"));
=======
                            $gradeable->getOverallComment(),
                            $gradeable->getGradedVersion());
            $this->database->query("INSERT INTO 
gradeable_data (g_id, gd_user_id, gd_grader_id, gd_overall_comment, gd_graded_version)
VALUES (?, ?, ?, ?, ?)", $params);
            $gradeable->setGdId($this->database->getLastInsertId("gradeable_data_gd_id_seq"));
>>>>>>> d9251d5f
        }
        else {
            $this->course_db->query("UPDATE gradeable_data SET gd_grader_id=? WHERE gd_id=?", array($gradeable->getGrader()->getId(), $gradeable->getGdId()));
        }

        foreach ($gradeable->getComponents() as $component) {
            if ($component->getHasGrade()) {
                $params = array($component->getScore(), $component->getComment(), $component->getId(), $gradeable->getGdId());
                $this->course_db->query("
UPDATE gradeable_component_data SET gcd_score=?, gcd_component_comment=? WHERE gc_id=? AND gd_id=?", $params);
            }
            else {
                $params = array($component->getId(), $gradeable->getGdId(), $component->getScore(),
                                $component->getComment());
                $this->course_db->query("
INSERT INTO gradeable_component_data (gc_id, gd_id, gcd_score, gcd_component_comment) 
VALUES (?, ?, ?, ?)", $params);
            }

        }
        $this->course_db->commit();
    }

        //the better way to update a gradeable, this way should eventually replace the old way
        public function updateGradeable2(Gradeable $gradeable) {
        $this->course_db->beginTransaction();
        $tempTeam = ($gradeable->isTeamAssignment() == 1) ? '1' : '0';
        $tempRegistration = ($gradeable->getGradeByRegistration() == 1) ? '1' : '0';
        //updates the data common for all gradeables.
        $params = array($gradeable->getName(), $gradeable->getTaInstructions(), $tempTeam, $gradeable->getType(),
                        $tempRegistration, $gradeable->getGradeStartDate()->format('Y/m/d H:i:s'), $gradeable->getGradeReleasedDate()->format('Y/m/d H:i:s'),
                        $gradeable->getBucket(), $gradeable->getMinimumGradingGroup(), $gradeable->getInstructionsURL(),
                        $gradeable->getTAViewDate()->format('Y/m/d H:i:s'), $gradeable->getId());
        $this->course_db->query("
UPDATE gradeable SET g_title=?, g_overall_ta_instructions=?, g_team_assignment=?, g_gradeable_type=?, 
g_grade_by_registration=?, g_grade_start_date=?, g_grade_released_date=?, g_syllabus_bucket=?, 
g_min_grading_group=?, g_instructions_url=?, g_ta_view_start_date=? WHERE g_id=?", $params);

        if($gradeable->getType() === 0) {
            $tempRepository = ($gradeable->getIsRepository() == 1 ) ? '1' : '0';
            $tempTAgrading = ($gradeable->useTAGrading() == 1) ? '1' : '0';
            $params = array($gradeable->getOpenDate()->format('Y/m/d H:i:s'), $gradeable->getDueDate()->format('Y/m/d H:i:s'),
                    $tempRepository, $gradeable->getSubdirectory(), $tempTAgrading,  
                    $gradeable->getAllowedLateDays(), $gradeable->getPointPrecision(), $gradeable->getId());
            $this->course_db->query("
UPDATE electronic_gradeable SET eg_submission_open_date=?, eg_submission_due_date=?, eg_is_repository=?, 
eg_subdirectory=?, eg_use_ta_grading=?, eg_late_days=?, eg_precision=? WHERE g_id=?", $params); 
        }

        $this->course_db->commit();
      }

    public function updateUserViewedDate(Gradeable $gradeable) {
        if ($gradeable->getGdId() !== null) {
            $this->course_db->query("UPDATE gradeable_data SET gd_user_viewed_date = NOW() WHERE gd_id=?",
                array($gradeable->getGdId()));
        }
    }

    public function getNumberRotatingSections() {
        $this->course_db->query("SELECT COUNT(*) AS cnt FROM sections_rotating");
        return $this->course_db->row()['cnt'];
    }

    public function getSession($session_id) {
        $this->submitty_db->query("SELECT * FROM sessions WHERE session_id=?", array($session_id));
        return $this->submitty_db->row();
    }

    public function updateSessionExpiration($session_id) {
        $this->submitty_db->query("UPDATE sessions SET session_expires=(current_timestamp + interval '336 hours') 
                                   WHERE session_id=?", array($session_id));
    }

    public function getAllGradeablesIdsAndTitles() {
        $this->course_db->query("SELECT g_id, g_title FROM gradeable ORDER BY g_title ASC");
        return $this->course_db->rows();
    }
    

    public function newSession($session_id, $user_id, $csrf_token) {
        $this->submitty_db->query("INSERT INTO sessions (session_id, user_id, csrf_token, session_expires) 
                                   VALUES(?,?,?,current_timestamp + interval '336 hours')",
            array($session_id, $user_id, $csrf_token));

    }

    public function removeExpiredSessions() {
        $this->submitty_db->query("DELETE FROM sessions WHERE session_expires < current_timestamp");
    }

    public function removeSessionById($session_id) {
        $this->submitty_db->query("DELETE FROM sessions WHERE session_id=?", array($session_id));
    }
    
    public function getAllGradeablesIds() {
        $this->course_db->query("SELECT g_id FROM gradeable ORDER BY g_id");
        return $this->course_db->rows();
    }
    public function getAllElectronicGradeablesIds() {
        $this->course_db->query("SELECT g_id, g_title FROM gradeable WHERE g_gradeable_type=0 ORDER BY g_grade_released_date DESC");
        return $this->course_db->rows();
    }
      
    public function newTeam($g_id, $user_id) {
        $this->course_db->query("SELECT * FROM gradeable_teams ORDER BY team_id");
        $team_id_prefix = count($this->course_db->rows());
        $team_id = "{$team_id_prefix}_{$user_id}";
        $this->course_db->query("INSERT INTO gradeable_teams (team_id, g_id) VALUES(?,?)", array($team_id, $g_id));
        $this->course_db->query("INSERT INTO teams (team_id, user_id, state) VALUES(?,?,1)", array($team_id, $user_id));
    }

    public function newTeamInvite($team_id, $user_id) {
        $this->course_db->query("INSERT INTO teams (team_id, user_id, state) VALUES(?,?,0)", array($team_id, $user_id,));
    }

    public function newTeamMember($team_id, $user_id) {
        $this->course_db->query("INSERT INTO teams (team_id, user_id, state) VALUES(?,?,1)", array($team_id, $user_id,));
    }

    public function removeTeamUser($g_id, $user_id) {
        $this->course_db->query("
          DELETE FROM teams AS t
          USING gradeable_teams AS gt
          WHERE gt.g_id=? AND gt.team_id = t.team_id AND t.user_id=?",
          array($g_id, $user_id));
    }

    public function getTeamsByGradeableId($g_id) {
        $this->course_db->query("
          SELECT gt.team_id, t.user_id, t.state
          FROM gradeable_teams AS gt 
          LEFT JOIN (
            SELECT *
            FROM teams
          ) AS t ON gt.team_id=t.team_id
          WHERE g_id=?
          ORDER BY team_id",
          array($g_id));

        $team_rows = array();
        foreach($this->course_db->rows() as $row) {
            if (!isset($team_rows[$row['team_id']])){
                $team_rows[$row['team_id']] = array();
            }
            $team_rows[$row['team_id']][] = $row;
        }
        $teams = array();
        foreach($team_rows as $team_row) {
            $teams[] = new Team($this->core, $team_row);
        }
        return $teams;
    }

    public function getTeamByUserId($g_id, $user_id) {
        $this->course_db->query("
          SELECT team_id, user_id, state
          FROM gradeable_teams NATURAL JOIN teams
          WHERE g_id=? AND team_id IN (
            SELECT team_id
            FROM teams
            WHERE user_id=?)",
          array($g_id, $user_id));

        if (count($this->course_db->rows()) === 0) {
            return null;
        }
        else {
            $team = new Team($this->core, $this->course_db->rows());
            return $team;
        }
    }

    public function submitTAGrade($details) {
        if ($details['gd_id'] === null) {
<<<<<<< HEAD
            $params = array($details['g_id'], $details['u_id'], $details['grader_id'], $details['comment'], $details['status'], $details['late_charged'], $details['active_version']);
            $this->course_db->query("INSERT INTO gradeable_data(g_id, gd_user_id, gd_grader_id, gd_overall_comment, gd_status, gd_late_days_used, gd_active_version, gd_user_viewed_date ) VALUES(?,?,?,?,?,?,?,NULL)", $params);
            $details['gd_id'] = $this->course_db->getLastInsertId('gradeable_data_gd_id_seq');

            $params = array($details['u_id'], $details['g_id'], $details['late_charged']);
            $this->course_db->query("INSERT INTO late_days_used (user_id, g_id, late_days_used) VALUES (?,?,?)", $params);

=======
            $params = array($details['g_id'], $details['u_id'], $details['grader_id'], $details['comment'], $details['graded_version']);
            $this->database->query("INSERT INTO gradeable_data(g_id, gd_user_id, gd_grader_id, gd_overall_comment, gd_graded_version, gd_user_viewed_date ) VALUES(?,?,?,?,?,NULL)", $params);
            $details['gd_id'] = $this->database->getLastInsertId('gradeable_data_gd_id_seq');

>>>>>>> d9251d5f
            foreach($details['components'] as $gc_id => $data) {
                $params = array($details['gd_id'], $gc_id, $data['grade'], $data['comment'], $details['grader_id'], $details['time']);
                $this->course_db->query("INSERT INTO gradeable_component_data (gd_id, gc_id, gcd_score, gcd_component_comment, gcd_grader_id, gcd_grade_time) VALUES (?,?,?,?,?,?)", $params);
            }
        }
        else {
<<<<<<< HEAD
            $params = array($details['grader_id'], $details['active_version'], $details['comment'], $details['status'], $details['late_charged'], $details['gd_id']);
            $this->course_db->query("UPDATE gradeable_data SET gd_grader_id=?, gd_active_version=?, gd_overall_comment=?, gd_status=?, gd_late_days_used=?, gd_user_viewed_date=NULL WHERE gd_id=?", $params);
=======
            $params = array($details['grader_id'], $details['graded_version'], $details['comment'], $details['gd_id']);
            $this->database->query("UPDATE gradeable_data SET gd_grader_id=?, gd_graded_version=?, gd_overall_comment=?, gd_user_viewed_date=NULL WHERE gd_id=?", $params);
>>>>>>> d9251d5f

            foreach($details['components'] as $gc_id => $data) {
                $params = array($data['grade'], $data['comment'], $details['grader_id'], $details['time'], $details['gd_id'], $gc_id);
                $this->course_db->query("UPDATE gradeable_component_data SET gcd_score=?, gcd_component_comment=?, gcd_grader_id=?, gcd_grade_time=? WHERE gd_id=? AND gc_id=?", $params);
            }
        }
    }

    public function getUsersWithLateDays() {
      $this->course_db->query("
        SELECT u.user_id, user_firstname, user_preferred_firstname, 
          user_lastname, allowed_late_days, since_timestamp::timestamp::date
        FROM users AS u
        FULL OUTER JOIN late_days AS l
          ON u.user_id=l.user_id
        WHERE allowed_late_days IS NOT NULL
          AND allowed_late_days>0
        ORDER BY
          user_email ASC, since_timestamp DESC;");

      $return = array();
<<<<<<< HEAD
      foreach($this->course_db->rows() as $row){
        $return[] = new SimpleLateUser($row);
=======
      foreach($this->database->rows() as $row){
        $return[] = new SimpleLateUser($this->core, $row);
>>>>>>> d9251d5f
      }
      return $return;
    }

    public function getUsersWithExtensions($gradeable_id) {
      $this->course_db->query("
        SELECT u.user_id, user_firstname,
          user_preferred_firstname, user_lastname, late_day_exceptions
        FROM users as u
        FULL OUTER JOIN late_day_exceptions as l
          ON u.user_id=l.user_id
        WHERE g_id=?
          AND late_day_exceptions IS NOT NULL
          AND late_day_exceptions>0
        ORDER BY user_email ASC;", array($gradeable_id));

      $return = array();
<<<<<<< HEAD
      foreach($this->course_db->rows() as $row){
        $return[] = new SimpleLateUser($row);
=======
      foreach($this->database->rows() as $row){
        $return[] = new SimpleLateUser($this->core, $row);
>>>>>>> d9251d5f
      }
      return $return;
    }

    public function updateLateDays($user_id, $timestamp, $days){
        $this->course_db->query("
          UPDATE late_days
          SET allowed_late_days=?
          WHERE user_id=?
            AND since_timestamp=?", array($days, $user_id, $timestamp));
        if(count($this->course_db->rows())==0){
          $this->course_db->query("
            INSERT INTO late_days
            (user_id, since_timestamp, allowed_late_days)
            VALUES(?,?,?)", array($user_id, $timestamp, $days));
        }
    }

    public function updateExtensions($user_id, $g_id, $days){
        $this->course_db->query("
          UPDATE late_day_exceptions
          SET late_day_exceptions=?
          WHERE user_id=?
            AND g_id=?;", array($days, $user_id, $g_id));
        if(count($this->course_db->rows())==0){
          $this->course_db->query("
            INSERT INTO late_day_exceptions
            (user_id, g_id, late_day_exceptions)
            VALUES(?,?,?)", array($user_id, $g_id, $days));
        }
    }
}
<|MERGE_RESOLUTION|>--- conflicted
+++ resolved
@@ -865,21 +865,18 @@
 
     public function insertGradeableData(Gradeable $gradeable) {
         $params = array($gradeable->getId(), $gradeable->getUser()->getId(),
-<<<<<<< HEAD
-                        $gradeable->getOverallComment(), $gradeable->getStatus(), 0,
-                        $gradeable->getActiveVersion());
+                        $gradeable->getOverallComment(), $gradeable->getGradedVersion());
         $this->course_db->query("INSERT INTO 
-gradeable_data (g_id, gd_user_id, gd_overall_comment, gd_status, gd_late_days_used, gd_active_version)
-VALUES (?, ?, ?, ?, ?, ?)", $params);
-        return $this->course_db->getLastInsertId("gradeable_data_gd_id_seq");
-=======
-                        $gradeable->getOverallComment(),
-                        $gradeable->getGradedVersion());
-        $this->database->query("INSERT INTO 
 gradeable_data (g_id, gd_user_id, gd_overall_comment, gd_graded_version)
 VALUES (?, ?, ?, ?)", $params);
-        return $this->database->getLastInsertId("gradeable_data_gd_id_seq");
->>>>>>> d9251d5f
+        return $this->course_db->getLastInsertId("gradeable_data_gd_id_seq");
+    }
+
+    public function updateGradeableData(Gradeable $gradeable) {
+        $params = array($gradeable->getGrader()->getId(), $gradeable->getOverallComment(),
+                        $gradeable->getGradedVersion(), $gradeable->getId());
+
+        $this->course_db->query("UPDATE gradeable_data SET gd_grader_id=?, gd_overall_comment=?, gd_graded_version=? WHERE gd_id=?", array($params));
     }
 
     public function insertGradeableComponentData($gd_id, GradeableComponent $component) {
@@ -1140,50 +1137,8 @@
         $this->course_db->commit();
     }
 
-    public function updateGradeableData(Gradeable $gradeable) {
-        $this->course_db->beginTransaction();
-        if ($gradeable->getGdId() === null) {
-            $params = array($gradeable->getId(), $gradeable->getUser()->getId(), $gradeable->getGrader()->getId(),
-<<<<<<< HEAD
-                            $gradeable->getOverallComment(), $gradeable->getStatus(), 0,
-                            $gradeable->getActiveVersion());
-            $this->course_db->query("INSERT INTO 
-gradeable_data (g_id, gd_user_id, gd_grader_id, gd_overall_comment, gd_status, gd_late_days_used, gd_active_version)
-VALUES (?, ?, ?, ?, ?, ?, ?)", $params);
-            $gradeable->setGdId($this->course_db->getLastInsertId("gradeable_data_gd_id_seq"));
-=======
-                            $gradeable->getOverallComment(),
-                            $gradeable->getGradedVersion());
-            $this->database->query("INSERT INTO 
-gradeable_data (g_id, gd_user_id, gd_grader_id, gd_overall_comment, gd_graded_version)
-VALUES (?, ?, ?, ?, ?)", $params);
-            $gradeable->setGdId($this->database->getLastInsertId("gradeable_data_gd_id_seq"));
->>>>>>> d9251d5f
-        }
-        else {
-            $this->course_db->query("UPDATE gradeable_data SET gd_grader_id=? WHERE gd_id=?", array($gradeable->getGrader()->getId(), $gradeable->getGdId()));
-        }
-
-        foreach ($gradeable->getComponents() as $component) {
-            if ($component->getHasGrade()) {
-                $params = array($component->getScore(), $component->getComment(), $component->getId(), $gradeable->getGdId());
-                $this->course_db->query("
-UPDATE gradeable_component_data SET gcd_score=?, gcd_component_comment=? WHERE gc_id=? AND gd_id=?", $params);
-            }
-            else {
-                $params = array($component->getId(), $gradeable->getGdId(), $component->getScore(),
-                                $component->getComment());
-                $this->course_db->query("
-INSERT INTO gradeable_component_data (gc_id, gd_id, gcd_score, gcd_component_comment) 
-VALUES (?, ?, ?, ?)", $params);
-            }
-
-        }
-        $this->course_db->commit();
-    }
-
-        //the better way to update a gradeable, this way should eventually replace the old way
-        public function updateGradeable2(Gradeable $gradeable) {
+    //the better way to update a gradeable, this way should eventually replace the old way
+    public function updateGradeable2(Gradeable $gradeable) {
         $this->course_db->beginTransaction();
         $tempTeam = ($gradeable->isTeamAssignment() == 1) ? '1' : '0';
         $tempRegistration = ($gradeable->getGradeByRegistration() == 1) ? '1' : '0';
@@ -1334,33 +1289,18 @@
 
     public function submitTAGrade($details) {
         if ($details['gd_id'] === null) {
-<<<<<<< HEAD
-            $params = array($details['g_id'], $details['u_id'], $details['grader_id'], $details['comment'], $details['status'], $details['late_charged'], $details['active_version']);
-            $this->course_db->query("INSERT INTO gradeable_data(g_id, gd_user_id, gd_grader_id, gd_overall_comment, gd_status, gd_late_days_used, gd_active_version, gd_user_viewed_date ) VALUES(?,?,?,?,?,?,?,NULL)", $params);
-            $details['gd_id'] = $this->course_db->getLastInsertId('gradeable_data_gd_id_seq');
-
-            $params = array($details['u_id'], $details['g_id'], $details['late_charged']);
-            $this->course_db->query("INSERT INTO late_days_used (user_id, g_id, late_days_used) VALUES (?,?,?)", $params);
-
-=======
             $params = array($details['g_id'], $details['u_id'], $details['grader_id'], $details['comment'], $details['graded_version']);
-            $this->database->query("INSERT INTO gradeable_data(g_id, gd_user_id, gd_grader_id, gd_overall_comment, gd_graded_version, gd_user_viewed_date ) VALUES(?,?,?,?,?,NULL)", $params);
+            $this->course_db->query("INSERT INTO gradeable_data(g_id, gd_user_id, gd_grader_id, gd_overall_comment, gd_graded_version, gd_user_viewed_date ) VALUES(?,?,?,?,?,NULL)", $params);
             $details['gd_id'] = $this->database->getLastInsertId('gradeable_data_gd_id_seq');
 
->>>>>>> d9251d5f
             foreach($details['components'] as $gc_id => $data) {
                 $params = array($details['gd_id'], $gc_id, $data['grade'], $data['comment'], $details['grader_id'], $details['time']);
                 $this->course_db->query("INSERT INTO gradeable_component_data (gd_id, gc_id, gcd_score, gcd_component_comment, gcd_grader_id, gcd_grade_time) VALUES (?,?,?,?,?,?)", $params);
             }
         }
         else {
-<<<<<<< HEAD
-            $params = array($details['grader_id'], $details['active_version'], $details['comment'], $details['status'], $details['late_charged'], $details['gd_id']);
-            $this->course_db->query("UPDATE gradeable_data SET gd_grader_id=?, gd_active_version=?, gd_overall_comment=?, gd_status=?, gd_late_days_used=?, gd_user_viewed_date=NULL WHERE gd_id=?", $params);
-=======
             $params = array($details['grader_id'], $details['graded_version'], $details['comment'], $details['gd_id']);
-            $this->database->query("UPDATE gradeable_data SET gd_grader_id=?, gd_graded_version=?, gd_overall_comment=?, gd_user_viewed_date=NULL WHERE gd_id=?", $params);
->>>>>>> d9251d5f
+            $this->course_db->query("UPDATE gradeable_data SET gd_grader_id=?, gd_graded_version=?, gd_overall_comment=?, gd_user_viewed_date=NULL WHERE gd_id=?", $params);
 
             foreach($details['components'] as $gc_id => $data) {
                 $params = array($data['grade'], $data['comment'], $details['grader_id'], $details['time'], $details['gd_id'], $gc_id);
@@ -1382,13 +1322,8 @@
           user_email ASC, since_timestamp DESC;");
 
       $return = array();
-<<<<<<< HEAD
       foreach($this->course_db->rows() as $row){
-        $return[] = new SimpleLateUser($row);
-=======
-      foreach($this->database->rows() as $row){
         $return[] = new SimpleLateUser($this->core, $row);
->>>>>>> d9251d5f
       }
       return $return;
     }
@@ -1406,13 +1341,8 @@
         ORDER BY user_email ASC;", array($gradeable_id));
 
       $return = array();
-<<<<<<< HEAD
       foreach($this->course_db->rows() as $row){
-        $return[] = new SimpleLateUser($row);
-=======
-      foreach($this->database->rows() as $row){
         $return[] = new SimpleLateUser($this->core, $row);
->>>>>>> d9251d5f
       }
       return $return;
     }
