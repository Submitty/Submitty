<?php
namespace app\controllers\grading;
use app\controllers\AbstractController;
use app\libraries\DiffViewer;
use app\models\gradeable\Component;
use app\models\gradeable\GradedComponent;
use app\models\gradeable\Mark;
use app\models\gradeable\TaGradedGradeable;
use app\models\GradeableAutocheck;
use app\models\Team;
use app\models\User;
use \app\libraries\GradeableType;
use app\models\Gradeable;
use app\models\GradeableComponent;
use app\models\GradeableComponentMark;
use app\libraries\FileUtils;
use app\views\AutoGradingView;
use app\controllers\GradingController;
class ElectronicGraderController extends GradingController {
    public function run() {
        switch ($_REQUEST['action']) {
            case 'details':
                $this->showDetails();
                break;
            case 'submit_team_form':
                $this->adminTeamSubmit();
                break;
            case 'export_teams':
                $this->exportTeams();
                break;
            case 'import_teams':
                $this->importTeams();
                break;    
            case 'grade':
                $this->showGrading();
                break;
            case 'save_one_component':
                $this->ajaxSaveSingleComponent();
                break;
            case 'save_graded_component':
                $this->ajaxSaveGradedComponent();
                break;
            case 'save_mark_order':
                $this->ajaxSaveMarkOrder();
                break;
            case 'save_mark':
                $this->ajaxSaveMark();
                break;
            case 'save_general_comment':
                $this->saveGeneralComment();
                break;
            case 'get_mark_data':
                $this->ajaxGetGradedComponent();
                break;
            case 'get_gradeable_comment':
                $this->getGradeableComment();
                break;
            case 'get_marked_users':
                $this->getUsersThatGotTheMark();
                break;
            case 'add_one_new_mark':
                $this->addOneMark();
                break;
            case 'delete_one_mark':
                $this->deleteOneMark();
                break;
            case 'load_student_file':
                $this->ajaxGetStudentOutput();
                break;
            case 'verify_grader':
                $this->verifyGrader();
                break;
            case 'verify_all':
                $this->verifyGrader(true);
                break;
            case 'remove_empty':
                $this->ajaxRemoveEmpty();
                break;
            case 'pdf_annotation_fullpage':
                $this->showPDFAnnotationFullPage();
                break;
            case 'pdf_annotation_embedded':
                $this->showEmbeddedPDFAnnotation();
                break;
            case 'save_pdf_annotation':
                $this->savePDFAnnotation();
                break;
            default:
                $this->showStatus();
                break;
        }
    }
    //
    //  Below are methods that try to fetch model objects from request parameters and render JSEND responses
    //      in the failure/error cases in addition to returning false.  The results of these methods should
    //      be strict-type-checked against `false`
    //
    /**
     * Gets a gradeable config from its id and renders
     * @param string $gradeable_id
     * @return \app\models\gradeable\Gradeable|bool false if failed
     */
    /*
    protected function tryGetGradeable(string $gradeable_id) {
        if ($gradeable_id === '') {
            $this->core->getOutput()->renderJsonFail('Missing gradeable_id parameter');
            return false;
        }
        // Get the gradeable
        try {
            return $this->core->getQueries()->getGradeableConfig($gradeable_id);
        } catch (\InvalidArgumentException $e) {
            $this->core->getOutput()->renderJsonFail('Invalid gradeable_id parameter');
        } catch (\Exception $e) {
            $this->core->getOutput()->renderJsonError('Failed to load gradeable');
        }
        return false;
    }*/
    /**
     * Gets a gradeable component from its id and a gradeable
     * @param \app\models\gradeable\Gradeable $gradeable
     * @param string $component_id
     * @return Component|bool
     */
    /*
    private function tryGetComponent(\app\models\gradeable\Gradeable $gradeable, string $component_id) {
        if ($component_id === '') {
            $this->core->getOutput()->renderJsonFail('Missing component_id parameter');
            return false;
        }
        if (!ctype_digit($component_id)) {
            $this->core->getOutput()->renderJsonFail('Invalid component_id parameter');
            return false;
        }
        $component_id = intval($component_id);
        try {
            return $gradeable->getComponent($component_id);
        } catch (\InvalidArgumentException $e) {
            $this->core->getOutput()->renderJsonFail('Invalid component_id for this gradeable');
            return false;
        }
    }
    /**
     * Gets a mark from its id and a component
     * @param Component $component
     * @param string $mark_id
     * @return Mark|bool
     */
    /*
    private function tryGetMark(Component $component, string $mark_id) {
        if ($mark_id === '') {
            $this->core->getOutput()->renderJsonFail('Missing mark_id parameter');
            return false;
        }
        if (!ctype_digit($mark_id)) {
            $this->core->getOutput()->renderJsonFail('Invalid mark_id parameter');
            return false;
        }
        $mark_id = intval($mark_id);
        try {
            return $component->getMark($mark_id);
        } catch (\InvalidArgumentException $e) {
            $this->core->getOutput()->renderJsonFail('Invalid mark_id for this component');
            return false;
        }
    }
    /**
     * Gets a user id from an anon id
     * @param string $anon_id
     * @return string|bool
     */
    /*
    private function tryGetUserIdFromAnonId(string $anon_id) {
        if ($anon_id === '') {
            $this->core->getOutput()->renderJsonFail('Missing anon_id parameter');
            return false;
        }
        try {
            $user_id = $this->core->getQueries()->getUserFromAnon($anon_id)[$anon_id] ?? null;
            if ($user_id === null) {
                $this->core->getOutput()->renderJsonFail('Invalid anon_id parameter');
                return false;
            }
            return $user_id;
        } catch (\Exception $e) {
            $this->core->getOutput()->renderJsonError('Error getting user id from anon_id parameter');
        }
        return false;
    }
    /**
     * Gets a graded gradeable for a given gradeable and submitter id
     * @param \app\models\gradeable\Gradeable $gradeable
     * @param string $submitter_id
     * @return \app\models\gradeable\GradedGradeable|bool
     */
    /*
    private function tryGetGradedGradeable(\app\models\gradeable\Gradeable $gradeable, string $submitter_id) {
        if ($submitter_id === '') {
            $this->core->getOutput()->renderJsonFail('Must provide a who_id (user/team id) parameter');
            return false;
        }
        try {
            $graded_gradeable = $this->core->getQueries()->getGradedGradeable($gradeable, $submitter_id, $submitter_id);
            if ($graded_gradeable === null) {
                $this->core->getOutput()->renderJsonFail('User not on a team!');
                return false;
            }
            return $graded_gradeable;
        } catch (\Exception $e) {
            $this->core->getOutput()->renderJsonError('Failed to load Gradeable grade');
        }
        return false;
    }
    /**
     * Gets a submission version for a given auto graded gradeable and version number
     * @param AutoGradedGradeable $auto_graded_gradeable
     * @param string $version
     * @return AutoGradedVersion|bool
     */
    /*
    private function tryGetVersion(AutoGradedGradeable $auto_graded_gradeable, string $version) {
        if ($version !== '') {
            $version = intval($version);
            $version_instance = $auto_graded_gradeable->getAutoGradedVersions()[$version] ?? null;
            if ($version_instance === null) {
                $this->core->getOutput()->renderJsonFail('Invalid gradeable version');
                return false;
            }
        } else {
            $version_instance = $auto_graded_gradeable->getActiveVersionInstance();
            if ($version_instance === null) {
                $this->core->getOutput()->renderJsonFail('No version instance specified and no active version');
                return false;
            }
        }
    }*/
    public function savePDFAnnotation(){
        //Save the annotation layer to a folder.
        $annotation_layer = $_POST['annotation_layer'];
        $annotation_info = $_POST['GENERAL_INFORMATION'];
        $course_path = $this->core->getConfig()->getCoursePath();
        $active_version = $this->core->getQueries()->getGradeable($annotation_info['gradeable_id'], $annotation_info['user_id'])->getActiveVersion();
        $annotation_gradeable_path = FileUtils::joinPaths($course_path, 'annotations', $annotation_info['gradeable_id']);
        if(!FileUtils::createDir($annotation_gradeable_path) && !is_dir($annotation_gradeable_path)){
            $this->core->addErrorMessage("Creating annotation gradeable folder failed");
            return false;
        }
        $annotation_user_path = FileUtils::joinPaths($annotation_gradeable_path, $annotation_info['user_id']);
        if(!FileUtils::createDir($annotation_user_path) && !is_dir($annotation_user_path)){
            $this->core->addErrorMessage("Creating annotation user folder failed");
            return false;
        }
        $annotation_version_path = FileUtils::joinPaths($annotation_user_path, $active_version);
        if(!FileUtils::createDir($annotation_version_path) && !is_dir($annotation_version_path)){
            $this->core->addErrorMessage("Creating annotation version folder failed");
            return false;
        }
        $new_file_name = preg_replace('/\\.[^.\\s]{3,4}$/', '', $annotation_info['file_name']) . '_annotation.json';
        file_put_contents(FileUtils::joinPaths($annotation_version_path, $new_file_name), $annotation_layer);
        return true;
    }

    public function showEmbeddedPDFAnnotation(){
        //This is the embedded pdf annotator that we built.
        $gradeable_id = $_POST['gradeable_id'] ?? NULL;
        $user_id = $_POST['user_id'] ?? NULL;
        $filename = $_POST['filename'] ?? NULL;
        $active_version = $this->core->getQueries()->getGradeable($gradeable_id, $user_id)->getActiveVersion();
        $annotation_file_name = preg_replace('/\\.[^.\\s]{3,4}$/', '', $filename). '_annotation.json';
        $annotation_path = FileUtils::joinPaths($this->core->getConfig()->getCoursePath(), 'annotations', $gradeable_id, $user_id, $active_version, $annotation_file_name);
        $annotation_json = is_file($annotation_path) ? file_get_contents($annotation_path) : "";
        $this->core->getOutput()->useFooter(false);
        $this->core->getOutput()->useHeader(false);
        //TODO: Add a new view
        return $this->core->getOutput()->renderTwigOutput('grading/electronic/PDFAnnotationEmbedded.twig', [
            'gradeable_id' => $gradeable_id,
            'user_id' => $user_id,
            'filename' => $filename,
            'annotation_json' => $annotation_json
        ]);
    }

    public function showPDFAnnotationFullPage(){
        //This shows the pdf-annotate.js library's default pdf annotator. It might be useful in the future to have
        //a full-sized annotator, so keeping this in for now.
        $this->core->getOutput()->useFooter(false);
        $this->core->getOutput()->useHeader(false);
        $this->core->getOutput()->renderOutput(array('grading', 'PDFAnnotation'), 'showAnnotationPage');
    }
      
    private function fetchGradeable($gradeable_id, $who_id) {
        // TODO: this is bad, but its the only way to do it until the new model
        $users = [$who_id];
        $team = $this->core->getQueries()->getTeamById($who_id);
        if ($team !== null) {
            $users = array_merge($team->getMembers(), $users);
        }
        $gradeables = $this->core->getQueries()->getGradeables($gradeable_id, $users);
        $gradeable = null;
        foreach ($gradeables as $g) {
            // Either this is the user requsted (non-team case) or its the gradeable instance for me or access grading
            if ($g->getUser() === $who_id || $g->getUser()->getId() === $this->core->getUser()->getId() || $this->core->getUser()->accessGrading()) {
                $gradeable = $g;
                break;
            }
        }
        return $version_instance;
    }
    /**
     * Gets a testcase for a given version and testcase index
     * @param AutoGradedVersion $version
     * @param string $testcase_index
     * @return AutoGradedTestcase|bool
     */
    /*
    private function tryGetTestcase(AutoGradedVersion $version, string $testcase_index) {
        if ($testcase_index === '') {
            $this->core->getOutput()->renderJsonFail('Must provide an index parameter');
            return false;
        }
        if (!ctype_digit($testcase_index)) {
            $this->core->getOutput()->renderJsonFail('index parameter must be a non-negative integer');
            return false;
        }
        $testcase_index = intval($testcase_index);
        $testcase = $version->getTestcases()[$testcase_index] ?? null;
        if ($testcase === null) {
            $this->core->getOutput()->renderJsonFail('Invalid testcase index');
            return false;
        }
        return $testcase;
    }
    /**
     * Gets an autocheck for a given testcase and autocheck index
     * @param AutoGradedTestcase $testcase
     * @param string $autocheck_index
     * @return \app\models\GradeableAutocheck|bool
     */
    /*
    private function tryGetAutocheck(AutoGradedTestcase $testcase, string $autocheck_index) {
        if($autocheck_index === '') {
            $this->core->getOutput()->renderJsonFail('Must provide an autocheck index parameter');
            return false;
        }
        if (!ctype_digit($autocheck_index)) {
            $this->core->getOutput()->renderJsonFail('autocheck index parameter must be a non-negative integer');
            return false;
        }
        $autocheck_index = intval($autocheck_index);
        try {
            return $testcase->getAutocheck($autocheck_index);
        } catch (\InvalidArgumentException $e){
            $this->core->getOutput()->renderJsonFail('Invalid autocheck index parameter');
            return false;
        }
    }
    /**
     * Checks that a given diff viewer option is valid using DiffViewer::isValidSpecialCharsOption
     * @param string $option
     * @return bool
     */
    private function validateDiffViewerOption(string $option) {
        if (!DiffViewer::isValidSpecialCharsOption($option)) {
            $this->core->getOutput()->renderJsonFail('Invalid diff viewer option parameter');
            return false;
        }
        return true;
    }
    /**
     * Checks that a given diff viewer type is valid using DiffViewer::isValidType
     * @param string $type
     * @return bool
     */
    private function validateDiffViewerType(string $type) {
        if (!DiffViewer::isValidType($type)) {
            $this->core->getOutput()->renderJsonFail('Invalid diff viewer type parameter');
            return false;
        }
        return true;
    }
    /**
     * Method for getting whitespace information for the diff viewer
     */
    public function ajaxRemoveEmpty() {
        $gradeable_id = $_REQUEST['gradeable_id'] ?? '';
        $submitter_id = $_REQUEST['who_id'] ?? '';
        $index = $_REQUEST['index'] ?? '';
        $option = $_REQUEST['option'] ?? 'original';
        $version = $_REQUEST['version'] ?? '';
        $type = $_REQUEST['which'] ?? 'actual';
        $autocheck_cnt = $_REQUEST['autocheck_cnt'] ?? '0';
        //There are three options: original (Don't show empty space), escape (with escape codes), and unicode (with characters)
        if (!$this->validateDiffViewerOption($option)) {
            return;
        }
        // Type can be either 'actual' or 'expected'
        if (!$this->validateDiffViewerType($type)) {
            return;
        }
        // Get the gradeable
        $gradeable = $this->tryGetGradeable($gradeable_id);
        if ($gradeable === false) {
            return;
        }
        // Get the graded gradeable
        $graded_gradeable = $this->tryGetGradedGradeable($gradeable, $submitter_id);
        if ($graded_gradeable === false) {
            return;
        }
        // get the requested version
        $version_instance = $this->tryGetVersion($graded_gradeable->getAutoGradedGradeable(), $version);
        if ($version_instance === false) {
            return;
        }
        // Get the requested testcase
        $testcase = $this->tryGetTestcase($version_instance, $index);
        if ($testcase === false) {
            return;
        }
        // Get the requested autocheck
        $autocheck = $this->tryGetAutocheck($testcase, $autocheck_cnt);
        if ($autocheck === false) {
            return;
        }
        try {
            $results = $this->removeEmpty($autocheck, $option, $type);
            $this->core->getOutput()->renderJsonSuccess($results);
        } catch (\Exception $e) {
            $this->core->getOutput()->renderJsonError($e->getMessage());
        }
    }
    private function removeEmpty(GradeableAutocheck $autocheck, string $option, string $type) {
        $diff_viewer = $autocheck->getDiffViewer();
        //There are currently two views, the view of student's code and the expected view.
        if ($type === DiffViewer::ACTUAL) {
            $html = $diff_viewer->getDisplayActual($option);
        } else {
            $html = $diff_viewer->getDisplayExpected($option);
        }
        $white_spaces = $diff_viewer->getWhiteSpaces();
        return ['html' => $html, 'whitespaces' => $white_spaces];
    }
    private function verifyGrader($verifyAll = false){
        //check that I am able to verify.
        if ($verifyAll) {
            if (!$this->core->getAccess()->canI("grading.electronic.verify_all")) {
                $this->core->addErrorMessage("You do not have the proper privileges to verify this grade.");
                return;
            }
        } else {
            if (!$this->core->getAccess()->canI("grading.electronic.verify_grader")) {
                $this->core->addErrorMessage("You do not have the proper privileges to verify this grade.");
                return;
            }
        }
        $gradeable_id = $_POST['gradeable_id'];
        $component_id = $_POST['component_id'];
        $user_id = $this->core->getQueries()->getUserFromAnon($_POST['anon_id'])[$_POST['anon_id']];
        $gradeable = $this->core->getQueries()->getGradeable($gradeable_id, $user_id);
        //stores whether or not we verified at least one gradeable. Should never be false at the end of an execution.
        $verified = false;
        //Search across all components for components to verify
        foreach ($gradeable->getComponents() as $component) {
            //If this component hasn't been graded, we can't verify it.
            if(!$component->getGrader()) {
                continue;
            }
            //If we are either verifying all components or this is the component we were asked to verify,
            //verify the component.
            if($verifyAll || $component->getId() == $component_id){
                //Only verify the component if we weren't already the grader.
                if($component->getGrader()->getId() !== $this->core->getUser()->getId()){
                    $component->setGrader($this->core->getUser());
                    $component->saveGradeableComponentData($gradeable->getGdId());
                    $verified = true;
                }
                //If we aren't verifying all, we have verified the only component we need to.
                if(!$verifyAll && $component->getId() == $component_id) {
                    break;
                }
            }
        }
        if($verified){
            return;
        }else{
            $this->core->addErrorMessage("Gradeable component does not exist or was previously verified by you.");
        }
    }
    /**
     * Shows statistics for the grading status of a given electronic submission. This is shown to all full access
     * graders. Limited access graders will only see statistics for the sections they are assigned to.
     */
    public function showStatus() {
        $gradeable_id = $_REQUEST['gradeable_id'];
        $gradeable = $this->core->getQueries()->getGradeable($gradeable_id);
        if (!$this->core->getAccess()->canI("grading.electronic.status", ["gradeable" => $gradeable])) {
            $this->core->addErrorMessage("You do not have permission to grade {$gradeable->getName()}");
            $this->core->redirect($this->core->getConfig()->getSiteUrl());
        }
        $gradeableUrl = $this->core->buildUrl(array('component' => 'grading', 'page' => 'electronic', 'gradeable_id' => $gradeable_id));
        $this->core->getOutput()->addBreadcrumb("{$gradeable->getName()} Grading", $gradeableUrl);
        $peer = false;
        if ($gradeable->getPeerGrading() && ($this->core->getUser()->getGroup() == User::GROUP_STUDENT)) {
            $peer = true;
        }
        /*
         * we need number of students per section
         */
        $no_team_users = array();
        $graded_components = array();
        $graders = array();
        $average_scores = array();
        $sections = array();
        $total_users = array();
        $component_averages = array();
        $autograded_average = null;
        $overall_average = null;
        $num_submitted = array();
        $num_unsubmitted = 0 ;
        $total_indvidual_students = 0;
        $viewed_grade = 0;
        $regrade_requests = $this->core->getQueries()->getNumberRegradeRequests($gradeable_id);
        if ($peer) {
            $peer_grade_set = $gradeable->getPeerGradeSet();
            $total_users = $this->core->getQueries()->getTotalUserCountByGradingSections($sections, 'registration_section');
            $num_components = $gradeable->getNumPeerComponents();
            $graded_components = $this->core->getQueries()->getGradedPeerComponentsByRegistrationSection($gradeable_id, $sections);
            $my_grading = $this->core->getQueries()->getNumGradedPeerComponents($gradeable->getId(), $this->core->getUser()->getId());
            $component_averages = array();
            $autograded_average = null;
            $overall_average = null;
            $section_key='registration_section';
        }
        else if ($gradeable->isGradeByRegistration()) {
            if(!$this->core->getAccess()->canI("grading.electronic.status.full")) {
                $sections = $this->core->getUser()->getGradingRegistrationSections();
            }
            else {
                $sections = $this->core->getQueries()->getRegistrationSections();
                foreach ($sections as $i => $section) {
                    $sections[$i] = $section['sections_registration_id'];
                }
            }
            $section_key='registration_section';
            if (count($sections) > 0) {
                $graders = $this->core->getQueries()->getGradersForRegistrationSections($sections);
            }
            $num_components = $gradeable->getNumTAComponents();
        }
        //grading by rotating section
        else {
            if(!$this->core->getAccess()->canI("grading.electronic.status.full")) {
                $sections = $this->core->getQueries()->getRotatingSectionsForGradeableAndUser($gradeable_id, $this->core->getUser()->getId());
            }
            else {
                $sections = $this->core->getQueries()->getRotatingSections();
                foreach ($sections as $i => $section) {
                    $sections[$i] = $section['sections_rotating_id'];
                }
            }
            $section_key='rotating_section';
            if (count($sections) > 0) {
                $graders = $this->core->getQueries()->getGradersForRotatingSections($gradeable_id, $sections);
            }
        }
        //Check if this is a team project or a single-user project
        if($gradeable->isTeamAssignment()){
            $num_submitted = $this->core->getQueries()->getSubmittedTeamCountByGradingSections($gradeable_id, $sections, 'registration_section');
        }
        else{
            $num_submitted = $this->core->getQueries()->getTotalSubmittedUserCountByGradingSections($gradeable_id, $sections, $section_key);
        }
        if (count($sections) > 0) {
            if ($gradeable->isTeamAssignment()) {
                $total_users = $this->core->getQueries()->getTotalTeamCountByGradingSections($gradeable_id, $sections, $section_key);
                $no_team_users = $this->core->getQueries()->getUsersWithoutTeamByGradingSections($gradeable_id, $sections, $section_key);
                $team_users = $this->core->getQueries()->getUsersWithTeamByGradingSections($gradeable_id, $sections, $section_key);
            }
            else {
                $total_users = $this->core->getQueries()->getTotalUserCountByGradingSections($sections, $section_key);
                $no_team_users = array();
                $team_users = array();
            }
            $graded_components = $this->core->getQueries()->getGradedComponentsCountByGradingSections($gradeable_id, $sections, $section_key, $gradeable->isTeamAssignment());
            $component_averages = $this->core->getQueries()->getAverageComponentScores($gradeable_id, $section_key, $gradeable->isTeamAssignment());
            $autograded_average = $this->core->getQueries()->getAverageAutogradedScores($gradeable_id, $section_key, $gradeable->isTeamAssignment());
            $overall_average = $this->core->getQueries()->getAverageForGradeable($gradeable_id, $section_key, $gradeable->isTeamAssignment());
            $num_components = $gradeable->getNumTAComponents();
            $viewed_grade = $this->core->getQueries()->getNumUsersWhoViewedGrade($gradeable_id);
        }
        $sections = array();
        //Either # of teams or # of students (for non-team assignments). Either case
        // this is the max # of submitted copies for this gradeable.
        $total_submissions = 0;
        if (count($total_users) > 0) {
            foreach ($total_users as $key => $value) {
                if ($key == 'NULL') continue;
                $total_submissions += $value;
            }
            if ($peer) {
                $sections['stu_grad'] = array(
                    'total_components' => $num_components * $peer_grade_set,
                    'graded_components' => $my_grading,
                    'graders' => array()
                );
                $sections['all'] = array(
                    'total_components' => 0,
                    'graded_components' => 0,
                    'graders' => array()
                );
                foreach($total_users as $key => $value) {
                    if($key == 'NULL') continue;
                    $sections['all']['total_components'] += $value *$num_components*$peer_grade_set;
                    $sections['all']['graded_components'] += isset($graded_components[$key]) ? $graded_components[$key] : 0;
                }
                $sections['all']['total_components'] -= $peer_grade_set*$num_components;
                $sections['all']['graded_components'] -= $my_grading;
            }
            else {
                foreach ($total_users as $key => $value) {                           
                    if(array_key_exists($key, $num_submitted)){
                        $sections[$key] = array(
                            'total_components' => $num_submitted[$key] * $num_components,
                            'graded_components' => 0,
                            'graders' => array()
                        );
                    } else{
                        $sections[$key] = array(
                            'total_components' => 0,
                            'graded_components' => 0,
                            'graders' => array()
                        );
                    }
                    if ($gradeable->isTeamAssignment()) {
                        $sections[$key]['no_team'] = $no_team_users[$key];
                        $sections[$key]['team'] = $team_users[$key];
                    }
                    if (isset($graded_components[$key])) {
                        // Clamp to total components if unsubmitted assigment is graded for whatever reason
                        $sections[$key]['graded_components'] = min(intval($graded_components[$key]), $sections[$key]['total_components']);
                    }
                    if (isset($graders[$key])) {
                        $sections[$key]['graders'] = $graders[$key];
                        if ($key !== "NULL") {
                            $valid_graders = array();
                            foreach ($graders[$key] as $valid_grader) {
                                /* @var User $valid_grader */
                                if ($this->core->getAccess()->canUser($valid_grader, "grading.electronic.grade", ["gradeable" => $gradeable])) {
                                    $valid_graders[] = $valid_grader->getDisplayedFirstName();
                                }
                            }
                            $sections[$key]["valid_graders"] = $valid_graders;
                        }
                    }
                }
            }
        }
        $registered_but_not_rotating = count($this->core->getQueries()->getRegisteredUsersWithNoRotatingSection());
        $rotating_but_not_registered = count($this->core->getQueries()->getUnregisteredStudentsWithRotatingSection());
        $show_warnings = $this->core->getAccess()->canI("grading.electronic.status.warnings");
        $this->core->getOutput()->renderOutput(array('grading', 'ElectronicGrader'), 'statusPage', $gradeable, $sections, $component_averages, $autograded_average, $overall_average, $total_submissions, $registered_but_not_rotating, $rotating_but_not_registered, $viewed_grade, $section_key, $regrade_requests, $show_warnings);
    }
    public function showDetails() {
        $gradeable_id = $_REQUEST['gradeable_id'];
        $gradeable = $this->core->getQueries()->getGradeable($gradeable_id);
        $gradeableUrl = $this->core->buildUrl(array('component' => 'grading', 'page' => 'electronic', 'gradeable_id' => $gradeable_id));
        $this->core->getOutput()->addBreadcrumb("{$gradeable->getName()} Grading", $gradeableUrl);
        $this->core->getOutput()->addBreadcrumb('Student Index');
        if ($gradeable === null) {
            $this->core->getOutput()->renderOutput('Error', 'noGradeable', $gradeable_id);
            return;
        }
        $peer = ($gradeable->getPeerGrading() && $this->core->getUser()->getGroup() == User::GROUP_STUDENT);
        if (!$this->core->getAccess()->canI("grading.electronic.details", ["gradeable" => $gradeable])) {
            $this->core->addErrorMessage("You do not have permission to grade {$gradeable->getName()}");
            $this->core->redirect($this->core->getConfig()->getSiteUrl());
        }
        //Checks to see if the Grader has access to all users in the course,
        //Will only show the sections that they are graders for if not TA or Instructor
        $can_show_all = $this->core->getAccess()->canI("grading.electronic.details.show_all");
        $show_all = isset($_GET['view']) && $_GET['view'] === "all" && $can_show_all;
        $students = array();
        //If we are peer grading, load in all students to be graded by this peer.
        if ($peer) {
            $student_ids = $this->core->getQueries()->getPeerAssignment($gradeable->getId(), $this->core->getUser()->getId());
            $graders = array();
            $section_key = "registration_section";
        }
        else if ($gradeable->isGradeByRegistration()) {
            $section_key = "registration_section";
            $sections = $this->core->getUser()->getGradingRegistrationSections();
            if (!$show_all) {
                $students = $this->core->getQueries()->getUsersByRegistrationSections($sections);
            }
            $graders = $this->core->getQueries()->getGradersForRegistrationSections($sections);
        }
        else {
            $section_key = "rotating_section";
            $sections = $this->core->getQueries()->getRotatingSectionsForGradeableAndUser($gradeable_id,
                $this->core->getUser()->getId());
            if (!$show_all) {
                $students = $this->core->getQueries()->getUsersByRotatingSections($sections);
            }
            $graders = $this->core->getQueries()->getGradersForRotatingSections($gradeable->getId(), $sections);
        }
        if ($show_all) {
            $students = $this->core->getQueries()->getAllUsers($section_key);
        }
        if(!$peer) {
            $student_ids = array_map(function(User $student) { return $student->getId(); }, $students);
        }
        $show_empty_teams = $this->core->getAccess()->canI("grading.electronic.details.show_empty_teams");
        $empty_teams = array();
        if ($gradeable->isTeamAssignment()) {
            // Only give getGradeables one User ID per team
            $all_teams = $this->core->getQueries()->getTeamsByGradeableId($gradeable_id);
            foreach($all_teams as $team) {
                $student_ids = array_diff($student_ids, $team->getMembers());
                $team_section = $gradeable->isGradeByRegistration() ? $team->getRegistrationSection() : $team->getRotatingSection();
                if ($team->getSize() > 0 && (in_array($team_section, $sections) || $show_all)) {
                    $student_ids[] = $team->getLeaderId();
                }
                if ($team->getSize() === 0 && $show_empty_teams) {
                    $empty_teams[] = $team;
                }
            }
        }
        $rows = $this->core->getQueries()->getGradeables($gradeable_id, $student_ids, $section_key);
        if ($gradeable->isTeamAssignment()) {
            // Rearrange gradeables arrray into form (sec 1 teams, sec 1 individuals, sec 2 teams, sec 2 individuals, etc...)
            $sections = array();
            $individual_rows = array();
            $team_rows = array();
            foreach($rows as $row) {
                if ($gradeable->isGradeByRegistration()) {
                    $section = $row->getTeam() === null ? strval($row->getUser()->getRegistrationSection()) : strval($row->getTeam()->getRegistrationSection());
                }
                else {
                    $section = $row->getTeam() === null ? strval($row->getUser()->getRotatingSection()) : strval($row->getTeam()->getRotatingSection());
                }
                if ($section != null && !in_array($section, $sections)) {
                    $sections[] = $section;
                }
                if ($row->getTeam() === null) {
                    if (!isset($individual_rows[$section])) {
                        $individual_rows[$section] = array();
                    }
                    $individual_rows[$section][] = $row;
                }
                else {
                    if (!isset($team_rows[$section])) {
                        $team_rows[$section] = array();
                    }
                    $team_rows[$section][] = $row;
                }
            }
            asort($sections);
            $rows = array();
            foreach($sections as $section) {
                if (isset($team_rows[$section])) {
                    $rows = array_merge($rows, $team_rows[$section]);
                }
                if (isset($individual_rows[$section])) {
                    $rows = array_merge($rows, $individual_rows[$section]);
                }
            }
            // Put null section at end of array
            if (isset($team_rows[""])) {
                $rows = array_merge($rows, $team_rows[""]);
            }
            if (isset($individual_rows[""])) {
                $rows = array_merge($rows, $individual_rows[""]);
            }
        }
        if ($peer) {
            $grading_count = $gradeable->getPeerGradeSet();
        } else if ($gradeable->isGradeByRegistration()) {
            $grading_count = count($this->core->getUser()->getGradingRegistrationSections());
        } else {
            $grading_count = count($this->core->getQueries()->getRotatingSectionsForGradeableAndUser($gradeable->getId(), $this->core->getUser()->getId()));
        }
        $show_all_sections_button = $can_show_all;
        $show_edit_teams = $this->core->getAccess()->canI("grading.electronic.show_edit_teams") && $gradeable->isTeamAssignment();
        $show_import_teams_button = $show_edit_teams && (count($all_teams) > count($empty_teams));
        $show_export_teams_button = $show_edit_teams && (count($all_teams) == count($empty_teams));
        $this->core->getOutput()->renderOutput(array('grading', 'ElectronicGrader'), 'detailsPage', $gradeable, $rows, $graders, $empty_teams, $show_all_sections_button, $show_import_teams_button, $show_export_teams_button, $show_edit_teams);
        if ($show_edit_teams) {
            $all_reg_sections = $this->core->getQueries()->getRegistrationSections();
            $key = 'sections_registration_id';
            foreach ($all_reg_sections as $i => $section) {
                $all_reg_sections[$i] = $section[$key];
            }
            $all_rot_sections = $this->core->getQueries()->getRotatingSections();
            $key = 'sections_rotating_id';
            
            foreach ($all_rot_sections as $i => $section) {
                $all_rot_sections[$i] = $section[$key];
            }
            $this->core->getOutput()->renderOutput(array('grading', 'ElectronicGrader'), 'adminTeamForm', $gradeable, $all_reg_sections, $all_rot_sections);
            $this->core->getOutput()->renderOutput(array('grading', 'ElectronicGrader'), 'importTeamForm', $gradeable);
        }
    }
    public function importTeams() {
        $gradeable_id = (isset($_REQUEST['gradeable_id'])) ? $_REQUEST['gradeable_id'] : null;
        $gradeable = $this->core->getQueries()->getGradeable($gradeable_id);
        $return_url = $this->core->buildUrl(array('component'=>'grading', 'page'=>'electronic', 'action'=>'details','gradeable_id'=>$gradeable_id));
        if ($gradeable == null) {
            $this->core->addErrorMessage("Failed to load gradeable: {$gradeable_id}");
            $this->core->redirect($return_url);
        }
        if (!$this->core->getAccess()->canI("grading.electronic.import_teams", ["gradeable" => $gradeable])) {
            $this->core->addErrorMessage("You do not have permission to do that.");
            $this->core->redirect($this->core->getConfig()->getSiteUrl());
        }
        if (!$gradeable->isTeamAssignment()) {
            $this->core->addErrorMessage("{$gradeable->getName()} is not a team assignment");
            $this->core->redirect($return_url);
        }
        if ($_FILES['upload_team']['name'] == "") {
            $this->core->addErrorMessage("No input file specified");
            $this->core->redirect($return_url);
        }
        $csv_file = $_FILES['upload_team']['tmp_name'];
        register_shutdown_function(
            function() use ($csv_file) {
                unlink($csv_file);
            }
        );
        ini_set("auto_detect_line_endings", true);
        $contents = file($csv_file, FILE_IGNORE_NEW_LINES | FILE_SKIP_EMPTY_LINES);
        if ($contents === false) {
            $this->core->addErrorMessage("File was not properly uploaded. Contact your sysadmin.");
            $this->core->redirect($return_url);
        }
        $row_num=1;
        $error_message="";
        $new_teams_members = array();
        foreach($contents as $content) {
            $vals = str_getcsv($content);
            $vals = array_map('trim', $vals);
            if(count($vals) != 6) {
                $error_message .= "ERROR on row {$row_num}, csv row do not follow specified format<br>";
                continue;
            }
            if($row_num == 1) {
                $row_num += 1;
                continue;
            }
            $team_id = $vals[3];
            $user_id = $vals[2];
            
            if ($this->core->getQueries()->getUserById($user_id) === null) {
                $error_message .= "ERROR on row {$row_num}, user_id doesn't exists<br>";
                continue;    
            }
            if(!array_key_exists($team_id, $new_teams_members)) {
                $new_teams_members[$team_id] = array();
            }
            array_push($new_teams_members[$team_id], $user_id);
        }
        if($error_message != "") {
            $this->core->addErrorMessage($error_message);
            $this->core->redirect($return_url);
        }
        $gradeable_path = FileUtils::joinPaths($this->core->getConfig()->getCoursePath(), "submissions", $gradeable_id);
        if (!FileUtils::createDir($gradeable_path)) {
            $this->core->addErrorMessage("Failed to make folder for this assignment");
            $this->core->redirect($return_url);
        }    
        foreach($new_teams_members as $team_id => $members) {
            $leader_id = $members[0];
            ElectronicGraderController::CreateTeamWithLeaderAndUsers($this->core, $gradeable, $leader_id, $members);
        }
        $this->core->addSuccessMessage("All Teams are imported to the gradeable");
        $this->core->redirect($return_url);
    }
    public function exportTeams() {
        $gradeable_id = $_REQUEST['gradeable_id'];
        $gradeable = $this->core->getQueries()->getGradeable($gradeable_id);
        if (!$this->core->getAccess()->canI("grading.electronic.export_teams", ["gradeable" => $gradeable])) {
            $this->core->addErrorMessage("You do not have permission to do that.");
            $this->core->redirect($this->core->getConfig()->getSiteUrl());
        }
        $all_teams = $this->core->getQueries()->getTeamsByGradeableId($gradeable_id);
        $nl = "\n";
        $csvdata="First Name,Last Name,User ID,Team ID,Team Registration Section,Team Rotating Section".$nl;
        foreach ($all_teams as $team) {
            if( $team->getSize() != 0) {
                foreach(($team->getMembers()) as $member_id) {
                    $user = $this->core->getQueries()->getUserById($member_id);
                    $csvdata .= $user->getDisplayedFirstName().",".$user->getLastName().",".$member_id.",".$team->getId().",".$team->getRegistrationSection().",".$team->getRotatingSection().$nl;
                }
            }    
        }
        $filename = "";
        $filename = $this->core->getConfig()->getCourse()."_".$gradeable_id."_teams.csv";
        $this->core->getOutput()->renderFile($csvdata, $filename);
        return $csvdata;
    }    
    public function adminTeamSubmit() {
        if (!$this->core->getAccess()->canI("grading.electronic.submit_team_form")) {
            $this->core->addErrorMessage("You do not have permission to do that.");
            $this->core->redirect($this->core->getConfig()->getSiteUrl());
        }
        $gradeable_id = $_REQUEST['gradeable_id'];
        $gradeable = $this->core->getQueries()->getGradeable($gradeable_id);
        $return_url = $this->core->buildUrl(array('component'=>'grading', 'page'=>'electronic', 'action'=>'details','gradeable_id'=>$gradeable_id));
        if (isset($_POST['view'])) $return_url .= "&view={$_POST['view']}";
        if (!$gradeable->isTeamAssignment()) {
            $this->core->addErrorMessage("{$gradeable->getName()} is not a team assignment");
            $this->core->redirect($return_url);
        }
        $num_users = intval($_POST['num_users']);
        $user_ids = array();
        for ($i = 0; $i < $num_users; $i++) {
            $id = trim(htmlentities($_POST["user_id_{$i}"]));
            if (($id !== "") && !in_array($id, $user_ids)) {
                if ($this->core->getQueries()->getUserById($id) === null) {
                    $this->core->addErrorMessage("ERROR: {$id} is not a valid User ID");
                    $this->core->redirect($return_url);
                }
                $user_ids[] = $id;
                continue;
            }
            if(in_array($id, $user_ids)) {
                $this->core->addErrorMessage("ERROR: {$id} is already on this team");
                $this->core->redirect($return_url);
            }
        }
        $new_team = $_POST['new_team'] === 'true' ? true : false;
        if ($new_team) {
            $leader = $_POST['new_team_user_id'];
            ElectronicGraderController::CreateTeamWithLeaderAndUsers($this->core, $gradeable, $leader, $user_ids);
        }
        else {
            $team_id = $_POST['edit_team_team_id'];
            $team = $this->core->getQueries()->getTeamById($team_id);
            if ($team === null) {
                $this->core->addErrorMessage("ERROR: {$team_id} is not a valid Team ID");
                $this->core->redirect($return_url);
            }
            $team_members = $team->getMembers();
            $add_user_ids = array();
            foreach($user_ids as $id) {
                if (!in_array($id, $team_members)) {
                    if ($this->core->getQueries()->getTeamByGradeableAndUser($gradeable_id, $id) !== null) {
                        $this->core->addErrorMessage("ERROR: {$id} is already on a team");
                        $this->core->redirect($return_url);
                    }
                    $add_user_ids[] = $id;
                }
            }
            $remove_user_ids = array();
            foreach($team_members as $id) {
                if (!in_array($id, $user_ids)) {
                    $remove_user_ids[] = $id;
                }
            }
            $reg_section = $_POST['reg_section'] === "NULL" ? null : $_POST['reg_section'];
            $rot_section = $_POST['rot_section'] === "NULL" ? null : intval($_POST['rot_section']);
            $this->core->getQueries()->updateTeamRegistrationSection($team_id, $reg_section);
            $this->core->getQueries()->updateTeamRotatingSection($team_id, $rot_section);
            foreach($add_user_ids as $id) {
                $this->core->getQueries()->declineAllTeamInvitations($gradeable_id, $id);
                $this->core->getQueries()->acceptTeamInvitation($team_id, $id);
            }
            foreach($remove_user_ids as $id) {
                $this->core->getQueries()->leaveTeam($team_id, $id);
            }
            $this->core->addSuccessMessage("Updated Team {$team_id}");
            $current_time = (new \DateTime('now', $this->core->getConfig()->getTimezone()))->format("Y-m-d H:i:sO")." ".$this->core->getConfig()->getTimezone()->getName();
            $settings_file = FileUtils::joinPaths($this->core->getConfig()->getCoursePath(), "submissions", $gradeable_id, $team_id, "user_assignment_settings.json");
            $json = FileUtils::readJsonFile($settings_file);
            if ($json === false) {
                $this->core->addErrorMessage("Failed to open settings file");
                $this->core->redirect($return_url);
            }
            foreach($add_user_ids as $id) {
                $json["team_history"][] = array("action" => "admin_add_user", "time" => $current_time,
                                                    "admin_user" => $this->core->getUser()->getId(), "added_user" => $id);
            }
            foreach($remove_user_ids as $id) {
                $json["team_history"][] = array("action" => "admin_remove_user", "time" => $current_time,
                                                    "admin_user" => $this->core->getUser()->getId(), "removed_user" => $id);
            }
            if (!@file_put_contents($settings_file, FileUtils::encodeJson($json))) {
                $this->core->addErrorMessage("Failed to write to team history to settings file");
            }
        }   
        
        $this->core->redirect($return_url);
    }
    static public function createTeamWithLeaderAndUsers($core, $gradeable, $leader, $user_ids){
        $team_leader_id = null;
        $gradeable_id = $gradeable->getId();
        foreach($user_ids as $id) {
            if($id === "undefined" || $id === "")
            {
                continue;
            }
            if ($core->getQueries()->getTeamByGradeableAndUser($gradeable_id, $id) !== null) {
                $core->addErrorMessage("ERROR: {$id} is already on a team");
                return;
            }
            if ($id === $leader) {
                $team_leader_id = $id;
            }
        }
        if ($team_leader_id === null) {
            $core->addErrorMessage("ERROR: {$team_leader_id} must be on the team");
            return;
        }
        $registration_section = $core->getQueries()->getUserById($team_leader_id)->getRegistrationSection();
        $rotating_section = $core->getQueries()->getUserById($team_leader_id)->getRotatingSection();
        //overwrite sections if they are available in the post
        if(isset($_POST['section']) && $_POST['section'] !== "NULL"){
            if ($gradeable->isGradeByRegistration()) {
                $registration_section = $_POST['section'] === "NULL" ? null : $_POST['section'];
            }
            else {
                $rotating_section = $_POST['section'] === "NULL" ? null : intval($_POST['section']);
            }
        }
        $team_id = $core->getQueries()->createTeam($gradeable_id, $team_leader_id, $registration_section, $rotating_section);
        foreach($user_ids as $id) {
            if($id === "undefined" or $id === ""){
                continue;
            }
            $core->getQueries()->declineAllTeamInvitations($gradeable_id, $id);
            if ($id !== $team_leader_id) $core->getQueries()->acceptTeamInvitation($team_id, $id);
        }
        $core->addSuccessMessage("Created New Team {$team_id}");
        $gradeable_path = FileUtils::joinPaths($core->getConfig()->getCoursePath(), "submissions", $gradeable_id);
        if (!FileUtils::createDir($gradeable_path)) {
            $core->addErrorMessage("Failed to make folder for this assignment");
            return;
        }
        $user_path = FileUtils::joinPaths($gradeable_path, $team_id);
        if (!FileUtils::createDir($user_path)) {
            $core->addErrorMessage("Failed to make folder for this assignment for the team");
            return;
        }
        $current_time = (new \DateTime('now', $core->getConfig()->getTimezone()))->format("Y-m-d H:i:sO")." ".$core->getConfig()->getTimezone()->getName();
        $settings_file = FileUtils::joinPaths($user_path, "user_assignment_settings.json");
        $json = array("team_history" => array(array("action" => "admin_create", "time" => $current_time,
                                                    "admin_user" => $core->getUser()->getId(), "first_user" => $team_leader_id)));
        foreach($user_ids as $id) {
            if ($id !== $team_leader_id) {
                $json["team_history"][] = array("action" => "admin_add_user", "time" => $current_time,
                                                "admin_user" => $core->getUser()->getId(), "added_user" => $id);
            }
        }
        if (!@file_put_contents($settings_file, FileUtils::encodeJson($json))) {
            $core->addErrorMessage("Failed to write to team history to settings file");
        }
    }
    public function showGrading() {
        $gradeable_id = $_REQUEST['gradeable_id'];
        $gradeable = $this->core->getQueries()->getGradeable($gradeable_id);
        $peer = false;
        if($gradeable->getPeerGrading() && $this->core->getUser()->getGroup() == User::GROUP_STUDENT) {
            $peer = true;
        }
        $gradeableUrl = $this->core->buildUrl(array('component' => 'grading', 'page' => 'electronic', 'gradeable_id' => $gradeable_id));
        $this->core->getOutput()->addBreadcrumb("{$gradeable->getName()} Grading", $gradeableUrl);
        $indexUrl = $this->core->buildUrl(array('component' => 'grading', 'page' => 'electronic', 'action' => 'details', 'gradeable_id' => $gradeable_id));
        $this->core->getOutput()->addBreadcrumb('Student Index', $indexUrl);
        $graded = 0;
        $total = 0;
        $team = $gradeable->isTeamAssignment();
        if($peer) {
            $section_key = 'registration_section';
            $user_ids_to_grade = $this->core->getQueries()->getPeerAssignment($gradeable->getId(), $this->core->getUser()->getId());
            $total = $gradeable->getPeerGradeSet();
            $graded = $this->core->getQueries()->getNumGradedPeerComponents($gradeable->getId(), $this->core->getUser()->getId()) / $gradeable->getNumPeerComponents();
        }
        else if ($gradeable->isGradeByRegistration()) {
            $section_key = "registration_section";
            $sections = $this->core->getUser()->getGradingRegistrationSections();
            if ($this->core->getAccess()->canI("grading.electronic.grade.if_no_sections_exist") && $sections == null) {
                $sections = $this->core->getQueries()->getRegistrationSections();
                for ($i = 0; $i < count($sections); $i++) {
                    $sections[$i] = $sections[$i]['sections_registration_id'];
                }
            }
            if ($team) {
                $teams_to_grade = $this->core->getQueries()->getTeamsByGradeableId($gradeable_id);
                //order teams first by registration section, then by leader id.
                usort($teams_to_grade, function(Team $a, Team $b) {
                    if($a->getRegistrationSection() == $b->getRegistrationSection())
                        return $a->getLeaderId() < $b->getLeaderId() ? -1 : 1;
                    return $a->getRegistrationSection() < $b->getRegistrationSection() ? -1 : 1;
                });
            }
            else {
                $users_to_grade = $this->core->getQueries()->getUsersByRegistrationSections($sections,$orderBy="registration_section,user_id;");
            }
            if($team){
                $graded = array_sum($this->core->getQueries()->getGradedComponentsCountByGradingSections($gradeable_id, $sections, 'registration_section',$team));
                $total = array_sum($this->core->getQueries()->getTotalTeamCountByGradingSections($gradeable_id, $sections, 'registration_section'));
                $total_submitted=array_sum($this->core->getQueries()->getSubmittedTeamCountByGradingSections($gradeable_id, $sections, 'registration_section'));
            }
            else {
                $graded = array_sum($this->core->getQueries()->getGradedComponentsCountByGradingSections($gradeable_id, $sections, 'registration_section', $team));
                $total = array_sum($this->core->getQueries()->getTotalUserCountByGradingSections($sections, 'registration_section'));
                $total_submitted=array_sum($this->core->getQueries()->getTotalSubmittedUserCountByGradingSections($gradeable_id, $sections, 'registration_section'));
            }
        }
        else {
            $section_key = "rotating_section";
            $sections = $this->core->getQueries()->getRotatingSectionsForGradeableAndUser($gradeable_id, $this->core->getUser()->getId());
            if ($this->core->getAccess()->canI("grading.electronic.grade.if_no_sections_exist") && $sections == null) {
                $sections = $this->core->getQueries()->getRotatingSections();
                for ($i = 0; $i < count($sections); $i++) {
                    $sections[$i] = $sections[$i]['sections_rotating_id'];
                }
            }
            if ($team) {
                $teams_to_grade = $this->core->getQueries()->getTeamsByGradeableId($gradeable_id);
                //order teams first by rotating section, then by leader id.
                usort($teams_to_grade, function($a, $b) {
                    if($a->getRotatingSection() == $b->getRotatingSection())
                        return $a->getMembers()[0] < $b->getMembers()[0] ? -1 : 1;
                    return $a->getRotatingSection() < $b->getRotatingSection() ? -1 : 1;
                });
                //$total = array_sum($this->core->getQueries()->getTotalTeamCountByGradingSections($gradeable_id, $sections, 'rotating_section'));
                $total = array_sum($this->core->getQueries()->getTotalTeamCountByGradingSections($gradeable_id, $sections, 'rotating_section'));
                $total_submitted=array_sum($this->core->getQueries()->getSubmittedTeamCountByGradingSections($gradeable_id, $sections, 'rotating_section'));
            }
            else {
                $users_to_grade = $this->core->getQueries()->getUsersByRotatingSections($sections,$orderBy="rotating_section,user_id;");
                $total = array_sum($this->core->getQueries()->getTotalUserCountByGradingSections($sections, 'rotating_section'));
                $total_submitted=array_sum($this->core->getQueries()->getTotalSubmittedUserCountByGradingSections($gradeable->getId(), $sections, 'rotating_section'));
            }
            $graded = array_sum($this->core->getQueries()->getGradedComponentsCountByGradingSections($gradeable_id, $sections, 'rotating_section', $team));
        }
        //multiplies users and the number of components a gradeable has together
        if($team) {
            $total_submitted = $total_submitted * count($gradeable->getComponents());
        }
        else {
            $total_submitted = $total_submitted * count($gradeable->getComponents());
        }
        if($total_submitted == 0) {
            $progress = 100;
        }
        else {
            $progress = round(($graded / $total_submitted) * 100, 1);
        }
        if(!$peer && !$team) {
            $user_ids_to_grade = array_map(function(User $user) { return $user->getId(); }, $users_to_grade);
        }
        if(!$peer && $team) {
            /* @var Team[] $teams_assoc */
            $teams_assoc = [];
            foreach ($teams_to_grade as $team_id) {
                $teams_assoc[$team_id->getId()] = $team_id;
                $user_ids_to_grade[] = $team_id->getId();
            }
        }
        
        //$gradeables_to_grade = $this->core->getQueries()->getGradeables($gradeable_id, $user_ids_to_grade, $section_key);
        $who_id = isset($_REQUEST['who_id']) ? $_REQUEST['who_id'] : "";
        //$who_id = isset($who_id[$_REQUEST['who_id']]) ? $who_id[$_REQUEST['who_id']] : "";
        $prev_id = "";
        $next_id = "";
        $break_next = false;
        if($who_id === ""){
            $this->core->redirect($this->core->buildUrl(array('component'=>'grading', 'page'=>'electronic', 'action'=>'details', 
                'gradeable_id' => $gradeable_id)));
        }
        
        $index = array_search($who_id, $user_ids_to_grade);
        $not_in_my_section = false;
        //If the student isn't in our list of students to grade.
        if($index === false){
            //If we are a full access grader, let us access the student anyway (but don't set next and previous)
            $prev_id = "";
            $next_id = "";
            $not_in_my_section = true;
        }
        else {
            //If the student is in our list of students to grade, set next and previous index appropriately
            if ($index > 0) {
                $prev_id = $user_ids_to_grade[$index - 1];
            }
            if ($index < count($user_ids_to_grade) - 1) {
                $next_id = $user_ids_to_grade[$index + 1];
            }
        }
        if ($team) {
            if ($teams_assoc[$who_id] === NULL) {
                $gradeable = NULL;
            } else {
                $gradeable = $this->core->getQueries()->getGradeable($gradeable_id, $teams_assoc[$who_id]->getLeaderId());
            }
        } else {
            $gradeable = $this->core->getQueries()->getGradeable($gradeable_id, $who_id);
        }
        if (!$this->core->getAccess()->canI("grading.electronic.grade", ["gradeable" => $gradeable])) {
            $this->core->addErrorMessage("ERROR: You do not have access to grade the requested student.");
            $this->core->redirect($this->core->buildUrl(array('component'=>'grading', 'page'=>'electronic', 'gradeable_id' => $gradeable_id)));
        }
        $gradeable->loadResultDetails();
        $can_verify = false;
        //check if verify all button should be shown or not
        foreach ($gradeable->getComponents() as $component) {
            if (!$component->getGrader()) {
                continue;
            }
            if ($component->getGrader()->getId() !== $this->core->getUser()->getId()) {
                $can_verify = true;
                break;
            }
        }
        $can_verify = $can_verify && $this->core->getAccess()->canI("grading.electronic.verify_grader");
        $this->core->getOutput()->addInternalCss('ta-grading.css');
        $show_hidden = $this->core->getAccess()->canI("autograding.show_hidden_cases", ["gradeable" => $gradeable]);
        $this->core->getOutput()->renderOutput(array('grading', 'ElectronicGrader'), 'hwGradingPage', $gradeable, $progress, $prev_id, $next_id, $not_in_my_section, $show_hidden, $can_verify);
        $this->core->getOutput()->renderOutput(array('grading', 'ElectronicGrader'), 'popupStudents');
        $this->core->getOutput()->renderOutput(array('grading', 'ElectronicGrader'), 'popupNewMark');
        $this->core->getOutput()->renderOutput(array('grading', 'ElectronicGrader'), 'popupSettings');
    }
    /**
     * Route for saving the marks the submitter received for a component
     */
    public function ajaxSaveGradedComponent() {
        $gradeable_id = $_POST['gradeable_id'] ?? '';
        $anon_id = $_POST['anon_id'] ?? '';
        $component_id = $_POST['component_id'] ?? '';
        $custom_message = $_POST['custom_message'] ?? null;
        $custom_points = $_POST['custom_points'] ?? null;
        $component_version = $_POST['active_version'] ?? null;
        // Optional marks parameter
        $marks = $_POST['mark_ids'] ?? [];
        // Validate required parameters
        if ($custom_message === null) {
            $this->core->getOutput()->renderJsonFail('Missing custom_message parameter');
            return;
        }
        if ($custom_points === null) {
            $this->core->getOutput()->renderJsonFail('Missing custom_points parameter');
            return;
        }
        if (!is_numeric($custom_points)) {
            $this->core->getOutput()->renderJsonFail('Invalid custom_points parameter');
            return;
        }
        if ($component_version === null) {
            $this->core->getOutput()->renderJsonFail('Missing active_version parameter');
            return;
        }
        if (!ctype_digit($component_version)) {
            $this->core->getOutput()->renderJsonFail('Invalid active_version parameter');
            return;
        }
        // Convert the mark ids to integers
        $numeric_mark_ids = [];
        foreach ($marks as $mark) {
            if(!ctype_digit($mark)) {
                $this->core->getOutput()->renderJsonFail('One of provided mark ids was invalid');
                return;
            }
            $numeric_mark_ids[] = intval($mark);
        }
        $marks = $numeric_mark_ids;
        // Parse the strings into ints/floats
        $component_version = intval($component_version);
        $custom_points = floatval($custom_points);
        // Optional Parameters
        $overwrite = ($_POST['overwrite'] ?? true) === true;
        $grader = $this->core->getUser();
        // Get the gradeable
        $gradeable = $this->tryGetGradeable($gradeable_id);
        if ($gradeable === false) {
            return;
        }
        // get the component
        $component = $this->tryGetComponent($gradeable, $component_id);
        if ($component === false) {
            return;
        }
        // Get user id from the anon id
        $user_id = $this->tryGetUserIdFromAnonId($anon_id);
        if ($user_id === false) {
            return;
        }
        // Get the graded gradeable
        $graded_gradeable = $this->tryGetGradedGradeable($gradeable, $user_id);
        if ($graded_gradeable === false) {
            return;
        }
        // checks if user has permission
        if (!$this->core->getAccess()->canI("grading.electronic.save_graded_component", ["gradeable" => $graded_gradeable, "component" => $component])) {
            $this->core->getOutput()->renderJsonFail('Insufficient permissions to save component/marks');
            return;
        }
        // Get / create the TA grade
        $ta_graded_gradeable = $graded_gradeable->getOrCreateTaGradedGradeable();
        // Get / create the graded component
        $graded_component = $ta_graded_gradeable->getOrCreateGradedComponent($component, $grader, true);
        try {
            // Once we've parsed the inputs and checked permissions, perform the operation
            $results = $this->saveGradedComponent($ta_graded_gradeable, $graded_component, $grader, $custom_points,
                $custom_message, $marks, $component_version, $overwrite);
            $this->core->getOutput()->renderJsonSuccess($results);
        } catch (\InvalidArgumentException $e) {
            $this->core->getOutput()->renderJsonFail($e->getMessage());
        } catch (\Exception $e) {
            $this->core->getOutput()->renderJsonError($e->getMessage());
        }
    }
    private function saveGradedComponent(TaGradedGradeable $ta_graded_gradeable, GradedComponent $graded_component, User $grader, float $custom_points, string $custom_message, array $mark_ids, int $component_version, bool $overwrite) {
        // Only update the grader if we're set to overwrite it
        if ($overwrite) {
            $graded_component->setGrader($grader);
        }
        $version_updated = $graded_component->getGradedVersion() !== $component_version;
        if ($version_updated) {
            $graded_component->setGradedVersion($component_version);
        }
        $graded_component->setComment($custom_message);
        $graded_component->setScore($custom_points);
        $graded_component->setGradeTime(new \DateTime('now', $this->core->getConfig()->getTimezone()));
        // Set the marks the submitter received
        $graded_component->setMarkIds($mark_ids);
        // Check if this graded component should be deleted
        if (count($graded_component->getMarkIds()) === 0
            && $graded_component->getScore() === 0.0
            && $graded_component->getComment() === '') {
            $ta_graded_gradeable->deleteGradedComponent($graded_component->getComponent(), $graded_component->getGrader());
            $graded_component = null;
        }
        // TODO: is this desirable
        // Reset the user viewed date since we updated the grade
        $ta_graded_gradeable->resetUserViewedDate();
        // Finally, save the changes to the database
        $this->core->getQueries()->saveTaGradedGradeable($ta_graded_gradeable);
        // Response 'data'
        return [
            'component_reset' => $graded_component === null,
            'version_updated' => $version_updated
        ];
    }
    /**
     * Route for saving a mark's title/point value
     */
    public function ajaxSaveMark() {
        // Required parameters
        $gradeable_id = $_POST['gradeable_id'] ?? '';
        $component_id = $_POST['component_id'] ?? '';
        $mark_id = $_POST['mark_id'] ?? '';
        $points = $_POST['points'] ?? null;
        $title = $_POST['note'] ?? null;
        // Validate required parameters
        if ($title === null) {
            $this->core->getOutput()->renderJsonFail('Missing title parameter');
            return;
        }
        if ($points === null) {
            $this->core->getOutput()->renderJsonFail('Missing points parameter');
            return;
        }
        if (!is_numeric($points)) {
            $this->core->getOutput()->renderJsonFail('Invalid points parameter');
            return;
        }
        $points = floatval($points);
        // Get the gradeable
        $gradeable = $this->tryGetGradeable($gradeable_id);
        if ($gradeable === false) {
            return;
        }
        // get the component
        $component = $this->tryGetComponent($gradeable, $component_id);
        if ($component === false) {
            return;
        }
        // get the mark
        $mark = $this->tryGetMark($component, $mark_id);
        if ($mark === false) {
            return;
        }
        // checks if user has permission
        if (!$this->core->getAccess()->canI("rubric.electronic.save_mark", ["gradeable" => $gradeable])) {
            $this->core->getOutput()->renderJsonFail('Insufficient permissions to save marks');
            return;
        }
        try {
            // Once we've parsed the inputs and checked permissions, perform the operation
            $this->saveMark($mark, $points, $title);
            $response = $mark->getTitle();
            $this->core->getOutput()->renderJsonSuccess($response);
            return $response;
        } catch (\InvalidArgumentException $e) {
            $this->core->getOutput()->renderJsonFail($e->getMessage());
        } catch (\Exception $e) {
            $this->core->getOutput()->renderJsonError($e->getMessage());
        }
    }
    /**
     * Route for saving a mark's title/point value
     */
   /* public function ajaxSaveMark() {
        // Required parameters
        $gradeable_id = $_POST['gradeable_id'] ?? '';
        $component_id = $_POST['component_id'] ?? '';
        $mark_id = $_POST['mark_id'] ?? '';
        $points = $_POST['points'] ?? '';
        $title = $_POST['note'] ?? null;
        // Validate required parameters
        if ($title === null) {
            $this->core->getOutput()->renderJsonFail('Missing title parameter');
            return;
        }
        if ($points === null) {
            $this->core->getOutput()->renderJsonFail('Missing points parameter');
            return;
        }
        if (!is_numeric($points)) {
            $this->core->getOutput()->renderJsonFail('Invalid points parameter');
            return;
        }
        $points = floatval($points);
        // Get the gradeable
        $gradeable = $this->tryGetGradeable($gradeable_id);
        if ($gradeable === false) {
            return;
        }
        // get the component
        $component = $this->tryGetComponent($gradeable, $component_id);
        if ($component === false) {
            return;
        }
        // get the mark
        $mark = $this->tryGetMark($component, $mark_id);
        if ($mark === false) {
            return;
        }
        // checks if user has permission
        if (!$this->core->getAccess()->canI("rubric.electronic.save_mark", ["gradeable" => $gradeable])) {
            $this->core->getOutput()->renderJsonFail('Insufficient permissions to save marks');
            return;
        }
        try {
            // Once we've parsed the inputs and checked permissions, perform the operation
            $this->saveMark($mark, $points, $title);
            $this->core->getOutput()->renderJsonSuccess();
        } catch (\InvalidArgumentException $e) {
            $this->core->getOutput()->renderJsonFail($e->getMessage());
        } catch (\Exception $e) {
            $this->core->getOutput()->renderJsonError($e->getMessage());
        }
    }*/

    public function saveMark(Mark $mark, float $points, string $title) {
       // if($mark->getPoints() !== $points) {
            $mark->setPoints($points);
     //   }
      //  if($mark->getTitle() !== $title) {
            $mark->setTitle($title);
     //   }
        $this->core->getQueries()->updateGradeable($mark->getComponent()->getGradeable());
    }
    public function ajaxSaveMarkOrder() {
        // Required parameters
        $gradeable_id = $_POST['gradeable_id'] ?? '';
        $component_id = $_POST['component_id'] ?? '';
<<<<<<< HEAD
        $order = $_POST['order'] ?? [];
=======
        $order = json_decode($_POST['order'] ?? '[]', true);

>>>>>>> 28d1e13f
        // Validate required parameters
        if (count($order) === 0) {
            $this->core->getOutput()->renderJsonFail('Missing order parameter');
            return;
        }
        // Get the gradeable
        $gradeable = $this->tryGetGradeable($gradeable_id);
        if ($gradeable === false) {
            return;
        }
        // get the component
        $component = $this->tryGetComponent($gradeable, $component_id);
        if ($component === false) {
            return;
        }
        // checks if user has permission
        if (!$this->core->getAccess()->canI("rubric.electronic.save_mark", ["gradeable" => $gradeable])) {
            $this->core->getOutput()->renderJsonFail('Insufficient permissions to save marks');
            return;
        }
        try {
            // Once we've parsed the inputs and checked permissions, perform the operation
            $this->saveMarkOrder($component, $order);
            $this->core->getOutput()->renderJsonSuccess($component->toArray());
        } catch (\InvalidArgumentException $e) {
            $this->core->getOutput()->renderJsonFail($e->getMessage());
        } catch (\Exception $e) {
            $this->core->getOutput()->renderJsonError($e->getMessage());
        }
    }
    public function saveMarkOrder(Component $component, array $orders) {
        foreach ($component->getMarks() as $mark) {
            if (!isset($orders[$mark->getId()])) {
                throw new \InvalidArgumentException('Missing mark id in order array');
            }
            $order = $orders[$mark->getId()];
            if (!is_int($order) || $order < 0) {
                throw new \InvalidArgumentException('All order values must be non-negative integers');
            }
            $mark->setOrder(intval($order));
        }
        $this->core->getQueries()->saveComponent($component);
    }
    /**
     * @deprecated
     */
    public function ajaxSaveSingleComponent() {
        // Required parameters
        $gradeable_id = $_POST['gradeable_id'] ?? '';
        $anon_id = $_POST['anon_id'] ?? '';
        $component_id = $_POST['gradeable_component_id'] ?? '';
        $custom_message = $_POST['custom_message'] ?? null;
        $custom_points = $_POST['custom_points'] ?? null;
        $component_version = $_POST['active_version'] ?? null;
        // Validate required parameters
        if ($custom_message === null) {
            $this->core->getOutput()->renderJsonFail('Missing custom_message parameter');
            return;
        }
        if ($custom_points === null) {
            $this->core->getOutput()->renderJsonFail('Missing custom_points parameter');
            return;
        }
        if (!is_numeric($custom_points)) {
            $this->core->getOutput()->renderJsonFail('Invalid custom_points parameter');
            return;
        }
        if ($component_version === null) {
            $this->core->getOutput()->renderJsonFail('Missing active_version parameter');
            return;
        }
        if (!ctype_digit($component_version)) {
            $this->core->getOutput()->renderJsonFail('Invalid active_version parameter');
            return;
        }
        // Parse the strings into ints/floats
        $component_version = intval($component_version);
        $custom_points = floatval($custom_points);
        // Optional Parameters
        $marks = $_POST['marks'] ?? [];
        $overwrite = ($_POST['overwrite'] ?? true) === true;
        $grader = $this->core->getUser();
        // Get the gradeable
        $gradeable = $this->tryGetGradeable($gradeable_id);
        if ($gradeable === false) {
            return;
        }
        // get the component
        $component = $this->tryGetComponent($gradeable, $component_id);
        if ($component === false) {
            return;
        }
        // Get user id from the anon id
        $user_id = $this->tryGetUserIdFromAnonId($anon_id);
        if ($user_id === false) {
            return;
        }
        // Get the graded gradeable
        $graded_gradeable = $this->tryGetGradedGradeable($gradeable, $user_id);
        if ($graded_gradeable === false) {
            return;
        }
        // checks if user has permission
        if (!$this->core->getAccess()->canI("grading.electronic.save_one_component", ["gradeable" => $graded_gradeable, "component" => $component])) {
            $this->core->getOutput()->renderJsonFail('Insufficient permissions to save component/marks');
            return;
        }
        // Get / create the TA grade
        $ta_graded_gradeable = $graded_gradeable->getOrCreateTaGradedGradeable();
        // Get / create the graded component
        $graded_component = $ta_graded_gradeable->getOrCreateGradedComponent($component, $grader, true);
        try {
            // Once we've parsed the inputs and checked permissions, perform the operation
            $results = $this->saveSingleComponent($component, $ta_graded_gradeable, $graded_component,
                $grader, $custom_message, $custom_points, $component_version, $marks, $overwrite);
            $this->core->getOutput()->renderJsonSuccess($results);
        } catch (\InvalidArgumentException $e) {
            $this->core->getOutput()->renderJsonFail($e->getMessage());
        } catch (\Exception $e) {
            $this->core->getOutput()->renderJsonError($e->getMessage());
        }
    }
    /**
     * @deprecated
     */
    public function saveSingleComponent(Component $component, TaGradedGradeable $ta_graded_gradeable, GradedComponent $graded_component, User $grader, $custom_message, $custom_points, $component_version, $marks, $overwrite) {
        //
        // Update the graded component
        //
        // Only update the grader if we're set to overwrite it
        if ($overwrite) {
            $graded_component->setGrader($grader);
        }
        $version_updated = $graded_component->getGradedVersion() !== $component_version;
        if ($version_updated) {
            $graded_component->setGradedVersion($component_version);
        }
        $graded_component->setComment($custom_message);
        $graded_component->setScore($custom_points);
        $graded_component->setGradeTime(new \DateTime('now', $this->core->getConfig()->getTimezone()));
        //
        // Update the mark information
        //
        $earned_mark_ids = [];
        $all_marks = [];
        foreach ($marks as $index => $post_mark) {
            // TODO: remove type parsing once/if this route starts accepting json
            $id = intval($post_mark['id']);
            $points = $post_mark['points'];
            $note = $post_mark['note'];
            $order = $post_mark['order'];
            $selected = $post_mark['selected'] === 'true';
            $all_marks[] = $mark = $component->getMark($id);
            if ($selected) {
                $earned_mark_ids[] = $mark->getId();
            }
            if ($mark->getPoints() !== $points) {
                $mark->setPoints($points);
            }
            if ($mark->getTitle() !== $note) {
                $mark->setTitle($note);
            }
            if ($mark->getOrder() !== $order) {
                $mark->setOrder($order);
            }
        }
        // Set marks to new mark list (if any deleted)
        $component->setMarks($all_marks);
        // Set the marks the submitter received
        $graded_component->setMarkIds($earned_mark_ids);
        // Check if this graded component should be deleted
        if (count($graded_component->getMarkIds()) === 0
            && $graded_component->getScore() === 0
            && $graded_component->getComment() === '') {
            $ta_graded_gradeable->deleteGradedComponent($component, $grader);
            $graded_component = null;
        }
        // Reset the user viewed date since we updated the grade
        $ta_graded_gradeable->resetUserViewedDate();
        // Check if any mark was changed
        $any_mark_modified = in_array(true, array_map(function (Mark $mark) {
            return $mark->isModified();
        }, $component->getMarks()));
        // Finally, save the changes to the database
        $this->core->getQueries()->saveTaGradedGradeable($ta_graded_gradeable);
        $this->core->getQueries()->saveComponent($component);
        // Response 'data'
        return [
            'any_mark_modified' => $any_mark_modified,
            'component_reset' => $graded_component === null,
            'version_updated' => $version_updated
        ];
    }
    
    public function ajaxGetStudentOutput() {
        $gradeable_id = $_REQUEST['gradeable_id'] ?? '';
        $submitter_id = $_REQUEST['who_id'] ?? '';
        $version = $_REQUEST['version'] ?? '';
        $index = $_REQUEST['index'] ?? '';
        // Get the gradeable
        $gradeable = $this->tryGetGradeable($gradeable_id);
        if ($gradeable === false) {
            return;
        }
        // Get the graded gradeable
        $graded_gradeable = $this->tryGetGradedGradeable($gradeable, $submitter_id);
        if ($graded_gradeable === false) {
            return;
        }
        // get the requested version
        $version_instance = $this->tryGetVersion($graded_gradeable->getAutoGradedGradeable(), $version);
        if ($version_instance === false) {
            return;
        }
        // Get the requested testcase
        $testcase = $this->tryGetTestcase($version_instance, $index);
        if ($testcase === false) {
            return;
        }
        // Check access
        if (!$this->core->getAccess()->canI("autograding.load_checks", ["gradeable" => $graded_gradeable])) {
            // TODO: streamline permission error strings
            $this->core->getOutput()->renderJsonFail('You have insufficient permissions to access this command');
        }
        try {
            //display hidden testcases only if the user can view the entirety of this gradeable.
            $can_view_hidden = $this->core->getAccess()->canI("autograding.show_hidden_cases", ["gradeable" => $graded_gradeable]);
            $popup_css = "{$this->core->getConfig()->getBaseUrl()}css/diff-viewer.css";
            $this->core->getOutput()->renderJsonSuccess(
                $this->core->getOutput()->renderTemplate('AutoGrading', 'loadAutoChecks',
                    $graded_gradeable, $version_instance, $testcase, $popup_css, $submitter_id, $can_view_hidden)
            );
        } catch (\Exception $e) {
            $this->core->getOutput()->renderJsonError($e->getMessage());
        }
    }
    public function addOneMark() {
        $gradeable_id = $_POST['gradeable_id'];
        $user_id = $this->core->getQueries()->getUserFromAnon($_POST['anon_id'])[$_POST['anon_id']];
        $gradeable = $this->core->getQueries()->getGradeable($gradeable_id, $user_id);
        if (!$this->core->getAccess()->canI("grading.electronic.add_one_new_mark", ["gradeable" => $gradeable])) {
            $response = array('status' => 'failure');
            $this->core->getOutput()->renderJson($response);
            return;
        }
        $note = $_POST['note'];
        $points = $_POST['points'];
        foreach ($gradeable->getComponents() as $component) {
            if(is_array($component)) {
                if($component[0]->getId() != $_POST['gradeable_component_id']) {
                    continue;
                }
            } else if ($component->getId() != $_POST['gradeable_component_id']) {
                continue;
            }
            $order_counter = count($component->getMarks());
            $order_counter++;
            $mark = new GradeableComponentMark($this->core);
            $mark->setGcId($component->getId());
            $mark->setPoints($points);
            $mark->setNote($note);
            $mark->setOrder($order_counter);
            $id = $mark->create();
            $marks=$component->getMarks();
            array_push($marks, $mark);
            $component->setMarks($marks);
            $response = ["id" => $id];
            $this->core->getOutput()->renderJson($response);
            return;
        }
        $this->core->getOutput()->renderJson(["status" => "failure"]);
        return;
    }
    public function deleteOneMark() {
        $gradeable_id = $_POST['gradeable_id'];
        $user_id = $this->core->getQueries()->getUserFromAnon($_POST['anon_id'])[$_POST['anon_id']];
        $gradeable = $this->core->getQueries()->getGradeable($gradeable_id, $user_id);
        if (!$this->core->getAccess()->canI("grading.electronic.delete_one_mark", ["gradeable" => $gradeable])) {
            $response = array('status' => 'Deletefailure');
            $this->core->getOutput()->renderJson($response);
            return;
        }
        $gcm_id = $_POST['gradeable_component_mark_id'];
        foreach ($gradeable->getComponents() as $component) {
            if ($component->getId() != $_POST['gradeable_component_id']) {
                continue;
            } else {
                foreach ($component->getMarks() as $mark) {
                    if ($mark->getId() == $gcm_id) {
                        $this->core->getQueries()->deleteGradeableComponentMark($mark);
                        $this->core->getOutput()->renderJson(["status" => "success"]);
                        return;
                    }
                }
            }
        }
        $this->core->getOutput()->renderJson(["status" => "Deletefailure"]);
        return;
    }
    public function saveGeneralComment() {
        $gradeable_id = $_POST['gradeable_id'] ?? '';
        $anon_id = $_POST['anon_id'] ?? '';
        $comment = $_POST['gradeable_comment'] ?? '';
        // Get the gradeable
        $gradeable = $this->tryGetGradeable($gradeable_id);
        if ($gradeable === false) {
            return;
        }
        // Get user id from the anon id
        $user_id = $this->tryGetUserIdFromAnonId($anon_id);
        if ($user_id === false) {
            return;
        }
        // Get the graded gradeable
        $graded_gradeable = $this->tryGetGradedGradeable($gradeable, $user_id);
        if ($graded_gradeable === false) {
            return;
        }
        // Check access
        if (!$this->core->getAccess()->canI("grading.electronic.save_general_comment", ["gradeable" => $graded_gradeable])) {
            $this->core->getOutput()->renderJsonFail('Insufficient permissions to save component general comment');
            return;
        }
        // Get the Ta graded gradeable
        $ta_graded_gradeable = $graded_gradeable->getOrCreateTaGradedGradeable();
        // Set the comment
        $ta_graded_gradeable->setOverallComment($comment);
        // New info, so reset the user viewed date
        $ta_graded_gradeable->resetUserViewedDate();
        // Finally, save the graded gradeable
        $this->core->getQueries()->saveTaGradedGradeable($ta_graded_gradeable);
        $this->core->getOutput()->renderJsonSuccess();
    }
    public function getMarkDetails() {
        //gets all the details from the database of a mark to readd it to the view
        $gradeable_id = $_POST['gradeable_id'];
        $user_id = $this->core->getQueries()->getUserFromAnon($_POST['anon_id'])[$_POST['anon_id']];
        $gradeable = $this->core->getQueries()->getGradeable($gradeable_id, $user_id);
        $component = null;
       // echo("LOOKING FOR:");
       // echo($_POST['gradeable_component_id']);
        foreach ($gradeable->getComponents() as $question) {
            if (is_array($question)) {
                if ($question[0]->getId() != $_POST['gradeable_component_id']) {
            //        echo("BREAKING HERE4!");
                    continue;
                }
                foreach ($question as $cmpt) {
                    if ($cmpt->getGrader() == null) {
                        $component = $cmpt;
                  //      echo("BREAKING HERE1!");
                        break;
                    }
                    if ($cmpt->getGrader()->getId() == $this->core->getUser()->getId()) {
                        $component = $cmpt;
                  //      echo("BREAKING HERE2!");
                        break;
                    }
                }
                break;
            } else {
                if ($question->getId() != $_POST['gradeable_component_id']) {
              //      echo($question->getId());
              //      echo("BREAKING HERE3!");
                    continue;
                }
                $component = $question;
                break;
            }
        }
        if (!$this->core->getAccess()->canI("grading.electronic.get_mark_data", ["gradeable" => $gradeable, "component" => $component])) {
           $response = array('status' => 'getfailure');
            $this->core->getOutput()->renderJson($response);
            return $response;
        }
        $return_data = array();
        foreach ($component->getMarks() as $mark) {
            $temp_array = array();
            $temp_array['id'] = $mark->getId();
            $temp_array['score'] = $mark->getPoints();
            $temp_array['note'] = $mark->getNote();
            $temp_array['has_mark'] = $mark->getHasMark();
            $temp_array['is_publish'] = $mark->getPublish();
            $temp_array['order'] = $mark->getOrder();
            $return_data[] = $temp_array;
        }
        $temp_array = array();
        $temp_array['custom_score'] = $component->getScore();
        $temp_array['custom_note'] = $component->getComment();
        $return_data[] = $temp_array;
        $response = array('status' => 'success', 'data' => $return_data);
        $this->core->getOutput()->renderJson($response);
        return $response;
    }
    protected function ajaxGetGradedComponent() {
        $gradeable_id = $_GET['gradeable_id'] ?? '';
        $anon_id = $_GET['anon_id'] ?? '';
        $component_id = $_GET['component_id'] ?? '';

        $grader = $this->core->getUser();

        // Get the gradeable
        $gradeable = $this->tryGetGradeable($gradeable_id);
        if ($gradeable === false) {
            return;
        }

        // get the component
        $component = $this->tryGetComponent($gradeable, $component_id);
        if ($component === false) {
            return;
        }

        // Get user id from the anon id
        $user_id = $this->tryGetUserIdFromAnonId($anon_id);
        if ($user_id === false) {
            return;
        }

        // Get the graded gradeable
        $graded_gradeable = $this->tryGetGradedGradeable($gradeable, $user_id);
        if ($graded_gradeable === false) {
            return;
        }

        // checks if user has permission
        if (!$this->core->getAccess()->canI("grading.electronic.get_mark_data", ["gradeable" => $graded_gradeable, "component" => $component])) {
            $this->core->getOutput()->renderJsonFail('Insufficient permissions to get component data');
            return;
        }

        // Get / create the TA grade
        $ta_graded_gradeable = $graded_gradeable->getOrCreateTaGradedGradeable();

        // Get / create the graded component
        $graded_component = $ta_graded_gradeable->getOrCreateGradedComponent($component, $grader, true);

        try {
            // Once we've parsed the inputs and checked permissions, perform the operation
            $details = $this->getGradedComponent($graded_component);
            $this->core->getOutput()->renderJsonSuccess($details);
        } catch (\InvalidArgumentException $e) {
            $this->core->getOutput()->renderJsonFail($e->getMessage());
        } catch (\Exception $e) {
            $this->core->getOutput()->renderJsonError($e->getMessage());
        }
    }

    protected function getGradedComponent(GradedComponent $graded_component) {
        $component_data = [];
        $mark_data = [];
        foreach ($graded_component->getComponent()->getMarks() as $mark) {
            $data = $mark->toArray();
            $data['has_mark'] = $graded_component->hasMark($mark);
            $mark_data[] = $data;
        }
        $component_data['marks'] = $mark_data;
        $component_data['score'] = $graded_component->getScore();
        $component_data['comment'] = $graded_component->getComment();
        return $component_data;
    }
    public function getGradeableComment() {
        $gradeable_id = $_POST['gradeable_id'];
        $user_id = $this->core->getQueries()->getUserFromAnon($_POST['anon_id'])[$_POST['anon_id']];
        $gradeable = $this->core->getQueries()->getGradeable($gradeable_id, $user_id);
        if (!$this->core->getAccess()->canI("grading.electronic.get_gradeable_comment", ["gradeable" => $gradeable])) {
            $response = array('status' => 'failure');
            $this->core->getOutput()->renderJson($response);
            return $response;
        }
        $response = array('status' => 'success', 'data' => $gradeable->getOverallComment());
        $this->core->getOutput()->renderJson($response);
        return $response;
    }
    public function getUsersThatGotTheMark() {
        $gradeable_id = $_POST['gradeable_id'];
        $gradeable = $this->core->getQueries()->getGradeable($gradeable_id);
        $gcm_id = $_POST['gradeable_component_mark_id'];
        if (!$this->core->getAccess()->canI("grading.electronic.get_marked_users", ["gradeable" => $gradeable])) {
            $response = array('status' => 'failure');
            $this->core->getOutput()->renderJson($response);
            return $response;
        }
        $return_data = [];
        $name_info = [];
        foreach ($gradeable->getComponents() as $component) {
            if ($component->getId() != $_POST['gradeable_component_id']) {
                continue;
            } else {
                foreach ($component->getMarks() as $mark) {
                    if ($mark->getId() == $gcm_id) {
                        $return_data = $this->core->getQueries()->getUsersWhoGotMark($component->getId(), $mark, $gradeable->isTeamAssignment());
                        $name_info['question_name'] = $component->getTitle();
                        $name_info['mark_note'] = $mark->getNote();
                    }
                }
            }
        }
        $sections = array();
        $this->getStats($gradeable, $sections);
        $response = array('status' => 'success', 'data' => $return_data, 'sections' => $sections, 'name_info' => $name_info);
        $this->core->getOutput()->renderJson($response);
        return $response;
    }
    private function getStats($gradeable, &$sections, $graders=array(), $total_users=array(), $no_team_users=array(), $graded_components=array()) {
        $gradeable_id = $gradeable->getId();
        if ($gradeable->isGradeByRegistration()) {
            if(!$this->core->getAccess()->canI("grading.electronic.get_marked_users.full_stats")){
                $sections = $this->core->getUser()->getGradingRegistrationSections();
            }
            else {
                $sections = $this->core->getQueries()->getRegistrationSections();
                foreach ($sections as $i => $section) {
                    $sections[$i] = $section['sections_registration_id'];
                }
            }
            $section_key='registration_section';
            if (count($sections) > 0) {
                $graders = $this->core->getQueries()->getGradersForRegistrationSections($sections);
            }
        }
        else {
            if(!$this->core->getAccess()->canI("grading.electronic.get_marked_users.full_stats")){
                $sections = $this->core->getQueries()->getRotatingSectionsForGradeableAndUser($gradeable_id, $this->core->getUser()->getId());
            }
            else {
                $sections = $this->core->getQueries()->getRotatingSections();
                foreach ($sections as $i => $section) {
                    $sections[$i] = $section['sections_rotating_id'];
                }
            }
            $section_key='rotating_section';
            if (count($sections) > 0) {
                $graders = $this->core->getQueries()->getGradersForRotatingSections($gradeable_id, $sections);
            }
        }
        if (count($sections) > 0) {
            if ($gradeable->isTeamAssignment()) {
                $total_users = $this->core->getQueries()->getTotalTeamCountByGradingSections($gradeable_id, $sections, $section_key);
                $no_team_users = $this->core->getQueries()->getUsersWithoutTeamByGradingSections($gradeable_id, $sections, $section_key);
                $graded_components = $this->core->getQueries()->getGradedComponentsCountByTeamGradingSections($gradeable_id, $sections, $section_key, true);
            }
            else {
                $total_users = $this->core->getQueries()->getTotalUserCountByGradingSections($sections, $section_key);
                $no_team_users = array();
                $graded_components = $this->core->getQueries()->getGradedComponentsCountByGradingSections($gradeable_id, $sections, $section_key, false);
            }
        }
        $num_components = $this->core->getQueries()->getTotalComponentCount($gradeable_id);
        $sections = array();
        if (count($total_users) > 0) {
            foreach ($total_users as $key => $value) {
                $sections[$key] = array(
                    'total_components' => $value * $num_components,
                    'graded_components' => 0,
                    'graders' => array()
                );
                if ($gradeable->isTeamAssignment()) {
                    $sections[$key]['no_team'] = $no_team_users[$key];
                }
                if (isset($graded_components[$key])) {
                    $sections[$key]['graded_components'] = intval($graded_components[$key]);
                }
                if (isset($graders[$key])) {
                    $sections[$key]['graders'] = $graders[$key];
                }
            }
        }
    }
}<|MERGE_RESOLUTION|>--- conflicted
+++ resolved
@@ -1466,12 +1466,8 @@
         // Required parameters
         $gradeable_id = $_POST['gradeable_id'] ?? '';
         $component_id = $_POST['component_id'] ?? '';
-<<<<<<< HEAD
-        $order = $_POST['order'] ?? [];
-=======
         $order = json_decode($_POST['order'] ?? '[]', true);
 
->>>>>>> 28d1e13f
         // Validate required parameters
         if (count($order) === 0) {
             $this->core->getOutput()->renderJsonFail('Missing order parameter');
