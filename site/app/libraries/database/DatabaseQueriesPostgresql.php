<?php

namespace app\libraries\database;

use app\libraries\Core;
use app\libraries\Database;
use app\libraries\Utils;
use app\models\Gradeable;
use app\models\GradeableComponent;
use app\models\GradeableVersion;
use app\models\User;
use app\models\SimpleLateUser;
use app\models\Team;

class DatabaseQueriesPostgresql implements IDatabaseQueries{
    /** @var Core */
    private $core;

    /** @var Database */
    private $database;

    public function __construct(Core $core) {
        $this->core = $core;
        $this->database = $core->getDatabase();
    }

    public function getUserById($user_id) {
        $this->database->query("
SELECT u.*, sr.grading_registration_sections
FROM users u
LEFT JOIN (
	SELECT array_agg(sections_registration_id) as grading_registration_sections, user_id
	FROM grading_registration
	GROUP BY user_id
) as sr ON u.user_id=sr.user_id
WHERE u.user_id=?", array($user_id));
        return new User($this->database->row());
    }
    
    public function getAllUsers($section_key="registration_section") {
        $keys = array("registration_section", "rotating_section");
        $section_key = (in_array($section_key, $keys)) ? $section_key : "registration_section";
        $this->database->query("
SELECT u.*, sr.grading_registration_sections
FROM users u
LEFT JOIN (
	SELECT array_agg(sections_registration_id) as grading_registration_sections, user_id
	FROM grading_registration
	GROUP BY user_id
) as sr ON u.user_id=sr.user_id
ORDER BY u.{$section_key}, u.user_id");
        $return = array();
        foreach ($this->database->rows() as $row) {
            $return[] = new User($row);
        }
        return $return;
    }

    public function getAllGraders() {
        $this->database->query("
SELECT u.*, sr.grading_registration_sections
FROM users u
LEFT JOIN (
	SELECT array_agg(sections_registration_id) as grading_registration_sections, user_id
	FROM grading_registration
	GROUP BY user_id
) as sr ON u.user_id=sr.user_id
WHERE u.user_group < 4
ORDER BY u.registration_section, u.user_id");
        $return = array();
        foreach ($this->database->rows() as $row) {
            $return[] = new User($row);
        }
        return $return;
    }

    public function createUser(User $user) {

        $array = array($user->getId(), $user->getFirstName(), $user->getPreferredFirstName(), $user->getLastName(),
            $user->getEmail(), $user->getGroup(), $user->getRegistrationSection(), $user->getRotatingSection(),
            Utils::convertBooleanToString($user->isManualRegistration()));

        $this->database->query("
INSERT INTO users (user_id, user_firstname, user_preferred_firstname, user_lastname, user_email, 
                   user_group, registration_section, rotating_section, manual_registration) 
VALUES (?, ?, ?, ?, ?, ?, ?, ?, ?)", $array);
        $this->updateGradingRegistration($user->getId(), $user->getGroup(), $user->getGradingRegistrationSections());
    }

    public function updateUser(User $user) {
        $array = array($user->getFirstName(), $user->getPreferredFirstName(), $user->getLastName(),
            $user->getEmail(), $user->getGroup(), $user->getRegistrationSection(), $user->getRotatingSection(),
            Utils::convertBooleanToString($user->isManualRegistration()), $user->getId());
        $this->database->query("
UPDATE users SET user_firstname=?, user_preferred_firstname=?, user_lastname=?, user_email=?, user_group=?, 
registration_section=?, rotating_section=?, manual_registration=?
WHERE user_id=?", $array);
        $this->updateGradingRegistration($user->getId(), $user->getGroup(), $user->getGradingRegistrationSections());
    }

    public function updateGradingRegistration($user_id, $user_group, $sections) {
        $this->database->query("DELETE FROM grading_registration WHERE user_id=?", array($user_id));
        if ($user_group < 4) {
            foreach ($sections as $section) {
                $this->database->query("
    INSERT INTO grading_registration (user_id, sections_registration_id) VALUES(?, ?)", array($user_id, $section));
            }
        }
    }

    public function getGradeableComponents($g_id, $gd_id=null) {
        $this->database->query("
SELECT gcd.*, gc.*
FROM gradeable_component AS gc
LEFT JOIN (
  SELECT *
  FROM gradeable_component_data
  WHERE gd_id = ?
) as gcd ON gc.gc_id = gcd.gc_id
WHERE gc.g_id=?
", array($gd_id, $g_id));

        $return = array();
        foreach ($this->database->rows() as $row) {
            $return[$row['gc_id']] = new GradeableComponent($row);
        }
        return $return;
    }

    public function getGradeableVersions($g_id, $user_id, $team_id, $due_date) {
        if ($user_id === null) {
            $this->database->query("
SELECT egd.*, egv.active_version = egd.g_version as active_version
FROM electronic_gradeable_data AS egd
LEFT JOIN (
  SELECT *
  FROM electronic_gradeable_version
) AS egv ON egv.active_version = egd.g_version AND egv.team_id = egd.team_id AND egv.g_id = egd.g_id
WHERE egd.g_id=? AND egd.team_id=?
ORDER BY egd.g_version", array($g_id, $team_id));
        }
        else {
            $this->database->query("
SELECT egd.*, egv.active_version = egd.g_version as active_version
FROM electronic_gradeable_data AS egd
LEFT JOIN (
  SELECT *
  FROM electronic_gradeable_version
) AS egv ON egv.active_version = egd.g_version AND egv.user_id = egd.user_id AND egv.g_id = egd.g_id
WHERE egd.g_id=? AND egd.user_id=?
ORDER BY egd.g_version", array($g_id, $user_id));
        }
        
        $return = array();
        foreach ($this->database->rows() as $row) {
            $row['submission_time'] = new \DateTime($row['submission_time'], $this->core->getConfig()->getTimezone());
            $return[$row['g_version']] = new GradeableVersion($row, $due_date);
        }

        return $return;
    }

    public function getAllGradeables($user_id = null) {
        return $this->getGradeables(null, $user_id);
    }

    public function getGradeable($g_id = null, $user_id = null) {
        return $this->getGradeables($g_id, $user_id)[0];
    }

    /*
     * TODO:
     * This should take in for:
     *  gradeable: [string] or [array] which then maps that into a where clause (g_id = string) OR (g_id IN (?, ?))
     *  users: [string] or [array] which then maps that into a where clause as well as adding in additional
     *      components for the SELECT cause and in the FROM clause (don't need gradeable_data if this is null, etc.)
     *  section_key:
     */
    public function getGradeables($g_ids = null, $user_ids = null, $section_key="registration_section", $sort_key="u.user_id") {
        $return = array();
        $g_ids_query = "";
        $users_query = "";
        $params = array();
        if ($g_ids !== null) {
            if (!is_array($g_ids)) {
                $g_ids = array($g_ids);
            }
            if (count($g_ids) > 0) {
                $g_ids_query = implode(",", array_fill(0, count($g_ids), "?"));
                $params = $g_ids;
            }
            else {
                return $return;
            }
        }

        if ($user_ids !== null) {
            if (!is_array($user_ids)) {
                $user_ids = array($user_ids);
            }
            if (count($user_ids) > 0) {
                $users_query = implode(",", array_fill(0, count($user_ids), "?"));
                $params = array_merge($params, $user_ids);
            }
            else {
                return $return;
            }
        }
        $section_keys = array("registration_section", "rotating_section");
        $section_key = (in_array($section_key, $section_keys)) ? $section_key : "registration_section";
        $sort_keys = array("u.user_firstname", "u.user_lastname", "u.user_id");
        $sort_key = (in_array($sort_key, $sort_keys)) ? $sort_key : "u.user_id";
        $sort = array();
        switch ($sort_key) {
            case 'u.user_firstname':
                $sort[] = 'u.user_firstname';
            case 'u.user_lastname':
                $sort[] = 'u.user_lastname';
            case 'u.user_id':
                $sort[] = 'u.user_id';
                break;
            default:
                $sort[] = 'u.user_firstname';
        }
        $sort_key = implode(', ', $sort);
        $query = "
SELECT";
        if ($user_ids !== null) {
            $query .= "
  u.*,";
        }
        $query .= "
  g.*,
  eg.eg_config_path,
  eg.eg_is_repository,
  eg.eg_subdirectory,
  eg.eg_use_ta_grading,
  eg.eg_submission_open_date,
  eg.eg_submission_due_date,
  eg.eg_late_days,
  eg.eg_precision,
  gc.array_gc_id,
  gc.array_gc_title,
  gc.array_gc_ta_comment,
  gc.array_gc_student_comment,
  gc.array_gc_max_value,
  gc.array_gc_is_text,
  gc.array_gc_is_extra_credit,
  gc.array_gc_order";
        if ($user_ids !== null) {
            $query .= ",
  gd.gd_id,
  gd.gd_grader_id,
  gd.gd_overall_comment,
  gd.gd_status,
  gd.gd_late_days_used,
  gd.gd_active_version,
  gd.array_gcd_gc_id,
  gd.array_gcd_score,
  gd.array_gcd_component_comment,
  gd.gd_user_viewed_date,
  CASE WHEN egd.active_version IS NULL THEN 
    0 ELSE 
    egd.active_version 
  END AS active_version,
  egd.team_id,
  egd.g_version,
  egd.autograding_non_hidden_non_extra_credit,
  egd.autograding_non_hidden_extra_credit,
  egd.autograding_hidden_non_extra_credit,
  egd.autograding_hidden_extra_credit,
  egd.submission_time
FROM users AS u
NATURAL JOIN gradeable AS g";
        }
        else {
            $query .= "
FROM gradeable AS g";
        }
        $query .= "
LEFT JOIN (
  SELECT *
  FROM electronic_gradeable
) AS eg ON eg.g_id=g.g_id
LEFT JOIN (
  SELECT
    g_id,
    array_agg(gc_id) as array_gc_id,
    array_agg(gc_title) AS array_gc_title,
    array_agg(gc_ta_comment) AS array_gc_ta_comment,
    array_agg(gc_student_comment) AS array_gc_student_comment,
    array_agg(gc_max_value) AS array_gc_max_value,
    array_agg(gc_is_text) AS array_gc_is_text,
    array_agg(gc_is_extra_credit) AS array_gc_is_extra_credit,
    array_agg(gc_order) AS array_gc_order
  FROM gradeable_component
  GROUP BY g_id
) AS gc ON gc.g_id=g.g_id";
        if ($user_ids !== null) {
            $query .= "
LEFT JOIN (
  SELECT 
    in_gd.*,
    in_gcd.array_gcd_gc_id,
    in_gcd.array_gcd_score,
    in_gcd.array_gcd_component_comment
  FROM gradeable_data as in_gd
  LEFT JOIN (
    SELECT
      gd_id,
      array_agg(gc_id) AS array_gcd_gc_id,
      array_agg(gcd_score) as array_gcd_score,
      array_agg(gcd_component_comment) as array_gcd_component_comment
    FROM gradeable_component_data
    GROUP BY gd_id
  ) AS in_gcd ON in_gd.gd_id = in_gcd.gd_id
) AS gd ON gd.gd_user_id = u.user_id AND g.g_id = gd.g_id
LEFT JOIN (
  SELECT
    egd.*,
    egv.active_version
  FROM electronic_gradeable_version AS egv, electronic_gradeable_data AS egd
  WHERE egv.active_version = egd.g_version AND egv.g_id = egd.g_id AND (egv.user_id = egd.user_id OR egv.team_id = egd.team_id)
) AS egd ON g.g_id = egd.g_id AND (u.user_id = egd.user_id OR u.user_id IN ( 
    SELECT
      t.user_id
    FROM gradeable_teams AS gt, teams AS t
    WHERE g.g_id = gt.g_id AND gt.team_id = t.team_id AND t.team_id = egd.team_id AND t.state = 1))";
        }

        $where = array();
        if ($g_ids !== null) {
            $where[] = "g.g_id IN ({$g_ids_query})";
        }
        if ($user_ids !== null) {
            $where[] = "u.user_id IN ({$users_query})";
        }
        if (count($where) > 0) {
            $query .= "
WHERE ".implode(" AND ", $where);
        }
        if ($user_ids !== null) {
          $query .= "
ORDER BY u.{$section_key}, {$sort_key}";
        }


        $this->database->query($query, $params);

        foreach ($this->database->rows() as $row) {
            $user = (isset($row['user_id']) && $row['user_id'] !== null) ? new User($row) : null;
            $return[] = new Gradeable($this->core, $row, $user);
        }

        return $return;
    }

    public function getUsersByRegistrationSections($sections) {
        $return = array();
        if (count($sections) > 0) {
            $query = implode(",", array_fill(0, count($sections), "?"));
            $this->database->query("SELECT * FROM users WHERE registration_section IN ({$query}) ORDER BY registration_section", $sections);
            foreach ($this->database->rows() as $row) {
                $return[] = new User($row);
            }
        }
        return $return;
    }

    public function getTotalUserCountByRegistrationSections($sections) {
        $return = array();
        $params = array();
        $where = "";
        if (count($sections) > 0) {
            $where = "WHERE registration_section IN (".implode(",", array_fill(0, count($sections), "?")).")";
            $params = $sections;
        }
        $this->database->query("
SELECT count(*) as cnt, registration_section 
FROM users 
{$where}
GROUP BY registration_section 
ORDER BY registration_section", $params);
        foreach ($this->database->rows() as $row) {
            if ($row['registration_section'] === null) {
                $row['registration_section'] = "NULL";
            }
            $return[$row['registration_section']] = intval($row['cnt']);
        }
        return $return;
    }

    public function getGradedUserCountByRegistrationSections($g_id, $sections) {
        $return = array();
        $params = array($g_id);
        $where = "";
        if (count($sections) > 0) {
            $where = "WHERE registration_section IN (".implode(",", array_fill(0, count($sections), "?")).")";
            $params = array_merge($params, $sections);
        }
        $this->database->query("
SELECT count(u.*) as cnt, u.registration_section
FROM users AS u
INNER JOIN (
  SELECT * FROM gradeable_data WHERE g_id=? AND (gd_active_version >= 0 OR (gd_active_version = -1 AND gd_status = 0))
) AS gd ON u.user_id = gd.gd_user_id
{$where}
GROUP BY u.registration_section
ORDER BY u.registration_section", $params);
        foreach ($this->database->rows() as $row) {
            if ($row['registration_section'] === null) {
                $row['registration_section'] = "NULL";
            }
            $return[$row['registration_section']] = intval($row['cnt']);
        }
        return $return;
    }

    public function getGradersForRegistrationSections($sections) {
        $return = array();
        $params = array();
        $where = "";
        if (count($sections) > 0) {
            $where = "WHERE sections_registration_id IN (" . implode(",", array_fill(0, count($sections), "?")) . ")";
            $params = $sections;
        }
        $this->database->query("
SELECT g.*, u.* 
FROM grading_registration AS g
LEFT JOIN (
  SELECT *
  FROM users
) AS u ON u.user_id = g.user_id
{$where}
ORDER BY g.sections_registration_id, g.user_id", $params);
        $user_store = array();
        foreach ($this->database->rows() as $row) {
            if ($row['sections_registration_id'] === null) {
                $row['sections_registration_id'] = "NULL";
            }
            if (!isset($return[$row['sections_registration_id']])) {
                $return[$row['sections_registration_id']] = array();
            }
            if (!isset($user_store[$row['user_id']])) {
                $user_store[$row['user_id']] = new User($row);
            }
            $return[$row['sections_registration_id']][] = $user_store[$row['user_id']];
        }
        return $return;
    }

    public function getRotatingSectionsForGradeableAndUser($g_id, $user) {
        $this->database->query("SELECT sections_rotating_id FROM grading_rotating WHERE g_id=? AND user_id=?", array($g_id, $user));
        $return = array();
        foreach ($this->database->rows() as $row) {
            $return[] = $row['sections_rotating_id'];
        }
        return $return;
    }

    public function getUsersByRotatingSections($sections) {
        $return = array();
        if (count($sections) > 0) {
            $query = implode(",", array_fill(0, count($sections), "?"));
            $this->database->query("SELECT * FROM users WHERE rotating_section IN ({$query}) ORDER BY rotating_section", $sections);
            foreach ($this->database->rows() as $row) {
                $return[] = new User($row);
            }
        }
        return $return;
    }

    public function getTotalUserCountByRotatingSections($sections) {
        $return = array();
        $where = "";
        $params = array();
        if (count($sections) > 0) {
            $where = "WHERE rotating_section IN (".implode(",", array_fill(0, count($sections), "?")).")";
            $params = $sections;
        }
        $this->database->query("
SELECT count(*) as cnt, rotating_section 
FROM users 
{$where}
GROUP BY rotating_section 
ORDER BY rotating_section", $params);
        foreach ($this->database->rows() as $row) {
            if ($row['rotating_section'] === null) {
                $row['rotating_section'] = "NULL";
            }
            $return[$row['rotating_section']] = intval($row['cnt']);
        }
        return $return;
    }

    public function getGradedUserCountByRotatingSections($g_id, $sections) {
        $return = array();
        $params = array($g_id);
        $where = "";
        if (count($sections) > 0) {
            $where = "WHERE rotating_section IN (".implode(",", array_fill(0, count($sections), "?")).")";
            $params = array_merge($params, $sections);
        }
        $this->database->query("
SELECT count(u.*) as cnt, u.rotating_section
FROM users AS u
INNER JOIN (
  SELECT * FROM gradeable_data WHERE g_id=? AND (gd_active_version >= 0 OR (gd_active_version = -1 AND gd_status = 0))
) AS gd ON u.user_id = gd.gd_user_id
{$where}
GROUP BY u.rotating_section
ORDER BY u.rotating_section", $params);
        foreach ($this->database->rows() as $row) {
            if ($row['rotating_section'] === null) {
                $row['rotating_section'] = "NULL";
            }
            $return[$row['rotating_section']] = intval($row['cnt']);
        }
        return $return;
    }

    public function getGradersForRotatingSections($g_id, $sections) {
        $return = array();
        $params = array($g_id);
        $where = "";
        if (count($sections) > 0) {
            $where = " AND sections_rotating_id IN (" . implode(",", array_fill(0, count($sections), "?")) . ")";
            $params = array_merge($params, $sections);
        }
        $this->database->query("
SELECT g.*, u.* 
FROM grading_rotating AS g
LEFT JOIN (
  SELECT *
  FROM users
) AS u ON u.user_id = g.user_id
WHERE g.g_id=? {$where}
ORDER BY g.sections_rotating_id, g.user_id", $params);
        $user_store = array();
        foreach ($this->database->rows() as $row) {
            if ($row['sections_rotating_id'] === null) {
                $row['sections_rotating_id'] = "NULL";
            }
            if (!isset($return[$row['sections_rotating_id']])) {
                $return[$row['sections_rotating_id']] = array();
            }
            if (!isset($user_store[$row['user_id']])) {
                $user_store[$row['user_id']] = new User($row);
            }
            $return[$row['sections_rotating_id']][] = $user_store[$row['user_id']];
        }
        return $return;
    }

    public function getRegistrationSections() {
        $this->database->query("SELECT * FROM sections_registration ORDER BY sections_registration_id");
        return $this->database->rows();
    }

    public function getRotatingSections() {
        $this->database->query("SELECT * FROM sections_rotating ORDER BY sections_rotating_id");
        return $this->database->rows();
    }

    public function getGradeablesPastAndSection() {
        $this->database->query("
  SELECT
    gu.g_id, gu.user_id, gu.user_group, gr.sections_rotating_id, g_grade_start_date
  FROM (SELECT g.g_id, u.user_id, u.user_group, g_grade_start_date
          FROM (SELECT user_id, user_group FROM users WHERE user_group BETWEEN 1 AND 3) AS u CROSS JOIN (
            SELECT
              DISTINCT g.g_id,
              g_grade_start_date
            FROM gradeable AS g
            LEFT JOIN
              grading_rotating AS gr ON g.g_id = gr.g_id
            WHERE g_grade_by_registration = 'f') AS g ) as gu
        LEFT JOIN (
              SELECT
                g_id, user_id, array_agg(sections_rotating_id) as sections_rotating_id
              FROM
                grading_rotating
              GROUP BY
              g_id, user_id) AS gr ON gu.user_id=gr.user_id AND gu.g_id=gr.g_id
              ORDER BY user_group, user_id, g_grade_start_date");
        return $this->database->rows();
    }

    public function getRotatingSectionsGradeableIDS() {
        $this->database->query("SELECT g_id FROM gradeable WHERE g_grade_by_registration = 'f' ORDER BY g_grade_start_date ASC");
        return $this->database->rows();
    }

    public function getCountUsersRotatingSections() {
        $this->database->query("
SELECT rotating_section, count(*) as count
FROM users
WHERE (registration_section IS NOT NULL OR manual_registration)
GROUP BY rotating_section
ORDER BY rotating_section");
        return $this->database->rows();
    }

        public function getGradersForAllRotatingSections($gradeable_id) {
        $this->database->query("
    SELECT 
        u.user_id, array_agg(sections_rotating_id ORDER BY sections_rotating_id ASC) AS sections
    FROM 
        users AS u INNER JOIN grading_rotating AS gr ON u.user_id = gr.user_id
    WHERE 
        g_id=?
    AND 
        u.user_group BETWEEN 1 AND 3
    GROUP BY 
        u.user_id
    ",array($gradeable_id));
        return $this->database->rows();
    }

    public function getGradersFromUserType($user_type) {
        $this->database->query("SELECT user_id FROM users WHERE user_group=? ORDER BY user_id ASC", array($user_type));
        return $this->database->rows();
    }

    public function getCountNullUsersRotatingSections() {
        $this->database->query("
SELECT rotating_section, count(*) as count
FROM users
WHERE (registration_section IS NULL and NOT manual_registration) AND rotating_section IS NOT NULL
GROUP BY rotating_section
ORDER BY rotating_section");
        return $this->database->rows();
    }

    public function getRegisteredUserIdsWithNullRotating() {
        $this->database->query("
SELECT user_id 
FROM users 
WHERE
    (rotating_section IS NULL) and 
    (registration_section IS NOT NULL or manual_registration)
ORDER BY user_id ASC");
        return array_map(function($elem) { return $elem['user_id']; }, $this->database->rows());
    }

    public function getRegisteredUserIds() {
        $this->database->query("
SELECT user_id 
FROM users 
WHERE
    (registration_section IS NOT NULL) OR 
    (manual_registration)
ORDER BY user_id ASC");
        return array_map(function($elem) { return $elem['user_id']; }, $this->database->rows());
    }

    public function setAllUsersRotatingSectionNull() {
        $this->database->query("UPDATE users SET rotating_section=NULL");
    }

    public function setNonRegisteredUsersRotatingSectionNull() {
        $this->database->query("UPDATE users SET rotating_section=NULL WHERE registration_section IS NULL AND NOT manual_registration");
    }

    public function deleteAllRotatingSections() {
        $this->database->query("DELETE FROM sections_rotating");
    }

    public function getMaxRotatingSection() {
        $this->database->query("SELECT MAX(sections_rotating_id) as max FROM sections_rotating");
        $row = $this->database->row();
        return $row['max'];
    }

    public function insertNewRotatingSection($section) {
        $this->database->query("INSERT INTO sections_rotating (sections_rotating_id) VALUES(?)", array($section));
    }

    public function setupRotatingSections($graders, $gradeable_id) {
        $this->database->query("DELETE FROM grading_rotating WHERE g_id=?", array($gradeable_id));
        foreach ($graders as $grader=>$sections){
            foreach($sections as $i=>$section){
                $this->database->query("INSERT INTO grading_rotating(g_id, user_id, sections_rotating_id) VALUES(?,?,?)", array($gradeable_id,$grader,$section));
            }
        }
    }

    public function updateUsersRotatingSection($section, $users) {
        $update_array = array_merge(array($section), $users);
        $update_string = implode(",", array_pad(array(), count($users), "?"));
        $this->database->query("UPDATE users SET rotating_section=? WHERE user_id IN ({$update_string})", $update_array);
    }

    public function createNewGradeable($details) {
        $this->database->beginTransaction();

        //inserts the data common among all gradeable types
        $params = array($details['g_id'], $details['g_title'], $details['g_instructions_url'], $details['g_overall_ta_instructions'],
            $details['g_use_teams'], $details['g_gradeable_type'], $details['g_grade_by_registration'], $details['g_ta_view_start_date'],
            $details['g_grade_start_date'], $details['g_grade_released_date'], $details['g_min_grading_group'], $details['syllabus_bucket']);
        $this->database->query("
INSERT INTO gradeable(g_id, g_title, g_instructions_url,g_overall_ta_instructions, g_team_assignment, g_gradeable_type, g_grade_by_registration,
 g_ta_view_start_date, g_grade_start_date,  g_grade_released_date,  g_min_grading_group, g_syllabus_bucket) 
VALUES (?, ?, ?, ?, ?, ?, ?, ?, ?, ?, ?, ?)", $params);

        //inserts the data if the gradeable is an electronic gradeable.
        if($details['g_gradeable_type'] === 0) {
            $params = array($details['g_id'], $details['eg_submission_open_date'], $details['eg_submission_due_date'],
                    $details['eg_is_repository'], $details['eg_subdirectory'], $details['use_ta_grading'], $details['eg_config_path'], 
                    $details['eg_late_days'], $details['eg_precision']);
            $this->database->query("
INSERT INTO electronic_gradeable(g_id, eg_submission_open_date, eg_submission_due_date, eg_is_repository, 
eg_subdirectory, eg_use_ta_grading, eg_config_path, eg_late_days, eg_precision) 
VALUES(?, ?, ?, ?, ?, ?, ?, ?, ?)", $params);
            for ($x = 0; $x < $details['num_questions']; $x++) {
                        $params = array($details['g_id'], $details['array_eg_gc_title'][$x], $details['array_gc_ta_comment'][$x], 
                            $details['array_gc_student_comment'][$x], $details['array_gc_max_value'][$x], 
                            $details['array_gc_is_text'][$x], $details['array_eg_gc_is_extra_credit'][$x], $details['array_gc_order'][$x]);
            $this->database->query("
INSERT INTO gradeable_component(g_id, gc_title, gc_ta_comment, gc_student_comment, gc_max_value, 
gc_is_text, gc_is_extra_credit, gc_order) 
VALUES(?, ?, ?, ?, ?, ?, ?, ?)",$params);
            }

        //inserts the data if the gradeable is a checkpoint gradeable.
        } else if ($details['g_gradeable_type'] === 1) {
            for ($x = 0; $x < $details['num_checkpoints']; $x++) {
            $params = array($details['g_id'], $details['array_cp_gc_title'][$x], '','',1,"false",$details['array_cp_gc_is_extra_credit'][$x],$x);
                $this->database->query("
INSERT INTO gradeable_component(g_id, gc_title, gc_ta_comment, gc_student_comment,
gc_max_value,gc_is_text,gc_is_extra_credit,gc_order) 
VALUES (?, ?, ?, ?, ?, ?, ?, ?)", $params);
            }

        //inserts the data if the gradeable is a numeric/text gradeable.
        } else if ($details['g_gradeable_type'] === 2) {
            for($x=1; $x<=$details['num_numeric']+$details['num_text']; $x++) {
                $params = array($details['g_id'], $details['array_nt_gc_title'][$x], '','', $details['array_gc_max_value'][$x],
                    $details['array_gc_is_text'][$x], $details['array_nt_gc_is_extra_credit'][$x], $x);
                $this->database->query("
INSERT INTO gradeable_component(g_id, gc_title, gc_ta_comment, gc_student_comment, gc_max_value,
gc_is_text, gc_is_extra_credit, gc_order) 
VALUES (?, ?, ?, ?, ?, ?, ?, ?)",$params);
            }
        }
        $this->database->commit();
    }

    public function getGradeableData($gradeable_id) {
        $this->database->query("SELECT * FROM gradeable WHERE g_id=?",array($gradeable_id));
        $old_gradeable = $this->database->row();
        $this->database->query("SELECT * FROM gradeable_component WHERE g_id=? ORDER BY gc_order", array($gradeable_id));
        $old_components = json_encode($this->database->rows());
        if ($old_gradeable['g_gradeable_type']==2){
            $this->database->query("SELECT COUNT(*) AS cnt FROM gradeable AS g INNER JOIN gradeable_component AS gc 
                        ON g.g_id=gc.g_id WHERE g.g_id=? AND gc_is_text='false'", array($gradeable_id));
            $num_numeric = $this->database->row()['cnt'];
            $this->database->query("SELECT COUNT(*) AS cnt FROM gradeable AS g INNER JOIN gradeable_component AS gc 
                        ON g.g_id=gc.g_id WHERE g.g_id=? AND gc_is_text='true'", array($gradeable_id));
            $num_text = $this->database->row()['cnt'];
        }

        $this->database->query("SELECT COUNT(*) as cnt FROM gradeable AS g INNER JOIN gradeable_component AS gc ON g.g_id=gc.g_id 
                    INNER JOIN gradeable_component_data AS gcd ON gcd.gc_id=gc.gc_id WHERE g.g_id=?",array($gradeable_id));
        $has_grades= $this->database->row()['cnt'];

        if($old_gradeable['g_gradeable_type']==0){
            //get the electronic file stuff
            $this->database->query("SELECT * FROM electronic_gradeable WHERE g_id=?", array($gradeable_id));
            $electronic_gradeable = $this->database->row();
            $use_ta_grading = $electronic_gradeable['eg_use_ta_grading'];

            $initial_ta_grading_compare_date = "Due Date (+ max allowed late days)";

            if ($use_ta_grading) {
              $initial_grades_released_compare_date = "TA Grading Open Date";
            } else {
              $initial_grades_released_compare_date = "Due Date";
            }

            $is_repository = $electronic_gradeable['eg_is_repository'];
            $late_days = $electronic_gradeable['eg_late_days'];
            $this->database->query("SELECT gc_title, gc_ta_comment, gc_student_comment, gc_max_value, gc_is_extra_credit FROM gradeable_component 
                        WHERE g_id=? GROUP BY gc_id ORDER BY gc_order ASC",array($gradeable_id));
            $tmp_questions = $this->database->rows();
            $old_questions = array();
            if ($use_ta_grading) {
                foreach($tmp_questions as $question){

                    array_push($old_questions, array('question_message' => $question['gc_title'],
                                                    'question_grading_note' => $question['gc_ta_comment'],
                                                    'student_grading_note'  => $question['gc_student_comment'],
                                                    'question_total'        => $question['gc_max_value'],
                                                    'question_extra_credit' => $question['gc_is_extra_credit']));
                }
            }
        } else {
         // numeric or checkpoint
         $initial_ta_grading_compare_date = "TA Beta Testing Date";
         $initial_grades_released_compare_date = "TA Grading Open Date";
        }
        if ($old_gradeable['g_gradeable_type']==0) {
            $data = array($old_gradeable, $old_components, $has_grades, $electronic_gradeable, $initial_grades_released_compare_date, 
                $old_questions);
        }
        if ($old_gradeable['g_gradeable_type']==1) {
            $data = array($old_gradeable, $old_components, $has_grades, $initial_ta_grading_compare_date, $initial_grades_released_compare_date);
        }
        if ($old_gradeable['g_gradeable_type']==2) {
            $data = array($old_gradeable, $old_components, $has_grades, $num_numeric, $num_text, $initial_ta_grading_compare_date, 
                $initial_grades_released_compare_date);
        }

        return $data;
    }
    public function updateGradeable($details) {
        $this->database->beginTransaction();

        //updates the data common for all gradeables.
        $params = array($details['g_title'], $details['g_overall_ta_instructions'], $details['g_use_teams'], $details['g_gradeable_type'],
                        $details['g_grade_by_registration'], $details['g_grade_start_date'], $details['g_grade_released_date'],
                        $details['syllabus_bucket'], $details['g_min_grading_group'], $details['g_instructions_url'],
                        $details['g_ta_view_start_date'] , $details['g_id']);
        $this->database->query("
UPDATE gradeable SET g_title=?, g_overall_ta_instructions=?, g_team_assignment=?, g_gradeable_type=?, 
g_grade_by_registration=?, g_grade_start_date=?, g_grade_released_date=?, g_syllabus_bucket=?, 
g_min_grading_group=?, g_instructions_url=?, g_ta_view_start_date=? WHERE g_id=?", $params);

        //inserts the data if the gradeable is an electronic gradeable.
        if($details['g_gradeable_type'] === 0) {
            $params = array($details['eg_submission_open_date'], $details['eg_submission_due_date'],
                    $details['eg_is_repository'], $details['eg_subdirectory'], $details['use_ta_grading'], $details['eg_config_path'], 
                    $details['eg_late_days'], $details['eg_precision'], $details['g_id']);
            $this->database->query("
UPDATE electronic_gradeable SET eg_submission_open_date=?, eg_submission_due_date=?, eg_is_repository=?, 
eg_subdirectory=?, eg_use_ta_grading=?, eg_config_path=?, eg_late_days=?, eg_precision=? WHERE g_id=?", $params); 

            $this->database->query("SELECT COUNT(*) as cnt FROM gradeable_component WHERE g_id=?", array($details['g_id']));
            $num_old_questions = intval($this->database->row()['cnt']);
            for ($x = 0; $x < $details['num_questions']; $x++) {
                if($x<$num_old_questions) {
                    $params = array($details['array_eg_gc_title'][$x], $details['array_gc_ta_comment'][$x], $details['array_gc_student_comment'][$x], $details['array_gc_max_value'][$x], $details['array_gc_is_text'][$x], $details['array_eg_gc_is_extra_credit'][$x],        $details['g_id'], $details['array_gc_order'][$x]);
                    $this->database->query("
UPDATE gradeable_component SET gc_title=?, gc_ta_comment=?,gc_student_comment=?, gc_max_value=?, 
gc_is_text=?, gc_is_extra_credit=? WHERE g_id=? AND gc_order=?", $params);
                } else {
                    $params = array($details['g_id'], $details['array_eg_gc_title'][$x], $details['array_gc_ta_comment'][$x], 
                    $details['array_gc_student_comment'][$x], $details['array_gc_max_value'][$x], 
                    $details['array_gc_is_text'][$x], $details['array_eg_gc_is_extra_credit'][$x], $details['array_gc_order'][$x]);
                    $this->database->query("
INSERT INTO gradeable_component(g_id, gc_title, gc_ta_comment, gc_student_comment, gc_max_value, 
gc_is_text, gc_is_extra_credit, gc_order) 
VALUES(?, ?, ?, ?, ?, ?, ?, ?)",$params);
                }
            }
            for($i=$details['num_questions']; $i<$num_old_questions; ++$i){
                //DELETE all grades associated with these gcs
                $params = array($details['g_id'],$i);
                $this->database->query("SELECT gc_id FROM gradeable_component WHERE g_id=? AND gc_order=?",$params);
                $row = $this->database->row();
                if (!isset($row['gc_id'])) {
                    continue;
                }

                $gc_id = $row['gc_id'];
                $this->database->query("DELETE FROM gradeable_component_data AS gcd WHERE gc_id=?",array($gc_id));
                $this->database->query("DELETE FROM gradeable_component WHERE gc_id=?", array($gc_id));
            }
        } else if ($details['g_gradeable_type'] === 1) {
            $this->database->query("SELECT COUNT(*) as cnt FROM gradeable_component WHERE g_id=?", array($details['g_id']));
            $num_old_checkpoints = intval($this->database->row()['cnt']);
            for ($x = 0; $x < $details['num_checkpoints']; $x++) {
                if ($x < $num_old_checkpoints) {
                    $params = array($details['array_cp_gc_title'][$x], '', '', 1, "false", $details['array_cp_gc_is_extra_credit'][$x], $details['g_id'], $x);
                    $this->database->query("
UPDATE gradeable_component SET gc_title=?, gc_ta_comment=?, gc_student_comment=?,
gc_max_value=?, gc_is_text=?, gc_is_extra_credit=? WHERE g_id=? AND gc_order=?", $params);
                } else {
                    $params = array($details['g_id'], $details['array_cp_gc_title'][$x], '','',1,"false",$details['array_cp_gc_is_extra_credit'][$x],$x);
                $this->database->query("
INSERT INTO gradeable_component(g_id, gc_title, gc_ta_comment, gc_student_comment,
gc_max_value,gc_is_text,gc_is_extra_credit,gc_order) 
VALUES (?, ?, ?, ?, ?, ?, ?, ?)", $params);
                }            
            }

            for($i=$details['num_checkpoints']; $i<$num_old_checkpoints; ++$i){
                //DELETE all grades associated with these gcs
                $params = array($details['g_id'],$i);
                $this->database->query("SELECT gc_id FROM gradeable_component WHERE g_id=? AND gc_order=?",$params);
                $row = $this->database->row();
                if (!isset($row['gc_id'])) {
                    continue;
                }

                $gc_id = $row['gc_id'];
                $this->database->query("DELETE FROM gradeable_component_data AS gcd WHERE gc_id=?",array($gc_id));
                $this->database->query("DELETE FROM gradeable_component WHERE gc_id=?", array($gc_id));
            }
        } else if ($details['g_gradeable_type'] === 2) {
            $this->database->query("SELECT COUNT(*) as cnt FROM gradeable_component WHERE g_id=?", array($details['g_id']));
            $num_old_numerics = intval($this->database->row()['cnt']);
            for($x=1; $x<=$details['num_numeric']+$details['num_text']; $x++) {
                if ($x<=$num_old_numerics) {
                    $params = array($details['array_nt_gc_title'][$x], '','',$details['array_gc_max_value'][$x], $details['array_gc_is_text'][$x], $details['array_nt_gc_is_extra_credit'][$x], $details['g_id'],$x);
                    $this->database->query("
UPDATE gradeable_component SET gc_title=?, gc_ta_comment=?, gc_student_comment=?, 
gc_max_value=?, gc_is_text=?, gc_is_extra_credit=? WHERE g_id=? AND gc_order=?", $params);
                } else {
                    $params = array($details['g_id'], $details['array_nt_gc_title'][$x], '','', $details['array_gc_max_value'][$x],
                    $details['array_gc_is_text'][$x], $details['array_nt_gc_is_extra_credit'][$x], $x);
                $this->database->query("
INSERT INTO gradeable_component(g_id, gc_title, gc_ta_comment, gc_student_comment, gc_max_value,
gc_is_text, gc_is_extra_credit, gc_order) 
VALUES (?, ?, ?, ?, ?, ?, ?, ?)",$params);
                }
            }

            for($i=$details['num_numeric']+$details['num_text']+1; $i<=$num_old_numerics; ++$i){
                //DELETE all grades associated with these gcs
                $params = array($details['g_id'],$i);
                $this->database->query("SELECT gc_id FROM gradeable_component WHERE g_id=? AND gc_order=?",$params);
                $row = $this->database->row();
                if (!isset($row['gc_id'])) {
                    continue;
                }

                $gc_id = $row['gc_id'];
                $this->database->query("DELETE FROM gradeable_component_data AS gcd WHERE gc_id=?",array($gc_id));
                $this->database->query("DELETE FROM gradeable_component WHERE gc_id=?", array($gc_id));
            }
        }
        $this->database->commit();
    }

    public function insertVersionDetails($g_id, $user_id, $team_id, $version, $timestamp) {
        $this->database->query("
INSERT INTO electronic_gradeable_data 
(g_id, user_id, team_id, g_version, autograding_non_hidden_non_extra_credit, autograding_non_hidden_extra_credit, 
autograding_hidden_non_extra_credit, autograding_hidden_extra_credit, submission_time) 
VALUES(?, ?, ?, ?, 0, 0, 0, 0, ?)", array($g_id, $user_id, $team_id, $version, $timestamp));
        if ($user_id === null) {
            $this->database->query("SELECT * FROM electronic_gradeable_version WHERE g_id=? AND team_id=?",
            array($g_id, $team_id));
        }
        else {
            $this->database->query("SELECT * FROM electronic_gradeable_version WHERE g_id=? AND user_id=?",
            array($g_id, $user_id));
        }
        $row = $this->database->row();
        if (!empty($row)) {
            $this->updateActiveVersion($g_id, $user_id, $team_id, $version);
        }
        else {
            $this->database->query("INSERT INTO electronic_gradeable_version (g_id, user_id, team_id, active_version) VALUES(?, ?, ?, ?)",
                array($g_id, $user_id, $team_id, $version));
        }
    }

    public function updateActiveVersion($g_id, $user_id, $team_id, $version) {
        if ($user_id === null) {
            $this->database->query("UPDATE electronic_gradeable_version SET active_version=? WHERE g_id=? AND team_id=?",
            array($version, $g_id, $team_id));
        }
        else {
            $this->database->query("UPDATE electronic_gradeable_version SET active_version=? WHERE g_id=? AND user_id=?",
            array($version, $g_id, $user_id));
        }  
    }

    public function updateGradeableData(Gradeable $gradeable) {
        $this->database->beginTransaction();
        if ($gradeable->getGdId() === null) {
            $params = array($gradeable->getId(), $gradeable->getUser()->getId(), $gradeable->getGrader()->getId(),
                            $gradeable->getOverallComment(), $gradeable->getStatus(), 0,
                            $gradeable->getActiveVersion());
            $this->database->query("INSERT INTO 
gradeable_data (g_id, gd_user_id, gd_grader_id, gd_overall_comment, gd_status, gd_late_days_used, gd_active_version)
VALUES (?, ?, ?, ?, ?, ?, ?)", $params);
            $gradeable->setGdId($this->database->getLastInsertId("gradeable_data_gd_id_seq"));
        }
        else {
            $this->database->query("UPDATE gradeable_data SET gd_grader_id=? WHERE gd_id=?", array($gradeable->getGrader()->getId(), $gradeable->getGdId()));
        }

        foreach ($gradeable->getComponents() as $component) {
            if ($component->getHasGrade()) {
                $params = array($component->getScore(), $component->getComment(), $component->getId(), $gradeable->getGdId());
                $this->database->query("
UPDATE gradeable_component_data SET gcd_score=?, gcd_component_comment=? WHERE gc_id=? AND gd_id=?", $params);
            }
            else {
                $params = array($component->getId(), $gradeable->getGdId(), $component->getScore(),
                                $component->getComment());
                $this->database->query("
INSERT INTO gradeable_component_data (gc_id, gd_id, gcd_score, gcd_component_comment) 
VALUES (?, ?, ?, ?)", $params);
            }

        }
        $this->database->commit();
    }

        //the better way to update a gradeable, this way should eventually replace the old way
        public function updateGradeable2(Gradeable $gradeable) {
        $this->database->beginTransaction();
        $tempTeam = ($gradeable->isTeamAssignment() == 1) ? '1' : '0';
        $tempRegistration = ($gradeable->getGradeByRegistration() == 1) ? '1' : '0';
        //updates the data common for all gradeables.
        $params = array($gradeable->getName(), $gradeable->getTaInstructions(), $tempTeam, $gradeable->getType(),
                        $tempRegistration, $gradeable->getGradeStartDate()->format('Y/m/d H:i:s'), $gradeable->getGradeReleasedDate()->format('Y/m/d H:i:s'),
                        $gradeable->getBucket(), $gradeable->getMinimumGradingGroup(), $gradeable->getInstructionsURL(),
                        $gradeable->getTAViewDate()->format('Y/m/d H:i:s'), $gradeable->getId());
        $this->database->query("
UPDATE gradeable SET g_title=?, g_overall_ta_instructions=?, g_team_assignment=?, g_gradeable_type=?, 
g_grade_by_registration=?, g_grade_start_date=?, g_grade_released_date=?, g_syllabus_bucket=?, 
g_min_grading_group=?, g_instructions_url=?, g_ta_view_start_date=? WHERE g_id=?", $params);

        if($gradeable->getType() === 0) {
            $tempRepository = ($gradeable->getIsRepository() == 1 ) ? '1' : '0';
            $tempTAgrading = ($gradeable->useTAGrading() == 1) ? '1' : '0';
            $params = array($gradeable->getOpenDate()->format('Y/m/d H:i:s'), $gradeable->getDueDate()->format('Y/m/d H:i:s'),
                    $tempRepository, $gradeable->getSubdirectory(), $tempTAgrading,  
                    $gradeable->getAllowedLateDays(), $gradeable->getPointPrecision(), $gradeable->getId());
            $this->database->query("
UPDATE electronic_gradeable SET eg_submission_open_date=?, eg_submission_due_date=?, eg_is_repository=?, 
eg_subdirectory=?, eg_use_ta_grading=?, eg_late_days=?, eg_precision=? WHERE g_id=?", $params); 
        }

        $this->database->commit();
      }

    public function updateUserViewedDate(Gradeable $gradeable) {
        if ($gradeable->getGdId() !== null) {
            $this->database->query("UPDATE gradeable_data SET gd_user_viewed_date = NOW() WHERE gd_id=?",
                array($gradeable->getGdId()));
        }
    }

    public function getNumberRotatingSessions() {
        $this->database->query("SELECT COUNT(*) AS cnt FROM sections_rotating");
        return $this->database->row()['cnt'];
    }

    public function getSession($session_id) {
        $this->database->query("SELECT * FROM sessions WHERE session_id=?", array($session_id));
        return $this->database->row();
    }

    public function updateSessionExpiration($session_id) {
        $this->database->query("UPDATE sessions SET session_expires=(current_timestamp + interval '336 hours') 
        WHERE session_id=?", array($session_id));
    }

    public function getAllGradeablesIdsAndTitles() {
        $this->database->query("SELECT g_id, g_title FROM gradeable ORDER BY g_title ASC");
        return $this->database->rows();
    }
    

    public function newSession($session_id, $user_id, $csrf_token) {
        $this->database->query("INSERT INTO sessions (session_id, user_id, csrf_token, session_expires) VALUES(?,?,?,current_timestamp + interval '336 hours')",
                               array($session_id, $user_id, $csrf_token));

    }

    public function removeExpiredSessions() {
        $this->database->query("DELETE FROM sessions WHERE session_expires < current_timestamp");
    }

    public function removeSessionById($session_id) {
        $this->database->query("DELETE FROM sessions WHERE session_id=?", array($session_id));
    }
    
    public function getAllGradeablesIds() {
        $this->database->query("SELECT g_id FROM gradeable ORDER BY g_id");
        return $this->database->rows();
    }

<<<<<<< HEAD
=======
    public function getAllElectronicGradeablesIds() {
        $this->database->query("SELECT g_id, g_title FROM gradeable WHERE g_gradeable_type=0 ORDER BY g_grade_released_date DESC");
        return $this->database->rows();
    }

    public function getAllGradeablesIdsAndTitles() {
        $this->database->query("SELECT g_id, g_title FROM gradeable ORDER BY g_title ASC");
        return $this->database->rows();
    }
      
>>>>>>> ec9e1970
    public function newTeam($g_id, $user_id) {
        $this->database->query("SELECT * FROM gradeable_teams ORDER BY team_id");
        $team_id_prefix = count($this->database->rows());
        $team_id = "{$team_id_prefix}_{$user_id}";
        $this->database->query("INSERT INTO gradeable_teams (team_id, g_id) VALUES(?,?)", array($team_id, $g_id));
        $this->database->query("INSERT INTO teams (team_id, user_id, state) VALUES(?,?,1)", array($team_id, $user_id));
    }

    public function newTeamInvite($team_id, $user_id) {
        $this->database->query("INSERT INTO teams (team_id, user_id, state) VALUES(?,?,0)", array($team_id, $user_id,));
    }

    public function newTeamMember($team_id, $user_id) {
        $this->database->query("INSERT INTO teams (team_id, user_id, state) VALUES(?,?,1)", array($team_id, $user_id,));
    }

    public function removeTeamUser($g_id, $user_id) {
        $this->database->query("
          DELETE FROM teams AS t
          USING gradeable_teams AS gt
          WHERE gt.g_id=? AND gt.team_id = t.team_id AND t.user_id=?",
          array($g_id, $user_id));
    }

    public function getTeamsByGradeableId($g_id) {
        $this->database->query("
          SELECT gt.team_id, t.user_id, t.state
          FROM gradeable_teams AS gt 
          LEFT JOIN (
            SELECT *
            FROM teams
          ) AS t ON gt.team_id=t.team_id
          WHERE g_id=?
          ORDER BY team_id",
          array($g_id));

        $team_rows = array();
        foreach($this->database->rows() as $row) {
            if (!isset($team_rows[$row['team_id']])){
                $team_rows[$row['team_id']] = array();
            }
            $team_rows[$row['team_id']][] = $row;
        }
        $teams = array();
        foreach($team_rows as $team_row) {
            $teams[] = new Team($team_row);
        }
        return $teams;
    }

    public function getTeamByUserId($g_id, $user_id) {
        $this->database->query("
          SELECT team_id, user_id, state
          FROM gradeable_teams NATURAL JOIN teams
          WHERE g_id=? AND team_id IN (
            SELECT team_id
            FROM teams
            WHERE user_id=?)",
          array($g_id, $user_id));

        if (count($this->database->rows()) === 0) {
            return null;
        }
        else {
            $team = new Team($this->database->rows());
            return $team;
        }
    }

    public function getUsersWithLateDays() {
      $this->database->query("
        SELECT u.user_id, user_firstname, user_preferred_firstname, 
          user_lastname, allowed_late_days, since_timestamp::timestamp::date
        FROM users AS u
        FULL OUTER JOIN late_days AS l
          ON u.user_id=l.user_id
        WHERE allowed_late_days IS NOT NULL
          AND allowed_late_days>0
        ORDER BY
          user_email ASC, since_timestamp DESC;");

      $return = array();
      foreach($this->database->rows() as $row){
        $return[] = new SimpleLateUser($row);
      }
      return $return;
    }

    public function getUsersWithExtensions($gradeable_id) {
      $this->database->query("
        SELECT u.user_id, user_firstname,
          user_preferred_firstname, user_lastname, late_day_exceptions
        FROM users as u
        FULL OUTER JOIN late_day_exceptions as l
          ON u.user_id=l.user_id
        WHERE g_id=?
          AND late_day_exceptions IS NOT NULL
          AND late_day_exceptions>0
        ORDER BY user_email ASC;", array($gradeable_id));

      $return = array();
      foreach($this->database->rows() as $row){
        $return[] = new SimpleLateUser($row);
      }
      return $return;
    }

    public function updateLateDays($user_id, $timestamp, $days){
        $this->database->query("
          UPDATE late_days
          SET allowed_late_days=?
          WHERE user_id=?
            AND since_timestamp=?", array($days, $user_id, $timestamp));
        if(count($this->database->rows())==0){
          $this->database->query("
            INSERT INTO late_days
            (user_id, since_timestamp, allowed_late_days)
            VALUES(?,?,?)", array($user_id, $timestamp, $days));
        }
    }

    public function updateExtensions($user_id, $g_id, $days){
        $this->database->query("
          UPDATE late_day_exceptions
          SET late_day_exceptions=?
          WHERE user_id=?
            AND g_id=?;", array($days, $user_id, $g_id));
        if(count($this->database->rows())==0){
          $this->database->query("
            INSERT INTO late_day_exceptions
            (user_id, g_id, late_day_exceptions)
            VALUES(?,?,?)", array($user_id, $g_id, $days));
        }
    }
}
<|MERGE_RESOLUTION|>--- conflicted
+++ resolved
@@ -1076,9 +1076,6 @@
         $this->database->query("SELECT g_id FROM gradeable ORDER BY g_id");
         return $this->database->rows();
     }
-
-<<<<<<< HEAD
-=======
     public function getAllElectronicGradeablesIds() {
         $this->database->query("SELECT g_id, g_title FROM gradeable WHERE g_gradeable_type=0 ORDER BY g_grade_released_date DESC");
         return $this->database->rows();
@@ -1089,7 +1086,6 @@
         return $this->database->rows();
     }
       
->>>>>>> ec9e1970
     public function newTeam($g_id, $user_id) {
         $this->database->query("SELECT * FROM gradeable_teams ORDER BY team_id");
         $team_id_prefix = count($this->database->rows());
