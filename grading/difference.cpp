#include "difference.h"
#include "clean.h"
#include "myersDiff.h"

// FIXME: Thus function has terrible variable names (diff1, diff2, a, b)
//   and the code is insufficiently commented for long term maintenance.
Difference::Difference() :
  TestResults(), output_length_a(0), output_length_b(0), edit_distance(0),
  type(OtherType), extraStudentOutputOk(false), only_whitespace_changes(false) {

  line_added = -1;
  line_deleted = -1;
  total_line = -1;
  char_added = -1;
  char_deleted = -1;
  total_char = -1;
}


void Difference::printJSON(std::ostream & file_out) {
  std::string diff1_name = "line";
  std::string diff2_name = "char";

  nlohmann::json whole_file;

  // always have a "differences" tag, even if it is an empty array
  whole_file["differences"] = nlohmann::json::array();

  for (unsigned int block = 0; block < changes.size(); block++) {
    nlohmann::json blob;
    nlohmann::json student;
    nlohmann::json expected;

    student["start"] = changes[block].a_start;
    for (unsigned int line = 0; line < changes[block].a_changes.size(); line++) {
      nlohmann::json d1;
      d1[diff1_name+"_number"] = changes[block].a_changes[line];
      if (changes[block].a_characters.size() > line &&
          changes[block].a_characters[line].size() > 0) {
        nlohmann::json d2;
        for (unsigned int character=0; character< changes[block].a_characters[line].size(); character++) {
          d2.push_back(changes[block].a_characters[line][character]);
        }
        d1[diff2_name+"_number"] = d2;
      }
      student[diff1_name].push_back(d1);
    }

    expected["start"] = changes[block].b_start;
    for (unsigned int line = 0; line < changes[block].b_changes.size(); line++) {
      nlohmann::json d1;
      d1[diff1_name+"_number"] = changes[block].b_changes[line];
      if (changes[block].b_characters.size() > line &&
          changes[block].b_characters[line].size() > 0) {
        nlohmann::json d2;
        for (unsigned int character=0; character< changes[block].b_characters[line].size(); character++) {
          d2.push_back(changes[block].b_characters[line][character]);
        }
        d1[diff2_name+"_number"] = d2;
      }
      expected[diff1_name].push_back(d1);
    }

    blob["actual"] = student;
    blob["expected"] = expected;
    whole_file["differences"].push_back(blob);
  }

  file_out << whole_file.dump(4) << std::endl;
  return;
}


void Difference::PrepareGrade(const nlohmann::json& j) {
  std::cout << "%%%%%%%%%%%%%%%%%%%%%%%%%%%%%%%%%%%%%%%%%%%%%%%%%%%%%%%%%%" << std::endl;
  std::cout << "PREPARE GRADE" << std::endl;


  // --------------------------------------------------------
  //std::cout << "json " << j.dump(4) << std::endl;
  if (j.find("max_char_changes") != j.end()) {
    std::cout << "MAX CHAR CHANGES" << std::endl;

    int max_char_changes = j.value("max_char_changes", -1);
    assert (max_char_changes > 0);
    int min_char_changes = j.value("min_char_changes",0);
    assert (min_char_changes >= 0);
    assert (min_char_changes < max_char_changes);

    assert (total_char > 0);
    if (max_char_changes > total_char) {
      std::cout << "WARNING!  max_char_changes > total_char)" << std::endl;
      max_char_changes = total_char;
      if (min_char_changes > max_char_changes) {
        min_char_changes = max_char_changes-1;
      }
      assert (min_char_changes >= 0);
    }
    assert (max_char_changes <= total_char);

    int char_changes = char_added + char_deleted;

    std::cout << "char_changes=" << char_changes << " min=" << min_char_changes << " max=" << max_char_changes << std::endl;

    int min_max_diff = max_char_changes-min_char_changes;
    int lower_bar = std::max(0,min_char_changes-min_max_diff);
    int upper_bar = max_char_changes + min_max_diff;

    assert (0 <= lower_bar &&
      lower_bar <= min_char_changes &&
      min_char_changes <= max_char_changes &&
      max_char_changes <= upper_bar);

    float grade;
    if (char_changes < lower_bar) {
      std::cout << "too few char changes (zero credit)" << std::endl;
      messages.push_back(std::make_pair(MESSAGE_FAILURE,"ERROR!  Approx " + std::to_string(char_changes) + " characters added and/or deleted.  Significantly fewer character changes than allowed."));
    } else if (char_changes < min_char_changes) {
      std::cout << "less than min char changes (partial credit)" << std::endl;
<<<<<<< HEAD
      float numer = min_char_changes - char_changes;
      float denom = min_max_diff;
      std::cout << "number " << number << " denom= " << denom << std::endl;
      assert (denom > 0);
      grade = 1 - number/denom;
=======
      float numerator = min_char_changes - char_changes;
      float denominator = min_max_diff;
      std::cout << "numerator " << numerator << " denominator= " << denominator << std::endl;
      assert (denominator > 0);
      grade = 1 - numerator/denominator;
>>>>>>> 7a4cc107
      messages.push_back(std::make_pair(MESSAGE_FAILURE,"ERROR!  Approx " + std::to_string(char_changes) + " characters added and/or deleted.  Fewer character changes than allowed."));
    } else if (char_changes < max_char_changes) {
      messages.push_back(std::make_pair(MESSAGE_SUCCESS,"Approx " + std::to_string(char_changes) + " characters added and/or deleted.  Character changes within allowed range."));
      std::cout << "between min and max char changes (full credit)" << std::endl;
      grade = 1.0;
    } else if (char_changes < upper_bar) {
      std::cout << "more than max char changes (partial credit)" << std::endl;
<<<<<<< HEAD
      float numer = char_changes - max_char_changes;
      float denom = min_max_diff;
      assert (denom > 0);
      grade = 1 - number/denom;
      std::cout << "number " << number << " denom= " << denom << std::endl;
=======
      float numerator = char_changes - max_char_changes;
      float denominator = min_max_diff;
      assert (denominator > 0);
      grade = 1 - numerator/denominator;
      std::cout << "numerator " << numerator << " denominator= " << denominator << std::endl;
>>>>>>> 7a4cc107
      messages.push_back(std::make_pair(MESSAGE_FAILURE,"ERROR!  Approx " + std::to_string(char_changes) + " characters added and/or deleted.  More character changes than allowed."));
    } else {
      std::cout << "too many char changes (zero credit)" << std::endl;
      messages.push_back(std::make_pair(MESSAGE_FAILURE,"ERROR!  Approx " + std::to_string(char_changes) + " characters added and/or deleted.  Significantly more character changes than allowed."));
      grade = 0.0;
    }
    std::cout << "grade " << grade << std::endl;
    assert (grade >= -0.00001 & grade <= 1.00001);
    this->setGrade(grade);
  }

  // --------------------------------------------------------
  else if (this->extraStudentOutputOk) {
    // only missing lines (deletions) are a problem
    int count_of_missing_lines = 0;
    for (int x = 0; x < this->changes.size(); x++) {
      int num_b_lines = this->changes[x].b_changes.size();
      if (num_b_lines > 0) {
        count_of_missing_lines += num_b_lines;
      }
    }
    int output_length = this->output_length_b;
    std::cout << "COMPARE outputlength=" << output_length << " missinglines=" << count_of_missing_lines << std::endl;
    assert (count_of_missing_lines <= output_length);
    float grade = 1.0;
    if (output_length > 0) {
      //std::cout << "SES [ESOO] calculating grade " << this->distance << "/" << output_length << std::endl;
      //grade -= (this->distance / (float) output_length );
      grade -= count_of_missing_lines / float(output_length);
      std::cout <<
        "grade:  missing_lines [ " << count_of_missing_lines <<
        "] / output_length " << output_length << "]\n";
      //std::cout << "SES [ESOO] calculated grade = " << std::setprecision(1) << std::fixed << std::setw(5) << grade << " " << std::setw(5) << (int)floor(5*grade) << std::endl;
      if (grade < 1.0 && this->only_whitespace_changes) {
        std::cout << "ONLY WHITESPACE DIFFERENCES! adjusting grade: " << grade << " -> ";
        // FIXME:  Ugly, but with rounding, this will be only a -1 point grade for this test case
        grade = std::max(grade,0.99f);
        std::cout << grade << std::endl;
      } else {
        std::cout << "MORE THAN JUST WHITESPACE DIFFERENCES! " << std::endl;
      }
    } else {
      assert (output_length == 0);
      std::cout << "NO OUTPUT, GRADE IS ZERO" << std::endl;
      grade = 0;
    }

    std::cout << "this test grade = " << grade << std::endl;
    this->setGrade(grade);
  }

  // --------------------------------------------------------
  else {
    // both missing lines (deletions) and extra lines are a deduction
    int max_output_length = std::max(this->output_length_a, this->output_length_b);
    float grade = 1.0;
    if (max_output_length == 0) {
      grade = 0;
    } else {
      //std::cout << "SES  calculating grade " << this->distance << "/" << max_output_length << std::endl;
      grade -= (this->distance / (float) max_output_length );
      std::cout <<
        "grade:  this->distance [ " << this->distance <<
        "] / max_output_length " << max_output_length << "]\n";
      //std::cout << "SES calculated grade = " << grade << std::endl;
    }
    this->setGrade(grade);
  }
  // ===================================================
  std::cout << "%%%%%%%%%%%%%%%%%%%%%%%%%%%%%%%%%%%%%%%%%%%%%%%%%%%%%%%%%%" << std::endl;
}<|MERGE_RESOLUTION|>--- conflicted
+++ resolved
@@ -117,19 +117,11 @@
       messages.push_back(std::make_pair(MESSAGE_FAILURE,"ERROR!  Approx " + std::to_string(char_changes) + " characters added and/or deleted.  Significantly fewer character changes than allowed."));
     } else if (char_changes < min_char_changes) {
       std::cout << "less than min char changes (partial credit)" << std::endl;
-<<<<<<< HEAD
       float numer = min_char_changes - char_changes;
       float denom = min_max_diff;
-      std::cout << "number " << number << " denom= " << denom << std::endl;
+      std::cout << "numer " << numer << " denom= " << denom << std::endl;
       assert (denom > 0);
-      grade = 1 - number/denom;
-=======
-      float numerator = min_char_changes - char_changes;
-      float denominator = min_max_diff;
-      std::cout << "numerator " << numerator << " denominator= " << denominator << std::endl;
-      assert (denominator > 0);
-      grade = 1 - numerator/denominator;
->>>>>>> 7a4cc107
+      grade = 1 - numer/denom;
       messages.push_back(std::make_pair(MESSAGE_FAILURE,"ERROR!  Approx " + std::to_string(char_changes) + " characters added and/or deleted.  Fewer character changes than allowed."));
     } else if (char_changes < max_char_changes) {
       messages.push_back(std::make_pair(MESSAGE_SUCCESS,"Approx " + std::to_string(char_changes) + " characters added and/or deleted.  Character changes within allowed range."));
@@ -137,19 +129,11 @@
       grade = 1.0;
     } else if (char_changes < upper_bar) {
       std::cout << "more than max char changes (partial credit)" << std::endl;
-<<<<<<< HEAD
       float numer = char_changes - max_char_changes;
       float denom = min_max_diff;
       assert (denom > 0);
-      grade = 1 - number/denom;
-      std::cout << "number " << number << " denom= " << denom << std::endl;
-=======
-      float numerator = char_changes - max_char_changes;
-      float denominator = min_max_diff;
-      assert (denominator > 0);
-      grade = 1 - numerator/denominator;
-      std::cout << "numerator " << numerator << " denominator= " << denominator << std::endl;
->>>>>>> 7a4cc107
+      grade = 1 - numer/denom;
+      std::cout << "numer " << numer << " denom= " << denom << std::endl;
       messages.push_back(std::make_pair(MESSAGE_FAILURE,"ERROR!  Approx " + std::to_string(char_changes) + " characters added and/or deleted.  More character changes than allowed."));
     } else {
       std::cout << "too many char changes (zero credit)" << std::endl;
