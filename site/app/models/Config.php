<?php

namespace app\models;

use app\controllers\admin\WrapperController;
use app\exceptions\ConfigException;
use app\libraries\Core;
use app\libraries\FileUtils;

/**
 * Class Config
 *
 * This class handles and contains all of the variables necessary for running
 * the application. These variables are loaded from a combination of files and tables from
 * the database. We also allow for using this to write back to the variables within the database
 * (but not the variables in the files).
 *
 * @method string getSemester()
 * @method string getCourse()
 * @method string getBaseUrl()
 * @method string getVcsUrl()
 * @method string getCgiUrl()
 * @method string getSubmittyPath()
 * @method string getCgiTmpPath()
 * @method string getCoursePath()
 * @method string getDatabaseDriver()
 * @method array getSubmittyDatabaseParams()
 * @method array getCourseDatabaseParams()
 * @method string getCourseName()
 * @method string getCourseHomeUrl()
 * @method integer getDefaultHwLateDays()
 * @method integer getDefaultStudentLateDays()
 * @method string getConfigPath()
 * @method string getAuthentication()
 * @method \DateTimeZone getTimezone()
 * @method string getUploadMessage()
 * @method array getHiddenDetails()
 * @method string getCourseJsonPath()
 * @method bool isCourseLoaded()
 * @method string getInstitutionName()
 * @method string getInstitutionHomepage()
 * @method string getCourseCodeRequirements()
 * @method string getUsernameChangeText()
 * @method bool isForumEnabled()
 * @method string getForumCreateThreadMessage()
 * @method bool isRegradeEnabled()
 * @method bool isEmailEnabled()
 * @method string getRegradeMessage()
 * @method string getVcsBaseUrl()
 * @method string getSysAdminEmail()
 * @method string getSysAdminUrl()
 * @method string getCourseEmail()
 * @method string getVcsUser()
 * @method string getVcsType()
 * @method string getPrivateRepository()
 * @method string getRoomSeatingGradeableId()
 * @method bool isSeatingOnlyForInstructor()
 * @method array getCourseJson()
 * @method string getSecretSession()
 * @method string getAutoRainbowGrades()
 * @method string|null getVerifiedSubmittyAdminUser()
 * @method bool isQueueEnabled()
 * @method bool getQueueContactInfo()
 * @method bool isPollsEnabled()
 * @method float getPollsPtsForCorrect()
 * @method float getPollsPtsForIncorrect()
 * @method void setSemester(string $semester)
 * @method void setCourse(string $course)
 * @method void setCoursePath(string $course_path)
 * @method void setSubmittyPath(string $submitty_path)
 * @method void setDebug(bool $debug)
 * @method string getQueueMessage()
 * @method string getSubmittyInstallPath()
 * @method bool isDuckBannerEnabled()
 */

class Config extends AbstractModel {

    /**
     * Variable to set the system to debug mode, which allows, among other things
     * easier access to user switching and to always output full exceptions. Never
     * turn on if running server in production environment.
     * @prop
     * @var bool
     */
    protected $debug = false;

    /** @prop @var string contains the semester to use, generally from the $_REQUEST['semester'] global */
    protected $semester;
    /** @prop @var string contains the course to use, generally from the $_REQUEST['course'] global */
    protected $course;

    /** @prop @var string path on the filesystem that points to the course data directory */
    protected $config_path;
    /** @prop @var string path to the json file that contains all the course specific settings */
    protected $course_json_path;

    /** @prop @var array */
    protected $course_json = array();

    /**
    * Indicates whether a course config has been successfully loaded.
    * @var bool
    * @prop
    */
    protected $course_loaded = false;

    /*** MASTER CONFIG ***/
    /** @prop @var string */
    protected $base_url;
    /** @prop @var string */
    protected $vcs_url;
    /** @prop @var string */
    protected $cgi_url;
    /** @prop @var string */
    protected $authentication;
    /** @prop @var DateTimeZone */
    protected $timezone;
    /** @var string */
    protected $default_timezone = 'America/New_York';
    /** @prop @var string */
    protected $submitty_path;
    /** @prop @var string */
    protected $course_path;
    /** @prop @var string */
    protected $submitty_log_path;
    /** @prop @var bool */
    protected $log_exceptions;
    /** @prop @var string */
    protected $cgi_tmp_path;

    /** @prop @var string */
    protected $database_driver = "pgsql";

    /**
     * The name of the institution that deployed Submitty. Added to the breadcrumb bar if non-empty.
     * @var string
     * @prop
     */
    protected $institution_name = "";

    /**
     * The url of the institution's homepage. Linked to from the breadcrumb created with institution_name.
     * @var string
     * @prop
     */
    protected $institution_homepage = "";

    /**
     * The text to be shown to a user when they attempt to change their username.
     * @var string
     * @prop
     */
    protected $username_change_text = "";

    /**
     * The text to be shown when an instructor enters a course code for a new course.
     * @var string
     * @prop
     */
    protected $course_code_requirements = "";

    /**
     * Email address of the System Administration
     * @var string
     * @prop
     */
    protected $sys_admin_email = "";

    /**
     * Webpage URL for a help page (not hosted by submitty).
     * @var string
     * @prop
     */
    protected $sys_admin_url = "";

    /** @prop @var string Text shown to all users for system announcement */
    protected $system_message = '';

    /** @prop @var array */
    protected $submitty_database_params = array();

    /** @prop @var array */
    protected $course_database_params = array();

    /** @prop @var array */
    protected $wrapper_files = array();

    /** @prop @var bool */
    protected $email_enabled;

    /** @prop @var string */
    protected $latest_tag;
    /** @prop @var string */
    protected $latest_commit;

    /** @prop @var string */
    protected $course_name;
    /** @prop @var string */
    protected $course_home_url;
    /** @prop @var int */
    protected $default_hw_late_days;
    /** @prop @var int */
    protected $default_student_late_days;
    /** @prop @var bool */
    protected $zero_rubric_grades;

    /** @prop @var string */
    protected $upload_message;
    /** @prop @var bool */
    protected $display_rainbow_grades_summary;
    /** @prop @var bool */
    protected $display_custom_message;
    /** @prop @var string*/
    protected $course_email;
    /** @prop @var string */
    protected $vcs_base_url;
    /** @prop @var string */
    protected $vcs_type;
    /** @prop @var string */
    protected $private_repository;
    /** @prop @var array */
    protected $hidden_details;
    /** @prop @var bool */
    protected $forum_enabled;
    /** @prop @var string */
    protected $forum_create_thread_message;
    /** @prop @var bool */
    protected $regrade_enabled;
    /** @prop @var string */
    protected $regrade_message;
    /** @prop @var bool */
    protected $seating_only_for_instructor;
    /** @prop @var string|null */
    protected $room_seating_gradeable_id;
    /** @prop @var bool */
    protected $auto_rainbow_grades;
    /** @prop @var string */
    protected $secret_session;
    /** @prop-read @var string|null */
    protected $verified_submitty_admin_user = null;
    /** @prop @var bool */
    protected $queue_enabled;
    /** @prop @var bool */
    protected $queue_contact_info;
    /** @prop @var string */
    protected $queue_message;
<<<<<<< HEAD
    /** @prop @var bool */
    protected $polls_enabled;
    /** @prop @var float */
    protected $polls_pts_for_correct;
    /** @prop @var float */
    protected $polls_pts_for_incorrect;
=======
    /** @prop @var string */
    protected $submitty_install_path;
    /** @prop @var bool */
    protected $duck_banner_enabled;
>>>>>>> ad58593b

    /** @prop-read @var array */
    protected $feature_flags = [];

    /**
     * Config constructor.
     *
     * @param Core   $core
     */
    public function __construct(Core $core) {
        parent::__construct($core);
        $this->timezone = new \DateTimeZone($this->default_timezone);
    }

    public function loadMasterConfigs($config_path) {
        if (!is_dir($config_path)) {
            throw new ConfigException("Could not find config directory: " . $config_path, true);
        }
        $this->config_path = $config_path;
        // Load config details from the master config file
        $database_json = FileUtils::readJsonFile(FileUtils::joinPaths($this->config_path, 'database.json'));

        if (!$database_json) {
            throw new ConfigException("Could not find database config: {$this->config_path}/database.json");
        }

        $this->submitty_database_params = [
            'dbname' => 'submitty',
            'host' => $database_json['database_host'],
            'username' => $database_json['database_user'],
            'password' => $database_json['database_password']
        ];

        if (isset($database_json['driver'])) {
            $this->database_driver = $database_json['driver'];
        }

        $this->authentication = $database_json['authentication_method'];
        $this->debug = $database_json['debugging_enabled'] === true;

        $submitty_json = FileUtils::readJsonFile(FileUtils::joinPaths($this->config_path, 'submitty.json'));
        if (!$submitty_json) {
            throw new ConfigException("Could not find submitty config: {$this->config_path}/submitty.json");
        }

        $this->log_exceptions = true;

        $this->base_url = $submitty_json['submission_url'];
        $this->duck_banner_enabled = $submitty_json['duck_special_effects'] === true;

        $this->sys_admin_email = $submitty_json['sys_admin_email'] ?? '';
        $this->sys_admin_url = $submitty_json['sys_admin_url'] ?? '';

        if (isset($submitty_json['timezone'])) {
            if (!in_array($submitty_json['timezone'], \DateTimeZone::listIdentifiers())) {
                throw new ConfigException("Invalid Timezone identifier: {$submitty_json['timezone']}");
            }
            $this->timezone = new \DateTimeZone($submitty_json['timezone']);
        }

        if (isset($submitty_json['institution_name'])) {
            $this->institution_name = $submitty_json['institution_name'];
        }

        if (isset($submitty_json['institution_homepage'])) {
            $this->institution_homepage = $submitty_json['institution_homepage'];
        }

        if (isset($submitty_json['username_change_text'])) {
            $this->username_change_text = $submitty_json['username_change_text'];
        }

        if (isset($submitty_json['course_code_requirements'])) {
            $this->course_code_requirements = $submitty_json['course_code_requirements'];
        }

        if (isset($submitty_json['system_message'])) {
            $this->system_message = strval($submitty_json['system_message']);
        }

        $this->base_url = rtrim($this->base_url, "/") . "/";

        if (!empty($submitty_json['cgi_url'])) {
            $this->cgi_url = rtrim($submitty_json['cgi_url'], "/") . "/";
        }
        else {
            $this->cgi_url = $this->base_url . "cgi-bin/";
        }

        if (empty($submitty_json['vcs_url'])) {
            $this->vcs_url = $this->base_url . '{$vcs_type}/';
        }
        else {
            $this->vcs_url = rtrim($submitty_json['vcs_url'], '/') . '/';
        }

        $this->submitty_path = $submitty_json['submitty_data_dir'];
        $this->submitty_log_path = $submitty_json['site_log_path'];
        $this->submitty_install_path = $submitty_json['submitty_install_dir'];

        $this->cgi_tmp_path = FileUtils::joinPaths($this->submitty_path, "tmp", "cgi");

        // Check that the paths from the config file are valid
        foreach (array('submitty_path', 'submitty_log_path', 'submitty_install_path') as $path) {
            if (!is_dir($this->$path)) {
                throw new ConfigException("Invalid path for setting {$path}: {$this->$path}");
            }
            $this->$path = rtrim($this->$path, "/");
        }

        foreach (array('autograding', 'access', 'site_errors', 'ta_grading') as $path) {
            if (!is_dir(FileUtils::joinPaths($this->submitty_log_path, $path))) {
                throw new ConfigException("Missing log folder: {$path}");
            }
        }

        $secrets_json = FileUtils::readJsonFile(FileUtils::joinPaths($this->config_path, 'secrets_submitty_php.json'));
        if (!$secrets_json) {
            throw new ConfigException("Could not find secrets config: {$this->config_path}/secrets_submitty_php.json");
        }

        foreach (['session'] as $key) {
            $var = "secret_{$key}";
            $secrets_json[$key] = trim($secrets_json[$key]) ?? '';
            if (empty($secrets_json[$key])) {
                throw new ConfigException("Missing secret var: {$key}");
            }
            elseif (strlen($secrets_json[$key]) < 32) {
                // enforce a minimum 32 bytes for the secrets
                throw new ConfigException("Secret {$key} is too weak. It should be at least 32 bytes.");
            }
            $this->$var = $secrets_json[$key];
        }

        $email_json = FileUtils::readJsonFile(FileUtils::joinPaths($this->config_path, 'email.json'));
        if (!$email_json) {
            throw new ConfigException("Could not find email config: {$this->config_path}/email.json");
        }
        $this->email_enabled = $email_json['email_enabled'];


        $version_json = FileUtils::readJsonFile(FileUtils::joinPaths($this->config_path, 'version.json'));
        if (!$version_json) {
            throw new ConfigException("Could not find version file: {$this->config_path}/version.json");
        }
        if (
            !isset($version_json['most_recent_git_tag'])
            || !isset($version_json['short_installed_commit'])
        ) {
            throw new ConfigException("Error parsing version information: {$this->config_path}/version.json");
        }
        $this->latest_tag = $version_json['most_recent_git_tag'];
        $this->latest_commit = $version_json['short_installed_commit'];

        $users_json = FileUtils::readJsonFile(FileUtils::joinPaths($this->config_path, 'submitty_users.json'));
        if ($users_json !== false && isset($users_json['verified_submitty_admin_user'])) {
            $this->verified_submitty_admin_user = $users_json['verified_submitty_admin_user'];
        }
    }

    public function loadCourseJson($semester, $course, $course_json_path) {
        $this->semester = $semester;
        $this->course = $course;
        $this->course_path = FileUtils::joinPaths($this->getSubmittyPath(), "courses", $semester, $course);

        if (!file_exists($course_json_path)) {
            throw new ConfigException("Could not find course config file: " . $course_json_path, true);
        }
        $this->course_json_path = $course_json_path;
        $this->course_json = json_decode(file_get_contents($course_json_path), true);
        if ($this->course_json === null) {
            throw new ConfigException("Error parsing the config file: " . json_last_error_msg());
        }

        if (!isset($this->course_json['database_details']) || !is_array($this->course_json['database_details'])) {
            throw new ConfigException("Missing config section 'database_details' in json file");
        }

        $this->course_database_params = array_merge($this->submitty_database_params, $this->course_json['database_details']);

        $array = [
            'course_name', 'course_home_url', 'default_hw_late_days', 'default_student_late_days',
            'zero_rubric_grades', 'upload_message', 'display_rainbow_grades_summary',
            'display_custom_message', 'room_seating_gradeable_id', 'course_email', 'vcs_base_url', 'vcs_type',
            'private_repository', 'forum_enabled', 'forum_create_thread_message', 'regrade_enabled', 'seating_only_for_instructor',
            'regrade_message', 'auto_rainbow_grades', 'queue_enabled', 'queue_contact_info', 'queue_message', 'polls_enabled', 'polls_pts_for_correct',
            'polls_pts_for_incorrect'
        ];
        $this->setConfigValues($this->course_json, 'course_details', $array);

        if (empty($this->vcs_base_url)) {
            $this->vcs_base_url = $this->vcs_url . $this->semester . '/' . $this->course;
        }

        $this->vcs_base_url = rtrim($this->vcs_base_url, "/") . "/";

        if (isset($this->course_json['hidden_details'])) {
            $this->hidden_details = $this->course_json['hidden_details'];
            if (isset($this->course_json['hidden_details']['course_url'])) {
                $this->base_url = rtrim($this->course_json['hidden_details']['course_url'], "/") . "/";
            }
        }

        foreach (array('default_hw_late_days', 'default_student_late_days') as $key) {
            $this->$key = intval($this->$key);
        }

        $array = array('zero_rubric_grades', 'display_rainbow_grades_summary',
            'display_custom_message', 'forum_enabled', 'regrade_enabled', 'seating_only_for_instructor', "queue_enabled", 'queue_contact_info', 'polls_enabled');
        foreach ($array as $key) {
            $this->$key = ($this->$key == true) ? true : false;
        }

        if (!empty($this->course_json['feature_flags']) && is_array($this->course_json['feature_flags'])) {
            $this->feature_flags = $this->course_json['feature_flags'];
        }

        $wrapper_files_path = FileUtils::joinPaths($this->getCoursePath(), 'site');
        foreach (WrapperController::WRAPPER_FILES as $file) {
            $path = FileUtils::joinPaths($wrapper_files_path, $file);
            if (file_exists($path)) {
                $this->wrapper_files[$file] = $path;
            }
        }

        $this->course_loaded = true;
    }

    private function setConfigValues($config, $section, $keys) {
        if (!isset($config[$section]) || !is_array($config[$section])) {
            throw new ConfigException("Missing config section '{$section}' in json file");
        }

        foreach ($keys as $key) {
            if (!isset($config[$section][$key])) {
                throw new ConfigException("Missing config setting '{$section}.{$key}' in configuration json file");
            }
            $this->$key = $config[$section][$key];
        }
    }

    public function isSubmittyAdminUserVerified() {
        return !empty($this->verified_submitty_admin_user);
    }

    /**
     * @return boolean
     */
    public function isDebug() {
        return $this->debug;
    }

    /**
     * @return bool
     */
    public function shouldLogExceptions() {
        return $this->log_exceptions;
    }

    /**
     * @return bool
     */
    public function shouldZeroRubricGrades() {
        return $this->zero_rubric_grades;
    }

    /**
     * @return bool
     */
    public function displayCustomMessage() {
        return $this->display_custom_message;
    }

    /**
     * @return bool
     */
    public function displayRainbowGradesSummary() {
        return $this->display_rainbow_grades_summary;
    }

    /**
     * @return bool
     */
    public function displayRoomSeating() {
        return $this->room_seating_gradeable_id !== "";
    }


    public function getLogPath() {
        return $this->submitty_log_path;
    }

    public function saveCourseJson($save): bool {
        return FileUtils::writeJsonFile($this->course_json_path, array_merge($this->course_json, $save));
    }

    public function wrapperEnabled() {
        return $this->course_loaded
            && (count($this->wrapper_files) > 0);
    }

    public function getWrapperFiles() {
        //Return empty if not logged in because we can't access them
        return ($this->core->getUser() === null ? [] : $this->wrapper_files);
    }

    /**
     * Checks to see if a given feature flag is enabled or not. If the site
     * is running under debug, we assume all flags are enabled, else, the
     * flag must exist in the course config.json file and be set to true.
     */
    public function checkFeatureFlagEnabled(string $flag): bool {
        return $this->debug
            || (
                isset($this->feature_flags[$flag])
                && $this->feature_flags[$flag] === true
            );
    }
}<|MERGE_RESOLUTION|>--- conflicted
+++ resolved
@@ -245,19 +245,17 @@
     protected $queue_contact_info;
     /** @prop @var string */
     protected $queue_message;
-<<<<<<< HEAD
+    /** @prop @var string */
+    protected $submitty_install_path;
+    /** @prop @var bool */
+    protected $duck_banner_enabled;
     /** @prop @var bool */
     protected $polls_enabled;
     /** @prop @var float */
     protected $polls_pts_for_correct;
     /** @prop @var float */
     protected $polls_pts_for_incorrect;
-=======
-    /** @prop @var string */
-    protected $submitty_install_path;
-    /** @prop @var bool */
-    protected $duck_banner_enabled;
->>>>>>> ad58593b
+
 
     /** @prop-read @var array */
     protected $feature_flags = [];
