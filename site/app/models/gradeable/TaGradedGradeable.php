<?php

namespace app\models\gradeable;


use app\libraries\Core;
use app\libraries\DateUtils;
use app\libraries\Utils;
use app\models\AbstractModel;
use app\models\User;

/**
 * Class TaGradedGradeable
 * @package app\models\gradeable
 *
 * @method string getOverallComment()
 * @method void setOverallComment($comment)
 * @method int getId()
 * @method \DateTime|null getUserViewedDate()
 * @method GradedComponentContainer[] getGradedComponentContainers()
 */
class TaGradedGradeable extends AbstractModel {
    /** @property @var GradedGradeable A reference to the graded gradeable this Ta grade belongs to */
    private $graded_gradeable = null;
    /** @property @var int The id of this gradeable data */
    protected $id = 0;
    /** @property @var string The grader's overall comment */
    protected $overall_comment = "";
    /** @property @var \DateTime|null The date the user viewed their grade */
    protected $user_viewed_date = null;
    /** @property @var GradedComponentContainer[] The GradedComponentContainers, indexed by component id */
    protected $graded_component_containers = [];
    /** @property @var GradedComponent[] The components that have been marked for deletion */
    private $deleted_graded_components = [];


    /**
     * TaGradedGradeable constructor.
     * @param Core $core
     * @param array $details A property-name-indexed array of values to construct with
     * @param GradedGradeable $graded_gradeable
     * @throws \InvalidArgumentException If any of the details are invalid or the graded gradeable is null
     */
    public function __construct(Core $core, GradedGradeable $graded_gradeable, array $details) {
        parent::__construct($core);

        if ($graded_gradeable === null) {
            throw new \InvalidArgumentException('Graded gradeable cannot be null');
        }
        $this->graded_gradeable = $graded_gradeable;

        $this->setIdFromDatabase($details['id'] ?? 0);
        $this->setOverallComment($details['overall_comment'] ?? '');
        $this->setUserViewedDate($details['user_viewed_date'] ?? null);
        $this->graded_gradeable->getGradeable()->setJustRegraded($details['just_regraded'] ?? false);
        $this->modified = false;
    }

    public function toArray() {
        $details = parent::toArray();

        // Make sure to convert the date into a string
        $details['user_viewed_date'] = $this->user_viewed_date !== null ? DateUtils::dateTimeToString($this->user_viewed_date) : null;

        // When serializing a graded gradeable, put the grader information into
        //  the graded gradeable instead of each component so if one grader  grades
        //  multiple components, their information only gets sent once
        $details['graders'] = [];
        /** @var GradedComponentContainer $container */
        foreach ($this->graded_component_containers as $container) {
            foreach ($container->getGradedComponents() as $graded_component) {
                if ($graded_component->getGrader() !== null) {
                    // Only set once if multiple components have the same grader
                    if (!isset($details['graders'][$graded_component->getGrader()->getId()])) {
                        $details['graders'][$graded_component->getGrader()->getId()] = $graded_component->getGrader()->toArray();
                    }
                }
            }
        }

        // Uncomment this block if we want to serialize these values all the time
//        $percent_graded = $this->getPercentGraded();
//        $percent_graded = is_nan($percent_graded) ? 0 : $percent_graded;
//        $details['percent_graded'] = $percent_graded;
//
//        $graded_percent = $this->getGradedPercent();
//        $graded_percent = is_nan($graded_percent) ? 0 : $graded_percent;
//        $details['graded_percent'] = $graded_percent;

        return $details;
    }

    /**
     * Gets all component grades for a given component
     * @param Component $component The component to get grades for
     * @return GradedComponentContainer
     */
    public function getGradedComponentContainer(Component $component) {
        $container = $this->graded_component_containers[$component->getId()] ?? null;
        if ($container === null) {
            throw new \InvalidArgumentException('Invalid component');
        }
        return $container;
    }

    /**
     * Gets or creates a graded component based on the logic of GradedComponentContainer::getOrCreateGradedComponent
     *  for the provided component
     * @param Component $component
     * @param User|null $grader The grader to look for
     * @param bool $generate If a new graded component should be generated if none were found
     * @return GradedComponent|null The graded component instance or null if not found
     */
    public function getOrCreateGradedComponent(Component $component, $grader = null, $generate = false) {
        return $this->getGradedComponentContainer($component)->getOrCreateGradedComponent($grader, $generate);
    }

    /**
     * Gets the graded component with the provided component and grader
     * @param Component $component The component the grade is for
     * @param User|null $grader The grader for this component
     * @return GradedComponent|null
     * @throws \InvalidArgumentException If $grader is null and $component is peer
     */
    public function getGradedComponent(Component $component, $grader = null) {
        // The subset of the above function's features satisfy the
        //  expected behavior for a normal getter
        return $this->getOrCreateGradedComponent($component, $grader, false);
    }

    /**
     * Gets the AutoGradedVersion for this grade
     * @param bool $strict if true, all grades for this gradeable must have a consistent version
     *                      otherwise, returns the first valid version number found
     * @return AutoGradedVersion|null
     */
    public function getGradedVersionInstance($strict = true) {
        $versions = $this->graded_gradeable->getAutoGradedGradeable()->getAutoGradedVersions();
        $version_number = $this->getGradedVersion($strict);
        // Get the version instance associated with the graded version
        return $versions[$version_number] ?? null;
    }

    /**
     * Gets the version number for the submission associated with this grade
     * @param bool $strict if true, all grades for this gradeable must have a consistent version
     *                      otherwise, return the first valid version number found
     * @return bool|int
     */
    public function getGradedVersion($strict = true) {
        $version = false;
        /** @var GradedComponentContainer $container */
        foreach ($this->graded_component_containers as $container) {
            $v = $container->getGradedVersion();
            if ($v !== false && $strict !== true) {
                return $v;
            } else if ($v === false) {
                return false;
            }

            if ($version === false) {
                $version = $v;
            } else if ($version !== $v) {
                return false;
            }
        }
        return $version;
    }

    /**
     * Gets the graded gradeable instance this Ta grade belongs to
     * @return GradedGradeable
     */
    public function getGradedGradeable() {
        return $this->graded_gradeable;
    }

    /**
     * Gets the manual grading points the student earned
     * @return int
<<<<<<< HEAD
     */
    public function getTotalScore() {
        $points_earned = 0.0;
        /** @var GradedComponentContainer $container */
        foreach ($this->graded_component_containers as $container) {
            $points_earned += $container->getTotalScore();
        }
        return $points_earned;
    }

    /**
     * Gets the percent of points the student has earned of the
     *  components that have been graded
     * @param bool $clamp True to clamp the result to 1.0
     * @return float percentage (0 to 1), or NAN if no grading started
     */
    public function getTotalScorePercent($clamp = false) {
        return Utils::safeCalcPercent($this->getTotalScore(),
=======
     */
    public function getGradedPoints() {
        $points_earned = 0.0;
        /** @var GradedComponent[] $graded_component */
        foreach ($this->graded_components as $graded_component) {
            if (count($graded_component) > 0) {
                $component_points_earned = 0.0;
                // Iterate through each grader for this component
                /** @var GradedComponent $component_grade */
                foreach ($graded_component as $component_grade) {
                    $component_points_earned += $component_grade->getTotalScore();
                }
                // TODO: how should peer grades be calculated: now its an average
                $points_earned += $component_points_earned / count($graded_component);
            }
        }
        return $points_earned;
    }

    /**
     * Gets the percent of points the student has earned of the
     *  components that have been graded
     * @param bool $clamp True to clamp the result to 1.0
     * @return float percentage (0 to 1), or NAN if no grading started
     */
    public function getGradedPercent($clamp = false) {
        return Utils::safeCalcPercent($this->getGradedPoints(),
>>>>>>> 8a0bc1fd
            $this->getGradedGradeable()->getGradeable()->getTaNonExtraCreditPoints(), $clamp);
    }

    /**
     * Gets how much of this submitter's submission has been graded
     * @return float percentage (0 to 1) not clamped to 100%, or NAN if no component in gradeable
     */
    public function getPercentGraded() {
        $running_percent = 0.0;
        /** @var GradedComponentContainer $container */
        foreach($this->graded_component_containers as $container) {
            $running_percent += $container->getPercentGraded();
        }
        return Utils::safeCalcPercent($running_percent, count($this->graded_component_containers), false);
    }

    /**
     * Gets if this graded gradeable is completely graded
     * @return bool
     */
    public function isComplete() {
        /** @var GradedComponentContainer $container */
        foreach ($this->graded_component_containers as $container) {
            if (!$container->isComplete()) {
                return false;
            }
        }
        return true;
    }

    /**
     * Gets if this graded gradeable is completely graded
     * TODO this will need to change for peer grading
     * @return bool
     */
    public function isComplete() {
        return $this->getPercentGraded() >= 1.0;
    }

    /**
     * Sets the id of this grade data (used from database methods)
     * @param int $id
     * @internal
     */
    public function setIdFromDatabase($id) {
        if ((is_int($id) || ctype_digit($id)) && intval($id) >= 0) {
            $this->id = intval($id);
        } else {
            throw new \InvalidArgumentException('Id must be a non-negative integer');
        }
        // Reset the modified flag since this gets called once saved to db or constructor
        $this->modified = false;
    }

    /**
     * Sets the array of graded component containers for this gradeable data
     *  Note: only call from db methods for loading
     * @param GradedComponentContainer[] $containers
     * @internal
     */
    public function setGradedComponentContainersFromDatabase(array $containers) {
        $containers_by_id = [];
        foreach ($containers as $container) {
            if (!($container instanceof GradedComponentContainer)) {
                throw new \InvalidArgumentException('Graded Component Container array contained invalid type');
            }

            // Index by component id
            $containers_by_id[$container->getComponent()->getId()] = $container;
        }
        $this->graded_component_containers = $containers_by_id;
    }

    /**
     * Clears the array of graded components en-route to deletion
     *  Note: only call from db methods for saving
     * @internal
     */
    public function clearDeletedGradedComponents() {
        $this->deleted_graded_components = [];
    }

    /**
     * Deletes the GradedComponent(s) associated with the provided Component and grader
     * @param Component $component The component to delete the grade for
     * @param User|null $grader The grader to delete the grade for, or null to delete all grades
     */
    public function deleteGradedComponent(Component $component, User $grader = null) {
        $container = $this->getGradedComponentContainer($component);

        if ($grader === null || !$component->getGradeable()->isPeerGrading()) {
            // If the grader is null or we aren't peer grading, then delete all component grades for this component
            $this->deleted_graded_components = array_merge($this->deleted_graded_components,
                $container->getGradedComponents());

            // Clear the container for this component
            $container->setGradedComponents([]);
        } else {
            // Otherwise, only delete the component with the provided grader
            $deleted_component = $container->removeGradedComponent($grader);
            if ($deleted_component !== null) {
                $this->deleted_graded_components[] = $deleted_component;
            }
        }
    }

    /**
     * Gets the GradedComponents marked for deletion via deleteGradedComponent
     * @return GradedComponent[]
     */
    public function getDeletedGradedComponents() {
        return $this->deleted_graded_components;
    }

    /**
     * Sets the date that the user viewed their grade
     * @param string|\DateTime $user_viewed_date The date or date string of when the user viewed their grade
     * @throws \InvalidArgumentException if $grade_time is a string and failed to parse into a \DateTime object
     */
    public function setUserViewedDate($user_viewed_date) {
        if ($user_viewed_date === null) {
            $this->user_viewed_date = null;
        } else {
            try {
                $this->user_viewed_date = DateUtils::parseDateTime($user_viewed_date, $this->core->getConfig()->getTimezone());
            } catch (\Exception $e) {
                throw new \InvalidArgumentException('Invalid date string format');
            }
        }
        $this->modified = true;
    }

    /**
     * Gets all of the graders
     * @return User[] indexed by user id
     */
    public function getGraders() {
        $graders = [];
        /** @var GradedComponentContainer $container */
        foreach($this->graded_component_containers as $container) {
            $graders = array_merge($graders, $container->getGraders());
        }
        return $graders;
    }

    /**
     * Gets all user-visible graders for this component
     * @return User[] indexed by user id
     */
    public function getVisibleGraders() {
        $graders = [];
        /** @var GradedComponentContainer $container */
        foreach($this->graded_component_containers as $container) {
            $graders = array_merge($graders, $container->getVisibleGraders());
        }
        return $graders;
    }

    /* Intentionally Unimplemented accessor methods */

    /** @internal */
    public function setId($id) {
        throw new \BadFunctionCallException('Cannot set id of gradeable data');
    }

    /** @internal */
    public function setGradedComponentContainers(array $graded_component_containers) {
        throw new \BadFunctionCallException('Cannot set graded component containers');
    }
}<|MERGE_RESOLUTION|>--- conflicted
+++ resolved
@@ -178,7 +178,6 @@
     /**
      * Gets the manual grading points the student earned
      * @return int
-<<<<<<< HEAD
      */
     public function getTotalScore() {
         $points_earned = 0.0;
@@ -197,35 +196,6 @@
      */
     public function getTotalScorePercent($clamp = false) {
         return Utils::safeCalcPercent($this->getTotalScore(),
-=======
-     */
-    public function getGradedPoints() {
-        $points_earned = 0.0;
-        /** @var GradedComponent[] $graded_component */
-        foreach ($this->graded_components as $graded_component) {
-            if (count($graded_component) > 0) {
-                $component_points_earned = 0.0;
-                // Iterate through each grader for this component
-                /** @var GradedComponent $component_grade */
-                foreach ($graded_component as $component_grade) {
-                    $component_points_earned += $component_grade->getTotalScore();
-                }
-                // TODO: how should peer grades be calculated: now its an average
-                $points_earned += $component_points_earned / count($graded_component);
-            }
-        }
-        return $points_earned;
-    }
-
-    /**
-     * Gets the percent of points the student has earned of the
-     *  components that have been graded
-     * @param bool $clamp True to clamp the result to 1.0
-     * @return float percentage (0 to 1), or NAN if no grading started
-     */
-    public function getGradedPercent($clamp = false) {
-        return Utils::safeCalcPercent($this->getGradedPoints(),
->>>>>>> 8a0bc1fd
             $this->getGradedGradeable()->getGradeable()->getTaNonExtraCreditPoints(), $clamp);
     }
 
@@ -254,15 +224,6 @@
             }
         }
         return true;
-    }
-
-    /**
-     * Gets if this graded gradeable is completely graded
-     * TODO this will need to change for peer grading
-     * @return bool
-     */
-    public function isComplete() {
-        return $this->getPercentGraded() >= 1.0;
     }
 
     /**
