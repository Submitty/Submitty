--- conflicted
+++ resolved
@@ -3,13 +3,10 @@
         post_box_id="{{ post_box_id }}"
     {% endif %}
 >
-<<<<<<< HEAD
+
 <div class="form-group row position-relative">
-    <input type="hidden" id="csrf_token" name="csrf_token" value="{{ core.getCsrfToken() }}" data-ays-ignore="true"/>
-=======
-<div class="form-group row" style="position: relative;">
     <input type="hidden" id="csrf_token" name="csrf_token" value="{{ csrf_token }}" data-ays-ignore="true"/>
->>>>>>> d77e96a2
+
     {% if show_title %}
     <span class="edit_thread">
         Title: <input type="text" size="45" placeholder="Title" name="title" id="title" required/>
