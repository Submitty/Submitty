--- conflicted
+++ resolved
@@ -30,7 +30,6 @@
         return $this->renderPart($viewer, "officeHoursQueue/QueueStatus.twig");
     }
 
-<<<<<<< HEAD
     public function showQueueStats($viewer) {
         $this->core->getOutput()->addBreadcrumb("Office Hours/Lab Queue", $this->core->buildCourseUrl(["office_hours_queue"]));
         $this->core->getOutput()->addBreadcrumb("Statistics");
@@ -43,10 +42,10 @@
         $this->core->getOutput()->addBreadcrumb("Statistics");
         $this->core->getOutput()->enableMobileViewport();
         return $this->renderPart($viewer, "officeHoursQueue/QueueStatsStudents.twig");
-=======
+    }
+
     public function renderNewAnnouncement($viewer) {
         return $this->renderPart($viewer, "officeHoursQueue/AnnouncementMsg.twig");
->>>>>>> 73fb89fb
     }
 
     private function renderPart($viewer, $twig_location) {
