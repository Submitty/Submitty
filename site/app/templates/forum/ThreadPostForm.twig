--- conflicted
+++ resolved
@@ -10,11 +10,7 @@
     </span>
     {% endif %}
 
-<<<<<<< HEAD
-    {% if show_editcat and core.getUser().accessFullGrading() %}
-=======
-    {% if show_editcat and core.getUser().getGroup() <= 3 %}
->>>>>>> 715922e2
+    {% if show_editcat and core.getUser().accessGrading() %}
         <span style="position:absolute;right: 0px;display:inline-block;">
         <a class="btn btn-primary btn-sm" title="Edit Categories" onclick="$('#category-list').css('display', 'block');">Edit Categories</a>
         </span>
@@ -25,11 +21,7 @@
     <div style="margin-bottom:10px;position: relative;" class="form-group row">
         <button type="button" title="Insert a link" onclick="addBBCode(1, $(this).closest('.thread-post-form').find('[name=thread_post_content]'))" style="margin-right:10px;" class="btn btn-default">Link <i class="fas fa-link fa-1x"></i></button>
         <button title="Insert a code segment" type="button" onclick="addBBCode(0, $(this).closest('.thread-post-form').find('[name=thread_post_content]'))" class="btn btn-default">Code <i class="fas fa-code fa-1x"></i></button>
-<<<<<<< HEAD
-    {% if show_merge_thread_button and core.getUser().accessFullGrading() %}
-=======
-    {% if show_merge_thread_button and core.getUser().getGroup() <= 3 %}
->>>>>>> 715922e2
+    {% if show_merge_thread_button and core.getUser().accessGrading() %}
         <a class="btn btn-primary" style="position:absolute;right: 0px;top:3px;display:inline-block;" title="Merge Threads" onclick="$('#merge-threads').css('display', 'block');">Merge Threads</a>
     {% endif %}
     </div>
