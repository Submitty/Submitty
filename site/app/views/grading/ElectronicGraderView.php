--- conflicted
+++ resolved
@@ -1382,26 +1382,26 @@
     <span class="grading_label">Grading Rubric</span>
 HTML;
         if($gradeable->useTAGrading()) {
-            $return .= <<<HTML
+          $return .= <<<HTML
     <div style="float: right; float: right; position: relative; top: 10px; right: 1%;">
 HTML;
-            if ($display_verify_all) {
-                $return .= <<<HTML
+          if($display_verify_all){
+            $return .= <<<HTML
         <input id='verifyAllButton' type='button' style="display: inline;" class="btn btn-default" value='Verify All' onclick='verifyMark("{$gradeable->getId()}",-1,"{$user->getAnonId()}",true);'/>
 HTML;
-            }
-            $return .= <<<HTML
+          }
+          $return .= <<<HTML
         <span style="padding-right: 10px"> <input type="checkbox" id="autoscroll_id" onclick="updateCookies();"> Auto scroll / Auto open </span>
         <span {$span_style}> <input type='checkbox' id="overwrite-id" name='overwrite' value='1' onclick="updateCookies();" {$checked}/> Overwrite Grader </span>
     </div>
 HTML;
-            $disabled = '';
-            if ($gradeable->getActiveVersion() == 0) {
-                $disabled = 'disabled';
-                $my_color = "'#FF8040'"; // mango orange
-                $my_message = "Cancelled Submission";
-                if ($gradeable->hasSubmitted()) {
-                    $return .= <<<HTML
+        $disabled = '';
+        if($gradeable->getActiveVersion() == 0){
+            $disabled='disabled';
+            $my_color="'#FF8040'"; // mango orange
+            $my_message="Cancelled Submission";
+            if($gradeable->hasSubmitted()){
+                $return .= <<<HTML
                 <script>
                     $('body').css('background', $my_color);
                     $('#bar_wrapper').append("<div id='bar_banner' class='banner'>$my_message</div>");
@@ -1410,10 +1410,10 @@
                 </script>
                 <div class="red-message" style="text-align: center">$my_message</div>
 HTML;
-                } else {
-                    $my_color = "'#C38189'";  // lipstick pink (purple)
-                    $my_message = "No Submission";
-                    $return .= <<<HTML
+            } else {
+                $my_color="'#C38189'";  // lipstick pink (purple)
+                $my_message="No Submission";
+                $return .= <<<HTML
                 <script>
                     $('body').css('background', $my_color);
                     $('#bar_wrapper').append("<div id='bar_banner' class='banner'>$my_message</div>");
@@ -1422,64 +1422,26 @@
                 </script>
                 <div class="red-message" style="text-align: center">$my_message</div>
 HTML;
-                }
-            } else if ($gradeable->getCurrentVersionNumber() != $gradeable->getActiveVersion()) {
-                $disabled = 'disabled';
-                $return .= <<<HTML
+            }
+        } else if($gradeable->getCurrentVersionNumber() != $gradeable->getActiveVersion()){
+            $disabled='disabled';
+            $return .= <<<HTML
             <div class="red-message" style="text-align: center">Select the correct submission version to grade</div>
 HTML;
-            }
+        }
 
             if ($peer) {
                 $total_points = $gradeable->getTotalNonHiddenNonExtraCreditPoints() + $gradeable->getTotalPeerGradingNonExtraCredit();
             } else {
                 $total_points = $gradeable->getTotalAutograderNonExtraCreditPoints() + $gradeable->getTotalTANonExtraCreditPoints();
-            }
-
-<<<<<<< HEAD
+                }
+
             $grading_data = [
                 "gradeable" => $gradeable->getGradedData(),
                 "your_user_id" => $this->core->getUser()->getId(),
                 "disabled" => $disabled === "disabled",
                 "total_points" => $total_points,
             ];
-=======
-            //get the grader's id if it exists
-            $return .= <<<HTML
-                    <span style="font-size: 12px;" colspan="3" data-changebg="true">
-                        <b><span id="progress_points-{$c}" style="display: none;" data-changedisplay1="true"></span></b>
-                        {$message}
-                        <span style="float: right;">
-HTML;
-            if($displayVerifyUser){
-              $return .= <<<HTML
-                            <span style="display: inline; color: red;">
-                            <input type="button" class = "btn btn-default" onclick="verifyMark('{$gradeable->getId()}','{$question->getId()}','{$user->getAnonId()}')" value = "Verify Grader"/>
-                            </span>
-HTML;
-            }
-            $return .= <<<HTML
-                            <span id="graded-by-{$c}" style="font-style: italic; padding-right: 10px;">{$grader_id}</span>
-                            <span id="graded-saving-{$c}" style="display: none; font-style: italic; padding-right: 10px;">Saving...</span>
-                         <!--  <span id="save-mark-{$c}" style="cursor: pointer;  display: none;" data-changedisplay1="true"> <i class="fa fa-check" style="color: green;" aria-hidden="true" onclick="{$break_onclick}; closeMark({$c}, true);">Done</i> </span> -->
-                        </span>
-                        </span> <span id="ta_note-{$c}" style="display: none;" data-changedisplay1="true"> {$note}</span>
-                        <span id="page-{$c}" style="display: none;">{$page}</span>
-                        <span style="float: right;">
-                            <span id="save-mark-{$c}" style="cursor: pointer;  display: none; font-size: 12px; display: none; width: 5%;" colspan="0" data-changedisplay1="true"> <i class="fa fa-check" style="color: green;" aria-hidden="true">Done</i> </span>
-                        </span>
-HTML;
-            $student_note = htmlentities($question->getStudentComment());
-            if ($student_note != ''){
-                $student_note = "<div style='margin-bottom:5px; color:#777;'><i><b>Note to Student: </b>" . $student_note . "</i></div>";
-            }
-            $return .= <<<HTML
-                        <span id="student_note-{$c}" style="display: none;" data-changedisplay1="true">{$student_note}</span>
-           <!--         <span id="title-cancel-{$c}" style="font-size: 12px; display: none; width: 5%;" colspan="0" data-changebg="true" data-changedisplay1="true">
-                            <span id="cancel-mark-{$c}" onclick="{$break_onclick}; closeMark(${c}, false);" style="cursor: pointer; float: right;"> <i class="fa fa-times" style="color: red;" aria-hidden="true">Cancel</i></span>
-                    </span> -->
-HTML;
->>>>>>> 5039d3a5
 
             $grading_data = json_encode($grading_data, JSON_PRETTY_PRINT);
 
@@ -1487,7 +1449,7 @@
             $return .= <<<HTML
     <div class="inner-container" id="grading-box">
 
-    </div>
+                    </div>
     <script type="application/javascript">
         var grading_data = {$grading_data};
         renderGradeable($("#grading-box"), grading_data);
@@ -1499,10 +1461,10 @@
             $this->core->getOutput()->addInternalJs('twig.min.js');
             $this->core->getOutput()->addInternalJs('gradeable.js');
 
-            $return .= <<<HTML
+        $return .= <<<HTML
         </div>
-    </div>
-</div>
+        </div>
+    </div>
 HTML;
         }
 
