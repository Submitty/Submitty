<?php
require "../../toolbox/functions.php";

check_administrator();

/**
 * FILE: account/submit/admin-classlist.php
 *
 * Due to security policy enacted by SuPHP, use of xslx2csv is disallowed in
 * this script, but is permitted in a separate CGI script.
 *
 * This script will work with cgi-bin/xlsx_to_csv.cgi to convert an uploaded
 * XLSX file to CSV.  Pertininent info must be passed to CGI via URL parameters,
 * which cannot be considered secure information.
 *
 * IMPORTANT: Expected data uploads contain data regulated by
 * FERPA (20 U.S.C. § 1232g)
 *
 * As this information must be made secure, existence of this data
 * (e.g. filenames) should not be shared by URL paramaters.  Therefore,
 * filenames will be hardcoded.
 *
 * Path for detected XLSX files            /tmp/_SUBMITTY_xlsx
 * Path for xlsx to CSV converted files    /tmp/_SUBMITTY_csv
 * These should be defined constants in this script and in CGI script.
 *
 * THESE FILES MUST BE IMMEDIATELY PURGED
 * (1) after the information is inserted into DB.  --OR--
 * (2) when the script is abruptly halted due to error condition.  e.g. die()
 *
 * Both conditions can be met as a closure registered with
 * register_shutdown_function()
 */

$csv_file = null;
$xlsx_file = null;

//Verify that upload is a true CSV or XLSX file (check file extension and MIME type)
$fileType = pathinfo($_FILES['classlist']['name'], PATHINFO_EXTENSION);
$fh = finfo_open(FILEINFO_MIME_TYPE);
$mimeType = finfo_file($fh, $_FILES['classlist']['tmp_name']);
finfo_close($fh); //No longer needed once mime type is determined.

if ($fileType == 'xlsx' && $mimeType == 'application/vnd.openxmlformats-officedocument.spreadsheetml.sheet') {
    $csv_file = \lib\Utils::generateRandomString();
    $xlsx_file = \lib\Utils::generateRandomString();
    //XLSX detected, need to do conversion.  Call up CGI script.
    if (move_uploaded_file($_FILES['classlist']['tmp_name'], "/tmp/".$xlsx_file)) {
        $ch = curl_init();
        curl_setopt($ch, CURLOPT_URL, __CGI_URL__."/xlsx_to_csv.cgi?xlsx_file={$xlsx_file}&csv_file={$csv_file}");
        curl_setopt($ch, CURLOPT_RETURNTRANSFER, 1);
        $output = curl_exec($ch);
        curl_close($ch);
        if ($output === false) {
            die("Error parsing xlsx to csv.");
        }
        $output = json_decode($output, true);
        if ($output['error'] === true) {
            die("Error parsing xlsx to csv: ".$output['error_message']);
        }
        else if ($output['success'] !== true) {
            die("Error on response on parsing xlsx");
        }
        $csv_file = "/tmp/".$csv_file;
    } else {
        die("Error isolating uploaded XLSX.  Please contact tech support.");
    }
} else if (($fileType == 'csv' && $mimeType == 'text/plain')) {

    //CSV detected.  No conversion needed.
    $csv_file = $_FILES['classlist']['tmp_name'];
} else {
    
    //Neither XLSX or CSV detected.  Good bye...
    die("Only xlsx or csv files are allowed!");
}

register_shutdown_function(
    function($csv_file, $xlsx_file) {
        if (file_exists($xlsx_file)) {
            unlink($xlsx_file);
        }
        
        if (file_exists($csv_file)) {
            unlink($csv_file);
        }
    }, $csv_file, $xlsx_file
);

if (!isset($_POST['csrf_token']) || $_POST['csrf_token'] !== $_SESSION['csrf']) {
	die("invalid csrf token");
}

// Get CSV ini config
$csvFieldsINI = parse_ini_file("../../toolbox/configs/student_csv_fields.ini", false, INI_SCANNER_RAW);
if ($csvFieldsINI === false) {
	die("Cannot read student list CSV configuration file.  Please contact your sysadmin to run setcsvfields tool.");
}

// Read file into row-by-row array.  Returns false on failure.
$contents = file($csv_file, FILE_IGNORE_NEW_LINES | FILE_SKIP_EMPTY_LINES);
if ($contents === false) {
	die("File was not properly uploaded.  Please contact tech support.");
}

// Massage student CSV file into generalized data array
$error_message = ""; //Used to show accumulated errors during data validation
$row_being_processed = 1; //Offset to account for header (user will cross-reference with his data sheet)
$rows = array();
unset($contents[0]); //header should be thrown away (does not affect cross-reference)

foreach($contents as $content) {
	$row_being_processed++;
	$details = explode(",", trim($content));
	$rows[] = array( 'student_first_name' => $details[$csvFieldsINI['student_first_name']],
	                 'student_last_name'  => $details[$csvFieldsINI['student_last_name']],
<<<<<<< HEAD
	                 'user_id'            => explode("@", $details[$csvFieldsINI['student_email']])[0],
                     'student_email'      =>  $details[$csvFieldsINI['student_email']],
	                 'registration_section'    => intval($details[$csvFieldsINI['student_section']]) );
=======
	                 'student_user_id'    => explode("@", $details[$csvFieldsINI['student_email']])[0],
	                 'student_section'    => intval($details[$csvFieldsINI['student_section']]) );
>>>>>>> 5f0480d0

	//Validate massaged data.  First, make sure we're working on the most recent entry (should be the "end" element).
	$val = end($rows);
    
	//First name must be alpha characters, white-space, or certain punctuation.
	$error_message .= (preg_match("~^[a-zA-Z.'`\- ]+$~", $val['student_first_name'])) ? "" : "Error in student first name column, row #{$row_being_processed}: {$val['student_first_name']}<br>";

	//Last name must be alpha characters white-space, or certain punctuation.
	$error_message .= (preg_match("~^[a-zA-Z.'`\- ]+$~", $val['student_last_name'])) ? "" : "Error in student last name column, row #{$row_being_processed}: {$val['student_last_name']}<br>";

	//Student section must be greater than zero (intval($str) returns zero when $str is not integer)
	$error_message .= ($val['registration_section'] > 0) ? "" : "Error in student section column, row #{$row_being_processed}: {$val['student_section']}<br>";

	//No check on user_id (computing login ID) -- different Univeristies have different formats.
}

//Display any accumulated errors.  Quit on errors, otherwise continue.
if (empty($error_message) === false) {
	die($error_message . "Contact your sysadmin.");
}

//Collect existing student list, group data by user_id
$students = array();
\lib\Database::query("SELECT * FROM users");
foreach(\lib\Database::rows() as $student) {
    $students[$student['user_id']] = $student;
}

$inserted = 0;
$updated = 0;

// Go through all students in the CSV file. Either the student is in the database so we have to update his
// section, the student doesn't exist in the database and is in the CSV so we have to insert the student completely
// or the student exists in the database, but not the CSV, in which case we have to drop the student (unless
// student_manual is true)
\lib\Database::beginTransaction();
foreach ($rows as $row) {
	$columns = array("user_id", "user_firstname", "user_lastname", "user_email", "user_group","registration_section");
	$values = array($row['user_id'], $row['student_first_name'], $row['student_last_name'], $row['student_email'],4, $row['registration_section']);
	$user_id = $row['user_id'];
	if (array_key_exists($user_id, $students)) {
<<<<<<< HEAD
		if (isset($_SESSION['post']['ignore_manual_1']) && $_SESSION['post']['ignore_manual_1'] == true && $students[$user_id]['manual_registration'] == 1) {
=======
		if (isset($_POST['ignore_manual_1']) && $_POST['ignore_manual_1'] == true && $students[$user_id]['student_manual'] == 1) {
>>>>>>> 5f0480d0
			continue;
		}
		\lib\Database::query("UPDATE users SET registration_section=? WHERE user_id=?", array($row['registration_section'], $user_id));
        $updated++;
		unset($students[$user_id]);
	}
	else {
		$db->query("INSERT INTO users (" . (implode(",", $columns)) . ") VALUES (?, ?, ?, ?, ?, ?)", $values);
		\lib\Database::query("INSERT INTO late_days (user_id, allowed_late_days, since_timestamp) VALUES(?, ?, TIMESTAMP '1970-01-01 00:00:01')", array($user_id, __DEFAULT_LATE_DAYS_STUDENT__));
        $inserted++;
	}
}

$moved = 0;
$deleted = 0;
foreach ($students as $user_id => $student) {
<<<<<<< HEAD
	if (isset($_SESSION['post']['ignore_manual_2']) && $_SESSION['post']['ignore_manual_2'] == true && $student['manual_registration'] == 1) {
=======
	if (isset($_POST['ignore_manual_2']) && $_POST['ignore_manual_2'] == true && $student['student_manual'] == 1) {
>>>>>>> 5f0480d0
		continue;
	}
	$_POST['missing_students'] = intval($_POST['missing_students']);
	if ($_POST['missing_students'] == -2) {
		continue;
	}
	else if ($_POST['missing_students'] == -1) {
		\lib\Database::query("DELETE FROM users WHERE user_id=?", array($user_id));
        $deleted++;
	}
	else {
		\lib\Database::query("UPDATE users SET registration_section=? WHERE user_id=?", array($_POST['missing_students'], $user_id));
        $moved++;
	}
}

\lib\Database::commit();
header("Location: {$BASE_URL}/account/admin-classlist.php?course={$_GET['course']}&update=1&inserted={$inserted}&updated={$updated}&deleted={$deleted}&moved={$moved}");<|MERGE_RESOLUTION|>--- conflicted
+++ resolved
@@ -49,6 +49,8 @@
         $ch = curl_init();
         curl_setopt($ch, CURLOPT_URL, __CGI_URL__."/xlsx_to_csv.cgi?xlsx_file={$xlsx_file}&csv_file={$csv_file}");
         curl_setopt($ch, CURLOPT_RETURNTRANSFER, 1);
+        var_dump($ch);
+        var_dump($output);
         $output = curl_exec($ch);
         curl_close($ch);
         if ($output === false) {
@@ -114,14 +116,9 @@
 	$details = explode(",", trim($content));
 	$rows[] = array( 'student_first_name' => $details[$csvFieldsINI['student_first_name']],
 	                 'student_last_name'  => $details[$csvFieldsINI['student_last_name']],
-<<<<<<< HEAD
 	                 'user_id'            => explode("@", $details[$csvFieldsINI['student_email']])[0],
                      'student_email'      =>  $details[$csvFieldsINI['student_email']],
 	                 'registration_section'    => intval($details[$csvFieldsINI['student_section']]) );
-=======
-	                 'student_user_id'    => explode("@", $details[$csvFieldsINI['student_email']])[0],
-	                 'student_section'    => intval($details[$csvFieldsINI['student_section']]) );
->>>>>>> 5f0480d0
 
 	//Validate massaged data.  First, make sure we're working on the most recent entry (should be the "end" element).
 	$val = end($rows);
@@ -163,11 +160,11 @@
 	$values = array($row['user_id'], $row['student_first_name'], $row['student_last_name'], $row['student_email'],4, $row['registration_section']);
 	$user_id = $row['user_id'];
 	if (array_key_exists($user_id, $students)) {
-<<<<<<< HEAD
+//<<<<<<< HEAD
 		if (isset($_SESSION['post']['ignore_manual_1']) && $_SESSION['post']['ignore_manual_1'] == true && $students[$user_id]['manual_registration'] == 1) {
-=======
-		if (isset($_POST['ignore_manual_1']) && $_POST['ignore_manual_1'] == true && $students[$user_id]['student_manual'] == 1) {
->>>>>>> 5f0480d0
+//=======
+	//	if (isset($_POST['ignore_manual_1']) && $_POST['ignore_manual_1'] == true && $students[$user_id]['student_manual'] == 1) {
+//>>>>>>> origin/master
 			continue;
 		}
 		\lib\Database::query("UPDATE users SET registration_section=? WHERE user_id=?", array($row['registration_section'], $user_id));
@@ -184,11 +181,11 @@
 $moved = 0;
 $deleted = 0;
 foreach ($students as $user_id => $student) {
-<<<<<<< HEAD
+//<<<<<<< HEAD
 	if (isset($_SESSION['post']['ignore_manual_2']) && $_SESSION['post']['ignore_manual_2'] == true && $student['manual_registration'] == 1) {
-=======
-	if (isset($_POST['ignore_manual_2']) && $_POST['ignore_manual_2'] == true && $student['student_manual'] == 1) {
->>>>>>> 5f0480d0
+//=======
+	//if (isset($_POST['ignore_manual_2']) && $_POST['ignore_manual_2'] == true && $student['student_manual'] == 1) {
+//>>>>>>> origin/master
 		continue;
 	}
 	$_POST['missing_students'] = intval($_POST['missing_students']);
