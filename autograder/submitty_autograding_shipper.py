--- conflicted
+++ resolved
@@ -332,12 +332,7 @@
             config.logger.log_message(
                 f"{my_name} Could not establish connection with {user}@{host} going to re-try."
             )
-<<<<<<< HEAD
-            config.logger.log_stack_trace(traceback.format_exc())
-    return ssh
-=======
     return (target_connection, intermediate_connection)
->>>>>>> 4564e525
 
 
 # ==================================================================================
