@import url("reset.css");
@import url("google/inconsolata.css");

/* stylelint-disable no-descending-specificity */

a,
a:hover,
a:link,
a:visited {
    cursor: pointer;
}

a,
a:visited,
a:link,
a.fa:hover,
a > i.fa:hover {
    color: var(--external-link-blue);
}

a,
a:visited,
a:link,
a.fas:hover,
a > i.fas:hover {
    color: var(--external-link-blue);
}

a,
a:visited,
a:link,
a.far:hover,
a > i.far:hover {
    color: var(--external-link-blue);
}

a:hover {
    color: var(--external-link-hover);
}

a:active {
    color: var(--external-link-active);
}

/* stylelint-disable no-duplicate-selectors */
a.btn-success,
a.btn-primary,
a.btn-danger,
a.fa.btn-success,
a.btn-primary,
a.btn-danger,
a.btn-success > i.fa,
a.btn-primary > i.fa,
a.btn-danger > i.fa {
    color: var(--btn-text-white);
}

a.btn-success,
a.btn-primary,
a.btn-danger,
a.fas.btn-success,
a.btn-primary,
a.btn-danger,
a.btn-success > i.fas,
a.btn-primary > i.fas,
a.btn-danger > i.fas {
    color: var(--btn-text-white);
}

a.btn-success,
a.btn-primary,
a.btn-danger,
a.far.btn-success,
a.btn-primary,
a.btn-danger,
a.btn-success > i.far,
a.btn-primary > i.far,
a.btn-danger > i.far {
    color: var(--btn-text-white);
}
/* stylelint-enable no-duplicate-selectors */

a.btn-default,
a.fa.btn-default,
a.fa,
a > i.fa {
    color: var(--btn-default-text);
}

a.btn-default,
a.fas.btn-default,
a.fas,
a > i.fas {
    color: var(--btn-default-text);
}

a.btn-default,
a.far.btn-default,
a.far,
a > i.far {
    color: var(--btn-default-text);
}

a.btn,
a.icon {
    text-decoration: none;
}

.width-full {
    width: 100%;
}

/****************************
 * INPUT STYLES
 ***************************/

select,
textarea,
input[type="text"],
input[type="password"],
input[type="datetime"],
input[type="datetime-local"],
input[type="date"],
input[type="month"],
input[type="time"],
input[type="week"],
input[type="number"],
input[type="email"],
input[type="url"],
input[type="search"],
input[type="tel"],
input[type="color"] {
    height: 30px;
    padding: 4px 6px;
    font-size: 14px;
    line-height: 20px;
    color: var(--standard-dark-gray);
    background-color: var(--standard-input-background);
    vertical-align: middle;
    border: 1px solid var(--standard-light-gray);
    border-radius: 4px;
    width: auto;
}

[data-theme="dark"] select,
textarea,
input[type="text"],
input[type="password"],
input[type="datetime"],
input[type="datetime-local"],
input[type="date"],
input[type="month"],
input[type="time"],
input[type="week"],
input[type="number"],
input[type="email"],
input[type="url"],
input[type="search"],
input[type="tel"],
input[type="color"] {
    color: var(--text-black);
}

input.readonly {
    background-color: var(--standard-pale-gray);
    cursor: not-allowed;
    color: var(--btn-text-black);
}

[data-theme="dark"] input[type="text"].readonly {
    background-color: var(--standard-deep-dark-gray);
    color: var(--text-black);
}

select {
    padding: 5px 35px 5px 10px;
    font-size: 16px;
    border: 1px solid var(--standard-light-gray);
    height: 34px;
    background: var(--default-white);
    background-size: 20px;
}

input[type="checkbox"] {
    cursor: pointer;
    appearance: none;
    background: var(--default-white);
    box-sizing: border-box;
    width: 20px;
    height: 20px;
    border: 1px solid var(--text-black);
    transition: all 0.2s linear;
    border-radius: 4px;
    min-width: 20px;
}

input[type="checkbox"]:checked {
    background-color: var(--submitty-logo-blue);
}

/* this requires loading the FontAwesome CSS from the CDN before loading the server.css */
input[type="checkbox"]:checked::before {
    /* stylelint-disable-next-line font-family-no-missing-generic-family-keyword */
    font-family: "Font Awesome\ 5 Free";
    content: "\f00c";
    color: var(--always-default-white);
    font-size: 18px;
    font-weight: 900;
}

.fa-question-circle {
    /* stylelint-disable-next-line font-family-no-missing-generic-family-keyword */
    font-family: "Font Awesome 5 Free";
    content: "\f059";
    color: var(--external-link-blue);
    font-weight: 300;
    display: inline-block;
}

.fa-question-circle.disabled,
.fa-question-circle[disabled],
.disabled > .fa-question-circle,
[disabled] > .fa-question-circle {
    /* stylelint-disable-next-line font-family-no-missing-generic-family-keyword */
    font-family: "Font Awesome 5 Free";
    color: var(--standard-light-gray);
    content: "\f059";
    font-weight: 300;
    display: inline-block;
}

select.disabled,
textarea.disabled,
input.disabled {
    background-color: var(--standard-light-gray);
}

button,
[type="button"],
[type="reset"],
[type="submit"] {
    appearance: button;
}

/****************************
 * TABLE STYLES
 ***************************/
table a {
    text-decoration: none;
}

table tr.table-header {
    border-bottom: 1px solid black;
}

.table {
    width: 100%;
    text-align: center;
    border-collapse: collapse;
}

.table td {
    padding: 5px;
    border-top: 1px solid var(--standard-light-gray);
}

.table tr {
    border-top: 1px solid #dddddd;
}

.table-bordered {
    border: 1px solid var(--standard-medium-gray);
    border-collapse: separate;
    border-radius: 4px;
}

.table-striped > tbody > tr:nth-child(even) {
    background: var(--standard-hover-light-gray);
}

.table-striped > tbody > tr:nth-child(odd) {
    background: var(--default-white);
}

.table > thead > tr,
.table > tfoot > tr {
    background: var(--standard-hover-light-gray);
}

tr.info,
tr.info td,
tr.info th {
    background-color: var(--alert-border-blue);
}

td > a.active-sort {
    text-decoration: underline;
    font-weight: bold;
}

.floating-thead,
.floating-header {
    position: fixed;
    top: 0;
    visibility: hidden;
}

.floating-thead > td,
.floating-header > td {
    display: table-cell;
    text-align: center;
}

.tr-vertically-centered > td {
    vertical-align: middle;
}

.table-text-left {
    text-align: center;
}

.table-text-left td {
    border: none;
}

.table-text-left > tbody > tr > td:nth-child(3),
.table-text-left > tbody > tr > td:nth-child(4),
.table-text-left > tbody > tr > td:nth-child(5),
.table-text-left > thead > tr > th:nth-child(3),
.table-text-left > thead > tr > th:nth-child(4),
.table-text-left > thead > tr > th:nth-child(5) {
    text-align: left;
}

/* layout table classes  */

/* Layout tables do not have <caption>, <thead>, and <th> tags */

.layout-table-div {
    display: table;
    width: 100%;
    text-align: center;
    border: 1px solid var(--standard-medium-gray);
}

.layout-table-div-row {
    display: table-row;
}

.layout-table-div-cell {
    display: table-cell;
}

.layout-table-div-header {
    background-color: var(--standard-hover-light-gray);
}

/* styling used in a <th> cell, except this is for a layout table */
/* stylelint-disable-next-line selector-class-pattern */
.layout_th_cell {
    font-weight: bold;
    text-align: center;
    display: table-cell;
}

/*********************************************************   */

.full-height {
    max-height: 100%;
}

.text-center {
    text-align: center;
}

.content {
    box-shadow: 0 2px 15px -5px var(--standard-light-gray);
    background-color: var(--default-white);
    border-radius: 3px;
    overflow: auto;
    margin: 10px;
    padding: 30px;
    flex-grow: 1;
}

[data-theme="dark"] .content {
    box-shadow: none;
}

.content:last-child {
    flex-grow: 1;
}

/* stylelint-disable-next-line selector-class-pattern */
.content.gradeable_message {
    background-color: var(--actionable-blue);
    color: var(--always-default-white);
}

/* stylelint-disable-next-line selector-class-pattern */
.content.gradeable_message a {
    color: var(--always-default-white);
}

.content.overridden-message {
    background-color: var(--important-post);
    color: black;
}

.content h1 {
    margin-bottom: 20px;
}

.content h2 {
    margin-bottom: 20px;
}

.subtitle {
    font-size: smaller;
    word-wrap: unset;
    white-space: normal;
}

.sub::after {
    content: ".";
    display: block;
    height: 0;
    clear: both;
    visibility: hidden;
}

.panel {
    background-color: var(--standard-pale-gray);
    margin: 1%;
    padding: 1%;
}

.spacer30 {
    height: 30px;
}

.clear {
    clear: both;
    border-bottom: 1px solid var(--standard-light-gray); /* same color, saw no need to make 2 vars */
    padding-top: 20px;
}

#page-info {
    visibility: visible;
    display: none;
    position: absolute;
    top: 40px;
    left: 40px;
    z-index: 1000;
    background: var(--default-white);
    border: 1px solid var(--text-black);
    width: 80%;
    overflow-y: scroll;
    padding: 5px;
}

.fa-green {
    color: green;
}

.fas-green {
    color: green;
}

.far-green {
    color: green;
}

.fa-red {
    color: red;
}

.fas-red {
    color: red;
}

.far-red {
    color: red;
}

.menu {
    font-size: 20px;
    display: flex;
    align-items: center;
}

.inner-message {
    margin: 0 auto 10px;
}

.message-close {
    float: right;
    margin-right: -20px;
    cursor: pointer;
}

.option {
    margin-bottom: 20px;
}

.option-title {
    font-weight: bold;
    font-size: 18px;
}

.option-alt {
    font-style: italic;
}

.option-input > textarea,
.option-input > input[type="text"] {
    width: 95%;
    resize: none;
}

.option-small-input > textarea,
.option-small-input > input[type="text"] {
    width: 99%;
    padding-right: 1px;
    padding-left: 1px;
}

.option-small-output > input[type="text"] {
    width: 99%;
    padding-right: 1px;
    padding-left: 1px;
    border: none;
    background: transparent;
}

.post-panel-btn {
    height: 20px;
    padding-right: 10px;
}

.label {
    font-weight: 700;
    margin-top: 5px;
    margin-right: 0;
    margin-left: 0;
}

.file-upload-table {
    border: none;
    border-collapse: collapse;
    text-align: left;
    margin: 5px auto;
}

.file-upload-table td,
.file-upload-table th {
    border: none;
    vertical-align: middle;
    padding: 1px 10px;
}

.file-upload-table .file-trash {
    text-align: right;
}

.file-upload-table tr:hover {
    background: var(--file-upload-table-hover);
}

.green-message {
    font-style: italic;
    font-weight: bold;
    color: var(--standard-dark-green);
}

.blue-message {
    font-style: italic;
    font-weight: bold;
    color: var(--standard-vibrant-dark-blue);
}

.red-message {
    font-style: italic;
    font-weight: bold;
    color: var(--error-alert-dark-red);
}

.yellow-message {
    font-style: italic;
    font-weight: bold;
    color: var(--standard-vibrant-orange);
}

.black-message {
    font-style: italic;
    font-weight: bold;
    color: var(--text-black);
}

.sub-text {
    margin-left: 20px;
    margin-top: 10px;
}

.box {
    border-radius: 3px;
    border: 1px solid var(--standard-light-gray);
    width: 100%;
    margin-top: 3px;
    margin-bottom: 3px;
    position: relative;
    float: left;
    background: var(--default-white);
    box-shadow: 2px 2px 4px -3px var(--standard-light-gray);
    padding: 5px 5px 10px;
}

.no-border-box {
    border-radius: 3px;
    border: 1px solid var(--default-white);
    width: 100%;
    margin-top: 3px;
    margin-bottom: 3px;
    position: relative;
    float: left;
    background: var(--default-white);
    box-shadow: 2px 2px 4px -3px var(--default-white);
    padding: 5px 5px 10px;
}

.overall-comment-box {
    margin-top: 10px;
}

.overall-comment-author {
    font-weight: bold;
}

.submission-page-total-header {
    padding: 6px;
    color: var(--text-black);
    background-color: var(--standard-light-gray);
}

.box-title > h4 {
    margin-left: 20px;
}

.box-title-total > h4 {
    margin-left: 20px;
    margin-top: 8px;
    margin-bottom: 8px;
}

.grade-results {
    display: flex;
    flex-direction: row;
}

.grading-results-area {
    margin-bottom: 25px;
}

.box > h4 {
    margin-bottom: 10px;
    margin-left: 10px;
    margin-top: 10px;
}

.box-block {
    vertical-align: top;
    margin-left: 10px;
    padding: 10px;
    display: flex;
    flex-wrap: wrap;
}

.box-block > h4 {
    margin-bottom: 10px;
}

.box-block > code,
.box-block > pre {
    padding: 10px;
    background-color: var(--standard-pale-gray);
    border: 1px solid var(--standard-light-gray);
    white-space: pre;
}

.half {
    float: left;
    width: 48%;
    margin-right: 10px;
}

.diff-element {
    flex: 1;
    max-width: 100%;
    margin-right: 2px;
}

.diff-element > h4 {
    white-space: nowrap;
}

.badge {
    float: left;
    display: inline-block;
    min-width: 70px;
    padding: 3px 7px;
    font-weight: bold;
    line-height: 1;
    color: var(--default-white);
    text-align: center;
    white-space: nowrap;
    vertical-align: baseline;
    background-color: var(--standard-medium-gray);
    border-radius: 10px;
    margin-left: 10px;
    margin-right: 10px;
}

.no-badge {
    width: 70px;
    height: 10px;
    margin-right: 10px;
    margin-left: 10px;
    float: left;
}

.green-background {
    background-color: var(--standard-deep-dark-green);
    color: var(--always-default-white);
}

.yellow-background {
    background-color: var(--standard-light-yellow-brown);
    color: var(--text-black);
}

.red-background {
    background-color: var(--error-alert-dark-red);
}

.blue-background {
    background-color: var(--standard-medium-blue);
}

.badge-container {
    padding: 6px 0;
    display: block;
}

.italics {
    font-style: italic;
    text-decoration: none;
}

/* stylelint-disable-next-line selector-class-pattern */
.gradeable_list {
    width: 100%;
    padding: 0 50px 50px;
    font-size: 18px;
    text-align: left !important;
}

/* stylelint-disable-next-line selector-class-pattern */
.gradeable_comment {
    word-break: break-word;
}

/* stylelint-disable-next-line selector-class-pattern */
.gradeable_comment td {
    padding: 0 4px;
}

/* stylelint-disable-next-line selector-class-pattern */
.gradeable_comment td.mark-score {
    text-align: right;
    white-space: nowrap;
}

#search-wrapper {
    border-radius: 3px;
    padding-bottom: 10px;
    padding-right: 10px;
    padding-left: 10px;
}

.fade {
    opacity: 0;
    transition: opacity 0.15s linear;
}

.fade.in {
    opacity: 1;
}

.collapse {
    display: none;
}

.collapse.in {
    display: block;
}

tr.collapse.in {
    display: table-row;
}

tbody.collapse.in {
    display: table-row-group;
}

.caret {
    display: inline-block;
    width: 0;
    height: 0;
    margin-left: 2px;
    vertical-align: middle;
    border-top: 4px dashed;
    border-top: 4px solid \9;
    border-right: 4px solid transparent;
    border-left: 4px solid transparent;
}

.dropdown-item {
    display: block;
    padding: 3px 20px;
    text-decoration: none;
    clear: both;
    font-weight: normal;
    line-height: 1.4286;
    color: var(--text-black) !important;
    white-space: nowrap;
}

.dropdown-item:hover,
.dropdown-item:focus {
    color: var(--standard-deep-dark-gray) !important;
    text-decoration: none;
    background-color: var(--btn-standard-pale-blue-gray);
}

.dropdown-item.disabled,
.dropdown-item.disabled:hover,
.dropdown-item.disabled:focus {
    color: var(--standard-medium-gray);
}

.dropdown-item.disabled:hover,
.dropdown-item.disabled:focus {
    text-decoration: none;
    cursor: not-allowed;
    background-color: transparent;
    background-image: none;
    filter: progid:dximagetransform.microsoft.gradient(enabled = false);
}

.btn-primary {
    color: var(--default-white);
    background-color: var(--actionable-blue);
    border-color: var(--hover-light-border-actionable-blue);
}

.btn-primary:focus,
.btn-primary.focus {
    color: var(--default-white);
    background-color: var(--focus-actionable-blue);
    border-color: var(--hover-dark-border-actionable-blue);
}

.btn-primary:hover {
    color: var(--default-white);
    background-color: var(--hover-actionable-blue);
    border-color: var(--hover-border-actionable-blue);
}

.btn-primary:active,
.btn-primary.active,
.show > .dropdown-toggle.btn-primary,
.open > .dropdown-toggle.btn-primary {
    color: var(--default-white);
    background-color: var(--hover-actionable-blue);
    border-color: var(--hover-border-actionable-blue);
}

.btn-primary:active:hover,
.btn-primary.active:hover,
.show > .dropdown-toggle.btn-primary:hover,
.open > .dropdown-toggle.btn-primary:hover,
.btn-primary:active:focus,
.btn-primary.active:focus,
.show > .dropdown-toggle.btn-primary:focus,
.open > .dropdown-toggle.btn-primary:focus,
.btn-primary:active.focus,
.btn-primary.active.focus,
.show > .dropdown-toggle.btn-primary.focus,
.open > .dropdown-toggle.btn-primary.focus {
    color: var(--default-white);
    background-color: var(--hover-border-actionable-blue);
    border-color: var(--hover-dark-border-actionable-blue);
}

/* stylelint-disable-next-line no-duplicate-selectors */
.btn-primary:active,
.btn-primary.active,
.show > .dropdown-toggle.btn-primary,
.open > .dropdown-toggle.btn-primary {
    background-image: none;
}

.btn-primary.disabled:hover,
.btn-primary[disabled]:hover,
fieldset[disabled] .btn-primary:hover,
.btn-primary.disabled:focus,
.btn-primary[disabled]:focus,
fieldset[disabled] .btn-primary:focus,
.btn-primary.disabled.focus,
.btn-primary[disabled].focus,
fieldset[disabled] .btn-primary.focus {
    background-color: var(--actionable-blue);
    border-color: var(--hover-light-border-actionable-blue);
}

.btn-primary .badge {
    color: var(--actionable-blue);
    background-color: var(--default-white);
}

.panel-heading > .dropdown .dropdown-toggle {
    color: inherit;
}

table .colspan {
    padding: 10px;
    font-size: 22px;
    font-weight: 600;
}

table .hr {
    border-bottom: 1px solid var(--standard-light-gray);
}

table .bar {
    height: 20px;
}

/* stylelint-disable-next-line selector-class-pattern */
table .gradeable_title {
    padding-left: 50px;
}

table .has-url:hover {
    cursor: pointer;
    color: #3232ff;
}

/* stylelint-disable-next-line selector-class-pattern */
table .student .gradeable_title {
    width: 45%;
}

table .student .date {
    width: 30%;
}

table .student .option {
    width: 25%;
}

/* stylelint-disable-next-line selector-class-pattern */
table .ta .gradeable_title {
    width: 25%;
}

table .ta .date {
    width: 25%;
    text-align: center;
}

table .ta .option {
    width: 12.5%;
}

/* stylelint-disable-next-line selector-class-pattern */
table .instructor .gradeable_title {
    width: 25%;
}

table .instructor .date {
    width: 15%;
}

table .instructor .option {
    width: 10%;
}

table .instructor .two-options {
    width: 15%;
}

div.full-height {
    position: sticky;
    max-height: 95vh;
    top: 10px;
}

.spacer {
    flex-grow: 1;
}

.nav-buttons a {
    margin-left: 5px;
}

/* Used to pick the Submitty logo to show based on the theme */
[data-theme="dark"] #logo-submitty-light,
#logo-submitty {
    display: block !important;
}

/* Used to pick the Submitty logo to show based on the theme */
[data-theme="dark"] #logo-submitty,
#logo-submitty-light {
    display: none !important;
}

.td-open {
    width: 10%;
}

.cat-buttons {
    margin-top: 5px;
}

.cat-buttons:hover,
.cat-buttons:focus {
    opacity: 0.8;
    filter: alpha(opacity=80);
}

.peer-feedback-negative-unselected {
    margin-top: 5px;
    background-color: var(--default-white);
    color: rgb(128 64 64);
}

.peer-feedback-positive-unselected {
    margin-top: 5px;
    background-color: var(--default-white);
    color: rgb(0 128 0);
}

.peer-feedback-positive-selected {
    margin-top: 5px;
    background-color: rgb(0 128 0);
    color: rgb(0 0 0);
}

.peer-feedback-negative-selected {
    margin-top: 5px;
    background-color: rgb(128 0 0 / 70%);
    color: rgb(0 0 0);
}

#ui-category-list {
    list-style-type: none;
    margin: 0;
    padding: 0;
    width: 100%;
}

#ui-category-list li {
    border-style: solid;
    border-color: var(--standard-light-gray);
    border-width: thin;
    border-radius: 0.3em;
    margin: 0.3em 0.1em;
    padding: 0.2em;
}

#ui-category-list .handle {
    opacity: 0.8;
    filter: alpha(opacity=80);
}

#ui-category-list .handle:hover {
    cursor: move;
}

#rainbow-mode {
    width: 100%;
    height: 100%;
    position: absolute;
    z-index: 999999999;
    pointer-events: none;
}

.rainbow {
    background:
<<<<<<< HEAD
        -moz-linear-gradient(
            left,
            rgba(255, 0, 0, 0.3) 0%,
            rgba(255, 255, 0, 0.3) 15%,
            rgba(0, 255, 0, 0.3) 30%,
            rgba(0, 255, 255, 0.3) 50%,
            rgba(0, 0, 255, 0.3) 65%,
            rgba(255, 0, 255, 0.3) 80%,
            rgba(255, 0, 0, 0.3) 100%
        );
    background:
        #ffffff01 -webkit-gradient(
            linear,
            left top,
            right bottom,
            color-stop(0%, rgba(255, 0, 0, 0.3)),
            color-stop(15%, rgba(255, 255, 0, 0.3)),
            color-stop(30%, rgba(0, 255, 0, 0.3)),
            color-stop(50%, rgba(0, 255, 155, 0.3)),
            color-stop(65%, rgba(0, 0, 255, 0.3)),
            color-stop(80%, rgba(255, 0, 255, 0.3)),
            color-stop(100%, rgba(255, 0, 0, 0.3))
=======
        linear-gradient(
            135deg,
            rgb(255 0 0 / 40%),
            rgb(255 255 0 / 40%),
            rgb(0 255 0 / 40%),
            rgb(0 255 155 / 40%),
            rgb(0 0 255 / 40%),
            rgb(255 0 255 / 40%),
            rgb(255 0 0 / 40%)
>>>>>>> 2bd08e94
        );
}

.thumbnail {
    width: 100px;
    height: 100px;
    background-size: cover;
    background-position: center center;
    background-repeat: no-repeat;
    border-radius: 5px;
    display: table-cell;
    border: 1px solid var(--standard-medium-gray);
}

.popup-form {
    z-index: 2000;
    position: fixed;
    width: 100%;
    height: 100%;
    top: 0;
    left: 0;
    background-color: rgb(0 0 0 / 50%);
}

.popup-box {
    width: 100%;
    height: 100%;
    top: 0;
    left: 0;
    display: flex;
    align-items: center;
    justify-content: center;
}

.popup-window {
    background: var(--default-white);
    box-shadow: 0 6px 20px 2px #0000007f;
    border-radius: 4px;
    padding: 10px;
    overflow-y: auto;
    display: flex;
    flex-direction: column;
    align-content: space-around;
    margin: 10px;
    height: calc(100% - 20px);
    width: calc(100vw - 20px);
    word-break: break-word;
}

.popup-form form {
    width: 100%;
    height: 100%;
}

.popup-form .form-title {
    padding-bottom: 10px;
    border-bottom: 1px solid var(--standard-medium-gray);
    margin-bottom: 10px;
}

.popup-form .form-body {
    flex-grow: 1;
    overflow-y: auto;
}

.popup-form .form-buttons {
    padding-top: 10px;
    margin-top: 10px;
    border-top: 1px solid var(--standard-medium-gray);
}

.popup-form .form-button-container {
    text-align: right;
    padding: 0.5rem;
}

.close-button {
    margin-right: 5px;
    border: 1px solid black !important;
}

.popup-form .form-button-container .btn {
    box-sizing: unset;
    min-width: 4em;
}

.popup-form.decent div {
    width: initial;
    display: block;
    padding-right: initial;
}

.popup-form > div > input[type="text"] {
    width: 95%;
}

.popup-form .left-panel {
    width: 50%;
    display: inline-block;
}

.popup-form .right-panel {
    width: calc(50% - 10px);
    display: inline-block;
    vertical-align: top;
}

[name^="grader-warning-popup"] {
    background: var(--danger-red);
    box-shadow: 0 2px 15px -5px var(--standard-light-gray);
    border-radius: 3px;
    overflow: auto;
    margin: 10px;
    padding: 30px;
    flex-grow: 1;
}

.fill-available {
    width: 100%;
}

/* Makes the cursor change to a hand on the checkpoints so that it is clear they can be clicked on */
.cell-grade {
    cursor: pointer;
    border-left: 1px solid var(--standard-medium-gray);
}

/* Makes the grade and time on checkpoint pages not visible at first */
.simple-grade-grader,
.simple-grade-date {
    display: none;
}

.tooltip {
    position: relative;
    display: inline-block;
}

.late-box {
    background: var(--danger-red);
    padding: 3px;
    margin: 3px 5%;
    border-radius: 4px;
}

.tooltip .tooltiptext {
    visibility: hidden;
    width: 220px;
    background-color: var(--standard-dark-gray);
    color: var(--default-white);
    text-align: center;
    border-radius: 6px;
    padding: 5px 0;
    position: absolute;
    z-index: 1;
    margin-left: -240px;
    margin-top: -35px;
    opacity: 0;
    transition: opacity 0.3s;
    font-size: 12px;
}

.tooltip .tooltiptext::after {
    content: "";
    position: absolute;
    top: 40%;
    right: -4%;
    border: 5px solid transparent;
    border-left-color: var(--standard-dark-gray);
}

.tooltip:hover .tooltiptext {
    visibility: visible;
    opacity: 1;
}

/* from https://css-tricks.com/css3-progress-bars/ */
.meter {
    width: 100%;
    height: 10px;
    background: var(--standard-pale-gray);
    padding: 0;
    border-radius: 4px;
}

.meter > span {
    display: block;
    height: 100%;
    background-color: var(--good-green);
    border-radius: 4px;
}

/*
The styles used in the admin gradeable page
*/

.rubric-layout-body {
    background: var(--standard-pale-gray);
}

/* <tr> tag styling to replace <thead> and <tfoot> in rubric tables */
.rubric-layout-header {
    background: var(--standard-hover-light-gray);
}

/*
end of styles used in the admin gradeable page
*/

.file-viewer {
    margin-right: 10px;
    cursor: pointer;
}

.file-viewer a,
.file-viewer a:link,
.file-viewer a:visited,
.file-viewer a:active {
    color: var(--file-browser-blue);
}

.file-viewer a:hover {
    color: #6db7ff;
    text-decoration: none;
}

.remap-button {
    width: 100%;
    text-align: center;
}

/* styles for the colors for the electronic grader details page */

/* color for no grader */
/* stylelint-disable-next-line selector-class-pattern */
.grader-NULL {
    color: var(--default-white);
    text-shadow:
        -1px -1px 0 var(--text-black),
        1px -1px 0 var(--text-black),
        -1px 1px 0 var(--text-black),
        1px 1px 0 var(--text-black);
}

/* styles for the colors for the electronic grader details page */

/* color for no grader (PEER) */
.grader-peer-null {
    color: var(--default-white);
    text-shadow:
        -1px -1px 0 var(--text-black),
        1px -1px 0 var(--text-black),
        -1px 1px 0 var(--text-black),
        1px 1px 0 var(--text-black);
}

/* color for limited access graders who were verifed */
.grader-verified {
    /* yellow       green   */
    background: linear-gradient(to right, #ffcc33 50%, #33cc33 50%);
    background-clip: text;
    color: transparent;

    /* chrome & safari */
    -webkit-text-fill-color: transparent;
}

/* color for student/peer grading */
.grader-4 {
    color: var(--standard-plum-purple) /* purple */
}

/* color for a limited access grader */
.grader-3 {
    color: var(--important-post)  /* yellow */
}

/* color for an instructor or full access grader */
.grader-2,
.grader-1 {
    color: var(--standard-vibrant-green) /* green */
}

.hide-highlights {
    display: none;
}

/* color for double graded */
.grader-double {
    color: var(--standard-vibrant-dark-blue)  /* dark blue */
}

.grader-grade-inquiry {
    color: var(--standard-light-red);
}

.grader-invalid {
    color: var(--standard-light-red);
}

/* prevents line break in the graded questions column */
.td-graded-questions {
    white-space: nowrap;
}

#team-check-marks {
    white-space: nowrap;
    padding-right: 10px;
}

.viewed-green-check {
    color: var(--standard-vibrant-green);
    font-size: 1.5em;
}

.viewed-white-check {
    color: var(--default-white);
    font-size: 1.5em;
    text-shadow:
        -1px -1px 0 #000000,
        1px -1px 0 #000000,
        -1px 1px 0 #000000,
        1px 1px 0 #000000;
}

.viewed-red-x {
    color: var(--badge-backgroud-red);
    font-size: 1.5em;
}

/* color for nav page edit button for rebuild error on gradeable */
.edit-build-error {
    color: var(--badge-backgroud-red);
}

.required:placeholder { color: var(--error-alert-dark-red); }
.required::placeholder { color: var(--error-alert-dark-red); }

/* stylelint-disable-next-line selector-class-pattern */
.required_type {
    color: var(--error-alert-dark-red);
    display: inline;
}

.information-type {
    color: var(--standard-deep-blue);
    display: inline;
}

.modal {
    display: none;
    position: fixed;
    z-index: 50;
    padding-top: 100px;
    left: 0;
    top: 0;
    width: 100%;
    height: 100%;
    overflow: auto;
    background-color: rgb(0 0 0 / 40%);
}

.modal-content {
    text-align: center;
    background-color: var(--standard-pale-gray);
    margin: auto;
    padding: 30px;
    padding-top: 15px;
    border: 1px solid var(--standard-medium-gray);
    width: 420px;
    min-width: 400px;
    border-radius: 5px;
}

/* Site Wrapper View */

.wrapper-example {
    width: 400px;
    height: 240px;
    display: flex;
    flex-direction: column;
    color: var(--btn-text-black);
}

.wrapper-example .wrapper-center {
    display: flex;
    flex-grow: 2;
    flex-direction: row;
}

.wrapper-example .wrapper-top,
.wrapper-example .wrapper-left,
.wrapper-example .wrapper-body,
.wrapper-example .wrapper-right,
.wrapper-example .wrapper-bottom {
    flex-grow: 1;
    border: 1px solid var(--text-black);
    display: flex;
    align-items: center;
    justify-content: center;
    text-align: center;
}

.wrapper-example .wrapper-body {
    flex-grow: 5;
}

.wrapper-top {
    background-color: var(--standard-light-pink);
}

.wrapper-left {
    background-color: var(--standard-light-yellow);
}

.wrapper-body {
    background-color: var(--default-white);
    color: var(--text-black);
}

.wrapper-right {
    background-color: var(--standard-light-green);
    color: var(--text-black);
}

.wrapper-bottom {
    background-color: var(--standard-light-blue);
}

.wrapper-css {
    background-color: var(--default-white);
    color: var(--text-black);
}

.wrapper-upload {
    color: var(--btn-text-black);
}

.wrapper-upload td {
    padding: 4px;
    border: 1px solid var(--text-black);
}

.wrapper-layout-header > th {
    padding: 4px;
    border: 1px solid var(--text-black);
}

.wrapper-upload .wrapper-layout-header {
    background-color: var(--standard-pale-gray);
}

.query-list {
    width: 2em;
}

.query-list .index {
    text-align: right;
}

.courses-table {
    width: 100%;
}

.courses-table .btn {
    margin-bottom: 3px;
}

.editor {
    width: 75%;
}

.scrollable-image {
    overflow: auto;
    width: 100%;
    max-height: 300px;
}

#details-legend > li {
    list-style: none;
    padding-left: 15px;
    font-size: 0.75em;
}

/* stylelint-disable-next-line selector-id-pattern */
#confetti_canvas {
    position: fixed;
    display: none;
    z-index: 99999;
    top: 0;
    left: 0;
}

.ui-autocomplete {
    max-height: 300px;
    overflow-y: scroll;
    overflow-x: hidden;
}

/* Override the -15px that bootstrap-grid.css sets for these */
.row {
    margin-right: 0;
    margin-left: 0;
}

/* Data table captions that replace <h3> and <h5> for VPAT */
/* stylelint-disable-next-line selector-class-pattern */
.caption_h5 {
    font-size: 0.83em;
    font-weight: bold;
    text-align: left;
    caption-side: top;
    border: 0;
}

/* Give trash cans inside submission boxes a blue outline when they have focus (for VPAT compliance) */
.custom-focus:focus {
    outline: var(--standard-focus-cornflowe-blue);
}

.invisible-btn {
    background-color: #00000000;
    border: 0;
    padding: 0;
}

.skip-btn:not(:focus) {
    clip: rect(1px, 1px, 1px, 1px);
    overflow: hidden;
    position: absolute;
    padding: 0;
}

.skip-btn {
    box-shadow: 0 2px 15px -5px #888888;
    border-radius: 3px;

    /* TODO on mobile, different header height */
    padding: 10px;
    background-color: var(--default-white);
    text-align: center;
    width: 108px;
    border: 2px solid #2627ee;
    height: min-content;
    position: absolute;
    z-index: 999;
}

#skip-nav {
    /* 90px is the heigth of the navbar and this makes sure the
    skip-nav shows up below the navbar instead of on top of it */
    margin: 90px 10px 10px;
}

.float-right {
    float: right;
}

.warning {
    background: var(--alert-border-bronze);
    color: var(--standard-bronze);
}

.danger {
    background: var(--alert-background-danger-red);
    color: var(--alert-danger-red);
}

.black-btn,
.black-btn > i {
    color: var(--text-black) !important;
    border-color: var(--text-black) !important;
    text-decoration: none;
}

.black-btn:hover,
.black-btn:hover > i,
.black-btn > i:hover {
    color: #405e90 !important;
    border-color: #405e90 !important;
}

.black-btn:active,
.black-btn:active > i,
.black-btn > i:active {
    color: var(--external-link-active) !important;
    border-color: var(--external-link-active) !important;
}

.flex-row {
    display: flex;
    justify-content: space-between;
    align-items: center;
}

.flex-col {
    display: flex;
    justify-content: space-between;
    flex-direction: column;
}

.flex-col-space > * {
    margin: 10px 0;
}

.flex-line {
    display: flex;
    align-items: center;
}

.shadow {
    box-shadow: 0 2px 15px -5px var(--standard-medium-gray);
    border-radius: 3px;
}

[data-theme="dark"] .shadow {
    box-shadow: none;
}

/* stylelint-disable-next-line no-duplicate-selectors */
.content {
    margin: 10px;
    padding: 30px;
    background-color: var(--default-white);
    flex-grow: 1;
}

.screen-reader {
    position: absolute;
    width: 1px;
    height: 1px;
    padding: 0;
    margin: -1px;
    overflow: hidden;
    clip: rect(0, 0, 0, 0);
    border: 0;
}

.mobile-block {
    display: block !important;
}

.notification-badge {
    background-color: var(--danger-red);
    padding: 1px 5px;
    color: white;
    font-weight: bold;
    border-radius: 2px;
}

.flex-wrapper {
    display: flex;
    flex-wrap: wrap;
}

.flex-wrapper .content {
    margin-bottom: 0;
}

.btn-wrapper {
    display: flex;
    flex-wrap: wrap;
    align-content: center;
    max-width: 100%;
    width: 100%;
}

.btn-wrapper .btn {
    flex: 1 0 90%;
    margin: 5px 0 0 5px;
}

.wrap-reverse {
    flex-wrap: wrap-reverse;
}

ul.full-list,
ol.full-list {
    display: block;
    margin: 1em 0;
    padding-left: 40px;
}

ul.bare-list,
ol.bare-list {
    list-style: none;
    padding: 0;
}

.std-margin {
    margin: 1em 0;
}

header {
    display: flex;
    justify-content: space-between;
    flex-wrap: wrap;
}

header > * {
    margin-bottom: 20px;
}

.full-width {
    width: 100% !important;
    display: block;
}

.align-left {
    text-align: left !important;
}

.hide {
    display: none;
}

.bare-button {
    border: none;
    padding: 0;
    font-size: 1em;
    background: unset;
    color: unset;
}

.accessibility-message {
    font-size: 75%;
    font-style: italic;
    color: var(--standard-dark-gray);
}

[data-theme="dark"] .accessibility-message {
    color: var(--standard-light-medium-gray);
}

@media (max-width: 541px) {
    .content {
        padding: 30px 15px;
    }

    .box-block {
        margin-left: 0;
    }

    .file-upload-table {
        font-weight: 200;
    }
}

@media (min-width: 541px) {
    .content {
        margin: 30px;
        max-height: none;
    }

    .mobile-block {
        display: none !important;
    }
}

@media (min-width: 768px) {
    .btn-wrapper {
        width: max-content;
    }

    .btn-wrapper .btn {
        flex: 1 0 auto;
    }

    .popup-window {
        min-height: 300px;
        max-height: 80%;
        min-width: 680px;
        max-width: 80%;
        height: min-content;
        width: min-content;
    }

    #add-new-term .popup-window {
        min-height: auto;
    }
}

.pre-wrap {
    white-space: pre-wrap;
}

.pre-forum {
    font-family: inherit;
    max-width: 70vw;
}

.block {
    display: block;
}

.loader {
    border: 16px solid #f3f3f3; /* Light grey */
    border-top: 16px solid #3498db; /* Blue */
    border-radius: 50%;
    top: 50%;
    left: 50%;
    margin-right: -50%;
    transform: translate(-50%, -50%);
    width: 120px;
    height: 120px;
    align-content: center;
    animation: spin 2s linear infinite;
    position: fixed; /* Sit on top of the page content */
    background-color: rgb(0 0 0 / 50%); /* Black background with opacity */
    z-index: 999; /* Specify a stack order in case you're using a different order for other elements */
    cursor: pointer; /* Add a pointer on hover */
}

@keyframes spin {
    0% { transform: rotate(0deg); }
    100% { transform: rotate(360deg); }
}

.custom-file-input::-webkit-file-upload-button {
    visibility: hidden;
}

.custom-file-input::before {
    content: "Select CSV";
    display: inline-block;
    background: var(--actionable-blue);
    border: 1px var(--actionable-blue);
    border-radius: 3px;
    color: white;
    padding: 5px 8px;
    outline: none;
    white-space: nowrap;
    user-select: none;
    cursor: pointer;
    font-size: 10pt;
}

.custom-file-input:hover::before {
    border-color: white;
}

.custom-file-input:active::before {
    background: linear-gradient(to bottom, #e3e3e3, #f9f9f9);
}

.mermaid-element {
    width: 100%;
}

.custom-scrollbar::-webkit-scrollbar {
    background-color: var(--hover-dark-border-actionable-blue);
    width: 5px;
    height: 8px;
}

.custom-scrollbar::-webkit-scrollbar-thumb {
    background-color: var(--actionable-blue);
    border-radius: 5px;
    height: 10%;
}

.badge-1 {
    background-color: var(--category-color-1);
    color: var(--text-black);
    min-width: 10px;
    float: none;
}

.badge-2 {
    background-color: var(--category-color-2);
    color: var(--text-black);
    min-width: 10px;
    float: none;
}

.badge-3 {
    background-color: var(--category-color-3);
    color: var(--text-black);
    min-width: 10px;
    float: none;
}

.badge-4 {
    background-color: var(--category-color-4);
    color: var(--text-black);
    min-width: 10px;
    float: none;
}

.badge-5 {
    background-color: var(--category-color-5);
    color: var(--text-black);
    min-width: 10px;
    float: none;
}

.badge-6 {
    background-color: var(--category-color-6);
    color: var(--text-black);
    min-width: 10px;
    float: none;
}

.badge-7 {
    background-color: var(--category-color-7);
    color: var(--text-black);
    min-width: 10px;
    float: none;
}

.badge-8 {
    background-color: var(--category-color-8);
    color: var(--text-black);
    min-width: 10px;
    float: none;
}

.badge-9 {
    background-color: var(--category-color-9);
    color: var(--text-black);
    min-width: 10px;
    float: none;
}

.badge-10 {
    background-color: var(--category-color-10);
    color: var(--text-black);
    min-width: 10px;
    float: none;
}

.badge-11 {
    background-color: var(--category-color-11);
    color: var(--text-black);
    min-width: 10px;
    float: none;
}

.badge-12 {
    background-color: var(--category-color-12);
    color: var(--text-black);
    min-width: 10px;
    float: none;
}

.badge-13 {
    background-color: var(--category-color-13);
    color: var(--text-black);
    min-width: 10px;
    float: none;
}

.badge-14 {
    background-color: var(--category-color-14);
    color: var(--text-black);
    min-width: 10px;
    float: none;
}

.badge-15 {
    background-color: var(--category-color-15);
    color: var(--text-black);
    min-width: 10px;
    float: none;
}

.badge-16 {
    background-color: var(--category-color-16);
    color: var(--text-black);
    min-width: 10px;
    float: none;
}

.badge-17 {
    background-color: var(--category-color-17);
    color: var(--text-black);
    min-width: 10px;
    float: none;
}

.badge-18 {
    background-color: var(--category-color-18);
    color: var(--text-black);
    min-width: 10px;
    float: none;
}

.badge-19 {
    background-color: var(--category-color-19);
    color: var(--text-black);
    min-width: 10px;
    float: none;
}

.badge-20 {
    background-color: var(--category-color-20);
    color: var(--text-black);
    min-width: 10px;
    float: none;
}

[data-theme="dark"] .badge-1 {
    color: var(--category-color-1);
    border-color: var(--category-color-1);
    background-color: transparent;
    border-width: 1px;
    border-style: solid;
    min-width: 10px;
    float: none;
}

[data-theme="dark"] .badge-2 {
    color: var(--category-color-2);
    border-color: var(--category-color-2);
    background-color: transparent;
    border-width: 1px;
    border-style: solid;
    min-width: 10px;
    float: none;
}

[data-theme="dark"] .badge-3 {
    color: var(--category-color-3);
    border-color: var(--category-color-3);
    background-color: transparent;
    border-width: 1px;
    border-style: solid;
    min-width: 10px;
    float: none;
}

[data-theme="dark"] .badge-4 {
    color: var(--category-color-4);
    border-color: var(--category-color-4);
    background-color: transparent;
    border-width: 1px;
    border-style: solid;
    min-width: 10px;
    float: none;
}

[data-theme="dark"] .badge-5 {
    color: var(--category-color-5);
    border-color: var(--category-color-5);
    background-color: transparent;
    border-width: 1px;
    border-style: solid;
    min-width: 10px;
    float: none;
}

[data-theme="dark"] .badge-6 {
    color: var(--category-color-6);
    border-color: var(--category-color-6);
    background-color: transparent;
    border-width: 1px;
    border-style: solid;
    min-width: 10px;
    float: none;
}

[data-theme="dark"] .badge-7 {
    color: var(--category-color-7);
    border-color: var(--category-color-7);
    background-color: transparent;
    border-width: 1px;
    border-style: solid;
    min-width: 10px;
    float: none;
}

[data-theme="dark"] .badge-8 {
    color: var(--category-color-8);
    border-color: var(--category-color-8);
    background-color: transparent;
    border-width: 1px;
    border-style: solid;
    min-width: 10px;
    float: none;
}

[data-theme="dark"] .badge-9 {
    color: var(--category-color-9);
    border-color: var(--category-color-9);
    background-color: transparent;
    border-width: 1px;
    border-style: solid;
    min-width: 10px;
    float: none;
}

[data-theme="dark"] .badge-10 {
    color: var(--category-color-10);
    border-color: var(--category-color-10);
    background-color: transparent;
    border-width: 1px;
    border-style: solid;
    min-width: 10px;
    float: none;
}

[data-theme="dark"] .badge-11 {
    color: var(--category-color-11);
    border-color: var(--category-color-11);
    background-color: transparent;
    border-width: 1px;
    border-style: solid;
    min-width: 10px;
    float: none;
}

[data-theme="dark"] .badge-12 {
    color: var(--category-color-12);
    border-color: var(--category-color-12);
    background-color: transparent;
    border-width: 1px;
    border-style: solid;
    min-width: 10px;
    float: none;
}

[data-theme="dark"] .badge-13 {
    color: var(--category-color-13);
    border-color: var(--category-color-13);
    background-color: transparent;
    border-width: 1px;
    border-style: solid;
    min-width: 10px;
    float: none;
}

[data-theme="dark"] .badge-14 {
    color: var(--category-color-14);
    border-color: var(--category-color-14);
    background-color: transparent;
    border-width: 1px;
    border-style: solid;
    min-width: 10px;
    float: none;
}

[data-theme="dark"] .badge-15 {
    color: var(--category-color-15);
    border-color: var(--category-color-15);
    background-color: transparent;
    border-width: 1px;
    border-style: solid;
    min-width: 10px;
    float: none;
}

[data-theme="dark"] .badge-16 {
    color: var(--category-color-16);
    border-color: var(--category-color-16);
    background-color: transparent;
    border-width: 1px;
    border-style: solid;
    min-width: 10px;
    float: none;
}

[data-theme="dark"] .badge-17 {
    color: var(--category-color-17);
    border-color: var(--category-color-17);
    background-color: transparent;
    border-width: 1px;
    border-style: solid;
    min-width: 10px;
    float: none;
}

[data-theme="dark"] .badge-18 {
    color: var(--category-color-18);
    border-color: var(--category-color-18);
    background-color: transparent;
    border-width: 1px;
    border-style: solid;
    min-width: 10px;
    float: none;
}

[data-theme="dark"] .badge-19 {
    color: var(--category-color-19);
    border-color: var(--category-color-19);
    background-color: transparent;
    border-width: 1px;
    border-style: solid;
    min-width: 10px;
    float: none;
}

[data-theme="dark"] .badge-20 {
    color: var(--category-color-20);
    border-color: var(--category-color-20);
    background-color: transparent;
    border-width: 1px;
    border-style: solid;
    min-width: 10px;
    float: none;
}
/* stylelint-enable no-descending-specificity */<|MERGE_RESOLUTION|>--- conflicted
+++ resolved
@@ -1099,40 +1099,15 @@
 
 .rainbow {
     background:
-<<<<<<< HEAD
-        -moz-linear-gradient(
-            left,
-            rgba(255, 0, 0, 0.3) 0%,
-            rgba(255, 255, 0, 0.3) 15%,
-            rgba(0, 255, 0, 0.3) 30%,
-            rgba(0, 255, 255, 0.3) 50%,
-            rgba(0, 0, 255, 0.3) 65%,
-            rgba(255, 0, 255, 0.3) 80%,
-            rgba(255, 0, 0, 0.3) 100%
-        );
-    background:
-        #ffffff01 -webkit-gradient(
-            linear,
-            left top,
-            right bottom,
-            color-stop(0%, rgba(255, 0, 0, 0.3)),
-            color-stop(15%, rgba(255, 255, 0, 0.3)),
-            color-stop(30%, rgba(0, 255, 0, 0.3)),
-            color-stop(50%, rgba(0, 255, 155, 0.3)),
-            color-stop(65%, rgba(0, 0, 255, 0.3)),
-            color-stop(80%, rgba(255, 0, 255, 0.3)),
-            color-stop(100%, rgba(255, 0, 0, 0.3))
-=======
         linear-gradient(
             135deg,
-            rgb(255 0 0 / 40%),
-            rgb(255 255 0 / 40%),
-            rgb(0 255 0 / 40%),
-            rgb(0 255 155 / 40%),
-            rgb(0 0 255 / 40%),
-            rgb(255 0 255 / 40%),
-            rgb(255 0 0 / 40%)
->>>>>>> 2bd08e94
+            rgb(255 0 0 / 30%),
+            rgb(255 255 0 / 30%),
+            rgb(0 255 0 / 30%),
+            rgb(0 255 155 / 30%),
+            rgb(0 0 255 / 30%),
+            rgb(255 0 255 / 30%),
+            rgb(255 0 0 / 30%)
         );
 }
 
