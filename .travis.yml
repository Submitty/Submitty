--- conflicted
+++ resolved
@@ -55,7 +55,7 @@
       - libpam-passwdqc
 
 before_install:
-<<<<<<< HEAD
+  - jdk_switcher use default
    #- export PHANTOMJS_VERSION=2.1.1
    #- export PATH=$PWD/travis_phantomjs/phantomjs-$PHANTOMJS_VERSION-linux-x86_64/bin:$PATH
    #- if [ $(phantomjs --version) != '$PHANTOMJS_VERSION' ]; then rm -rf $PWD/travis_phantomjs; mkdir -p $PWD/travis_phantomjs; fi
@@ -67,17 +67,6 @@
    #- export PATH=$(echo $PATH | tr ':' "\n" | sed '/\/opt\/python/d' | tr "\n" ":" | sed "s|::|:|g")
    - sudo sed -e "s?secure_path=\"/usr/local/sbin:/usr/local/bin:/usr/sbin:/usr/bin:/sbin:/bin\"?secure_path=\"${PATH}:/usr/local/sbin:/usr/local/bin:/usr/sbin:/usr/bin:/sbin:/bin\"?g" --in-place /etc/sudoers
    - sudo cat /etc/sudoers
-=======
-  - jdk_switcher use default
-  #- export PHANTOMJS_VERSION=2.1.1
-  #- export PATH=$PWD/travis_phantomjs/phantomjs-$PHANTOMJS_VERSION-linux-x86_64/bin:$PATH
-  #- if [ $(phantomjs --version) != '$PHANTOMJS_VERSION' ]; then rm -rf $PWD/travis_phantomjs; mkdir -p $PWD/travis_phantomjs; fi
-  #- if [ $(phantomjs --version) != '$PHANTOMJS_VERSION' ]; then wget https://github.com/Medium/phantomjs/releases/download/v$PHANTOMJS_VERSION/phantomjs-$PHANTOMJS_VERSION-linux-x86_64.tar.bz2 -O $PWD/travis_phantomjs/phantomjs-$PHANTOMJS_VERSION-linux-x86_64.tar.bz2; fi
-  #- if [ $(phantomjs --version) != '$PHANTOMJS_VERSION' ]; then tar -xvf $PWD/travis_phantomjs/phantomjs-$PHANTOMJS_VERSION-linux-x86_64.tar.bz2 -C $PWD/travis_phantomjs; fi
-  #- phantomjs --version
-  - if [[ "$TRAVIS_PHP_VERSION" = "5.5" ]]; then mv composer_55.json composer.json; fi
-  - export PATH="$PATH:$HOME/.composer/vendor/bin:/usr/bin"
->>>>>>> 57942255
 
 install:
   - if [[ ${TRAVIS_PHP_VERSION:0:3} != "5.5" ]]; then sudo add-apt-repository -y ppa:ondrej/php; sudo apt-get -qq update; fi
