--- conflicted
+++ resolved
@@ -109,32 +109,40 @@
         } return $imageCheck;
     }
 
-<<<<<<< HEAD
-    private function isValidCategories($inputCategoryIds){
-        if(count($inputCategoryIds) < 1) {
-            return false;
-        }
-        foreach ($inputCategoryIds as $category_id) {
-            if($category_id < 1){
+    private function isValidCategories($inputCategoryIds = -1, $inputCategoriesName = -1){
+        $rows = $this->core->getQueries()->getCategories();
+        if(is_array($inputCategoryIds)) {
+            if(count($inputCategoryIds) < 1) {
                 return false;
             }
-            $rows = $this->core->getQueries()->getCategories();
-            $match_found = false;
-            foreach($rows as $index => $values){
-                if($values["category_id"] === $category_id) {
-                    $match_found = true;
-                    break;
-                }
-            }
-            if(!$match_found) {
+            foreach ($inputCategoryIds as $category_id) {
+                $match_found = false;
+                foreach($rows as $index => $values){
+                    if($values["category_id"] === $category_id) {
+                        $match_found = true;
+                        break;
+                    }
+                }
+                if(!$match_found) {
+                    return false;
+                }
+            }
+        }
+        if(is_array($inputCategoriesName)) {
+            if(count($inputCategoriesName) < 1) {
                 return false;
-=======
-    private function isValidCategory($inputCategoryId = -1, $inputCategoryName = ''){
-        $rows = $this->core->getQueries()->getCategories();
-        foreach($rows as $index => $values){
-            if($values["category_id"] === $inputCategoryId || $values["category_desc"] === $inputCategoryName) {
-                return true;
->>>>>>> 1040a937
+            }
+            foreach ($inputCategoriesName as $category_name) {
+                $match_found = false;
+                foreach($rows as $index => $values){
+                    if($values["category_desc"] === $category_name) {
+                        $match_found = true;
+                        break;
+                    }
+                }
+                if(!$match_found) {
+                    return false;
+                }
             }
         }
         return true;
@@ -145,7 +153,7 @@
         if($this->core->getUser()->getGroup() <= 2){
             if(!empty($_REQUEST["newCategory"])) {
                 $category = $_REQUEST["newCategory"];
-                if($this->isValidCategory(-1, $category)) {
+                if($this->isValidCategories(-1, array($category))) {
                     $result["error"] = "That category already exists.";
                 } else {
                     $newCategoryId = $this->core->getQueries()->addNewCategory($category);
