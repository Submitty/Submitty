--- conflicted
+++ resolved
@@ -23,8 +23,6 @@
 INTERACTIVE_QUEUE = os.path.join(SUBMITTY_DATA_DIR, "to_be_graded_interactive")
 BATCH_QUEUE = os.path.join(SUBMITTY_DATA_DIR, "to_be_graded_batch")
 
-JOB_ID = '!!??!!'
-
 # ==================================================================================
 class NewFileHandler(FileSystemEventHandler):
     """
@@ -80,11 +78,7 @@
         grade_item.just_grade_item(my_dir, queue_file, which_untrusted)
     except Exception as e:
         print ("ERROR attempting to grade item: ", queue_file, " exception=",e)
-<<<<<<< HEAD
         grade_items_logging.log_message(message="ERROR attempting to grade item: " + queue_file + " exception " + repr(e))
-=======
-        grade_items_logging.log_message(JOB_ID,False,"","","","","ERROR attempting to grade item: " + queue_file + " exception " + repr(e))
->>>>>>> bf1f0877
 
     # note: not necessary to acquire lock for these statements, but
     # make sure you remove the queue file, then the grading file
@@ -92,20 +86,12 @@
         os.remove(queue_file)
     except:
         print ("ERROR attempting to remove queue file: ", queue_file)
-<<<<<<< HEAD
         grade_items_logging.log_message(message="ERROR attempting to remove queue file: " + queue_file)
-=======
-        grade_items_logging.log_message(JOB_ID,False,"","","","","ERROR attempting to remove queue file: " + queue_file)
->>>>>>> bf1f0877
     try:
         os.remove(grading_file)
     except:
         print ("ERROR attempting to remove grading file: ", grading_file)
-<<<<<<< HEAD
         grade_items_logging.log_message(message="ERROR attempting to remove grading file: " + grading_file)
-=======
-        grade_items_logging.log_message(JOB_ID,False,"","","","","ERROR attempting to remove grading file: " + grading_file)
->>>>>>> bf1f0877
 
 
 def populate_queue(queue, folder):
@@ -119,11 +105,7 @@
     """
 
     for file_path in glob.glob(os.path.join(folder, "GRADING_*")):
-<<<<<<< HEAD
         grade_items_logging.log_message(message="Remove old queue file: " + file_path)
-=======
-        grade_items_logging.log_message(JOB_ID,False,"","","","","Remove old queue file: " + file_path)
->>>>>>> bf1f0877
         os.remove(file_path)
 
     # Grab all the files currently in the folder, sorted by creation
@@ -182,11 +164,7 @@
     if not int(os.getuid()) == int(HWCRON_UID):
         raise SystemExit("ERROR: the grade_item.py script must be run by the hwcron user")
 
-<<<<<<< HEAD
     grade_items_logging.log_message(message="grade_scheduler.py launched")
-=======
-    grade_items_logging.log_message(JOB_ID,False,"","","","","grade_scheduler.py launched")
->>>>>>> bf1f0877
 
     # prepare a list of untrusted users to be used by the workers
     untrusted_users = multiprocessing.Queue()
@@ -230,24 +208,14 @@
                 if processes[i].is_alive:
                     alive = alive+1
                 else:
-<<<<<<< HEAD
                     grade_items_logging.log_message(message="ERROR: process "+str(i)+" is not alive")
             if alive != num_workers:
                 grade_items_logging.log_message(message="ERROR: #workers="+str(num_workers)+" != #alive="+str(alive))
-=======
-                    grade_items_logging.log_message(JOB_ID,False,"","","","","ERROR: process "+str(i)+" is not alive")
-            if alive != num_workers:
-                grade_items_logging.log_message(JOB_ID,False,"","","","","ERROR: #workers="+str(num_workers)+" != #alive="+str(alive))
->>>>>>> bf1f0877
             #print ("workers= ",num_workers,"  alive=",alive)
             time.sleep(1)
 
     except KeyboardInterrupt:
-<<<<<<< HEAD
         grade_items_logging.log_message(message="grade_scheduler.py keyboard interrupt")
-=======
-        grade_items_logging.log_message(JOB_ID,False,"","","","","grade_scheduler.py keyboard interrupt")
->>>>>>> bf1f0877
 
 
 
@@ -276,11 +244,7 @@
         observer.stop()
         observer.join()
 
-<<<<<<< HEAD
     grade_items_logging.log_message(message="grade_scheduler.py terminated")
-=======
-    grade_items_logging.log_message(JOB_ID,False,"","","","","grade_scheduler.py terminated")
->>>>>>> bf1f0877
 
 
 # ==================================================================================
