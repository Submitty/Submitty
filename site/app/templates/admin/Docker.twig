{% import "misc/TableHeaderSort.twig" as sort %}

<div class="content" data-testid="systemwide-info">
    <h1>Submitty Docker Interface</h1>

    <h2>System Wide information:</h2>
    {# TODO: include worker information here in the future #}
    {#
    Should be added back eventually, ideally showing workers' version as well
    <p>Docker Version : {{ docker_info['ServerVersion'] }} </p>
    #}
    <p>Docker info updated on: {{ last_updated }}</p>
    <p>System info updated on: {{ sysinfo_last_updated }}</p>
    {% if error_logs | length > 0 %}
        <h2 style="margin-top: 1vh;">Error Logs associated with the last update attempt:</h2>
        <pre class="error-log">
            {% for error_log in error_logs %}
                {{error_log }} <br>
            {% endfor %}
        </pre>
    {% endif %}
    <button class="btn btn-primary" id="update-machines" onclick=updateImage("{{admin_url}}/update_docker") style="margin-top: 1em"> Update dockers and machines</button>
</div>

<div class="content">
    <h2 class="docker-header">Worker Machines</h2>
    <table class="machine-table">
        <tr>
            <th rowspan=2 style="text-align: center; vertical-align: middle;">Machine</th>
            <th rowspan=2 style="text-align: center; vertical-align: middle;">Num Autograding Workers</th>
            <th rowspan=2 style="text-align: center; vertical-align: middle">System Info</th>
            <th rowspan=2 style="text-align: center; vertical-align: middle">Docker Version</th>
            <th colspan={{capabilities|length}}>Capabilities</th>
        </tr>
        <tr>
            {% for capability in capabilities %}
                <td>{{capability}}</td>
            {% endfor %}
        </tr>
        {% for worker in worker_machines %}
            <tr data-enabled = {{worker.is_enabled == true and worker.failed_to_update == false }}>
            <th style="vertical-align: middle;">{{worker.name}}</th>
            <td>{{worker.num_autograding_workers}}</td>
            <td data-testid="system-info">
                {% if worker.system_information is not null %}
                    OS: {{ worker.os }} <br />
                    Disk Usage: {{ worker.system_information.disk_usage }} <br/>
                    Load: {{ worker.system_information.load }} <br />
                    Worker: {{ worker.system_information.worker_service }} <br/>
                    {% if worker.system_information.shipper_service is not null %}
                        Shipper: {{  worker.system_information.shipper_service }}<br/>
                    {% endif %}
                    {% if worker.system_information.daemon_service is not null %}
                        Daemon: {{ worker.system_information.daemon_service }}
                    {% endif %}
                {% else %}
                    No information parsed for {{ worker.name }}
                {% endif %}
            </td>
            <td data-testid="docker-version">{{ worker.docker_version }}</td>
            {% for capability in capabilities %}
                <td>
                {% if capability in worker.capabilities %}
                    <i class="fas fa-check"></i>
                {% else %}
                    <i class="fas fa-x"></i>
                {% endif %}
                </td>
            {% endfor %}
        </tr>
        {% endfor %}
    </table>
</div>

<div class="content">
    <h2 class ="docker-header">Autograding Docker Images</h2>
    {% if capabilities is not null %}
        <div class="filter">
            <div style="display:inline-block;">Capability Filter: </div>
            <div style="display:inline-block;">
                <button class="btn btn-primary" id="show-all">Show All</button>
                {% for capability in capabilities %}
                    <button data-capability="{{capability}}" class="btn filter-buttons" style="background-color:var(--category-color-{{capability_to_color_mapping[capability]}});">
                        {{capability}}
                    </button>
                {% endfor %}
            </div>
        </div>
    {% endif %}

    <table class="table table-striped docker-table mobile-table" id="docker-table">
        <thead>
            <tr>
                {{ sort.sortable_header('Image Name', 'name') }}
                <th>Tag</th>
                <th>Alias</th>
<<<<<<< HEAD
                <th>Id</th>
                {{ sort.sortable_header('Size', 'size') }}
                {{ sort.sortable_header('Created', 'created') }}
=======
                <th>Digest</th>
                {{ self.sortable_header('Size', 'size') }}
                {{ self.sortable_header('Created', 'created') }}
>>>>>>> 628d63d9
                <th>Capabilities Containing This Image</th>
                <th>Owner</th>
                <th>Remove</th>
            </tr>
        </thead>

        <tbody>
        {% for image in docker_images %}
            {% set full = image.primary_name | split(":") %}
            {% set name = full[0] %}
            {% set tag = full[1] %}

            <tr class="image-row" >
                <td>{{ name }}</td>
                <td>{{ tag }}</td>
                <td>
                    {% if image.aliases|length > 0 %}
                        <ul class="tag-list">
                            {% for alias in image.aliases %}
                                <li>{{ alias }}</li>
                            {% endfor %}
                        </ul>
                    {% endif %}
                </td>
                <td>{{ image.digest | trim("sha256:") | slice(0,20) }}</td>
                <td>{{ image.size_mb }}</td>
                <td>{{ image.created_timestamp }}</td>
                <td>
                    {% for capability in image.capabilities %}
                        <span class="badge badge-{{ capability_to_color_mapping[capability] % 8 + 1 }}">{{capability}}</span>
                    {% endfor %}
                </td>
                <td>{{ docker_image_owners[image.primary_name] | default("") }}</td>
                <td>
                    {% if is_super_user or (docker_image_owners[image.primary_name] is defined and user_id == docker_image_owners[image.primary_name]) %}
                        <button class="send-button btn btn-default" id="{{ image.primary_name }}" data-image-id="{{ image.primary_name }}" onclick=confirmationDialog("{{admin_url}}/remove_image",id)>Remove</button>
                    {% endif %}
                </td>
            </tr>
        {% endfor %}
        </tbody>
    </table>
</div>

{% if no_image_capabilities | length > 0 %}
<div class="content">
    <h2 class="docker-header">Capabilities With No Image Associated</h2>
    <p>The follow capabilities were found to not have any images associated with them under autograding_containers.json:</p>
    <ul id="capabilities-list">
        {% for capability in no_image_capabilities %}
            <li>{{capability}}</li>
        {% endfor %}
    </ul>
</div>
{% endif %}

<div class="content">
    <div> </div>
    <h2 class="docker-header">Add Image to Capability</h2>
    <p id="docker-name-example">
        Docker name should be in the format of organization/repository:tag.<br>
        Example: submittyrpi/csci1200:default
    </p>
    <p id="docker-warning" class="danger docker-warning" style="display: none;">
        Not a proper docker image name, must be in the format of organization/repository:tag
    </p>
    <div style="margin-bottom: 1em">
        <label for="capability-form" style="display: inline-block; margin-right: 1em; width: 5%;">
            Capability:
        </label>
        <select class="form-control form-control-lg" style="width:93%; display: inline-block;" id="capability-form">
            {% for capability in capabilities %}
                <option>{{capability}}</option>
            {% endfor %}
        </select>
    </div>
    <div>
        <label for="add-field" style="display: inline-block; margin-right: 1em; width: 5%">
            Image:
        </label>
        <input type="text" id="add-field" style="width:93%; padding:1%;"></input>
    </div>
    <button class="send-button btn btn-primary" id="send-button" onclick=addImage("{{admin_url}}/add_image") disabled="disabled">Submit</button>
</div><|MERGE_RESOLUTION|>--- conflicted
+++ resolved
@@ -94,15 +94,9 @@
                 {{ sort.sortable_header('Image Name', 'name') }}
                 <th>Tag</th>
                 <th>Alias</th>
-<<<<<<< HEAD
-                <th>Id</th>
+                <th>Digest</th>
                 {{ sort.sortable_header('Size', 'size') }}
                 {{ sort.sortable_header('Created', 'created') }}
-=======
-                <th>Digest</th>
-                {{ self.sortable_header('Size', 'size') }}
-                {{ self.sortable_header('Created', 'created') }}
->>>>>>> 628d63d9
                 <th>Capabilities Containing This Image</th>
                 <th>Owner</th>
                 <th>Remove</th>
