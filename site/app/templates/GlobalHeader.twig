--- conflicted
+++ resolved
@@ -23,7 +23,6 @@
     {% endfor %}
 </div>
 <div id="container">
-<<<<<<< HEAD
     {% if wrapper_enabled %}
         <div id="upper-container">
             <div id="upper-left-container">
@@ -36,29 +35,6 @@
                 {# uploaded banner can go here? #}
                 {% if wrapper_files_exist['up_right_html'] %}
                 {{ include('@site_uploads/upper-right.html') }}
-=======
-{% if nav_urls|length > 0 %}
-    <div id="nav">
-        <ul>
-            {% for url in nav_urls %}
-            <li>
-                <a href="{{ url.href }}">{{ url.title }}</a>
-            </li>
-            {% endfor %}
-        </ul>
-    </div>
-{% endif %}
-    <div id="header">
-        <div id="header-text">
-            <a href="http://submitty.org" target=_blank><div id="logo-submitty"></div></a>
-            <h2>
-                {% if core.userLoaded() %}
-                <span id="login">
-                    Hello <span id="login-id">{{ user_first_name }}</span>
-                </span> (<a id='logout' href='{{ core.buildUrl({'component': 'authentication', 'page': 'logout'}) }}'>Logout</a>)
-                {% else %}
-                <span id="login-guest">Welcome to Submitty</span>
->>>>>>> 678f0db0
                 {% endif %}
             </div>
         </div>
@@ -83,8 +59,8 @@
                 </div>
             {% endif %}
                 <div id="header">
-                    <a href="http://submitty.org" target=_blank><div id="logo-submitty"></div></a>
                     <div id="header-text">
+                        <a href="http://submitty.org" target=_blank><div id="logo-submitty"></div></a>
                         <h2>
                             {% if core.userLoaded() %}
                             <span id="login">
