.dropdown-wrapper h2 {
    display: inline;
    margin: 0;
}

.dropdown-bar {
    padding: 0 0 20px;
}

.dropdown-btn {
    float: right;
    font-size: 31px;
}

.dropdown-btn .down {
    transform: rotate(90deg);
}

.option-title {
    font-weight: bold;
}

.poll-type-option {
    padding-bottom: 10px;
}

.poll-type-description {
    padding-left: 25px;
    color: var(--text-black);
}

.move-btn {
    background: transparent;
    padding: 10px;
    display: inline-block;
    border: var(--text-black);
    border-style: solid;
    border-radius: 5px;
    cursor: pointer;
}

.response-btn {
    vertical-align: top;
}

.radio p {
    display: inline;
}

.radio-label-pair {
    display: flex;
    align-items: flex-start;
}

input[type="radio"][disabled=""]:checked::before {
    content: "";
    display: block;
    position: relative;
    top: 3px;
    left: 3px;
    width: 7px;
    height: 7px;
    border-radius: 100%;
    background: var(--standard-medium-dark-gray);
}

.active {
    background: var(--always-default-white);
}

form {
    display: inline;
}

<<<<<<< HEAD
.poll-info-table {
=======
.poll-view-table {
>>>>>>> ceb26e91
    display: flex;
    flex-wrap: wrap;
}

<<<<<<< HEAD
.poll-view-wrapper {
    width: max-content;
=======
.poll-view-wrapper.info-wrapper {
    flex: 1 1 0;
    margin-right: 3%;
    max-width: 73%;
}

.poll-view-wrapper.histogram-wrapper {
    flex: 2 1 0;
}

#poll-name-container {
    display: inline-flex;
    width: 100%;
    align-items: center;
}

#poll-name {
    flex-grow: 100;
    margin-left: 0.5em;
>>>>>>> ceb26e91
}<|MERGE_RESOLUTION|>--- conflicted
+++ resolved
@@ -72,19 +72,11 @@
     display: inline;
 }
 
-<<<<<<< HEAD
-.poll-info-table {
-=======
 .poll-view-table {
->>>>>>> ceb26e91
     display: flex;
     flex-wrap: wrap;
 }
 
-<<<<<<< HEAD
-.poll-view-wrapper {
-    width: max-content;
-=======
 .poll-view-wrapper.info-wrapper {
     flex: 1 1 0;
     margin-right: 3%;
@@ -104,5 +96,4 @@
 #poll-name {
     flex-grow: 100;
     margin-left: 0.5em;
->>>>>>> ceb26e91
 }