<?php

namespace app\models;

use app\libraries\Core;
use app\libraries\DateUtils;

/**
 * Class Notification
 *
 * @method void     setViewOnly($view_only)
 * @method void     setId($id)
 * @method void     setComponent($component)
 * @method void     setSeen($isSeen)
 * @method void     setElapsedTime($duration)
 * @method void     setCreatedAt($time)
 * @method void     setNotifyMetadata($metadata)
 * @method void     setNotifyContent($content)
 * @method void     setNotifySource($content)
 * @method void     setNotifyTarget($content)
 * @method void     setType($t)
 *
 * @method bool     isViewOnly()
 * @method int      getId()
 * @method string   getComponent()
 * @method bool     isSeen()
 * @method real     getElapsedTime()
 * @method string   getCreatedAt()
 * @method string   getCurrentUser()
 *
 * @method string   getNotifySource()
 * @method string   getNotifyTarget()
 * @method string   getNotifyContent()
 * @method string   getNotifyMetadata()
 * @method bool     getNotifyNotToSource()
 * @method string   getType()
 */
class Notification extends AbstractModel {
    /** @property @var bool Notification fetched from DB */
    protected $view_only;

    /** @property @var string Type of component */
    protected $component;
    /** @property @var string Current logged in user */
    protected $current_user;

    /** @property @var string Notification source user (can be null) */
    protected $notify_source;
    /** @property @var string Notification target user(s) (null implies all users) */
    protected $notify_target;
    /** @property @var string Notification text content */
    protected $notify_content;
    /** @property @var string Notification information about redirection link */
    protected $notify_metadata;
    /** @property @var bool Should $notify_source be ignored from $notify_target */
    protected $notify_not_to_source;

    /** @property @var int Notification ID */
    protected $id;
    /** @property @var bool Is notification already seen */
    protected $seen;
    /** @property @var real Time elapsed from creation of notification in secs */
    protected $elapsed_time;
    /** @property @var string Timestamp for creation of notification */
    protected $created_at;

    /** @property @var string Type of notification used for settings */
    protected $type;


    /**
     * Notifications constructor.
     *
     * @param Core  $core
     * @param array $details
     */
    public function __construct(Core $core) {
        parent::__construct($core);
    }

    public static function createNotification(Core $core,array $event) {
        $instance = new self($core);
        $instance->setComponent($event['component']);
        $instance->setNotifyMetadata($event['metadata']);
        $instance->setNotifyContent($event['subject']);
        $instance->setNotifySource($event['sender_id']);
        $instance->setNotifyTarget($event['to_user_id']);
        return $instance;
    }

    public static function createViewOnlyNotification($core, $details) {
        $instance = new self($core);
        if (count($details) == 0) {
            return null;
        }
        $instance->setId($details['id']);
        $instance->setSeen($details['seen']);
        $instance->setComponent($details['component']);
        $instance->setElapsedTime($details['elapsed_time']);
        $instance->setCreatedAt($details['created_at']);
        $instance->setNotifyMetadata($details['metadata']);
        $instance->setNotifyContent($details['content']);
        return $instance;
    }

    /**
     * Returns the corresponding url based on metadata
     *
     * @param  Core     $core
     * @param  string   $metadata_json
     * @return string   $url
     */
    public static function getUrl($core, $metadata_json) {
        $metadata = json_decode($metadata_json, true);
        if (empty($metadata)) {
            return null;
        }
<<<<<<< HEAD
        if (key_exists('url', $metadata)) {
            return $metadata->url;
        }
        $parts = $metadata[0];
        $hash = $metadata[1] ?? null;
        return $core->buildUrl($parts, $hash);
    }

=======
        if (!isset($metadata['url'])) {
            return $core->buildNewCourseUrl();
        }
        return $metadata['url'];
    }

    public static function getThreadIdIfExists($metadata_json) {
        $metadata = json_decode($metadata_json, true);
        if(is_null($metadata)) {
            return null;
        }
        $thread_id = $metadata['thread_id'] ?? -1;
        return $thread_id;
    }

>>>>>>> baafa73f
    /**
     * Trim long $message upto 40 character and filter newline
     *
     * @param string $message
     * @return $trimmed_message
     */
    public static function textShortner($message) {
        $max_length = 40;
        $message = str_replace("\n", " ", $message);
        if(strlen($message) > $max_length) {
            $message = substr($message, 0, $max_length - 3) . "...";
        }
        return $message;
    }

    public function hasEmptyMetadata() {
<<<<<<< HEAD
        $metadata = json_decode($this->getNotifyMetadata());
        return !key_exists('url', $metadata) && count($metadata) == 0;
=======
        return empty(json_decode($this->getNotifyMetadata()));
>>>>>>> baafa73f
    }

    /**
     * Returns relative time if time is in last 24 hours
     * else returns absolute time
     *
     * @return string $formatted_time
     */
    public function getNotifyTime() {
        $elapsed_time = $this->getElapsedTime();
        $actual_time = $this->getCreatedAt();
        if($elapsed_time < 60){
            return "Less than a minute ago";
        } else if($elapsed_time < 3600){
            $minutes = floor($elapsed_time/60);
            if($minutes == 1)
                return "1 minute ago";
            else
                return "{$minutes} minutes ago";
        } else if($elapsed_time < 3600*24){
            $hours = floor($elapsed_time/3600);
            if($hours == 1)
                return "1 hour ago";
            else
                return "{$hours} hours ago";
        } else {
            return date_format(DateUtils::parseDateTime($actual_time, $this->core->getConfig()->getTimezone()), "n/j g:i A");
        }
    }
}<|MERGE_RESOLUTION|>--- conflicted
+++ resolved
@@ -115,16 +115,6 @@
         if (empty($metadata)) {
             return null;
         }
-<<<<<<< HEAD
-        if (key_exists('url', $metadata)) {
-            return $metadata->url;
-        }
-        $parts = $metadata[0];
-        $hash = $metadata[1] ?? null;
-        return $core->buildUrl($parts, $hash);
-    }
-
-=======
         if (!isset($metadata['url'])) {
             return $core->buildNewCourseUrl();
         }
@@ -140,7 +130,6 @@
         return $thread_id;
     }
 
->>>>>>> baafa73f
     /**
      * Trim long $message upto 40 character and filter newline
      *
@@ -157,12 +146,7 @@
     }
 
     public function hasEmptyMetadata() {
-<<<<<<< HEAD
-        $metadata = json_decode($this->getNotifyMetadata());
-        return !key_exists('url', $metadata) && count($metadata) == 0;
-=======
         return empty(json_decode($this->getNotifyMetadata()));
->>>>>>> baafa73f
     }
 
     /**
