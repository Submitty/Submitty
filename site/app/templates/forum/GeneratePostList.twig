<<<<<<< HEAD
{% set show_unresolve = false %}
=======
<data id="current-thread" value="{{ post_data[0].thread_id }}"></data>
>>>>>>> 1da8cc2e
{% for post_d in  post_data %}

    {% if (post_d.userGroup <= 3 or post_d.post.author_user_id == post_d.current_user) and post_d.first %}
        {% set show_unresolve = true %}
    {% endif %}

    {% include "forum/CreatePost.twig" with {
        "classes" : post_d.classes,
        "post_id" : post_d.post_id,
        "reply_level" : post_d.reply_level,
        "offset" : post_d.offset,
        "first" : post_d.first,
        "post_content" : post_d.post_content,
        "post" : post_d.post,
        "display_option" : post_d.display_option,
        "isThreadLocked" : post_d.isThreadLocked,
        "userAccessFullGrading" : post_d.userAccessFullGrading,
        "userGroup" : post_d.userGroup,
        "includeReply" : post_d.includeReply,
        "thread_resolve_state" : post_d.thread_resolve_state,
        "current_user" : post_d.current_user,
        "author_email" : post_d.author_email,
        "post_user_info" : post_d.post_user_info,
        "post_date" : post_d.post_date,
        "edit_date" : post_d.edit_date,
        "post_buttons" : post_d.post_buttons,
        "visible_username" : post_d.visible_username,
        "post_attachment" : post_d.post_attachment,
        "form_post_url" : post_d.form_post_url,
        "post_box_id" : post_d.post_box_id,
        "activeThreadAnnouncement" : activeThreadAnnouncement,
        "isCurrentFavorite" : isCurrentFavorite,
        "activeThread": activeThread,
        "csrf_token" : csrf_token,
        "activeThreadTitle" : activeThreadTitle,
        "thread_id": post_d.thread_id,
        "parent_id": post_d.parent_id,
        "show_unresolve": show_unresolve
    } only %}

{% endfor %}


{% if (isThreadLocked != 1 or accessFullGrading) and includeReply %}

    <hr id="post-hr" />

    <form class="post_reply_from" method="POST" onsubmit="post.disabled=true; post.value='Submitting post...'; return true;" action="{{ form_action_link }}" enctype="multipart/form-data">
        <input type="hidden" name="thread_id" value="{{ thread_id }}" />
        <input type="hidden" name="parent_id" value="{{ first_post_id }}" />
        <input type="hidden" name="display_option" value="{{ display_option }}" />
        {% include "forum/ThreadPostForm.twig" with {
            "show_post" : true,
            "post_content_placeholder" : "Enter your reply to all here...",
            "show_merge_thread_button" : true,
            "post_box_id" : post_box_id,
            "attachment_script" : true,
            "thread_resolve_state": thread_resolve_state,
            "show_unresolve": show_unresolve,
            "show_anon" : true,
            "submit_label" : "Submit Reply to All",
        } %}

    </form>
    <br/>

{% endif %}



{% if userGroup <= 3 %}
    {% include "forum/MergeThreadsForm.twig" with {
        "current_thread_date" : merge_thread_content.current_thread_date,
        "current_thread" : merge_thread_content.current_thread,
        "possibleMerges" : merge_thread_content.possibleMerges
    } %}
{% endif %}
<|MERGE_RESOLUTION|>--- conflicted
+++ resolved
@@ -1,8 +1,6 @@
-<<<<<<< HEAD
 {% set show_unresolve = false %}
-=======
 <data id="current-thread" value="{{ post_data[0].thread_id }}"></data>
->>>>>>> 1da8cc2e
+
 {% for post_d in  post_data %}
 
     {% if (post_d.userGroup <= 3 or post_d.post.author_user_id == post_d.current_user) and post_d.first %}
