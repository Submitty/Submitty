--- conflicted
+++ resolved
@@ -75,19 +75,16 @@
                     <img id="logo-submitty" src="../img/submitty_logo.png" alt="Submitty Logo">
                 </a>
             </div>
-<<<<<<< HEAD
+            <noscript>
+                <div class="row noscript">
+                    <span>You must have JavaScript enabled for Submitty to function properly. Please re-enable it when browsing this site.</span>
+                </div>
+            </noscript>
             {% if system_message is not null and system_message|length > 0 %}
             <div class="row system_message">
                 <span>{{ system_message }}</span>
             </div>
             {% endif %}
-=======
-            <noscript>
-                <div class="row noscript">
-                    <span>You must have JavaScript enabled for Submitty to function properly. Please re-enable it when browsing this site.</span>
-                </div>
-            </noscript>
->>>>>>> 745d0979
             <div class="row" id="push" {{ row_height }}>
                 {% if sidebar_buttons|length > 0 %}
                     <div class="col-md-auto" id="sidebar">
