--- conflicted
+++ resolved
@@ -302,15 +302,7 @@
               - 5432:5432
 
         steps:
-<<<<<<< HEAD
-          - uses: actions/checkout@v2
-=======
-          - name: Cancel Previous Runs
-            uses: styfle/cancel-workflow-action@0.11.0
-            with:
-              access_token: ${{ github.token }}
           - uses: actions/checkout@v3
->>>>>>> a8e744f6
             with:
               path: SUBMITTY_CPY/
           - name: Copy Repo
