--- conflicted
+++ resolved
@@ -9643,37 +9643,6 @@
     }
 
     /**
-<<<<<<< HEAD
-     * @param Gradeable $gradeable
-     * @param array<Redaction> $redactions
-     */
-    public function updateRedactions(Gradeable $gradeable, array $redactions): void {
-        $this->course_db->beginTransaction();
-        $this->course_db->query("DELETE FROM gradeable_redaction WHERE g_id=?", [$gradeable->getId()]);
-
-        if (count($redactions) === 0) {
-            $this->course_db->commit();
-            return;
-        }
-        $param_text = implode(',', array_fill(0, count($redactions), '(?, ?, ?, ?, ?, ?)'));
-        $params = [];
-
-        foreach ($redactions as $redaction) {
-            $params[] = $gradeable->getId();
-            $params[] = $redaction->getPageNumber();
-            $params[] = $redaction->getX1();
-            $params[] = $redaction->getY1();
-            $params[] = $redaction->getX2();
-            $params[] = $redaction->getY2();
-        }
-
-        $this->course_db->query(
-            "INSERT INTO gradeable_redaction (g_id, page, x1, y1, x2, y2) VALUES " . $param_text,
-            $params
-        );
-
-        $this->course_db->commit();
-=======
      * Gets the active graders for a given gradeable.
      * @return array<array{
      *      gc_id: number,
@@ -9691,6 +9660,37 @@
             [$gradeable_id]
         );
         return $this->course_db->rows();
->>>>>>> 4eac4e5f
+    }
+
+    /**
+     * @param Gradeable $gradeable
+     * @param array<Redaction> $redactions
+     */
+    public function updateRedactions(Gradeable $gradeable, array $redactions): void {
+        $this->course_db->beginTransaction();
+        $this->course_db->query("DELETE FROM gradeable_redaction WHERE g_id=?", [$gradeable->getId()]);
+
+        if (count($redactions) === 0) {
+            $this->course_db->commit();
+            return;
+        }
+        $param_text = implode(',', array_fill(0, count($redactions), '(?, ?, ?, ?, ?, ?)'));
+        $params = [];
+
+        foreach ($redactions as $redaction) {
+            $params[] = $gradeable->getId();
+            $params[] = $redaction->getPageNumber();
+            $params[] = $redaction->getX1();
+            $params[] = $redaction->getY1();
+            $params[] = $redaction->getX2();
+            $params[] = $redaction->getY2();
+        }
+
+        $this->course_db->query(
+            "INSERT INTO gradeable_redaction (g_id, page, x1, y1, x2, y2) VALUES " . $param_text,
+            $params
+        );
+
+        $this->course_db->commit();
     }
 }