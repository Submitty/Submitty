<?php

namespace app\libraries\database;

use app\exceptions\DatabaseException;
use app\exceptions\ValidationException;
use app\libraries\Utils;
use \app\libraries\GradeableType;
use app\models\Gradeable;
use app\models\gradeable\AutoGradedGradeable;
use app\models\gradeable\Component;
use app\models\gradeable\GradedComponent;
use app\models\gradeable\GradedComponentContainer;
use app\models\gradeable\GradedGradeable;
use app\models\gradeable\AutoGradedVersion;
use app\models\gradeable\Mark;
use app\models\gradeable\Submitter;
use app\models\gradeable\TaGradedGradeable;
use app\models\GradeableComponent;
use app\models\GradeableComponentMark;
use app\models\GradeableVersion;
use app\models\User;
use app\models\SimpleLateUser;
use app\models\Team;
use app\models\SimpleStat;

class PostgresqlDatabaseQueries extends DatabaseQueries{

    public function getUserById($user_id) {
        $this->course_db->query("
SELECT u.*, sr.grading_registration_sections
FROM users u
LEFT JOIN (
	SELECT array_agg(sections_registration_id) as grading_registration_sections, user_id
	FROM grading_registration
	GROUP BY user_id
) as sr ON u.user_id=sr.user_id
WHERE u.user_id=?", array($user_id));
        if (count($this->course_db->rows()) > 0) {
            $user = $this->course_db->row();
            if (isset($user['grading_registration_sections'])) {
                $user['grading_registration_sections'] = $this->course_db->fromDatabaseToPHPArray($user['grading_registration_sections']);
            }
            return new User($this->core, $user);
        }
        else {
            return null;
        }
    }

    public function getGradingSectionsByUserId($user_id) {
        $this->course_db->query("
SELECT array_agg(sections_registration_id) as grading_registration_sections, user_id
FROM grading_registration
WHERE user_id=?
GROUP BY user_id", array($user_id));
        return $this->course_db->row();
    }

    public function getAllUsers($section_key="registration_section") {
        $keys = array("registration_section", "rotating_section");
        $section_key = (in_array($section_key, $keys)) ? $section_key : "registration_section";
        $orderBy="";
        if($section_key == "registration_section") {
          $orderBy = "SUBSTRING(u.registration_section, '^[^0-9]*'), COALESCE(SUBSTRING(u.registration_section, '[0-9]+')::INT, -1), SUBSTRING(u.registration_section, '[^0-9]*$'), u.user_id";
        }
        else {
          $orderBy = "u.{$section_key}, u.user_id";
        }
        
        $this->course_db->query("
SELECT u.*, sr.grading_registration_sections
FROM users u
LEFT JOIN (
	SELECT array_agg(sections_registration_id) as grading_registration_sections, user_id
	FROM grading_registration
	GROUP BY user_id
) as sr ON u.user_id=sr.user_id
ORDER BY {$orderBy}");
        $return = array();
        foreach ($this->course_db->rows() as $user) {
            if (isset($user['grading_registration_sections'])) {
                $user['grading_registration_sections'] = $this->course_db->fromDatabaseToPHPArray($user['grading_registration_sections']);
            }
            $return[] = new User($this->core, $user);
        }
        return $return;
    }

    public function getAllGraders() {
        $this->course_db->query("
SELECT u.*, sr.grading_registration_sections
FROM users u
LEFT JOIN (
	SELECT array_agg(sections_registration_id) as grading_registration_sections, user_id
	FROM grading_registration
	GROUP BY user_id
) as sr ON u.user_id=sr.user_id
WHERE u.user_group < 4
ORDER BY SUBSTRING(u.registration_section, '^[^0-9]*'), COALESCE(SUBSTRING(u.registration_section, '[0-9]+')::INT, -1), SUBSTRING(u.registration_section, '[^0-9]*$'), u.user_id");
        $return = array();
        foreach ($this->course_db->rows() as $user) {
            if (isset($user['grading_registration_sections'])) {
                $user['grading_registration_sections'] = $this->course_db->fromDatabaseToPHPArray($user['grading_registration_sections']);
            }
            $return[] = new User($this->core, $user);
        }
        return $return;
    }


    public function insertSubmittyUser(User $user) {
        $array = array($user->getId(), $user->getPassword(), $user->getFirstName(), $user->getPreferredFirstName(),
                       $user->getLastName(), $user->getEmail(),
                       $this->submitty_db->convertBoolean($user->isUserUpdated()),
                       $this->submitty_db->convertBoolean($user->isInstructorUpdated()));

        $this->submitty_db->query("INSERT INTO users (user_id, user_password, user_firstname, user_preferred_firstname, user_lastname, user_email, user_updated, instructor_updated)
                                   VALUES (?, ?, ?, ?, ?, ?, ?, ?)", $array);
    }

    public function insertCourseUser(User $user, $semester, $course) {
        $params = array($semester, $course, $user->getId(), $user->getGroup(), $user->getRegistrationSection(),
                        $this->submitty_db->convertBoolean($user->isManualRegistration()));
        $this->submitty_db->query("
INSERT INTO courses_users (semester, course, user_id, user_group, registration_section, manual_registration)
VALUES (?,?,?,?,?,?)", $params);

        $params = array($user->getRotatingSection(), $user->getId());
        $this->course_db->query("UPDATE users SET rotating_section=? WHERE user_id=?", $params);
        $this->updateGradingRegistration($user->getId(), $user->getGroup(), $user->getGradingRegistrationSections());
    }

    public function updateUser(User $user, $semester=null, $course=null) {
        $params = array($user->getFirstName(), $user->getPreferredFirstName(),
                       $user->getLastName(), $user->getEmail(),
                       $this->submitty_db->convertBoolean($user->isUserUpdated()),
                       $this->submitty_db->convertBoolean($user->isInstructorUpdated()));
        $extra = "";
        if (!empty($user->getPassword())) {
            $params[] = $user->getPassword();
            $extra = ", user_password=?";
        }
        $params[] = $user->getId();

        $this->submitty_db->query("
UPDATE users
SET
  user_firstname=?, user_preferred_firstname=?, user_lastname=?,
  user_email=?, user_updated=?, instructor_updated=?{$extra}
WHERE user_id=?", $params);

        if (!empty($semester) && !empty($course)) {
            $params = array($user->getGroup(), $user->getRegistrationSection(),
                            $this->submitty_db->convertBoolean($user->isManualRegistration()), $semester, $course,
                            $user->getId());
            $this->submitty_db->query("
UPDATE courses_users SET user_group=?, registration_section=?, manual_registration=?
WHERE semester=? AND course=? AND user_id=?", $params);

            $params = array($user->getAnonId(), $user->getRotatingSection(), $user->getId());
            $this->course_db->query("UPDATE users SET anon_id=?, rotating_section=? WHERE user_id=?", $params);
            $this->updateGradingRegistration($user->getId(), $user->getGroup(), $user->getGradingRegistrationSections());
        }
    }

    public function getGradeablesIterator($g_ids = null, $user_ids = null, $section_key="registration_section", $sort_key="u.user_id", $g_type = null, $extra_order_by = []) {
        $return = array();
        if (!is_array($extra_order_by)) {
            $extra_order_by = [];
        }
        $g_ids_query = "";
        $users_query = "";
        $g_type_query = "";
        $params = array();
        if ($g_ids !== null) {
            if (!is_array($g_ids)) {
                $g_ids = array($g_ids);
            }
            if (count($g_ids) > 0) {
                $g_ids_query = implode(",", array_fill(0, count($g_ids), "?"));
                $params = $g_ids;
            }
            else {
                return $return;
            }
        }
        if ($user_ids !== null && $user_ids !== true) {
            if (!is_array($user_ids)) {
                $user_ids = array($user_ids);
            }
            if (count($user_ids) > 0) {
                $users_query = implode(",", array_fill(0, count($user_ids), "?"));
                $params = array_merge($params, $user_ids);
            }
            else {
                return $return;
            }
        }
        // added toggling of gradeable type to only grab Homeworks for HWReport generation
        if ($g_type !== null) {
            if (!is_array($g_type)) {
                $g_type = array($g_type);
            }
            if (count($g_type) > 0) {
                $g_type_query = implode(",", array_fill(0, count($g_type), "?"));
                $params = array_merge($params, $g_type);
            }
            else {
                return $return;
            }
        }
        $section_keys = array("registration_section", "rotating_section");
        $section_key = (in_array($section_key, $section_keys)) ? $section_key : "registration_section";
        $sort_keys = array("u.user_firstname", "u.user_lastname", "u.user_id");
        $sort_key = (in_array($sort_key, $sort_keys)) ? $sort_key : "u.user_id";
        $sort = array();
        switch ($sort_key) {
            /** @noinspection PhpMissingBreakStatementInspection */
            case 'u.user_firstname':
                $sort[] = 'u.user_firstname';
            /** @noinspection PhpMissingBreakStatementInspection */
            case 'u.user_lastname':
                $sort[] = 'u.user_lastname';
            case 'u.user_id':
                $sort[] = 'u.user_id';
                break;
            default:
                $sort[] = 'u.user_firstname';
        }
        $sort_key = implode(', ', $sort);
        $query = "
SELECT";
        if ($user_ids !== null) {
            $query .= "
  u.*,";
        }
        $query .= "
  g.*,
  eg.eg_config_path,
  eg.eg_is_repository,
  eg.eg_subdirectory,
  eg.eg_team_assignment,
  eg.eg_max_team_size,
  eg.eg_team_lock_date,
  eg.eg_regrade_request_date,
  eg.eg_regrade_allowed,
  eg.eg_use_ta_grading,
  eg.eg_student_view,
  eg.eg_student_submit,
  eg.eg_student_download,
  eg.eg_student_any_version,
  eg.eg_peer_grading,
  eg.eg_peer_grade_set,
  eg.eg_submission_open_date,
  eg.eg_submission_due_date,
  eg.eg_late_days,
  eg.eg_precision,
  gc.array_gc_id,
  gc.array_gc_title,
  gc.array_gc_ta_comment,
  gc.array_gc_student_comment,
  gc.array_gc_lower_clamp,
  gc.array_gc_default,
  gc.array_gc_max_value,
  gc.array_gc_upper_clamp,
  gc.array_gc_is_text,
  gc.array_gc_is_peer,
  gc.array_gc_order,
  gc.array_gc_page,
  gc.array_array_gcm_id,
  gc.array_array_gc_id,
  gc.array_array_gcm_points,
  gc.array_array_gcm_note,
  gc.array_array_gcm_publish,
  gc.array_array_gcm_order";
        if ($user_ids !== null) {
            $query .= ",
  gd.gd_id,
  gd.gd_overall_comment,
  gd.gd_user_viewed_date,
  gd.array_array_gcm_mark,
  gd.array_gcd_gc_id,
  gd.array_gcd_score,
  gd.array_gcd_component_comment,
  gd.array_gcd_has_custom,
  gd.array_gcd_grader_id,
  gd.array_gcd_graded_version,
  gd.array_gcd_grade_time,
  gd.array_gcd_user_id,
  gd.array_gcd_anon_id,
  gd.array_gcd_user_firstname,
  gd.array_gcd_user_preferred_firstname,
  gd.array_gcd_user_lastname,
  gd.array_gcd_user_email,
  gd.array_gcd_user_group,
  CASE WHEN egd.active_version IS NULL THEN
    0 ELSE
    egd.active_version
  END AS active_version,
  egd.team_id,
  egd.g_version,
  egd.autograding_non_hidden_non_extra_credit,
  egd.autograding_non_hidden_extra_credit,
  egd.autograding_hidden_non_extra_credit,
  egd.autograding_hidden_extra_credit,
  egd.submission_time,
  egv.highest_version,
  COALESCE(lde.late_day_exceptions, 0) AS late_day_exceptions,
  GREATEST(0, CEIL((EXTRACT(EPOCH FROM(COALESCE(egd.submission_time, eg.eg_submission_due_date) - eg.eg_submission_due_date)))/86400)::integer) AS days_late,
  get_allowed_late_days(u.user_id, eg.eg_submission_due_date) AS student_allowed_late_days
FROM users AS u
NATURAL JOIN gradeable AS g";
        }
        else {
            $query .= "
FROM gradeable AS g";
        }
        $query .= "
LEFT JOIN electronic_gradeable AS eg ON eg.g_id=g.g_id
LEFT JOIN (
  SELECT
    g_id,
    json_agg(gc_is_peer) as array_gc_is_peer,
    json_agg(gc_id) as array_gc_id,
    json_agg(gc_title) AS array_gc_title,
    json_agg(gc_ta_comment) AS array_gc_ta_comment,
    json_agg(gc_student_comment) AS array_gc_student_comment,
    json_agg(gc_lower_clamp) AS array_gc_lower_clamp,
    json_agg(gc_default) AS array_gc_default,
    json_agg(gc_max_value) AS array_gc_max_value,
    json_agg(gc_upper_clamp) AS array_gc_upper_clamp,
    json_agg(gc_is_text) AS array_gc_is_text,
    json_agg(gc_order) AS array_gc_order,
    json_agg(gc_page) AS array_gc_page,
    json_agg(array_gcm_id) AS array_array_gcm_id,
    json_agg(array_gc_id) AS array_array_gc_id,
    json_agg(array_gcm_points) AS array_array_gcm_points,
    json_agg(array_gcm_note) AS array_array_gcm_note,
    json_agg(array_gcm_publish) AS array_array_gcm_publish,
    json_agg(array_gcm_order) AS array_array_gcm_order
  FROM
  (SELECT gc.*, gcm.array_gcm_id, gcm.array_gc_id, gcm.array_gcm_points, array_gcm_note, array_gcm_publish, array_gcm_order
  FROM gradeable_component AS gc
  LEFT JOIN(
    SELECT
      gc_id,
      json_agg(gcm_id) as array_gcm_id,
      json_agg(gc_id) as array_gc_id,
      json_agg(gcm_points) as array_gcm_points,
      json_agg(gcm_note) as array_gcm_note,
      json_agg(gcm_publish) as array_gcm_publish,
      json_agg(gcm_order) as array_gcm_order
    FROM gradeable_component_mark
    GROUP BY gc_id
  ) AS gcm
  ON gc.gc_id=gcm.gc_id) as gradeable_component
  GROUP BY g_id
) AS gc ON gc.g_id=g.g_id";
        if ($user_ids !== null) {
            $query .= "
LEFT JOIN (
  SELECT
    in_gd.*,
    in_gcd.array_gcd_gc_id,
    in_gcd.array_gcd_score,
    in_gcd.array_gcd_component_comment,
    in_gcd.array_gcd_has_custom,
    in_gcd.array_gcd_grader_id,
    in_gcd.array_gcd_graded_version,
    in_gcd.array_gcd_grade_time,
    in_gcd.array_array_gcm_mark,
    in_gcd.array_gcd_user_id,
    in_gcd.array_gcd_anon_id,
    in_gcd.array_gcd_user_firstname,
    in_gcd.array_gcd_user_preferred_firstname,
    in_gcd.array_gcd_user_lastname,
    in_gcd.array_gcd_user_email,
    in_gcd.array_gcd_user_group
  FROM gradeable_data as in_gd
  LEFT JOIN (
    SELECT
      gcd.gd_id,
<<<<<<< HEAD
      array_agg(gc_id) AS array_gcd_gc_id,
      array_agg(gcd_score) AS array_gcd_score,
      array_agg(gcd_component_comment) AS array_gcd_component_comment,
      array_agg(gcd_has_custom) AS array_gcd_has_custom,
      array_agg(gcd_grader_id) AS array_gcd_grader_id,
      array_agg(gcd_graded_version) AS array_gcd_graded_version,
      array_agg(gcd_grade_time) AS array_gcd_grade_time,
      array_agg(array_gcm_mark) AS array_array_gcm_mark,
      array_agg(u.user_id) AS array_gcd_user_id,
      array_agg(u.anon_id) AS array_gcd_anon_id,
      array_agg(u.user_firstname) AS array_gcd_user_firstname,
      array_agg(u.user_preferred_firstname) AS array_gcd_user_preferred_firstname,
      array_agg(u.user_lastname) AS array_gcd_user_lastname,
      array_agg(u.user_email) AS array_gcd_user_email,
      array_agg(u.user_group) AS array_gcd_user_group
=======
      json_agg(gc_id) AS array_gcd_gc_id,
      json_agg(gcd_score) AS array_gcd_score,
      json_agg(gcd_component_comment) AS array_gcd_component_comment,
      json_agg(gcd_grader_id) AS array_gcd_grader_id,
      json_agg(gcd_graded_version) AS array_gcd_graded_version,
      json_agg(gcd_grade_time) AS array_gcd_grade_time,
      json_agg(array_gcm_mark) AS array_array_gcm_mark,
      json_agg(u.user_id) AS array_gcd_user_id,
      json_agg(u.anon_id) AS array_gcd_anon_id,
      json_agg(u.user_firstname) AS array_gcd_user_firstname,
      json_agg(u.user_preferred_firstname) AS array_gcd_user_preferred_firstname,
      json_agg(u.user_lastname) AS array_gcd_user_lastname,
      json_agg(u.user_email) AS array_gcd_user_email,
      json_agg(u.user_group) AS array_gcd_user_group
>>>>>>> 6874cc62
    FROM(
        SELECT gcd.* , gcmd.array_gcm_mark
        FROM gradeable_component_data AS gcd
        LEFT JOIN (
          SELECT gc_id, gd_id, gcd_grader_id, json_agg(gcm_id) as array_gcm_mark
          FROM gradeable_component_mark_data AS gcmd
          GROUP BY gc_id, gd_id, gd_id, gcd_grader_id
        ) as gcmd
    ON gcd.gc_id=gcmd.gc_id AND gcd.gd_id=gcmd.gd_id AND gcmd.gcd_grader_id=gcd.gcd_grader_id
    ) AS gcd
    INNER JOIN users AS u ON gcd.gcd_grader_id = u.user_id
    GROUP BY gcd.gd_id
  ) AS in_gcd ON in_gd.gd_id = in_gcd.gd_id
) AS gd ON g.g_id = gd.g_id AND (gd.gd_user_id = u.user_id OR u.user_id IN (
    SELECT
      t.user_id
    FROM gradeable_teams AS gt, teams AS t
    WHERE g.g_id = gt.g_id AND gt.team_id = t.team_id AND t.team_id = gd.gd_team_id AND t.state = 1)
)
LEFT JOIN (
  SELECT
    egd.*,
    egv.active_version
  FROM electronic_gradeable_version AS egv, electronic_gradeable_data AS egd
  WHERE egv.active_version = egd.g_version AND egv.g_id = egd.g_id AND (egv.user_id = egd.user_id OR egv.team_id = egd.team_id)
) AS egd ON g.g_id = egd.g_id AND (u.user_id = egd.user_id OR u.user_id IN (
    SELECT
      t.user_id
    FROM gradeable_teams AS gt, teams AS t
    WHERE g.g_id = gt.g_id AND gt.team_id = t.team_id AND t.team_id = egd.team_id AND t.state = 1)
)
LEFT JOIN (
  SELECT
    g_id,
    user_id,
    team_id,
    count(*) as highest_version
  FROM electronic_gradeable_data
  GROUP BY g_id, user_id, team_id
) AS egv ON g.g_id = egv.g_id AND (u.user_id = egv.user_id OR u.user_id IN (
    SELECT
      t.user_id
    FROM gradeable_teams AS gt, teams AS t
    WHERE g.g_id = gt.g_id AND gt.team_id = t.team_id AND t.team_id = egv.team_id AND t.state = 1)
)
LEFT JOIN late_day_exceptions AS lde ON g.g_id = lde.g_id AND u.user_id = lde.user_id";
        }

        $where = array();
        if ($g_ids !== null) {
            $where[] = "g.g_id IN ({$g_ids_query})";
        }
        if ($user_ids !== null && $user_ids !== true) {
            $where[] = "u.user_id IN ({$users_query})";
        }
        if ($g_type !== null) {
            $where[] = "g.g_gradeable_type IN ({$g_type_query})";
        }
        if (count($where) > 0) {
            $query .= "
WHERE ".implode(" AND ", $where);
        }
        $order_by = [];
        if ($user_ids !== null) {
            if ($section_key == "rotating_section") { 
              $order_by[] = "u.rotating_section";
            }
            else if ($section_key == "registration_section"){
              $order_by[] = "SUBSTRING(u.registration_section, '^[^0-9]*'), COALESCE(SUBSTRING(u.registration_section, '[0-9]+')::INT, -1), SUBSTRING(u.registration_section, '[^0-9]*$')";
            }  
            $order_by[] = $sort_key;
        }
        $order_by = array_merge($order_by, $extra_order_by);
        if (count($order_by) > 0) {
            $query .= "
ORDER BY ".implode(", ", $order_by);
        }

        return $this->course_db->queryIterator($query, $params, function ($row) {
            $user = (isset($row['user_id']) && $row['user_id'] !== null) ? new User($this->core, $row) : null;
            if (isset($row['array_gc_id'])) {
                $fields = array('gc_id', 'gc_title', 'gc_ta_comment', 'gc_student_comment', 'gc_lower_clamp',
                                'gc_default', 'gc_max_value', 'gc_upper_clamp', 'gc_is_text', 'gc_is_peer',
                                'gc_order', 'gc_page', 'array_gcm_mark', 'array_gcm_id', 'array_gc_id',
                                'array_gcm_points', 'array_gcm_note', 'array_gcm_publish', 'array_gcm_order', 'gcd_gc_id', 'gcd_score',
                                'gcd_component_comment', 'gcd_has_custom', 'gcd_grader_id', 'gcd_graded_version', 'gcd_grade_time',
                                'gcd_user_id', 'gcd_user_firstname', 'gcd_user_preferred_firstname',
                                'gcd_user_lastname', 'gcd_user_email', 'gcd_user_group');
                $bools = array('gc_is_text', 'gc_is_peer');
                foreach ($fields as $key) {
                    if (isset($row['array_' . $key])) {
                        $row['array_' . $key] = json_decode($row['array_' . $key], true);
                    }
                }
            }
            return new Gradeable($this->core, $row, $user);
        });
    }

    // Moved from class LateDaysCalculation on port from TAGrading server.  May want to incorporate late day information into gradeable object rather than having a separate query
    public function getLateDayInformation($user_id) {
        $params = array(300);
        $query = "SELECT
                      submissions.*
                      , coalesce(late_day_exceptions, 0) extensions
                      , greatest(0, ceil((extract(EPOCH FROM(coalesce(submission_time, eg_submission_due_date) - eg_submission_due_date)) - (?*60))/86400):: integer) as days_late
                    FROM
                      (
                        SELECT
                        base.g_id
                        , g_title
                        , base.assignment_allowed
                        , base.user_id
                        , eg_submission_due_date
                        , coalesce(active_version, -1) as active_version
                        , submission_time
                      FROM
                      (
                        --Begin BASE--
                        SELECT
                          g.g_id,
                          u.user_id,
                          g.g_title,
                          eg.eg_submission_due_date,
                          eg.eg_late_days AS assignment_allowed
                        FROM
                          users u
                          , gradeable g
                          , electronic_gradeable eg
                        WHERE
                          g.g_id = eg.g_id
                        --End Base--
                      ) as base
                    LEFT JOIN
                    (
                        --Begin Details--
                        SELECT
                          egv.g_id
                          , egv.user_id
                          , active_version
                          , g_version
                          , submission_time
                        FROM
                          electronic_gradeable_version egv INNER JOIN electronic_gradeable_data egd
                        ON
                          egv.active_version = egd.g_version
                          AND egv.g_id = egd.g_id
                          AND egv.user_id = egd.user_id
                        GROUP BY  egv.g_id,egv.user_id, active_version, g_version, submission_time
                        --End Details--
                    ) as details
                    ON
                      base.user_id = details.user_id
                      AND base.g_id = details.g_id
                    )
                      AS submissions
                      FULL OUTER JOIN
                        late_day_exceptions AS lde
                      ON submissions.g_id = lde.g_id
                      AND submissions.user_id = lde.user_id";
        if($user_id !== null) {
            if (is_array($user_id)) {
                $query .= " WHERE submissions.user_id IN (".implode(", ", array_fill(0, count($user_id), '?')).")";
                $params = array_merge($params, $user_id);
            }
            else {
                $query .= " WHERE submissions.user_id=?";
                $params[] = $user_id;
            }
        }
        $this->course_db->query($query, $params);
        return $this->course_db->rows();
    }
public function getAverageComponentScores($g_id, $section_key, $is_team) {
        $u_or_t="u";
        $users_or_teams="users";
        $user_or_team_id="user_id";
        if($is_team){
            $u_or_t="t";
            $users_or_teams="gradeable_teams";
            $user_or_team_id="team_id";
        }
        $return = array();
        $this->course_db->query("
SELECT gc_id, gc_title, gc_max_value, gc_is_peer, gc_order, round(AVG(comp_score),2) AS avg_comp_score, round(stddev_pop(comp_score),2) AS std_dev, COUNT(*) FROM(
  SELECT gc_id, gc_title, gc_max_value, gc_is_peer, gc_order,
  CASE WHEN (gc_default + sum_points + gcd_score) > gc_upper_clamp THEN gc_upper_clamp
  WHEN (gc_default + sum_points + gcd_score) < gc_lower_clamp THEN gc_lower_clamp
  ELSE (gc_default + sum_points + gcd_score) END AS comp_score FROM(
    SELECT gcd.gc_id, gc_title, gc_max_value, gc_is_peer, gc_order, gc_lower_clamp, gc_default, gc_upper_clamp,
    CASE WHEN sum_points IS NULL THEN 0 ELSE sum_points END AS sum_points, gcd_score
    FROM gradeable_component_data AS gcd
    LEFT JOIN gradeable_component AS gc ON gcd.gc_id=gc.gc_id
    LEFT JOIN(
      SELECT SUM(gcm_points) AS sum_points, gcmd.gc_id, gcmd.gd_id
      FROM gradeable_component_mark_data AS gcmd
      LEFT JOIN gradeable_component_mark AS gcm ON gcmd.gcm_id=gcm.gcm_id AND gcmd.gc_id=gcm.gc_id
      GROUP BY gcmd.gc_id, gcmd.gd_id
      )AS marks
    ON gcd.gc_id=marks.gc_id AND gcd.gd_id=marks.gd_id
    LEFT JOIN(
      SELECT gd.gd_{$user_or_team_id}, gd.gd_id
      FROM gradeable_data AS gd
      WHERE gd.g_id=?
    ) AS gd ON gcd.gd_id=gd.gd_id
    INNER JOIN(
      SELECT {$u_or_t}.{$user_or_team_id}, {$u_or_t}.{$section_key}
      FROM {$users_or_teams} AS {$u_or_t}
      WHERE {$u_or_t}.{$user_or_team_id} IS NOT NULL
    ) AS {$u_or_t} ON gd.gd_{$user_or_team_id}={$u_or_t}.{$user_or_team_id}
    INNER JOIN(
      SELECT egv.{$user_or_team_id}, egv.active_version
      FROM electronic_gradeable_version AS egv
      WHERE egv.g_id=? AND egv.active_version>0
    ) AS egv ON egv.{$user_or_team_id}={$u_or_t}.{$user_or_team_id}
    WHERE g_id=?
  )AS parts_of_comp
)AS comp
GROUP BY gc_id, gc_title, gc_max_value, gc_is_peer, gc_order
ORDER BY gc_order
        ", array($g_id, $g_id, $g_id));
        foreach ($this->course_db->rows() as $row) {
            $return[] = new SimpleStat($this->core, $row);
        }
        return $return;
    }
    public function getAverageAutogradedScores($g_id, $section_key, $is_team) {
        $u_or_t="u";
        $users_or_teams="users";
        $user_or_team_id="user_id";
        if($is_team){
            $u_or_t="t";
            $users_or_teams="gradeable_teams";
            $user_or_team_id="team_id";
        }
        $this->course_db->query("
SELECT round((AVG(score)),2) AS avg_score, round(stddev_pop(score), 2) AS std_dev, 0 AS max, COUNT(*) FROM(
   SELECT * FROM (
      SELECT (egv.autograding_non_hidden_non_extra_credit + egv.autograding_non_hidden_extra_credit + egv.autograding_hidden_non_extra_credit + egv.autograding_hidden_extra_credit) AS score
      FROM electronic_gradeable_data AS egv
      INNER JOIN {$users_or_teams} AS {$u_or_t} ON {$u_or_t}.{$user_or_team_id} = egv.{$user_or_team_id}, electronic_gradeable_version AS egd
      WHERE egv.g_id=? AND {$u_or_t}.{$section_key} IS NOT NULL AND egv.g_version=egd.active_version AND active_version>0 AND egd.{$user_or_team_id}=egv.{$user_or_team_id}
   )g
) as individual;
          ", array($g_id));
        return ($this->course_db->getRowCount() > 0) ? new SimpleStat($this->core, $this->course_db->rows()[0]) : null;
    }

public function getAverageForGradeable($g_id, $section_key, $is_team) {
        $u_or_t="u";
        $users_or_teams="users";
        $user_or_team_id="user_id";
        if($is_team){
            $u_or_t="t";
            $users_or_teams="gradeable_teams";
            $user_or_team_id="team_id";
        }
        $this->course_db->query("SELECT COUNT(*) as cnt FROM gradeable_component WHERE g_id=?", array($g_id));
        $count = $this->course_db->row()['cnt'];
        $this->course_db->query("
SELECT round((AVG(g_score) + AVG(autograding)),2) AS avg_score, round(stddev_pop(g_score),2) AS std_dev, round(AVG(max),2) AS max, COUNT(*) FROM(
  SELECT * FROM(
    SELECT gd_id, SUM(comp_score) AS g_score, SUM(gc_max_value) AS max, COUNT(comp.*), autograding FROM(
      SELECT  gd_id, gc_title, gc_max_value, gc_is_peer, gc_order, autograding,
      CASE WHEN (gc_default + sum_points + gcd_score) > gc_upper_clamp THEN gc_upper_clamp
      WHEN (gc_default + sum_points + gcd_score) < gc_lower_clamp THEN gc_lower_clamp
      ELSE (gc_default + sum_points + gcd_score) END AS comp_score FROM(
        SELECT gcd.gd_id, gc_title, gc_max_value, gc_is_peer, gc_order, gc_lower_clamp, gc_default, gc_upper_clamp,
        CASE WHEN sum_points IS NULL THEN 0 ELSE sum_points END AS sum_points, gcd_score, CASE WHEN autograding IS NULL THEN 0 ELSE autograding END AS autograding
        FROM gradeable_component_data AS gcd
        LEFT JOIN gradeable_component AS gc ON gcd.gc_id=gc.gc_id
        LEFT JOIN(
          SELECT SUM(gcm_points) AS sum_points, gcmd.gc_id, gcmd.gd_id
          FROM gradeable_component_mark_data AS gcmd
          LEFT JOIN gradeable_component_mark AS gcm ON gcmd.gcm_id=gcm.gcm_id AND gcmd.gc_id=gcm.gc_id
          GROUP BY gcmd.gc_id, gcmd.gd_id
          )AS marks
        ON gcd.gc_id=marks.gc_id AND gcd.gd_id=marks.gd_id
        LEFT JOIN gradeable_data AS gd ON gd.gd_id=gcd.gd_id
        LEFT JOIN (
          SELECT egd.g_id, egd.{$user_or_team_id}, (autograding_non_hidden_non_extra_credit + autograding_non_hidden_extra_credit + autograding_hidden_non_extra_credit + autograding_hidden_extra_credit) AS autograding
          FROM electronic_gradeable_version AS egv
          LEFT JOIN electronic_gradeable_data AS egd ON egv.g_id=egd.g_id AND egv.{$user_or_team_id}=egd.{$user_or_team_id} AND active_version=g_version
          )AS auto
        ON gd.g_id=auto.g_id AND gd_user_id=auto.{$user_or_team_id}
        INNER JOIN {$users_or_teams} AS {$u_or_t} ON {$u_or_t}.{$user_or_team_id} = auto.{$user_or_team_id}
        WHERE gc.g_id=? AND {$u_or_t}.{$section_key} IS NOT NULL
      )AS parts_of_comp
    )AS comp
    GROUP BY gd_id, autograding
  )g WHERE count=?
)AS individual
          ", array($g_id, $count));

        return ($this->course_db->getRowCount() > 0) ? new SimpleStat($this->core, $this->course_db->rows()[0]) : null;
    }
    public function getGradeablesPastAndSection() {
        $this->course_db->query("
  SELECT
    gu.g_id, gu.user_id, gu.user_group, gr.sections_rotating_id, g_grade_start_date
  FROM (
    SELECT g.g_id, u.user_id, u.user_group, g_grade_start_date
    FROM (SELECT user_id, user_group FROM users WHERE user_group BETWEEN 1 AND 3) AS u
    CROSS JOIN (
      SELECT
        DISTINCT g.g_id,
        g_grade_start_date
      FROM gradeable AS g
      LEFT JOIN
        grading_rotating AS gr ON g.g_id = gr.g_id
      WHERE g_grade_by_registration = 'f'
    ) AS g
  ) as gu
  LEFT JOIN (
    SELECT
      g_id, user_id, json_agg(sections_rotating_id) as sections_rotating_id
    FROM
      grading_rotating
    GROUP BY g_id, user_id
  ) AS gr ON gu.user_id=gr.user_id AND gu.g_id=gr.g_id
  ORDER BY user_group, user_id, g_grade_start_date");
        $rows = $this->course_db->rows();
        $modified_rows = [];
        foreach($rows as $row) {
            $row['sections_rotating_id'] = json_decode($row['sections_rotating_id']);
            $modified_rows[] = $row;
        }
        return $modified_rows;
    }

    /**
     * Gets rotating sections of each grader for a gradeable
     * @param $gradeable_id
     * @return array An array (indexed by user id) of arrays of section numbers
     */
    public function getRotatingSectionsByGrader($gradeable_id) {
        $this->course_db->query("
    SELECT
        u.user_id, u.user_group, json_agg(sections_rotating_id ORDER BY sections_rotating_id ASC) AS sections
    FROM
        users AS u INNER JOIN grading_rotating AS gr ON u.user_id = gr.user_id
    WHERE
        g_id=?
    AND
        u.user_group BETWEEN 1 AND 3
    GROUP BY
        u.user_id
    ORDER BY
        u.user_group ASC
    ",array($gradeable_id));

        // Split arrays into php arrays
        $rows = $this->course_db->rows();
        $sections_row = [];
        foreach($rows as $row) {
            $sections_row[$row['user_id']] = json_decode($row['sections']);
        }
        return $sections_row;
    }

    public function getUsersWithLateDays() {
        $this->course_db->query("
        SELECT u.user_id, user_firstname, user_preferred_firstname,
          user_lastname, allowed_late_days, since_timestamp::timestamp::date
        FROM users AS u
        FULL OUTER JOIN late_days AS l
          ON u.user_id=l.user_id
        WHERE allowed_late_days IS NOT NULL
        ORDER BY
          user_email ASC, since_timestamp DESC;");

        $return = array();
        foreach($this->course_db->rows() as $row){
            $return[] = new SimpleLateUser($this->core, $row);
        }
        return $return;
    }

    /**
     * "Upserts" a given user's late days allowed effective at a given time.
     *
     * Requires Postgresql 9.5+
     * About $csv_options:
     * default behavior is to overwrite all late days for user and timestamp.
     * null value is for updating via form where radio button selection is
     * ignored, so it should do default behavior.  'csv_option_overwrite_all'
     * invokes default behavior for csv upload.  'csv_option_preserve_higher'
     * will preserve existing values when uploaded csv value is lower.
     *
     * @param string $user_id
     * @param string $timestamp
     * @param integer $days
     * @param string $csv_option value determined by selected radio button
     * @todo maybe process csv uploads as a batch transaction
     */
    public function updateLateDays($user_id, $timestamp, $days, $csv_option=null) {
        //Update query and values list.
		$query = "
            INSERT INTO late_days (user_id, since_timestamp, allowed_late_days)
            VALUES(?,?,?)
            ON CONFLICT (user_id, since_timestamp) DO UPDATE
            SET allowed_late_days=?
            WHERE late_days.user_id=? AND late_days.since_timestamp=?";
        $vals = array($user_id, $timestamp, $days, $days, $user_id, $timestamp);

        switch ($csv_option) {
        case 'csv_option_preserve_higher':
        	//Does NOT overwrite a higher (or same) value of allowed late days.
        	$query .= "AND late_days.allowed_late_days<?";
        	$vals[] = $days;
        	break;
        case 'csv_option_overwrite_all':
        default:
        	//Default behavior: overwrite all late days for user and timestamp.
        	//No adjustment to SQL query.
    	}

        $this->course_db->query($query, $vals);
    }

    /**
     * Return Team object for team whith given Team ID
     * @param string $team_id
     * @return \app\models\Team|null
     */
    public function getTeamById($team_id) {
        $this->course_db->query("
            SELECT gt.team_id, gt.registration_section, gt.rotating_section, json_agg(u) AS users
            FROM gradeable_teams gt
              JOIN
              (SELECT t.team_id, t.state, u.*
               FROM teams t
                 JOIN users u ON t.user_id = u.user_id
              ) AS u ON gt.team_id = u.team_id
            WHERE gt.team_id = ?
            GROUP BY gt.team_id",
            array($team_id));
        if (count($this->course_db->rows()) === 0) {
            return null;
        }
        $details = $this->course_db->row();
        $details["users"] = json_decode($details["users"], true);
        return new Team($this->core, $details);
    }

    /**
     * Return Team object for team which the given user belongs to on the given gradeable
     * @param string $g_id
     * @param string $user_id
     * @return \app\models\Team|null
     */
    public function getTeamByGradeableAndUser($g_id, $user_id) {
        $this->course_db->query("
            SELECT gt.team_id, gt.registration_section, gt.rotating_section, json_agg(u) AS users
            FROM gradeable_teams gt
              JOIN
              (SELECT t.team_id, t.state, u.*
               FROM teams t
                 JOIN users u ON t.user_id = u.user_id
              ) AS u ON gt.team_id = u.team_id
            WHERE g_id=? AND gt.team_id IN (
              SELECT team_id
              FROM teams
              WHERE user_id=? AND state=1)
            GROUP BY gt.team_id",
            array($g_id, $user_id));
        if (count($this->course_db->rows()) === 0) {
            return null;
        }
        $details = $this->course_db->row();
        $details["users"] = json_decode($details["users"], true);
        return new Team($this->core, $details);
    }

    /**
     * Return an array of Team objects for all teams on given gradeable
     * @param string $g_id
     * @return \app\models\Team[]
     */
    public function getTeamsByGradeableId($g_id) {
        $this->course_db->query("
            SELECT gt.team_id, gt.registration_section, gt.rotating_section, json_agg(u) AS users
            FROM gradeable_teams gt
              JOIN
                (SELECT t.team_id, t.state, u.*
                 FROM teams t
                   JOIN users u ON t.user_id = u.user_id
                ) AS u ON gt.team_id = u.team_id
            WHERE g_id=?
            GROUP BY gt.team_id
            ORDER BY team_id",
            array($g_id));

        $teams = array();
        foreach($this->course_db->rows() as $row) {
            $row['users'] = json_decode($row['users'], true);
            $teams[] = new Team($this->core, $row);
        }

        return $teams;
    }

    /**
     * Returns array of User objects for users with given User IDs
     * @param string[] $user_ids
     * @return User[] The user objects, indexed by user id
     */
    public function getUsersById(array $user_ids) {
        if (count($user_ids) === 0) {
            return [];
        }

        // Generate placeholders for each team id
        $place_holders = implode(',', array_fill(0, count($user_ids), '?'));
        $query = "
            SELECT u.*, sr.grading_registration_sections
            FROM users u
            LEFT JOIN (
                SELECT array_agg(sections_registration_id) as grading_registration_sections, user_id
                FROM grading_registration
                GROUP BY user_id
            ) as sr ON u.user_id=sr.user_id
            WHERE u.user_id IN ($place_holders)";
        $this->course_db->query($query, array_values($user_ids));

        $users = [];
        foreach ($this->course_db->rows() as $user) {
            if (isset($user['grading_registration_sections'])) {
                $user['grading_registration_sections'] = $this->course_db->fromDatabaseToPHPArray($user['grading_registration_sections']);
            }
            $user = new User($this->core, $user);
            $users[$user->getId()] = $user;
        }

        return $users;
    }

    /**
     * Return array of Team objects for teams with given Team IDs
     * @param string[] $team_ids
     * @return Team[] The team objects, indexed by team id
     */
    public function getTeamsById(array $team_ids) {
        if (count($team_ids) === 0) {
            return [];
        }

        // Generate placeholders for each team id
        $place_holders = implode(',', array_fill(0, count($team_ids), '?'));
        $query = "
            SELECT gt.team_id, gt.registration_section, gt.rotating_section, json_agg(u) AS users
            FROM gradeable_teams gt
              JOIN
                (SELECT t.team_id, t.state, u.*
                 FROM teams t
                   JOIN users u ON t.user_id = u.user_id
                ) AS u ON gt.team_id = u.team_id
            WHERE gt.team_id IN ($place_holders)
            GROUP BY gt.team_id";

        $this->course_db->query($query, array_values($team_ids));

        $teams = [];
        foreach ($this->course_db->rows() as $row) {
            // Get the user data for the team
            $row['users'] = json_decode($row['users'], true);

            // Create the team with the query results and users array
            $team = new Team($this->core, $row);
            $teams[$team->getId()] = $team;
        }

        return $teams;
    }

    /**
     * Get an array of Teams for a Gradeable matching the given registration sections
     * @param string $g_id
     * @param array $sections
     * @param string $orderBy
     * @return Team[]
     */
    public function getTeamsByGradeableAndRegistrationSections($g_id, $sections, $orderBy="registration_section") {
        $return = array();
        if (count($sections) > 0) {
            $orderBy = str_replace("gt.registration_section","SUBSTRING(gt.registration_section, '^[^0-9]*'), COALESCE(SUBSTRING(gt.registration_section, '[0-9]+')::INT, -1), SUBSTRING(gt.registration_section, '[^0-9]*$')",$orderBy);
            $placeholders = implode(",", array_fill(0, count($sections), "?"));
            $params = [$g_id];
            $params = array_merge($params, $sections);

            $this->course_db->query("
                SELECT gt.team_id, gt.registration_section, gt.rotating_section, json_agg(u) AS users
                FROM gradeable_teams gt
                  JOIN
                    (SELECT t.team_id, t.state, u.*
                     FROM teams t
                       JOIN users u ON t.user_id = u.user_id
                    ) AS u ON gt.team_id = u.team_id
                WHERE gt.g_id = ?
                  AND gt.registration_section IN ($placeholders)
                GROUP BY gt.team_id
                ORDER BY {$orderBy}
            ", $params);
            foreach ($this->course_db->rows() as $row) {
                $row["users"] = json_decode($row["users"], true);
                $return[] = new Team($this->core, $row);
            }
        }
        return $return;
    }

    /**
     * Get an array of Teams for a Gradeable matching the given rotating sections
     * @param string $g_id
     * @param array $sections
     * @param string $orderBy
     * @return Team[]
     */
    public function getTeamsByGradeableAndRotatingSections($g_id, $sections, $orderBy="rotating_section") {
        $return = array();
        if (count($sections) > 0) {
            $placeholders = implode(",", array_fill(0, count($sections), "?"));
            $params = [$g_id];
            $params = array_merge($params, $sections);

            $this->course_db->query("
                SELECT gt.team_id, gt.registration_section, gt.rotating_section, json_agg(u) AS users
                FROM gradeable_teams gt
                  JOIN
                    (SELECT t.team_id, t.state, u.*
                     FROM teams t
                       JOIN users u ON t.user_id = u.user_id
                    ) AS u ON gt.team_id = u.team_id
                WHERE gt.g_id = ?
                  AND gt.rotating_section IN ($placeholders)
                GROUP BY gt.team_id
                ORDER BY {$orderBy}
            ", $params);
            foreach ($this->course_db->rows() as $row) {
                $row["users"] = json_decode($row["users"], true);
                $return[] = new Team($this->core, $row);
            }
        }
        return $return;
    }

    /**
     * Maps sort keys to an array of expressions to sort by in place of the key.
     *  Useful for ambiguous keys or for key alias's
     */
    const graded_gradeable_key_map = [
        'registration_section' => [
            'SUBSTRING(u.registration_section, \'^[^0-9]*\')',
            'COALESCE(SUBSTRING(u.registration_section, \'[0-9]+\')::INT, -1)',
            'SUBSTRING(u.registration_section, \'[^0-9]*$\')',
            'SUBSTRING(team.registration_section, \'^[^0-9]*\')',
            'COALESCE(SUBSTRING(team.registration_section, \'[0-9]+\')::INT, -1)',
            'SUBSTRING(team.registration_section, \'[^0-9]*$\')'
        ],
        'rotating_section' => [
            'u.rotating_section',
            'team.rotating_section'
        ]
    ];

    /**
     * Generates the ORDER BY clause with the provided sorting keys
     * @param string[]|null $sort_keys
     * @param array $key_map A map from sort keys to arrays of expressions to sort by instead
     *          (see self::graded_gradeable_key_map for example)
     * @return string
     */
    private static function generateOrderByClause($sort_keys, array $key_map) {
        if ($sort_keys !== null) {
            if (!is_array($sort_keys)) {
                $sort_keys = [$sort_keys];
            }
            if (count($sort_keys) === 0) {
                return '';
            }
            // Use simplified expression for empty keymap
            if (empty($key_map)) {
                return 'ORDER BY ' . implode(',', $sort_keys);
            }
            return 'ORDER BY ' . implode(',', array_map(function ($key_ext) use ($key_map) {
                    $split_key = explode(' ', $key_ext);
                    $key = $split_key[0];
                    $order = '';
                    if (count($split_key) > 1) {
                        $order = $split_key[1];
                    }
                    // Map any keys with special requirements to the proper statements and preserve specified order
                    return implode(" $order,", $key_map[$key] ?? [$key]) . " $order";
                }, $sort_keys));
        }
        return '';
    }

    /**
     * Gets all GradedGradeable's associated with each Gradeable.  If
     *  both $users and $teams are null, then everyone will be retrieved.
     *  Note: The users' teams will be included in the search
     * @param \app\models\gradeable\Gradeable[] The gradeable(s) to retrieve data for
     * @param string[]|string|null $users The id(s) of the user(s) to get data for
     * @param string[]|string|null $teams The id(s) of the team(s) to get data for
     * @param string[]|string|null $sort_keys An ordered list of keys to sort by (i.e. `user_id` or `g_id DESC`)
     * @return \Iterator Iterator to access each GradeableData
     * @throws \InvalidArgumentException If any GradedGradeable or GradedComponent fails to construct
     */
    public function getGradedGradeables(array $gradeables, $users = null, $teams = null, $sort_keys = null) {

        // Get the gradeables array into a lookup table by id
        $gradeables_by_id = [];
        foreach ($gradeables as $gradeable) {
            if (!($gradeable instanceof \app\models\gradeable\Gradeable)) {
                throw new \InvalidArgumentException('Gradeable array must only contain Gradeables');
            }
            $gradeables_by_id[$gradeable->getId()] = $gradeable;
        }
        if (count($gradeables_by_id) === 0) {
            throw new \InvalidArgumentException('Gradeable array must not be blank!');
        }

        // If one array is blank, and the other is null or also blank, don't get anything
        if ($users === [] && $teams === null ||
            $users === null && $teams === [] ||
            $users === [] && $teams === []) {
            return new \EmptyIterator();
        }

        // Make sure that our users/teams are arrays
        if ($users !== null) {
            if (!is_array($users)) {
                $users = [$users];
            }
        } else {
            $users = [];
        }
        if ($teams !== null) {
            if (!is_array($teams)) {
                $teams = [$teams];
            }
        } else {
            $teams = [];
        }

        //
        // Generate selector for the submitters the user wants
        //

        // If both are zero-count, that indicates to get all users/teams
        $all = (count($users) === count($teams)) && count($users) === 0;

        // Since the query won't like an empty array, try to filter it
        $selector_union_list = [];
        $selector_union_list[] = strval($this->course_db->convertBoolean($all));
        // Users were provided, so check that list
        if (count($users) > 0) {
            $user_placeholders = implode(',', array_fill(0, count($users), '?'));
            $selector_union_list[] = "u.user_id IN ($user_placeholders)";

            // Select the users' teams as well
            $selector_union_list[] = "team.team_id IN (SELECT team_id FROM teams WHERE state=1 AND user_id IN ($user_placeholders))";
        }
        // Teams were provided, so check that list
        if (count($teams) > 0) {
            $team_placeholders = implode(',', array_fill(0, count($teams), '?'));
            $selector_union_list[] = "team.team_id IN ($team_placeholders)";
        }

        $selector_intersection_list = [];
        //
        // Generate selector for the gradeables the user wants
        //
        $gradeable_placeholders = implode(',', array_fill(0, count($gradeables_by_id), '?'));
        $selector_intersection_list[] = "g.g_id IN ($gradeable_placeholders)";

        // Add the user selector later so the gradeable selector can be first
        if (count($selector_union_list) > 0) {
            $selector_intersection_list[] = '(' . implode(' OR ', $selector_union_list) . ')';
        }

        // Create the complete selector
        $selector = implode(' AND ', $selector_intersection_list);

        // Generate the ORDER BY clause
        $order = self::generateOrderByClause($sort_keys, self::graded_gradeable_key_map);

        $query = "
            SELECT /* Select everything we retrieved */
            
              g.g_id,
            
              /* Gradeable Data */
              gd.gd_id AS id,
              gd.gd_overall_comment AS overall_comment,
              gd.gd_user_viewed_date AS user_viewed_date,

              /* Aggregate Gradeable Component Data */
              gcd.array_comp_id,
              gcd.array_score,
              gcd.array_comment,
              gcd.array_custom_mark,
              gcd.array_grader_id,
              gcd.array_graded_version,
              gcd.array_grade_time,
              gcd.array_mark_id,

              /* Aggregate Gradeable Component Grader Data */
              gcd.array_grader_user_id,
              gcd.array_grader_anon_id,
              gcd.array_grader_user_firstname,
              gcd.array_grader_user_preferred_firstname,
              gcd.array_grader_user_lastname,
              gcd.array_grader_user_email,
              gcd.array_grader_user_group,
              gcd.array_grader_manual_registration,
              gcd.array_grader_last_updated,
              gcd.array_grader_registration_section,
              gcd.array_grader_rotating_section,
              gcd.array_grader_grading_registration_sections,

              /* Aggregate Gradeable Component Data (versions) */
              egd.array_version,
              egd.array_non_hidden_non_extra_credit,
              egd.array_non_hidden_extra_credit,
              egd.array_hidden_non_extra_credit,
              egd.array_hidden_extra_credit,
              egd.array_submission_time,
              egd.array_autograding_complete,

              /* Active Submission Version */
              egv.active_version,

              /* Late day exception data */
              ldet.array_late_day_exceptions,
              ldet.array_late_day_user_ids,
              ldeu.late_day_exceptions,

              /* Aggregate Team User Data */
              team.team_id,
              team.array_team_users,

              /* User Submitter Data */
              u.user_id,
              u.anon_id,
              u.user_firstname,
              u.user_preferred_firstname,
              u.user_lastname,
              u.user_email,
              u.user_group,
              u.manual_registration,
              u.last_updated,
              u.grading_registration_sections,

              /* Only select the section information for the submitter type */
              (CASE WHEN team.team_id IS NULL THEN u.registration_section ELSE team.registration_section END) AS registration_section,
              (CASE WHEN team.team_id IS NULL THEN u.rotating_section ELSE team.rotating_section END) AS rotating_section
            FROM gradeable g

              /* Get teamness so we know to join teams or users*/
              LEFT JOIN (
                SELECT
                  g_id,
                  eg_team_assignment AS team_assignment
                FROM electronic_gradeable
              ) AS eg ON eg.g_id=g.g_id

              /* Join user data */
              LEFT JOIN (
                SELECT u.*, sr.grading_registration_sections
                FROM users u
                LEFT JOIN (
                  SELECT
                    json_agg(sections_registration_id) AS grading_registration_sections,
                    user_id
                  FROM grading_registration
                  GROUP BY user_id
                ) AS sr ON u.user_id=sr.user_id
              ) AS u ON eg IS NULL OR NOT eg.team_assignment

              /* Join team data */
              LEFT JOIN (
                SELECT gt.team_id,
                  gt.registration_section,
                  gt.rotating_section,
                  json_agg(tu) AS array_team_users
                FROM gradeable_teams gt
                  JOIN (
                    SELECT
                      t.team_id,
                      t.state,
                      tu.*
                    FROM teams t
                    JOIN users tu ON t.user_id = tu.user_id
                  ) AS tu ON gt.team_id = tu.team_id
                GROUP BY gt.team_id
              ) AS team ON eg.team_assignment AND EXISTS (
                SELECT 1 FROM gradeable_teams gt 
                WHERE gt.team_id=team.team_id AND gt.g_id=g.g_id 
                LIMIT 1)
                         
              /* Join manual grading data */
              LEFT JOIN (
                SELECT *
                FROM gradeable_data
              ) AS gd ON gd.g_id=g.g_id AND (gd.gd_user_id=u.user_id OR gd.gd_team_id=team.team_id)

              /* Join aggregate gradeable component data */
              LEFT JOIN (
                SELECT
                  json_agg(in_gcd.gc_id) AS array_comp_id,
                  json_agg(gcd_score) AS array_score,
                  json_agg(gcd_component_comment) AS array_comment,
                  json_agg(gcd_has_custom) AS array_custom_mark,
                  json_agg(gcd_grader_id) AS array_grader_id,
                  json_agg(gcd_graded_version) AS array_graded_version,
                  json_agg(gcd_grade_time) AS array_grade_time,
                  json_agg(string_mark_id) AS array_mark_id,

                  json_agg(ug.user_id) AS array_grader_user_id,
                  json_agg(ug.anon_id) AS array_grader_anon_id,
                  json_agg(ug.user_firstname) AS array_grader_user_firstname,
                  json_agg(ug.user_preferred_firstname) AS array_grader_user_preferred_firstname,
                  json_agg(ug.user_lastname) AS array_grader_user_lastname,
                  json_agg(ug.user_email) AS array_grader_user_email,
                  json_agg(ug.user_group) AS array_grader_user_group,
                  json_agg(ug.manual_registration) AS array_grader_manual_registration,
                  json_agg(ug.last_updated) AS array_grader_last_updated,
                  json_agg(ug.registration_section) AS array_grader_registration_section,
                  json_agg(ug.rotating_section) AS array_grader_rotating_section,
                  json_agg(ug.grading_registration_sections) AS array_grader_grading_registration_sections,
                  in_gcd.gd_id
                FROM gradeable_component_data in_gcd
                  LEFT JOIN (
                    SELECT
                      json_agg(gcm_id) AS string_mark_id,
                      gc_id,
                      gd_id
                    FROM gradeable_component_mark_data
                    GROUP BY gc_id, gd_id
                  ) AS gcmd ON gcmd.gc_id=in_gcd.gc_id AND gcmd.gd_id=in_gcd.gd_id

                  /* Join grader data; TODO: do we want/need 'sr' information? */
                  LEFT JOIN (
                    SELECT u.*, grading_registration_sections
                    FROM users u
                    LEFT JOIN (
                      SELECT
                        json_agg(sections_registration_id) AS grading_registration_sections,
                        user_id
                      FROM grading_registration
                      GROUP BY user_id
                    ) AS sr ON u.user_id=sr.user_id
                  ) AS ug ON ug.user_id=in_gcd.gcd_grader_id
                GROUP BY in_gcd.gd_id
              ) AS gcd ON gcd.gd_id=gd.gd_id

              /* Join aggregate gradeable version data */
              LEFT JOIN (
                SELECT
                  json_agg(in_egd.g_version) AS array_version,
                  json_agg(in_egd.autograding_non_hidden_non_extra_credit) AS array_non_hidden_non_extra_credit,
                  json_agg(in_egd.autograding_non_hidden_extra_credit) AS array_non_hidden_extra_credit,
                  json_agg(in_egd.autograding_hidden_non_extra_credit) AS array_hidden_non_extra_credit,
                  json_agg(in_egd.autograding_hidden_extra_credit) AS array_hidden_extra_credit,
                  json_agg(in_egd.submission_time) AS array_submission_time,
                  json_agg(in_egd.autograding_complete) AS array_autograding_complete,
                  g_id,
                  user_id,
                  team_id
                FROM electronic_gradeable_data AS in_egd
                GROUP BY g_id, user_id, team_id
              ) AS egd ON egd.g_id=g.g_id AND (egd.user_id=u.user_id OR egd.team_id=team.team_id)
              LEFT JOIN (
                SELECT *
                FROM electronic_gradeable_version
              ) AS egv ON (egv.team_id=egd.team_id OR egv.user_id=egd.user_id) AND egv.g_id=egd.g_id
              
              /* Join user late day exceptions */
              LEFT JOIN late_day_exceptions ldeu ON g.g_id=ldeu.g_id AND u.user_id=ldeu.user_id
              
              /* Join team late day exceptions */
              LEFT JOIN (
                SELECT 
                  json_agg(e.late_day_exceptions) AS array_late_day_exceptions,
                  json_agg(e.user_id) AS array_late_day_user_ids,
                  t.team_id,
                  g_id
                FROM late_day_exceptions e
                LEFT JOIN teams t ON e.user_id=t.user_id AND t.state=1
                GROUP BY team_id, g_id
              ) AS ldet ON g.g_id=ldet.g_id AND ldet.team_id=team.team_id
            WHERE $selector
            $order";


        $constructGradedGradeable = function ($row) use ($gradeables_by_id) {
            /** @var \app\models\gradeable\Gradeable $gradeable */
            $gradeable = $gradeables_by_id[$row['g_id']];

            // Get the submitter
            $submitter = null;
            if (isset($row['team_id'])) {
                // Get the user data for the team
                $team_users = json_decode($row["array_team_users"], true);

                // Create the team with the query results and users array
                $submitter = new Team($this->core, array_merge($row, ['users' => $team_users]));

                // Get the late day exceptions for each user
                $late_day_exceptions = [];
                if (isset($row['array_late_day_user_ids'])) {
                    $late_day_exceptions = array_combine(
                        json_decode($row['array_late_day_user_ids']),
                        json_decode($row['array_late_day_exceptions'])
                    );
                }
                foreach ($submitter->getMembers() as $user_id) {
                    if (!isset($late_day_exceptions[$user_id])) {
                        $late_day_exceptions[$user_id] = 0;
                    }
                }
            } else {
                if (isset($row['grading_registration_sections'])) {
                    $row['grading_registration_sections'] = json_decode($row['grading_registration_sections']);
                }
                $submitter = new User($this->core, $row);

                // Get the late day exception for the user
                $late_day_exceptions = [
                    $submitter->getId() => $row['late_day_exceptions'] ?? 0
                ];
            }

            // Create the graded gradeable instances
            $graded_gradeable = new GradedGradeable($this->core, $gradeable, new Submitter($this->core, $submitter), [
                'late_day_exceptions' => $late_day_exceptions
            ]);
            $ta_graded_gradeable = null;
            $auto_graded_gradeable = null;

            // This will be false if there is no manual grade yet
            if (isset($row['id'])) {
                $ta_graded_gradeable = new TaGradedGradeable($this->core, $graded_gradeable, $row);
                $graded_gradeable->setTaGradedGradeable($ta_graded_gradeable);
            }

            // Always construct an instance even if there is no data
            $auto_graded_gradeable = new AutoGradedGradeable($this->core, $graded_gradeable, $row);
            $graded_gradeable->setAutoGradedGradeable($auto_graded_gradeable);

            $graded_components_by_id = [];
            /** @var AutoGradedVersion[] $graded_versions */
            $graded_versions = [];

            // Break down the graded component / version / grader data into an array of arrays
            //  instead of arrays of sql array-strings
            $user_properties = [
                'user_id',
                'anon_id',
                'user_firstname',
                'user_preferred_firstname',
                'user_lastname',
                'user_email',
                'user_group',
                'manual_registration',
                'last_updated',
                'registration_section',
                'rotating_section',
                'grading_registration_sections'
            ];
            $comp_array_properties = [
                'comp_id',
                'score',
                'comment',
                'custom_mark',
                'grader_id',
                'graded_version',
                'grade_time',
                'mark_id',
            ];
            $version_array_properties = [
                'version',
                'non_hidden_non_extra_credit',
                'non_hidden_extra_credit',
                'hidden_non_extra_credit',
                'hidden_extra_credit',
                'submission_time',
                'autograding_complete'
            ];
            $db_row_split = [];
            foreach (array_merge($version_array_properties, $comp_array_properties,
                array_map(function ($elem) {
                    return 'grader_' . $elem;
                }, $user_properties)) as $property) {
                $db_row_split[$property] = json_decode($row['array_' . $property]);
            }

            if (isset($db_row_split['comp_id'])) {
                // Create all of the GradedComponents
                if (isset($db_row_split['comp_id'])) {
                    for ($i = 0; $i < count($db_row_split['comp_id']); ++$i) {
                        // Create a temporary array for each graded component instead of trying
                        //  to transpose the entire $db_row_split array
                        $comp_array = [];
                        foreach ($comp_array_properties as $property) {
                            $comp_array[$property] = $db_row_split[$property][$i];
                        }

                        //  Similarly, transpose just this grader
                        $user_array = [];
                        foreach ($user_properties as $property) {
                            $user_array[$property] = $db_row_split['grader_' . $property][$i];
                        }

                        // Create the grader user
                        $grader = new User($this->core, $user_array);

                        // Create the component
                        $graded_component = new GradedComponent($this->core,
                            $ta_graded_gradeable,
                            $gradeable->getComponent($db_row_split['comp_id'][$i]),
                            $grader,
                            $comp_array);
                        $graded_component->setMarkIdsFromDb($db_row_split['mark_id'][$i] ?? []);
                        $graded_components_by_id[$graded_component->getComponentId()][] = $graded_component;
                    }
                }

                // Create containers for each component
                $containers = [];
                foreach ($gradeable->getComponents() as $component) {
                    $container = new GradedComponentContainer($this->core, $ta_graded_gradeable, $component);
                    $container->setGradedComponents($graded_components_by_id[$component->getId()] ?? []);
                    $containers[$component->getId()] = $container;
                }
                $ta_graded_gradeable->setGradedComponentContainersFromDatabase($containers);
            }

            if (isset($db_row_split['version'])) {
                // Create all of the AutoGradedVersions
                for ($i = 0; $i < count($db_row_split['version']); ++$i) {
                    // Similarly, transpose each version
                    $version_array = [];
                    foreach ($version_array_properties as $property) {
                        $version_array[$property] = $db_row_split[$property][$i];
                    }

                    $version = new AutoGradedVersion($this->core, $graded_gradeable, $version_array);
                    $graded_versions[$version->getVersion()] = $version;
                }
                $auto_graded_gradeable->setAutoGradedVersions($graded_versions);
            }

            return $graded_gradeable;
        };

        return $this->course_db->queryIterator($query,
            array_merge(
                array_keys($gradeables_by_id),
                array_values($users),           // for user lookup
                array_values($users),           // for team lookup
                array_values($teams)
            ),
            $constructGradedGradeable);
    }

    /**
     * Gets all Gradeable instances for the given ids (or all if id is null)
     * @param string[]|null $ids ids of the gradeables to retrieve
     * @param string[]|string|null $sort_keys An ordered list of keys to sort by (i.e. `id` or `grade_start_date DESC`)
     * @return \Iterator Iterates across array of Gradeables retrieved
     * @throws \InvalidArgumentException If any Gradeable or Component fails to construct
     * @throws ValidationException If any Gradeable or Component fails to construct
     */
    public function getGradeableConfigs($ids, $sort_keys = ['id']) {
        if($ids === []) {
            return new \EmptyIterator();
        }
        if($ids === null) {
            $ids = [];
        }

        // Generate the selector statement
        $selector = '';
        if(count($ids) > 0) {
            $place_holders = implode(',', array_fill(0, count($ids), '?'));
            $selector = "WHERE g.g_id IN ($place_holders)";
        }

        // Generate the ORDER BY clause
        $order = self::generateOrderByClause($sort_keys, []);

        $query = "
            SELECT
              g.g_id AS id,
              g_title AS title,
              g_instructions_url AS instructions_url,
              g_overall_ta_instructions AS ta_instructions,
              g_gradeable_type AS type,
              g_grade_by_registration AS grade_by_registration,
              g_ta_view_start_date AS ta_view_start_date,
              g_grade_start_date AS grade_start_date,
              g_grade_due_date AS grade_due_date,
              g_grade_released_date AS grade_released_date,
              g_grade_locked_date AS grade_locked_date,
              g_min_grading_group AS min_grading_group,
              g_syllabus_bucket AS syllabus_bucket,
              eg.*,
              gc.*
            FROM gradeable g
              LEFT JOIN (
                SELECT
                  g_id AS eg_g_id,
                  eg_config_path AS autograding_config_path,
                  eg_is_repository AS vcs,
                  eg_subdirectory AS vcs_subdirectory,
                  eg_team_assignment AS team_assignment,
                  eg_max_team_size AS team_size_max,
                  eg_team_lock_date AS team_lock_date,
                  eg_regrade_request_date AS regrade_request_date,
                  eg_regrade_allowed AS regrade_allowed,
                  eg_use_ta_grading AS ta_grading,
                  eg_student_view AS student_view,
                  eg_student_submit AS student_submit,
                  eg_student_download AS student_download,
                  eg_student_any_version AS student_download_any_version,
                  eg_peer_grading AS peer_grading,
                  eg_peer_grade_set AS peer_grade_set,
                  eg_submission_open_date AS submission_open_date,
                  eg_submission_due_date AS submission_due_date,
                  eg_late_days AS late_days,
                  eg_allow_late_submission AS late_submission_allowed,
                  eg_precision AS precision
                FROM electronic_gradeable
              ) AS eg ON g.g_id=eg.eg_g_id
              LEFT JOIN (
                SELECT
                  g_id AS gc_g_id,
                  json_agg(gc.gc_id) AS array_id,
                  json_agg(gc_title) AS array_title,
                  json_agg(gc_ta_comment) AS array_ta_comment,
                  json_agg(gc_student_comment) AS array_student_comment,
                  json_agg(gc_lower_clamp) AS array_lower_clamp,
                  json_agg(gc_default) AS array_default,
                  json_agg(gc_max_value) AS array_max_value,
                  json_agg(gc_upper_clamp) AS array_upper_clamp,
                  json_agg(gc_is_text) AS array_text,
                  json_agg(gc_is_peer) AS array_peer,
                  json_agg(gc_order) AS array_order,
                  json_agg(gc_page) AS array_page,
                    json_agg(EXISTS(
                      SELECT gc_id 
                      FROM gradeable_component_data 
                      WHERE gc_id=gc.gc_id)) AS array_any_grades,
                  json_agg(gcm.array_id) AS array_mark_id,
                  json_agg(gcm.array_points) AS array_mark_points,
                  json_agg(gcm.array_title) AS array_mark_title,
                  json_agg(gcm.array_publish) AS array_mark_publish,
                  json_agg(gcm.array_order) AS array_mark_order,
                  json_agg(gcm.array_any_receivers) AS array_mark_any_receivers
                FROM gradeable_component gc
                LEFT JOIN (
                  SELECT
                    gc_id AS gcm_gc_id,
                    json_agg(gcm_id) AS array_id,
                    json_agg(gcm_points) AS array_points,
                    json_agg(gcm_note) AS array_title,
                    json_agg(gcm_publish) AS array_publish,
                    json_agg(gcm_order) AS array_order,
                    json_agg(EXISTS(
                      SELECT gcm_id 
                      FROM gradeable_component_mark_data 
                      WHERE gcm_id=in_gcm.gcm_id)) AS array_any_receivers
                    FROM gradeable_component_mark AS in_gcm
                  GROUP BY gcm_gc_id
                ) AS gcm ON gcm.gcm_gc_id=gc.gc_id
                GROUP BY g_id
              ) AS gc ON gc.gc_g_id=g.g_id
             $selector
             $order";

        $gradeable_constructor = function($row) {
            if (!isset($row['eg_g_id']) && $row['type'] === GradeableType::ELECTRONIC_FILE) {
                throw new DatabaseException("Electronic gradeable didn't have an entry in the electronic_gradeable table!");
            }

            // Finally, create the gradeable
            $gradeable = new \app\models\gradeable\Gradeable($this->core, $row);

            // Construct the components
            $component_properties = [
                'id',
                'title',
                'ta_comment',
                'student_comment',
                'lower_clamp',
                'default',
                'max_value',
                'upper_clamp',
                'text',
                'peer',
                'order',
                'page',
                'any_grades'
            ];
            $mark_properties = [
                'id',
                'points',
                'title',
                'publish',
                'order',
                'any_receivers'
            ];
            $component_mark_properties = array_map(function ($value) {
                return 'mark_' . $value;
            }, $mark_properties);

            // Unpack the component data
            $unpacked_component_data = [];
            foreach (array_merge($component_properties, $component_mark_properties) as $property) {
                $unpacked_component_data[$property] = json_decode($row['array_' . $property]) ?? [];
            }

            // Create the components
            $components = [];
            for ($i = 0; $i < count($unpacked_component_data['id']); ++$i) {

                // Transpose a single component at a time
                $component_data = [];
                foreach ($component_properties as $property) {
                    $component_data[$property] = $unpacked_component_data[$property][$i];
                }

                // Create the component instance
                $component = new Component($this->core, $gradeable, $component_data);

                // Unpack the mark data
                if ($gradeable->getType() === GradeableType::ELECTRONIC_FILE) {
                    $unpacked_mark_data = [];
                    foreach ($mark_properties as $property) {
                        $unpacked_mark_data[$property] = $unpacked_component_data['mark_' . $property][$i];
                    }

                    // If there are no marks, there will be a single 'null' element in the unpacked arrays
                    if ($unpacked_mark_data['id'][0] !== null) {
                        // Create the marks
                        $marks = [];
                        for ($j = 0; $j < count($unpacked_mark_data['id']); ++$j) {
                            // Transpose a single mark at a time
                            $mark_data = [];
                            foreach ($mark_properties as $property) {
                                $mark_data[$property] = $unpacked_mark_data[$property][$j];
                            }

                            // Create the mark instance
                            $marks[] = new Mark($this->core, $component, $mark_data);
                        }
                        $component->setMarksFromDatabase($marks);
                    }
                }

                $components[] = $component;
            }

            // Set the components
            $gradeable->setComponentsFromDatabase($components);

            return $gradeable;
        };

        return $this->course_db->queryIterator($query,
            $ids,
            $gradeable_constructor);
    }
}
<|MERGE_RESOLUTION|>--- conflicted
+++ resolved
@@ -381,26 +381,10 @@
   LEFT JOIN (
     SELECT
       gcd.gd_id,
-<<<<<<< HEAD
-      array_agg(gc_id) AS array_gcd_gc_id,
-      array_agg(gcd_score) AS array_gcd_score,
-      array_agg(gcd_component_comment) AS array_gcd_component_comment,
-      array_agg(gcd_has_custom) AS array_gcd_has_custom,
-      array_agg(gcd_grader_id) AS array_gcd_grader_id,
-      array_agg(gcd_graded_version) AS array_gcd_graded_version,
-      array_agg(gcd_grade_time) AS array_gcd_grade_time,
-      array_agg(array_gcm_mark) AS array_array_gcm_mark,
-      array_agg(u.user_id) AS array_gcd_user_id,
-      array_agg(u.anon_id) AS array_gcd_anon_id,
-      array_agg(u.user_firstname) AS array_gcd_user_firstname,
-      array_agg(u.user_preferred_firstname) AS array_gcd_user_preferred_firstname,
-      array_agg(u.user_lastname) AS array_gcd_user_lastname,
-      array_agg(u.user_email) AS array_gcd_user_email,
-      array_agg(u.user_group) AS array_gcd_user_group
-=======
       json_agg(gc_id) AS array_gcd_gc_id,
       json_agg(gcd_score) AS array_gcd_score,
       json_agg(gcd_component_comment) AS array_gcd_component_comment,
+      json_agg(gcd_has_custom) AS array_gcd_has_custom,
       json_agg(gcd_grader_id) AS array_gcd_grader_id,
       json_agg(gcd_graded_version) AS array_gcd_graded_version,
       json_agg(gcd_grade_time) AS array_gcd_grade_time,
@@ -412,7 +396,6 @@
       json_agg(u.user_lastname) AS array_gcd_user_lastname,
       json_agg(u.user_email) AS array_gcd_user_email,
       json_agg(u.user_group) AS array_gcd_user_group
->>>>>>> 6874cc62
     FROM(
         SELECT gcd.* , gcmd.array_gcm_mark
         FROM gradeable_component_data AS gcd
