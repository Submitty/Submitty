#!/usr/bin/env bash


echo $PATH

# Execute this script using source so that PATH is updated for the rest of the build

# Set the Java version
jdk_switcher use default
# we have to unset this as the JVM will print a message on STDERR on any execution if this is set because somehow that makes sense I guess
unset _JAVA_OPTIONS

# Setup our python3 version to use for application. We try to use python 3.6.x if available, else fallback to
# python 3.5.x, but only when we're not explicitly building for python
if [ -z ${TRAVIS_PYTHON_VERSION} ]; then
    PY_VERSION_2=$(pyenv versions | grep -oP "2.7.[0-9]{1,}")
    PY_VERSION_3=$(pyenv versions | grep -oP "3.[0-9]{1,}.[0-9]{1,}" | tail -1)
    pyenv global ${PY_VERSION_3} ${PY_VERSION_2}
fi

mkdir -p ~/.local/bin
<<<<<<< HEAD
export PATH="${HOME}/.local/bin:${PATH}:${HOME}/.composer/vendor/bin:/usr/bin"

# Travis has a really bizarre setup of how its Python/PHP stuff isn't really accessible to the "root" user
# and so we have to do some janky workarounds to make it so that the travis, root, and submitty users all
# refer to the same thing when doing "python3", "pip3", "composer", etc.
sudo sed -i -e "s/env_reset/\!env_reset/g" /etc/sudoers
sudo sed -e "s?secure_path=\"?secure_path=\"/home/travis/.phpenv/shims:/opt/python/${PY_VERSION_3}/bin:${PATH}:?g" --in-place /etc/sudoers
=======
sudo sed -i -e "s/env_reset/\!env_reset/g" /etc/sudoers
sudo sed -i -e "s?secure_path=\"?secure_path=\"${PATH}:?g" /etc/sudoers
>>>>>>> b4f309b4
<|MERGE_RESOLUTION|>--- conflicted
+++ resolved
@@ -19,15 +19,9 @@
 fi
 
 mkdir -p ~/.local/bin
-<<<<<<< HEAD
-export PATH="${HOME}/.local/bin:${PATH}:${HOME}/.composer/vendor/bin:/usr/bin"
 
 # Travis has a really bizarre setup of how its Python/PHP stuff isn't really accessible to the "root" user
 # and so we have to do some janky workarounds to make it so that the travis, root, and submitty users all
 # refer to the same thing when doing "python3", "pip3", "composer", etc.
 sudo sed -i -e "s/env_reset/\!env_reset/g" /etc/sudoers
-sudo sed -e "s?secure_path=\"?secure_path=\"/home/travis/.phpenv/shims:/opt/python/${PY_VERSION_3}/bin:${PATH}:?g" --in-place /etc/sudoers
-=======
-sudo sed -i -e "s/env_reset/\!env_reset/g" /etc/sudoers
-sudo sed -i -e "s?secure_path=\"?secure_path=\"${PATH}:?g" /etc/sudoers
->>>>>>> b4f309b4
+sudo sed -i -e "s?secure_path=\"?secure_path=\"${PATH}:?g" /etc/sudoers