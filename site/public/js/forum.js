function categoriesFormEvents(){
    $("#ui-category-list").sortable({
        items : '.category-sortable',
        handle: ".handle",
        update: function (event, ui) {
            reorderCategories();
        }
    });
    $("#ui-category-list").find(".fa-edit").click(function() {
        var item = $(this).parent().parent().parent();
        var category_desc = item.find(".categorylistitem-desc span").text().trim();
        item.find(".categorylistitem-editdesc input").val(category_desc);
        item.find(".categorylistitem-desc").hide();
        item.find(".categorylistitem-editdesc").show();

    });
    $("#ui-category-list").find(".fa-times").click(function() {
        var item = $(this).parent().parent().parent();
        item.find(".categorylistitem-editdesc").hide();
        item.find(".categorylistitem-desc").show();
    });

    var refresh_color_select = function(element) {
        $(element).css("background-color",$(element).val());
    }

    $(".category-color-picker").each(function(){
        refresh_color_select($(this));
    });
}

function openFileForum(directory, file, path ){
    var url = buildCourseUrl(['display_file']) + '?dir=' + directory + '&file=' + file + '&path=' + path;
    window.open(url,"_blank","toolbar=no,scrollbars=yes,resizable=yes, width=700, height=600");
}

function checkForumFileExtensions(files){
    var count = 0;
    for(var i = 0; i < files.length; i++){
        var extension = getFileExtension(files[i].name);
        if(extension == "gif" || extension == "png" || extension == "jpg" || extension == "jpeg" || extension == "bmp"){
            count++;
        }
    } return count == files.length;
}

function resetForumFileUploadAfterError(displayPostId){
    $('#file_name' + displayPostId).html('');
    document.getElementById('file_input_label' + displayPostId).style.border = "2px solid red";
    document.getElementById('file_input' + displayPostId).value = null;
}

function checkNumFilesForumUpload(input, post_id){
    var displayPostId = (typeof post_id !== "undefined") ? "_" + escape(post_id) : "";
    if(input.files.length > 5){
        displayError('Max file upload size is 5. Please try again.');
        resetForumFileUploadAfterError(displayPostId);
    } else {
        if(!checkForumFileExtensions(input.files)){
            displayError('Invalid file type. Please upload only image files. (PNG, JPG, GIF, BMP...)');
            resetForumFileUploadAfterError(displayPostId);
            return;
        }
        $('#file_name' + displayPostId).html('<p style="display:inline-block;">' + input.files.length + ' files selected.</p>');
        $('#messages').fadeOut();
        document.getElementById('file_input_label' + displayPostId).style.border = "";
    }
}

function testAndGetAttachments(post_box_id, dynamic_check) {
    var index = post_box_id - 1;
    // Files selected
    var files = [];
    for (var j = 0; j < file_array[index].length; j++) {
        if (file_array[index][j].name.indexOf("'") != -1 ||
            file_array[index][j].name.indexOf("\"") != -1) {
            alert("ERROR! You may not use quotes in your filename: " + file_array[index][j].name);
            return false;
        }
        else if (file_array[index][j].name.indexOf("\\\\") != -1 ||
            file_array[index][j].name.indexOf("/") != -1) {
            alert("ERROR! You may not use a slash in your filename: " + file_array[index][j].name);
            return false;
        }
        else if (file_array[index][j].name.indexOf("<") != -1 ||
            file_array[index][j].name.indexOf(">") != -1) {
            alert("ERROR! You may not use angle brackets in your filename: " + file_array[index][j].name);
            return false;
        }
        files.push(file_array[index][j]);
    }
    if(files.length > 5){
        if(dynamic_check) {
            displayError('Max file upload size is 5. Please remove attachments accordingly.');
        } else {
            displayError('Max file upload size is 5. Please try again.');
        }
        return false;
    } else {
        if(!checkForumFileExtensions(files)){
            displayError('Invalid file type. Please upload only image files. (PNG, JPG, GIF, BMP...)');
            return false;
        }
    }
    return files;
}

function publishFormWithAttachments(form, test_category, error_message) {
    if(!form[0].checkValidity()) {
        form[0].reportValidity();
        return false;
    }
    if(test_category) {

        if((!form.prop("ignore-cat")) && form.find('.cat-selected').length == 0 && ($('.cat-buttons input').is(":checked") == false)) {
            alert("At least one category must be selected.");
            return false;
        }
    }
    var post_box_id = form.find(".thread-post-form").attr("post_box_id");
    var formData = new FormData(form[0]);

    var files = testAndGetAttachments(post_box_id, false);
    if(files === false) {
        return false;
    }
    for(var i = 0; i < files.length ; i++) {
        formData.append('file_input[]', files[i], files[i].name);
    }
    var submit_url = form.attr('action');
    
    $.ajax({
        url: submit_url,
        data: formData,
        processData: false,
        contentType: false,
        type: 'POST',
        success: function(data){
            try {
                var json = JSON.parse(data);

                if(json["error"]) {
                    var message ='<div class="inner-message alert alert-error" style="position: fixed;top: 40px;left: 50%;width: 40%;margin-left: -20%;" id="theid"><a class="fas fa-times message-close" onClick="removeMessagePopup(\'theid\');"></a><i class="fas fa-times-circle"></i>' + json["error"] + '</div>';
                    $('#messages').append(message);
                    return;
                }
            } catch (err){
                var message ='<div class="inner-message alert alert-error" style="position: fixed;top: 40px;left: 50%;width: 40%;margin-left: -20%;" id="theid"><a class="fas fa-times message-close" onClick="removeMessagePopup(\'theid\');"></a><i class="fas fa-times-circle"></i>Error parsing data. Please try again.</div>';
                $('#messages').append(message);
                return;
            }
            window.location.href = json['next_page'];
        },
        error: function(){
            var message ='<div class="inner-message alert alert-error" style="position: fixed;top: 40px;left: 50%;width: 40%;margin-left: -20%;" id="theid"><a class="fas fa-times message-close" onClick="removeMessagePopup(\'theid\');"></a><i class="fas fa-times-circle"></i>' + error_message + '</div>';
            $('#messages').append(message);
            return;
        }
    });
    return false;
}

function createThread() {
    return publishFormWithAttachments($(this), true, "Something went wrong while creating thread. Please try again.");
}

function publishPost() {
    return publishFormWithAttachments($(this), false, "Something went wrong while publishing post. Please try again.");
}

function changeThreadStatus(thread_id) {
    var url = buildCourseUrl(['forum', 'threads', 'status']) + '?status=1';
    $.ajax({
        url: url,
        type: "POST",
        data: {
            thread_id: thread_id,
            csrf_token: csrfToken
        },
        success: function(data) {
            try {
                var json = JSON.parse(data);
            } catch(err) {
                var message ='<div class="inner-message alert alert-error" style="position: fixed;top: 40px;left: 50%;width: 40%;margin-left: -20%;" id="theid"><a class="fas fa-times message-close" onClick="removeMessagePopup(\'theid\');"></a><i class="fas fa-times-circle"></i>Error parsing data. Please try again.</div>';
                $('#messages').append(message);
                return;
            }
            if(json['error']) {
                var message ='<div class="inner-message alert alert-error" style="position: fixed;top: 40px;left: 50%;width: 40%;margin-left: -20%;" id="theid"><a class="fas fa-times message-close" onClick="removeMessagePopup(\'theid\');"></a><i class="fas fa-times-circle"></i>' + json['error'] + '</div>';
                $('#messages').append(message);
                return;
            }
            window.location.reload();
            var message ='<div class="inner-message alert alert-success" style="position: fixed;top: 40px;left: 50%;width: 40%;margin-left: -20%;" id="theid"><a class="fas fa-times message-close" onClick="removeMessagePopup(\'theid\');"></a><i class="fas fa-check-circle"></i>Thread marked as resolved.</div>';
            $('#messages').append(message);
        },
        error: function() {
            window.alert('Something went wrong when trying to mark this thread as resolved. Please try again.');
        }
    });
}

function editPost(post_id, thread_id, shouldEditThread, render_markdown, csrf_token) {
    if(!checkAreYouSureForm()) return;
    var form = $("#thread_form");
    var url = buildCourseUrl(['forum', 'posts', 'get']);
    $.ajax({
        url: url,
        type: "POST",
        data: {
            post_id: post_id,
            thread_id: thread_id,
            render_markdown: render_markdown,
            csrf_token: csrf_token
        },
        success: function(data){
            try {
                var json = JSON.parse(data);
            } catch (err){
                var message ='<div class="inner-message alert alert-error" style="position: fixed;top: 40px;left: 50%;width: 40%;margin-left: -20%;" id="theid"><a class="fas fa-times message-close" onClick="removeMessagePopup(\'theid\');"></a><i class="fas fa-times-circle"></i>Error parsing data. Please try again.</div>';
                $('#messages').append(message);
                return;
            }
            if(json['error']){
                var message ='<div class="inner-message alert alert-error" style="position: fixed;top: 40px;left: 50%;width: 40%;margin-left: -20%;" id="theid"><a class="fas fa-times message-close" onClick="removeMessagePopup(\'theid\');"></a><i class="fas fa-times-circle"></i>' + json['error'] + '</div>';
                $('#messages').append(message);
                return;
            }
            var post_content = json.post;
            var lines = post_content.split(/\r|\r\n|\n/).length;
            var anon = json.anon;
            var change_anon = json.change_anon;
            var user_id = escapeSpecialChars(json.user);
            var time = Date.parse(json.post_time);
            if(!time) {
                // Timezone suffix ":00" might be missing
                time = Date.parse(json.post_time+":00");
            }
            time = new Date(time);
            var categories_ids = json.categories_ids;
            var date = time.toLocaleDateString();
            time = time.toLocaleString('en-US', { hour: 'numeric', minute: 'numeric', hour12: true });
            var contentBox = form.find("[name=thread_post_content]")[0];
            contentBox.style.height = lines*14;
            var editUserPrompt = document.getElementById('edit_user_prompt');
            editUserPrompt.innerHTML = 'Editing a post by: ' + user_id + ' on ' + date + ' at ' + time;
            contentBox.value = post_content;
            document.getElementById('edit_post_id').value = post_id;
            document.getElementById('edit_thread_id').value = thread_id;
            if(change_anon) {
                $('#thread_post_anon_edit').prop('checked', anon);
            } else {
                $('label[for=Anon]').remove();
                $('#thread_post_anon_edit').remove();
            }
            $('#edit-user-post').css('display', 'block');

            $(".cat-buttons input").prop('checked', false);

            if(json.markdown === true){
                $('#markdown_input_').val("1");
                $('#markdown_toggle_').addClass('markdown-active');
                $('#markdown_buttons_').show();
            }
            else{
                $('#markdown_input_').val("0");
                $('#markdown_toggle_').removeClass('markdown-active');
                $('#markdown_buttons_').hide();
            }

            // If first post of thread
            if(shouldEditThread) {
                var thread_title = json.title;
                var thread_lock_date =  json.lock_thread_date;
                var thread_status = json.thread_status;
                $("#title").prop('disabled', false);
                $(".edit_thread").show();
                $('#label_lock_thread').show();
                $("#title").val(thread_title);
                $("#thread_status").val(thread_status);
                $('#lock_thread_date').val(thread_lock_date);

                // Categories
                $(".cat-buttons").removeClass('cat-selected');
                $.each(categories_ids, function(index, category_id) {
                    var cat_input = $(".cat-buttons input[value="+category_id+"]");
                    cat_input.prop('checked', true);
                    cat_input.parent().addClass('cat-selected');
                });
                $(".cat-buttons").trigger("eventChangeCatClass");
                $("#thread_form").prop("ignore-cat",false);
                $("#category-selection-container").show();
                $("#thread_status").show();
            } else {
                $("#title").prop('disabled', true);
                $(".edit_thread").hide();
                $('#label_lock_thread').hide();
                $("#thread_form").prop("ignore-cat",true);
                $("#category-selection-container").hide();
                $("#thread_status").hide();
            }
        },
        error: function(){
            window.alert("Something went wrong while trying to edit the post. Please try again.");
        }
    });
}


function changeDisplayOptions(option){
    thread_id = $('#current-thread').val();
    document.cookie = "forum_display_option=" + option + ";";
    window.location.replace(buildCourseUrl(['forum', 'threads', thread_id]) + `?option=${option}`);
}

function readCategoryValues(){
    var categories_value = [];
    $('#thread_category button').each(function(){
        if($(this).attr("btn-selected")==="true"){
            categories_value.push($(this).attr("cat-id"));
        }
    });
    return categories_value;
}

function readThreadStatusValues(){
    var thread_status_value = [];
    $('#thread_status_select button').each(function(){
        if($(this).attr("btn-selected")==="true"){
            thread_status_value.push($(this).attr("sel-id"));
        }
    });
    return thread_status_value;
}

function dynamicScrollLoadPage(element, atEnd) {
    var load_page = $(element).attr(atEnd?"next_page":"prev_page");
    if(load_page == 0) {
        return false;
    }
    if($(element).data("dynamic_lock_load")) {
        return null;
    }
    var load_page_callback;
    var load_page_fail_callback;
    var arrow_up = $(element).find(".fa-caret-up");
    var arrow_down = $(element).find(".fa-caret-down");
    var spinner_up = arrow_up.prev();
    var spinner_down = arrow_down.next();
    $(element).data("dynamic_lock_load", true);
    if(atEnd){
        arrow_down.hide();
        spinner_down.show();
        load_page_callback = function(content, count) {
            spinner_down.hide();
            arrow_down.before(content);
            if(count == 0) {
                // Stop further loads
                $(element).attr("next_page", 0);
            } else {
                $(element).attr("next_page", parseInt(load_page) + 1);
                arrow_down.show();
            }
            dynamicScrollLoadIfScrollVisible($(element));
        };
        load_page_fail_callback = function(content, count) {
            spinner_down.hide();
        };
    }
    else {
        arrow_up.hide();
        spinner_up.show();
        load_page_callback = function(content, count) {
            spinner_up.hide();
            arrow_up.after(content);
            if(count == 0) {
                // Stop further loads
                $(element).attr("prev_page", 0);
            } else {
                var prev_page = parseInt(load_page) - 1;
                $(element).attr("prev_page", prev_page);
                if(prev_page >= 1) {
                    arrow_up.show();
                }
            }
            dynamicScrollLoadIfScrollVisible($(element));
        };
        load_page_fail_callback = function(content, count) {
            spinner_up.hide();
        };
    }

    var urlPattern = $(element).data("urlPattern");
    var currentThreadId = $(element).data("currentThreadId",);
    var currentCategoriesId = $(element).data("currentCategoriesId",);
    var course = $(element).data("course",);

    var next_url = urlPattern.replace("{{#}}", load_page);

    var categories_value = readCategoryValues();
    var thread_status_value = readThreadStatusValues();

    // var thread_status_value = $("#thread_status_select").val();
    var unread_select_value = $("#unread").is(':checked');
    categories_value = (categories_value == null)?"":categories_value.join("|");
    thread_status_value = (thread_status_value == null)?"":thread_status_value.join("|");
    $.ajax({
        url: next_url,
        type: "POST",
        data: {
            thread_categories: categories_value,
            thread_status: thread_status_value,
            unread_select: unread_select_value,
            currentThreadId: currentThreadId,
            currentCategoriesId: currentCategoriesId,
            csrf_token: window.csrfToken
        },
        success: function(r){
            var x = JSON.parse(r);
            var content = x.html;
            var count = x.count;
            content = `${content}`;
            $(element).data("dynamic_lock_load", false);
            load_page_callback(content, count);
        },
        error: function(){
            $(element).data("dynamic_lock_load", false);
            load_page_fail_callback();
            window.alert("Something went wrong while trying to load more threads. Please try again.");
        }
    });
    return true;
}

function dynamicScrollLoadIfScrollVisible(jElement) {
    if(jElement[0].scrollHeight <= jElement[0].clientHeight) {
        if(dynamicScrollLoadPage(jElement[0], true) === false) {
            dynamicScrollLoadPage(jElement[0], false);
        }
    }
}

function dynamicScrollContentOnDemand(jElement, urlPattern, currentThreadId, currentCategoriesId, course) {
    jElement.data("urlPattern",urlPattern);
    jElement.data("currentThreadId", currentThreadId);
    jElement.data("currentCategoriesId", currentCategoriesId);
    jElement.data("course", course);

    dynamicScrollLoadIfScrollVisible(jElement);
    $(jElement).scroll(function(){
        var element = $(this)[0];
        var sensitivity = 2;
        var isTop = element.scrollTop < sensitivity;
        var isBottom = (element.scrollHeight - element.offsetHeight - element.scrollTop) < sensitivity;
        if(isTop) {
            element.scrollTop = sensitivity;
            dynamicScrollLoadPage(element,false);
        } else if(isBottom) {
            dynamicScrollLoadPage(element,true);
        }

    });
}

function resetScrollPosition(id){
    if(sessionStorage.getItem(id+"_scrollTop") != 0) {
        sessionStorage.setItem(id+"_scrollTop", 0);
    }
}

function saveScrollLocationOnRefresh(id){
    var element = document.getElementById(id);
    $(element).scroll(function() {
        sessionStorage.setItem(id+"_scrollTop", $(element).scrollTop());
    });
    $(document).ready(function() {
        if(sessionStorage.getItem(id+"_scrollTop") !== null){
            $(element).scrollTop(sessionStorage.getItem(id+"_scrollTop"));
        }
    });
}

function checkAreYouSureForm() {
    var elements = $('form');
    if(elements.hasClass('dirty')) {
        if(confirm("You have unsaved changes! Do you want to continue?")) {
            elements.trigger('reinitialize.areYouSure');
            return true;
        } else {
            return false;
        }
    }
    return true;
}

function alterShowDeletedStatus(newStatus) {
    if(!checkAreYouSureForm()) return;
    document.cookie = "show_deleted=" + newStatus + "; path=/;";
    location.reload();
}

function alterShowMergeThreadStatus(newStatus, course) {
    if(!checkAreYouSureForm()) return;
    document.cookie = course + "_show_merged_thread=" + newStatus + "; path=/;";
    location.reload();
}

function modifyThreadList(currentThreadId, currentCategoriesId, course, loadFirstPage, success_callback){

    var categories_value = readCategoryValues();
    var thread_status_value = readThreadStatusValues();

    var unread_select_value = $("#unread").is(':checked');
    categories_value = (categories_value == null)?"":categories_value.join("|");
    thread_status_value = (thread_status_value == null)?"":thread_status_value.join("|");
    document.cookie = course + "_forum_categories=" + categories_value + ";";
    document.cookie = "forum_thread_status=" + thread_status_value + ";";
    document.cookie = "unread_select_value=" + unread_select_value + ";";
    var url = buildCourseUrl(['forum', 'threads']) + `?page_number=${(loadFirstPage?'1':'-1')}`;
    $.ajax({
        url: url,
        type: "POST",
        data: {
            thread_categories: categories_value,
            thread_status: thread_status_value,
            unread_select: unread_select_value,
            currentThreadId: currentThreadId,
            currentCategoriesId: currentCategoriesId,
            csrf_token: csrfToken
        },
        success: function(r){
            var x = JSON.parse(r);
            var page_number = parseInt(x.page_number);
            var threadCount = parseInt(x.count);
            x = x.html;
            x = `${x}`;
            var jElement = $("#thread_list");
            jElement.children(":not(.fas)").remove();
            $("#thread_list .fa-caret-up").after(x);
            jElement.attr("prev_page", page_number - 1);
            jElement.attr("next_page", page_number + 1);
            jElement.data("dynamic_lock_load", false);
            $("#thread_list .fa-spinner").hide();
            if(loadFirstPage) {
                $("#thread_list .fa-caret-up").hide();
                $("#thread_list .fa-caret-down").show();
            } else {
                $("#thread_list .fa-caret-up").show();
                $("#thread_list .fa-caret-down").hide();
            }

            $('#num_filtered').text(threadCount);
            
            dynamicScrollLoadIfScrollVisible(jElement);
            loadThreadHandler();
            if(success_callback != null) {
                success_callback();
            }
        },
        error: function(){
            window.alert("Something went wrong when trying to filter. Please try again.");
            document.cookie = course + "_forum_categories=;";
            document.cookie = "forum_thread_status=;";
        }
    })
}

function replyPost(post_id){
    if ( $('#'+ post_id + '-reply').css('display') == 'block' ){
        $('#'+ post_id + '-reply').css("display","none");
    } else {
        hideReplies();
        $('#'+ post_id + '-reply').css('display', 'block');
    }
}

function generateCodeMirrorBlocks(container_element) {
    var codeSegments = container_element.querySelectorAll(".code");
    for (let element of codeSegments){
        var editor0 = CodeMirror.fromTextArea(element, {
            lineNumbers: true,
            readOnly: true,
            cursorHeight: 0.0,
            lineWrapping: true
        });

        var lineCount = editor0.lineCount();
        if (lineCount == 1) {
            editor0.setSize("100%", (editor0.defaultTextHeight() * 2) + "px");
        } else {
            //Default height for CodeMirror is 300px... 500px looks good
            var h = (editor0.defaultTextHeight()) * lineCount + 15;
            editor0.setSize("100%", (h > 500 ? 500 : h) + "px");
        }

        editor0.setOption("theme", "eclipse");
        editor0.refresh();

    }
}

function showHistory(post_id) {
    var url = buildCourseUrl(['forum', 'posts', 'history']);
    $.ajax({
        url: url,
        type: "POST",
        data: {
            post_id: post_id,
            csrf_token: csrfToken
        },
        success: function(data){
            try {
                var json = JSON.parse(data);
            } catch (err){
                var message ='<div class="inner-message alert alert-error" style="position: fixed;top: 40px;left: 50%;width: 40%;margin-left: -20%;" id="theid"><a class="fas fa-times message-close" onClick="removeMessagePopup(\'theid\');"></a><i class="fas fa-times-circle"></i>Error parsing data. Please try again.</div>';
                $('#messages').append(message);
                return;
            }
            if(json['error']){
                var message ='<div class="inner-message alert alert-error" style="position: fixed;top: 40px;left: 50%;width: 40%;margin-left: -20%;" id="theid"><a class="fas fa-times message-close" onClick="removeMessagePopup(\'theid\');"></a><i class="fas fa-times-circle"></i>' + json['error'] + '</div>';
                $('#messages').append(message);
                return;
            }
            $("#popup-post-history").show();
            $("#popup-post-history .post_box.history_box").remove();
            $("#popup-post-history .form-body").css("padding", "5px");
            var dummy_box = $($("#popup-post-history .post_box")[0]);
            for(var i = json.length - 1 ; i >= 0 ; i -= 1) {
                var post = json[i];
                box = dummy_box.clone();
                box.show();
                box.addClass("history_box");
                box.find(".post_content").html(post['content']);
                if(post.is_staff_post) {
                    box.addClass("important");
                }

                var first_name = post['user_info']['first_name'].trim();
                var last_name = post['user_info']['last_name'].trim();
                var author_user_id = post['user'];
                var visible_username = first_name + " " + ((last_name.length == 0) ? '' : (last_name.substr(0 , 1) + "."));
                var info_name = first_name + " " + last_name + " (" + author_user_id + ")";
                var visible_user_json = JSON.stringify(visible_username);
                info_name = JSON.stringify(info_name);
                var user_button_code = "<a style='margin-right:2px;display:inline-block; color:black;' onClick='changeName(this.parentNode, " + info_name + ", " + visible_user_json + ", false)' title='Show full user information'><i class='fas fa-eye' aria-hidden='true'></i></a>&nbsp;";
                box.find("h7").html("<strong>"+visible_username+"</strong> "+post['post_time']);
                box.find("h7").before(user_button_code);
                $("#popup-post-history .form-body").prepend(box);
            }
            generateCodeMirrorBlocks($("#popup-post-history")[0]);
        },
        error: function(){
            window.alert("Something went wrong while trying to display post history. Please try again.");
        }
    });
}

function addNewCategory(csrf_token){
    var newCategory = $("#new_category_text").val();
    var url = buildCourseUrl(['forum', 'categories', 'new']);
    $.ajax({
        url: url,
        type: "POST",
        data: {
            newCategory: newCategory,
            csrf_token: csrf_token
        },
        success: function(data){
            try {
                var json = JSON.parse(data);
            } catch (err){
                var message ='<div class="inner-message alert alert-error" style="position: fixed;top: 40px;left: 50%;width: 40%;margin-left: -20%;" id="theid"><a class="fas fa-times message-close" onClick="removeMessagePopup(\'theid\');"></a><i class="fas fa-times-circle"></i>Error parsing data. Please try again.</div>';
                $('#messages').append(message);
                return;
            }
            if(json['error']){
                var message ='<div class="inner-message alert alert-error" style="position: fixed;top: 40px;left: 50%;width: 40%;margin-left: -20%;" id="theid"><a class="fas fa-times message-close" onClick="removeMessagePopup(\'theid\');"></a><i class="fas fa-times-circle"></i>' + json['error'] + '</div>';
                $('#messages').append(message);
                return;
            }
            var message ='<div class="inner-message alert alert-success" style="position: fixed;top: 40px;left: 50%;width: 40%;margin-left: -20%;" id="theid"><a class="fas fa-times message-close" onClick="removeMessagePopup(\'theid\');"></a><i class="fas fa-check-circle"></i>Successfully created category "'+ escapeSpecialChars(newCategory) +'".</div>';
            $('#messages').append(message);
            $('#new_category_text').val("");
            // Create new item in #ui-category-list using dummy category
            var category_id = json['new_id'];
            var category_color_code = "#000080";
            var category_desc = escapeSpecialChars(newCategory);
            newelement = $($('#ui-category-list li')[0]).clone(true);
            newelement.attr('id',"categorylistitem-"+category_id);
            newelement.css('color',category_color_code);
            newelement.find(".categorylistitem-desc span").text(category_desc);
            newelement.find(".category-color-picker").val(category_color_code);
            newelement.show();
            newelement.addClass("category-sortable");
            newcatcolorpicker = newelement.find(".category-color-picker");
            newcatcolorpicker.css("background-color",newcatcolorpicker.val());
            $('#ui-category-list').append(newelement);
            $(".category-list-no-element").hide();
            refreshCategories();
        },
        error: function(){
            window.alert("Something went wrong while trying to add a new category. Please try again.");
        }
    })
}

function deleteCategory(category_id, category_desc, csrf_token){
    var url = buildCourseUrl(['forum', 'categories', 'delete']);
    $.ajax({
        url: url,
        type: "POST",
        data: {
            deleteCategory: category_id,
            csrf_token: csrf_token
        },
        success: function(data){
            try {
                var json = JSON.parse(data);
            } catch (err){
                var message ='<div class="inner-message alert alert-error" style="position: fixed;top: 40px;left: 50%;width: 40%;margin-left: -20%;" id="theid"><a class="fas fa-times message-close" onClick="removeMessagePopup(\'theid\');"></a><i class="fas fa-times-circle"></i>Error parsing data. Please try again.</div>';
                $('#messages').append(message);
                return;
            }
            if(json['error']){
                var message ='<div class="inner-message alert alert-error" style="position: fixed;top: 40px;left: 50%;width: 40%;margin-left: -20%;" id="theid"><a class="fas fa-times message-close" onClick="removeMessagePopup(\'theid\');"></a><i class="fas fa-times-circle"></i>' + json['error'] + '</div>';
                $('#messages').append(message);
                return;
            }
            var message ='<div class="inner-message alert alert-success" style="position: fixed;top: 40px;left: 50%;width: 40%;margin-left: -20%;" id="theid"><a class="fas fa-times message-close" onClick="removeMessagePopup(\'theid\');"></a><i class="fas fa-check-circle"></i>Successfully deleted category "'+ escapeSpecialChars(category_desc) +'"</div>';
            $('#messages').append(message);
            $('#categorylistitem-'+category_id).remove();
            refreshCategories();
        },
        error: function(){
            window.alert("Something went wrong while trying to add a new category. Please try again.");
        }
    })
}

function editCategory(category_id, category_desc, category_color, csrf_token) {
    if(category_desc === null && category_color === null) {
        return;
    }
    var data = {category_id: category_id, csrf_token: csrf_token};
    if(category_desc !== null) {
        data['category_desc'] = category_desc;
    }
    if(category_color !== null) {
        data['category_color'] = category_color;
    }
    var url = buildCourseUrl(['forum', 'categories', 'edit']);
    $.ajax({
        url: url,
        type: "POST",
        data: data,
        success: function(data){
            try {
                var json = JSON.parse(data);
            } catch (err){
                var message ='<div class="inner-message alert alert-error" style="position: fixed;top: 40px;left: 50%;width: 40%;margin-left: -20%;" id="theid"><a class="fas fa-times message-close" onClick="removeMessagePopup(\'theid\');"></a><i class="fas fa-times-circle"></i>Error parsing data. Please try again.</div>';
                $('#messages').append(message);
                return;
            }
            if(json['error']){
                var message ='<div class="inner-message alert alert-error" style="position: fixed;top: 40px;left: 50%;width: 40%;margin-left: -20%;" id="theid"><a class="fas fa-times message-close" onClick="removeMessagePopup(\'theid\');"></a><i class="fas fa-times-circle"></i>' + json['error'] + '</div>';
                $('#messages').append(message);
                return;
            }
            var message ='<div class="inner-message alert alert-success" style="position: fixed;top: 40px;left: 50%;width: 40%;margin-left: -20%;" id="theid"><a class="fas fa-times message-close" onClick="removeMessagePopup(\'theid\');"></a><i class="fas fa-check-circle"></i>Successfully updated!</div>';
            $('#messages').append(message);
            setTimeout(function() {removeMessagePopup('theid');}, 1000);
            if(category_color !== null) {
                $("#categorylistitem-"+category_id).css("color",category_color);
            }
            if(category_desc !== null) {
                $("#categorylistitem-"+category_id).find(".categorylistitem-desc span").text(category_desc);
            }
            refreshCategories();
        },
        error: function(){
            window.alert("Something went wrong while trying to add a new category. Please try again.");
        }
    });
}

function refreshCategories() {
    if($('#ui-category-list').length) {
        // Refresh cat-buttons from #ui-category-list

        var data = $('#ui-category-list').sortable('serialize');
        if(!data.trim()) {
            return;
        }
        data = data.split("&");
        var order = [];
        for(var i = 0; i<data.length; i+=1) {
            var category_id = parseInt(data[i].split('=')[1]);
            var category_desc = $("#categorylistitem-"+category_id+" .categorylistitem-desc span").text().trim();
            var category_color = $("#categorylistitem-"+category_id+" select").val();
            order.push([category_id, category_desc, category_color]);
        }

        // Obtain current selected category
        var selected_button = new Set();
        var category_pick_buttons = $('.cat-buttons');
        for(var i = 0; i<category_pick_buttons.length; i+=1) {
            var cat_button_checkbox = $(category_pick_buttons[i]).find("input");
            var category_id = parseInt(cat_button_checkbox.val());
            if(cat_button_checkbox.prop("checked")) {
                selected_button.add(category_id);
            }
        }

        // Refresh selected categories
        $('#categories-pick-list').empty();
        order.forEach(function(category) {
            var category_id = category[0];
            var category_desc = category[1];
            var category_color = category[2];
            var selection_class = "";
            if(selected_button.has(category_id)) {
                selection_class = "cat-selected";
            }
            var element = ' <a class="btn cat-buttons '+selection_class+'" cat-color="'+category_color+'">'+category_desc+'\
                                <input type="checkbox" name="cat[]" value="'+category_id+'">\
                            </a>';
            $('#categories-pick-list').append(element);
        });

        $(".cat-buttons input[type='checkbox']").each(function() {
            if($(this).parent().hasClass("cat-selected")) {
                $(this).prop("checked",true);
            }
        });
    }

    // Selectors for categories pick up
    // If JS enabled hide checkbox
    $("a.cat-buttons input").hide();

    $(".cat-buttons").click(function() {
        if($(this).hasClass("cat-selected")) {
            $(this).removeClass("cat-selected");
            $(this).find("input[type='checkbox']").prop("checked", false);
        } else {
            $(this).addClass("cat-selected");
            $(this).find("input[type='checkbox']").prop("checked", true);
        }
        $(this).trigger("eventChangeCatClass");
    });

    $(".cat-buttons").bind("eventChangeCatClass", function(){
        var cat_color = $(this).attr('cat-color');
        $(this).css("border-color",cat_color);
        if($(this).hasClass("cat-selected")) {
            $(this).css("background-color",cat_color);
            $(this).css("color","white");
        } else {
            $(this).css("background-color","white");
            $(this).css("color",cat_color);
        }
    });
    $(".cat-buttons").trigger("eventChangeCatClass");
}

function reorderCategories(csrf_token) {
    var data = $('#ui-category-list').sortable('serialize');
    data += "&csrf_token=" + csrf_token;
    var url = buildCourseUrl(['forum', 'categories', 'reorder']);
    $.ajax({
        url: url,
        type: "POST",
        data: data,
        success: function(data){
            try {
                var json = JSON.parse(data);
            } catch (err){
                var message ='<div class="inner-message alert alert-error" style="position: fixed;top: 40px;left: 50%;width: 40%;margin-left: -20%;" id="theid"><a class="fas fa-times message-close" onClick="removeMessagePopup(\'theid\');"></a><i class="fas fa-times-circle"></i>Error parsing data. Please try again.</div>';
                $('#messages').append(message);
                return;
            }
            if(json['error']){
                var message ='<div class="inner-message alert alert-error" style="position: fixed;top: 40px;left: 50%;width: 40%;margin-left: -20%;" id="theid"><a class="fas fa-times message-close" onClick="removeMessagePopup(\'theid\');"></a><i class="fas fa-times-circle"></i>' + json['error'] + '</div>';
                $('#messages').append(message);
                return;
            }
            var message ='<div class="inner-message alert alert-success" style="position: fixed;top: 40px;left: 50%;width: 40%;margin-left: -20%;" id="theid"><a class="fas fa-times message-close" onClick="removeMessagePopup(\'theid\');"></a><i class="fas fa-check-circle"></i>Successfully reordered categories.';
            $('#messages').append(message);
            setTimeout(function() {removeMessagePopup('theid');}, 1000);
            refreshCategories();
        },
        error: function(){
            window.alert("Something went wrong while trying to reordering categories. Please try again.");
        }
    });
}

/*This function ensures that only one reply box is open at a time*/
function hideReplies(){
    var hide_replies = document.getElementsByClassName("reply-box");
    for(var i = 0; i < hide_replies.length; i++){
        hide_replies[i].style.display = "none";
    }
}

/*This function makes sure that only posts with children will have the collapse function*/
function addCollapsable(){
    var posts = $(".post_box").toArray();
    for(var i = 1; i < posts.length; i++){
        if(parseInt($(posts[i]).next().next().attr("reply-level")) > parseInt($(posts[i]).attr("reply-level"))){
            $(posts[i]).find(".expand")[0].innerHTML = "Hide Replies";
        } else {
            var button = $(posts[i]).find(".expand")[0];
            $(button).hide();
        }
    }
}

function hidePosts(text, id) {
    var currentLevel = parseInt($(text).parent().parent().attr("reply-level")); //The double parent is here because the button is in a span, which is a child of the main post.
    var selector = $(text).parent().parent().next().next();
    var counter = 0;
    var parent_status = "Hide Replies";``
    if (text.innerHTML != "Hide Replies") {
        text.innerHTML = "Hide Replies";
        while (selector.attr("reply-level") > currentLevel) {
            $(selector).show();
            if($(selector).find(".expand")[0].innerHTML != "Hide Replies"){
                var nextLvl = parseInt($(selector).next().next().attr("reply-level"));
                while(nextLvl > (currentLevel+1)){
                    selector = $(selector).next().next();
                    nextLvl = $(selector).next().next().attr("reply-level");
                }
            }
            selector = $(selector).next().next();
        }

    } else {
        while (selector.attr("reply-level") > currentLevel) {
            $(selector).hide();
            selector = $(selector).next().next();
            counter++;
        }
        if(counter != 0){
            text.innerHTML = "Show " + ((counter > 1) ? (counter + " Replies") : "Reply");
        } else {
            text.innerHTML = "Hide Replies";
        }
    }

}

function deletePostToggle(isDeletion, thread_id, post_id, author, time, csrf_token){
    if(!checkAreYouSureForm()) return;
    var type = (isDeletion ? '0' : '2');
    var message = (isDeletion?"delete":"undelete");

    var confirm = window.confirm("Are you sure you would like to " + message + " this post?: \n\nWritten by:  " + author + "  @  " + time + "\n\nPlease note: The replies to this comment will also be " + message + "d. \n\nIf you are " + message + " the first post in a thread this will " + message + " the entire thread.");
    if(confirm){
        var url = buildCourseUrl(['forum', 'posts', 'modify']) + `?modify_type=${type}`;
        $.ajax({
            url: url,
            type: "POST",
            data: {
                post_id: post_id,
                thread_id: thread_id,
                csrf_token: csrf_token
            },
            success: function(data){
                try {
                    var json = JSON.parse(data);
                } catch (err){
                    var message ='<div class="inner-message alert alert-error" style="position: fixed;top: 40px;left: 50%;width: 40%;margin-left: -20%;" id="theid"><a class="fas fa-times message-close" onClick="removeMessagePopup(\'theid\');"></a><i class="fas fa-times-circle"></i>Error parsing data. Please try again.</div>';
                    $('#messages').append(message);
                    return;
                }
                if(json['error']){
                    var message ='<div class="inner-message alert alert-error" style="position: fixed;top: 40px;left: 50%;width: 40%;margin-left: -20%;" id="theid"><a class="fas fa-times message-close" onClick="removeMessagePopup(\'theid\');"></a><i class="fas fa-times-circle"></i>' + json['error'] + '</div>';
                    $('#messages').append(message);
                    return;
                }
                var new_url = "";
                switch(json['type']){
                    case "thread":
                    default:
                        new_url = buildCourseUrl(['forum', 'threads']);
                        break;

                    case "post":
                        new_url = buildCourseUrl(['forum', 'threads', thread_id]);
                        break;
                }
                window.location.replace(new_url);
            },
            error: function(){
                window.alert("Something went wrong while trying to delete/undelete a post. Please try again.");
            }
        })
    }
}

function alterAnnouncement(thread_id, confirmString, type, csrf_token){
    var confirm = window.confirm(confirmString);
    if(confirm){
        var url = buildCourseUrl(['forum', 'announcements']) + `?type=${type}`;
        $.ajax({
            url: url,
            type: "POST",
            data: {
                thread_id: thread_id,
                csrf_token: csrf_token

            },
            success: function(data){
                window.location.replace(buildCourseUrl(['forum', 'threads', thread_id]));
            },
            error: function(){
                window.alert("Something went wrong while trying to remove announcement. Please try again.");
            }
        })
    }
}

function pinThread(thread_id, type){
    var url = buildCourseUrl(['forum', 'threads', 'pin']) + `?type=${type}`;
    $.ajax({
        url: url,
        type: "POST",
        data: {
            thread_id: thread_id,
            csrf_token: csrfToken
        },
        success: function(data){
            window.location.replace(buildCourseUrl(['forum', 'threads', thread_id]));
        },
        error: function(){
            window.alert("Something went wrong while trying on pin/unpin thread. Please try again.");
        }
    });
}


function addMarkdownCode(type, divTitle){
    var cursor = $(divTitle).prop('selectionStart');
    var text = $(divTitle).val();
    var insert = "";
    if(type == 1) {
        insert = "[display text](url)";
    } else if(type == 0){
        insert = "```" +
            "\ncode\n```";
    }
    $(divTitle).val(text.substring(0, cursor) + insert + text.substring(cursor));
}

function checkInputMaxLength(obj){
    if($(obj).val().length == $(obj).attr('maxLength')){
        alert('Maximum input length reached!');
        $(obj).val($(obj).val().substr(0, $(obj).val().length));
    }
}

function sortTable(sort_element_index, reverse=false){
    var table = document.getElementById("forum_stats_table");
    var switching = true;
    while(switching){
        switching=false;
        var rows = table.getElementsByTagName("TBODY");
        for(var i=1;i<rows.length-1;i++){

            var a = rows[i].getElementsByTagName("TR")[0].getElementsByTagName("TD")[sort_element_index];
            var b = rows[i+1].getElementsByTagName("TR")[0].getElementsByTagName("TD")[sort_element_index];
            if (reverse){
                if (sort_element_index == 0 ? a.innerHTML<b.innerHTML : parseInt(a.innerHTML) > parseInt(b.innerHTML)){
                    rows[i].parentNode.insertBefore(rows[i+1],rows[i]);
                    switching=true;
                }
            } else {
                if(sort_element_index == 0 ? a.innerHTML>b.innerHTML : parseInt(a.innerHTML) < parseInt(b.innerHTML)){
                    rows[i].parentNode.insertBefore(rows[i+1],rows[i]);
                    switching=true;
                }
            }
        }

    }

    var row0 = table.getElementsByTagName("TBODY")[0].getElementsByTagName("TR")[0];
    var headers = row0.getElementsByTagName("TD");

    for(var i = 0;i<headers.length;i++){
        var index = headers[i].innerHTML.indexOf(' ↓');
        var reverse_index = headers[i].innerHTML.indexOf(' ↑');

        if(index > -1 || reverse_index > -1){
            headers[i].innerHTML = headers[i].innerHTML.slice(0, -2);
        }
    }
    if (reverse) {
        headers[sort_element_index].innerHTML = headers[sort_element_index].innerHTML + ' ↑';
    } else {
        headers[sort_element_index].innerHTML = headers[sort_element_index].innerHTML + ' ↓';
    }
}

function loadThreadHandler(){
    $("a.thread_box_link").click(function(event){
        event.preventDefault();
        var obj = this;
        var thread_id = $(obj).attr("data");
<<<<<<< HEAD
        var url = buildNewCourseUrl(['forum', 'threads', thread_id]);
=======

        var url = buildCourseUrl(['forum', 'threads', thread_id]);
>>>>>>> 97b2afaa
        $.ajax({
            url: url,
            type: "POST",
            data: {
                thread_id: thread_id,
                ajax: "true",
                csrf_token: csrfToken
            },
            success: function(data){
                try {
                    var json = JSON.parse(data);
                } catch (err){
                    var message ='<div class="inner-message alert alert-error" style="position: fixed;top: 40px;left: 50%;width: 40%;margin-left: -20%;" id="theid"><a class="fas fa-times message-close" onClick="removeMessagePopup(\'theid\');"></a><i class="fas fa-times-circle"></i>Error parsing data. Please try again.</div>';
                    $('#messages').append(message);
                    return;
                }
                if(json['error']){
                    var message ='<div class="inner-message alert alert-error" style="position: fixed;top: 40px;left: 50%;width: 40%;margin-left: -20%;" id="theid"><a class="fas fa-times message-close" onClick="removeMessagePopup(\'theid\');"></a><i class="fas fa-times-circle"></i>' + json['error'] + '</div>';
                    $('#messages').append(message);
                    return;
                }

                $(obj).find('.thread_box').removeClass('new_thread');

                $('.thread_box').removeClass('active');

                $(obj).children("div.thread_box").addClass('active');

                $('#posts_list').empty().html(JSON.parse(json.data.html));
                window.history.pushState({"pageTitle":document.title},"", url);

                enableTabsInTextArea('.post_content_reply');
                saveScrollLocationOnRefresh('posts_list');
                addCollapsable();

                $(".post_reply_from").submit(publishPost);

            },
            error: function(){
                window.alert("Something went wrong while trying to display thread details. Please try again.");
            }
        });
    });
}

<<<<<<< HEAD
function formatIFrameInlineImages(a, name, url){
    //Not best practice but good enough for V1
    return function(){
        var contents = $('#file_viewer_' + a + '_iframe').contents();
        var body = contents.find('body');
        var img = body.find('img');
        body.append(`<style>
            img { border: 1px solid #ddd; border-radius: 4px; padding: 5px; width: 400px; }
            img:hover { box-shadow: 0 0 2px 1px rgba(0, 140, 186, 0.5); cursor: pointer; } </style>`);
        body.css("text-align", "center");
        body.append('<h4 style="text-align:center">' + decodeURI(name) + '</h3> <br/>');
        $('#file_viewer_' + a + '_iframe').height(contents.find('img').height() + 100);
        $(img).attr("title", "Click to view attachment in a popup");
        $(img).click(function() {
            window.open(url,"_blank","toolbar=no,scrollbars=yes,resizable=yes, width=700, height=600");
        });
    }
}

function loadAllInlineImages(data) {
    var json = JSON.parse(data);
    for(var i = 0; i < json.length; i++) {
        loadInlineImages(json[i], true);
    }
}

function loadInlineImages(data, all = false) {
    try {
        var json;
        if(!all) {
            json = JSON.parse(data);
        } else {
            json = data;
        }
        var length = json.length-1;
        var element = document.getElementById('button_'+json[length]);
        if($('#'+json[length]).is(':visible')) {
            $('#'+json[length]).hide();
            element.classList.remove('active');
        } else {
            $('#'+json[length]).show();
            element.classList.add('active');
        }
        for(var i = 0; i < length; i++) {
            //json[i][0] => url
            //json[i][1] => div id
            //json[i][2] => name
            openFrame(json[i][0], json[i][1], json[i][2]);
            var e = $('#file_viewer_' + json[i][1] + '_iframe');
            if(!e[0].hasAttribute('frame_styled')) {
                e.on('load', formatIFrameInlineImages(json[i][1], json[i][2], json[i][0]));
                e[0].classList.add('frame_styled');
            }
        }
    } catch (err){
        var message ='<div class="inner-message alert alert-error" style="position: fixed;top: 40px;left: 50%;width: 40%;margin-left: -20%;" id="theid"><a class="fas fa-times message-close" onClick="removeMessagePopup(\'theid\');"></a><i class="fas fa-times-circle"></i>Could not load image attachments. Please try again.' + data + '</div>';
        $('#messages').append(message);
        return;
    }
}
        
=======
var filters_applied = [];

// Taken from https://stackoverflow.com/a/1988361/2650341

Array.prototype.inArray = function(comparer) {
    for(var i=0; i < this.length; i++) {
        if(comparer(this[i])) return i;
    }
    return false;
};

// adds an element to the array if it does not already exist using a comparer
// function
Array.prototype.toggleElement = function(element, comparer) {
    var index = this.inArray(comparer);
    if ((typeof(index) == "boolean" && !index) || (typeof(index) == "int" && index === 0)){
        this.push(element);
    }
    else{
        this.splice(index, 1);
    }
};

function clearForumFilter(){
    if(checkUnread()){
        $('#filter_unread_btn').click();
    }
    window.filters_applied = [];
    $('#thread_category button, #thread_status_select button').attr('btn-selected', "false").removeClass('filter-active').addClass('filter-inactive');
    $('#filter_unread_btn').removeClass('filter-active').addClass('filter-inactive');
    $('#clear_filter_button').hide();

    updateThreads(true, null);
    return false;
}

function loadFilterHandlers(){

    $('#filter_unread_btn').mousedown(function (e) {
        $(this).toggleClass('filter-inactive filter-active');
    });

    $('#thread_category button, #thread_status_select button').mousedown(function(e) {
        e.preventDefault();
        var current_selection = $(this).attr('btn-selected');

        if(current_selection==="true"){
            $(this).attr('btn-selected', "false").removeClass('filter-active').addClass('filter-inactive');
        }
        else{
            $(this).attr('btn-selected', "true").removeClass('filter-inactive').addClass('filter-active');
        }

        var filter_text = $(this).text();

        window.filters_applied.toggleElement(filter_text, function(e) {
            return e === filter_text;
        });

        if(window.filters_applied.length == 0){
            clearForumFilter();
        }
        else {
            $('#clear_filter_button').css('display', 'inline-block');
        }
        updateThreads(true, null);
        return true;
    });

    $('#unread').change(function(e) {
        e.preventDefault();
        updateThreads(true,null);
        checkUnread();
        return true;
    });
}

>>>>>>> 97b2afaa
function thread_post_handler(){
    $('.submit_unresolve').click(function(event){
        var post_box_id = $(this).attr("post_box_id");
        $('#thread_status_input_'+post_box_id).val(-1);
        return true;
    });

    $('.post_reply_from').submit(function(){
        var post = $(this).find("[name=post]");
        var post_unresolve = $(this).find("[name=post_and_unresolve]");
        post.attr("disabled", "true").val('Submitting post...');
        post_unresolve.attr("disabled", "true").val('Submitting post...');
        return true;
    });
}

function forumFilterBar(){
    $('#forum_filter_bar').toggle();
}

function checkUnread(){
    if($('#unread').prop("checked")){
        unread_marked = true;
        $('#filter_unread_btn').removeClass('filter-inactive').addClass('filter-active');
        $('#clear_filter_button').css('display', 'inline-block');
        return true;
    }
    else{
        return false;
    }
}<|MERGE_RESOLUTION|>--- conflicted
+++ resolved
@@ -128,7 +128,7 @@
         formData.append('file_input[]', files[i], files[i].name);
     }
     var submit_url = form.attr('action');
-    
+
     $.ajax({
         url: submit_url,
         data: formData,
@@ -550,7 +550,7 @@
             }
 
             $('#num_filtered').text(threadCount);
-            
+
             dynamicScrollLoadIfScrollVisible(jElement);
             loadThreadHandler();
             if(success_callback != null) {
@@ -1108,12 +1108,8 @@
         event.preventDefault();
         var obj = this;
         var thread_id = $(obj).attr("data");
-<<<<<<< HEAD
-        var url = buildNewCourseUrl(['forum', 'threads', thread_id]);
-=======
 
         var url = buildCourseUrl(['forum', 'threads', thread_id]);
->>>>>>> 97b2afaa
         $.ajax({
             url: url,
             type: "POST",
@@ -1159,7 +1155,6 @@
     });
 }
 
-<<<<<<< HEAD
 function formatIFrameInlineImages(a, name, url){
     //Not best practice but good enough for V1
     return function(){
@@ -1220,8 +1215,7 @@
         return;
     }
 }
-        
-=======
+
 var filters_applied = [];
 
 // Taken from https://stackoverflow.com/a/1988361/2650341
@@ -1299,7 +1293,6 @@
     });
 }
 
->>>>>>> 97b2afaa
 function thread_post_handler(){
     $('.submit_unresolve').click(function(event){
         var post_box_id = $(this).attr("post_box_id");
