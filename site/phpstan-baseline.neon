--- conflicted
+++ resolved
@@ -801,9 +801,6 @@
 			path: app/models/Config.php
 
 		-
-<<<<<<< HEAD
-
-=======
 			message: "#^PHPDoc tag @property has invalid value \\(@var string the semester in which the course is taking place\\.\"\\)\\: Unexpected token \"@var\", expected type at offset 14$#"
 			count: 1
 			path: app/models/Course.php
@@ -824,7 +821,6 @@
 			path: app/models/Course.php
 
 		-
->>>>>>> 5f2e3712
 			message: "#^Class app\\\\models\\\\User referenced with incorrect case\\: app\\\\models\\\\user\\.$#"
 			count: 2
 			path: app/models/CourseMaterial.php
