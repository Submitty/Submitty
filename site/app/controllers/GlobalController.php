--- conflicted
+++ resolved
@@ -487,7 +487,7 @@
 
         switch ($month) {
             case 12:
-<<<<<<< HEAD
+                //December (Christmas, Hanukkah)
                 $hanukkahDate = calculateHanukkahDate($year);
                 // Calculate the day of Hanukkah
                 $dayOfHanukkah = $day - (int) $hanukkahDate->format('j') + 1;
@@ -498,13 +498,10 @@
                     $decemberImages = ['moorthy_duck/12-december.svg', $menorah_duck];
                 }
                 else {
+                  
                     $decemberImages = ['moorthy_duck/12-december.svg'];
                 }
                 $duck_img = $decemberImages[array_rand($decemberImages)];
-=======
-                //December (Christmas)
-                $duck_img = 'moorthy_duck/12-december.svg';
->>>>>>> 5a7a1988
                 break;
             case 11:
                 //November (Thanksgiving)
