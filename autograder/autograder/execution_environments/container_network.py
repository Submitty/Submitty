--- conflicted
+++ resolved
@@ -621,12 +621,7 @@
         'outgoing_connections' : []
     }
     # Create a container to generate random input inside of.
-<<<<<<< HEAD
-    container = Container( container_spec, untrusted_user, self.random_input_directory, False, self.is_test_environment, self.log_message)
-
-=======
     container = Container( container_spec, untrusted_user, self.random_input_directory, False, self.is_test_environment, self.log_message, self.log_container_meta)
->>>>>>> 9b95f63e
     execution_script = os.path.join(container.directory, executable)
     try:
       container.create(execution_script, arguments, False)
