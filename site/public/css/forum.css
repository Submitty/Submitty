--- conflicted
+++ resolved
@@ -441,15 +441,13 @@
     margin-bottom: 0.25em;
 }
 
-<<<<<<< HEAD
 #forum_filters{
-    /*position: absolute;*/
     margin-left: 15px;
     margin-top: 10px;
     font-size: small;
     display: none;
-=======
+}
+
 .markdown-active{
     color: green;
->>>>>>> 6187bba1
 }