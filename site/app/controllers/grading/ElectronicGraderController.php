--- conflicted
+++ resolved
@@ -44,16 +44,14 @@
             case 'add_one_new_mark':
                 $this->addOneMark();
                 break;
-<<<<<<< HEAD
-             case 'load_student_file':
+            case 'load_student_file':
                 $this->ajaxGetStudentOutput();
-=======
+                break;
             case 'verify_grader':
                 $this->verifyGrader();
                 break;
             case 'verify_all':
                 $this->verifyGrader(true);
->>>>>>> be4ffc79
                 break;
             default:
                 $this->showStatus();
