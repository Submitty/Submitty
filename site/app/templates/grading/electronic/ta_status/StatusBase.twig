<script>
    function tracing(xBuckets,yValue) {
        var trace1 = {
            x: xBuckets,
            y: yValue,
            mode: 'markers',
            name: 'Students with Each Score',
            type: 'bar',
            text: yValue,
            textposition: 'auto',
            hoverinfo: 'none',
            marker: {
                color: 'rgb(48,99,152)',
                opacity: 1.0,
                line: {
                    color: 'rbg(170,170,170)',
                    width: 1.5
                }
            }
        };
        var data = [trace1];
        return data;
    }

    function fillBuckets(range,increment,betterBuckets,xValue,yValue,xBuckets,mode,modeCount,max,min){
        let loop = Math.ceil(range/increment);
        let tracking = min;
        for(i = 0;i<loop;i++){
            betterBuckets.set(tracking,0);
            tracking = +parseFloat(tracking+increment).toPrecision(4);
            if(i===(loop-1)){
                xBuckets.push(+parseFloat(tracking-increment).toPrecision(4)+" to <="+max);
            }
            else{
               xBuckets.push(+parseFloat(tracking-increment).toPrecision(4)+" to <"+tracking);
            }
        }
        var maxMin = tracking-increment;
        var ct = 0;
        for(i = 0;i<xValue.length;i++){
           ct++;
           for(var [key,value] of betterBuckets){
                if(key===maxMin){
                    if(xValue[i]>=key&&xValue[i]<=max){
                       betterBuckets.set(key,value+1);
                   }
                }
               else{
                    if(xValue[i]>=key && xValue[i]<(key+increment)){
                        betterBuckets.set(key,value+1);
                    }
                }
           }
        }
        for(var[key,value]of betterBuckets){
            if(value>modeCount){
                modeCount=value;
                mode = key+" to <"+(key+increment);
            }
            yValue.push(value);
        }
        return mode;
    }


    function fillBucketsForRange(range,betterBuckets,xValue,yValue,xBuckets,mode,modeCount,max,min){
        let bucketSize = Math.floor(range / 10);
        if (bucketSize === 0) {
            bucketSize = range / 10;
        }

        return fillBuckets(range,bucketSize,betterBuckets,xValue,yValue,xBuckets,mode,modeCount,max,min);
    }


    function createNewBuckets(range,buckets,xValue,yValue,xBuckets,mode,modeCount,max,min) {
        var bucketInputTotal = document.getElementById("bucket-size-total");
        var bucketInputAuto = document.getElementById("bucket-size-auto");
        var bucketInputManual = document.getElementById("bucket-size-manual");

        xBuckets = [];
        yValue=[];
        betterBuckets=new Map();
        mode=0;
        modeCount=0;
        {% if overall_average is not null and overall_average.getAverageScore() != "" %}
            if( bucketInputTotal.value !=''){
                let bucketInputTotalValue = parseFloat(bucketInputTotal.value);
                if (isNaN(bucketInputTotalValue) || bucketInputTotalValue === 0) {
                    alert('Error: Invalid bucket size.');
                    return;
                }
                mode=fillBuckets(rangeT,bucketInputTotalValue,betterBuckets,xValueT,yValue,xBuckets,mode,modeCount,maxT,minT);
                var dataTotal=tracing(xBuckets,yValue);
                Plotly.newPlot('myDiv', dataTotal, layout, {displayModeBar: false,displaylogo: false});
                bucketInputTotal.value='';
                document.getElementById("mySmallDiv").innerHTML='<b>Mean: </b>'+{{ overall_average.getAverageScore() }}+'&nbsp&nbsp&nbsp&nbsp'+'<b>Mode: </b>'
                +mode+'&nbsp&nbsp&nbsp&nbsp'+'<b>Median: </b>'+median+'&nbsp&nbsp&nbsp&nbsp'+ '<b>Maximum: </b>'+maxT+
                '&nbsp&nbsp&nbsp&nbsp'+'<b>Minimum: </b>'+minT+'&nbsp&nbsp&nbsp&nbsp'+'<b>Standard Deviation: </b>'+
                {{ overall_average.getStandardDeviation()  }}+'&nbsp&nbsp&nbsp&nbsp'+'<b>Range: </b>'+rangeT;
                return mode;
            }
        {% endif %}
        {% if autograded_average is not null and autograded_average.getCount() != 0 %}
            let bucketInputAutoValue = parseFloat(bucketInputAuto.value);
            if(bucketInputAuto.value!=''){
                if (isNaN(bucketInputAutoValue) || bucketInputAutoValue === 0) {
                    alert('Error: Invalid bucket size.');
                    return ;
                }
                mode=fillBuckets(range,bucketInputAutoValue,betterBuckets,xValue,yValue,xBuckets,mode,modeCount,max,min);
                var dataAuto = tracing(xBuckets,yValue);
                Plotly.newPlot('myDiv3', dataAuto, layout, {displayModeBar: false,displaylogo: false});
                bucketInputAuto.value='';
                document.getElementById("mySmallDiv3").innerHTML='<b>Mean: </b>'+{{ autograded_average.getAverageScore() | default('0') }}+'&nbsp&nbsp&nbsp&nbsp'+'<b>Mode: </b>'
                +mode+'&nbsp&nbsp&nbsp&nbsp'+'<b>Median: </b>'+median+'&nbsp&nbsp&nbsp&nbsp'+ '<b>Maximum: </b>'+max+
                '&nbsp&nbsp&nbsp&nbsp'+'<b>Minimum: </b>'+min+'&nbsp&nbsp&nbsp&nbsp'+'<b>Standard Deviation: </b>'+
                {{ autograded_average.getStandardDeviation()  }}+'&nbsp&nbsp&nbsp&nbsp'+'<b>Range: </b>'+range;
                return mode;
            }
        {% endif %}
        {% if component_averages|length != 0  %}
            let bucketInputManualValue = parseFloat(bucketInputManual.value);
            if(bucketInputManual.value!=''){
                if (isNaN(bucketInputManualValue) || bucketInputManualValue === 0) {
                    alert('Error: Invalid bucket size.');
                    return ;
                }
                mode=fillBuckets(range,bucketInputManualValue,betterBuckets,xValue,yValue,xBuckets,mode,modeCount,max,min);
                var dataAuto = tracing(xBuckets,yValue);
                Plotly.newPlot('myDiv4', dataAuto, layout, {displayModeBar: false,displaylogo: false});
                bucketInputManual.value='';
                document.getElementById("mySmallDiv4").innerHTML='<b>Mode: </b>'
                +mode+'&nbsp&nbsp&nbsp&nbsp'+'<b>Median: </b>'+median+'&nbsp&nbsp&nbsp&nbsp'+ '<b>Maximum: </b>'+max+
                '&nbsp&nbsp&nbsp&nbsp'+'<b>Minimum: </b>'+min+'&nbsp&nbsp&nbsp&nbsp'+'<b>Range: </b>'+range;
                return mode;
            }
        {% endif %}
        mode=fillBucketsForRange(range,betterBuckets,xValue,yValue,xBuckets,mode,modeCount,max,min);
        return  mode;
    }
</script>
<body>


<div class = "content">
    <h1>Stats of {{ gradeable_title }}</h1>

    {% if rotating_sections_error %}
        <div name="grader-warning-popup status">
            <p> WARNING: This page may be inaccurate.  <br />
                This gradeable assigns graders by Rotating Section, but Rotating Sections are not set up properly. <br />
                To fix Rotating Sections, go to the Manage Sections page. <br />
            </p>
        </div>
    {% endif %}

    {# Top buttons #}
    <div style="margin-top: 20px; vertical-align:bottom;">
        {% if graded_percentage != -1 or core.getUser().accessFullGrading() or peer %}
            <a class="btn btn-primary" data-testid="Grading Index" style="float: left"
                href="{{ details_url }}">

                Grading Index
            </a>
            <ul style="margin-left: 25px; margin-top: -5px; float: left">
                <li>View Submissions</li>
                {%  if team_assignment and can_manage_teams %}
                    <li>Manage Teams</li>
                {% endif %}
                {% if component_averages|length != 0 %}
                    <li>Manual Grading</li>
                    <li>Grade Inquiries</li>
                {% endif %}
            </ul>
        {% endif %}
    </div>

        {% if not peer %}
        <a class="btn btn-default edit-filters-button" style="float: right" onclick="showStatusFilterForm()">
            Edit Filters
        </a>
    {% endif %}

    {# /Top Button #}
</div>

<div id="container-rubric" class = "content">
    {% if graded_percentage == -1 %}
        <div class="sub">
            No Grading To Be Done! :)
        </div>
    {% elseif core.getUser().getGroup() < 4 %}
        <form id="gradeable-form" class="form-signin" method="post" enctype="multipart/form-data" onsubmit="return checkForm();">
        <div class="tab-bar-wrapper">
            <a class="nav-bar key_to_click" id="page_0_nav" onclick="onChangeNavTab(0);">Data</a>
            <a class="nav-bar key_to_click" id="page_1_nav" onclick="onChangeNavTab(1);">Manual Grading Component Averages</a>
<<<<<<< HEAD
            <a class="nav-bar key_to_click" id="page_2_nav" onclick="onChangeNavTab(2);">Manual Grading Histogram</a>
            <a class="nav-bar key_to_click" id="page_3_nav" onclick="onChangeNavTab(3);">Autograding Histogram</a>
            <a class="nav-bar key_to_click" id="page_4_nav" onclick="onChangeNavTab(4);">Overall Histogram</a>
=======
            <a class="nav-bar key_to_click" id="page_2_nav" onclick="onChangeNavTab(2);">Autograding Histogram</a>
            <a class="nav-bar key_to_click" id="page_3_nav" onclick="onChangeNavTab(3);">Overall Histogram</a>
            <a class="nav-bar key_to_click" id="page_4_nav" onclick="onChangeNavTab(4);">Scatterplot</a>
>>>>>>> c9a257fb
        </div>
        <br/>
        <div class="modal-body">
            <div class="page-content" id="page_0_content">{{ include('grading/electronic/ta_status/StatusData.twig')     }}</div>
            
            {# Only create div if we can create the stats #}
            {% if component_averages|length != 0 %}
                <div class="page-content" id="page_1_content">{{ include('grading/electronic/ta_status/StatusComponentAverages.twig')   }}</div>
            {% endif %}

            {% if component_averages|length != 0 and histograms['tTA']|length != 0 %}
                <div class="page-content" id="page_2_content">{{ include('grading/electronic/ta_status/GradingHistogram.twig', {'type': 'manual'})  }}</div>
            {% endif %}

            {% if autograded_average != null and autograded_average.getCount() != 0 and histograms['bAuto']|length != 0 %}
<<<<<<< HEAD
                <div class="page-content" id="page_3_content">{{ include('grading/electronic/ta_status/GradingHistogram.twig', {'type': 'auto'})  }}</div>
=======
                <div class="page-content" id="page_2_content">{{ include('grading/electronic/ta_status/StatusAutogradingHistogram.twig')  }}</div>
                {% if histograms['runtime']|length != 0 and histograms['runtime'][0] != 0 %}
                    <div class="page-content" id="page_4_content">{{ include('grading/electronic/ta_status/Scatterplot.twig') }}</div>
                {% endif %}
>>>>>>> c9a257fb
            {% endif %}

            {% if (overall_average != null and overall_average.getCount() != 0) or component_averages|length != 0 %}
                <div class="page-content" id="page_4_content">{{ include('grading/electronic/ta_status/GradingHistogram.twig', {'type': 'total'})  }}</div>
            {% endif %}
        </div>
        <br/>
        </form>
    {% else %}
        {# This needs to be updated after randomization works correctly for Teams #}
        {% if team_assignment %}
            {# Update this after Teams work fine with Randomized Peer Assignments <br>
            <b>Total Teams assigned to grade:</b> {{ peer_total }} </b> <br>
            <b>Current percentage of student grading done:</b> {{ peer_percentage }}% ({{ peer_graded }}/{{ peer_total }})</b>
            #}
        {% else %}
            <b>Total peers assigned to grade:</b> {{ peer_total }} </b> <br>
            <b>Current percentage of student grading done:</b> {{ peer_percentage }}% ({{ peer_graded }}/{{ peer_total }})</b>
        {% endif %}
    {% endif %}
    <div style="margin-top: 20px;">
        {% if graded_percentage != -1 or core.getUser().accessFullGrading() or peer %}
            {% if core.getUser().getGradingRegistrationSections()|length != 0 %}
                {%  if team_assignment %}
                    <details class="btn btn-primary" id="details_button">
                        <summary>
                            <a id="zip_link_limited"
                                href="{{ download_zip_url }}">
                                Download Zip of Assigned Teams
                            </a>
                        </summary>

                        <div>
                            <form class="dropdown">
                                <input type="checkbox" id="results_folder" onclick="editZipDownload( '{{ download_zip_url }}', true )">
                                <label for="results_folder"> Include Results Folder</label><br>
                                <input type="checkbox" id="active_version" onclick="editZipDownload( '{{ download_zip_url }}', true )">
                                <label for="active_version"> Only Current Active Version</label><br>
                            </form>
                        </div>
                    </details>
                {% else %}
                    <details class="btn btn-primary" id="details_button">
                        <summary>
                            <a id="zip_link_limited"  
                                href="{{ download_zip_url }}">
                                Download Zip of Assigned Students
                            </a>
                        </summary>

                        <div>
                            <form class="dropdown">
                                <input type="checkbox" id="results_folder" onclick="editZipDownload( '{{ download_zip_url }}', true )">
                                <label for="results_folder"> Include Results Folder</label><br>
                                <input type="checkbox" id="active_version" onclick="editZipDownload( '{{ download_zip_url }}', true )">
                                <label for="active_version"> Only Current Active Version</label><br>
                            </form>
                        </div>
                    </details>
                {% endif %}

            {% endif %}
            {% if core.getUser().accessFullGrading() and submitted_total %}
                <details class="btn btn-default" id="details_button">
                    <summary>
                        <a id="zip_link_full"
                            href="{{ download_zip_url }}?type=all">
                            Download Zip of All Students
                        </a>
                    </summary>
                   
                    <div>
                        <form class="dropdown">
                            <input type="checkbox" id="results_folder" onclick="editZipDownload( '{{ download_zip_url }}', false )">
                            <label for="results_folder"> Include Results Folder</label><br>
                            <input type="checkbox" id="active_version" onclick="editZipDownload( '{{ download_zip_url }}', false )">
                            <label for="active_version"> Only Current Active Version</label><br>
                        </form>
                    </div>
                </details>
            {% endif %}
            {% if core.getUser().accessFullGrading() %}
                <a class="btn btn-default"
                   href="{{ bulk_stats_url }}"style="float: right">
                    Bulk Upload Forensics
                </a>
            {% endif %}
        {% endif %}
    </div> 
</div>
</body>

<script>
    let adminGradeableNavTab = 0;

    function onChangeNavTab(tab) {
        if (tab > 4 || tab < 0) {
            alert('Invalid Navigation');
            return;
        }

        // change the url so if the user refreshes the page, they stay on the same tab
        window.history.replaceState("", "", buildCourseUrl(['gradeable', '{{ gradeable_id }}', 'grading', 'status']) + `?nav_tab=${tab}`);
        adminGradeableNavTab = tab;

        //$('.page-content').hide();
        
        for (var i =0 ; i<5 ;i++) {
            $('#page_' + i + '_nav').removeClass('active-btn');
            $('#page_' + i + '_content').hide();
        }
        $('#page_' + tab + '_nav').addClass('active-btn');
        $('#page_' + tab + '_content').show();
    }

    $(document).ready(function() {
        // Disable any nav-bar buttons with no content
        $('.nav-bar').each(function () {
            if ($('#page_' + this.id.split('_')[1] + '_content').length == 0) {
                $('#page_' + this.id.split('_')[1] + '_nav').hide();
            }
            $(this).addClass("normal-btn");
        });

        // Click on tab 0
        onChangeNavTab(adminGradeableNavTab);
    });

    function editZipDownload(download_zip_url, limited) {
        var results = document.getElementById("results_folder");
        var active = document.getElementById("active_version");

        if (results.checked == true && active.checked == true){
            download_option = "both";
        }
        else if (results.checked == true) {
            download_option = "results";
        }
        else if (active.checked == true) {
            download_option = "active";
        }
        else {
            download_option = "all";
        }

        if (limited) {
            if (download_option == "all") {
                $("#zip_link_limited").attr("href", download_zip_url);
            }
            else {
                $("#zip_link_limited").attr("href", download_zip_url + "?type=limited_" + download_option);
            }
        }
        else {
            $("#zip_link_full").attr("href", download_zip_url + "?type=" + download_option);
        }
    }

    function filter_overriden_grades() {
        var override_status = '{{ include_grade_override }}';
        if (override_status == 'omit') {
            document.cookie = "include_grade_override=include;";
        }
        else {
            document.cookie = "include_grade_override=omit;";
        }
    }

    function filter_bad_grades() {
        var bad_submissions_status = '{{ include_bad_submissions }}';
        if (bad_submissions_status == 'omit') {
            document.cookie = "include_bad_submissions=include;";
            const cookie_string = "include_bad_submissions__{{ gradeable_id }}";
            Cookies.set(cookie_string, "include", { path: "/courses/" + '{{ semester }}' + "/" + '{{ course }}', expires: 365 });
        }
        else {
            document.cookie = "include_bad_submissions=omit;";
            const cookie_string = "include_bad_submissions__{{ gradeable_id }}";
            Cookies.set(cookie_string, "omit", { path: "/courses/" + '{{ semester }}' + "/" + '{{ course }}', expires: 365 });
        }
    }

    function filter_null_section() {
        var bad_submissions_status = '{{ include_null_section }}';
        if (bad_submissions_status == 'omit') {
            document.cookie = "include_null_section=include;";
            const cookie_string = "include_null_section__{{ gradeable_id }}";
            Cookies.set(cookie_string, "include", { path: "/courses/" + '{{ semester }}' + "/" + '{{ course }}', expires: 365 });
        }
        else {
            document.cookie = "include_null_section=omit;";
            const cookie_string = "include_null_section__{{ gradeable_id }}";
            Cookies.set(cookie_string, "omit", { path: "/courses/" + '{{ semester }}' + "/" + '{{ course }}', expires: 365 });
        }
    }    

    function applyfilters() {
        location.reload();
    }

    function showStatusFilterForm() {
        $('.popup-form').css('display', 'none');
        var form = $("#edit-status-filter-form");
        form.css("display", "block");
        form.find('.form-body').scrollTop(0);
    }

</script>
{% include 'grading/electronic/ta_status/StatusFilterModal.twig' %}<|MERGE_RESOLUTION|>--- conflicted
+++ resolved
@@ -195,15 +195,10 @@
         <div class="tab-bar-wrapper">
             <a class="nav-bar key_to_click" id="page_0_nav" onclick="onChangeNavTab(0);">Data</a>
             <a class="nav-bar key_to_click" id="page_1_nav" onclick="onChangeNavTab(1);">Manual Grading Component Averages</a>
-<<<<<<< HEAD
-            <a class="nav-bar key_to_click" id="page_2_nav" onclick="onChangeNavTab(2);">Manual Grading Histogram</a>
-            <a class="nav-bar key_to_click" id="page_3_nav" onclick="onChangeNavTab(3);">Autograding Histogram</a>
-            <a class="nav-bar key_to_click" id="page_4_nav" onclick="onChangeNavTab(4);">Overall Histogram</a>
-=======
             <a class="nav-bar key_to_click" id="page_2_nav" onclick="onChangeNavTab(2);">Autograding Histogram</a>
             <a class="nav-bar key_to_click" id="page_3_nav" onclick="onChangeNavTab(3);">Overall Histogram</a>
             <a class="nav-bar key_to_click" id="page_4_nav" onclick="onChangeNavTab(4);">Scatterplot</a>
->>>>>>> c9a257fb
+            <a class="nav-bar key_to_click" id="page_5_nav" onclick="onChangeNavTab(5);">Manual Grading Histogram</a>
         </div>
         <br/>
         <div class="modal-body">
@@ -214,19 +209,15 @@
                 <div class="page-content" id="page_1_content">{{ include('grading/electronic/ta_status/StatusComponentAverages.twig')   }}</div>
             {% endif %}
 
-            {% if component_averages|length != 0 and histograms['tTA']|length != 0 %}
-                <div class="page-content" id="page_2_content">{{ include('grading/electronic/ta_status/GradingHistogram.twig', {'type': 'manual'})  }}</div>
-            {% endif %}
-
             {% if autograded_average != null and autograded_average.getCount() != 0 and histograms['bAuto']|length != 0 %}
-<<<<<<< HEAD
-                <div class="page-content" id="page_3_content">{{ include('grading/electronic/ta_status/GradingHistogram.twig', {'type': 'auto'})  }}</div>
-=======
                 <div class="page-content" id="page_2_content">{{ include('grading/electronic/ta_status/StatusAutogradingHistogram.twig')  }}</div>
                 {% if histograms['runtime']|length != 0 and histograms['runtime'][0] != 0 %}
-                    <div class="page-content" id="page_4_content">{{ include('grading/electronic/ta_status/Scatterplot.twig') }}</div>
+                    <div class="page-content" id="page_3_content">{{ include('grading/electronic/ta_status/Scatterplot.twig') }}</div>
                 {% endif %}
->>>>>>> c9a257fb
+            {% endif %}   
+            
+            {% if component_averages|length != 0 and histograms['tTA']|length != 0 %}
+                <div class="page-content" id="page_4_content">{{ include('grading/electronic/ta_status/GradingHistogram.twig', {'type': 'manual'})  }}</div>
             {% endif %}
 
             {% if (overall_average != null and overall_average.getCount() != 0) or component_averages|length != 0 %}
@@ -323,7 +314,7 @@
     let adminGradeableNavTab = 0;
 
     function onChangeNavTab(tab) {
-        if (tab > 4 || tab < 0) {
+        if (tab > 5 || tab < 0) {
             alert('Invalid Navigation');
             return;
         }
@@ -334,7 +325,7 @@
 
         //$('.page-content').hide();
         
-        for (var i =0 ; i<5 ;i++) {
+        for (var i =0 ; i<6 ;i++) {
             $('#page_' + i + '_nav').removeClass('active-btn');
             $('#page_' + i + '_content').hide();
         }
