--- conflicted
+++ resolved
@@ -245,18 +245,11 @@
 
         // Return ids and scores of updated components in success response so frontend can validate
         $return_data = [];
-
-<<<<<<< HEAD
-        // Numeric gradeable websocket message data
         $elem = isset($_POST['elem']) ? (int) $_POST['elem'] : null;
         $total = 0;
         $value = null;
 
         foreach ($gradeable->getComponents() as $index => $component) {
-            $data = $_POST['scores'][$component->getId()] ?? '';
-            $original_data = $_POST['old_scores'][$component->getId()] ?? '';
-=======
-        foreach ($gradeable->getComponents() as $component) {
             if (!array_key_exists($component->getId(), $_POST['scores'])) {
                 continue;
             }
@@ -265,8 +258,6 @@
                 return JsonResponse::getFailResponse("Save error: old score data missing");
             }
             $original_data = $_POST['old_scores'][$component->getId()];
->>>>>>> 90238f2b
-
 
             if ($data === '' || (!$component->isText() && $data === '0')) {
                 $ta_graded_gradeable->deleteGradedComponent($component);
@@ -300,7 +291,7 @@
             $return_data[$component->getId()] = $data;
 
             if ($index === $elem) {
-                // Store the value of the updating component for the websocket message
+                // Store the value of the updating component for the numeric gradeable websocket message
                 $value = $data;
             }
 
