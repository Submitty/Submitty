--- conflicted
+++ resolved
@@ -25,11 +25,7 @@
                     {# Verify all button #}
                     {% if show_verify_all %}
                         <div class="col-no-gutters">
-<<<<<<< HEAD
-                            <button id="verify-all" type="button" class="btn btn-default" value="Verify All"  onclick="onVerifyAll(this)">Verify All</button>
-=======
-                            <input id="verify-all" type="button" class="btn btn-default key_to_click" tabindex="0" value="Verify All" onclick="onVerifyAll(this)"/>
->>>>>>> 188fc0a9
+                            <button id="verify-all" type="button" class="btn btn-default key_to_click" tabindex="0" value="Verify All" onclick="onVerifyAll(this)">Verify All</button>
                         </div>
                     {% endif %}
                     {# Silent Edit Checkbox #}
