<?php

namespace app\controllers\grading;

use app\libraries\GradeableType;
use app\libraries\response\RedirectResponse;
use app\libraries\response\ResponseInterface;
use app\models\gradeable\GradedGradeable;
use app\models\User;
use app\controllers\AbstractController;
use app\libraries\Utils;
use app\libraries\routers\AccessControl;
use app\libraries\response\JsonResponse;
use app\libraries\response\WebResponse;
use Symfony\Component\Routing\Annotation\Route;
use app\libraries\socket\Client;
use WebSocket;

/**
 * Class SimpleGraderController
 * @package app\controllers\grading
 * @AccessControl(permission="grading.simple")
 */
class SimpleGraderController extends AbstractController {
    /**
     * @param string $gradeable_id
     * @param int|string|null $section
     * @param string|null $section_type
     * @param string $sort
     *
     * @return ResponseInterface
     */
    #[Route("/courses/{_semester}/{_course}/gradeable/{gradeable_id}/grading/print", methods:["GET"])]
    public function printLab($gradeable_id, $section = null, $section_type = null, $sort = "id") {
        //convert from id --> u.user_id etc for use by the database.
        if ($sort === "id") {
            $sort_by = "u.user_id";
        }
        elseif ($sort === "first") {
            $sort_by = "coalesce(NULLIF(u.user_preferred_givenname, ''), u.user_givenname)";
        }
        else {
            $sort_by = "coalesce(NULLIF(u.user_preferred_familyname, ''), u.user_familyname)";
        }

        //Figure out what section we are supposed to print
        if (is_null($section)) {
            $this->core->addErrorMessage("ERROR: Section not set; You did not select a section to print.");
            return new RedirectResponse($this->core->buildCourseUrl());
        }

        try {
            $gradeable = $this->core->getQueries()->getGradeableConfig($gradeable_id);
        }
        catch (\InvalidArgumentException $e) {
            return new WebResponse('Error', 'noGradeable', $gradeable_id);
        }

        // Make sure this gradeable is an electronic file gradeable
        if ($gradeable->getType() !== GradeableType::NUMERIC_TEXT && $gradeable->getType() !== GradeableType::CHECKPOINTS) {
            $this->core->addErrorMessage('This gradeable is not a checkpoint or numeric text gradeable');
            return new RedirectResponse($this->core->buildCourseUrl());
        }

        if (!$this->core->getAccess()->canI("grading.simple.grade", ["gradeable" => $gradeable, "section" => $section])) {
            $this->core->addErrorMessage("ERROR: You do not have access to grade this section.");
            return new RedirectResponse($this->core->buildCourseUrl());
        }

        //Figure out if we are getting users by rotating or registration section.
        if (is_null($section_type)) {
            return new WebResponse('Error', 'genericError', ['Got null section type']);
        }

        //Grab the students in section, sectiontype.
        if ($section_type === "rotating_section") {
            $students = $this->core->getQueries()->getUsersByRotatingSections([$section], $sort_by);
        }
        elseif ($section_type === "registration_section") {
            $students = $this->core->getQueries()->getUsersByRegistrationSections([$section], $sort_by);
        }
        else {
            $this->core->addErrorMessage("ERROR: You did not select a valid section type to print.");
            return new RedirectResponse($this->core->buildCourseUrl());
        }

        //Turn off header/footer so that we are using simple html.
        $this->core->getOutput()->useHeader(false);
        $this->core->getOutput()->useFooter(false);
        //display the lab to be printed (in SimpleGraderView's displayPrintLab function)
        return new WebResponse(
            ['grading', 'SimpleGrader'],
            'displayPrintLab',
            $gradeable,
            $section,
            $students
        );
    }

    /**
     * @param string $gradeable_id
     * @param null|string $view
     * @param string $sort
     *
     * @return ResponseInterface
     */
    #[Route("/courses/{_semester}/{_course}/gradeable/{gradeable_id}/grading", methods: ["GET"])]
    public function gradePage($gradeable_id, $view = null, $sort = "section_subsection") {
        try {
            $gradeable = $this->core->getQueries()->getGradeableConfig($gradeable_id);
        }
        catch (\InvalidArgumentException $e) {
            return new WebResponse('Error', 'noGradeable');
        }

        if ($gradeable->getType() === GradeableType::ELECTRONIC_FILE) {
            return new RedirectResponse($this->core->buildCourseUrl(['gradeable', $gradeable->getId(), 'grading', 'details']));
        }

        //If you can see the page, you can grade the page
        if (!$this->core->getAccess()->canI("grading.simple.grade", ["gradeable" => $gradeable])) {
            $this->core->addErrorMessage("You do not have permission to grade {$gradeable->getTitle()}");
            return new RedirectResponse($this->core->buildCourseUrl());
        }

        // sort makes sorting remain when clicking print lab or view all
        if ($sort === "id") {
            $sort_key = "u.user_id";
        }
        elseif ($sort === "first") {
            $sort_key = "coalesce(NULLIF(u.user_preferred_givenname, ''), u.user_givenname)";
        }
        elseif ($sort === "last") {
            $sort_key = "coalesce(NULLIF(u.user_preferred_familyname, ''), u.user_familyname)";
        }
        else {
            $sort_key = "u.registration_subsection";
        }

        if ($gradeable->isGradeByRegistration()) {
            $grading_count = count($this->core->getUser()->getGradingRegistrationSections());
        }
        else {
            $grading_count = count($this->core->getQueries()->getRotatingSectionsForGradeableAndUser($gradeable->getId(), $this->core->getUser()->getId()));
        }
        //Can you show all
        $can_show_all = $this->core->getAccess()->canI("grading.simple.show_all");
        //Are you currently showing all
        $show_all = ($view === 'all' || $grading_count === 0) && $can_show_all;
        //Should the button be shown
        $show_all_sections_button = $can_show_all;

        //Checks to see if the Grader has access to all users in the course,
        //Will only show the sections that they are graders for if not TA or Instructor
        if ($show_all) {
            $sections = $gradeable->getAllGradingSections();
        }
        else {
            $sections = $gradeable->getGradingSectionsForUser($this->core->getUser());
        }

        $students = [];
        foreach ($sections as $section) {
            $students = array_merge($students, $section->getUsers());
        }
        $student_ids = array_map(function (User $user) {
            return $user->getId();
        }, $students);

        $student_full = Utils::getAutoFillData($students);

        if ($gradeable->isGradeByRegistration()) {
            $section_key = "registration_section";
        }
        else {
            $section_key = "rotating_section";
        }

        $graders = [];
        foreach ($sections as $section) {
            $graders[$section->getName()] = $section->getGraders();
        }

        $rawAnonIds = $this->core->getQueries()->getAllAnonIdsByGradeableWithUserIds($gradeable->getId());
        $anon_ids = [];
        foreach ($rawAnonIds as $anon) {
            $anon_ids[$anon['user_id']] = $anon['anon_id'];
        }

        $rows = $this->core->getQueries()->getGradedGradeables([$gradeable], $student_ids, null, [$section_key, $sort_key, "u.user_id"]);
        return new WebResponse(
            ['grading', 'SimpleGrader'],
            'simpleDisplay',
            $gradeable,
            $rows,
            $student_full,
            $graders,
            $section_key,
            $show_all_sections_button,
            $sort,
            $anon_ids
        );
    }

    /**
     * @param string $gradeable_id
     *
     * @return ResponseInterface
     */
    #[Route("/courses/{_semester}/{_course}/gradeable/{gradeable_id}/grading", methods: ["POST"])]
    public function save($gradeable_id) {
        if (!isset($_POST['user_id'])) {
            return JsonResponse::getFailResponse('Did not pass in user_id');
        }
        $user_id = $_POST['user_id'];
        $anon_id = $_POST['anon_id'] ?? $user_id;

        $grader = $this->core->getUser();
        try {
            $gradeable = $this->core->getQueries()->getGradeableConfig($gradeable_id);
        }
        catch (\InvalidArgumentException $e) {
            return JsonResponse::getFailResponse("Invalid gradeable ID");
        }

        $user = $this->core->getQueries()->getUserById($user_id);
        if ($gradeable->getType() !== GradeableType::NUMERIC_TEXT && $gradeable->getType() !== GradeableType::CHECKPOINTS) {
            return JsonResponse::getFailResponse('This gradeable is not a checkpoint or numeric text gradeable');
        }
        elseif ($user === null) {
            return JsonResponse::getFailResponse("Invalid user ID");
        }
        elseif (!isset($_POST['scores']) || empty($_POST['scores'])) {
            return JsonResponse::getFailResponse("Didn't submit any scores");
        }

        $graded_gradeable = $this->core->getQueries()->getGradedGradeable($gradeable, $user_id, null);

        //Make sure they're allowed to do this
        if (!$this->core->getAccess()->canI("grading.simple.grade", ["graded_gradeable" => $graded_gradeable])) {
            return JsonResponse::getFailResponse("You do not have permission to do this.");
        }

        $ta_graded_gradeable = $graded_gradeable->getOrCreateTaGradedGradeable();

        // Return ids and scores of updated components in success response so frontend can validate
        $return_data = [];

        // Numeric gradeable websocket message data
        $elem = isset($_POST['elem']) ? (int) $_POST['elem'] : null;
        $total = 0;
        $value = null;

        foreach ($gradeable->getComponents() as $index => $component) {
            $data = $_POST['scores'][$component->getId()] ?? '';
            $original_data = $_POST['old_scores'][$component->getId()] ?? '';

            $component_grade = $ta_graded_gradeable->getOrCreateGradedComponent($component, $grader, true);
            $component_grade->setGrader($grader);

            if ($data === '' || (!$component->isText() && $data === '0')) {
                $ta_graded_gradeable->deleteGradedComponent($component);
                continue;
            }
            if ($component->isText()) {
                $component_grade->setComment($data);
            }
            else {
<<<<<<< HEAD
                // This catches both the not-set and blank-data case for numeric cells
                if ($data !== '') {
                    if (
                        !is_numeric($data)
                        || $data < 0
                    ) {
                        return JsonResponse::getFailResponse("Save error: score must be a positive number");
                    }
                    if ($component->getUpperClamp() < $data) {
                        return JsonResponse::getFailResponse("Save error: score must be a number less than the upper clamp");
                    }
                    $db_data = $component_grade->getTotalScore();
                    if ($original_data != $db_data) {
                        return JsonResponse::getFailResponse("Save error: displayed stale data (" . $original_data . ") does not match database (" . $db_data . ")");
                    }
                    $component_grade->setScore($data);
                    $total += $data;
=======
                // Numeric case
                if (!is_numeric($data) || $data < 0) {
                    return JsonResponse::getFailResponse("Save error: score must be a positive number");
>>>>>>> e93bf16d
                }
                if ($component->getUpperClamp() < $data) {
                    return JsonResponse::getFailResponse("Save error: score must be a number less than the upper clamp");
                }
                $db_data = $component_grade->getTotalScore();
                if ($original_data != $db_data) {
                    return JsonResponse::getFailResponse("Save error: displayed stale data (" . $original_data . ") does not match database (" . $db_data . ")");
                }
                $component_grade->setScore($data);
            }

            $time = $this->core->getDateTimeNow();
            $component_grade->setGradeTime($time);
            $return_data[$component->getId()] = $data;

            if ($index === $elem) {
                // Store the value of the updating component for the websocket message
                $value = $data;
            }

            if (isset($_POST['scores'][$component->getId()]) && $gradeable->getType() === GradeableType::CHECKPOINTS) {
                // Send websocket updates for each provided component (bulk updates possible via keyboard shortcuts)
                $this->sendSocketMessage([
                    'type' => 'update_checkpoint',
                    'g_id' => $gradeable_id,
                    'user' => $anon_id,
                    'grader' => $grader->getId(),
                    'elem' => (string) $index,
                    'score' => (float) $data,
                    'date' => $time->format('Y-m-d H:i:s')
                ]);
            }
        }

        $this->core->getQueries()->saveTaGradedGradeable($ta_graded_gradeable);

        $return_data['date'] = $this->core->getDateTimeNow()->format('Y-m-d H:i:s');

        if ($gradeable->getType() === GradeableType::NUMERIC_TEXT) {
            $this->sendSocketMessage([
                'type' => 'update_numeric',
                'g_id' => $gradeable_id,
                'user' => $anon_id,
                'elem' => $_POST['elem'] ?? '',
                'value' => $value,
                'total' => (float) $total,
            ]);
        }

        return JsonResponse::getSuccessResponse($return_data);
    }

    /**
     * @param string $gradeable_id
     *
     * @return ResponseInterface
     */
    #[Route("/courses/{_semester}/{_course}/gradeable/{gradeable_id}/grading/csv", methods: ["POST"])]
    public function UploadCSV($gradeable_id) {
        $users = $_POST['users'];

        try {
            $gradeable = $this->core->getQueries()->getGradeableConfig($gradeable_id);
        }
        catch (\InvalidArgumentException $e) {
            return JsonResponse::getFailResponse("Invalid gradeable ID");
        }

        if ($gradeable->getType() !== GradeableType::NUMERIC_TEXT && $gradeable->getType() !== GradeableType::CHECKPOINTS) {
            return JsonResponse::getFailResponse('This gradeable is not a checkpoint or numeric text gradeable');
        }
        $grader = $this->core->getUser();

        if (!$this->core->getAccess()->canI("grading.simple.upload_csv", ["gradeable" => $gradeable])) {
            return JsonResponse::getFailResponse("You do not have permission to grade {$gradeable->getTitle()}");
        }

        $num_numeric = $_POST['num_numeric'];

        $csv_array = preg_split("/\r\n|\n|\r/", $_POST['big_file']);
        $arr_length = count($csv_array);
        $return_data = [];

        $data_array = [];
        for ($i = 0; $i < $arr_length; $i++) {
            $temp_array = explode(',', $csv_array[$i]);
            $data_array[] = $temp_array;
        }

        /** @var GradedGradeable $graded_gradeable */
        foreach ($this->core->getQueries()->getGradedGradeables([$gradeable], $users, null) as $graded_gradeable) {
            for ($j = 0; $j < $arr_length; $j++) {
                $username = $graded_gradeable->getSubmitter()->getId();
                if ($username !== $data_array[$j][0]) {
                    continue;
                }

                $temp_array = [];
                $temp_array['username'] = $username;
                $index1 = 0;
                $index2 = 3; //3 is the starting index of the grades in the csv
                $value_str = "value_";
                $status_str = "status_";

                // Get the user grade for this gradeable
                $ta_graded_gradeable = $graded_gradeable->getOrCreateTaGradedGradeable();

                //Makes an array with all the values and their status.
                foreach ($gradeable->getComponents() as $component) {
                    $component_grade = $ta_graded_gradeable->getOrCreateGradedComponent($component, $grader, true);
                    $component_grade->setGrader($grader);

                    $value_temp_str = $value_str . $index1;
                    $status_temp_str = $status_str . $index1;
                    if (isset($data_array[$j][$index2])) {
                        if ($component->isText()) {
                            $component_grade->setComment($data_array[$j][$index2]);
                            $component_grade->setGradeTime($this->core->getDateTimeNow());
                            $temp_array[$value_temp_str] = $data_array[$j][$index2];
                            $temp_array[$status_temp_str] = "OK";
                        }
                        else {
                            if ($component->getUpperClamp() < $data_array[$j][$index2]) {
                                $temp_array[$value_temp_str] = $data_array[$j][$index2];
                                $temp_array[$status_temp_str] = "ERROR";
                            }
                            else {
                                $component_grade->setScore($data_array[$j][$index2]);
                                $component_grade->setGradeTime($this->core->getDateTimeNow());
                                $temp_array[$value_temp_str] = $data_array[$j][$index2];
                                $temp_array[$status_temp_str] = "OK";
                            }
                        }
                    }
                    $index1++;
                    $index2++;

                    //skips the index of the total points in the csv file
                    if ($index1 == $num_numeric) {
                        $index2++;
                    }
                }

                // Reset the overall comment because we're overwriting the grade anyway
                $this->core->getQueries()->saveTaGradedGradeable($ta_graded_gradeable);

                $return_data[] = $temp_array;
                $j = $arr_length; //stops the for loop early to not waste resources
            }
        }

        return JsonResponse::getSuccessResponse($return_data);
    }

    /**
     * this function opens a WebSocket client and sends a message with the corresponding update
     * @param array<mixed> $msg_array
     */
    private function sendSocketMessage(array $msg_array): void {
        $msg_array['user_id'] = $this->core->getUser()->getId();
        $msg_array['page'] = $this->core->getConfig()->getTerm() . '-' . $this->core->getConfig()->getCourse() . '-' . $msg_array['g_id'];

        try {
            $client = new Client($this->core);
            $client->json_send($msg_array);
        }
        catch (WebSocket\ConnectionException $e) {
            $this->core->addNoticeMessage("WebSocket Server is down, page won't load dynamically.");
        }
    }
}<|MERGE_RESOLUTION|>--- conflicted
+++ resolved
@@ -266,29 +266,9 @@
                 $component_grade->setComment($data);
             }
             else {
-<<<<<<< HEAD
-                // This catches both the not-set and blank-data case for numeric cells
-                if ($data !== '') {
-                    if (
-                        !is_numeric($data)
-                        || $data < 0
-                    ) {
-                        return JsonResponse::getFailResponse("Save error: score must be a positive number");
-                    }
-                    if ($component->getUpperClamp() < $data) {
-                        return JsonResponse::getFailResponse("Save error: score must be a number less than the upper clamp");
-                    }
-                    $db_data = $component_grade->getTotalScore();
-                    if ($original_data != $db_data) {
-                        return JsonResponse::getFailResponse("Save error: displayed stale data (" . $original_data . ") does not match database (" . $db_data . ")");
-                    }
-                    $component_grade->setScore($data);
-                    $total += $data;
-=======
                 // Numeric case
                 if (!is_numeric($data) || $data < 0) {
                     return JsonResponse::getFailResponse("Save error: score must be a positive number");
->>>>>>> e93bf16d
                 }
                 if ($component->getUpperClamp() < $data) {
                     return JsonResponse::getFailResponse("Save error: score must be a number less than the upper clamp");
@@ -298,6 +278,7 @@
                     return JsonResponse::getFailResponse("Save error: displayed stale data (" . $original_data . ") does not match database (" . $db_data . ")");
                 }
                 $component_grade->setScore($data);
+                $total += $data;
             }
 
             $time = $this->core->getDateTimeNow();
