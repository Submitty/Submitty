--- conflicted
+++ resolved
@@ -609,7 +609,6 @@
           die("Failed to write file {$config_build_file}");
         }
 
-<<<<<<< HEAD
 
         if($edit_gradeable === 0) {
             $this->redirectToEdit(); // redirect to next page of the form
@@ -617,9 +616,6 @@
         else {
             $this->returnToNav();
         }
-=======
-        $this->returnToNav();
->>>>>>> e9b02892
     }
 
     private function quickLink() {
