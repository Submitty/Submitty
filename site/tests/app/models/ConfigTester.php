--- conflicted
+++ resolved
@@ -268,10 +268,7 @@
             'wrapper_files' => [],
             'system_message' => 'Some system message',
             'secret_session' => 'LIW0RT5XAxOn2xjVY6rrLTcb6iacl4IDNRyPw58M0Kn0haQbHtNvPfK18xpvpD93',
-<<<<<<< HEAD
-=======
             'email_enabled' => true,
->>>>>>> 1acaf6b5
             'auto_rainbow_grades' => false
         );
         $actual = $config->toArray();
