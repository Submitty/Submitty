--- conflicted
+++ resolved
@@ -388,11 +388,9 @@
 
                 }
                 $full_course_name = $this->core->getFullCourseName();
-<<<<<<< HEAD
-                $metadata = json_encode(array(array('component' => 'forum', 'page' => 'view_thread', 'thread_id' => $thread_id),null,false));
-=======
+
                 $metadata = json_encode(['url' => $this->core->buildUrl(['component' => 'forum', 'page' => 'view_thread', 'thread_id' => $thread_id]), 'thread_id' => $thread_id]);
->>>>>>> baafa73f
+
                 // notify on a new announcement
                 if ($announcement) {
                     $subject = "New Announcement: ".Notification::textShortner($thread_title);
@@ -478,11 +476,8 @@
                 $parent_post = $this->core->getQueries()->getPost($parent_id);
                 $parent_post_content = $parent_post['content'];
 
-<<<<<<< HEAD
-                $metadata = json_encode(array(array('component' => 'forum', 'page' => 'view_thread', 'thread_id' => $thread_id),null,false));
-=======
+
                 $metadata = json_encode(['url' => $this->core->buildUrl(['component' => 'forum', 'page' => 'view_thread', 'thread_id' => $thread_id]), 'thread_id' => $thread_id]);
->>>>>>> baafa73f
 
                 $subject = "New Reply: ".Notification::textShortner($thread_title);
                 $content = "A new message was posted in:\n".$full_course_name."\n\nThread Title: ".$thread_title."\nPost: ".Notification::textShortner($parent_post_content)."\n\nNew Reply:\n\n".$post_content;
@@ -568,11 +563,8 @@
                 // We want to reload same thread again, in both case (thread/post undelete)
                 $thread_title = $this->core->getQueries()->getThread($thread_id)[0]['title'];
                 $post_author_id = $post['author_user_id'];
-<<<<<<< HEAD
-                $metadata = json_encode(array(array('component' => 'forum', 'page' => 'view_thread', 'thread_id' => $thread_id), (string)$post_id), false);
-=======
+
                 $metadata = json_encode(['url' => $this->core->buildUrl(['component' => 'forum', 'page' => 'view_thread', 'thread_id' => $thread_id]) . '#' . (string)$post_id, 'thread_id' => $thread_id, 'post_id' => $post_id]);
->>>>>>> baafa73f
                 $subject = "Undeleted: ".Notification::textShortner($post["content"]);
                 $content = "In ".$full_course_name."\n\nThe following post was undeleted.\n\nThread: ".$thread_title."\n\n".$post["content"];
                 $event = ['component' => 'forum', 'metadata' => $metadata, 'content' => $content, 'subject' => $subject, 'recipient' => $post_author_id, 'preference' => 'all_modifications_forum'];
@@ -623,11 +615,7 @@
             if($any_changes) {
                 $thread_title = $this->core->getQueries()->getThread($thread_id)[0]['title'];
                 $post_author_id = $post['author_user_id'];
-<<<<<<< HEAD
-                $metadata = json_encode(array(array('component' => 'forum', 'page' => 'view_thread', 'thread_id' => $thread_id), (string)$post_id, false));
-=======
                 $metadata = json_encode(['url' => $this->core->buildUrl(['component' => 'forum', 'page' => 'view_thread', 'thread_id' => $thread_id]) . '#' . (string)$post_id, 'thread_id' => $thread_id, 'post_id' => $post_id]);
->>>>>>> baafa73f
                 if ($type == "Post") {
                     $post_content = $_POST["thread_post_content"];
                     $subject = "Post Edited: ".Notification::textShortner($post_content);
@@ -681,11 +669,7 @@
                     $child_thread_author = $child_thread['created_by'];
                     $child_thread_title = $child_thread['title'];
                     $parent_thread_title =$this->core->getQueries()->getThreadTitle($parent_thread_id)['title'];
-<<<<<<< HEAD
-                    $metadata = json_encode(array(array('component' => 'forum', 'page' => 'view_thread', 'thread_id' => $parent_thread_id), (string)$child_root_post), false);
-=======
                     $metadata = json_encode(['url' => $this->core->buildUrl(['component' => 'forum', 'page' => 'view_thread', 'thread_id' => $parent_thread_id]) . '#' . (string)$child_root_post, 'thread_id' => $parent_thread_id, 'post_id' => $child_root_post]);
->>>>>>> baafa73f
                     $subject = "Thread Merge: ".Notification::textShortner($child_thread_title);
                     $content = "Two threads were merged in:\n".$full_course_name."\n\nAll messages posted in Merged Thread:\n".$child_thread_title."\n\nAre now contained within Parent Thread:\n".$parent_thread_title;
                     $event = [ 'component' => 'forum', 'metadata' => $metadata, 'content' => $content, 'subject' => $subject, 'recipient' => $child_thread_author, 'preference' => 'merge_threads'];
