#!/usr/bin/env python3

import os
import time
import signal
import shutil
import json
from submitty_utils import dateutils
import multiprocessing
import contextlib
import traceback
import zipfile
from pathlib import Path

from autograder import grade_item
from autograder import config as submitty_config

# ==================================================================================

JOB_ID = '~WORK~'


# ==================================================================================
# ==================================================================================
def worker_process(
    config: submitty_config.Config,
    which_machine: str,
    address: str,
    which_untrusted: str,
    my_server: str
):

    # verify the DAEMON_USER is running this script
    if not int(os.getuid()) == int(config.submitty_users['daemon_uid']):
        config.logger.log_message("ERROR: must be run by DAEMON_USER")
        raise SystemExit(
            "ERROR: the submitty_autograding_worker.py script must be run by the DAEMON_USER"
        )

    # ignore keyboard interrupts in the worker processes
    signal.signal(signal.SIGINT, signal.SIG_IGN)
    counter = 0

    # The full name of this worker
    worker_name = f"{my_server}_{address}_{which_untrusted}"

    # Set up key autograding_DONE directories
    done_dir = os.path.join(config.submitty['submitty_data_dir'], "autograding_DONE")
    done_queue_file = os.path.join(done_dir, f"{worker_name}_queue.json")
    results_zip = os.path.join(done_dir, f"{worker_name}_results.zip")

    # Set up key autograding_TODO directories
    todo_dir = os.path.join(config.submitty['submitty_data_dir'], "autograding_TODO")
    autograding_zip = os.path.join(todo_dir, f"{worker_name}_autograding.zip")
    submission_zip = os.path.join(todo_dir, f"{worker_name}_submission.zip")
    todo_queue_file = os.path.join(todo_dir, f"{worker_name}_queue.json")

    # Establish the the directory in which we will do our work
    working_directory = os.path.join(
        config.submitty['submitty_data_dir'],
        'autograding_tmp',
        which_untrusted,
        "tmp"
    )

    while True:
        if os.path.exists(todo_queue_file):
            try:
                # Attempt to grade the submission. Get back the location of the results.
                results_zip_tmp = grade_item.grade_from_zip(
                    config,
                    working_directory,
                    which_untrusted,
                    autograding_zip,
                    submission_zip
                )
                shutil.copyfile(results_zip_tmp, results_zip)
                os.remove(results_zip_tmp)
                # At this point, we will assume that grading has progressed successfully enough to
                # return a coherent answer, and will say as much in the done queue file
                response = {
                        'status': 'success',
                        'message': 'Grading completed successfully'
                    }
            except Exception:
                # If we threw an error while grading, log it.
                config.logger.log_message(
                    f"ERROR attempting to unzip graded item: {which_machine} "
                    f"{which_untrusted}. for more details, see traces entry."
                )
                config.logger.log_stack_trace(traceback.format_exc())
                # TODO: It is possible that autograding failed after multiple steps.
                # In this case, we may be able to salvage a portion of the autograding_results
                # directory.

                # Because we failed grading, we will respond with an empty results zip.
                results_zip_tmp = zipfile.ZipFile(results_zip, 'w')
                results_zip_tmp.close()

                # We will also respond with a done_queue_file which contains a failure message.
                response = {
                    'status': 'fail',
                    'message': traceback.format_exc()
                }
            finally:
                # Regardless of if we succeeded or failed, create a done queue file to
                # send to the shipper.
                with open(todo_queue_file, 'r') as infile:
                    queue_obj = json.load(infile)
                    queue_obj["done_time"] = dateutils.write_submitty_date(milliseconds=True)
                    queue_obj['autograding_status'] = response
                    queue_obj['errors'] = config.logger.accumulated_traces
                with open(done_queue_file, 'w') as outfile:
                    json.dump(queue_obj, outfile, sort_keys=True, indent=4)
                # Clean up temporary files.
                with contextlib.suppress(FileNotFoundError):
                    os.remove(autograding_zip)
                with contextlib.suppress(FileNotFoundError):
                    os.remove(submission_zip)
                with contextlib.suppress(FileNotFoundError):
                    os.remove(todo_queue_file)
                # Clear out accumulated stack traces in the logger.
                config.logger.accumulated_traces.clear()
            counter = 0
        else:
            if counter >= 10:
                print(which_machine, which_untrusted, "wait")
                counter = 0
            counter += 1
            time.sleep(1)


def try_run_worker(
    config: submitty_config.Config,
    which_machine: str,
    address: str,
    which_untrusted: str,
    my_server: str
):
    """Try and run `worker_process`.

    If `worker_process` fails, print a message to the log before letting the thread die.
    """
    try:
        worker_process(config, which_machine, address, which_untrusted, my_server)
    except Exception as e:
        autograding_utils.log_message(
            config.log_path,
            message=f"FATAL: {which_untrusted} crashed! See traces entry for more details.",
            which_untrusted=which_untrusted,
        )
        autograding_utils.log_stack_trace(
            config.error_path,
            which_untrusted=which_untrusted,
            trace=traceback.format_exc(),
        )
        # Re-raise the exception so the process doesn't look like it exited OK
        raise e


# ==================================================================================
# ==================================================================================
def launch_workers(config, my_name, my_stats):
    num_workers = my_stats['num_autograding_workers']

    # verify the DAEMON_USER is running this script
    if not int(os.getuid()) == int(config.submitty_users['daemon_uid']):
        raise SystemExit(
            "ERROR: the submitty_autograding_worker.py script must be run by the DAEMON_USER"
        )

    config.logger.log_message("grade_scheduler.py launched")

    # prepare a list of untrusted users to be used by the workers
    untrusted_users = multiprocessing.Queue()
    for i in range(num_workers):
        untrusted_users.put("untrusted" + str(i).zfill(2))

    # launch the worker threads
    address = my_stats['address']
    if address != 'localhost':
        which_machine = f"{my_stats['username']}@{address}"
    else:
        which_machine = address
    my_server = my_stats['server_name']
    processes = list()
    for i in range(0, num_workers):
        u = "untrusted" + str(i).zfill(2)
        p = multiprocessing.Process(
            target=try_run_worker, args=(config, which_machine, address, u, my_server)
        )
        p.start()
        processes.append(p)

    # main monitoring loop
    try:
        while True:
            alive = 0
            for i in range(0, num_workers):
                if processes[i].is_alive():
                    alive = alive+1
                else:
                    config.logger.log_message(f"ERROR: process {i} is not alive")
            if alive != num_workers:
<<<<<<< HEAD
                config.logger.log_message(f"ERROR: #workers={num_workers} != #alive={alive}")
            time.sleep(1)
=======
                autograding_utils.log_message(
                    config.log_path, JOB_ID,
                    message=f"ERROR: #workers={num_workers} != #alive={alive}"
                )
            time.sleep(60)
>>>>>>> 4564e525

    except KeyboardInterrupt:
        config.logger.log_message("grade_scheduler.py keyboard interrupt")

        # just kill everything in this group id right now
        # NOTE:  this may be a bug if the grandchildren have a different group id and not be killed
        os.kill(-os.getpid(), signal.SIGKILL)

        # run this to check if everything is dead
        #    ps  xao pid,ppid,pgid,sid,comm,user  | grep untrust

        # everything's dead, including the main process so the rest of this will be ignored
        # but this was mostly working...

        # terminate the jobs
        for i in range(0, num_workers):
            processes[i].terminate()

        # wait for them to join
        for i in range(0, num_workers):
            processes[i].join()

    config.logger.log_message("grade_scheduler.py terminated")


# ==================================================================================
def read_autograding_worker_json(config: submitty_config.Config, worker_json_path: os.PathLike):
    try:
        with open(worker_json_path, 'r') as infile:
            name_and_stats = json.load(infile)
            # grab the key and the value. NOTE: For now there should only ever be one pair.
            name = list(name_and_stats.keys())[0]
            stats = name_and_stats[name]
    except FileNotFoundError as e:
        raise SystemExit(
            "autograding_worker.json not found. Have you registered this worker with a "
            "Submitty host yet?"
        ) from e
    except Exception as e:
        config.logger.log_stack_trace(traceback.format_exc())
        raise SystemExit(f"ERROR loading autograding_worker.json file: {e}")
    return name, stats


# ==================================================================================
# Removes any existing files or folders in the autograding_done folder.
def cleanup_old_jobs(config: submitty_config.Config):
    for file_path in Path(config.submitty['submitty_data_dir'], "autograding_DONE").glob("*"):
        file_path = str(file_path)
        config.logger.log_message(f"Remove autograding DONE file: {file_path}")
        try:
            os.remove(file_path)
        except Exception:
            config.logger.log_stack_trace(traceback.format_exc())

# ==================================================================================


if __name__ == "__main__":
    config_dir = os.path.join(os.path.dirname(os.path.realpath(__file__)), '..', 'config')
    config = submitty_config.Config.path_constructor(config_dir, JOB_ID, capture_traces=True)

    cleanup_old_jobs(config)
    print('cleaned up old jobs')
    my_name, my_stats = read_autograding_worker_json(
        config,
        os.path.join(
            config.submitty['submitty_data_dir'],
            'autograding_TODO',
            'autograding_worker.json'
        ),
    )
    launch_workers(config, my_name, my_stats)<|MERGE_RESOLUTION|>--- conflicted
+++ resolved
@@ -144,12 +144,12 @@
     try:
         worker_process(config, which_machine, address, which_untrusted, my_server)
     except Exception as e:
-        autograding_utils.log_message(
+        config.logger.log_message(
             config.log_path,
             message=f"FATAL: {which_untrusted} crashed! See traces entry for more details.",
             which_untrusted=which_untrusted,
         )
-        autograding_utils.log_stack_trace(
+        config.logger.log_stack_trace(
             config.error_path,
             which_untrusted=which_untrusted,
             trace=traceback.format_exc(),
@@ -202,16 +202,8 @@
                 else:
                     config.logger.log_message(f"ERROR: process {i} is not alive")
             if alive != num_workers:
-<<<<<<< HEAD
                 config.logger.log_message(f"ERROR: #workers={num_workers} != #alive={alive}")
-            time.sleep(1)
-=======
-                autograding_utils.log_message(
-                    config.log_path, JOB_ID,
-                    message=f"ERROR: #workers={num_workers} != #alive={alive}"
-                )
             time.sleep(60)
->>>>>>> 4564e525
 
     except KeyboardInterrupt:
         config.logger.log_message("grade_scheduler.py keyboard interrupt")
