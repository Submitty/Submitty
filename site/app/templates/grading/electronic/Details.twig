<div class="content">
    {#
        Default is viewing your sections
        Limited grader does not have "View All" option
        If nothing to grade, Instructor will see all sections
    #}
    <div class="row details-header-row">
    <h1>Grade Details for {{ gradeable.getTitle() }}</h1>
        <div class="markers-container">
            <ul id="details-legend">
                <li>
                    <i class="fas fa-circle grader-NULL"></i>
                    Ungraded component
                </li>
                <li>
                    <i class="fas fa-circle grader-3"></i>
                    Component graded by a limited access grader
                </li>
                <li>
                    <i class="fas fa-circle grader-4"></i>
                    Peer component graded by a student
                </li>
                <li>
                    <i class="fas fa-circle grader-1"></i>
                    Component graded by a full access grader
                </li>
                <li>
                    <i class="fas fa-circle grader-verified"></i>
                    Limited access grader verified
                </li>
                <li>
                    <i class="fas fa-circle grader-double"></i>
                    Component double-graded by a full access grader or instructor
                </li>
            </ul>

            <div class="action-btn-cont">
                {% if show_all_sections_button %}
                <button class="btn btn-default" data-testid="view-sections" onclick="changeSections()">
                    {{ view_all ? "View Your Sections" : "View All" }}
                </button>
                {% endif %}
                <a class="btn btn-default"
                   href="" onclick="changeSortOrder()">
                    {{ sort == 'random' ? "Switch to Default Order" : "Switch to Random Order" }}
                </a>
                {% if toggle_anon_button %}
                <button class="btn btn-default" id="toggle-anon-button"
                    onclick="changeAnon('{{ gradeable.getId() }}')">
                    {{ anon_mode ? "Disable Anonymous Mode" : "Enable Anonymous Mode" }}
                </button>
                {% endif %}
                {% if grade_inquiry_only_button %}
                <button class="btn btn-default" id="inquiryButton" onclick="change_inquiry()">
                    {{ inquiry_status ? "Grade Inquiry Only: Off" : "Grade Inquiry Only: On" }}
                </button>
                {% endif %}
            </div>
        </div>
    </div>
    {% if grade_inquiry_only_button %}
        <script>
            inquiry_update();
        </script>
    {% endif %}
    {% if not is_student %}
        <a href="{{ stats_url }}" class="btn btn-primary">Grading Stats</a>
    {% endif %}
    {% if not is_instructor %}
        <button class="btn btn-default" onclick="showGradeableMessage()">Responsibilities as a Grader</button>
    {% endif %}
    {% if can_regrade %}
        <div class="btn-group">
            <button type="button" class="btn btn-primary regrade-btn" onclick="ajaxCountRegrade(0,event,confirmMessage);">Regrade Active Versions for All students</button>
            <button type="button" class="btn btn-primary dropdown-toggle dropdown-toggle-split" data-toggle="dropdown" aria-haspopup="true" aria-expanded="false">
                <span class="sr-only">Toggle Dropdown</span>
            </button>
            <div class="dropdown-menu">
                <a class="dropdown-item regrade-btn-all" onclick="ajaxCountRegrade(1,event,confirmMessage);">Regrade All Versions for All students</a>
            </div>
        </div>
    {% endif %}
    <button type="button" class="btn btn-primary" onclick="collapseAllSections()">Collapse All Sections</button>
    <button type="button" class="btn btn-primary" onclick="expandAllSections()">Expand All Sections</button>
    {% if message is not empty %}
    <div class="details-warning-box{% if message_warning %} details-warning-highlight{% else %} details-warning-neutral{% endif %}">
        {{ message|nl2br }}
    </div>
    {% endif %}
    <div class="details-action-box">
        {# Import+Export teams buttons #}
        {% if show_import_teams_button %}
            <a class="btn btn-primary"
               href="{{ export_teams_url }}"
            >Export Teams Members</a>
        {% endif %}
        {% if show_export_teams_button %}
            <button class="btn btn-primary key_to_click"
                    tabindex="0"
                    onclick="importTeamForm();"
            >
                Import Teams Members
            </button>
        {% endif %}
        {# /Import+Export teams buttons #}

        {# Randomize team button #}
        {% if (not gradeable.isGradeByRegistration()) and (show_export_teams_button or show_import_teams_button) %}
            {% if past_grade_start_date %}
                <button class="btn btn-default key_to_click"
                        tabindex="0"
                        onclick="randomizeRotatingGroupsButton()"
                >
                    Randomly Re-Assign Teams to Rotating Sections
                </button>
            {% else %}
                <a class="btn btn-default"
                   href="{{ randomize_team_rotating_sections_url }}"
                    >
                    Randomly Re-Assign Teams to Rotating Sections
                </a>
            {% endif %}
        {% endif %}
    </div>

    {# This is a data table #}
    <table id="details-table" data-testid="details-table" class="table table-striped table-bordered persist-area table-text-left" data-details-base-path="{{ details_base_path }}">
        <caption />
        {# Table header #}
        <thead>
            <tr>
                {% for column in columns %}
                    {% if column.sort_type is defined %}
                        <th style="width:{{ column.width }}; text-align: center" data-col-title="{{ column.title }}">
                            <a href="#" onclick= "sortTableByColumn('{{ column.sort_type }}', '{{ sort == column.sort_type ? (direction == 'ASC' ? 'DESC' : 'ASC') : 'ASC' }}')"
                            {% if sort == column.sort_type %}
                                class="active-sort"
                            {% endif %}
                            >
                                {{ column.title }}
                                {% if sort == column.sort_type %}
                                    <i class="fa {{ direction == 'ASC' ? 'fa-sort-up' : 'fa-sort-down' }}"></i>
                                {% else %}
                                    <i class="fa fa-sort"></i>
                                {% endif %}
                            </a>
                        </th>
                    {% else %}
                        <th style="width:{{ column.width }}; text-align: center" data-col-title="{{ column.title }}">{{ column.title }}</th>
                    {% endif %}
                {% endfor %}
            </tr>
        </thead>
        {# /Table header #}
        {# Sections #}
        {% if sections|length == 0 %}
            <tbody class="empty-info-header">
                <tr class="info">
                    <td colspan="{{ columns|length }}" style="text-align: center"> No Grading To Be Done! :) </td>
                </tr>
            </tbody>
        {% else %}
            {% for section in sections %}
                {# Section heading #}
                <tbody class="details-info-header{% if section.title not in collapsed_sections %} panel-head-active{% endif %}" id="details-content-section-{{section.title}}" data-section-id="{{section.title}}">
                    <tr class="info">
                        {% if core.getUser().accessGrading() %}
                            <td colspan="{{ columns|length }}" style="text-align: center">
                                <i class="collapse-icon fas fa-caret-right"></i>
                                <i class="expand-icon fas fa-caret-down"></i>
                                {% if gradeable.isGradeByRegistration()%}
                                    Students Enrolled in Registration Section {{ section.title }}
                                {% else %}
                                    Students Assigned to Rotating Section {{ section.title }}
                                {% endif %}
                            </td>
                        {% endif %}
                    </tr>
                    <tr class="info">
                        <td colspan="{{ columns|length }}" style="text-align: center">Graders: {{ section.graders }}</td>
                    </tr>
                </tbody>
                {# /Section heading #}
                {# Student list #}
                <tbody class="details-content panel-content-active"{% if section.title in collapsed_sections %} style="display: none"{% endif %}>
                    {% if section.rows is defined %}
                        {% for info in section.rows %}
<<<<<<< HEAD
                        {# sections.section.rows.info #}
                            {{ _self.render_student(_context, section, info.graded_gradeable, loop.index, info, columns, team_gradeable_view_history, overrides, anon_ids) }}
=======
                            {{ _self.render_student(_context, section, info.graded_gradeable, loop.index, info, columns, team_gradeable_view_history, overrides, anon_ids, max_team_name_length) }}
>>>>>>> 7f558bc2
                        {% endfor %}
                    {% endif %}
                    {% if section.teamless_users is defined %}
                        {% for info in section.teamless_users %}
                            {{ _self.render_teamless_user(_context, section, info.user, info.new_team_onclick, loop.index + (section.rows is defined ? section.rows|length : 0), columns) }}
                        {% endfor %}
                    {% endif %}
                </tbody>
                {# /Student list #}
            {% endfor %}
        {% endif %}
        {# /Sections #}
        {# Empty teams #}
        {% if gradeable.isTeamAssignment() and empty_teams|length > 0 %}
            {# Empty heading #}
            <tbody class="details-info-header{% if 'empty-teams' not in collapsed_sections %} panel-head-active{% endif %}" id="details-content-section-empty-teams" data-section-id="empty-teams">
                <tr class="info">
                    <td colspan="{{ columns|length }}" style="text-align: center">Empty Teams
                        {% if core.getUser().accessGrading() %}
                            <i class="collapse-icon fas fa-caret-right"></i>
                            <i class="expand-icon fas fa-caret-down"></i>
                        {% endif %}
                    </td>
                </tr>
                <tr class="info">
                    <td colspan="{{ columns|length }}" style="text-align: center">Graders:Nobody</td>
                </tr>
            </tbody>
            {# /Empty heading #}
            {# Empty Team list #}
            <tbody class="details-content panel-content-active">
                {% for team in empty_teams %}
                    {% set reg_section = team.getRegistrationSection() ?? "NULL" %}
                    {% set rot_section = team.getRotatingSection() ?? "NULL" %}
                    {% set display_section = gradeable.isGradeByRegistration() ? reg_section : rot_section %}
                    <tr id="empty-team-row-{{ team.getId() }}">
                        <td>
                            {{ loop.index }}
                        </td>
                        <td>
                            {{ display_section }}
                        </td>
                        <td colspan="{{ 1 }}">
                            {# this will be add back when "admin team form" function for empty team
                            <a onclick="{{ empty_team_info[loop.index0].team_edit_onclick }}" aria-label="Edit Team" class="key_to_click" tabindex="0">
                                <i class="fas fa-pencil-alt"></i>
                            </a>
                            #}
                        </td>
                        <td>{{ team.getId() }}</td>
                        <td colspan="{{ columns|length - 4 }}"></td> 
                    </tr>
                {% endfor %}
            </tbody>
            {# /Empty Team list #}
        {% endif %}
        {# /Empty teams #}
    </table>
</div>

{% macro render_student(context, section, graded_gradeable, index, info, columns, team_gradeable_view_history, overrides, anon_ids, max_team_name_length) %}
    <tr class="grade-table" data-testid="grade-table"
        {% if not graded_gradeable.getSubmitter().isTeam() and graded_gradeable.getSubmitter().getUser().accessGrading() %}
            style='background: #7bd0f7;'
        {% endif %}
    >
        {% for column in context.columns %}
            {#
                This is basically a switch statement. It calls the function we need for
                the current column and that will give us the table cell.
            #}
            {% if column.function == "active_version" %}
                {{ _self.render_column_active_version(context, section, graded_gradeable, index, info, column) }}
            {% elseif column.function == "autograding" %}
                {{ _self.render_column_autograding(context, section, graded_gradeable, index, info, column) }}
            {% elseif column.function == "autograding_peer" %}
                {{ _self.render_column_autograding_peer(context, section, graded_gradeable, index, info, column) }}
            {% elseif column.function == "graded_questions" %}
                {{ _self.render_column_graded_questions(context, section, graded_gradeable, index, info, column) }}
            {% elseif column.function == "grading" %}
                {{ _self.render_column_grading(context, section, graded_gradeable, index, info, column, overrides, anon_ids) }}
            {% elseif column.function == "grading_blind" %}
                {{ _self.render_column_grading_blind(context, section, graded_gradeable, index, info, column, overrides, anon_ids) }}
            {% elseif column.function == "grading_blind" %}
                {{ _self.render_column_grading_peer(context, section, graded_gradeable, index, info, column) }}
            {% elseif column.function == "index" %}
                {{ _self.render_column_index(context, section, graded_gradeable, index, info, column) }}
            {% elseif column.function == "section" %}
                {{ _self.render_column_section(context, section, graded_gradeable, index, info, column) }}
            {% elseif column.function == "team_edit" %}
                {{ _self.render_column_team_edit(context, section, graded_gradeable, index, info.team_edit_onclick, column, info.edited_past_lock_date) }}
            {% elseif column.function == "team_id" %}
                {{ _self.render_column_team_id(context, section, graded_gradeable, index, info, column) }}
            {% elseif column.function == "team_id_anon" %}
                {{ _self.render_column_team_id_anon(context, section, graded_gradeable, index, info, column, anon_ids) }}
            {% elseif column.function == "team_name" %}
                {{ _self.render_column_team_name(context, section, graded_gradeable, index, info, column, max_team_name_length) }}
            {% elseif column.function == "team_members" %}
                {{ _self.render_column_team_members(context, section, graded_gradeable, index, info, column) }}
            {% elseif column.function == "total" %}
                {{ _self.render_column_total(context, section, graded_gradeable, index, info, column) }}
            {% elseif column.function == "user_given" %}
                {{ _self.render_column_user_given(context, section, graded_gradeable, index, info, column) }}
            {% elseif column.function == "user_id" %}
                {{ _self.render_column_user_id(context, section, graded_gradeable, index, info, column, anon_ids) }}
            {% elseif column.function == "user_id_anon" %}
                {{ _self.render_column_user_id_anon(context, section, graded_gradeable, index, info, column, anon_ids) }}
            {% elseif column.function == "team_members_anon" %}
                {{ _self.render_column_team_members_anon(context, section, graded_gradeable, index, info, column, anon_ids) }}
            {% elseif column.function == "user_family" %}
                {{ _self.render_column_user_family(context, section, graded_gradeable, index, info, column) }}
            {% elseif column.function == "viewed_grade" %}
                {{ _self.render_column_viewed_grade(context, section, graded_gradeable, index, info, column, team_gradeable_view_history) }}
            {% endif %}
        {% endfor %}
    </tr>
{% endmacro %}

{% macro render_teamless_user(context, section, user, new_team_onclick, index, columns, edited_past_lock_date) %}
    <tr>
        {% for column in columns %}
            {#
                This is basically a switch statement. It calls the function we need for
                the current column and that will give us the table cell.
            #}
            {% if column.function == "active_version" %}
                <td></td>
            {% elseif column.function == "autograding" %}
                <td></td>
            {% elseif column.function == "autograding_peer" %}
                <td></td>
            {% elseif column.function == "graded_questions" %}
                <td></td>
            {% elseif column.function == "grading" %}
                <td><b><i>No Team</i></b></td>
            {% elseif column.function == "grading_peer" %}
                <td></td>
            {% elseif column.function == "index" %}
                {{ _self.render_column_index(context, section, null, index, null, column) }}
            {% elseif column.function == "section" %}
                {{ _self.render_column_section(context, section, null, index, null, column) }}
            {% elseif column.function == "team_edit" %}
                {{ _self.render_column_team_edit(context, section, null, index, new_team_onclick, column, edited_past_lock_date) }}
            {% elseif column.function == "team_id" %}
                <td></td>
             {% elseif column.function == "team_id_anon" %}
                <td></td>
            {% elseif column.function == "team_name" %}
                <td></td>
            {% elseif column.function == "team_members" %}
                <td>
                    {{ user.getDisplayedGivenName() }}
                    {{ user.getDisplayedFamilyName() }}
                </td>
            {% elseif column.function == "team_members_anon" %}
                <td></td>
            {% elseif column.function == "total" %}
                <td></td>
            {% elseif column.function == "total_peer" %}
                <td></td>
            {% elseif column.function == "user_given" %}
                <td></td>
            {% elseif column.function == "user_id" %}
                <td></td>
            {% elseif column.function == "user_id_anon" %}
                <td></td>
            {% elseif column.function == "user_family" %}
                <td></td>
            {% elseif column.function == "viewed_grade" %}
                <td></td>
            {% endif %}
        {% endfor %}
    </tr>
{% endmacro %}

{# Column functions #}

{# Active Version #}
{% macro render_column_active_version(context, section, graded_gradeable, index, info, column) %}
    {% if graded_gradeable.getAutoGradedGradeable().getHighestVersion() == 0 %}
        <td></td>
    {% elseif graded_gradeable.getAutoGradedGradeable().getActiveVersion() == graded_gradeable.getAutoGradedGradeable().getHighestVersion() %}
        <td style="text-align: center;">{{ graded_gradeable.getAutoGradedGradeable().getActiveVersion() }}</td>
    {% else %}
        <td style="text-align: center;">{{ graded_gradeable.getAutoGradedGradeable().getActiveVersion() }} / {{ graded_gradeable.getAutoGradedGradeable().getHighestVersion() }}</td>
    {% endif %}
{% endmacro %}

{# Autograding #}
{% macro render_column_autograding(context, section, graded_gradeable, index, info, column) %}
    <td>
        {% if graded_gradeable.getAutoGradedGradeable().getHighestVersion() != 0 %}
            {% if graded_gradeable.getAutoGradedGradeable().getActiveVersion() != 0  %}
                {{ graded_gradeable.getAutoGradedGradeable().getTotalPoints() }} / {{ graded_gradeable.getGradeable().getAutogradingConfig().getTotalNonExtraCredit() }}
            {% endif %}
        {% endif %}
    </td>
{% endmacro %}

{# Autograding (peer) #}
{% macro render_column_autograding_peer(context, section, graded_gradeable, index, info, column) %}
    <td>
        {% if graded_gradeable.getAutoGradedGradeable().getHighestVersion() != 0 and graded_gradeable.getAutoGradedGradeable().getActiveVersionInstance() is not null %}
            {{ graded_gradeable.getAutoGradedGradeable().getActiveVersionInstance().getNonHiddenPoints() }} / {{ graded_gradeable.getGradeable.getAutogradingConfig().getTotalNonHiddenNonExtraCredit() }}
        {% endif %}
    </td>
{% endmacro %}

{# Graded Questions #}
{% macro render_column_graded_questions(context, section, graded_gradeable, index, info, column) %}
    <td class="td-graded-questions" style="text-align: center">
        <span>
            {%- for index in 0..info.graded_groups|length-1 -%}
            {# Non-Peer View for Stoplights #}
            {% if core.getUser().accessGrading() %}
                    {%  if graded_gradeable.getAutoGradedGradeable().getActiveVersion() == 0%}
                        <i title="{{graded_gradeable.getGradeable().getComponents()[index].getTitle()}}" class="fas fa-circle grader-NULL"></i>
                    {% else %}
                        {% if info.graded_groups[index] =="peer-null"   %}
                            {# Indicates Peer Component #}
                            <i title="{{graded_gradeable.getGradeable().getComponents()[index].getTitle()}}" class="fas fa-circle grader-NULL"></i>
                        {% elseif info.graded_groups[index] == 4   %}
                            {# Indicates Graded Peer Component #}
                            <i title="{{graded_gradeable.getGradeable().getComponents()[index].getTitle()}}" class="fas fa-circle grader-{{- info.graded_groups[index] -}}"></i>
                        {% else %}
                            {# Indicates Non-Peer Component (Visible)#}
                            <i title="{{graded_gradeable.getGradeable().getComponents()[index].getTitle()}}" class="fas fa-circle grader-{{- info.graded_groups[index] -}}"></i>
                        {% endif %}
                    {% endif %}
            {% endif %}
            {# Peer View for Stoplights #}
            {% if core.getUser().getGroup() == 4 %}
                    {# If no submission has been made, non peer should not be visible to peer grader #}
                    {%  if graded_gradeable.getAutoGradedGradeable().getActiveVersion() == 0  %}
                        {% if info.graded_groups[index] =="peer-null"   %}
                            {# Indicates Ungraded Peer Component #}
                            <i title="{{graded_gradeable.getGradeable().getComponents()[index].getTitle()}}" class="fas fa-
                            circle grader-NULL }}"></i>
                        {% else %}
                            {# Indicates Non-Peer Component (Hidden)#}
                            <i title="{{graded_gradeable.getGradeable().getComponents()[index].getTitle()}}" class="fas fa-circle hide-highlights"></i>
                        {% endif %}
                    {% else %}
                        {# If submission has been made but not graded, non peer information should not be visible to peer grader #}
                        {%  if info.graded_groups[index] == "peer-no-submission" %}
                            {# Indicates Submitted but Ungraded Peer Component #}
                            <i title="{{graded_gradeable.getGradeable().getComponents()[index].getTitle()}}" class="fas fa-circle grader-NULL"></i>
                        {% elseif info.graded_groups[index] =="peer-null"   %}
                            {# Indicates Non-Peer Component (Hidden) #}
                            <i title="{{graded_gradeable.getGradeable().getComponents()[index].getTitle()}}" class="fas fa-circle grader-NULL"></i>
                        {% elseif info.graded_groups[index] < 4   %}
                            {# Indicates Non-Peer Component (Hidden) #}
                            <i title="{{graded_gradeable.getGradeable().getComponents()[index].getTitle()}}" class="fas fa-circle hide-highlights"></i>
                        {% else %}
                            {# Indicates Submitted and Graded Peer Component #}
                             <i title="{{graded_gradeable.getGradeable().getComponents()[index].getTitle()}}" class="fas fa-circle grader-{{- info.graded_groups[index] -}}"></i>
                        {% endif %}
                    {% endif %}
                {% endif %}
            {%- endfor -%}
        </span>
    </td>
{% endmacro %}

{# Grading Button #}
{% macro render_column_grading(context, section, graded_gradeable, index, info, column, overrides, anon_ids) %}
    {% set badge_count = 0 %}

    {% if graded_gradeable.getSubmitter().getId() in overrides %}
        {% set contents = "Overridden" %}
        {% set btn_class = "btn-default" %}


    {% elseif not graded_gradeable.getAutoGradedGradeable().hasSubmission() %}
        {% set contents = "No Submission" %}
        {% set btn_class = "btn-default" %}

    {% elseif graded_gradeable.getAutoGradedGradeable().getActiveVersion() == 0 %}
        {% set contents = "Cancelled Submission" %}
        {% set btn_class = "btn-default" %}

    {% elseif info.on_time_submission == false %}
        {% set contents = "Too Many Days Late" %}
        {% set btn_class = "btn-danger" %}

    {% elseif graded_gradeable.getGradeable().isTaGrading() %}
            {% set contents = "Grade" %}
            {% set btn_class = "btn-primary" %}

        {% if graded_gradeable.getOrCreateTaGradedGradeable().anyGrades() %}
            {% if graded_gradeable.getTaGradedGradeable().hasVersionConflict() %}
                {% set contents = "Version Conflict" %}
                {% set btn_class = "btn-primary" %}
            {% elseif not graded_gradeable.isTaGradingComplete() and core.getUser().accessGrading() or core.getUser().getGroup() == 4 and not graded_gradeable.isPeerGradingComplete() %}
                {% set contents = "Grading Incomplete" %}
            {% elseif graded_gradeable.isTaGradingComplete() and core.getUser().getGroup() == 4 and graded_gradeable.isPeerGradingComplete() %}
                {% set contents = graded_gradeable.getTaGradedGradeable.getTotalScore(core.getUser()) ~ " / " ~ graded_gradeable.getGradeable().getPeerPoints() %}
                {% set btn_class = "btn-default" %}
            {% elseif not graded_gradeable.isTaGradingComplete() and core.getUser().getGroup() == 4 and graded_gradeable.isPeerGradingComplete() %}
                {% set contents = graded_gradeable.getTaGradedGradeable.getTotalScore(core.getUser()) ~ " / " ~ graded_gradeable.getGradeable().getPeerPoints() %}
                {% set btn_class = "btn-default" %}
            {% elseif graded_gradeable.isTaGradingComplete() and core.getUser().accessGrading() and graded_gradeable.isPeerGradingComplete() %}
                {% set contents = graded_gradeable.getTaGradedGradeable.getTotalScore() ~ " / " ~ graded_gradeable.getGradeable().getManualGradingPoints() %}
                {% set btn_class = "btn-default" %}
            {% endif %}
        {% endif %}
    {% else %}
        {% set contents = "View" %}
        {% set btn_class = "btn-primary" %}
    {% endif %}
    {% if graded_gradeable.hasActiveGradeInquiry() %}
        {% set contents = contents ~ " + Grade Inquiry" %}
        {% set btn_class = "btn-danger" %}
        {% set badge_count = graded_gradeable.getActiveGradeInquiryCount()  %}
    {%  endif %}
    <td style="text-align: center;">
        <a data-testid="grade-button" {% if graded_gradeable.hasActiveGradeInquiry() %}data-grade-inquiry="true"{% endif %} class="grade-button btn {{ btn_class }}" href="{{ context.grade_url }}?who_id={{ anon_ids[graded_gradeable.getSubmitter().getId()] }}&sort={{ context.sort }}&direction={{ context.direction }}">
            {{ contents }}
            {% if badge_count > 0 and graded_gradeable.getGradeable().isGradeInquiryPerComponentAllowed()%}
                <span class="notification-badge">{{ badge_count }}</span>
            {% endif %}
        </a>
    </td>
{% endmacro %}

{# Grading Button (peer) TODO: fix this for peer grading support #}
{% macro render_column_grading_blind(context, section, graded_gradeable, index, info, column, overrides, anon_ids) %}
    {% if  graded_gradeable.getSubmitter().getId() in overrides %}
        {% set contents = "Overridden" %}
        {% set btn_class = "btn-default" %}
    {% elseif not graded_gradeable.getAutoGradedGradeable().hasSubmission() %}
        {% set contents = "No Submission" %}
        {% set btn_class = "btn-default" %}
    {% elseif graded_gradeable.getAutoGradedGradeable().getActiveVersion() == 0 %}
        {% set contents = "Cancelled Submission" %}
        {% set btn_class = "btn-default" %}
    {% elseif graded_gradeable.getGradeable().isTaGrading() %}
        {% set contents = "Grade" %}
        {% set btn_class = "btn-primary" %}
        {% if graded_gradeable.getOrCreateTaGradedGradeable().anyGrades() %}
            {% if graded_gradeable.getTaGradedGradeable().hasVersionConflict() %}
                {% set contents = "Version Conflict" %}
                {% set btn_class = "btn-primary" %}
            {% elseif not graded_gradeable.isTaGradingComplete() and core.getUser().accessGrading() or core.getUser().getGroup() == 4 and not graded_gradeable.isPeerGradingComplete() %}
                {% set contents = "Grading Incomplete" %}
            {% elseif graded_gradeable.isTaGradingComplete() and core.getUser().getGroup() == 4 and graded_gradeable.isPeerGradingComplete() %}
                {% set contents = graded_gradeable.getTaGradedGradeable.getTotalScore(core.getUser()) ~ " / " ~ graded_gradeable.getGradeable().getPeerPoints() %}
                {% set btn_class = "btn-default" %}
            {% elseif not graded_gradeable.isTaGradingComplete() and core.getUser().getGroup() == 4 and graded_gradeable.isPeerGradingComplete() %}
                {% set contents = graded_gradeable.getTaGradedGradeable.getTotalScore(core.getUser()) ~ " / " ~ graded_gradeable.getGradeable().getPeerPoints() %}
                {% set btn_class = "btn-default" %}
            {% elseif graded_gradeable.isTaGradingComplete() and core.getUser().accessGrading() and graded_gradeable.isPeerGradingComplete() %}
                {% set contents = graded_gradeable.getTaGradedGradeable.getTotalScore() ~ " / " ~ graded_gradeable.getGradeable().getManualGradingPoints() %}
                {% set btn_class = "btn-default" %}
            {% endif %}
        {% endif %}
    {% else %}
        {% set contents = "View" %}
        {% set btn_class = "btn-primary" %}
    {% endif %}
    {% if graded_gradeable.hasActiveGradeInquiry() %}
        {% set contents = contents ~ " + Grade Inquiry" %}
        {% set btn_class = "btn-danger" %}
        {% set badge_count = graded_gradeable.getActiveGradeInquiryCount()  %}
    {%  endif %}
    <td style="text-align: center;">
        <a data-testid="grade-button" {% if graded_gradeable.hasActiveGradeInquiry() %}data-grade-inquiry="true"{% endif %} class="grade-button btn {{ btn_class }}" href="{{ context.grade_url }}?who_id={{ anon_ids[graded_gradeable.getSubmitter().getId()] }}&sort={{ context.sort }}&direction={{ context.direction }}">
            {{ contents }}
            {% if badge_count is defined and badge_count > 0 and graded_gradeable.getGradeable().isGradeInquiryPerComponentAllowed()%}
                <span class="notification-badge">{{ badge_count }}</span>
            {% endif %}
        </a>
    </td>
{% endmacro %}


{# Index #}
{% macro render_column_index(context, section, graded_gradeable, index, info, column) %}
    <td>{{ index }}</td>
{% endmacro %}

{# Section Number #}
{% macro render_column_section(context, section, graded_gradeable, index, info, column) %}
    <td>{{ section.title }}</td>
{% endmacro %}

{# Edit Team #}
{% macro render_column_team_edit(context, section, graded_gradeable, index, team_edit_onclick, column, edited_past_lock_date) %}
    <td>
        <div>
            <a onclick="{{ team_edit_onclick }}" title="Edit Team" aria-label="Edit Team" class="key_to_click" tabindex="0"><i class="fas fa-pencil-alt"></i></a>
            {% if edited_past_lock_date %}
                <div style="display:inline-block;" title="Edited Past Lock Date" aria-label="Edited Past Lock Date"><i class="fas fa-exclamation red-message"></i></div>
            {% endif %}
        </div>
    </td>
{% endmacro %}

{# Team ID #}
{% macro render_column_team_id(context, section, graded_gradeable, index, info, column) %}
    <td>
        {% if graded_gradeable.getGradeable().isTeamAssignment() %}
            {{ graded_gradeable.getSubmitter.getId() }}
        {% endif %}
    </td>
{% endmacro %}
{# Anonymous Team ID #}
{% macro render_column_team_id_anon(context, section, graded_gradeable, index, info, column, anon_ids) %}
    <td>
        {{anon_ids[graded_gradeable.getSubmitter().getId()]}}
    </td>
{% endmacro %}

{# Team Name #}
{% macro render_column_team_name(context, section, graded_gradeable, index, info, column, max_team_name_length) %}
    <td>
        {# existing teams names over max length get truncated down on display #}
        {% if graded_gradeable.getSubmitter().getTeam().getTeamName()|length > max_team_name_length %}
          {{ graded_gradeable.getSubmitter().getTeam().getTeamName()|slice(0, max_team_name_length) ~ '...' }}
        {% else %}
          {{ graded_gradeable.getSubmitter().getTeam().getTeamName() }}
        {% endif %}
    </td>
{% endmacro %}

{# Team Members #}
{% macro render_column_team_members(context, section, graded_gradeable, index, info, column) %}
    <td>
        {% if not graded_gradeable.getGradeable().isTeamAssignment() %}
            {{ graded_gradeable.getSubmitter().getUser().getDisplayedGivenName() }}
            {{ graded_gradeable.getSubmitter().getUser().getDisplayedFamilyName() }}
        {% else %}
            {%- for member in graded_gradeable.getSubmitter().getTeam().getMemberUsersSorted() -%}
                {%- if loop.index != 1 -%}, {% endif -%}
                {{- member.getDisplayedGivenName() }}
                {{ member.getDisplayedFamilyName() -}}
            {%- endfor -%}
        {% endif %}
    <div style="font-style: italic; display: inline; color: var(--standard-medium-dark-gray);">
        {% if graded_gradeable.getGradeable().isTeamAssignment() %}
            {%- for member in graded_gradeable.getSubmitter().getTeam().getInvitedUsers() -%}
                {%- if loop.index == 1 -%}Pending: {% endif -%}
                {%- if loop.index != 1 -%}, {% endif -%}
                {{- member.getDisplayedGivenName() }}
                {{ member.getDisplayedFamilyName() -}}
                {%- if member.hasMultipleTeamInvites(graded_gradeable.getGradeableId()) -%}
                    <div style="display:inline-block;" title="Multiple Pending Invites" aria-label="Multiple Pending Invites">(<i class="fas fa-exclamation-triangle" style="color: var(--standard-medium-dark-gray);"></i>)</div>
                {%- endif -%}
            {%- endfor -%}
        {% endif %}
    </div>
    </td>
{% endmacro %}

{# Total Point Summary #}
{% macro render_column_total(context, section, graded_gradeable, index, info, column) %}

    {% set box_background = (graded_gradeable.getAutoGradedGradeable().getActiveVersionInstance() is not null and graded_gradeable.getAutoGradedGradeable().getActiveVersionInstance().getDaysLate() > graded_gradeable.getGradeable().getLateDays()) ? "late-box" : "" %}

    {# todo: this is a lot of math for the view, we should move this into the Gradeable model #}

    {# Always get autograder points #}
    {% set graded = graded_gradeable.getAutoGradedGradeable().getActiveVersionInstance().getTotalPoints() | default(0) %}
    {# If they have a valid, graded submission then they get points from it #}
    {% if graded_gradeable.getAutoGradedGradeable().hasSubmission() and graded_gradeable.getAutoGradedGradeable().getActiveVersion() != 0 and graded_gradeable.isTaGradingComplete() and not graded_gradeable.getOrCreateTaGradedGradeable().hasVersionConflict() %}
        {% set graded = graded + graded_gradeable.getOrCreateTaGradedGradeable().getTotalScore() %}
    {% endif %}
    {# Negative grades are not possible #}
    {% if graded < 0 %}
        {% set graded = 0 %}
    {% endif %}

    {% set total_possible = graded_gradeable.getGradeable().getAutoGradingConfig().getTotalNonExtraCredit() + graded_gradeable.getGradeable().getManualGradingPoints() %}
    <td>
        {% if not graded_gradeable.getOrCreateTaGradedGradeable().hasVersionConflict() and graded_gradeable.isTaGradingComplete() %}
                <div class="{{ box_background }}" style="white-space: nowrap;">{{ graded }} / {{ total_possible }}</div>
        {% endif %}
    </td>
{% endmacro %}

{# User ID #}
{% macro render_column_user_id(context, section, graded_gradeable, index, info, column) %}
    <td>
        {% if not graded_gradeable.getGradeable().isTeamAssignment() %}
            {{ graded_gradeable.getSubmitter.getId() }}
        {% endif %}

    </td>
{% endmacro %}

{# Anonymous ID #}
{% macro render_column_user_id_anon(context, section, graded_gradeable, index, info, column, anon_ids) %}
    <td>{{ anon_ids[graded_gradeable.getSubmitter().getId()] }}</td>
{% endmacro %}

{% macro render_column_team_members_anon(context, section, graded_gradeable, index, info, column, anon_ids) %}
    <td>
        {% if not graded_gradeable.getGradeable().isTeamAssignment() %}
            {{ anon_ids[graded_gradeable.getSubmitter().getId()] }}
        {% else %}
            {%- for member in graded_gradeable.getSubmitter().getTeam().getMemberUsersSorted() -%}
                {%- if loop.index != 1 -%}, {% endif -%}
                {{- anon_ids[member.getId()] -}}
            {%- endfor -%}
        {% endif %}
    <div style="font-style: italic; display: inline; color: grey;">
        {% if graded_gradeable.getGradeable().isTeamAssignment() %}
            {%- for member in graded_gradeable.getSubmitter().getTeam().getInvitedUsers() -%}
                {%- if loop.index == 1 -%}Pending: {% endif -%}
                {%- if loop.index != 1 -%}, {% endif -%}
                {{- anon_ids[member.getId()] -}}
            {%- endfor -%}
        {% endif %}
    </div>
    </td>
{% endmacro %}

{# Given Name #}
{% macro render_column_user_given(context, section, graded_gradeable, index, info, column) %}
    <td>{{ graded_gradeable.getSubmitter().getUser().getDisplayedGivenName() }}</td>
{% endmacro %}

{# Family Name #}
{% macro render_column_user_family(context, section, graded_gradeable, index, info, column) %}
    <td>{{ graded_gradeable.getSubmitter().getUser().getDisplayedFamilyName() }}</td>
{% endmacro %}

{# Viewed Grade #}
{% macro render_column_viewed_grade(context, section, graded_gradeable, index, info, column, team_gradeable_view_history) %}
    {% if graded_gradeable.getAutoGradedGradeable().getActiveVersion() > 0 %}
        {% if graded_gradeable.getSubmitter().isTeam() %}
            {% if team_gradeable_view_history[graded_gradeable.getSubmitter().getId()]['hover_string'] == '' %}
                <td class="viewed-red-x" title="">&#10008;</td>
            {% else %}
                <td class="td-viewed-grade" id="team-check-marks" title="{{ team_gradeable_view_history[graded_gradeable.getSubmitter().getId()]['hover_string'] }}">
                    {% for user_id, time in team_gradeable_view_history[graded_gradeable.getSubmitter().getId()]|filter((time, user_id) => user_id != 'hover_string') %}
				        {% if time == null %}
                            <i class="viewed-white-check">&#x2714;</i>
                        {% else %}
                            <i class="viewed-green-check">&#x2714;</i>
                        {% endif %}
                    {% endfor %}
                </td>
            {% endif %}
        {% else %}
            {% if graded_gradeable.getOrCreateTaGradedGradeable().getUserViewedDate() == null %}
                <td class="viewed-red-x" title="">&#10008;</td>
            {% else %}
                <td class="viewed-green-check" title="Last Viewed: {{ graded_gradeable.getOrCreateTaGradedGradeable().getUserViewedDate()|date }}">&#x2714;</td>
            {% endif %}
        {% endif %}
    {% else %}
        <td></td>
    {% endif %}
{% endmacro %}

{# /Column functions #}
<script>
    function changeSections() {
        const status = {{ view_all ? 1 : 0 }};
        if (status) {
            Cookies.set('view', 'assigned', { path: '/' });
            localStorage.setItem("general-setting-navigate-assigned-students-only", "true");
        } else {
            Cookies.set('view', 'all', { path: '/' });
            localStorage.setItem("general-setting-navigate-assigned-students-only", "false");
        }
        location.reload();
    }

    function changeAnon(gradeable_id) {
        Cookies.set(`default_anon_mode_${gradeable_id}_override`, 'on');
        const status = {{ anon_mode ? 1 : 0}};
        if (status) {
            Cookies.set(`anon_mode_${gradeable_id}`, 'off');
        }
        else {
            Cookies.set(`anon_mode_${gradeable_id}`, 'on');
        }
        location.reload();
    }

    function change_inquiry() {
        var button = document.getElementById('inquiryButton');
        var status = Cookies.get('inquiry_status');
        if(status === 'on') {
            status = 'off'
        }
        else{
            status = 'on';
        }
        if(status === 'on') {
            Cookies.set('inquiry_status', 'on');
            var inquiry = Cookies.get('inquiry_status');
            grade_inquiry_only();
            button.textContent = "Grade Inquiry Only: On";
        } else {
            Cookies.set('inquiry_status', 'off');
            var inquiry = Cookies.get('inquiry_status');
            reverse_inquiry_only();
            button.textContent = "Grade Inquiry Only: Off";
        }
    }

    
    function changeSortOrder() {
        if ({{ sort == 'random' ? "true" : "false" }}) {
            Cookies.set('sort', 'id');
        }
        else {
            Cookies.set('sort', 'random');
        }
        location.reload();
    }

    function sortTableByColumn(sort_type = 'id', direction) {
        Cookies.set('sort', sort_type);
        Cookies.set('direction', direction);
        location.reload();
    }

    //function to count how many submissions are being regraded so that a confirm message can be displayed if necessary
    function ajaxCountRegrade(choice,e,confirmMessage) {
        const submit_url = buildCourseUrl(['gradeable', "{{ gradeable.getId }}", 'regrade', 'count']);
        let formData = new FormData();
        formData.append('csrf_token', csrfToken);
        formData.append('gradeable_id', "{{ gradeable.getId }}");
        //if regrading all versions
        if (choice) {
            formData.append('regrade_all', 'true');
        }
        else {
            formData.append('regrade_all', 'false');
        }
        $.ajax({
            url: submit_url,
            data: formData,
            processData: false,
            type: 'POST',
            headers : {
                Accept: "application/json"
            },
            contentType: false,
            success: function(data) {
                data = JSON.parse(data);
                if (data['status'] === 'success') {
                    confirmMessage(e, data['data'], choice);
                }
                else {
                    alert("ERROR! Please contact administrator with following error:\n\n" + data['message']);
                }
            }
        });
    }
    function confirmMessage(e,count, choice) {
        if(count > 50) {
            e.preventDefault();
            if (window.confirm("Are you sure you want to add " + count + " submissions to the queue ?")) {
                //if regrading all versions
                if (choice) {
                    handleRegrade(0, csrfToken, "{{ gradeable.getId }}", '', false, false, false, true)
                }
                else {
                    handleRegrade(0, csrfToken, "{{ gradeable.getId }}", '', false, false, true)
                }
            }
        }
        else {
            //if regrading all versions
            if (choice) {
                handleRegrade(0, csrfToken, "{{ gradeable.getId }}", '', false, false, false, true)
            }
            else {
                handleRegrade(0, csrfToken, "{{ gradeable.getId }}", '', false, false, true)
            }
        }
    }
</script>

{% include 'grading/electronic/GradeableMessage.twig' with {
    "course": course,
    "semester": semester,
    "gradeable_id": gradeable.getId,
    "blind_status": blind_status
}%}<|MERGE_RESOLUTION|>--- conflicted
+++ resolved
@@ -185,12 +185,8 @@
                 <tbody class="details-content panel-content-active"{% if section.title in collapsed_sections %} style="display: none"{% endif %}>
                     {% if section.rows is defined %}
                         {% for info in section.rows %}
-<<<<<<< HEAD
                         {# sections.section.rows.info #}
-                            {{ _self.render_student(_context, section, info.graded_gradeable, loop.index, info, columns, team_gradeable_view_history, overrides, anon_ids) }}
-=======
                             {{ _self.render_student(_context, section, info.graded_gradeable, loop.index, info, columns, team_gradeable_view_history, overrides, anon_ids, max_team_name_length) }}
->>>>>>> 7f558bc2
                         {% endfor %}
                     {% endif %}
                     {% if section.teamless_users is defined %}
