name: Vagrant Up

on:
  schedule:
    - cron: '0 0 * * *'
  workflow_dispatch:

permissions:
  contents: read

jobs:
  vagrant-up:
<<<<<<< HEAD
    runs-on: macos-latest
    steps:
      - uses: actions/checkout@v4
        with:
          fetch-depth: 0
      - name: Get latest version
        id: get-version
        run: |
          TAG=$(git describe --tags --abbrev=0)
          if ! [[ $TAG =~ ^v[0-9]{2}\.[0-9]{2}\.[0-9]{2}$ ]]; then
            echo "Invalid tag name: '$TAG'"
            exit 1
          fi
          echo "version=${TAG:1}" >> $GITHUB_OUTPUT

=======
    runs-on: macos-13

    steps:
      - uses: actions/checkout@v4
      - run: brew install virtualbox vagrant
>>>>>>> d59869de
      # Installing this is skipped in CI as using it was causing some corruption in
      # attempting to mount the shared folder. The guest and host guest additions
      # versions are close enough that we are fine without it.
      # - run: vagrant plugin install vagrant-vbguest
      - name: Vagrant Up
        run: CI=1 vagrant up
      # - name: Validate image
      #   run: curl --show-error --fail --include http://localhost:1511
      - name: Save image
        run: vagrant package --output submitty.box
      - name: Publish image
        run: |
          vagrant cloud auth login --token ${{ secrets.VAGRANT_CLOUD_TOKEN }}
          vagrant cloud publish reapernsgaming/submitty ${{ steps.get-version.outputs.version }}.$(date +"%y%m%d%H%M") virtualbox submitty.box --release --force
          vagrant cloud auth logout
      # - name: Acquire Job ID
      #   if: failure()
      #   id: get-job-id
      #   env:
      #     GH_TOKEN: ${{ secrets.GITHUB_TOKEN }}
      #   run: |
      #     jobs=$(gh api repos/${{ github.repository }}/actions/runs/${{ github.run_id}}/attempts/${{ github.run_attempt }}/jobs)
      #     job_id=$(echo $jobs | jq -r '.jobs[] | select(.runner_name=="${{ runner.name }}") | .id')
      #     echo "job_id=$job_id" >> $GITHUB_OUTPUT
      # - name: Send slack message on failure
      #   if: failure()
      #   run: |
      #     curl -X POST -H "Content-type: application/json" --data '{"text":"The Vagrant Up Github Action has failed. View here: https://github.com/Submitty/Submitty/actions/runs/${{ github.run_id }}/job/${{ steps.get-job-id.outputs.job_id }}"}' ${{ secrets.VAGRANT_UP_WEBHOOK }}
      #     curl -X POST https://submitty.zulipchat.com/api/v1/messages -u ${{ secrets.ZULIP_AUTHENTICATION }} --data-urlencode 'type=stream' --data-urlencode 'to=Submitty Developer Studio' --data-urlencode 'topic=Vagrant Up Failures' --data-urlencode 'content=The Vagrant Up Github Action has failed. View here: https://github.com/Submitty/Submitty/actions/runs/${{ github.run_id }}/job/${{ steps.get-job-id.outputs.job_id }}'<|MERGE_RESOLUTION|>--- conflicted
+++ resolved
@@ -10,12 +10,13 @@
 
 jobs:
   vagrant-up:
-<<<<<<< HEAD
-    runs-on: macos-latest
+    runs-on: macos-13
     steps:
       - uses: actions/checkout@v4
-        with:
-          fetch-depth: 0
+          with:
+            fetch-depth: 0
+      - name: Install virtualbox and vagrant
+        run: brew install virtualbox vagrant        
       - name: Get latest version
         id: get-version
         run: |
@@ -26,13 +27,6 @@
           fi
           echo "version=${TAG:1}" >> $GITHUB_OUTPUT
 
-=======
-    runs-on: macos-13
-
-    steps:
-      - uses: actions/checkout@v4
-      - run: brew install virtualbox vagrant
->>>>>>> d59869de
       # Installing this is skipped in CI as using it was causing some corruption in
       # attempting to mount the shared folder. The guest and host guest additions
       # versions are close enough that we are fine without it.
