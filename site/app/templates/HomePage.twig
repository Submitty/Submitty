--- conflicted
+++ resolved
@@ -19,31 +19,6 @@
                         <td><b>Change Password</b></td>
                         <td><a onclick="passwordChange()"><i class="fa fa-pencil" aria-hidden="true"></i></a></td>
                     </tr>
-<<<<<<< HEAD
-                    <tr>
-                        <td><b>First Name:</b> {{ user.getDisplayedFirstName() }} </td>
-                        <td><a onclick="userNameChange()" aria-label="Change Name"><i class="fa fa-pencil" aria-hidden="true"></i></a></td>
-                    </tr>
-                    <tr>
-                        <td><b>Last Name:</b> {{ user.getLastName() }} </td>
-                    </tr>
-                    {% if show_change_password %}
-                        <tr>
-                            <td><b><label for="change_password">Change Password<label></b></td>
-                            <td><a onclick="passwordChange()" id="change_password"><i class="fa fa-pencil" aria-hidden="true"></i></a></td>
-                        </tr>
-                    {% endif %}
-                    </tbody>
-                </table>
-            </div>
-            <div class="box half">
-                {% for ranks in statuses %}
-                    {% if loop.index == 1 or ranks|length > 0 %}
-                        <h2>Your {{ loop.index == 1 ? "" : "Archived " }}Courses</h2>
-                        <table width='95%'>
-                            <tbody>
-                            {% for rank in ranks %}
-=======
                 {% endif %}
                 </tbody>
             </table>
@@ -61,7 +36,6 @@
                                 </td>
                             </tr>
                             {% for course in rank.courses %}
->>>>>>> 63a3a8c6
                                 <tr>
                                     <td style="width:85%" colspan="30">
                                         <a id="{{ course.getSemester() }}_{{ course.getTitle() }}" class="btn btn-primary btn-block" style=" white-space: normal;" href="{{ core.buildUrl({'component': 'navigation', 'course': course.getTitle(), 'semester': course.getSemester()}) }}">
