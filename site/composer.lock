--- conflicted
+++ resolved
@@ -4,11 +4,7 @@
         "Read more about it at https://getcomposer.org/doc/01-basic-usage.md#installing-dependencies",
         "This file is @generated automatically"
     ],
-<<<<<<< HEAD
     "content-hash": "a8eeebe53f8de738847db90d940337c4",
-=======
-    "content-hash": "c287638b3b362629d72864fa571e9933",
->>>>>>> 63ea3ed4
     "packages": [
         {
             "name": "aptoma/twig-markdown",
