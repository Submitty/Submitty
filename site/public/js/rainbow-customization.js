/* exported addToTable, deleteRow */
/* global buildCourseUrl csrfToken displayErrorMessage displaySuccessMessage */

const benchmarks_with_input_fields = ['lowest_a-', 'lowest_b-', 'lowest_c-', 'lowest_d'];
const allowed_grades = ['A', 'A-', 'B+', 'B', 'B-', 'C+', 'C', 'C-', 'D+', 'D', 'F'];
const allowed_grades_excluding_f = ['A', 'A-', 'B+', 'B', 'B-', 'C+', 'C', 'C-', 'D+', 'D'];
const tables = ['plagiarism', 'manualGrade'];

// eslint-disable-next-line no-unused-vars
function ExtractBuckets() {
    const x = [];
    const bucket_list = $('#buckets_used_list').find('li');
    bucket_list.each((idx, li) => {
        x.push($(li).text());
    });

    $('#generate_json').val(JSON.stringify(x));
    $('#custom_form').submit();
}

// Forces element's value to be non-negative
// eslint-disable-next-line no-unused-vars
function ClampPoints(el) {
    if (el.value === '') {
        el.value = el.placeholder;
        el.classList.remove('override');
    }
    el.value = Math.max(0.0, el.value);
}

// eslint-disable-next-line no-unused-vars
function DetectMaxOverride(el) {
    if (el.value !== el.placeholder) {
        el.classList.add('override');
    }
    else {
        el.classList.remove('override');
    }
}

function ExtractBucketName(s, offset) {
    const tmp = s.split('-');
    let bucket = '';
    let i;
    for (i = offset; i < tmp.length; i++) {
        if (i > offset) {
            bucket += '-';
        }
        bucket += tmp[i];
    }
    return bucket;
}

// Forces element's value to be in range [0.0,100.0]
// eslint-disable-next-line no-unused-vars
function ClampPercent(el) {
    el.value = Math.min(Math.max(el.value, 0.0), 100.0);
    UpdateUsedPercentage();
    $(`#config-percent-${ExtractBucketName(el.id, 1)}`).text(`${el.value}%`);
}

// Updates the sum of percentage points accounted for by the buckets being used
function UpdateUsedPercentage() {
    let val = 0.0;
    $("input[id^='percent']").filter(function () {
        return $(this).parent().css('display') !== 'none';
    }).each(function () {
        val += parseFloat($(this).val());
    });
    const percentage_span = $('#used_percentage');
    percentage_span.text(`${val.toString()}%`);
    if (val > 100.0) {
        percentage_span.css({ 'color': 'red', 'font-weight': 'bold' });
    }
    else {
        percentage_span.css({ 'color': 'var(--text-black)', 'font-weight': '' });
    }
}

// Updates which buckets have full configuration shown (inc. each gradeable), and the ordering
// eslint-disable-next-line no-unused-vars
function UpdateVisibilityBuckets() {
    // For each bucket that isn't being used, hide it
    $('#buckets_available_list').find('input').each(function () {
        // Extract the bucket name
        const bucket = ExtractBucketName($(this).attr('id'), 1);
        $(`#config-${bucket}`).css('display', 'none');
    });

    // For each bucket that IS being used, show it
    const used_buckets = $('#buckets_used_list').find('input');
    if (used_buckets.length === 0) {
        return;
    }
    let prev_bucket = ExtractBucketName(used_buckets.first().attr('id'), 1);
    $(`#config-${prev_bucket}`).prependTo('#config-wrapper').css('display', 'block');

    used_buckets.each(function () {
        // Extract the bucket name
        const bucket = ExtractBucketName($(this).attr('id'), 1);
        console.log(`prev_bucket: ${prev_bucket} bucket: ${bucket}`);
        if (bucket !== prev_bucket) {
            $(`#config-${bucket}`).css('display', 'block');
            $(`#config-${prev_bucket}`).after($(`#config-${bucket}`));
            prev_bucket = bucket;
        }
    });
}

function getDisplay() {
    // Collect display
    const display = [];

    $.each($("input[name='display']:checked"), function () {
        display.push($(this).val());
    });

    return display;
}

function getSection() {
    // Collect sections and labels
    const sections = {};

    $.each($("input[class='sections_and_labels']"), function () {
        // Get data
        const section = this.getAttribute('data-section').toString();
        const label = this.value;

        if (label === '') {
            throw 'All sections MUST have a label before saving';
        }

        // Add to sections
        sections[section] = label;
    });

    return sections;
}

function getDisplayBenchmark() {
    // Collect display benchmarks
    const display_benchmarks = [];

    $.each($("input[name='display_benchmarks']:checked"), function () {
        display_benchmarks.push($(this).val());
    });

    return display_benchmarks;
}

/**
 * From the set of Display Benchmarks determine which ones are
 * selected that are part of the subset
 * ['lowest_a-', 'lowest_b-', 'lowest_c-', 'lowest_d']
 *
 * @returns {[]}
 */
function getSelectedCurveBenchmarks() {
    const all_selected_benchmarks = getDisplayBenchmark();
    const result_set = [];

    all_selected_benchmarks.forEach((elem) => {
        if (benchmarks_with_input_fields.includes(elem)) {
            result_set.push(elem);
        }
    });

    return result_set;
}

function getGradeableBuckets() {
    // Collect gradeable buckets
    const gradeables = [];
    $('.bucket_detail_div').each(function () {
        // Only use buckets which have display block
        // This works even if outer container is collapsed
        if ($(this).css('display') === 'block') {
            const bucket = {};

            // Extract bucket-type
            let type = $(`#${this.id} h3`);
            type = type[0].innerHTML.toLowerCase();
            bucket.type = type;

            // Extract count
            const count = $(`#config-count-${type}`).val();
            bucket.count = parseInt(count);

            // // Extract remove_lowest
            const remove_lowest = $(`#config-remove_lowest-${type}`).val();
            bucket['remove_lowest'] = parseInt(remove_lowest);

            // Extract percent
            let percent = $(`#percent-${type}`).val();
            percent = percent / 100;
            bucket.percent = percent;

            // Extract each independent gradeable in the bucket
            const ids = [];
            const selector = `#gradeables-list-${type}`;
            $(selector).children('.gradeable-li').each(function () {
                const gradeable = {};

                const children = $(this).children();

                // Get max points
                gradeable.max = parseFloat(children[0].value);

                // Get gradeable release date
                gradeable.release_date = children[0].dataset.gradeReleaseDate;

                // Get gradeable id
                gradeable.id = $(children).find('.gradeable-id')[0].innerHTML;

                // Get per-gradeable curve data
                const curve_points_selected = getSelectedCurveBenchmarks();

                $(children).find('.gradeable-li-curve input').each(function () {
                    const benchmark = this.getAttribute('data-benchmark').toString();

                    if (curve_points_selected.includes(benchmark) && this.value) {
                        if (!Object.prototype.hasOwnProperty.call(gradeable, 'curve')) {
                            gradeable.curve = [];
                        }

                        gradeable.curve.push(parseFloat(this.value));
                    }
                });

                // Validate the set of per-gradeable curve values
                if (Object.prototype.hasOwnProperty.call(gradeable, 'curve')) {
                    // Has correct number of values
                    if (gradeable.curve.length !== curve_points_selected.length) {
                        throw `To adjust the curve for gradeable ${gradeable.id} you must enter a value in each box`;
                    }

                    let previous = gradeable.max;
                    gradeable.curve.forEach((elem) => {
                        elem = parseFloat(elem);

                        // All values are floats
                        if (isNaN(elem)) {
                            throw `All curve inputs for gradeable ${gradeable.id} must be floating point values`;
                        }

                        // Each value is greater than 0
                        if (elem < 0) {
                            throw `All curve inputs for gradeable ${gradeable.id} must be greater than or equal to 0`;
                        }

                        // Each value is less than the previous
                        if (elem > previous) {
                            throw `All curve inputs for gradeable ${gradeable.id} must be less than or equal to the maximum points for the gradeable and also less than or equal to the previous input`;
                        }

                        previous = elem;
                    });
                }

                ids.push(gradeable);
            });

            // Add gradeable buckets to gradeables array
            bucket.ids = ids;

            // Add to the gradeables array
            gradeables.push(bucket);
        }
    });

    return gradeables;
}

/**
 * Gets data to add to the JSON for the plagiarism and manual grade tables
 * @param {string} table
 *      'plagiarism'
 *      'manualGrade'
 */
function getTableData(table) {
    if (!tables.includes(table)) {
        return;
    }

    const data = [];

    const tableMap = {
        plagiarism: 'plagiarism-table-body',
        manualGrade: 'manual-grading-table-body',
    };
    const tableBody = document.getElementById(tableMap[table]);
    const rows = tableBody.getElementsByTagName('tr');

    for (let i = 0; i < rows.length; i++) {
        const row = rows[i];
        const firstInput = row.cells[0].textContent;
        const secondInput = row.cells[1].textContent;
        const thirdInput = row.cells[2].textContent;

        if (table === 'plagiarism') {
            data.push({
                user: firstInput,
                gradeable: secondInput,
                penalty: parseFloat(thirdInput),
            });
        }
        else if (table === 'manualGrade') {
            data.push({
                user: firstInput,
                grade: secondInput,
                note: thirdInput,
            });
        }
    }

    return data;
}

/**
 * Adds input data to plagiarism and manual grade tables
 * @param {string} table
 *     'plagiarism'
 *     'manualGrade'
 */
function addToTable(table) {
    if (!tables.includes(table)) {
        return;
    }

    const tableMap = {
        plagiarism: ['plagiarism-table-body', 'plagiarism_user_id', 'g_id', 'marks'],
        manualGrade: ['manual-grading-table-body', 'manual-grading-user-id', 'manual-grading-grade', 'manual-grading-note'],
    };

    const firstInput = document.getElementById(tableMap[table][1]).value.trim();
    const secondInput = document.getElementById(tableMap[table][2]).value.trim();
    const thirdInput = document.getElementById(tableMap[table][3]).value.trim();

    // Check whether input is allowed
    // eslint-disable-next-line no-undef
    const studentFullDataValues = studentFullData.map((item) => item.value);
    const tableBody = document.getElementById(tableMap[table][0]);
    const rows = tableBody.getElementsByTagName('tr');
    switch (table) {
        case 'plagiarism': {
            if (firstInput === '' || secondInput === '' || thirdInput === '') {
                alert('Please fill in all the fields.');
                return;
            }
            if (!studentFullDataValues.includes(firstInput)) {
                alert('Invalid User ID. Please enter a valid one.');
                return;
            }
            if (thirdInput > 1 || thirdInput < 0) {
                alert('Penalty must be between 0 - 1');
                return;
            }

            // Check for duplicate entries
            for (let i = 0; i < rows.length; i++) {
                const row = rows[i];
                const existingFirstInput = row.cells[0].textContent.trim();
                const existingSecondInput = row.cells[1].textContent.trim();

                if (firstInput === existingFirstInput && secondInput === existingSecondInput) {
                    alert('Entry with the same Student ID and Gradeable already exists.');
                    return;
                }
            }
            break;
        }
        case 'manualGrade': {
            if (firstInput === '' || secondInput === '') {
                alert('Please fill in both user ID and final grade.');
                return;
            }
            if (!studentFullDataValues.includes(firstInput)) {
                alert('Invalid User ID. Please enter a valid one.');
                return;
            }
            if (!allowed_grades.includes(secondInput)) {
                alert('Grade must be one of the following: ${allowed_grades.join(\', \')}');
                return;
            }

            // Check for duplicate entries
            for (let i = 0; i < rows.length; i++) {
                const row = rows[i];
                const existingFirstInput = row.cells[0].textContent.trim();

                if (firstInput === existingFirstInput) {
                    alert('Entry with the same Student ID already exists.');
                    return;
                }
            }
            break;
        }
    }

    // Create a new row and cells
    const newRow = tableBody.insertRow();

    const cellFirstInput = newRow.insertCell();
    cellFirstInput.textContent = firstInput;

    const cellSecondInput = newRow.insertCell();
    cellSecondInput.textContent = secondInput;

    const cellThirdInput = newRow.insertCell();
    cellThirdInput.textContent = thirdInput;

    const cellDelete = newRow.insertCell();
    const deleteLink = document.createElement('a');
    const deleteIcon = document.createElement('i');
    deleteIcon.className = 'fas fa-trash';
    deleteLink.appendChild(deleteIcon);
    deleteLink.onclick = function () {
        deleteRow(this);
    };
    cellDelete.appendChild(deleteLink);

    // Clear the form fields
<<<<<<< HEAD
    document.getElementById('user_id').value = '';
    document.getElementById('g_id').value = '';
    document.getElementById('marks').value = '';
    saveChanges();
=======
    document.getElementById(tableMap[table][1]).value = '';
    document.getElementById(tableMap[table][2]).value = '';
    document.getElementById(tableMap[table][3]).value = '';
>>>>>>> 9ca03854
}

function deleteRow(button) {
    const row = button.parentNode.parentNode;
    row.parentNode.removeChild(row);
<<<<<<< HEAD
    saveChanges();
=======
    displayChangeDetectedMessage();
>>>>>>> 9ca03854
}

function getMessages() {
    const messages = [];

    const message = $('#cust_messages_textarea').val();

    if (message) {
        messages.push(message);
    }

    return messages;
}

function getBenchmarkPercent() {
    // Collect benchmark percents
    const benchmark_percent = {};
    const selected_benchmarks = getSelectedCurveBenchmarks();

    $('.benchmark_percent_input').each(function () {
        // Get data
        const benchmark = this.getAttribute('data-benchmark').toString();
        const percent = this.value;

        if (selected_benchmarks.includes(benchmark)) {
            // Verify percent is not empty
            if (percent === '') {
                throw 'All benchmark percents must have a value before saving.';
            }

            // Verify percent is a floating point number
            if (isNaN(parseFloat(percent))) {
                throw 'Benchmark percent input must be a floating point number.';
            }

            // Add to sections
            benchmark_percent[benchmark] = percent;
        }
    });

    return benchmark_percent;
}

function getFinalCutoffPercent() {
    // Verify that final_grade is used, otherwise set values to default (which will be unused)
    if (!$("input[value='final_grade']:checked").val()) {
        return {
            'A': 93.0,
            'A-': 90.0,
            'B+': 87.0,
            'B': 83.0,
            'B-': 80.0,
            'C+': 77.0,
            'C': 73.0,
            'C-': 70.0,
            'D+': 67.0,
            'D': 60.0,
        };
    }

    // Collect benchmark percents
    const final_cutoff = {};

    $('.final_cutoff_input').each(function () {
        // Get data
        const letter_grade = this.getAttribute('data-benchmark').toString();
        const percent = this.value;

        if (allowed_grades_excluding_f.includes(letter_grade)) {
            // Verify percent is not empty
            if (percent === '') {
                throw 'All final cutoffs must have a value before saving.';
            }

            // Verify percent is a floating point number
            if (isNaN(parseFloat(percent))) {
                throw 'Final cutoff input must be a floating point number.';
            }

            // Add to sections
            final_cutoff[letter_grade] = percent;
        }
    });

    return final_cutoff;
}

// This function constructs a JSON representation of all the form input
function buildJSON() {
    // Build the overall json
    let ret = {
        display: getDisplay(),
        display_benchmark: getDisplayBenchmark(),
        benchmark_percent: getBenchmarkPercent(),
        final_cutoff: getFinalCutoffPercent(),
        section: getSection(),
        gradeables: getGradeableBuckets(),
        messages: getMessages(),
        plagiarism: getTableData('plagiarism'),
        manual_grade: getTableData('manualGrade'),
    };

    ret = JSON.stringify(ret);
    return ret;
}

function showLogButton(responseData) {
    $('#show_log_button').show();
    $('#save_status_log').empty();
    $('#save_status_log').append(`<pre>${responseData}</pre>`);
}

function sendSelectedValue() {
    return new Promise((resolve, reject) => {
        const selected_value = $("input[name='customization']:checked").val();
        // eslint-disable-next-line no-undef
        const url = buildCourseUrl(['reports', 'rainbow_grades_customization', 'manual_or_gui']);
        const formData = new FormData();
        // eslint-disable-next-line no-undef
        formData.append('csrf_token', csrfToken);
        formData.append('selected_value', selected_value);

        $.ajax({
            url: url,
            type: 'POST',
            data: formData,
            processData: false,
            contentType: false,
            dataType: 'json',
            success: function (data) {
                console.log(data);
                if (data['status'] === 'success') {
                    resolve(data);
                }
                else {
                    reject(data['message']);
                }
            },
            error: function (jqXHR, textStatus, errorThrown) {
                console.log('AJAX error:', jqXHR, textStatus, errorThrown);
                let errorMsg = `An error occurred: Server response: ${jqXHR.status} ${jqXHR.statusText}`;
                try {
                    // Attempt to parse JSON, if there's HTML, this will fail
                    const responseText = jqXHR.responseText;
                    const jsonStartIndex = responseText.indexOf('{');
                    if (jsonStartIndex !== -1) {
                        const jsonResponse = JSON.parse(responseText.substring(jsonStartIndex));
                        errorMsg = `${jsonResponse.message || jsonResponse.status}`;
                    }
                }
                catch (e) {
                    console.error('Failed to parse JSON response', e);
                }
                reject(errorMsg);
            },
        });
    });
}

// eslint-disable-next-line no-unused-vars
function runBuild() {
    // eslint-disable-next-line no-undef
    const url = buildCourseUrl(['reports', 'build_form']);

    sendSelectedValue()
        .then(() => {
            $.ajax({
                type: 'POST',
                url: url,
                data: { csrf_token: csrfToken },
                dataType: 'json',
                success: function (response) {
                    console.log(response);
                    if (response.status === 'success') {
                        $('#save_status').text('Generating rainbow grades, please wait...');
                        checkBuildStatus();
                    }
                    else {
                        $('#save_status').text('An error occurred while building');
                    }
                },
                error: function (jqXHR, textStatus, errorThrown) {
                    console.log('AJAX error:', jqXHR, textStatus, errorThrown);
                    $('#save_status').text('An error occurred while making the request');
                },
            });
        })
        .catch((error) => {
            console.error('Caught error:', error);
            $('#save_status').text(`An error occurred: ${error}`);
        });
}

function checkBuildStatus() {
    $.ajax({
        type: 'POST',
        url: buildCourseUrl(['reports', 'rainbow_grades_status']),
        data: { csrf_token: csrfToken },
        dataType: 'json',
        success: function (response) {
            console.log(response);
            if (response.status === 'success') {
                $('#save_status').text('Rainbow grades successfully generated!');
                showLogButton(response.data.data);
            }
            else if (response.status === 'fail') {
                $('#save_status').text('A failure occurred generating rainbow grades');
                showLogButton(response.message);
            }
            else {
                $('#save_status').text('Internal Server Error');
                console.log(response);
            }
        },
        error: function (xhr, status, error) {
            console.error(`Failed to parse response from server: ${xhr.responseText}`);
        },
    });
}

$(document).ready(() => {
    $("input[name*='display']").change(() => {
        saveChanges();
    });
    // Register change handlers to update the status message when form inputs change
    $("input[name*='display_benchmarks']").change(() => {
        saveChanges();
    });
    $('#cust_messages_textarea').on('change keyup paste focusout', () => {
        saveChanges();
    });
    $('.sections_and_labels').on('change keyup paste', () => {
        saveChanges();
    });
    // Attach a focusout event handler to all input and textarea elements within #gradeables after user finishes typing
    $('#gradeables').find('input, textarea').on('focusout', () => {
        saveChanges();
    });

    // https://stackoverflow.com/questions/15657686/jquery-event-detect-changes-to-the-html-text-of-a-div
    // More Details https://developer.mozilla.org/en-US/docs/Web/API/MutationObserver
    // select the target node
    const target = document.querySelector('#buckets_used_list');
    // create an observer instance
    // eslint-disable-next-line no-unused-vars
    const observer = new MutationObserver((mutations) => {
        saveChanges();
    });
    // configuration of the observer:
    const config = { attributes: true, childList: true, characterData: true };
    // pass in the target node, as well as the observer options
    observer.observe(target, config);
});

function saveChanges() {
    $('#save_status').text('Change detected Saving ...');
    const url = buildCourseUrl(['reports', 'rainbow_grades_customization_save']);
    const formData = new FormData();
    formData.append('csrf_token', csrfToken);
    formData.append('json_string', buildJSON());

    $.ajax({
        url: url,
        type: 'POST',
        data: formData,
        dataType: 'json',
        processData: false,
        contentType: false,
        beforeSend: function (xhr) {
            xhr.setRequestHeader('X-Requested-With', 'XMLHttpRequest');
        },
        success: function (response) {
            console.log(`Response: ${response}`);
            if (response['status'] === 'success') {
                $('#save_status').text('All changes saved');
            }
            else {
                // lets keep the alert, because users may not notice it even if it fails
                alert(`An error occurred: ${response.data}`);
            }
        },
        error: function (jqXHR, textStatus, errorThrown) {
            console.error(`Error status: ${textStatus}`);
            console.error(`Error thrown: ${errorThrown}`);
            console.error(`Server response: ${jqXHR.status} ${jqXHR.statusText}`);
        },
    });
}

$(document).ready(() => {
    $("input[name='customization']").change(() => {
        $('#save_status').text('Switched customization, need to rebuild');
    });
});

/**
 * Sets the visibility for 'benchmark percent' input boxes and also per-gradeable curve input boxes
 * based upon boxes in 'display benchmark' being selected / un-selected
 *
 * @param elem The checkbox input element captured from 'display benchmark'
 */
function setInputsVisibility(elem) {
    const benchmark = elem.value;
    const is_checked = elem.checked;

    // Only care about inputs which are part of the benchmarks_with_input_fields
    if (benchmarks_with_input_fields.includes(benchmark)) {
        if (is_checked) {
            $(`.${benchmark}`).show();
        }
        else {
            $(`.${benchmark}`).hide();
        }
    }

    // If all boxes are unchecked can hide benchmark percent box and all per-gradeable curve options
    if (getSelectedCurveBenchmarks().length === 0) {
        $('#benchmark_percents').hide();
        $('.fa-gradeable-curve').hide();
        $('.gradeable-li-curve').hide();
    }
    else {
        $('#benchmark_percents').show();
        $('.fa-gradeable-curve').show();
    }
}

/**
 * Sets the visibility for input boxes other than benchmark percents
 * based on the corresponding boxes in 'display' being selected / un-selected
 * */
function setCustomizationItemVisibility(elem) {
    // maps a checkbox name to the corresponding customization item id
    const checkbox_to_cust_item = {
        final_grade: '#final_grade_cutoffs',
        messages: '#cust_messages',
        section: '#section_labels',
    };
    const checkbox_name = elem.value;
    const cust_item_id = checkbox_to_cust_item[checkbox_name];
    const is_checked = elem.checked;

    $(cust_item_id).toggle(is_checked);

    // manual grading is dependent on final grade cutoffs
    if (checkbox_name === 'final_grade') {
        $('#manual-grading').toggle(is_checked);
    }
}

$(document).ready(() => {
    // Make the per-gradeable curve inputs toggle when the icon is clicked
    // eslint-disable-next-line no-unused-vars
    $('.fa-gradeable-curve').click(function (event) {
        const id = jQuery(this).attr('id').split('-')[3];
        $(`#gradeable-curve-div-${id}`).toggle();
    });

    // By default, open the input fields for per-gradable curves which have been previously set
    $('.gradeable-li-curve').each(function () {
        let has_at_least_one_value = false;

        // Determine if any of the input boxes had a value pre-loaded into them
        $(this).children('input').each(function () {
            if (this.value) {
                has_at_least_one_value = true;
            }
        });

        // If so then open the per-gradeable curve input div
        if (has_at_least_one_value) {
            const id = jQuery(this).attr('id').split('-')[3];
            $(`#gradeable-curve-div-${id}`).toggle();
        }
    });

    /**
     * Configure visibility handlers for curve input boxes
     * Curve input boxes include the benchmark percent input boxes and also the per-gradeable curve input boxes
     * Visibility is controlled by which boxes are selected in the display benchmarks area
     */
    $('#display_benchmarks input').each(function () {
        // Set the initial visibility on load
        setInputsVisibility(this);

        // Register a click handler to adjust visibility when boxes are selected / un-selected
        $(this).change(function () {
            setInputsVisibility(this);
        });
    });

    /**
     * Configure visibility handler for all customization items other than benchmark percents
     * Visibility is controlled by whether the corresponding boxes are selected in the display area
     */
    const dropdown_checkboxes = ['final_grade', 'messages', 'section'];
    $('#display input').each(function () {
        if (dropdown_checkboxes.includes(this.value)) {
            // Set the initial visibility on load
            setCustomizationItemVisibility(this);

            // Register a click handler to adjust visibility when boxes are selected / un-selected
            $(this).change(function () {
                setCustomizationItemVisibility(this);
            });
        }
    });

<<<<<<< HEAD
=======
    $("input[name*='display']").change(() => {
        displayChangeDetectedMessage();
    });

    // Register change handlers to update the status message when form inputs change
    $("input[name*='display_benchmarks']").change(() => {
        displayChangeDetectedMessage();
    });

    $("input[name*='final_grade_cutoffs']").change(() => {
        displayChangeDetectedMessage();
    });

    $('#cust_messages_textarea').on('change keyup paste', () => {
        displayChangeDetectedMessage();
    });

    $('.sections_and_labels').on('change keyup paste', () => {
        displayChangeDetectedMessage();
    });
    // plagiarism / manual-grading option-input
    $('.option-input').on('change keyup paste', () => {
        displayChangeDetectedMessage();
    });

    // https://stackoverflow.com/questions/15657686/jquery-event-detect-changes-to-the-html-text-of-a-div
    // More Details https://developer.mozilla.org/en-US/docs/Web/API/MutationObserver
    // select the target node
    const target = document.querySelector('#buckets_used_list');
    // create an observer instance
    // eslint-disable-next-line no-unused-vars
    const observer = new MutationObserver((mutations) => {
        displayChangeDetectedMessage();
    });
    // configuration of the observer:
    const config = { attributes: true, childList: true, characterData: true };
    // pass in the target node, as well as the observer options
    observer.observe(target, config);

>>>>>>> 9ca03854
    // Display auto rainbow grades log on button click
    $('#show_log_button').click(() => {
        $('#save_status_log').toggle();
    });

    // Hide the loading div and display the form once all form configuration is complete
    $(document).ready(() => {
        $('#rg_web_ui_loading').hide();
        $('#rg_web_ui').show();
    });
});

$(document).ready(() => {
    // Button click event
    $('#btn-upload-customization').click(() => {
        $('#config-upload').click();
    });

    // File input change event
    $('#config-upload').on('change', function () {
        const selected_file = $(this)[0].files[0];
        console.log('Selected File: ', selected_file);

        // eslint-disable-next-line no-undef
        const url = buildCourseUrl(['reports', 'rainbow_grades_customization', 'upload']);
        console.log('URL: ', url);

        const formData = new FormData();
        formData.append('csrf_token', csrfToken);
        formData.append('config_upload', selected_file);

        $.ajax({
            url: url,
            type: 'POST',
            data: formData,
            processData: false,
            contentType: false,
            success: function (jsonData) {
                const data = JSON.parse(jsonData);
                console.log(`Data: ${JSON.stringify(data)}`);

                // Check if server reports that file exists
                const manual_customization_exists = data['data']['manual_customization_exists'];
                console.log(`manual_customization_exists: ${manual_customization_exists}`);

                if (data['status'] === 'fail') {
                    displayErrorMessage(data['message']);
                    $('#config-upload').focus();
                }
                else {
                    displaySuccessMessage('Manual Customization uploaded successfully');
                    if (manual_customization_exists) {
                        $('#ask_which_customization').show();
                        $('#manual_customization').prop('checked', true);
                        $('#gui_customization').prop('checked', false);
                    }
                    else {
                        $('#ask_which_customization').hide();
                        $('#manual_customization').prop('checked', false);
                        $('#gui_customization').prop('checked', true);
                    }
                }
            },
            error: function (jqXHR, textStatus, errorThrown) {
                console.log(`Error status: ${textStatus}`);
                console.log(`Error thrown: ${errorThrown}`);
                console.log(`Server response: ${jqXHR.status} ${jqXHR.statusText}`);
            },
        });
        $(this).val('');
    });
});

$(document).ready(() => {
    $('#pencilIcon').click((event) => {
        event.stopPropagation();
        const checkboxControls = $('#checkboxControls');
        const dropLowestDiv = $('#dropLowestDiv');

        checkboxControls.css('display') === 'none'
            ? checkboxControls.show()
            : checkboxControls.hide() && dropLowestDiv.hide();
    });
    $('#drop_lowest_checkbox').change(function (event) {
        event.stopPropagation();
        const dropLowestDivs = $('div[id^="dropLowestDiv-"]');
        const isChecked = $(this).is(':checked');

        dropLowestDivs.each((index, dropLowestDiv) => {
            $(dropLowestDiv).css('display', isChecked ? 'block' : 'none');
        });
    });
});<|MERGE_RESOLUTION|>--- conflicted
+++ resolved
@@ -421,26 +421,16 @@
     cellDelete.appendChild(deleteLink);
 
     // Clear the form fields
-<<<<<<< HEAD
-    document.getElementById('user_id').value = '';
-    document.getElementById('g_id').value = '';
-    document.getElementById('marks').value = '';
-    saveChanges();
-=======
     document.getElementById(tableMap[table][1]).value = '';
     document.getElementById(tableMap[table][2]).value = '';
     document.getElementById(tableMap[table][3]).value = '';
->>>>>>> 9ca03854
+    saveChanges();
 }
 
 function deleteRow(button) {
     const row = button.parentNode.parentNode;
     row.parentNode.removeChild(row);
-<<<<<<< HEAD
     saveChanges();
-=======
-    displayChangeDetectedMessage();
->>>>>>> 9ca03854
 }
 
 function getMessages() {
@@ -849,48 +839,6 @@
         }
     });
 
-<<<<<<< HEAD
-=======
-    $("input[name*='display']").change(() => {
-        displayChangeDetectedMessage();
-    });
-
-    // Register change handlers to update the status message when form inputs change
-    $("input[name*='display_benchmarks']").change(() => {
-        displayChangeDetectedMessage();
-    });
-
-    $("input[name*='final_grade_cutoffs']").change(() => {
-        displayChangeDetectedMessage();
-    });
-
-    $('#cust_messages_textarea').on('change keyup paste', () => {
-        displayChangeDetectedMessage();
-    });
-
-    $('.sections_and_labels').on('change keyup paste', () => {
-        displayChangeDetectedMessage();
-    });
-    // plagiarism / manual-grading option-input
-    $('.option-input').on('change keyup paste', () => {
-        displayChangeDetectedMessage();
-    });
-
-    // https://stackoverflow.com/questions/15657686/jquery-event-detect-changes-to-the-html-text-of-a-div
-    // More Details https://developer.mozilla.org/en-US/docs/Web/API/MutationObserver
-    // select the target node
-    const target = document.querySelector('#buckets_used_list');
-    // create an observer instance
-    // eslint-disable-next-line no-unused-vars
-    const observer = new MutationObserver((mutations) => {
-        displayChangeDetectedMessage();
-    });
-    // configuration of the observer:
-    const config = { attributes: true, childList: true, characterData: true };
-    // pass in the target node, as well as the observer options
-    observer.observe(target, config);
-
->>>>>>> 9ca03854
     // Display auto rainbow grades log on button click
     $('#show_log_button').click(() => {
         $('#save_status_log').toggle();
