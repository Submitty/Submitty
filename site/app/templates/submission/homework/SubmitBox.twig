--- conflicted
+++ resolved
@@ -285,11 +285,7 @@
 {% endif %}
 
 <script type="text/javascript">
-<<<<<<< HEAD
     function makeSubmission(user_id, highest_version, is_pdf, path, repo_id, merge_previous=false, clobber=false) {
-=======
-    function makeSubmission(user_id, highest_version, is_pdf, path, count, git_user_id, git_repo_id, merge_previous=false, clobber=false) {
->>>>>>> 0a9ff73d
         // submit the selected pdf
         path = decodeURIComponent(path);
         if (is_pdf) {
@@ -366,7 +362,6 @@
             }
             // no user id entered, upload for whoever is logged in
             else if (user_id == ""){
-<<<<<<< HEAD
                 makeSubmission(user_id, {{ highest_version }}, false, "", repo_id);
             }
             // user id entered, need to validate first
@@ -392,13 +387,6 @@
                         makeSubmission(user_id, response['highest_version'], false, "", "");
                     }
                 });
-=======
-                makeSubmission(user_id, {{ highest_version }}, false, "", "", git_user_id, git_repo_id);
-            }
-            // user id entered, need to validate first
-            else {
-                validateUserId("{{ core.getCsrfToken() }}", "{{ gradeable_id }}", user_id, false, "", "", git_user_id, git_repo_id, makeSubmission);
->>>>>>> 0a9ff73d
             }
             e.stopPropagation();
         });
