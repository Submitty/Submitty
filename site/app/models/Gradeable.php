--- conflicted
+++ resolved
@@ -816,11 +816,6 @@
         $this->core->getQueries()->updateUserViewedDate($this);
     }
 
-    public function saveData() {
-<<<<<<< HEAD
-        $this->core->getQueries()->updateGradeableData($this);
-    }
-
     public function getActiveDaysLate() {
         $return =  DateUtils::calculateDayDiff($this->due_date->add(new \DateInterval("PT5M")), $this->submission_time);
         if ($return < 0) {
@@ -829,9 +824,8 @@
         return $return;
     }
   
-    public function getGraderId() {
-        return $this->grader_id;
-=======
+    public function saveData() {
+        $this->core->getQueries()->updateGradeableData($this);
         $this->core->getDatabase()->beginTransaction();
         if ($this->gd_id === null) {
             $this->gd_id = $this->core->getQueries()->insertGradeableData($this);
@@ -843,7 +837,6 @@
             $component->saveData($this->gd_id);
         }
         $this->core->getDatabase()->commit();
->>>>>>> b8705e3f
     }
 
     public function getSyllabusBucket() {
