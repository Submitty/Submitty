--- conflicted
+++ resolved
@@ -208,12 +208,8 @@
         foreach ($newNotebook as $notebookKey => $notebookVal) {
 
             // Handle if the notebook cell type is short_answer
-<<<<<<< HEAD
-            if($notebookVal['type'] == "short_answer") {
-=======
             if(isset($notebookVal['type']) &&
                $notebookVal['type'] == "short_answer") {
->>>>>>> 7b2cb434
 
                 // If no previous submissions set string to default initial_value
                 if($this->getAutoGradedGradeable()->getHighestVersion() == 0)
@@ -240,12 +236,8 @@
             }
 
             // Handle if notebook cell type is multiple_choice
-<<<<<<< HEAD
-            else if($notebookVal['type'] == "multiple_choice")
-=======
             else if(isset($notebookVal['type']) &&
                     $notebookVal['type'] == "multiple_choice")
->>>>>>> 7b2cb434
             {
 
                 // If no previous submissions do nothing
