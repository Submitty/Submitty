--- conflicted
+++ resolved
@@ -14,13 +14,8 @@
     {% endif %}
 
     {% if show_editcat and core.getUser().accessGrading() %}
-<<<<<<< HEAD
         <span class="position-absolute right-zero inline-block">
-        <a class="btn btn-primary btn-sm" title="Edit Categories" onclick="$('#category-list').css('display', 'block');">Edit Categories</a>
-=======
-        <span style="position:absolute;right: 0px;display:inline-block;">
-        <a class="btn btn-primary btn-sm" href ="{{ manage_categories_url }}" title="Edit Categories" target="_blank" >Edit Categories</a>
->>>>>>> dcb0a70c
+          <a class="btn btn-primary btn-sm" href ="{{ manage_categories_url }}" title="Edit Categories" target="_blank" >Edit Categories</a>
         </span>
     {% endif %}
 </div>
