--- conflicted
+++ resolved
@@ -909,25 +909,16 @@
 
                             with open(os.path.join(submission_path, str(version), ".submit.timestamp"), "w") as open_file:
                                 open_file.write(current_time_string + "\n")
-<<<<<<< HEAD
-                            if isinstance(gradeable.submissions, dict):
-                                for key in sorted(gradeable.submissions.keys()):
-                                    os.system("mkdir -p " + os.path.join(submission_path, str(version), key))
-                                    submission = random.choice(gradeable.submissions[key])
-                                    src = os.path.join(gradeable.sample_path, submission)
-                                    dst = os.path.join(submission_path, str(version), key)
-                                    create_gradeable_submission(src, dst)
-=======
+
                             if user.id in gradeable.plagiarized_user:
                                 #If the user is in the plagirized folder, then only add those submissions
                                 src = os.path.join(gradeable.lichen_sample_path, gradeable.plagiarized_user[user.id][version-1])
                                 dst = os.path.join(submission_path, str(version))
                                 # pdb.set_trace()
                                 create_gradeable_submission(src, dst)
->>>>>>> d4ca70d8
                             else:
                                 if isinstance(gradeable.submissions, dict):
-                                    for key in gradeable.submissions:
+                                    for key in sorted(gradeable.submissions.keys()):
                                         os.system("mkdir -p " + os.path.join(submission_path, str(version), key))
                                         submission = random.choice(gradeable.submissions[key])
                                         src = os.path.join(gradeable.sample_path, submission)
