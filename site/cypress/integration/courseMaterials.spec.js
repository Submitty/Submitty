--- conflicted
+++ resolved
@@ -106,27 +106,18 @@
 
         cy.reload();
 
-<<<<<<< HEAD
-            const fileTgt = buildUrl(['sample', 'course_material', 'file2.txt']);
-=======
         cy.logout();
         cy.login('aphacker');
         cy.visit(['sample', 'course_materials']);
         cy.get('.file-viewer').should('have.length', 1);
->>>>>>> 21b4b2bb
-
-        const fileTgt = `${buildUrl(['sample', 'display_file'])}?dir=course_materials&path=${encodeURIComponent(defaultFilePath)}/file2.txt`;
-
-<<<<<<< HEAD
-            const fileTgt2 = buildUrl(['sample', 'course_material', 'file1.txt']);
-            cy.visit(fileTgt2);
-=======
+
+        const fileTgt = buildUrl(['sample', 'course_material', 'file2.txt']);
+
         cy.visit(fileTgt);
         cy.get('pre').should('have.text', 'b\n');
         cy.visit(['sample', 'course_materials']);
->>>>>>> 21b4b2bb
-
-        const fileTgt2 = `${buildUrl(['sample', 'display_file'])}?dir=course_materials&path=${encodeURIComponent(defaultFilePath)}/file1.txt`;
+
+        const fileTgt2 = buildUrl(['sample', 'course_material', 'file1.txt']);
         cy.visit(fileTgt2);
 
         cy.reload(true);
@@ -162,29 +153,17 @@
 
         cy.reload();
 
-<<<<<<< HEAD
-            cy.get('.file-viewer').should('not.exist');
-            const fileTgt = buildUrl(['sample', 'course_material', 'file1.txt']);
-            cy.visit(fileTgt);
-            cy.get('pre').should('have.text', 'a\n');
-            cy.visit(['sample', 'course_materials']);
-
-            const fileTgt2 = buildUrl(['sample', 'course_material', 'option1', 'file2.txt']);
-            cy.visit(fileTgt2);
-            cy.get('.content').contains('Reason: You may not access this file until it is released');
-=======
         cy.logout();
         cy.login('aphacker');
         cy.visit(['sample', 'course_materials']);
 
         cy.get('.file-viewer').should('not.exist');
-        const fileTgt = `${buildUrl(['sample', 'display_file'])}?dir=course_materials&path=${encodeURIComponent(defaultFilePath)}/file1.txt`;
+        const fileTgt = buildUrl(['sample', 'course_material', 'file1.txt']);
         cy.visit(fileTgt);
         cy.get('pre').should('have.text', 'a\n');
         cy.visit(['sample', 'course_materials']);
->>>>>>> 21b4b2bb
-
-        const fileTgt2 = `${buildUrl(['sample', 'display_file'])}?dir=course_materials&path=${encodeURIComponent(defaultFilePath)}/option1/file2.txt`;
+
+        const fileTgt2 = buildUrl(['sample', 'course_material', 'option1', 'file2.txt']);
         cy.visit(fileTgt2);
         cy.get('.content').contains('Reason: You may not access this file until it is released');
 
