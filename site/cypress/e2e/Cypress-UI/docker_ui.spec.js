const docker_ui_path = '/admin/docker';

/**
 * This test is designed for a single run --
 * It will not work if the system is already updated.
 *
 * To revert the states:
 *  - pushd /usr/local/submitty/config
 *  - jq '{default: .default}' autograding_containers.json | sponge autograding_containers.json
 *  - chown submitty_php:submitty_daemonphp autograding_containers.json
 *  - popd
 *
 * If `sponge' command is missing, install `moreutils' package, or edit the file manually:
 * {
 *     "default": [
 *         "submitty/clang:6.0",
 *         "submitty/autograding-default:latest",
 *         "submitty/java:11",
 *         "submitty/python:3.6",
 *         "submittyrpi/csci1200:default"
 *     ]
 * }
 */

describe('Docker UI Test', () => {
    beforeEach(() => {
        cy.login();
        cy.visit(docker_ui_path);
    });

    // !DEPRECATED: Installer will also update the docker info
    // it('Should be the first update', () => {
    //     // No info update should be made before this test...
    //     // Check if the update time is "Unknown"
    //     cy.get(':nth-child(1) > p')
    //         .should('contain.text', 'Unknown');
    //     // Check if the OS info is empty
    //     cy.get('.machine-table > tbody:nth-child(1) > tr:nth-child(3) > td:nth-child(3)')
    //         .invoke('text')
    //         .should('match', /[\n ]*/);
    // });

    it('Should update the machine information', () => {
        // Click "Update dockers and machines" button
        cy.get('#update-machines')
            .should('have.text', ' Update dockers and machines')
            .click();
        cy.wait(100);
        // Should prompt a success message
        cy.get('.alert-success')
            .invoke('text')
            .should('contain', 'Successfully queued the system to update'
            + ' docker, please refresh the page in a bit.');

        // Allow the system to update the info and reload
        cy.waitAndReloadUntil(() => {
            return cy.get('[data-testid="docker_version"]')
                .invoke('text')
                .then((text) => {
                    return text !== 'Error';
                });
        }, 10000);

        // Updated time should not be "Unknown"
        cy.get('[data-testid="systemwide_info"]')
            .should('not.contain.text', 'Unknown');
        // Updated OS info should not be empty
        cy.get('[data-testid="system_info"]')
            .should('not.be.empty');
        // Updated docker version should not be "Error"
        cy.get('[data-testid="docker_version"]')
            .should('not.contain.text', 'Error');
    });

    it('Should filter images with tags', () => {
        // These tags have no images
        ['cpp', 'et-cetera', 'notebook', 'python'].forEach((tag) => {
            cy.get(`button[data-capability="${tag}"]`)
                .click();
            cy.get('.image-row')
                .should('not.be.visible');
        });
        // Default filter should have all images
        cy.get("button[data-capability='default']")
            .click();
        cy.get('.image-row')
            .should('be.visible');
    });

    it('Should not add invalid image', () => {
        // Check invalid format
        cy.get('#add-field')
            .clear()
            .type('submitty/invalid-image');
        cy.get('#docker-warning')
            .should('be.visible');
        cy.get('#send-button')
            .should('be.disabled');

        // Check valid format but invalid image
        cy.get('#add-field')
            .clear()
            .type('submitty/invalid-image:0.0');
        cy.get('#send-button')
            .should('not.be.disabled')
            .click();

        cy.wait(100);
        cy.get('.alert-error')
            .should('have.text', 'submitty/invalid-image not found on DockerHub');
    });

    it('Should link existed image to a new tag', () => {
        // Check empty tag list, should have `cpp'
        cy.get('#capabilities-list')
            .contains('cpp');
        // Check valid format and valid image
        cy.get('#capability-form')
            .select('cpp');
        cy.get('#add-field')
            .clear()
            .type('submitty/autograding-default:latest');
        cy.get('#send-button')
            .should('not.be.disabled')
            .click();

        cy.wait(100);
        cy.get('.alert-success')
            .should('have.text', 'submitty/autograding-default:latest'
            + ' found on DockerHub and queued to be added!');

        // Allow the system to update the info and reload
        cy.waitAndReloadUntil(() => {
            return cy.get('#capabilities-list')
                .invoke('text')
                .then((text) => {
                    return !text.includes('cpp');
                });
        }, 10000);

        // Check the empty tag list
        cy.get('#capabilities-list')
            .should('not.contain.text', 'cpp');

        // Try to add it again, should fail
        cy.get('#add-field')
            .clear()
            .type('submitty/autograding-default:latest');
        cy.get('#send-button')
            .should('not.be.disabled')
            .click();

        cy.wait(100);
        cy.get('.alert-error')
            .should('have.text', 'submitty/autograding-default:latest '
            + 'already exists in capability cpp');
    });

    it('Should add new image and remove it', () => {
        cy.reload();
        // Add a new image
        cy.get('#capability-form')
            .select('python');
        cy.get('#add-field')
            .clear()
            .type('submitty/python:2.7');
        cy.get('#send-button')
            .should('not.be.disabled')
            .click();
        cy.get('.alert-success')
<<<<<<< HEAD
            .should('have.text', 'submitty/python:2.7 found on DockerHub' +
                    ' and queued to be added!');

        cy.reload();
        // Remove the image
        cy.get('[data-image-id="submitty/python:2.7"]')
            .should('be.visible', { timeout: 10000 })
            .click();
        // Confirm dialog return true
        cy.on('window:confirm', () => true);
        cy.get('[data-image-id="submitty/python:2.7"]')
            .should('not.exist');
=======
            .should('have.text', 'submitty/python:2.7 found on DockerHub'
            + ' and queued to be added!');
>>>>>>> 555c1b7c
    });
});<|MERGE_RESOLUTION|>--- conflicted
+++ resolved
@@ -168,9 +168,8 @@
             .should('not.be.disabled')
             .click();
         cy.get('.alert-success')
-<<<<<<< HEAD
-            .should('have.text', 'submitty/python:2.7 found on DockerHub' +
-                    ' and queued to be added!');
+            .should('have.text', 'submitty/python:2.7 found on DockerHub'
+            + ' and queued to be added!');
 
         cy.reload();
         // Remove the image
@@ -181,9 +180,5 @@
         cy.on('window:confirm', () => true);
         cy.get('[data-image-id="submitty/python:2.7"]')
             .should('not.exist');
-=======
-            .should('have.text', 'submitty/python:2.7 found on DockerHub'
-            + ' and queued to be added!');
->>>>>>> 555c1b7c
     });
 });