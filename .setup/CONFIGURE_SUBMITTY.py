--- conflicted
+++ resolved
@@ -227,18 +227,7 @@
     else:
         AUTHENTICATION_METHOD = 'DatabaseAuthentication'
 
-    TAGRADING_URL = SUBMISSION_URL + '/hwgrading'
     CGI_URL = SUBMISSION_URL + '/cgi-bin'
-
-<<<<<<< HEAD
-if auth == 1:
-    AUTHENTICATION_METHOD = 'PamAuthentication'
-else:
-    AUTHENTICATION_METHOD = 'DatabaseAuthentication'
-
-CGI_URL = SUBMISSION_URL + '/cgi-bin'
-=======
->>>>>>> 2ff21572
 
 ##############################################################################
 # make the installation setup directory
@@ -280,12 +269,6 @@
     config['hwphp_uid'] = HWPHP_UID
     config['hwphp_gid'] = HWPHP_GID
 
-<<<<<<< HEAD
-config['submission_url'] = SUBMISSION_URL
-config['vcs_url'] = VCS_URL
-config['cgi_url'] = CGI_URL
-config['timezone'] = TIMEZONE
-=======
     config['database_host'] = DATABASE_HOST
     config['database_user'] = DATABASE_USER
     config['database_password'] = DATABASE_PASS
@@ -294,13 +277,11 @@
     config['authentication_method'] = AUTHENTICATION_METHOD
     config['vcs_url'] = VCS_URL
     config['submission_url'] = SUBMISSION_URL
-    config['tagrading_url'] = TAGRADING_URL
     config['cgi_url'] = CGI_URL
 
     config['institution_name'] = INSTITUTION_NAME
     config['username_change_text'] = USERNAME_TEXT
     config['institution_homepage'] = INSTITUTION_HOMEPAGE
->>>>>>> 2ff21572
 
     config['site_log_path'] = TAGRADING_LOG_PATH
 
@@ -362,8 +343,8 @@
 # WRITE CONFIG FILES IN ${SUBMITTY_INSTALL_DIR}/conf
 
 if not args.worker:
-	if not os.path.isfile(WORKERS_JSON):
-	    worker_dict = {
+    if not os.path.isfile(WORKERS_JSON):
+        worker_dict = {
 	        "primary": {
 	            "capabilities": ["default"],
 	            "address": "localhost",
@@ -372,10 +353,10 @@
 	        }
 	    }
 
-	    with open(WORKERS_JSON, 'w') as workers_file:
-	        json.dump(worker_dict, workers_file, indent=4)
-	shutil.chown(WORKERS_JSON, 'root', HWCRON_GROUP)
-	os.chmod(WORKERS_JSON, 0o440)
+        with open(WORKERS_JSON, 'w') as workers_file:
+            json.dump(worker_dict, workers_file, indent=4)
+    shutil.chown(WORKERS_JSON, 'root', HWCRON_GROUP)
+    os.chmod(WORKERS_JSON, 0o440)
 
 ##############################################################################
 # Write database json
@@ -401,13 +382,6 @@
 config['submitty_repository'] = SUBMITTY_REPOSITORY
 config['submitty_data_dir'] = SUBMITTY_DATA_DIR
 config['autograding_log_path'] = AUTOGRADING_LOG_PATH
-<<<<<<< HEAD
-config['site_log_path'] = TAGRADING_LOG_PATH
-config['submission_url'] = SUBMISSION_URL
-config['vcs_url'] = VCS_URL
-config['cgi_url'] = CGI_URL
-=======
->>>>>>> 2ff21572
 config['timezone'] = tzlocal.get_localzone().zone
 
 if not args.worker:
@@ -415,7 +389,6 @@
     config['site_log_path'] = TAGRADING_LOG_PATH
     config['submission_url'] = SUBMISSION_URL
     config['vcs_url'] = VCS_URL
-    config['tagrading_url'] = TAGRADING_URL
     config['cgi_url'] = CGI_URL
     config['institution_name'] = INSTITUTION_NAME
     config['username_change_text'] = USERNAME_TEXT
