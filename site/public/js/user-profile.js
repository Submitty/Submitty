--- conflicted
+++ resolved
@@ -15,8 +15,6 @@
     form.find('.form-body').scrollTop(0);
     $('[name="user_name_change"]', form).val('');
     $('#user-givenname-change').focus();
-<<<<<<< HEAD
-=======
 }
 
 function showUpdateLastInitialFormatForm() {
@@ -36,7 +34,6 @@
     if (pronounsLastVal !== null && document.getElementById('user-pronouns-change').value === '') {
         document.getElementById('user-pronouns-change').value = pronounsLastVal;
     }
->>>>>>> 012001a8
 }
 
 function showUpdatePasswordForm() {
