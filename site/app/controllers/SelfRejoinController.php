<?php

namespace app\controllers;

use app\controllers\AbstractController;
use app\libraries\DateUtils;
use Symfony\Component\Routing\Annotation\Route;
use app\libraries\response\RedirectResponse;
use app\models\Email;
use app\models\User;

class SelfRejoinController extends AbstractController {
    /**
     * @Route("/courses/{_semester}/{_course}/no_access")
     *
     * Creates the No Access page that gives the student a chance to rejoin
     * if they meet the right conditions.
     * @return void
     */
    public function noAccess(): void {
        $user_id = $this->core->getUser()->getId();
        $course = $this->core->getConfig()->getCourse();
        $term = $this->core->getConfig()->getTerm();

        $this->core->getOutput()->renderOutput(
            'Error',
            'noAccessCourse',
            $this->canRejoinCourse($user_id, $course, $term),
            $this->core->buildCourseUrl(["rejoin_course"])
        );
    }

    /**
     * Returns if the user is allowed to self-readd to a course after being dropped.
     * This function can be called from a non-coure context.
     *
     * @return bool True if can readd, false otherwise.
     */
    public function canRejoinCourse(string $user_id, string $course, string $term): bool {
        $user = $this->core->getUser();
        if ($user_id !== $user->getId()) {
            $user = $this->core->getQueries()->getUserById($user_id);
        }

        $reload_previous_course = false;
        $previous_course_name = "";
        $previous_course_term = "";
        $config = $this->core->getConfig();
        if (
            !$config->isCourseLoaded()
            || $config->getCourse() !== $course
            || $config->getTerm() !== $term
        ) {
            // We need to store the current course's name if there is a current course
            // so we can reload it at the end of the function
            // to avoid state change.
            $reload_previous_course = $config->isCourseLoaded();
            if ($reload_previous_course) {
                $previous_course_name = $config->getCourse();
                $previous_course_term = $config->getTerm();
            }

            $this->core->loadCourseConfig($term, $course);
            $this->core->loadCourseDatabase();
        }

        // Wrap logic in helper so that we can then clean up afterwards.
        $answer = $this->canRejoinCourseHelper($user, $course, $term);

        if ($reload_previous_course) {
            $this->core->loadCourseConfig($previous_course_term, $previous_course_name);
            $this->core->loadCourseDatabase();
        }
        return $answer;
    }

<<<<<<< HEAD
    /**
     * Actually determines the answer for canRejoinCourse.
     * Should only be called by canRejoinCourse.
     *
     * @param User $user User we're investigating
     * @param string $course Course we're checking if we can rejoin
     * @param string $term Term the course is in.
     * @return bool True if we can rejoin the course.
     */
    private function canRejoinCourseHelper(User $user, string $course, string $term): bool {
        $user_id = $user->getId();
=======

        // --------------------------------
        // Reasons why you can't rejoin:

        // Can't rejoin courses you were never in.
        if (!$this->core->getQueries()->wasStudentEverInCourse($user_id, $course, $term)) {
            return false;
        }

        // Can't rejoin a course if you're still registered.
        if ($user->getRegistrationSection() !== null) {
            return false;
        }

        // Can't rejoin archived courses.
        $course_status = $this->core->getQueries()->getCourseStatus($term, $course);
        if ($course_status === 2) {
            return false;
        }

>>>>>>> 01938dd3
        // If manually removed from course, this was probably intentional removal.
        if ($user->isManualRegistration()) {
            return false;
        }
        // --------------------------------


        // --------------------------------
        // Meeting the requirements to rejoin

        $acceses = $this->core->getQueries()->getAttendanceInfoOneStudent($user_id);
        foreach ($acceses as $access_place => $timestamp) {
            if (is_null($timestamp)) {
                continue;
            }
            if (abs(DateUtils::calculateDayDiff($timestamp)) <= 3) {
                return true;
            }
        }

        $term_start_date = $this->core->getQueries()->getTermStartDate($term, $user);
        // If never accessed course but today is within first two weeks of term, can readd self.
        if (abs(DateUtils::calculateDayDiff($term_start_date)) <= 14) {
            return true;
        }
        // --------------------------------


        // If don't meet requirements to rejoin, then can't rejoin.
        return false;
    }

    /**
     * @Route("/courses/{_semester}/{_course}/rejoin_course", methods={"POST"})
     *
     * @return RedirectResponse Course url if the student met the conditions to be readded.
     */
    public function rejoinCourse(): RedirectResponse {
        $user = $this->core->getUser();
        $user_id = $user->getId();

        $course = $this->core->getConfig()->getCourse();
        $term = $this->core->getConfig()->getTerm();

        if (!$this->canRejoinCourse($user_id, $course, $term)) {
            $this->core->addErrorMessage("You do not meet the conditions to rejoin.");
            return new RedirectResponse($this->core->buildCourseUrl(["no_access"]));
        }

        $to_join_section = $this->core->getQueries()->
            getLastNonnullRegistrationSection(
                $user_id,
                $term,
                $course
            );
        $to_join_rotating_section = $this->core->getQueries()->
            getLastNonnullRotatingSection($user_id);

        $user->setRegistrationSection($to_join_section);
        $user->setRotatingSection($to_join_rotating_section);

        $this->core->getQueries()->updateUser($user, $term, $course);

        $this->sendRejoinedStudentEmail($to_join_section);
        return new RedirectResponse($this->core->buildCourseUrl());
    }


    /**
     * Sends emails to instructors that a student readded themselves to the course.
     *
     * @param string $joined_section The section that the student has rejoined.
     * @return void
     */
    private function sendRejoinedStudentEmail($joined_section): void {
        $user = $this->core->getUser();
        $user_id = $user->getId();
        $first_name = $user->getPreferredGivenName();
        if (empty($first_name)) {
            $first_name = $user->getLegalGivenName();
        }
        $last_name = $user->getPreferredFamilyName();
        if (empty($last_name)) {
            $last_name = $user->getLegalFamilyName();
        }

        $course = ucwords($this->core->getConfig()->getCourse());
        $term = $this->core->getConfig()->getTerm();

        $subject = "User Rejoin: $first_name $last_name ($user_id) of $term $course";
        $body = <<<EMAIL
            The student $first_name $last_name ($user_id), who had been automatically removed
            from the course $course of term $term, has readded themselves in section $joined_section.

            Please move them to their appropiate section. If this rejoin was a mistake,
            you may move the student to the Null section.
        EMAIL;

        $instructor_ids = $this->core->getQueries()->getActiveUserIds(true, false, false, false, false);
        $emails = [];
        $details = ["subject" => $subject, "body" => $body];
        foreach ($instructor_ids as $instructor_id) {
            $details["to_user_id"] = $instructor_id;
            $email = new Email($this->core, $details);
            array_push($emails, $email);
        }

        $this->core->getNotificationFactory()->sendEmails($emails);
    }
}<|MERGE_RESOLUTION|>--- conflicted
+++ resolved
@@ -74,7 +74,6 @@
         return $answer;
     }
 
-<<<<<<< HEAD
     /**
      * Actually determines the answer for canRejoinCourse.
      * Should only be called by canRejoinCourse.
@@ -86,7 +85,8 @@
      */
     private function canRejoinCourseHelper(User $user, string $course, string $term): bool {
         $user_id = $user->getId();
-=======
+        $course = $this->core->getConfig()->getCourse();
+        $term = $this->core->getConfig()->getTerm();
 
         // --------------------------------
         // Reasons why you can't rejoin:
@@ -107,7 +107,6 @@
             return false;
         }
 
->>>>>>> 01938dd3
         // If manually removed from course, this was probably intentional removal.
         if ($user->isManualRegistration()) {
             return false;
