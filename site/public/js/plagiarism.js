--- conflicted
+++ resolved
@@ -474,6 +474,7 @@
             $(`#others_menu_${i}`).on('click', () => {
                 // hiding the popup and resetting the text color immediately makes the page feel faster
                 $('#popup_to_show_matches_id').css('display', 'none');
+                showLoadingIndicatorRight();
                 clickedMark.className = clickedMark.attributes.original_color;
                 state.editor2.getDoc().setValue('');
                 state.editor2.refresh();
@@ -538,8 +539,6 @@
     // Refresh editors
     state.editor1.refresh();
     state.editor2.refresh();
-    hideLoadingIndicatorLeft();
-    hideLoadingIndicatorRight();
 }
 
 
@@ -597,36 +596,6 @@
         // Only grab the first one if there is overlap...
         const clickedMark = markers[0];
 
-<<<<<<< HEAD
-                $('#popup_to_show_matches_id').append(`
-                    <li id="others_menu_${i}" class="ui-menu-item">
-                        <div tabindex="-1" class="ui-menu-item-wrapper">
-                            ${other.user_id}: ${other.version}${sg}
-                        </div>
-                    </li>
-                `);
-                $(`#others_menu_${i}`).on('click', () => {
-                    // hiding the popup and resetting the text color immediately makes the page feel faster
-                    $('#popup_to_show_matches_id').css('display', 'none');
-                    showLoadingIndicatorRight();
-                    clickedMark.className = clickedMark.attributes.original_color;
-                    state.editor2.getDoc().setValue('');
-                    state.editor2.refresh();
-                    state.editor1.refresh();
-
-                    // set the selected user in the user 2 dropdown
-                    $.each(state.user_2_dropdown_list, (i, item) => {
-                        if (item.user_id === other.user_id && item.version === other.version && item.source_gradeable === other.source_gradeable) {
-                            state.user_2_selected = item;
-                        }
-                    });
-
-                    // all async so order doesn't particularly matter
-                    loadConcatenatedFileForEditor(state, 2);
-                    loadColorInfo(state);
-                    refreshUser2Dropdown(state);
-                });
-=======
         // reset all previous marks
         const marks_editor1 = state.editor1.getAllMarks();
         state.editor1.operation(() => {
@@ -641,7 +610,6 @@
         state.editor2.operation(() => {
             marks_editor2.forEach(mark => {
                 mark.className = mark.attributes.original_color;
->>>>>>> bad21f26
             });
         });
 
