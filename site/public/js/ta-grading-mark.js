/// When no component is selected, the current ID will be this value
NO_COMPONENT_ID = -1;

/// Component ID of the "General Comment" box at the bottom
GENERAL_MESSAGE_ID = -2;

OPENEDMARKS = [];
/**
 * Get the page-wide Gradeable object (see Gradeable.php/getGradedData())
 * @returns Object Gradeable data
 */
function getGradeable() {
    if (typeof(grading_data) === 'undefined' || grading_data === null){
        return null;
    }
    return grading_data.gradeable;
}

/**
 * Get a specific component in the global Gradeable (see GradeableComponent.php/getGradedData())
 * @param c_index 1-indexed component index
 * @returns Object Component data
 */
function getComponent(c_index) {
    return grading_data.gradeable.components[c_index - 1];
}

/**
 * Get a specific mark in a mark in the global Gradeable (see GradeableComponentMark.php/getGradeData())
 * @param c_index 1-indexed component index
 * @param m_id Unique mark id
 * @returns Object Mark data
 */
function getMark(c_index, m_id){
    var marks = grading_data.gradeable.components[c_index-1].marks;
    for(var i=0; i<marks.length; i++){
        if(marks[i].id === m_id){
            return marks[i];
        }
    }
    return null;
}

/**
 * DOM callback for changing the number of points for a mark
 * @param me DOM Element for the mark points entry
 */
function updateMarkPoints(me) {
    getMark(me.dataset.component_index, me.dataset.mark_index).points = parseFloat($(me).val());
    updateProgressPoints(me.dataset.component_index);
}

/**
 * DOM callback for changing the note for a mark
 * @param me DOM Element for the mark note entry
 */
function updateMarkText(me) {
    getMark(me.dataset.component_index, me.dataset.mark_index).name = $(me).val();
    updateProgressPoints(me.dataset.component_index);
}

/**
 * DOM callback for changing the number of points for a common mark
 * @param me DOM Element for the common mark points entry
 */
function updateCustomMarkPoints(me) {
    var component = getComponent(me.dataset.component_index);
    var val = $(me).val();
    component.score = parseFloat(val);
    updateProgressPoints(me.dataset.component_index);
}

/**
 * DOM callback for changing the note for a common mark
 * @param me DOM Element for the common mark note entry
 */
function updateCustomMarkText(me) {
    var component = getComponent(me.dataset.component_index);
    var val = $(me).val();
    component.comment = val;

    //If we set custom mark to empty then we're clearing it. So unset the point value too.
    if (val === "") {
        component.score = 0;
    }

    updateProgressPoints(me.dataset.component_index);
}

//if type == 0 number input, type == 1 textarea
function checkIfSelected(me) {
    var table_row = $(me.parentElement);
    var is_selected = false;
    var icon = table_row.find(".mark");
    var number_input = table_row.find("input");
    var text_input = table_row.find("textarea");
    var question_num = parseInt(icon.attr('name').split('_')[2]);

    if(number_input.val() != 0 || text_input.val() != "") {
        is_selected = true;
    }

    icon.toggleClass("mark-has", is_selected);
    checkMarks(question_num);
}

/**
 * Render and return a view for the given mark
 * @param {int} c_index 1-indexed component index of the mark
 * @param {int} m_index 0-indexed mark index
 * @param {string} m_id Unique mark id
 * @param {bool} editEnabled If editing mode is enabled
 * @returns DOM structure for the mark
 */
function getMarkView(c_index, m_index, m_id, editEnabled) {
    //If m_index == 0, it's the No Credit / Full Credit item and we should not be allowed to edit it
    var editable = editEnabled && m_index !== 0;

    return Twig.twig({ref: "Mark"}).render({
        gradeable: getGradeable(),
        component: getComponent(c_index),
        mark: getMark(c_index, m_id),
        c_index: c_index,
        m_index: m_index,
        m_id: m_id,
        editable: editable,
        editEnabled: editEnabled
    });
}

function ajaxGetMarkData(gradeable_id, user_id, question_id, successCallback, errorCallback) {
    $.getJSON({
            url: buildUrl({
                'component': 'grading',
                'page': 'electronic',
                'action': 'get_mark_data',
                'gradeable_id' : gradeable_id,
                'anon_id' : user_id,
                'component_id' : question_id
            }),
            success: function(response) {
                if (response.status !== 'success') {
                    console.error('Failed to fetch marks: ' + response.message);
                    if (typeof(errorCallback) === "function") {
                        errorCallback(response.data);
                    }
                    alert("There was an error fetching marks. Please report this message to your instructor and refresh the page: " + response.message);
                }
                if (typeof(successCallback) === "function") {
                    successCallback(response.data);
                }
            },
            error: (typeof(errorCallback) === "function") ? errorCallback : function(err) {
                console.error("Failed to parse mark data response.  The server isn't playing nice...");
                alert("There was an error with fetching marks. Please refresh the page and try agian.");
            }
    })
}

function ajaxGetGeneralCommentData(gradeable_id, user_id, successCallback, errorCallback) {
    $.ajax({
        type: "POST",
        url: buildUrl({'component': 'grading', 'page': 'electronic', 'action': 'get_gradeable_comment'}),
        data: {
            'gradeable_id' : gradeable_id,
            'anon_id' : user_id
        },
        success: function(data) {
            if (typeof(successCallback) === "function") {
                successCallback(data);
            }
        },
        error: (typeof(errorCallback) === "function") ? errorCallback : function() {
            console.error("Couldn't get the general gradeable comment");
            alert("Failed to retrieve the general comment");
        }
    })
}

function ajaxAddNewMark(gradeable_id, user_id, component, note, points, sync, successCallback, errorCallback) {
    note = (note ? note : "");
    points = (points ? points : 0);
    if (!note.trim())
        console.error("Shouldn't add blank mark!");
    
    $.ajax({
            type: "POST",
            url: buildUrl({'component': 'grading', 'page': 'electronic', 'action': 'add_one_new_mark'}),
            async: false,
            data: {
                'gradeable_id' : gradeable_id,
                'anon_id' : user_id,
                'gradeable_component_id' : component,
                'note' : note,
                'points' : points
            },
            success: function(data) {
                if (typeof(successCallback) === "function") {
                    successCallback(data);
                }
            },
            error: (typeof(errorCallback) === "function") ? errorCallback : function() {
                console.error("Something went wrong with adding a mark...");
                alert("There was an error with adding a mark. Please refresh the page and try agian.");
            }
        })
}
function ajaxDeleteMark(gradeable_id, user_id, component, mark, sync, successCallback, errorCallback) {
    $.ajax({
            type: "POST",
            url: buildUrl({'component': 'grading', 'page': 'electronic', 'action': 'delete_one_mark'}),
            async: false,
            data: {
                'gradeable_id' : gradeable_id,
                'anon_id' : user_id,
                'gradeable_component_id' : component,
                'gradeable_component_mark_id' : mark
            },
            success: function(data) {
                if (typeof(successCallback) === "function") {
                    successCallback(data);
                }
            },
            error: (typeof(errorCallback) === "function") ? errorCallback : function() {
                console.error("Something went wrong with deleting a mark...");
                alert("There was an error with deleting a mark. Please refresh the page and try agian.");
            }
        })
}
function ajaxGetMarkedUsers(gradeable_id, gradeable_component_id, m_id, successCallback, errorCallback) {
    $.ajax({
        type: "POST",
        url: buildUrl({'component': 'grading', 'page': 'electronic', 'action': 'get_marked_users'}),
        data: {
            'gradeable_id' : gradeable_id,
            'gradeable_component_id' : gradeable_component_id,
            'gradeable_component_mark_id' : m_id
        },
        success: function(data) {
            if (typeof(successCallback) === "function") {
                successCallback(data);
            }
        },
        error: (typeof(errorCallback) === "function") ? errorCallback : function() {
            console.error("Couldn't get the information on marks");
        }
    })
}

function ajaxSaveGeneralComment(gradeable_id, user_id, active_version, gradeable_comment, sync, successCallback, errorCallback) {
    $.ajax({
        type: "POST",
        url: buildUrl({'component': 'grading', 'page': 'electronic', 'action': 'save_general_comment'}),
        async: sync,
        data: {
            'gradeable_id' : gradeable_id,
            'anon_id' : user_id,
            'active_version' : active_version,
            'gradeable_comment' : gradeable_comment
        },
        success: function(data) {
            if (typeof(successCallback) === "function") {
                successCallback(data);
            }
        },
        error: (typeof(errorCallback) === "function") ? errorCallback : function() {
            console.error("There was an error with saving the general gradeable comment.");
            alert("There was an error with saving the comment. Please refresh the page and try agian.");
        }
    })
}

function ajaxSaveGradedComponent(gradeable_id, component_id, anon_id, active_version, custom_points, custom_message, overwrite, mark_ids, async, successCallback, errorCallback) {
    $.getJSON({
        type: "POST",
        url: buildUrl({'component': 'grading', 'page': 'electronic', 'action': 'save_graded_component'}),
        async: async,
        data: {
            'gradeable_id' : gradeable_id,
            'component_id' : component_id,
            'anon_id' : anon_id,
            'active_version' : active_version,
            'custom_points' : custom_points,
            'custom_message' : custom_message,
            'overwrite' : overwrite,
            'mark_ids' : mark_ids
        },
        success: function(response) {
            if (response.status === 'fail') {
                console.error('Failed to save component: ' + response.message);
            } else if (response.status === 'error') {
                console.error('Internal error while saving component: ' + response.message);
            }
            if (typeof(successCallback) === "function") {
                successCallback(response);
            }
        },
        error: errorCallback
    })
}

function ajaxSaveMark(gradeable_id, user_id, component_id, mark_id, points, note, order, async, successCallback, errorCallback) {
    $.getJSON({
        type: "POST",
        url: buildUrl({'component': 'grading', 'page': 'electronic', 'action': 'save_mark'}),
        async: async,
        data: {
            'gradeable_id' : gradeable_id,
            'component_id' : component_id,
            'gradeable_component_id' : component_id,
            'anon_id' : user_id,
            'mark_id' : mark_id,
            'points' : points,
            'note' : note,
            'order' : order
        },
        success: function(response) {
            if (response.status === 'fail') {
                console.error('Failed to save mark: ' + response.message);
            } else if (response.status === 'error') {
                console.error('Internal error while saving mark: ' + response.message);
            }
            if (typeof(successCallback) === "function") {
                successCallback(response);
            }
        },
        error: (typeof(errorCallback) === "function") ? errorCallback : function(err) {
            console.error("Error in ajaxSaveMark");
        }
    });
}

function ajaxSaveMarks(gradeable_id, user_id, gradeable_component_id, active_version, custom_points, custom_message, overwrite, marks, num_existing_marks, sync, successCallback, errorCallback) {
    $.getJSON({
        type: "POST",
        url: buildUrl({'component': 'grading', 'page': 'electronic', 'action': 'save_one_component'}),
        async: sync,
        data: {
            'gradeable_id' : gradeable_id,
            'anon_id' : user_id,
            'gradeable_component_id' : gradeable_component_id,
            'active_version' : active_version,
            'custom_points' : custom_points,
            'custom_message' : custom_message,
            'overwrite' : overwrite,
            'marks' : marks,
            'num_existing_marks' : num_existing_marks,
        },
        success: function(response) {
            if (response.status === 'fail') {
                console.error('Failed to save marks: ' + response.message);
            } else if (response.status === 'error') {
                console.error('Internal error while saving marks: ' + response.message);
            }
            if (typeof(successCallback) === "function") {
                successCallback(response);
            }
        },
        error: errorCallback
    })
}

function haveMarksChanged(c_index, data) {
    var marks = $('[name=mark_'+c_index+']');
    var mark_notes = $('[name^=mark_text_'+c_index+']');
    var mark_scores = $('[name^=mark_points_'+c_index+']');
    var custom_mark_points = $('input[name=mark_points_custom_'+c_index+']');
    var custom_mark_text = $('textarea[name=mark_text_custom_'+c_index+']');

    // Check if there were added/removed marks
    if (data.marks.length != marks.length)
        return true;

    // Check to see if any note or score value is different
    for (var x = 0; x < marks.length; x++) {
        if (mark_notes[x].innerHTML != data.marks[x].title ||
              mark_scores[x].value != data.marks[x].points)
            return true;
    }
    
    // Check to see if custom mark changed
    if (data.comment != custom_mark_text.val())
        return true;
    if (data.score != custom_mark_points.val())
        return true;

    // If length is 0 we have no common marks.
    // This is Very Bad because there should always be at least the No Credit mark.
    // Only thing we can do from here though is let requests go.
    if (data.marks.length === 0) {
        return true;
    }

    return false;
}
/**
  * Determine which order two marks should be displayed in. Used
  * With the sortable list of marks
*/
function compareOrder(mark1, mark2){
    if(mark1.order>mark2.order){
        return 1;
    }
    if(mark1.order<mark2.order){
        return -1;
    }
    return 0;
}
/**
 * Reload marks for a component and render them in the list
 * @param {int} c_index 1-indexed component index
 */
function updateMarksOnPage(c_index) {
    var gradeable = getGradeable();
    var component = getComponent(c_index);
    var parent = $('#marks-parent-'+c_index);
    var points = calculateMarksPoints(c_index);
    if(editModeEnabled==true){
        var sortableMarks=$('#marks-parent-'+c_index);
        var sortEvent = function (event, ui){
            var rows=sortableMarks.find("tr:not(.ui-sortable-placeholder)");
            var listValues = [];
            for(var i=0; i<rows.length; i++){
                var row=rows[i];
                var id=row.id;
                if(typeof(row.dataset.mark_index) !== 'undefined') {
                    getMark(c_index, row.dataset.mark_index).order=i;
                    $(row).find(".mark-selector").text(i + 1);
                }
            }
            getComponent(c_index).marks.sort(compareOrder);
        };
        sortableMarks.sortable( { 
            items: 'tr:not(:first)',
            stop: sortEvent,
            disabled: false
        });
        sortableMarks.on('sortchange', sortEvent);
        sortableMarks.disableSelection();
    }
    else{
        var sortableMarks=$('#marks-parent-'+c_index);
        var sortEvent = function (event, ui){
        };
        sortableMarks.sortable( { 
            items: 'tr:not(:first)',
            stop: sortEvent,
            disabled: true 
        });
        sortableMarks.off('sortchange');
    }
    parent.children().remove();
    parent.append("<tr><td colspan='4'>Loading...</td></tr>");
    ajaxGetMarkData(gradeable.id, gradeable.user_id, component.id, function(data) {
        // If nothing has changed, then don't update
        if (!haveMarksChanged(c_index, data)){
            return;
        }
        // Clear away all marks
        parent.children().remove();

        // Custom mark
        {
            let note = data.comment;
            let score = data.score;

            var score_el = $('input[name=mark_points_custom_'+c_index+']');
            var note_el = $('textarea[name=mark_text_custom_'+c_index+']');
            score_el.val(score);
            note_el.val(note);
            var icon = $('i[name=mark_icon_'+c_index+'_custom]');
            icon.toggleClass("mark-has", (note !== "" && note !== undefined));

            getComponent(c_index).score = score;
            getComponent(c_index).comment = note;
        }
        //Clear extra marks
        getComponent(c_index).marks = [];
        OPENEDMARKS.splice(0,OPENEDMARKS.length);
        // Add all marks back
        for (var m_index = 0; m_index < data.marks.length; m_index++) {
            let mark = {};
            mark.publish  = data.marks[m_index].publish;
            mark.id       = data.marks[m_index].id;
            mark.has      = data.marks[m_index].has_mark;
            mark.points   = data.marks[m_index].points;
            mark.name     = data.marks[m_index].title;
            mark.order    = data.marks[m_index].order;

            if (mark.id === undefined) {
                continue;
            }

            getComponent(c_index).marks.push(mark);
<<<<<<< HEAD
            OPENEDMARKS.push(mark);
            parent.append(getMarkView(c_index, m_index, m_id, editModeEnabled));
=======

            parent.append(getMarkView(c_index, m_index, mark.id, editModeEnabled));
>>>>>>> 41c32d5e
            if((editModeEnabled==null || editModeEnabled==false)){
                var current_mark = $('#mark_id-'+c_index+'-'+mark.id);
                $('#marks-extra-'+c_index)[0].style.display="none";
            }
        }
    });
}


function updateGeneralComment() {
    var gradeable = getGradeable();
    ajaxGetGeneralCommentData(gradeable.id, gradeable.user_id, function(data) {
        data = JSON.parse(data);
        
        $('#comment-id-general').val(data['data']);
    });
}

function addMark(me, c_index, sync, successCallback, errorCallback) {
    // Hide all other (potentially) open popups
    $('.popup-form').css('display', 'none');
    
    // Display and update the popup
    $("#mark-creation-popup").css("display", "block");
    
    $("#mark-creation-popup-points")[0].value = "0";
    $("#mark-creation-popup-note")[0].value = "";
    
    $("#mark-creation-popup-error").css("display", "none");
    
    $("#mark-creation-popup-confirm")[0].onclick = function() {
        var note = $("#mark-creation-popup-note")[0].value;
        var points = parseFloat($("#mark-creation-popup-points")[0].value);
        
        if (!note.trim()) {
            $("#mark-creation-popup-error").css("display", "inherit");
        } else {
            $('#mark-creation-popup').css('display', 'none');
            var max=-1;
            for(var j=0; j<getComponent(c_index).marks.length; j++){
                if(max<parseInt(getComponent(c_index).marks[j].id)){
                    max=parseInt(getComponent(c_index).marks[j].id);
                }
            }
            var parent = $('#marks-parent-'+c_index);
            var x      = $('tr[name=mark_'+c_index+']').length;

            var mark = {
                name: note,
                points: points,
                publish: false,
                has: false,
                order: getComponent(c_index).marks.length
            };

            updateCookies();

            ajaxAddNewMark(getGradeable().id, getGradeable().user_id, getComponent(c_index).id, note, points, false, function(data) {
                data = JSON.parse(data);
                mark.id = data.id;
                getComponent(c_index).marks.push(mark);
                parent.append(getMarkView(c_index, mark.order, mark.id, editModeEnabled));
            });
        }
    };
}

function deleteMark(mark, c_index, last_num, sync, successCallback, errorCallback) {
    var parent = $('#marks-parent-'+c_index);
    var index=-1;
    for(var i=0; i<getComponent(c_index).marks.length; i++){
        if(getComponent(c_index).marks[i].id==last_num){
            index=i;
            break;
        }
    }
    var mark=getComponent(c_index).marks[index];
    getComponent(c_index).marks.splice(index, 1);
    var last_row = $('[name=mark_'+c_index+']').last().attr('id');
    var mark_data = new Array(getComponent(c_index).marks.length);
    parent.empty();
    for(var i=0; i<getComponent(c_index).marks.length; i++){
        var current_mark_id=grading_data.gradeable.components[c_index-1].marks[i].id;
        parent.append(getMarkView(c_index, i, current_mark_id, editModeEnabled));
    }
    ajaxDeleteMark(getGradeable().id, getGradeable().user_id, getComponent(c_index).id, mark.id, false);
}

// gets all the information from the database to return some stats and a list of students with that mark
function showMarklist(me) {
    var gradeable = getGradeable();

    var question_num = parseInt($(me).attr('id').split('-')[1]);
    var order_num = parseInt($(me).attr('id').split('-')[2]);
    var gradeable_component_id = $('#marks-parent-' + question_num)[0].dataset.question_id;
    
    ajaxGetMarkedUsers(gradeable.id, gradeable_component_id, order_num, function(data) {
        data = JSON.parse(data);

        // Calculate total and graded component amounts
        var graded = 0, total = 0;
        for (var x in data['sections']) {
            graded += parseInt(data['sections'][x]['graded_components']);
            total += parseInt(data['sections'][x]['total_components']);
        }

        // Set information in the popup
        $("#student-marklist-popup-question-name")[0].innerHTML = data['name_info']['question_name'];
        $("#student-marklist-popup-mark-note")[0].innerHTML = data['name_info']['mark_note'];
        
        $("#student-marklist-popup-student-amount")[0].innerHTML = data['data'].length;
        $("#student-marklist-popup-graded-components")[0].innerHTML = graded;
        $("#student-marklist-popup-total-components")[0].innerHTML = total;
        
        // Create list of students
        var students_html = "";
        for (var x = 0; x < data['data'].length; x++) {
            var id = data['data'][x]['gd_user_id'] || data['data'][x]['gd_team_id'];

            var href = window.location.href.replace(/&who_id=([a-z0-9_]*)/, "&who_id="+id);
            students_html +=
                "<a " + (id != null ? "href='"+href+"'" : "") + ">" +
                id + (x != data['data'].length - 1 ? ", " : "") +
                "</a>";
        }
        
        // Hide all other (potentially) open popups
        $('.popup-form').css('display', 'none');
        
        // Display and update the popup
        $("#student-marklist-popup").css("display", "block");
        $("#student-marklist-popup-student-names")[0].innerHTML = students_html;
    })
}

//check if the first mark (Full/no credit) should be selected
function checkMarks(c_index) {
    c_index = parseInt(c_index);
    var mark_table = $('#marks-parent-'+c_index);
    var targetId=getComponent(c_index).marks[0].id;
    var first_mark = mark_table.find('span[name=mark_icon_'+c_index+'_'+targetId+']');
    var all_false = true; //ignores the first mark
    mark_table.find('.mark').each(function() {
        if($(this).attr('name') == 'mark_icon_'+c_index+'_0')
        {
            return;
        }
        if($(this)[0].classList.contains('mark-has')) {
            all_false = false;
            return false;
        }
    });

    if(all_false === false) {
        first_mark.toggleClass("mark-has", false);
        getMark(c_index, targetId).has = false;
    }
}

/**
 * Calculate the number of points a component has with the given selected marks
 * @param c_index 1-indexed component index
 * @returns Either "None Selected" or the point value
 */
function calculateMarksPoints(c_index) {
    c_index = parseInt(c_index);
    var component = getComponent(c_index);
    var lower_clamp = component.lower_clamp;
    var current_points = component.default;
    var upper_clamp = component.upper_clamp;
    var arr_length = component.marks.length;
    var any_selected=false;

    for (var m_index = 0; m_index < arr_length; m_index++) {
        var is_selected = false;
        if (component.marks[m_index].has) {
            is_selected = true;
        }
        if (is_selected === true) {
            any_selected = true;
            current_points += component.marks[m_index].points;
        }
    }

    var custom_points = component.score;
    if (component.comment !== "") {
        if (isNaN(custom_points)) {
            current_points += 0;
        } else {
            current_points += custom_points;
            any_selected = true;
        }
    }

    if(any_selected == false){
        return "None Selected";
    }
    if(current_points < lower_clamp) {
        current_points = lower_clamp;
    }
    if(current_points > upper_clamp) {
        current_points = upper_clamp;
    }

    return current_points;
}

/**
 * Update the display of a component's score, marks, and background
 * @param c_index 1-indexed component index
 */
function updateProgressPoints(c_index) {
    c_index = parseInt(c_index);
    var current_progress = $('#progress_points-' + c_index);
    var current_points = calculateMarksPoints(c_index);
    var current_question_text = $('#rubric-textarea-' + c_index);
    var component = getComponent(c_index);
    var max_points = parseFloat(component.max_value);
    var summary_text = "Click me to grade!";

    updateBadge($('#gradebar-' + c_index), current_points, max_points);

    if(current_points=="None Selected"){
        $('#summary-' + c_index)[0].style.backgroundColor = "#E9EFEF";
        $('#title-' + c_index)[0].style.backgroundColor = "#E9EFEF";
    }
    else{
        $('#summary-' + c_index)[0].style.backgroundColor = "#F9F9F9";
        $('#title-' + c_index)[0].style.backgroundColor = "#F9F9F9";
        summary_text = "";
        for (var m_index = 0; m_index < component.marks.length; m_index ++) {
            var mark = component.marks[m_index];
            if (mark.has) {
                if (summary_text.length > 0) {
                    summary_text += "<br>";
                }

                var points = mark.points !== 0 ? "(" + mark.points + ") " : "";
                summary_text += "* " + points + escapeHTML(mark.name);
            }
        }
        if (component.comment !== "") {
            var custom_message = escapeHTML(component.comment);
            if (summary_text.length > 0) {
                summary_text += "<br>";
            }

            var points = component.score !== 0 ? "(" + component.score + ") " : "";
            summary_text += "* " + points + custom_message;
        }
    }
    current_question_text.html(summary_text);

    var custom_message = $('textarea[name=mark_text_custom_'+c_index+']').val();
    if(custom_message == ""){
        $('#mark_points_custom-' + c_index)[0].disabled=true;
        $('#mark_points_custom-' + c_index)[0].style.cursor="not-allowed";
        $('#mark_icon_custom-' + c_index)[0].style.cursor="not-allowed";
        $('#mark_points_custom-' + c_index)[0].value="";
    }
    else {
        $('#mark_points_custom-' + c_index)[0].disabled = false;
        $('#mark_points_custom-' + c_index)[0].style.cursor = "default";
        $('#mark_icon_custom-' + c_index)[0].style.cursor = "pointer";
        if ($('#mark_points_custom-' + c_index)[0].value == "") {
            $('#mark_points_custom-' + c_index)[0].value = "0";
        }
    }

    calculatePercentageTotal();
}

/**
 * Update the display of all components' scores, marks, and backgrounds
 */
function updateAllProgressPoints() {
    for (var c_index = 1; c_index <= getGradeable().components.length; c_index ++) {
        updateProgressPoints(c_index);
    }
}

/**
 * Update the Total / Auto-Grading Total labels on the bottom of the form
 */
function calculatePercentageTotal() {
    var gradeable = getGradeable();
    var total = 0;
    var earned = 0;
    var autoTotal = gradeable.total_autograder_non_extra_credit_points;
    var autoEarned = gradeable.graded_autograder_points;


    for (var c_index = 1; c_index <= gradeable.components.length; c_index ++) {
        var component = getComponent(c_index);
        total += component.max_value;

        var points = calculateMarksPoints(c_index);
        if (points !== "None Selected") {
            earned += points;
        }
    }

    total = Math.max(total, 0);

    updateBadge($("#grading_total"), earned, total);
    updateBadge($("#autograding_total"), autoEarned, autoTotal);
    updateBadge($("#score_total"), Math.max((earned + autoEarned),0), (total + autoTotal));
}

/**
 * Update text and color for a grading badge
 * @param badge Badge jQuery element
 * @param current Current point value
 * @param total Total point value
 */
function updateBadge(badge, current, total) {
    if (badge.length === 0) {
        return;
    }

    badge.removeClass("green-background yellow-background red-background");

    if (!isNaN(parseFloat(current))) {
        badge.text(current + " / " + total);
        if (current > total) {
            badge.addClass("green-background");
        } else if (current === total) {
            badge.addClass("green-background");
        } else if (current > 0) {
            badge.addClass("yellow-background");
        } else {
            badge.addClass("red-background");
        }
    } else {
        badge.html("&ndash; / " + total)
    }
}

/**
 * DOM callback for toggling a mark
 * @param c_index 1-indexed component index
 * @param m_id Unique mark id
 */
function selectMark(c_index, m_id) {
    if(editModeEnabled==true){
        return;
    }
    var skip = true; //if the table is all false initially, skip check marks.
    var mark_table = $('#marks-parent-'+c_index);
    mark_table.find('.mark').each(function() {
        if($(this)[0].classList.contains('mark-has')) {
            skip = false;
            return false;
        }
    });

    var mark = getMark(c_index, m_id);
    mark.has = !mark.has;

    //actually checks the mark then checks if the first mark is still valid
    var check = $("#mark_id-" + c_index + "-" + m_id + "-check");
    check.toggleClass("mark-has", mark.has);
    if (skip === false) {
        checkMarks(c_index);
    }

    //updates the progress points in the title
    updateProgressPoints(c_index);
}

/**
 * Closes all the questions except the one being opened
 * openClose toggles alot of listed elements in order to work
 * @param c_index 1-indexed component index
 */
function openClose(c_index) {
    var row_num = parseInt(c_index);
    var total_num = getGradeable().components.length;

    //-2 means general comment, else open the c_index with the number
    var general_comment = $('#extra-general');
    setGeneralVisible(row_num === GENERAL_MESSAGE_ID && general_comment[0].style.display === 'none');

    for (var x = 1; x <= total_num; x++) {
        var current_summary = $('#summary-' + x);
        setMarkVisible(x, x === row_num && current_summary[0].style.display === '');
    }

    updateCookies();
}

/**
 * Set if a component should be visible
 * @param c_index 1-indexed component index
 * @param show If the component should be visible
 */
function setMarkVisible(c_index, show) {
    var page = ($('#page-' + c_index)[0]).innerHTML;

    var title           = $('#title-' + c_index);
 //   var cancel_button   = $('#title-cancel-' + c_index);
    var current_summary = $('#summary-' + c_index);
    // Deprecated, saving for reference
    if (show) {
        // if the component has a page saved, open the PDF to that page
        // opening directories/frames based off of code in openDiv and openFrame functions

        // make sure submissions folder has files
        var submissions = $('#div_viewer_1');
        if (page > 0 && submissions.children().length > 0) {

            // find the first file that is a PDF
            var divs = $('#div_viewer_1 > div > div');
            var pdf_div = "";
            for (var i=0; i<divs.length; i++) {
                if ($(divs[i]).is('[data-file_url]')) {
                    file_url = $(divs[i]).attr("data-file_url");
                    if(file_url.substring(file_url.length - 3) == "pdf") {
                        pdf_div = $($(divs[i]));
                        break;
                    }
                }
            }

            // only open submissions folder + PDF is a PDF file exists within the submissions folder
            if (pdf_div != "") {
                submissions.show();
                submissions.addClass('open');
                $($($(submissions.parent().children()[0]).children()[0]).children()[0]).removeClass('fa-folder').addClass('fa-folder-open');

                var file_url = pdf_div.attr("data-file_url");
                var file_name = pdf_div.attr("data-file_name");
                if (!pdf_div.hasClass('open')) {
                    openFrame(file_name,file_url,pdf_div.attr("id").substring(pdf_div.attr("id").lastIndexOf("_")+1));
                }
                var iframeId = pdf_div.attr("id") + "_iframe";
                var directory = "submissions";
                var src = $("#"+iframeId).prop('src');
                if (src.indexOf("#page=") === -1) {
                    src = src + "#page=" + page;
                }
                else {
                    src = src.slice(0,src.indexOf("#page=")) + "#page=" + page;
                }
                pdf_div.html("<iframe id='" + iframeId + "' src='" + src + "' width='95%' height='1200px' style='border: 0'></iframe>");

                if (!pdf_div.hasClass('open')) {
                    pdf_div.addClass('open');
                }
                if (!pdf_div.hasClass('shown')) {
                    pdf_div.show();
                    pdf_div.addClass('shown');
                }
            }
        }
    }

    // Updated all the background colors and displays of each element that has
    //  the corresponding data tag
    // $("[id$='-"+c_index+"'][data-changebg='true']")      .css("background-color", (show ? "#e6e6e6" : "initial"));
    $("[id$='-"+c_index+"'][data-changedisplay1='true']").css("display",          (show ? "" : "none"));
    $("[id$='-"+c_index+"'][data-changedisplay2='true']").css("display",          (show ? "none" : ""));

    title.attr('colspan', (show ? 3 : 4));
  //  cancel_button.attr('colspan', (show ? 1 : 0));
}

/**
 * Set if the general comment box should be visible
 * @param gshow If it should be visible
 */
function setGeneralVisible(gshow) {
    var general_comment = $('#extra-general');
    var general_comment_title = $('#title-general');
    var general_comment_title_cancel = $('#title-cancel-general');

    // Updated all the background colors and displays of each element that has
    //  the corresponding data tag for the general component
    // $("[id$='-general'][data-changebg='true']")      .css("background-color", (gshow ? "#e6e6e6" : "initial"));
    $("[id$='-general'][data-changedisplay1='true']").css("display",          (gshow ? "" : "none"));
    $("[id$='-general'][data-changedisplay2='true']").css("display",          (gshow ? "none" : ""));

    general_comment_title.attr('colspan', (gshow ? 3 : 4));
    general_comment_title_cancel.attr('colspan', (gshow ? 1 : 0));

    updateCookies();
}

// Saves the general comment
function saveGeneralComment(sync, successCallback, errorCallback) {
    var gradeable = getGradeable();

    if ($('#extra-general')[0].style.display === "none") {
        //Nothing to save so we are fine
        if (typeof(successCallback) === "function") {
            successCallback();
        }
        return;
    }
    
    var comment_row = $('#comment-id-general');
    var gradeable_comment = comment_row.val();
    var current_question_text = $('#rubric-textarea-custom');
    var overwrite = $('#overwrite-id').is(":checked");
    $(current_question_text[0]).text(gradeable_comment);
    
    ajaxSaveGeneralComment(gradeable.id, gradeable.user_id, gradeable.active_version, gradeable_comment, sync, successCallback, errorCallback);
}

// Saves the last opened mark so that exiting the page doesn't
//  have the ta lose their grading data
function saveLastOpenedMark(sync, successCallback, errorCallback) {
    var gradeable = getGradeable();

    // Find open mark
    var index = 1;
    var mark = $('#marks-parent-' + index);
    while(mark.length > 0) {
        // If mark is open, then save it
        if (mark[0].style.display !== 'none') {
            var gradeable_component_id = getComponent(index).id;
            saveMark(index, sync, successCallback, errorCallback);
            return;
        }
        mark = $('#marks-parent-' + (++index));
    }
    // If no open mark was found, then save general comment
    saveGeneralComment(sync, successCallback, errorCallback);
}
function saveMark(c_index, sync, successCallback, errorCallback) {
    var gradeable = grading_data.gradeable;
    if(editModeEnabled){
        ajaxGetMarkData(gradeable.id, gradeable.user_id, gradeable.components[c_index-1].id , function(data){
        data = JSON.parse(data);
        saveMarkEditMode(c_index, sync, successCallback, errorCallback, data);
       }); 
        return;
    }
    else{

        if ($('#marks-parent-' + c_index)[0].style.display === "none") {
            //Nothing to save so we are fine
            if (typeof(successCallback) === "function") {
                successCallback();
            }
            return;
        }
        
        var arr_length = $('tr[name=mark_'+c_index+']').length;
        
        var mark_data = new Array(arr_length);
        var existing_marks_num = 0;
        for(var i=0; i<OPENEDMARKS.length; i++){
            console.log(OPENEDMARKS[i].name);
        }
        // Gathers all the mark's data (ex. points, note, etc.)
        //getComponent(c_index).marks.sort(compareOrder);
        for(var m_index=0; m_index < arr_length; m_index++){
            if(grading_data.gradeable.components[c_index-1].marks[m_index]==null){
                grading_data.gradeable.components[c_index-1].marks.splice(m_index, 1);
            }
            else{
                var current_mark_id=grading_data.gradeable.components[c_index-1].marks[m_index].id;
                var current_row = $('#mark_id-'+c_index+'-'+getMark(c_index, current_mark_id).id);
                var info_mark   = $('#mark_info_id-'+c_index+'-'+getMark(c_index, current_mark_id).id);
                var success     = true;
                mark_data[m_index] = {
                    id      : getMark(c_index, current_mark_id).id,
                    points  : OPENEDMARKS[m_index].points,
                    note    : OPENEDMARKS[m_index].name,
                    selected: getMark(c_index, getMark(c_index, current_mark_id).id).has,
                    order   : OPENEDMARKS[m_index].order
                };
                    calculatePercentageTotal();
                    var gradedByElement = $('#graded-by-' + c_index);
                    var savingElement = $('#graded-saving-' + c_index);
                    var ungraded = gradedByElement.text() === "Ungraded!";

                    gradedByElement.hide();
                    savingElement.show();
                    console.log(OPENEDMARKS[m_index].order);
                    console.log("COMPOONNET INDEX");
                    console.log(gradeable.components[c_index-1].id);
                    ajaxSaveMark(gradeable.id, gradeable.user_id, gradeable.components[c_index-1].id, OPENEDMARKS[m_index].id, OPENEDMARKS[m_index].points, OPENEDMARKS[m_index].name, OPENEDMARKS[m_index].order, true, function(response) {
                        if (response.status !== 'success') {
                            alert('Error saving marks! (' + response.message + ')');
                            return;
                        }
                        if (gradeable.components[c_index-1].hasGrade === false) {
                            gradedByElement.text("Ungraded!");
                            component.grader = null;
                        } 
                        else {
                            component.grader.id = grading_data.your_user_id;
                            gradedByElement.text("Graded by " + component.grader.id + "!");
                        }
                            //Just graded it
                        gradedByElement.show();
                        savingElement.hide();
                        if (typeof(successCallback) === "function")
                            successCallback(data);
                            
                    }, errorCallback ? errorCallback : function() {
                        console.error("Something went wront with saving marks...");
                        alert("There was an error with saving the grade. Please refresh the page and try agian.");
                    });
                }
                //info_mark[0].style.display = '';
                existing_marks_num++;
            }
        var current_row = $('#mark_custom_id-'+c_index);

        var current_title = $('#title-' + c_index);
        var custom_points  = current_row.find('input[name=mark_points_custom_'+c_index+']').val();
        var custom_message = current_row.find('textarea[name=mark_text_custom_'+c_index+']').val();

        // Updates the total number of points and text
        var current_question_text = $('#rubric-textarea-' + c_index);
        var component = getComponent(c_index);
        
        var lower_clamp    = parseFloat(component.lower_clamp);
        var current_points = parseFloat(component.default);
        var upper_clamp    = parseFloat(component.upper_clamp);

        var new_text   = "";
        var first_text = true;
        var all_false  = true;
        var arr_length = mark_data.length
        for (var m_index = 0; m_index < arr_length; m_index++) {
            if (mark_data[m_index].selected === true) {
                all_false = false;
                
                current_points += parseFloat(mark_data[m_index].points);
                mark_data[m_index].note = escapeHTML(mark_data[m_index].note);
                
                var prepend = (!first_text) ? ("\<br>") : ("");
                var points  = (parseFloat(mark_data[m_index].points) != 0) ? ("(" + mark_data[m_index].points + ") ") : ("");
                
                new_text += prepend + "* " + points + mark_data[m_index].note;
                if (first_text) {
                    first_text = false;
                }
            }                
        }
        if (!isNaN(parseFloat(custom_points))) {
            current_points += parseFloat(custom_points);
            
            if (parseFloat(custom_points) != 0) {
                all_false = false;
            }
        }

        if(custom_message != "") {
            custom_message = escapeHTML(custom_message);
            
            var prepend = (!first_text) ? ("\<br>") : ("");
            var points  = (parseFloat(custom_points) != 0) ? ("(" + custom_points + ") ") : ("");
            
            new_text += prepend + "* " + points + custom_message;
            if (first_text) {
                first_text = false;
            }
            
            all_false = false;
        }
    //ajaxGetMarkData(gradeable.id, gradeable.user_id, m_index, function(data) {
     //   data = JSON.parse(data);
   // });
    }
}

function saveMarkEditMode(c_index, sync, successCallback, errorCallback, data){
    var gradeable = getGradeable();

    if ($('#marks-parent-' + c_index)[0].style.display === "none") {
        //Nothing to save so we are fine
        if (typeof(successCallback) === "function") {
            successCallback();
        }
        return;
    }
    
    var arr_length = $('tr[name=mark_'+c_index+']').length;
    
    var mark_data = new Array(arr_length);
    var existing_marks_num = 0;
    // Gathers all the mark's data (ex. points, note, etc.)
    //getComponent(c_index).marks.sort(compareOrder);
    for(var m_index=0; m_index < arr_length; m_index++){
        if(grading_data.gradeable.components[c_index-1].marks[m_index]==null){
            grading_data.gradeable.components[c_index-1].marks.splice(m_index, 1);
        }
        else{
            var current_mark_id=grading_data.gradeable.components[c_index-1].marks[m_index].id;
            var current_row = $('#mark_id-'+c_index+'-'+getMark(c_index, current_mark_id).id);
            var info_mark   = $('#mark_info_id-'+c_index+'-'+getMark(c_index, current_mark_id).id);
            var success     = true;
            var DB_m_id       = data['data'][m_index]['id'];
            var DB_score      = data['data'][m_index]['score'];
            var DB_note       = data['data'][m_index]['note'];
            var DB_order      = data['data'][m_index]['order'];
            var id = getMark(c_index, current_mark_id).id;
            var points = getMark(c_index, getMark(c_index, current_mark_id).id).points;
            var note = getMark(c_index, getMark(c_index, current_mark_id).id).name;
            var selected = getMark(c_index, getMark(c_index, current_mark_id).id).has;
            var order = getMark(c_index, getMark(c_index, current_mark_id).id).order;
            var DBvsOR = (DB_m_id === OPENEDMARKS[m_index].id && (DB_score !== OPENEDMARKS[m_index].score || DB_note !== OPENEDMARKS[m_index].note || DB_order !== OPENEDMARKS[m_index].order));
            var DBvsYours = (DB_m_id === id && (DB_score !== points || DB_note !== note || DB_order !== order));
            var ORvsYours = (id === OPENEDMARKS[m_index].id && (points !== OPENEDMARKS[m_index].score || note !== OPENEDMARKS[m_index].note || order !== OPENEDMARKS[m_index].order));
            console.log(DBvsOR);
            console.log(DBvsYours);
            console.log(ORvsYours);
            if(DBvsOR && DBvsYours && ORvsYours){
                //CONFLICT!
                if(confirm("There was a conflict saving the mark you call "+ note +" (another user changed this mark while you were editing. Would you like your changes to overwrite the other users?")){
                    mark_data[m_index] = {
                        id      : getMark(c_index, current_mark_id).id,
                        points  : getMark(c_index, getMark(c_index, current_mark_id).id).points,
                        note    : getMark(c_index, getMark(c_index, current_mark_id).id).name,
                        selected: getMark(c_index, getMark(c_index, current_mark_id).id).has,
                        order   : getMark(c_index, getMark(c_index, current_mark_id).id).order 
                    };
                     current_points = Math.min(Math.max(current_points, lower_clamp), upper_clamp);
    
                    current_question_text.html(new_text);

                    calculatePercentageTotal();

                    var gradedByElement = $('#graded-by-' + c_index);
                    var savingElement = $('#graded-saving-' + c_index);
                    var ungraded = gradedByElement.text() === "Ungraded!";

                    gradedByElement.hide();
                    savingElement.show();
                    ajaxSaveMark(gradeable.id, gradeable.user_id ,gradeable.components[c_index-1].id, getMark(c_index, current_mark_id).id, getMark(c_index, getMark(c_index, current_mark_id).id).points, getMark(c_index, getMark(c_index, current_mark_id).id).name, getMark(c_index, getMark(c_index, current_mark_id).id).order, true, function(response) {
                    if (response.status !== 'success') {
                            alert('Error saving marks! (' + response.message + ')');
                            return;
                        }
                        if (gradeable.components[c_index-1].hasGrade === false) {
                            gradedByElement.text("Ungraded!");
                            component.grader = null;
                        } 
                        else {
                            component.grader.id = grading_data.your_user_id;
                            gradedByElement.text("Graded by " + component.grader.id + "!");
                        }
                            //Just graded it
                        gradedByElement.show();
                        savingElement.hide();
                        if (typeof(successCallback) === "function")
                            successCallback(data);
                            
                    }, errorCallback ? errorCallback : function() {
                        console.error("Something went wront with saving marks...");
                        alert("There was an error with saving the grade. Please refresh the page and try agian.");
                    });
                }
                else{
                    mark_data[m_index] = {
                        id      : DB_m_id,
                        points  : DB_score,
                        note    : DB_note,
                        selected: getMark(c_index, getMark(c_index, current_mark_id).id).has,
                        order   : DB_order  
                    };
                }
            }
            else if (DBvsYours && ORvsYours){
                mark_data[m_index] = {
                    id      : getMark(c_index, current_mark_id).id,
                    points  : getMark(c_index, getMark(c_index, current_mark_id).id).points,
                    note    : getMark(c_index, getMark(c_index, current_mark_id).id).name,
                    selected: getMark(c_index, getMark(c_index, current_mark_id).id).has,
                    order   : getMark(c_index, getMark(c_index, current_mark_id).id).order
                };
                current_points = Math.min(Math.max(current_points, lower_clamp), upper_clamp);
    
                current_question_text.html(new_text);

                calculatePercentageTotal();

                var gradedByElement = $('#graded-by-' + c_index);
                var savingElement = $('#graded-saving-' + c_index);
                var ungraded = gradedByElement.text() === "Ungraded!";

                gradedByElement.hide();
                savingElement.show();
                var overwrite = ($('#overwrite-id').is(':checked')) ? ("true") : ("false");
                ajaxSaveMark(gradeable.id, gradeable.components[c_index-1].id, getMark(c_index, current_mark_id).id, getMark(c_index, getMark(c_index, current_mark_id).id).points, getMark(c_index, getMark(c_index, current_mark_id).id).name, getMark(c_index, getMark(c_index, current_mark_id).id).order, true, function(response) {
                        if (response.status !== 'success') {
                            alert('Error saving marks! (' + response.message + ')');
                            return;
                        }
                        if (gradeable.components[c_index-1].hasGrade === false) {
                            gradedByElement.text("Ungraded!");
                            component.grader = null;
                        } 
                        else {
                            component.grader.id = grading_data.your_user_id;
                            gradedByElement.text("Graded by " + component.grader.id + "!");
                        }
                            //Just graded it
                        gradedByElement.show();
                        savingElement.hide();
                        if (typeof(successCallback) === "function")
                            successCallback(data);                           
                    }, errorCallback ? errorCallback : function() {
                        console.error("Something went wront with saving marks...");
                        alert("There was an error with saving the grade. Please refresh the page and try agian.");
                    });
            }
            //info_mark[0].style.display = '';
            existing_marks_num++;
        }
    }
    var current_row = $('#mark_custom_id-'+c_index);

    var current_title = $('#title-' + c_index);
    var custom_points  = current_row.find('input[name=mark_points_custom_'+c_index+']').val();
    var custom_message = current_row.find('textarea[name=mark_text_custom_'+c_index+']').val();

    // Updates the total number of points and text
    var current_question_text = $('#rubric-textarea-' + c_index);
    var component = getComponent(c_index);
    
    var lower_clamp    = parseFloat(component.lower_clamp);
    var current_points = parseFloat(component.default);
    var upper_clamp    = parseFloat(component.upper_clamp);

    var new_text   = "";
    var first_text = true;
    var all_false  = true;
    var arr_length = mark_data.length
    for (var m_index = 0; m_index < arr_length; m_index++) {
        if (mark_data[m_index].selected === true) {
            all_false = false;
            
            current_points += parseFloat(mark_data[m_index].points);
            mark_data[m_index].note = escapeHTML(mark_data[m_index].note);
            
            var prepend = (!first_text) ? ("\<br>") : ("");
            var points  = (parseFloat(mark_data[m_index].points) != 0) ? ("(" + mark_data[m_index].points + ") ") : ("");
            
            new_text += prepend + "* " + points + mark_data[m_index].note;
            if (first_text) {
                first_text = false;
            }
        }                
    }
    if (!isNaN(parseFloat(custom_points))) {
        current_points += parseFloat(custom_points);
        
        if (parseFloat(custom_points) != 0) {
            all_false = false;
        }
    }

    if(custom_message != "") {
        custom_message = escapeHTML(custom_message);
        
        var prepend = (!first_text) ? ("\<br>") : ("");
        var points  = (parseFloat(custom_points) != 0) ? ("(" + custom_points + ") ") : ("");
        
        new_text += prepend + "* " + points + custom_message;
        if (first_text) {
            first_text = false;
        }
        
        all_false = false;
    }

    var new_background="#F9F9F9";
    if (all_false) {
        new_text = "Click me to grade!";
        new_background="#E9EFEF";
    }
<<<<<<< HEAD
=======

    // Clamp points
    current_points = Math.min(Math.max(current_points, lower_clamp), upper_clamp);
    
    current_question_text.html(new_text);

    calculatePercentageTotal();

    var gradedByElement = $('#graded-by-' + c_index);
    var savingElement = $('#graded-saving-' + c_index);
    var ungraded = gradedByElement.text() === "Ungraded!";

    gradedByElement.hide();
    savingElement.show();
    var overwrite = ($('#overwrite-id').is(':checked')) ? ("true") : ("false");
    ajaxSaveMarks(gradeable.id, gradeable.user_id, component.id, gradeable.active_version, custom_points, custom_message, overwrite, mark_data, existing_marks_num, false, function(response) {
        if (response.status !== 'success') {
            alert('Error saving marks! (' + response.message + ')');
            return;
        }

        let data = response.data;
        if (data.component_reset === true) {
            gradedByElement.text("Ungraded!");
            component.grader = null;
        } else {
            if (component.grader === null || (data.any_mark_modified && (ungraded || overwrite === "true"))) {
                if (component.grader === null) {
                    component.grader = {
                        id: ""
                    };
                }
                component.grader.id = grading_data.your_user_id;
            }
            //Just graded it
            gradedByElement.text("Graded by " + component.grader.id + "!");
        }

        gradedByElement.show();
        savingElement.hide();

        if(data.version_updated) {
            if ($('#wrong_version_' + c_index).length)
                $('#wrong_version_' + c_index)[0].innerHTML = "";
        }
        
        if (typeof(successCallback) === "function")
            successCallback(data);
            
    }, errorCallback ? errorCallback : function() {
        console.error("Something went wront with saving marks...");
        alert("There was an error with saving the grade. Please refresh the page and try agian.");
    });
    ajaxGetMarkData(gradeable.id, gradeable.user_id, m_index);
>>>>>>> 41c32d5e
}

//finds what mark is currently open
function findCurrentOpenedMark() {
    if ($('#grading_rubric').length === 0 || $('#summary-general').length === 0) {
        return NO_COMPONENT_ID;
    }
    if($('#grading_rubric').hasClass('empty')) {
        return -3;
    }
    var index = 1;
    var found = false;
    var doesExist = ($('#summary-' + index).length) ? true : false;
    while(doesExist) {
        if($('#summary-' + index).length) {
            if ($('#summary-' + index)[0].style.display === 'none') {
                found = true;
                doesExist = false;
                index--;
            }
        }
        else{
            doesExist = false;
        }
        index++;
    }
    if (found === true) {
        return index;
    } else {
        if ($('#summary-general')[0].style.display === 'none') {
            return GENERAL_MESSAGE_ID;
        } else {
            return NO_COMPONENT_ID;
        }
    }
}

function verifyMark(gradeable_id, component_id, user_id, verifyAll){
    var action = (verifyAll) ? 'verify_all' : 'verify_grader';
    $.ajax({
        type: "POST",
        url: buildUrl({'component': 'grading', 'page': 'electronic', 'action': action}),
        async: true,
        data: {
            'gradeable_id' : gradeable_id,
            'component_id' : component_id,
            'anon_id' : user_id,
        },
        success: function(data) {
            window.location.reload();
            console.log("verified user");
            if(action === 'verify_all')
                document.getElementById("verifyAllButton").style.display = "none";
        },
        error: function() {
            alert("failed to verify grader");
        }
    })
}

/**
 * Open the given component (if it's not open already), saving changes on any previous components
 * @param c_index 1-indexed component index
 */
function openMark(c_index) {
    saveLastOpenedMark(true);
    saveMark(c_index, true);
    updateMarksOnPage(c_index);
    if(editModeEnabled==true){
     //   $('#marks-extra-'+c_index)[0].style.display="block";
    }
    //If it's already open, then openClose() will close it
    if (findCurrentOpenedMark() !== c_index) {
        openClose(c_index);
    }
    let page = getComponent(c_index)['page'];
    if(page){
        //841.89 os the pdf page height, 29 is the margin, 80 is the top part.
        let files = $('.openable-element-submissions');
        for(let i = 0; i < files.length; i++){
            if(files[i].innerText.trim() == "upload.pdf"){
                if($("#file_view").is(":visible")){
                    $('#submission_browser').animate({scrollTop: ((page-1)*(841.89+29)+80)}, 500);
                } else {
                    expandFile("upload.pdf", files[i].getAttribute("file-url")).then(function(){
                        $('#submission_browser').animate({scrollTop: ((page-1)*(841.89+29)+80)}, 500);
                    });
                }
            }
        }
    }
}

/**
 * Close the given component (if it's open), optionally saving changes
 * @param c_index 1-indexed component index
 * @param save If changes should be saved
 */
function closeMark(c_index, save) {
    //Can't close a closed mark
    if (findCurrentOpenedMark() !== c_index) {
        return;
    }

    if (save) {
        saveLastOpenedMark(true);
        saveMark(c_index, true);
    }
    updateMarksOnPage(c_index);
    setMarkVisible(c_index, false);
}

/**
 * Toggle if a component should be visible
 * @param c_index 1-indexed component index
 * @param save If changes should be saved
 */
function toggleMark(id, save) {
    if (findCurrentOpenedMark() === id) {
        closeMark(id, save);
        updateCookies();
    } else {
        openMark(id);
    }
}

/**
 * Open the general message input (if it's not open already), saving changes on any previous mark
 */
function openGeneralMessage() {
    saveLastOpenedMark(true);
    saveGeneralComment(true);

    //If it's already open, then openClose() will close it
    if (findCurrentOpenedMark() !== GENERAL_MESSAGE_ID) {
        openClose(GENERAL_MESSAGE_ID);
    }
}

/**
 * Close the general message input (if it's open), optionally saving changes
 * @param save If changes should be saved
 */
function closeGeneralMessage(save) {
    //Cannot save it if it is not being edited
    if (findCurrentOpenedMark() !== GENERAL_MESSAGE_ID) {
        return;
    }

    if (save) {
        saveLastOpenedMark(true);
        saveGeneralComment(true);
    } else {
        updateGeneralComment();
    }
    setGeneralVisible(false);
}

/**
 * Toggle if the general comment should be visible
 * @param save If changes should be saved
 */
function toggleGeneralMessage(save) {
    if (findCurrentOpenedMark() === -2) {
        closeGeneralMessage(save);
    } else {
        openGeneralMessage();
    }
}<|MERGE_RESOLUTION|>--- conflicted
+++ resolved
@@ -34,7 +34,9 @@
 function getMark(c_index, m_id){
     var marks = grading_data.gradeable.components[c_index-1].marks;
     for(var i=0; i<marks.length; i++){
-        if(marks[i].id === m_id){
+        console.log("HERES Mark");
+        console.log(marks[i].id);
+        if(marks[i].id == m_id){
             return marks[i];
         }
     }
@@ -299,7 +301,7 @@
     })
 }
 
-function ajaxSaveMark(gradeable_id, user_id, component_id, mark_id, points, note, order, async, successCallback, errorCallback) {
+function ajaxSaveMark(gradeable_id, user_id, component_id, mark_id, points, note, selected, order, async, successCallback, errorCallback) {
     $.getJSON({
         type: "POST",
         url: buildUrl({'component': 'grading', 'page': 'electronic', 'action': 'save_mark'}),
@@ -312,7 +314,8 @@
             'mark_id' : mark_id,
             'points' : points,
             'note' : note,
-            'order' : order
+            'order' : order,
+            'selected' : selected
         },
         success: function(response) {
             if (response.status === 'fail') {
@@ -324,9 +327,7 @@
                 successCallback(response);
             }
         },
-        error: (typeof(errorCallback) === "function") ? errorCallback : function(err) {
-            console.error("Error in ajaxSaveMark");
-        }
+        error: successCallback
     });
 }
 
@@ -492,13 +493,8 @@
             }
 
             getComponent(c_index).marks.push(mark);
-<<<<<<< HEAD
             OPENEDMARKS.push(mark);
-            parent.append(getMarkView(c_index, m_index, m_id, editModeEnabled));
-=======
-
             parent.append(getMarkView(c_index, m_index, mark.id, editModeEnabled));
->>>>>>> 41c32d5e
             if((editModeEnabled==null || editModeEnabled==false)){
                 var current_mark = $('#mark_id-'+c_index+'-'+mark.id);
                 $('#marks-extra-'+c_index)[0].style.display="none";
@@ -854,7 +850,8 @@
             return false;
         }
     });
-
+    console.log("LOOKING FOR");
+    console.log(m_id);
     var mark = getMark(c_index, m_id);
     mark.has = !mark.has;
 
@@ -1082,11 +1079,11 @@
                     console.log(OPENEDMARKS[m_index].order);
                     console.log("COMPOONNET INDEX");
                     console.log(gradeable.components[c_index-1].id);
-                    ajaxSaveMark(gradeable.id, gradeable.user_id, gradeable.components[c_index-1].id, OPENEDMARKS[m_index].id, OPENEDMARKS[m_index].points, OPENEDMARKS[m_index].name, OPENEDMARKS[m_index].order, true, function(response) {
-                        if (response.status !== 'success') {
+                    ajaxSaveMark(gradeable.id, gradeable.user_id, gradeable.components[c_index-1].id, OPENEDMARKS[m_index].id, OPENEDMARKS[m_index].points, OPENEDMARKS[m_index].name, getMark(c_index, getMark(c_index, current_mark_id).id).has, OPENEDMARKS[m_index].order, true, function(response) {
+                      /*  if (response.status !== 'success') {
                             alert('Error saving marks! (' + response.message + ')');
                             return;
-                        }
+                        }*/
                         if (gradeable.components[c_index-1].hasGrade === false) {
                             gradedByElement.text("Ungraded!");
                             component.grader = null;
@@ -1376,8 +1373,6 @@
         new_text = "Click me to grade!";
         new_background="#E9EFEF";
     }
-<<<<<<< HEAD
-=======
 
     // Clamp points
     current_points = Math.min(Math.max(current_points, lower_clamp), upper_clamp);
@@ -1432,7 +1427,6 @@
         alert("There was an error with saving the grade. Please refresh the page and try agian.");
     });
     ajaxGetMarkData(gradeable.id, gradeable.user_id, m_index);
->>>>>>> 41c32d5e
 }
 
 //finds what mark is currently open
