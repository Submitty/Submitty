{
    "_readme": [
        "This file locks the dependencies of your project to a known state",
        "Read more about it at https://getcomposer.org/doc/01-basic-usage.md#installing-dependencies",
        "This file is @generated automatically"
    ],
<<<<<<< HEAD
    "content-hash": "4a2dca1326a303dcf01a617ef9939166",
=======
    "content-hash": "2300227cdab5c04f9809f913825caf73",
>>>>>>> fbc3fae0
    "packages": [
        {
            "name": "brick/math",
            "version": "0.11.0",
            "source": {
                "type": "git",
                "url": "https://github.com/brick/math.git",
                "reference": "0ad82ce168c82ba30d1c01ec86116ab52f589478"
            },
            "dist": {
                "type": "zip",
                "url": "https://api.github.com/repos/brick/math/zipball/0ad82ce168c82ba30d1c01ec86116ab52f589478",
                "reference": "0ad82ce168c82ba30d1c01ec86116ab52f589478",
                "shasum": ""
            },
            "require": {
                "php": "^8.0"
            },
            "require-dev": {
                "php-coveralls/php-coveralls": "^2.2",
                "phpunit/phpunit": "^9.0",
                "vimeo/psalm": "5.0.0"
            },
            "type": "library",
            "autoload": {
                "psr-4": {
                    "Brick\\Math\\": "src/"
                }
            },
            "notification-url": "https://packagist.org/downloads/",
            "license": [
                "MIT"
            ],
            "description": "Arbitrary-precision arithmetic library",
            "keywords": [
                "Arbitrary-precision",
                "BigInteger",
                "BigRational",
                "arithmetic",
                "bigdecimal",
                "bignum",
                "brick",
                "math"
            ],
            "support": {
                "issues": "https://github.com/brick/math/issues",
                "source": "https://github.com/brick/math/tree/0.11.0"
            },
            "funding": [
                {
                    "url": "https://github.com/BenMorel",
                    "type": "github"
                }
            ],
            "time": "2023-01-15T23:15:59+00:00"
        },
        {
            "name": "browscap/browscap-php",
            "version": "7.2.0",
            "source": {
                "type": "git",
                "url": "https://github.com/browscap/browscap-php.git",
                "reference": "a033f938b136ecbd5f2e5818d186b4c3b0afb9dd"
            },
            "dist": {
                "type": "zip",
                "url": "https://api.github.com/repos/browscap/browscap-php/zipball/a033f938b136ecbd5f2e5818d186b4c3b0afb9dd",
                "reference": "a033f938b136ecbd5f2e5818d186b4c3b0afb9dd",
                "shasum": ""
            },
            "require": {
                "ext-json": "*",
                "guzzlehttp/guzzle": "^7.4.5",
                "league/flysystem": "^2.4.5 || ^3.0.18",
                "matthiasmullie/scrapbook": "^1.4.8",
                "monolog/monolog": "^2.5.0 || ^3.0.0",
                "php": ">=7.4.3,<8.3.0",
                "psr/log": "^1.1.4 || ^2.0.0 || ^3.0.0",
                "psr/simple-cache": "^1.0.1 || ^2.0.0 || ^3.0.0",
                "symfony/console": "^v5.4.8 || ^v6.0.8",
                "symfony/filesystem": "^v5.4.7 || ^v6.0.7"
            },
            "require-dev": {
                "doctrine/coding-standard": "^9.0.0",
                "mikey179/vfsstream": "^v1.6.10",
                "phpstan/extension-installer": "^1.1.0",
                "phpstan/phpstan": "^1.6.3",
                "phpstan/phpstan-beberlei-assert": "^1.0.1",
                "phpstan/phpstan-deprecation-rules": "^1.0.0",
                "phpstan/phpstan-phpunit": "^1.1.1",
                "phpunit/phpunit": "^9.5.20"
            },
            "suggest": {
                "ext-curl": "to use curl requests to get the ini file"
            },
            "bin": [
                "bin/browscap-php"
            ],
            "type": "library",
            "autoload": {
                "psr-4": {
                    "BrowscapPHP\\": "src/"
                }
            },
            "notification-url": "https://packagist.org/downloads/",
            "license": [
                "MIT"
            ],
            "authors": [
                {
                    "name": "Jonathan Stoppani",
                    "email": "jonathan.stoppani@gmail.com"
                },
                {
                    "name": "James Titcumb",
                    "email": "james@asgrim.com"
                },
                {
                    "name": "Thomas Mueller",
                    "email": "mimmi20@live.de"
                }
            ],
            "description": "Standalone replacement for php's native get_browser() function",
            "homepage": "https://github.com/browscap/browscap-php",
            "keywords": [
                "browser",
                "capabilities",
                "get_browser",
                "user agent"
            ],
            "support": {
                "issues": "https://github.com/browscap/browscap-php/issues",
                "source": "https://github.com/browscap/browscap-php"
            },
            "time": "2022-12-30T11:27:45+00:00"
        },
        {
            "name": "cboden/ratchet",
            "version": "v0.4.4",
            "source": {
                "type": "git",
                "url": "https://github.com/ratchetphp/Ratchet.git",
                "reference": "5012dc954541b40c5599d286fd40653f5716a38f"
            },
            "dist": {
                "type": "zip",
                "url": "https://api.github.com/repos/ratchetphp/Ratchet/zipball/5012dc954541b40c5599d286fd40653f5716a38f",
                "reference": "5012dc954541b40c5599d286fd40653f5716a38f",
                "shasum": ""
            },
            "require": {
                "guzzlehttp/psr7": "^1.7|^2.0",
                "php": ">=5.4.2",
                "ratchet/rfc6455": "^0.3.1",
                "react/event-loop": ">=0.4",
                "react/socket": "^1.0 || ^0.8 || ^0.7 || ^0.6 || ^0.5",
                "symfony/http-foundation": "^2.6|^3.0|^4.0|^5.0|^6.0",
                "symfony/routing": "^2.6|^3.0|^4.0|^5.0|^6.0"
            },
            "require-dev": {
                "phpunit/phpunit": "~4.8"
            },
            "type": "library",
            "autoload": {
                "psr-4": {
                    "Ratchet\\": "src/Ratchet"
                }
            },
            "notification-url": "https://packagist.org/downloads/",
            "license": [
                "MIT"
            ],
            "authors": [
                {
                    "name": "Chris Boden",
                    "email": "cboden@gmail.com",
                    "role": "Developer"
                },
                {
                    "name": "Matt Bonneau",
                    "role": "Developer"
                }
            ],
            "description": "PHP WebSocket library",
            "homepage": "http://socketo.me",
            "keywords": [
                "Ratchet",
                "WebSockets",
                "server",
                "sockets",
                "websocket"
            ],
            "support": {
                "chat": "https://gitter.im/reactphp/reactphp",
                "issues": "https://github.com/ratchetphp/Ratchet/issues",
                "source": "https://github.com/ratchetphp/Ratchet/tree/v0.4.4"
            },
            "time": "2021-12-14T00:20:41+00:00"
        },
        {
            "name": "dflydev/dot-access-data",
            "version": "v3.0.2",
            "source": {
                "type": "git",
                "url": "https://github.com/dflydev/dflydev-dot-access-data.git",
                "reference": "f41715465d65213d644d3141a6a93081be5d3549"
            },
            "dist": {
                "type": "zip",
                "url": "https://api.github.com/repos/dflydev/dflydev-dot-access-data/zipball/f41715465d65213d644d3141a6a93081be5d3549",
                "reference": "f41715465d65213d644d3141a6a93081be5d3549",
                "shasum": ""
            },
            "require": {
                "php": "^7.1 || ^8.0"
            },
            "require-dev": {
                "phpstan/phpstan": "^0.12.42",
                "phpunit/phpunit": "^7.5 || ^8.5 || ^9.3",
                "scrutinizer/ocular": "1.6.0",
                "squizlabs/php_codesniffer": "^3.5",
                "vimeo/psalm": "^4.0.0"
            },
            "type": "library",
            "extra": {
                "branch-alias": {
                    "dev-main": "3.x-dev"
                }
            },
            "autoload": {
                "psr-4": {
                    "Dflydev\\DotAccessData\\": "src/"
                }
            },
            "notification-url": "https://packagist.org/downloads/",
            "license": [
                "MIT"
            ],
            "authors": [
                {
                    "name": "Dragonfly Development Inc.",
                    "email": "info@dflydev.com",
                    "homepage": "http://dflydev.com"
                },
                {
                    "name": "Beau Simensen",
                    "email": "beau@dflydev.com",
                    "homepage": "http://beausimensen.com"
                },
                {
                    "name": "Carlos Frutos",
                    "email": "carlos@kiwing.it",
                    "homepage": "https://github.com/cfrutos"
                },
                {
                    "name": "Colin O'Dell",
                    "email": "colinodell@gmail.com",
                    "homepage": "https://www.colinodell.com"
                }
            ],
            "description": "Given a deep data structure, access data by dot notation.",
            "homepage": "https://github.com/dflydev/dflydev-dot-access-data",
            "keywords": [
                "access",
                "data",
                "dot",
                "notation"
            ],
            "support": {
                "issues": "https://github.com/dflydev/dflydev-dot-access-data/issues",
                "source": "https://github.com/dflydev/dflydev-dot-access-data/tree/v3.0.2"
            },
            "time": "2022-10-27T11:44:00+00:00"
        },
        {
            "name": "doctrine/annotations",
            "version": "1.14.3",
            "source": {
                "type": "git",
                "url": "https://github.com/doctrine/annotations.git",
                "reference": "fb0d71a7393298a7b232cbf4c8b1f73f3ec3d5af"
            },
            "dist": {
                "type": "zip",
                "url": "https://api.github.com/repos/doctrine/annotations/zipball/fb0d71a7393298a7b232cbf4c8b1f73f3ec3d5af",
                "reference": "fb0d71a7393298a7b232cbf4c8b1f73f3ec3d5af",
                "shasum": ""
            },
            "require": {
                "doctrine/lexer": "^1 || ^2",
                "ext-tokenizer": "*",
                "php": "^7.1 || ^8.0",
                "psr/cache": "^1 || ^2 || ^3"
            },
            "require-dev": {
                "doctrine/cache": "^1.11 || ^2.0",
                "doctrine/coding-standard": "^9 || ^10",
                "phpstan/phpstan": "~1.4.10 || ^1.8.0",
                "phpunit/phpunit": "^7.5 || ^8.5 || ^9.5",
                "symfony/cache": "^4.4 || ^5.4 || ^6",
                "vimeo/psalm": "^4.10"
            },
            "suggest": {
                "php": "PHP 8.0 or higher comes with attributes, a native replacement for annotations"
            },
            "type": "library",
            "autoload": {
                "psr-4": {
                    "Doctrine\\Common\\Annotations\\": "lib/Doctrine/Common/Annotations"
                }
            },
            "notification-url": "https://packagist.org/downloads/",
            "license": [
                "MIT"
            ],
            "authors": [
                {
                    "name": "Guilherme Blanco",
                    "email": "guilhermeblanco@gmail.com"
                },
                {
                    "name": "Roman Borschel",
                    "email": "roman@code-factory.org"
                },
                {
                    "name": "Benjamin Eberlei",
                    "email": "kontakt@beberlei.de"
                },
                {
                    "name": "Jonathan Wage",
                    "email": "jonwage@gmail.com"
                },
                {
                    "name": "Johannes Schmitt",
                    "email": "schmittjoh@gmail.com"
                }
            ],
            "description": "Docblock Annotations Parser",
            "homepage": "https://www.doctrine-project.org/projects/annotations.html",
            "keywords": [
                "annotations",
                "docblock",
                "parser"
            ],
            "support": {
                "issues": "https://github.com/doctrine/annotations/issues",
                "source": "https://github.com/doctrine/annotations/tree/1.14.3"
            },
            "time": "2023-02-01T09:20:38+00:00"
        },
        {
            "name": "doctrine/cache",
            "version": "2.2.0",
            "source": {
                "type": "git",
                "url": "https://github.com/doctrine/cache.git",
                "reference": "1ca8f21980e770095a31456042471a57bc4c68fb"
            },
            "dist": {
                "type": "zip",
                "url": "https://api.github.com/repos/doctrine/cache/zipball/1ca8f21980e770095a31456042471a57bc4c68fb",
                "reference": "1ca8f21980e770095a31456042471a57bc4c68fb",
                "shasum": ""
            },
            "require": {
                "php": "~7.1 || ^8.0"
            },
            "conflict": {
                "doctrine/common": ">2.2,<2.4"
            },
            "require-dev": {
                "cache/integration-tests": "dev-master",
                "doctrine/coding-standard": "^9",
                "phpunit/phpunit": "^7.5 || ^8.5 || ^9.5",
                "psr/cache": "^1.0 || ^2.0 || ^3.0",
                "symfony/cache": "^4.4 || ^5.4 || ^6",
                "symfony/var-exporter": "^4.4 || ^5.4 || ^6"
            },
            "type": "library",
            "autoload": {
                "psr-4": {
                    "Doctrine\\Common\\Cache\\": "lib/Doctrine/Common/Cache"
                }
            },
            "notification-url": "https://packagist.org/downloads/",
            "license": [
                "MIT"
            ],
            "authors": [
                {
                    "name": "Guilherme Blanco",
                    "email": "guilhermeblanco@gmail.com"
                },
                {
                    "name": "Roman Borschel",
                    "email": "roman@code-factory.org"
                },
                {
                    "name": "Benjamin Eberlei",
                    "email": "kontakt@beberlei.de"
                },
                {
                    "name": "Jonathan Wage",
                    "email": "jonwage@gmail.com"
                },
                {
                    "name": "Johannes Schmitt",
                    "email": "schmittjoh@gmail.com"
                }
            ],
            "description": "PHP Doctrine Cache library is a popular cache implementation that supports many different drivers such as redis, memcache, apc, mongodb and others.",
            "homepage": "https://www.doctrine-project.org/projects/cache.html",
            "keywords": [
                "abstraction",
                "apcu",
                "cache",
                "caching",
                "couchdb",
                "memcached",
                "php",
                "redis",
                "xcache"
            ],
            "support": {
                "issues": "https://github.com/doctrine/cache/issues",
                "source": "https://github.com/doctrine/cache/tree/2.2.0"
            },
            "funding": [
                {
                    "url": "https://www.doctrine-project.org/sponsorship.html",
                    "type": "custom"
                },
                {
                    "url": "https://www.patreon.com/phpdoctrine",
                    "type": "patreon"
                },
                {
                    "url": "https://tidelift.com/funding/github/packagist/doctrine%2Fcache",
                    "type": "tidelift"
                }
            ],
            "time": "2022-05-20T20:07:39+00:00"
        },
        {
            "name": "doctrine/collections",
            "version": "2.1.4",
            "source": {
                "type": "git",
                "url": "https://github.com/doctrine/collections.git",
                "reference": "72328a11443a0de79967104ad36ba7b30bded134"
            },
            "dist": {
                "type": "zip",
                "url": "https://api.github.com/repos/doctrine/collections/zipball/72328a11443a0de79967104ad36ba7b30bded134",
                "reference": "72328a11443a0de79967104ad36ba7b30bded134",
                "shasum": ""
            },
            "require": {
                "doctrine/deprecations": "^1",
                "php": "^8.1"
            },
            "require-dev": {
                "doctrine/coding-standard": "^12",
                "ext-json": "*",
                "phpstan/phpstan": "^1.8",
                "phpstan/phpstan-phpunit": "^1.0",
                "phpunit/phpunit": "^9.5",
                "vimeo/psalm": "^5.11"
            },
            "type": "library",
            "autoload": {
                "psr-4": {
                    "Doctrine\\Common\\Collections\\": "src"
                }
            },
            "notification-url": "https://packagist.org/downloads/",
            "license": [
                "MIT"
            ],
            "authors": [
                {
                    "name": "Guilherme Blanco",
                    "email": "guilhermeblanco@gmail.com"
                },
                {
                    "name": "Roman Borschel",
                    "email": "roman@code-factory.org"
                },
                {
                    "name": "Benjamin Eberlei",
                    "email": "kontakt@beberlei.de"
                },
                {
                    "name": "Jonathan Wage",
                    "email": "jonwage@gmail.com"
                },
                {
                    "name": "Johannes Schmitt",
                    "email": "schmittjoh@gmail.com"
                }
            ],
            "description": "PHP Doctrine Collections library that adds additional functionality on top of PHP arrays.",
            "homepage": "https://www.doctrine-project.org/projects/collections.html",
            "keywords": [
                "array",
                "collections",
                "iterators",
                "php"
            ],
            "support": {
                "issues": "https://github.com/doctrine/collections/issues",
                "source": "https://github.com/doctrine/collections/tree/2.1.4"
            },
            "funding": [
                {
                    "url": "https://www.doctrine-project.org/sponsorship.html",
                    "type": "custom"
                },
                {
                    "url": "https://www.patreon.com/phpdoctrine",
                    "type": "patreon"
                },
                {
                    "url": "https://tidelift.com/funding/github/packagist/doctrine%2Fcollections",
                    "type": "tidelift"
                }
            ],
            "time": "2023-10-03T09:22:33+00:00"
        },
        {
            "name": "doctrine/common",
            "version": "3.4.3",
            "source": {
                "type": "git",
                "url": "https://github.com/doctrine/common.git",
                "reference": "8b5e5650391f851ed58910b3e3d48a71062eeced"
            },
            "dist": {
                "type": "zip",
                "url": "https://api.github.com/repos/doctrine/common/zipball/8b5e5650391f851ed58910b3e3d48a71062eeced",
                "reference": "8b5e5650391f851ed58910b3e3d48a71062eeced",
                "shasum": ""
            },
            "require": {
                "doctrine/persistence": "^2.0 || ^3.0",
                "php": "^7.1 || ^8.0"
            },
            "require-dev": {
                "doctrine/coding-standard": "^9.0 || ^10.0",
                "doctrine/collections": "^1",
                "phpstan/phpstan": "^1.4.1",
                "phpstan/phpstan-phpunit": "^1",
                "phpunit/phpunit": "^7.5.20 || ^8.5 || ^9.0",
                "squizlabs/php_codesniffer": "^3.0",
                "symfony/phpunit-bridge": "^6.1",
                "vimeo/psalm": "^4.4"
            },
            "type": "library",
            "autoload": {
                "psr-4": {
                    "Doctrine\\Common\\": "src"
                }
            },
            "notification-url": "https://packagist.org/downloads/",
            "license": [
                "MIT"
            ],
            "authors": [
                {
                    "name": "Guilherme Blanco",
                    "email": "guilhermeblanco@gmail.com"
                },
                {
                    "name": "Roman Borschel",
                    "email": "roman@code-factory.org"
                },
                {
                    "name": "Benjamin Eberlei",
                    "email": "kontakt@beberlei.de"
                },
                {
                    "name": "Jonathan Wage",
                    "email": "jonwage@gmail.com"
                },
                {
                    "name": "Johannes Schmitt",
                    "email": "schmittjoh@gmail.com"
                },
                {
                    "name": "Marco Pivetta",
                    "email": "ocramius@gmail.com"
                }
            ],
            "description": "PHP Doctrine Common project is a library that provides additional functionality that other Doctrine projects depend on such as better reflection support, proxies and much more.",
            "homepage": "https://www.doctrine-project.org/projects/common.html",
            "keywords": [
                "common",
                "doctrine",
                "php"
            ],
            "support": {
                "issues": "https://github.com/doctrine/common/issues",
                "source": "https://github.com/doctrine/common/tree/3.4.3"
            },
            "funding": [
                {
                    "url": "https://www.doctrine-project.org/sponsorship.html",
                    "type": "custom"
                },
                {
                    "url": "https://www.patreon.com/phpdoctrine",
                    "type": "patreon"
                },
                {
                    "url": "https://tidelift.com/funding/github/packagist/doctrine%2Fcommon",
                    "type": "tidelift"
                }
            ],
            "time": "2022-10-09T11:47:59+00:00"
        },
        {
            "name": "doctrine/dbal",
            "version": "2.13.9",
            "source": {
                "type": "git",
                "url": "https://github.com/doctrine/dbal.git",
                "reference": "c480849ca3ad6706a39c970cdfe6888fa8a058b8"
            },
            "dist": {
                "type": "zip",
                "url": "https://api.github.com/repos/doctrine/dbal/zipball/c480849ca3ad6706a39c970cdfe6888fa8a058b8",
                "reference": "c480849ca3ad6706a39c970cdfe6888fa8a058b8",
                "shasum": ""
            },
            "require": {
                "doctrine/cache": "^1.0|^2.0",
                "doctrine/deprecations": "^0.5.3|^1",
                "doctrine/event-manager": "^1.0",
                "ext-pdo": "*",
                "php": "^7.1 || ^8"
            },
            "require-dev": {
                "doctrine/coding-standard": "9.0.0",
                "jetbrains/phpstorm-stubs": "2021.1",
                "phpstan/phpstan": "1.4.6",
                "phpunit/phpunit": "^7.5.20|^8.5|9.5.16",
                "psalm/plugin-phpunit": "0.16.1",
                "squizlabs/php_codesniffer": "3.6.2",
                "symfony/cache": "^4.4",
                "symfony/console": "^2.0.5|^3.0|^4.0|^5.0",
                "vimeo/psalm": "4.22.0"
            },
            "suggest": {
                "symfony/console": "For helpful console commands such as SQL execution and import of files."
            },
            "bin": [
                "bin/doctrine-dbal"
            ],
            "type": "library",
            "autoload": {
                "psr-4": {
                    "Doctrine\\DBAL\\": "lib/Doctrine/DBAL"
                }
            },
            "notification-url": "https://packagist.org/downloads/",
            "license": [
                "MIT"
            ],
            "authors": [
                {
                    "name": "Guilherme Blanco",
                    "email": "guilhermeblanco@gmail.com"
                },
                {
                    "name": "Roman Borschel",
                    "email": "roman@code-factory.org"
                },
                {
                    "name": "Benjamin Eberlei",
                    "email": "kontakt@beberlei.de"
                },
                {
                    "name": "Jonathan Wage",
                    "email": "jonwage@gmail.com"
                }
            ],
            "description": "Powerful PHP database abstraction layer (DBAL) with many features for database schema introspection and management.",
            "homepage": "https://www.doctrine-project.org/projects/dbal.html",
            "keywords": [
                "abstraction",
                "database",
                "db2",
                "dbal",
                "mariadb",
                "mssql",
                "mysql",
                "oci8",
                "oracle",
                "pdo",
                "pgsql",
                "postgresql",
                "queryobject",
                "sasql",
                "sql",
                "sqlanywhere",
                "sqlite",
                "sqlserver",
                "sqlsrv"
            ],
            "support": {
                "issues": "https://github.com/doctrine/dbal/issues",
                "source": "https://github.com/doctrine/dbal/tree/2.13.9"
            },
            "funding": [
                {
                    "url": "https://www.doctrine-project.org/sponsorship.html",
                    "type": "custom"
                },
                {
                    "url": "https://www.patreon.com/phpdoctrine",
                    "type": "patreon"
                },
                {
                    "url": "https://tidelift.com/funding/github/packagist/doctrine%2Fdbal",
                    "type": "tidelift"
                }
            ],
            "time": "2022-05-02T20:28:55+00:00"
        },
        {
            "name": "doctrine/deprecations",
            "version": "1.1.2",
            "source": {
                "type": "git",
                "url": "https://github.com/doctrine/deprecations.git",
                "reference": "4f2d4f2836e7ec4e7a8625e75c6aa916004db931"
            },
            "dist": {
                "type": "zip",
                "url": "https://api.github.com/repos/doctrine/deprecations/zipball/4f2d4f2836e7ec4e7a8625e75c6aa916004db931",
                "reference": "4f2d4f2836e7ec4e7a8625e75c6aa916004db931",
                "shasum": ""
            },
            "require": {
                "php": "^7.1 || ^8.0"
            },
            "require-dev": {
                "doctrine/coding-standard": "^9",
                "phpstan/phpstan": "1.4.10 || 1.10.15",
                "phpstan/phpstan-phpunit": "^1.0",
                "phpunit/phpunit": "^7.5 || ^8.5 || ^9.5",
                "psalm/plugin-phpunit": "0.18.4",
                "psr/log": "^1 || ^2 || ^3",
                "vimeo/psalm": "4.30.0 || 5.12.0"
            },
            "suggest": {
                "psr/log": "Allows logging deprecations via PSR-3 logger implementation"
            },
            "type": "library",
            "autoload": {
                "psr-4": {
                    "Doctrine\\Deprecations\\": "lib/Doctrine/Deprecations"
                }
            },
            "notification-url": "https://packagist.org/downloads/",
            "license": [
                "MIT"
            ],
            "description": "A small layer on top of trigger_error(E_USER_DEPRECATED) or PSR-3 logging with options to disable all deprecations or selectively for packages.",
            "homepage": "https://www.doctrine-project.org/",
            "support": {
                "issues": "https://github.com/doctrine/deprecations/issues",
                "source": "https://github.com/doctrine/deprecations/tree/1.1.2"
            },
            "time": "2023-09-27T20:04:15+00:00"
        },
        {
            "name": "doctrine/event-manager",
            "version": "1.2.0",
            "source": {
                "type": "git",
                "url": "https://github.com/doctrine/event-manager.git",
                "reference": "95aa4cb529f1e96576f3fda9f5705ada4056a520"
            },
            "dist": {
                "type": "zip",
                "url": "https://api.github.com/repos/doctrine/event-manager/zipball/95aa4cb529f1e96576f3fda9f5705ada4056a520",
                "reference": "95aa4cb529f1e96576f3fda9f5705ada4056a520",
                "shasum": ""
            },
            "require": {
                "doctrine/deprecations": "^0.5.3 || ^1",
                "php": "^7.1 || ^8.0"
            },
            "conflict": {
                "doctrine/common": "<2.9"
            },
            "require-dev": {
                "doctrine/coding-standard": "^9 || ^10",
                "phpstan/phpstan": "~1.4.10 || ^1.8.8",
                "phpunit/phpunit": "^7.5 || ^8.5 || ^9.5",
                "vimeo/psalm": "^4.24"
            },
            "type": "library",
            "autoload": {
                "psr-4": {
                    "Doctrine\\Common\\": "src"
                }
            },
            "notification-url": "https://packagist.org/downloads/",
            "license": [
                "MIT"
            ],
            "authors": [
                {
                    "name": "Guilherme Blanco",
                    "email": "guilhermeblanco@gmail.com"
                },
                {
                    "name": "Roman Borschel",
                    "email": "roman@code-factory.org"
                },
                {
                    "name": "Benjamin Eberlei",
                    "email": "kontakt@beberlei.de"
                },
                {
                    "name": "Jonathan Wage",
                    "email": "jonwage@gmail.com"
                },
                {
                    "name": "Johannes Schmitt",
                    "email": "schmittjoh@gmail.com"
                },
                {
                    "name": "Marco Pivetta",
                    "email": "ocramius@gmail.com"
                }
            ],
            "description": "The Doctrine Event Manager is a simple PHP event system that was built to be used with the various Doctrine projects.",
            "homepage": "https://www.doctrine-project.org/projects/event-manager.html",
            "keywords": [
                "event",
                "event dispatcher",
                "event manager",
                "event system",
                "events"
            ],
            "support": {
                "issues": "https://github.com/doctrine/event-manager/issues",
                "source": "https://github.com/doctrine/event-manager/tree/1.2.0"
            },
            "funding": [
                {
                    "url": "https://www.doctrine-project.org/sponsorship.html",
                    "type": "custom"
                },
                {
                    "url": "https://www.patreon.com/phpdoctrine",
                    "type": "patreon"
                },
                {
                    "url": "https://tidelift.com/funding/github/packagist/doctrine%2Fevent-manager",
                    "type": "tidelift"
                }
            ],
            "time": "2022-10-12T20:51:15+00:00"
        },
        {
            "name": "doctrine/inflector",
            "version": "2.0.8",
            "source": {
                "type": "git",
                "url": "https://github.com/doctrine/inflector.git",
                "reference": "f9301a5b2fb1216b2b08f02ba04dc45423db6bff"
            },
            "dist": {
                "type": "zip",
                "url": "https://api.github.com/repos/doctrine/inflector/zipball/f9301a5b2fb1216b2b08f02ba04dc45423db6bff",
                "reference": "f9301a5b2fb1216b2b08f02ba04dc45423db6bff",
                "shasum": ""
            },
            "require": {
                "php": "^7.2 || ^8.0"
            },
            "require-dev": {
                "doctrine/coding-standard": "^11.0",
                "phpstan/phpstan": "^1.8",
                "phpstan/phpstan-phpunit": "^1.1",
                "phpstan/phpstan-strict-rules": "^1.3",
                "phpunit/phpunit": "^8.5 || ^9.5",
                "vimeo/psalm": "^4.25 || ^5.4"
            },
            "type": "library",
            "autoload": {
                "psr-4": {
                    "Doctrine\\Inflector\\": "lib/Doctrine/Inflector"
                }
            },
            "notification-url": "https://packagist.org/downloads/",
            "license": [
                "MIT"
            ],
            "authors": [
                {
                    "name": "Guilherme Blanco",
                    "email": "guilhermeblanco@gmail.com"
                },
                {
                    "name": "Roman Borschel",
                    "email": "roman@code-factory.org"
                },
                {
                    "name": "Benjamin Eberlei",
                    "email": "kontakt@beberlei.de"
                },
                {
                    "name": "Jonathan Wage",
                    "email": "jonwage@gmail.com"
                },
                {
                    "name": "Johannes Schmitt",
                    "email": "schmittjoh@gmail.com"
                }
            ],
            "description": "PHP Doctrine Inflector is a small library that can perform string manipulations with regard to upper/lowercase and singular/plural forms of words.",
            "homepage": "https://www.doctrine-project.org/projects/inflector.html",
            "keywords": [
                "inflection",
                "inflector",
                "lowercase",
                "manipulation",
                "php",
                "plural",
                "singular",
                "strings",
                "uppercase",
                "words"
            ],
            "support": {
                "issues": "https://github.com/doctrine/inflector/issues",
                "source": "https://github.com/doctrine/inflector/tree/2.0.8"
            },
            "funding": [
                {
                    "url": "https://www.doctrine-project.org/sponsorship.html",
                    "type": "custom"
                },
                {
                    "url": "https://www.patreon.com/phpdoctrine",
                    "type": "patreon"
                },
                {
                    "url": "https://tidelift.com/funding/github/packagist/doctrine%2Finflector",
                    "type": "tidelift"
                }
            ],
            "time": "2023-06-16T13:40:37+00:00"
        },
        {
            "name": "doctrine/instantiator",
            "version": "2.0.0",
            "source": {
                "type": "git",
                "url": "https://github.com/doctrine/instantiator.git",
                "reference": "c6222283fa3f4ac679f8b9ced9a4e23f163e80d0"
            },
            "dist": {
                "type": "zip",
                "url": "https://api.github.com/repos/doctrine/instantiator/zipball/c6222283fa3f4ac679f8b9ced9a4e23f163e80d0",
                "reference": "c6222283fa3f4ac679f8b9ced9a4e23f163e80d0",
                "shasum": ""
            },
            "require": {
                "php": "^8.1"
            },
            "require-dev": {
                "doctrine/coding-standard": "^11",
                "ext-pdo": "*",
                "ext-phar": "*",
                "phpbench/phpbench": "^1.2",
                "phpstan/phpstan": "^1.9.4",
                "phpstan/phpstan-phpunit": "^1.3",
                "phpunit/phpunit": "^9.5.27",
                "vimeo/psalm": "^5.4"
            },
            "type": "library",
            "autoload": {
                "psr-4": {
                    "Doctrine\\Instantiator\\": "src/Doctrine/Instantiator/"
                }
            },
            "notification-url": "https://packagist.org/downloads/",
            "license": [
                "MIT"
            ],
            "authors": [
                {
                    "name": "Marco Pivetta",
                    "email": "ocramius@gmail.com",
                    "homepage": "https://ocramius.github.io/"
                }
            ],
            "description": "A small, lightweight utility to instantiate objects in PHP without invoking their constructors",
            "homepage": "https://www.doctrine-project.org/projects/instantiator.html",
            "keywords": [
                "constructor",
                "instantiate"
            ],
            "support": {
                "issues": "https://github.com/doctrine/instantiator/issues",
                "source": "https://github.com/doctrine/instantiator/tree/2.0.0"
            },
            "funding": [
                {
                    "url": "https://www.doctrine-project.org/sponsorship.html",
                    "type": "custom"
                },
                {
                    "url": "https://www.patreon.com/phpdoctrine",
                    "type": "patreon"
                },
                {
                    "url": "https://tidelift.com/funding/github/packagist/doctrine%2Finstantiator",
                    "type": "tidelift"
                }
            ],
            "time": "2022-12-30T00:23:10+00:00"
        },
        {
            "name": "doctrine/lexer",
            "version": "2.1.0",
            "source": {
                "type": "git",
                "url": "https://github.com/doctrine/lexer.git",
                "reference": "39ab8fcf5a51ce4b85ca97c7a7d033eb12831124"
            },
            "dist": {
                "type": "zip",
                "url": "https://api.github.com/repos/doctrine/lexer/zipball/39ab8fcf5a51ce4b85ca97c7a7d033eb12831124",
                "reference": "39ab8fcf5a51ce4b85ca97c7a7d033eb12831124",
                "shasum": ""
            },
            "require": {
                "doctrine/deprecations": "^1.0",
                "php": "^7.1 || ^8.0"
            },
            "require-dev": {
                "doctrine/coding-standard": "^9 || ^10",
                "phpstan/phpstan": "^1.3",
                "phpunit/phpunit": "^7.5 || ^8.5 || ^9.5",
                "psalm/plugin-phpunit": "^0.18.3",
                "vimeo/psalm": "^4.11 || ^5.0"
            },
            "type": "library",
            "autoload": {
                "psr-4": {
                    "Doctrine\\Common\\Lexer\\": "src"
                }
            },
            "notification-url": "https://packagist.org/downloads/",
            "license": [
                "MIT"
            ],
            "authors": [
                {
                    "name": "Guilherme Blanco",
                    "email": "guilhermeblanco@gmail.com"
                },
                {
                    "name": "Roman Borschel",
                    "email": "roman@code-factory.org"
                },
                {
                    "name": "Johannes Schmitt",
                    "email": "schmittjoh@gmail.com"
                }
            ],
            "description": "PHP Doctrine Lexer parser library that can be used in Top-Down, Recursive Descent Parsers.",
            "homepage": "https://www.doctrine-project.org/projects/lexer.html",
            "keywords": [
                "annotations",
                "docblock",
                "lexer",
                "parser",
                "php"
            ],
            "support": {
                "issues": "https://github.com/doctrine/lexer/issues",
                "source": "https://github.com/doctrine/lexer/tree/2.1.0"
            },
            "funding": [
                {
                    "url": "https://www.doctrine-project.org/sponsorship.html",
                    "type": "custom"
                },
                {
                    "url": "https://www.patreon.com/phpdoctrine",
                    "type": "patreon"
                },
                {
                    "url": "https://tidelift.com/funding/github/packagist/doctrine%2Flexer",
                    "type": "tidelift"
                }
            ],
            "time": "2022-12-14T08:49:07+00:00"
        },
        {
            "name": "doctrine/orm",
            "version": "2.16.2",
            "source": {
                "type": "git",
                "url": "https://github.com/doctrine/orm.git",
                "reference": "17500f56eaa930f5cd14d765bc2cd851c7d37cc0"
            },
            "dist": {
                "type": "zip",
                "url": "https://api.github.com/repos/doctrine/orm/zipball/17500f56eaa930f5cd14d765bc2cd851c7d37cc0",
                "reference": "17500f56eaa930f5cd14d765bc2cd851c7d37cc0",
                "shasum": ""
            },
            "require": {
                "composer-runtime-api": "^2",
                "doctrine/cache": "^1.12.1 || ^2.1.1",
                "doctrine/collections": "^1.5 || ^2.1",
                "doctrine/common": "^3.0.3",
                "doctrine/dbal": "^2.13.1 || ^3.2",
                "doctrine/deprecations": "^0.5.3 || ^1",
                "doctrine/event-manager": "^1.2 || ^2",
                "doctrine/inflector": "^1.4 || ^2.0",
                "doctrine/instantiator": "^1.3 || ^2",
                "doctrine/lexer": "^2",
                "doctrine/persistence": "^2.4 || ^3",
                "ext-ctype": "*",
                "php": "^7.1 || ^8.0",
                "psr/cache": "^1 || ^2 || ^3",
                "symfony/console": "^4.2 || ^5.0 || ^6.0",
                "symfony/polyfill-php72": "^1.23",
                "symfony/polyfill-php80": "^1.16"
            },
            "conflict": {
                "doctrine/annotations": "<1.13 || >= 3.0"
            },
            "require-dev": {
                "doctrine/annotations": "^1.13 || ^2",
                "doctrine/coding-standard": "^9.0.2 || ^12.0",
                "phpbench/phpbench": "^0.16.10 || ^1.0",
                "phpstan/phpstan": "~1.4.10 || 1.10.28",
                "phpunit/phpunit": "^7.5 || ^8.5 || ^9.6",
                "psr/log": "^1 || ^2 || ^3",
                "squizlabs/php_codesniffer": "3.7.2",
                "symfony/cache": "^4.4 || ^5.4 || ^6.0",
                "symfony/var-exporter": "^4.4 || ^5.4 || ^6.2",
                "symfony/yaml": "^3.4 || ^4.0 || ^5.0 || ^6.0",
                "vimeo/psalm": "4.30.0 || 5.14.1"
            },
            "suggest": {
                "ext-dom": "Provides support for XSD validation for XML mapping files",
                "symfony/cache": "Provides cache support for Setup Tool with doctrine/cache 2.0",
                "symfony/yaml": "If you want to use YAML Metadata Mapping Driver"
            },
            "bin": [
                "bin/doctrine"
            ],
            "type": "library",
            "autoload": {
                "psr-4": {
                    "Doctrine\\ORM\\": "lib/Doctrine/ORM"
                }
            },
            "notification-url": "https://packagist.org/downloads/",
            "license": [
                "MIT"
            ],
            "authors": [
                {
                    "name": "Guilherme Blanco",
                    "email": "guilhermeblanco@gmail.com"
                },
                {
                    "name": "Roman Borschel",
                    "email": "roman@code-factory.org"
                },
                {
                    "name": "Benjamin Eberlei",
                    "email": "kontakt@beberlei.de"
                },
                {
                    "name": "Jonathan Wage",
                    "email": "jonwage@gmail.com"
                },
                {
                    "name": "Marco Pivetta",
                    "email": "ocramius@gmail.com"
                }
            ],
            "description": "Object-Relational-Mapper for PHP",
            "homepage": "https://www.doctrine-project.org/projects/orm.html",
            "keywords": [
                "database",
                "orm"
            ],
            "support": {
                "issues": "https://github.com/doctrine/orm/issues",
                "source": "https://github.com/doctrine/orm/tree/2.16.2"
            },
            "time": "2023-08-27T18:21:56+00:00"
        },
        {
            "name": "doctrine/persistence",
            "version": "3.2.0",
            "source": {
                "type": "git",
                "url": "https://github.com/doctrine/persistence.git",
                "reference": "63fee8c33bef740db6730eb2a750cd3da6495603"
            },
            "dist": {
                "type": "zip",
                "url": "https://api.github.com/repos/doctrine/persistence/zipball/63fee8c33bef740db6730eb2a750cd3da6495603",
                "reference": "63fee8c33bef740db6730eb2a750cd3da6495603",
                "shasum": ""
            },
            "require": {
                "doctrine/event-manager": "^1 || ^2",
                "php": "^7.2 || ^8.0",
                "psr/cache": "^1.0 || ^2.0 || ^3.0"
            },
            "conflict": {
                "doctrine/common": "<2.10"
            },
            "require-dev": {
                "composer/package-versions-deprecated": "^1.11",
                "doctrine/coding-standard": "^11",
                "doctrine/common": "^3.0",
                "phpstan/phpstan": "1.9.4",
                "phpstan/phpstan-phpunit": "^1",
                "phpstan/phpstan-strict-rules": "^1.1",
                "phpunit/phpunit": "^8.5 || ^9.5",
                "symfony/cache": "^4.4 || ^5.4 || ^6.0",
                "vimeo/psalm": "4.30.0 || 5.3.0"
            },
            "type": "library",
            "autoload": {
                "psr-4": {
                    "Doctrine\\Persistence\\": "src/Persistence"
                }
            },
            "notification-url": "https://packagist.org/downloads/",
            "license": [
                "MIT"
            ],
            "authors": [
                {
                    "name": "Guilherme Blanco",
                    "email": "guilhermeblanco@gmail.com"
                },
                {
                    "name": "Roman Borschel",
                    "email": "roman@code-factory.org"
                },
                {
                    "name": "Benjamin Eberlei",
                    "email": "kontakt@beberlei.de"
                },
                {
                    "name": "Jonathan Wage",
                    "email": "jonwage@gmail.com"
                },
                {
                    "name": "Johannes Schmitt",
                    "email": "schmittjoh@gmail.com"
                },
                {
                    "name": "Marco Pivetta",
                    "email": "ocramius@gmail.com"
                }
            ],
            "description": "The Doctrine Persistence project is a set of shared interfaces and functionality that the different Doctrine object mappers share.",
            "homepage": "https://www.doctrine-project.org/projects/persistence.html",
            "keywords": [
                "mapper",
                "object",
                "odm",
                "orm",
                "persistence"
            ],
            "support": {
                "issues": "https://github.com/doctrine/persistence/issues",
                "source": "https://github.com/doctrine/persistence/tree/3.2.0"
            },
            "funding": [
                {
                    "url": "https://www.doctrine-project.org/sponsorship.html",
                    "type": "custom"
                },
                {
                    "url": "https://www.patreon.com/phpdoctrine",
                    "type": "patreon"
                },
                {
                    "url": "https://tidelift.com/funding/github/packagist/doctrine%2Fpersistence",
                    "type": "tidelift"
                }
            ],
            "time": "2023-05-17T18:32:04+00:00"
        },
        {
            "name": "egulias/email-validator",
            "version": "4.0.1",
            "source": {
                "type": "git",
                "url": "https://github.com/egulias/EmailValidator.git",
                "reference": "3a85486b709bc384dae8eb78fb2eec649bdb64ff"
            },
            "dist": {
                "type": "zip",
                "url": "https://api.github.com/repos/egulias/EmailValidator/zipball/3a85486b709bc384dae8eb78fb2eec649bdb64ff",
                "reference": "3a85486b709bc384dae8eb78fb2eec649bdb64ff",
                "shasum": ""
            },
            "require": {
                "doctrine/lexer": "^2.0 || ^3.0",
                "php": ">=8.1",
                "symfony/polyfill-intl-idn": "^1.26"
            },
            "require-dev": {
                "phpunit/phpunit": "^9.5.27",
                "vimeo/psalm": "^4.30"
            },
            "suggest": {
                "ext-intl": "PHP Internationalization Libraries are required to use the SpoofChecking validation"
            },
            "type": "library",
            "extra": {
                "branch-alias": {
                    "dev-master": "4.0.x-dev"
                }
            },
            "autoload": {
                "psr-4": {
                    "Egulias\\EmailValidator\\": "src"
                }
            },
            "notification-url": "https://packagist.org/downloads/",
            "license": [
                "MIT"
            ],
            "authors": [
                {
                    "name": "Eduardo Gulias Davis"
                }
            ],
            "description": "A library for validating emails against several RFCs",
            "homepage": "https://github.com/egulias/EmailValidator",
            "keywords": [
                "email",
                "emailvalidation",
                "emailvalidator",
                "validation",
                "validator"
            ],
            "support": {
                "issues": "https://github.com/egulias/EmailValidator/issues",
                "source": "https://github.com/egulias/EmailValidator/tree/4.0.1"
            },
            "funding": [
                {
                    "url": "https://github.com/egulias",
                    "type": "github"
                }
            ],
            "time": "2023-01-14T14:17:03+00:00"
        },
        {
            "name": "evenement/evenement",
            "version": "v3.0.2",
            "source": {
                "type": "git",
                "url": "https://github.com/igorw/evenement.git",
                "reference": "0a16b0d71ab13284339abb99d9d2bd813640efbc"
            },
            "dist": {
                "type": "zip",
                "url": "https://api.github.com/repos/igorw/evenement/zipball/0a16b0d71ab13284339abb99d9d2bd813640efbc",
                "reference": "0a16b0d71ab13284339abb99d9d2bd813640efbc",
                "shasum": ""
            },
            "require": {
                "php": ">=7.0"
            },
            "require-dev": {
                "phpunit/phpunit": "^9 || ^6"
            },
            "type": "library",
            "autoload": {
                "psr-4": {
                    "Evenement\\": "src/"
                }
            },
            "notification-url": "https://packagist.org/downloads/",
            "license": [
                "MIT"
            ],
            "authors": [
                {
                    "name": "Igor Wiedler",
                    "email": "igor@wiedler.ch"
                }
            ],
            "description": "Événement is a very simple event dispatching library for PHP",
            "keywords": [
                "event-dispatcher",
                "event-emitter"
            ],
            "support": {
                "issues": "https://github.com/igorw/evenement/issues",
                "source": "https://github.com/igorw/evenement/tree/v3.0.2"
            },
            "time": "2023-08-08T05:53:35+00:00"
        },
        {
            "name": "guzzlehttp/guzzle",
            "version": "7.8.0",
            "source": {
                "type": "git",
                "url": "https://github.com/guzzle/guzzle.git",
                "reference": "1110f66a6530a40fe7aea0378fe608ee2b2248f9"
            },
            "dist": {
                "type": "zip",
                "url": "https://api.github.com/repos/guzzle/guzzle/zipball/1110f66a6530a40fe7aea0378fe608ee2b2248f9",
                "reference": "1110f66a6530a40fe7aea0378fe608ee2b2248f9",
                "shasum": ""
            },
            "require": {
                "ext-json": "*",
                "guzzlehttp/promises": "^1.5.3 || ^2.0.1",
                "guzzlehttp/psr7": "^1.9.1 || ^2.5.1",
                "php": "^7.2.5 || ^8.0",
                "psr/http-client": "^1.0",
                "symfony/deprecation-contracts": "^2.2 || ^3.0"
            },
            "provide": {
                "psr/http-client-implementation": "1.0"
            },
            "require-dev": {
                "bamarni/composer-bin-plugin": "^1.8.1",
                "ext-curl": "*",
                "php-http/client-integration-tests": "dev-master#2c025848417c1135031fdf9c728ee53d0a7ceaee as 3.0.999",
                "php-http/message-factory": "^1.1",
                "phpunit/phpunit": "^8.5.29 || ^9.5.23",
                "psr/log": "^1.1 || ^2.0 || ^3.0"
            },
            "suggest": {
                "ext-curl": "Required for CURL handler support",
                "ext-intl": "Required for Internationalized Domain Name (IDN) support",
                "psr/log": "Required for using the Log middleware"
            },
            "type": "library",
            "extra": {
                "bamarni-bin": {
                    "bin-links": true,
                    "forward-command": false
                }
            },
            "autoload": {
                "files": [
                    "src/functions_include.php"
                ],
                "psr-4": {
                    "GuzzleHttp\\": "src/"
                }
            },
            "notification-url": "https://packagist.org/downloads/",
            "license": [
                "MIT"
            ],
            "authors": [
                {
                    "name": "Graham Campbell",
                    "email": "hello@gjcampbell.co.uk",
                    "homepage": "https://github.com/GrahamCampbell"
                },
                {
                    "name": "Michael Dowling",
                    "email": "mtdowling@gmail.com",
                    "homepage": "https://github.com/mtdowling"
                },
                {
                    "name": "Jeremy Lindblom",
                    "email": "jeremeamia@gmail.com",
                    "homepage": "https://github.com/jeremeamia"
                },
                {
                    "name": "George Mponos",
                    "email": "gmponos@gmail.com",
                    "homepage": "https://github.com/gmponos"
                },
                {
                    "name": "Tobias Nyholm",
                    "email": "tobias.nyholm@gmail.com",
                    "homepage": "https://github.com/Nyholm"
                },
                {
                    "name": "Márk Sági-Kazár",
                    "email": "mark.sagikazar@gmail.com",
                    "homepage": "https://github.com/sagikazarmark"
                },
                {
                    "name": "Tobias Schultze",
                    "email": "webmaster@tubo-world.de",
                    "homepage": "https://github.com/Tobion"
                }
            ],
            "description": "Guzzle is a PHP HTTP client library",
            "keywords": [
                "client",
                "curl",
                "framework",
                "http",
                "http client",
                "psr-18",
                "psr-7",
                "rest",
                "web service"
            ],
            "support": {
                "issues": "https://github.com/guzzle/guzzle/issues",
                "source": "https://github.com/guzzle/guzzle/tree/7.8.0"
            },
            "funding": [
                {
                    "url": "https://github.com/GrahamCampbell",
                    "type": "github"
                },
                {
                    "url": "https://github.com/Nyholm",
                    "type": "github"
                },
                {
                    "url": "https://tidelift.com/funding/github/packagist/guzzlehttp/guzzle",
                    "type": "tidelift"
                }
            ],
            "time": "2023-08-27T10:20:53+00:00"
        },
        {
            "name": "guzzlehttp/promises",
            "version": "2.0.1",
            "source": {
                "type": "git",
                "url": "https://github.com/guzzle/promises.git",
                "reference": "111166291a0f8130081195ac4556a5587d7f1b5d"
            },
            "dist": {
                "type": "zip",
                "url": "https://api.github.com/repos/guzzle/promises/zipball/111166291a0f8130081195ac4556a5587d7f1b5d",
                "reference": "111166291a0f8130081195ac4556a5587d7f1b5d",
                "shasum": ""
            },
            "require": {
                "php": "^7.2.5 || ^8.0"
            },
            "require-dev": {
                "bamarni/composer-bin-plugin": "^1.8.1",
                "phpunit/phpunit": "^8.5.29 || ^9.5.23"
            },
            "type": "library",
            "extra": {
                "bamarni-bin": {
                    "bin-links": true,
                    "forward-command": false
                }
            },
            "autoload": {
                "psr-4": {
                    "GuzzleHttp\\Promise\\": "src/"
                }
            },
            "notification-url": "https://packagist.org/downloads/",
            "license": [
                "MIT"
            ],
            "authors": [
                {
                    "name": "Graham Campbell",
                    "email": "hello@gjcampbell.co.uk",
                    "homepage": "https://github.com/GrahamCampbell"
                },
                {
                    "name": "Michael Dowling",
                    "email": "mtdowling@gmail.com",
                    "homepage": "https://github.com/mtdowling"
                },
                {
                    "name": "Tobias Nyholm",
                    "email": "tobias.nyholm@gmail.com",
                    "homepage": "https://github.com/Nyholm"
                },
                {
                    "name": "Tobias Schultze",
                    "email": "webmaster@tubo-world.de",
                    "homepage": "https://github.com/Tobion"
                }
            ],
            "description": "Guzzle promises library",
            "keywords": [
                "promise"
            ],
            "support": {
                "issues": "https://github.com/guzzle/promises/issues",
                "source": "https://github.com/guzzle/promises/tree/2.0.1"
            },
            "funding": [
                {
                    "url": "https://github.com/GrahamCampbell",
                    "type": "github"
                },
                {
                    "url": "https://github.com/Nyholm",
                    "type": "github"
                },
                {
                    "url": "https://tidelift.com/funding/github/packagist/guzzlehttp/promises",
                    "type": "tidelift"
                }
            ],
            "time": "2023-08-03T15:11:55+00:00"
        },
        {
            "name": "guzzlehttp/psr7",
            "version": "2.6.1",
            "source": {
                "type": "git",
                "url": "https://github.com/guzzle/psr7.git",
                "reference": "be45764272e8873c72dbe3d2edcfdfcc3bc9f727"
            },
            "dist": {
                "type": "zip",
                "url": "https://api.github.com/repos/guzzle/psr7/zipball/be45764272e8873c72dbe3d2edcfdfcc3bc9f727",
                "reference": "be45764272e8873c72dbe3d2edcfdfcc3bc9f727",
                "shasum": ""
            },
            "require": {
                "php": "^7.2.5 || ^8.0",
                "psr/http-factory": "^1.0",
                "psr/http-message": "^1.1 || ^2.0",
                "ralouphie/getallheaders": "^3.0"
            },
            "provide": {
                "psr/http-factory-implementation": "1.0",
                "psr/http-message-implementation": "1.0"
            },
            "require-dev": {
                "bamarni/composer-bin-plugin": "^1.8.1",
                "http-interop/http-factory-tests": "^0.9",
                "phpunit/phpunit": "^8.5.29 || ^9.5.23"
            },
            "suggest": {
                "laminas/laminas-httphandlerrunner": "Emit PSR-7 responses"
            },
            "type": "library",
            "extra": {
                "bamarni-bin": {
                    "bin-links": true,
                    "forward-command": false
                }
            },
            "autoload": {
                "psr-4": {
                    "GuzzleHttp\\Psr7\\": "src/"
                }
            },
            "notification-url": "https://packagist.org/downloads/",
            "license": [
                "MIT"
            ],
            "authors": [
                {
                    "name": "Graham Campbell",
                    "email": "hello@gjcampbell.co.uk",
                    "homepage": "https://github.com/GrahamCampbell"
                },
                {
                    "name": "Michael Dowling",
                    "email": "mtdowling@gmail.com",
                    "homepage": "https://github.com/mtdowling"
                },
                {
                    "name": "George Mponos",
                    "email": "gmponos@gmail.com",
                    "homepage": "https://github.com/gmponos"
                },
                {
                    "name": "Tobias Nyholm",
                    "email": "tobias.nyholm@gmail.com",
                    "homepage": "https://github.com/Nyholm"
                },
                {
                    "name": "Márk Sági-Kazár",
                    "email": "mark.sagikazar@gmail.com",
                    "homepage": "https://github.com/sagikazarmark"
                },
                {
                    "name": "Tobias Schultze",
                    "email": "webmaster@tubo-world.de",
                    "homepage": "https://github.com/Tobion"
                },
                {
                    "name": "Márk Sági-Kazár",
                    "email": "mark.sagikazar@gmail.com",
                    "homepage": "https://sagikazarmark.hu"
                }
            ],
            "description": "PSR-7 message implementation that also provides common utility methods",
            "keywords": [
                "http",
                "message",
                "psr-7",
                "request",
                "response",
                "stream",
                "uri",
                "url"
            ],
            "support": {
                "issues": "https://github.com/guzzle/psr7/issues",
                "source": "https://github.com/guzzle/psr7/tree/2.6.1"
            },
            "funding": [
                {
                    "url": "https://github.com/GrahamCampbell",
                    "type": "github"
                },
                {
                    "url": "https://github.com/Nyholm",
                    "type": "github"
                },
                {
                    "url": "https://tidelift.com/funding/github/packagist/guzzlehttp/psr7",
                    "type": "tidelift"
                }
            ],
            "time": "2023-08-27T10:13:57+00:00"
        },
        {
            "name": "lcobucci/jwt",
            "version": "5.0.0",
            "source": {
                "type": "git",
                "url": "https://github.com/lcobucci/jwt.git",
                "reference": "47bdb0e0b5d00c2f89ebe33e7e384c77e84e7c34"
            },
            "dist": {
                "type": "zip",
                "url": "https://api.github.com/repos/lcobucci/jwt/zipball/47bdb0e0b5d00c2f89ebe33e7e384c77e84e7c34",
                "reference": "47bdb0e0b5d00c2f89ebe33e7e384c77e84e7c34",
                "shasum": ""
            },
            "require": {
                "ext-hash": "*",
                "ext-json": "*",
                "ext-openssl": "*",
                "ext-sodium": "*",
                "php": "~8.1.0 || ~8.2.0",
                "psr/clock": "^1.0"
            },
            "require-dev": {
                "infection/infection": "^0.26.19",
                "lcobucci/clock": "^3.0",
                "lcobucci/coding-standard": "^9.0",
                "phpbench/phpbench": "^1.2.8",
                "phpstan/extension-installer": "^1.2",
                "phpstan/phpstan": "^1.10.3",
                "phpstan/phpstan-deprecation-rules": "^1.1.2",
                "phpstan/phpstan-phpunit": "^1.3.8",
                "phpstan/phpstan-strict-rules": "^1.5.0",
                "phpunit/phpunit": "^10.0.12"
            },
            "suggest": {
                "lcobucci/clock": ">= 3.0"
            },
            "type": "library",
            "autoload": {
                "psr-4": {
                    "Lcobucci\\JWT\\": "src"
                }
            },
            "notification-url": "https://packagist.org/downloads/",
            "license": [
                "BSD-3-Clause"
            ],
            "authors": [
                {
                    "name": "Luís Cobucci",
                    "email": "lcobucci@gmail.com",
                    "role": "Developer"
                }
            ],
            "description": "A simple library to work with JSON Web Token and JSON Web Signature",
            "keywords": [
                "JWS",
                "jwt"
            ],
            "support": {
                "issues": "https://github.com/lcobucci/jwt/issues",
                "source": "https://github.com/lcobucci/jwt/tree/5.0.0"
            },
            "funding": [
                {
                    "url": "https://github.com/lcobucci",
                    "type": "github"
                },
                {
                    "url": "https://www.patreon.com/lcobucci",
                    "type": "patreon"
                }
            ],
            "time": "2023-02-25T21:35:16+00:00"
        },
        {
            "name": "league/commonmark",
            "version": "2.4.0",
            "source": {
                "type": "git",
                "url": "https://github.com/thephpleague/commonmark.git",
                "reference": "d44a24690f16b8c1808bf13b1bd54ae4c63ea048"
            },
            "dist": {
                "type": "zip",
                "url": "https://api.github.com/repos/thephpleague/commonmark/zipball/d44a24690f16b8c1808bf13b1bd54ae4c63ea048",
                "reference": "d44a24690f16b8c1808bf13b1bd54ae4c63ea048",
                "shasum": ""
            },
            "require": {
                "ext-mbstring": "*",
                "league/config": "^1.1.1",
                "php": "^7.4 || ^8.0",
                "psr/event-dispatcher": "^1.0",
                "symfony/deprecation-contracts": "^2.1 || ^3.0",
                "symfony/polyfill-php80": "^1.16"
            },
            "require-dev": {
                "cebe/markdown": "^1.0",
                "commonmark/cmark": "0.30.0",
                "commonmark/commonmark.js": "0.30.0",
                "composer/package-versions-deprecated": "^1.8",
                "embed/embed": "^4.4",
                "erusev/parsedown": "^1.0",
                "ext-json": "*",
                "github/gfm": "0.29.0",
                "michelf/php-markdown": "^1.4 || ^2.0",
                "nyholm/psr7": "^1.5",
                "phpstan/phpstan": "^1.8.2",
                "phpunit/phpunit": "^9.5.21",
                "scrutinizer/ocular": "^1.8.1",
                "symfony/finder": "^5.3 | ^6.0",
                "symfony/yaml": "^2.3 | ^3.0 | ^4.0 | ^5.0 | ^6.0",
                "unleashedtech/php-coding-standard": "^3.1.1",
                "vimeo/psalm": "^4.24.0 || ^5.0.0"
            },
            "suggest": {
                "symfony/yaml": "v2.3+ required if using the Front Matter extension"
            },
            "type": "library",
            "extra": {
                "branch-alias": {
                    "dev-main": "2.5-dev"
                }
            },
            "autoload": {
                "psr-4": {
                    "League\\CommonMark\\": "src"
                }
            },
            "notification-url": "https://packagist.org/downloads/",
            "license": [
                "BSD-3-Clause"
            ],
            "authors": [
                {
                    "name": "Colin O'Dell",
                    "email": "colinodell@gmail.com",
                    "homepage": "https://www.colinodell.com",
                    "role": "Lead Developer"
                }
            ],
            "description": "Highly-extensible PHP Markdown parser which fully supports the CommonMark spec and GitHub-Flavored Markdown (GFM)",
            "homepage": "https://commonmark.thephpleague.com",
            "keywords": [
                "commonmark",
                "flavored",
                "gfm",
                "github",
                "github-flavored",
                "markdown",
                "md",
                "parser"
            ],
            "support": {
                "docs": "https://commonmark.thephpleague.com/",
                "forum": "https://github.com/thephpleague/commonmark/discussions",
                "issues": "https://github.com/thephpleague/commonmark/issues",
                "rss": "https://github.com/thephpleague/commonmark/releases.atom",
                "source": "https://github.com/thephpleague/commonmark"
            },
            "funding": [
                {
                    "url": "https://www.colinodell.com/sponsor",
                    "type": "custom"
                },
                {
                    "url": "https://www.paypal.me/colinpodell/10.00",
                    "type": "custom"
                },
                {
                    "url": "https://github.com/colinodell",
                    "type": "github"
                },
                {
                    "url": "https://tidelift.com/funding/github/packagist/league/commonmark",
                    "type": "tidelift"
                }
            ],
            "time": "2023-03-24T15:16:10+00:00"
        },
        {
            "name": "league/config",
            "version": "v1.2.0",
            "source": {
                "type": "git",
                "url": "https://github.com/thephpleague/config.git",
                "reference": "754b3604fb2984c71f4af4a9cbe7b57f346ec1f3"
            },
            "dist": {
                "type": "zip",
                "url": "https://api.github.com/repos/thephpleague/config/zipball/754b3604fb2984c71f4af4a9cbe7b57f346ec1f3",
                "reference": "754b3604fb2984c71f4af4a9cbe7b57f346ec1f3",
                "shasum": ""
            },
            "require": {
                "dflydev/dot-access-data": "^3.0.1",
                "nette/schema": "^1.2",
                "php": "^7.4 || ^8.0"
            },
            "require-dev": {
                "phpstan/phpstan": "^1.8.2",
                "phpunit/phpunit": "^9.5.5",
                "scrutinizer/ocular": "^1.8.1",
                "unleashedtech/php-coding-standard": "^3.1",
                "vimeo/psalm": "^4.7.3"
            },
            "type": "library",
            "extra": {
                "branch-alias": {
                    "dev-main": "1.2-dev"
                }
            },
            "autoload": {
                "psr-4": {
                    "League\\Config\\": "src"
                }
            },
            "notification-url": "https://packagist.org/downloads/",
            "license": [
                "BSD-3-Clause"
            ],
            "authors": [
                {
                    "name": "Colin O'Dell",
                    "email": "colinodell@gmail.com",
                    "homepage": "https://www.colinodell.com",
                    "role": "Lead Developer"
                }
            ],
            "description": "Define configuration arrays with strict schemas and access values with dot notation",
            "homepage": "https://config.thephpleague.com",
            "keywords": [
                "array",
                "config",
                "configuration",
                "dot",
                "dot-access",
                "nested",
                "schema"
            ],
            "support": {
                "docs": "https://config.thephpleague.com/",
                "issues": "https://github.com/thephpleague/config/issues",
                "rss": "https://github.com/thephpleague/config/releases.atom",
                "source": "https://github.com/thephpleague/config"
            },
            "funding": [
                {
                    "url": "https://www.colinodell.com/sponsor",
                    "type": "custom"
                },
                {
                    "url": "https://www.paypal.me/colinpodell/10.00",
                    "type": "custom"
                },
                {
                    "url": "https://github.com/colinodell",
                    "type": "github"
                }
            ],
            "time": "2022-12-11T20:36:23+00:00"
        },
        {
            "name": "league/flysystem",
            "version": "3.19.0",
            "source": {
                "type": "git",
                "url": "https://github.com/thephpleague/flysystem.git",
                "reference": "1b2aa10f2326e0351399b8ce68e287d8e9209a83"
            },
            "dist": {
                "type": "zip",
                "url": "https://api.github.com/repos/thephpleague/flysystem/zipball/1b2aa10f2326e0351399b8ce68e287d8e9209a83",
                "reference": "1b2aa10f2326e0351399b8ce68e287d8e9209a83",
                "shasum": ""
            },
            "require": {
                "league/flysystem-local": "^3.0.0",
                "league/mime-type-detection": "^1.0.0",
                "php": "^8.0.2"
            },
            "conflict": {
                "async-aws/core": "<1.19.0",
                "async-aws/s3": "<1.14.0",
                "aws/aws-sdk-php": "3.209.31 || 3.210.0",
                "guzzlehttp/guzzle": "<7.0",
                "guzzlehttp/ringphp": "<1.1.1",
                "phpseclib/phpseclib": "3.0.15",
                "symfony/http-client": "<5.2"
            },
            "require-dev": {
                "async-aws/s3": "^1.5 || ^2.0",
                "async-aws/simple-s3": "^1.1 || ^2.0",
                "aws/aws-sdk-php": "^3.220.0",
                "composer/semver": "^3.0",
                "ext-fileinfo": "*",
                "ext-ftp": "*",
                "ext-zip": "*",
                "friendsofphp/php-cs-fixer": "^3.5",
                "google/cloud-storage": "^1.23",
                "microsoft/azure-storage-blob": "^1.1",
                "phpseclib/phpseclib": "^3.0.14",
                "phpstan/phpstan": "^1.10",
                "phpunit/phpunit": "^9.5.11|^10.0",
                "sabre/dav": "^4.3.1"
            },
            "type": "library",
            "autoload": {
                "psr-4": {
                    "League\\Flysystem\\": "src"
                }
            },
            "notification-url": "https://packagist.org/downloads/",
            "license": [
                "MIT"
            ],
            "authors": [
                {
                    "name": "Frank de Jonge",
                    "email": "info@frankdejonge.nl"
                }
            ],
            "description": "File storage abstraction for PHP",
            "keywords": [
                "WebDAV",
                "aws",
                "cloud",
                "file",
                "files",
                "filesystem",
                "filesystems",
                "ftp",
                "s3",
                "sftp",
                "storage"
            ],
            "support": {
                "issues": "https://github.com/thephpleague/flysystem/issues",
                "source": "https://github.com/thephpleague/flysystem/tree/3.19.0"
            },
            "funding": [
                {
                    "url": "https://ecologi.com/frankdejonge",
                    "type": "custom"
                },
                {
                    "url": "https://github.com/frankdejonge",
                    "type": "github"
                }
            ],
            "time": "2023-11-07T09:04:28+00:00"
        },
        {
            "name": "league/flysystem-local",
            "version": "3.19.0",
            "source": {
                "type": "git",
                "url": "https://github.com/thephpleague/flysystem-local.git",
                "reference": "8d868217f9eeb4e9a7320db5ccad825e9a7a4076"
            },
            "dist": {
                "type": "zip",
                "url": "https://api.github.com/repos/thephpleague/flysystem-local/zipball/8d868217f9eeb4e9a7320db5ccad825e9a7a4076",
                "reference": "8d868217f9eeb4e9a7320db5ccad825e9a7a4076",
                "shasum": ""
            },
            "require": {
                "ext-fileinfo": "*",
                "league/flysystem": "^3.0.0",
                "league/mime-type-detection": "^1.0.0",
                "php": "^8.0.2"
            },
            "type": "library",
            "autoload": {
                "psr-4": {
                    "League\\Flysystem\\Local\\": ""
                }
            },
            "notification-url": "https://packagist.org/downloads/",
            "license": [
                "MIT"
            ],
            "authors": [
                {
                    "name": "Frank de Jonge",
                    "email": "info@frankdejonge.nl"
                }
            ],
            "description": "Local filesystem adapter for Flysystem.",
            "keywords": [
                "Flysystem",
                "file",
                "files",
                "filesystem",
                "local"
            ],
            "support": {
                "issues": "https://github.com/thephpleague/flysystem-local/issues",
                "source": "https://github.com/thephpleague/flysystem-local/tree/3.19.0"
            },
            "funding": [
                {
                    "url": "https://ecologi.com/frankdejonge",
                    "type": "custom"
                },
                {
                    "url": "https://github.com/frankdejonge",
                    "type": "github"
                }
            ],
            "time": "2023-11-06T20:35:28+00:00"
        },
        {
            "name": "league/mime-type-detection",
            "version": "1.14.0",
            "source": {
                "type": "git",
                "url": "https://github.com/thephpleague/mime-type-detection.git",
                "reference": "b6a5854368533df0295c5761a0253656a2e52d9e"
            },
            "dist": {
                "type": "zip",
                "url": "https://api.github.com/repos/thephpleague/mime-type-detection/zipball/b6a5854368533df0295c5761a0253656a2e52d9e",
                "reference": "b6a5854368533df0295c5761a0253656a2e52d9e",
                "shasum": ""
            },
            "require": {
                "ext-fileinfo": "*",
                "php": "^7.4 || ^8.0"
            },
            "require-dev": {
                "friendsofphp/php-cs-fixer": "^3.2",
                "phpstan/phpstan": "^0.12.68",
                "phpunit/phpunit": "^8.5.8 || ^9.3 || ^10.0"
            },
            "type": "library",
            "autoload": {
                "psr-4": {
                    "League\\MimeTypeDetection\\": "src"
                }
            },
            "notification-url": "https://packagist.org/downloads/",
            "license": [
                "MIT"
            ],
            "authors": [
                {
                    "name": "Frank de Jonge",
                    "email": "info@frankdejonge.nl"
                }
            ],
            "description": "Mime-type detection for Flysystem",
            "support": {
                "issues": "https://github.com/thephpleague/mime-type-detection/issues",
                "source": "https://github.com/thephpleague/mime-type-detection/tree/1.14.0"
            },
            "funding": [
                {
                    "url": "https://github.com/frankdejonge",
                    "type": "github"
                },
                {
                    "url": "https://tidelift.com/funding/github/packagist/league/flysystem",
                    "type": "tidelift"
                }
            ],
            "time": "2023-10-17T14:13:20+00:00"
        },
        {
            "name": "maennchen/zipstream-php",
            "version": "3.1.0",
            "source": {
                "type": "git",
                "url": "https://github.com/maennchen/ZipStream-PHP.git",
                "reference": "b8174494eda667f7d13876b4a7bfef0f62a7c0d1"
            },
            "dist": {
                "type": "zip",
                "url": "https://api.github.com/repos/maennchen/ZipStream-PHP/zipball/b8174494eda667f7d13876b4a7bfef0f62a7c0d1",
                "reference": "b8174494eda667f7d13876b4a7bfef0f62a7c0d1",
                "shasum": ""
            },
            "require": {
                "ext-mbstring": "*",
                "ext-zlib": "*",
                "php-64bit": "^8.1"
            },
            "require-dev": {
                "ext-zip": "*",
                "friendsofphp/php-cs-fixer": "^3.16",
                "guzzlehttp/guzzle": "^7.5",
                "mikey179/vfsstream": "^1.6",
                "php-coveralls/php-coveralls": "^2.5",
                "phpunit/phpunit": "^10.0",
                "vimeo/psalm": "^5.0"
            },
            "suggest": {
                "guzzlehttp/psr7": "^2.4",
                "psr/http-message": "^2.0"
            },
            "type": "library",
            "autoload": {
                "psr-4": {
                    "ZipStream\\": "src/"
                }
            },
            "notification-url": "https://packagist.org/downloads/",
            "license": [
                "MIT"
            ],
            "authors": [
                {
                    "name": "Paul Duncan",
                    "email": "pabs@pablotron.org"
                },
                {
                    "name": "Jonatan Männchen",
                    "email": "jonatan@maennchen.ch"
                },
                {
                    "name": "Jesse Donat",
                    "email": "donatj@gmail.com"
                },
                {
                    "name": "András Kolesár",
                    "email": "kolesar@kolesar.hu"
                }
            ],
            "description": "ZipStream is a library for dynamically streaming dynamic zip files from PHP without writing to the disk at all on the server.",
            "keywords": [
                "stream",
                "zip"
            ],
            "support": {
                "issues": "https://github.com/maennchen/ZipStream-PHP/issues",
                "source": "https://github.com/maennchen/ZipStream-PHP/tree/3.1.0"
            },
            "funding": [
                {
                    "url": "https://github.com/maennchen",
                    "type": "github"
                },
                {
                    "url": "https://opencollective.com/zipstream",
                    "type": "open_collective"
                }
            ],
            "time": "2023-06-21T14:59:35+00:00"
        },
        {
            "name": "matthiasmullie/scrapbook",
            "version": "1.5.1",
            "source": {
                "type": "git",
                "url": "https://github.com/matthiasmullie/scrapbook.git",
                "reference": "d49068fab714b0056c0a82ff055882e0de4e3620"
            },
            "dist": {
                "type": "zip",
                "url": "https://api.github.com/repos/matthiasmullie/scrapbook/zipball/d49068fab714b0056c0a82ff055882e0de4e3620",
                "reference": "d49068fab714b0056c0a82ff055882e0de4e3620",
                "shasum": ""
            },
            "require": {
                "php": ">=8.0.0",
                "psr/cache": "^2.0||^3.0",
                "psr/simple-cache": "^2.0||^3.0"
            },
            "provide": {
                "psr/cache-implementation": "^1.0||^2.0||^3.0",
                "psr/simple-cache-implementation": "^1.0||^2.0||^3.0"
            },
            "require-dev": {
                "ext-pcntl": "*",
                "friendsofphp/php-cs-fixer": ">=2.0",
                "phpunit/phpunit": ">=9.0",
                "squizlabs/php_codesniffer": ">=3.0"
            },
            "suggest": {
                "couchbase/couchbase": ">=3.0",
                "ext-apcu": ">=4.0.0",
                "ext-couchbase": ">=3.0.0",
                "ext-memcached": ">=2.0.0",
                "ext-pdo": ">=0.1.0",
                "ext-redis": ">=2.2.0||0.0.0.0",
                "league/flysystem": ">=1.0"
            },
            "type": "library",
            "autoload": {
                "psr-4": {
                    "MatthiasMullie\\Scrapbook\\": "src/"
                }
            },
            "notification-url": "https://packagist.org/downloads/",
            "license": [
                "MIT"
            ],
            "authors": [
                {
                    "name": "Matthias Mullie",
                    "email": "scrapbook@mullie.eu",
                    "homepage": "https://www.mullie.eu",
                    "role": "Developer"
                }
            ],
            "description": "Scrapbook is a PHP cache library, with adapters for e.g. Memcached, Redis, Couchbase, APCu, SQL and additional capabilities (e.g. transactions, stampede protection) built on top.",
            "homepage": "https://scrapbook.cash",
            "keywords": [
                "Buffer",
                "Flysystem",
                "apc",
                "buffered",
                "cache",
                "caching",
                "commit",
                "couchbase",
                "filesystem",
                "key",
                "memcached",
                "mitigation",
                "mysql",
                "postgresql",
                "protection",
                "psr-16",
                "psr-6",
                "psr-cache",
                "psr-simple-cache",
                "redis",
                "rollback",
                "sql",
                "sqlite",
                "stampede",
                "store",
                "transaction",
                "transactional",
                "value"
            ],
            "support": {
                "issues": "https://github.com/matthiasmullie/scrapbook/issues",
                "source": "https://github.com/matthiasmullie/scrapbook/tree/1.5.1"
            },
            "funding": [
                {
                    "url": "https://github.com/matthiasmullie",
                    "type": "github"
                }
            ],
            "time": "2023-01-26T11:04:25+00:00"
        },
        {
            "name": "monolog/monolog",
            "version": "3.5.0",
            "source": {
                "type": "git",
                "url": "https://github.com/Seldaek/monolog.git",
                "reference": "c915e2634718dbc8a4a15c61b0e62e7a44e14448"
            },
            "dist": {
                "type": "zip",
                "url": "https://api.github.com/repos/Seldaek/monolog/zipball/c915e2634718dbc8a4a15c61b0e62e7a44e14448",
                "reference": "c915e2634718dbc8a4a15c61b0e62e7a44e14448",
                "shasum": ""
            },
            "require": {
                "php": ">=8.1",
                "psr/log": "^2.0 || ^3.0"
            },
            "provide": {
                "psr/log-implementation": "3.0.0"
            },
            "require-dev": {
                "aws/aws-sdk-php": "^3.0",
                "doctrine/couchdb": "~1.0@dev",
                "elasticsearch/elasticsearch": "^7 || ^8",
                "ext-json": "*",
                "graylog2/gelf-php": "^1.4.2 || ^2.0",
                "guzzlehttp/guzzle": "^7.4.5",
                "guzzlehttp/psr7": "^2.2",
                "mongodb/mongodb": "^1.8",
                "php-amqplib/php-amqplib": "~2.4 || ^3",
                "phpstan/phpstan": "^1.9",
                "phpstan/phpstan-deprecation-rules": "^1.0",
                "phpstan/phpstan-strict-rules": "^1.4",
                "phpunit/phpunit": "^10.1",
                "predis/predis": "^1.1 || ^2",
                "ruflin/elastica": "^7",
                "symfony/mailer": "^5.4 || ^6",
                "symfony/mime": "^5.4 || ^6"
            },
            "suggest": {
                "aws/aws-sdk-php": "Allow sending log messages to AWS services like DynamoDB",
                "doctrine/couchdb": "Allow sending log messages to a CouchDB server",
                "elasticsearch/elasticsearch": "Allow sending log messages to an Elasticsearch server via official client",
                "ext-amqp": "Allow sending log messages to an AMQP server (1.0+ required)",
                "ext-curl": "Required to send log messages using the IFTTTHandler, the LogglyHandler, the SendGridHandler, the SlackWebhookHandler or the TelegramBotHandler",
                "ext-mbstring": "Allow to work properly with unicode symbols",
                "ext-mongodb": "Allow sending log messages to a MongoDB server (via driver)",
                "ext-openssl": "Required to send log messages using SSL",
                "ext-sockets": "Allow sending log messages to a Syslog server (via UDP driver)",
                "graylog2/gelf-php": "Allow sending log messages to a GrayLog2 server",
                "mongodb/mongodb": "Allow sending log messages to a MongoDB server (via library)",
                "php-amqplib/php-amqplib": "Allow sending log messages to an AMQP server using php-amqplib",
                "rollbar/rollbar": "Allow sending log messages to Rollbar",
                "ruflin/elastica": "Allow sending log messages to an Elastic Search server"
            },
            "type": "library",
            "extra": {
                "branch-alias": {
                    "dev-main": "3.x-dev"
                }
            },
            "autoload": {
                "psr-4": {
                    "Monolog\\": "src/Monolog"
                }
            },
            "notification-url": "https://packagist.org/downloads/",
            "license": [
                "MIT"
            ],
            "authors": [
                {
                    "name": "Jordi Boggiano",
                    "email": "j.boggiano@seld.be",
                    "homepage": "https://seld.be"
                }
            ],
            "description": "Sends your logs to files, sockets, inboxes, databases and various web services",
            "homepage": "https://github.com/Seldaek/monolog",
            "keywords": [
                "log",
                "logging",
                "psr-3"
            ],
            "support": {
                "issues": "https://github.com/Seldaek/monolog/issues",
                "source": "https://github.com/Seldaek/monolog/tree/3.5.0"
            },
            "funding": [
                {
                    "url": "https://github.com/Seldaek",
                    "type": "github"
                },
                {
                    "url": "https://tidelift.com/funding/github/packagist/monolog/monolog",
                    "type": "tidelift"
                }
            ],
            "time": "2023-10-27T15:32:31+00:00"
        },
        {
            "name": "nette/schema",
            "version": "v1.2.5",
            "source": {
                "type": "git",
                "url": "https://github.com/nette/schema.git",
                "reference": "0462f0166e823aad657c9224d0f849ecac1ba10a"
            },
            "dist": {
                "type": "zip",
                "url": "https://api.github.com/repos/nette/schema/zipball/0462f0166e823aad657c9224d0f849ecac1ba10a",
                "reference": "0462f0166e823aad657c9224d0f849ecac1ba10a",
                "shasum": ""
            },
            "require": {
                "nette/utils": "^2.5.7 || ^3.1.5 ||  ^4.0",
                "php": "7.1 - 8.3"
            },
            "require-dev": {
                "nette/tester": "^2.3 || ^2.4",
                "phpstan/phpstan-nette": "^1.0",
                "tracy/tracy": "^2.7"
            },
            "type": "library",
            "extra": {
                "branch-alias": {
                    "dev-master": "1.2-dev"
                }
            },
            "autoload": {
                "classmap": [
                    "src/"
                ]
            },
            "notification-url": "https://packagist.org/downloads/",
            "license": [
                "BSD-3-Clause",
                "GPL-2.0-only",
                "GPL-3.0-only"
            ],
            "authors": [
                {
                    "name": "David Grudl",
                    "homepage": "https://davidgrudl.com"
                },
                {
                    "name": "Nette Community",
                    "homepage": "https://nette.org/contributors"
                }
            ],
            "description": "📐 Nette Schema: validating data structures against a given Schema.",
            "homepage": "https://nette.org",
            "keywords": [
                "config",
                "nette"
            ],
            "support": {
                "issues": "https://github.com/nette/schema/issues",
                "source": "https://github.com/nette/schema/tree/v1.2.5"
            },
            "time": "2023-10-05T20:37:59+00:00"
        },
        {
            "name": "nette/utils",
            "version": "v4.0.3",
            "source": {
                "type": "git",
                "url": "https://github.com/nette/utils.git",
                "reference": "a9d127dd6a203ce6d255b2e2db49759f7506e015"
            },
            "dist": {
                "type": "zip",
                "url": "https://api.github.com/repos/nette/utils/zipball/a9d127dd6a203ce6d255b2e2db49759f7506e015",
                "reference": "a9d127dd6a203ce6d255b2e2db49759f7506e015",
                "shasum": ""
            },
            "require": {
                "php": ">=8.0 <8.4"
            },
            "conflict": {
                "nette/finder": "<3",
                "nette/schema": "<1.2.2"
            },
            "require-dev": {
                "jetbrains/phpstorm-attributes": "dev-master",
                "nette/tester": "^2.5",
                "phpstan/phpstan": "^1.0",
                "tracy/tracy": "^2.9"
            },
            "suggest": {
                "ext-gd": "to use Image",
                "ext-iconv": "to use Strings::webalize(), toAscii(), chr() and reverse()",
                "ext-intl": "to use Strings::webalize(), toAscii(), normalize() and compare()",
                "ext-json": "to use Nette\\Utils\\Json",
                "ext-mbstring": "to use Strings::lower() etc...",
                "ext-tokenizer": "to use Nette\\Utils\\Reflection::getUseStatements()"
            },
            "type": "library",
            "extra": {
                "branch-alias": {
                    "dev-master": "4.0-dev"
                }
            },
            "autoload": {
                "classmap": [
                    "src/"
                ]
            },
            "notification-url": "https://packagist.org/downloads/",
            "license": [
                "BSD-3-Clause",
                "GPL-2.0-only",
                "GPL-3.0-only"
            ],
            "authors": [
                {
                    "name": "David Grudl",
                    "homepage": "https://davidgrudl.com"
                },
                {
                    "name": "Nette Community",
                    "homepage": "https://nette.org/contributors"
                }
            ],
            "description": "🛠  Nette Utils: lightweight utilities for string & array manipulation, image handling, safe JSON encoding/decoding, validation, slug or strong password generating etc.",
            "homepage": "https://nette.org",
            "keywords": [
                "array",
                "core",
                "datetime",
                "images",
                "json",
                "nette",
                "paginator",
                "password",
                "slugify",
                "string",
                "unicode",
                "utf-8",
                "utility",
                "validation"
            ],
            "support": {
                "issues": "https://github.com/nette/utils/issues",
                "source": "https://github.com/nette/utils/tree/v4.0.3"
            },
            "time": "2023-10-29T21:02:13+00:00"
        },
        {
            "name": "onelogin/php-saml",
            "version": "4.1.0",
            "source": {
                "type": "git",
                "url": "https://github.com/onelogin/php-saml.git",
                "reference": "b22a57ebd13e838b90df5d3346090bc37056409d"
            },
            "dist": {
                "type": "zip",
                "url": "https://api.github.com/repos/onelogin/php-saml/zipball/b22a57ebd13e838b90df5d3346090bc37056409d",
                "reference": "b22a57ebd13e838b90df5d3346090bc37056409d",
                "shasum": ""
            },
            "require": {
                "php": ">=7.3",
                "robrichards/xmlseclibs": ">=3.1.1"
            },
            "require-dev": {
                "pdepend/pdepend": "^2.8.0",
                "php-coveralls/php-coveralls": "^2.0",
                "phploc/phploc": "^4.0 || ^5.0 || ^6.0 || ^7.0",
                "phpunit/phpunit": "^9.5",
                "sebastian/phpcpd": "^4.0 || ^5.0 || ^6.0 ",
                "squizlabs/php_codesniffer": "^3.5.8"
            },
            "suggest": {
                "ext-curl": "Install curl lib to be able to use the IdPMetadataParser for parsing remote XMLs",
                "ext-dom": "Install xml lib",
                "ext-openssl": "Install openssl lib in order to handle with x509 certs (require to support sign and encryption)",
                "ext-zlib": "Install zlib"
            },
            "type": "library",
            "autoload": {
                "psr-4": {
                    "OneLogin\\": "src/"
                }
            },
            "notification-url": "https://packagist.org/downloads/",
            "license": [
                "MIT"
            ],
            "description": "OneLogin PHP SAML Toolkit",
            "homepage": "https://developers.onelogin.com/saml/php",
            "keywords": [
                "SAML2",
                "onelogin",
                "saml"
            ],
            "support": {
                "email": "sixto.garcia@onelogin.com",
                "issues": "https://github.com/onelogin/php-saml/issues",
                "source": "https://github.com/onelogin/php-saml/"
            },
            "time": "2022-07-15T20:44:36+00:00"
        },
        {
            "name": "php-ds/php-ds",
            "version": "v1.4.1",
            "source": {
                "type": "git",
                "url": "https://github.com/php-ds/polyfill.git",
                "reference": "43d2df301a9e2017f67b8c11d94a5222f9c00fd1"
            },
            "dist": {
                "type": "zip",
                "url": "https://api.github.com/repos/php-ds/polyfill/zipball/43d2df301a9e2017f67b8c11d94a5222f9c00fd1",
                "reference": "43d2df301a9e2017f67b8c11d94a5222f9c00fd1",
                "shasum": ""
            },
            "require": {
                "ext-json": "*",
                "php": ">=7.0"
            },
            "provide": {
                "ext-ds": "1.3.0"
            },
            "require-dev": {
                "php-ds/tests": "^1.3"
            },
            "suggest": {
                "ext-ds": "to improve performance and reduce memory usage"
            },
            "type": "library",
            "autoload": {
                "psr-4": {
                    "Ds\\": "src"
                }
            },
            "notification-url": "https://packagist.org/downloads/",
            "license": [
                "MIT"
            ],
            "authors": [
                {
                    "name": "Rudi Theunissen",
                    "email": "rudolf.theunissen@gmail.com"
                }
            ],
            "keywords": [
                "data structures",
                "ds",
                "php",
                "polyfill"
            ],
            "support": {
                "issues": "https://github.com/php-ds/polyfill/issues",
                "source": "https://github.com/php-ds/polyfill/tree/v1.4.1"
            },
            "time": "2022-03-09T20:39:30+00:00"
        },
        {
            "name": "phrity/net-uri",
            "version": "1.3.0",
            "source": {
                "type": "git",
                "url": "https://github.com/sirn-se/phrity-net-uri.git",
                "reference": "3f458e0c4d1ddc0e218d7a5b9420127c63925f43"
            },
            "dist": {
                "type": "zip",
                "url": "https://api.github.com/repos/sirn-se/phrity-net-uri/zipball/3f458e0c4d1ddc0e218d7a5b9420127c63925f43",
                "reference": "3f458e0c4d1ddc0e218d7a5b9420127c63925f43",
                "shasum": ""
            },
            "require": {
                "php": "^7.4 | ^8.0",
                "psr/http-factory": "^1.0",
                "psr/http-message": "^1.0 | ^2.0"
            },
            "require-dev": {
                "php-coveralls/php-coveralls": "^2.0",
                "phpunit/phpunit": "^9.0 | ^10.0",
                "squizlabs/php_codesniffer": "^3.0"
            },
            "type": "library",
            "autoload": {
                "psr-4": {
                    "Phrity\\Net\\": "src/"
                }
            },
            "notification-url": "https://packagist.org/downloads/",
            "license": [
                "MIT"
            ],
            "authors": [
                {
                    "name": "Sören Jensen",
                    "email": "sirn@sirn.se",
                    "homepage": "https://phrity.sirn.se"
                }
            ],
            "description": "PSR-7 Uri and PSR-17 UriFactory implementation",
            "homepage": "https://phrity.sirn.se/net-uri",
            "keywords": [
                "psr-17",
                "psr-7",
                "uri",
                "uri factory"
            ],
            "support": {
                "issues": "https://github.com/sirn-se/phrity-net-uri/issues",
                "source": "https://github.com/sirn-se/phrity-net-uri/tree/1.3.0"
            },
            "time": "2023-08-21T10:33:06+00:00"
        },
        {
            "name": "phrity/util-errorhandler",
            "version": "1.0.1",
            "source": {
                "type": "git",
                "url": "https://github.com/sirn-se/phrity-util-errorhandler.git",
                "reference": "dc9ac8fb70d733c48a9d9d1eb50f7022172da6bc"
            },
            "dist": {
                "type": "zip",
                "url": "https://api.github.com/repos/sirn-se/phrity-util-errorhandler/zipball/dc9ac8fb70d733c48a9d9d1eb50f7022172da6bc",
                "reference": "dc9ac8fb70d733c48a9d9d1eb50f7022172da6bc",
                "shasum": ""
            },
            "require": {
                "php": "^7.2|^8.0"
            },
            "require-dev": {
                "php-coveralls/php-coveralls": "^2.0",
                "phpunit/phpunit": "^8.0|^9.0",
                "squizlabs/php_codesniffer": "^3.5"
            },
            "type": "library",
            "autoload": {
                "psr-4": {
                    "": "src/"
                }
            },
            "notification-url": "https://packagist.org/downloads/",
            "license": [
                "MIT"
            ],
            "authors": [
                {
                    "name": "Sören Jensen",
                    "email": "sirn@sirn.se",
                    "homepage": "https://phrity.sirn.se"
                }
            ],
            "description": "Inline error handler; catch and resolve errors for code block.",
            "homepage": "https://phrity.sirn.se/util-errorhandler",
            "keywords": [
                "error",
                "warning"
            ],
            "support": {
                "issues": "https://github.com/sirn-se/phrity-util-errorhandler/issues",
                "source": "https://github.com/sirn-se/phrity-util-errorhandler/tree/1.0.1"
            },
            "time": "2022-10-27T12:14:42+00:00"
        },
        {
            "name": "psr/cache",
            "version": "3.0.0",
            "source": {
                "type": "git",
                "url": "https://github.com/php-fig/cache.git",
                "reference": "aa5030cfa5405eccfdcb1083ce040c2cb8d253bf"
            },
            "dist": {
                "type": "zip",
                "url": "https://api.github.com/repos/php-fig/cache/zipball/aa5030cfa5405eccfdcb1083ce040c2cb8d253bf",
                "reference": "aa5030cfa5405eccfdcb1083ce040c2cb8d253bf",
                "shasum": ""
            },
            "require": {
                "php": ">=8.0.0"
            },
            "type": "library",
            "extra": {
                "branch-alias": {
                    "dev-master": "1.0.x-dev"
                }
            },
            "autoload": {
                "psr-4": {
                    "Psr\\Cache\\": "src/"
                }
            },
            "notification-url": "https://packagist.org/downloads/",
            "license": [
                "MIT"
            ],
            "authors": [
                {
                    "name": "PHP-FIG",
                    "homepage": "https://www.php-fig.org/"
                }
            ],
            "description": "Common interface for caching libraries",
            "keywords": [
                "cache",
                "psr",
                "psr-6"
            ],
            "support": {
                "source": "https://github.com/php-fig/cache/tree/3.0.0"
            },
            "time": "2021-02-03T23:26:27+00:00"
        },
        {
            "name": "psr/clock",
            "version": "1.0.0",
            "source": {
                "type": "git",
                "url": "https://github.com/php-fig/clock.git",
                "reference": "e41a24703d4560fd0acb709162f73b8adfc3aa0d"
            },
            "dist": {
                "type": "zip",
                "url": "https://api.github.com/repos/php-fig/clock/zipball/e41a24703d4560fd0acb709162f73b8adfc3aa0d",
                "reference": "e41a24703d4560fd0acb709162f73b8adfc3aa0d",
                "shasum": ""
            },
            "require": {
                "php": "^7.0 || ^8.0"
            },
            "type": "library",
            "autoload": {
                "psr-4": {
                    "Psr\\Clock\\": "src/"
                }
            },
            "notification-url": "https://packagist.org/downloads/",
            "license": [
                "MIT"
            ],
            "authors": [
                {
                    "name": "PHP-FIG",
                    "homepage": "https://www.php-fig.org/"
                }
            ],
            "description": "Common interface for reading the clock.",
            "homepage": "https://github.com/php-fig/clock",
            "keywords": [
                "clock",
                "now",
                "psr",
                "psr-20",
                "time"
            ],
            "support": {
                "issues": "https://github.com/php-fig/clock/issues",
                "source": "https://github.com/php-fig/clock/tree/1.0.0"
            },
            "time": "2022-11-25T14:36:26+00:00"
        },
        {
            "name": "psr/container",
            "version": "2.0.2",
            "source": {
                "type": "git",
                "url": "https://github.com/php-fig/container.git",
                "reference": "c71ecc56dfe541dbd90c5360474fbc405f8d5963"
            },
            "dist": {
                "type": "zip",
                "url": "https://api.github.com/repos/php-fig/container/zipball/c71ecc56dfe541dbd90c5360474fbc405f8d5963",
                "reference": "c71ecc56dfe541dbd90c5360474fbc405f8d5963",
                "shasum": ""
            },
            "require": {
                "php": ">=7.4.0"
            },
            "type": "library",
            "extra": {
                "branch-alias": {
                    "dev-master": "2.0.x-dev"
                }
            },
            "autoload": {
                "psr-4": {
                    "Psr\\Container\\": "src/"
                }
            },
            "notification-url": "https://packagist.org/downloads/",
            "license": [
                "MIT"
            ],
            "authors": [
                {
                    "name": "PHP-FIG",
                    "homepage": "https://www.php-fig.org/"
                }
            ],
            "description": "Common Container Interface (PHP FIG PSR-11)",
            "homepage": "https://github.com/php-fig/container",
            "keywords": [
                "PSR-11",
                "container",
                "container-interface",
                "container-interop",
                "psr"
            ],
            "support": {
                "issues": "https://github.com/php-fig/container/issues",
                "source": "https://github.com/php-fig/container/tree/2.0.2"
            },
            "time": "2021-11-05T16:47:00+00:00"
        },
        {
            "name": "psr/event-dispatcher",
            "version": "1.0.0",
            "source": {
                "type": "git",
                "url": "https://github.com/php-fig/event-dispatcher.git",
                "reference": "dbefd12671e8a14ec7f180cab83036ed26714bb0"
            },
            "dist": {
                "type": "zip",
                "url": "https://api.github.com/repos/php-fig/event-dispatcher/zipball/dbefd12671e8a14ec7f180cab83036ed26714bb0",
                "reference": "dbefd12671e8a14ec7f180cab83036ed26714bb0",
                "shasum": ""
            },
            "require": {
                "php": ">=7.2.0"
            },
            "type": "library",
            "extra": {
                "branch-alias": {
                    "dev-master": "1.0.x-dev"
                }
            },
            "autoload": {
                "psr-4": {
                    "Psr\\EventDispatcher\\": "src/"
                }
            },
            "notification-url": "https://packagist.org/downloads/",
            "license": [
                "MIT"
            ],
            "authors": [
                {
                    "name": "PHP-FIG",
                    "homepage": "http://www.php-fig.org/"
                }
            ],
            "description": "Standard interfaces for event handling.",
            "keywords": [
                "events",
                "psr",
                "psr-14"
            ],
            "support": {
                "issues": "https://github.com/php-fig/event-dispatcher/issues",
                "source": "https://github.com/php-fig/event-dispatcher/tree/1.0.0"
            },
            "time": "2019-01-08T18:20:26+00:00"
        },
        {
            "name": "psr/http-client",
            "version": "1.0.3",
            "source": {
                "type": "git",
                "url": "https://github.com/php-fig/http-client.git",
                "reference": "bb5906edc1c324c9a05aa0873d40117941e5fa90"
            },
            "dist": {
                "type": "zip",
                "url": "https://api.github.com/repos/php-fig/http-client/zipball/bb5906edc1c324c9a05aa0873d40117941e5fa90",
                "reference": "bb5906edc1c324c9a05aa0873d40117941e5fa90",
                "shasum": ""
            },
            "require": {
                "php": "^7.0 || ^8.0",
                "psr/http-message": "^1.0 || ^2.0"
            },
            "type": "library",
            "extra": {
                "branch-alias": {
                    "dev-master": "1.0.x-dev"
                }
            },
            "autoload": {
                "psr-4": {
                    "Psr\\Http\\Client\\": "src/"
                }
            },
            "notification-url": "https://packagist.org/downloads/",
            "license": [
                "MIT"
            ],
            "authors": [
                {
                    "name": "PHP-FIG",
                    "homepage": "https://www.php-fig.org/"
                }
            ],
            "description": "Common interface for HTTP clients",
            "homepage": "https://github.com/php-fig/http-client",
            "keywords": [
                "http",
                "http-client",
                "psr",
                "psr-18"
            ],
            "support": {
                "source": "https://github.com/php-fig/http-client"
            },
            "time": "2023-09-23T14:17:50+00:00"
        },
        {
            "name": "psr/http-factory",
            "version": "1.0.2",
            "source": {
                "type": "git",
                "url": "https://github.com/php-fig/http-factory.git",
                "reference": "e616d01114759c4c489f93b099585439f795fe35"
            },
            "dist": {
                "type": "zip",
                "url": "https://api.github.com/repos/php-fig/http-factory/zipball/e616d01114759c4c489f93b099585439f795fe35",
                "reference": "e616d01114759c4c489f93b099585439f795fe35",
                "shasum": ""
            },
            "require": {
                "php": ">=7.0.0",
                "psr/http-message": "^1.0 || ^2.0"
            },
            "type": "library",
            "extra": {
                "branch-alias": {
                    "dev-master": "1.0.x-dev"
                }
            },
            "autoload": {
                "psr-4": {
                    "Psr\\Http\\Message\\": "src/"
                }
            },
            "notification-url": "https://packagist.org/downloads/",
            "license": [
                "MIT"
            ],
            "authors": [
                {
                    "name": "PHP-FIG",
                    "homepage": "https://www.php-fig.org/"
                }
            ],
            "description": "Common interfaces for PSR-7 HTTP message factories",
            "keywords": [
                "factory",
                "http",
                "message",
                "psr",
                "psr-17",
                "psr-7",
                "request",
                "response"
            ],
            "support": {
                "source": "https://github.com/php-fig/http-factory/tree/1.0.2"
            },
            "time": "2023-04-10T20:10:41+00:00"
        },
        {
            "name": "psr/http-message",
            "version": "1.1",
            "source": {
                "type": "git",
                "url": "https://github.com/php-fig/http-message.git",
                "reference": "cb6ce4845ce34a8ad9e68117c10ee90a29919eba"
            },
            "dist": {
                "type": "zip",
                "url": "https://api.github.com/repos/php-fig/http-message/zipball/cb6ce4845ce34a8ad9e68117c10ee90a29919eba",
                "reference": "cb6ce4845ce34a8ad9e68117c10ee90a29919eba",
                "shasum": ""
            },
            "require": {
                "php": "^7.2 || ^8.0"
            },
            "type": "library",
            "extra": {
                "branch-alias": {
                    "dev-master": "1.1.x-dev"
                }
            },
            "autoload": {
                "psr-4": {
                    "Psr\\Http\\Message\\": "src/"
                }
            },
            "notification-url": "https://packagist.org/downloads/",
            "license": [
                "MIT"
            ],
            "authors": [
                {
                    "name": "PHP-FIG",
                    "homepage": "http://www.php-fig.org/"
                }
            ],
            "description": "Common interface for HTTP messages",
            "homepage": "https://github.com/php-fig/http-message",
            "keywords": [
                "http",
                "http-message",
                "psr",
                "psr-7",
                "request",
                "response"
            ],
            "support": {
                "source": "https://github.com/php-fig/http-message/tree/1.1"
            },
            "time": "2023-04-04T09:50:52+00:00"
        },
        {
            "name": "psr/log",
            "version": "3.0.0",
            "source": {
                "type": "git",
                "url": "https://github.com/php-fig/log.git",
                "reference": "fe5ea303b0887d5caefd3d431c3e61ad47037001"
            },
            "dist": {
                "type": "zip",
                "url": "https://api.github.com/repos/php-fig/log/zipball/fe5ea303b0887d5caefd3d431c3e61ad47037001",
                "reference": "fe5ea303b0887d5caefd3d431c3e61ad47037001",
                "shasum": ""
            },
            "require": {
                "php": ">=8.0.0"
            },
            "type": "library",
            "extra": {
                "branch-alias": {
                    "dev-master": "3.x-dev"
                }
            },
            "autoload": {
                "psr-4": {
                    "Psr\\Log\\": "src"
                }
            },
            "notification-url": "https://packagist.org/downloads/",
            "license": [
                "MIT"
            ],
            "authors": [
                {
                    "name": "PHP-FIG",
                    "homepage": "https://www.php-fig.org/"
                }
            ],
            "description": "Common interface for logging libraries",
            "homepage": "https://github.com/php-fig/log",
            "keywords": [
                "log",
                "psr",
                "psr-3"
            ],
            "support": {
                "source": "https://github.com/php-fig/log/tree/3.0.0"
            },
            "time": "2021-07-14T16:46:02+00:00"
        },
        {
            "name": "psr/simple-cache",
            "version": "3.0.0",
            "source": {
                "type": "git",
                "url": "https://github.com/php-fig/simple-cache.git",
                "reference": "764e0b3939f5ca87cb904f570ef9be2d78a07865"
            },
            "dist": {
                "type": "zip",
                "url": "https://api.github.com/repos/php-fig/simple-cache/zipball/764e0b3939f5ca87cb904f570ef9be2d78a07865",
                "reference": "764e0b3939f5ca87cb904f570ef9be2d78a07865",
                "shasum": ""
            },
            "require": {
                "php": ">=8.0.0"
            },
            "type": "library",
            "extra": {
                "branch-alias": {
                    "dev-master": "3.0.x-dev"
                }
            },
            "autoload": {
                "psr-4": {
                    "Psr\\SimpleCache\\": "src/"
                }
            },
            "notification-url": "https://packagist.org/downloads/",
            "license": [
                "MIT"
            ],
            "authors": [
                {
                    "name": "PHP-FIG",
                    "homepage": "https://www.php-fig.org/"
                }
            ],
            "description": "Common interfaces for simple caching",
            "keywords": [
                "cache",
                "caching",
                "psr",
                "psr-16",
                "simple-cache"
            ],
            "support": {
                "source": "https://github.com/php-fig/simple-cache/tree/3.0.0"
            },
            "time": "2021-10-29T13:26:27+00:00"
        },
        {
            "name": "ralouphie/getallheaders",
            "version": "3.0.3",
            "source": {
                "type": "git",
                "url": "https://github.com/ralouphie/getallheaders.git",
                "reference": "120b605dfeb996808c31b6477290a714d356e822"
            },
            "dist": {
                "type": "zip",
                "url": "https://api.github.com/repos/ralouphie/getallheaders/zipball/120b605dfeb996808c31b6477290a714d356e822",
                "reference": "120b605dfeb996808c31b6477290a714d356e822",
                "shasum": ""
            },
            "require": {
                "php": ">=5.6"
            },
            "require-dev": {
                "php-coveralls/php-coveralls": "^2.1",
                "phpunit/phpunit": "^5 || ^6.5"
            },
            "type": "library",
            "autoload": {
                "files": [
                    "src/getallheaders.php"
                ]
            },
            "notification-url": "https://packagist.org/downloads/",
            "license": [
                "MIT"
            ],
            "authors": [
                {
                    "name": "Ralph Khattar",
                    "email": "ralph.khattar@gmail.com"
                }
            ],
            "description": "A polyfill for getallheaders.",
            "support": {
                "issues": "https://github.com/ralouphie/getallheaders/issues",
                "source": "https://github.com/ralouphie/getallheaders/tree/develop"
            },
            "time": "2019-03-08T08:55:37+00:00"
        },
        {
            "name": "ramsey/collection",
            "version": "2.0.0",
            "source": {
                "type": "git",
                "url": "https://github.com/ramsey/collection.git",
                "reference": "a4b48764bfbb8f3a6a4d1aeb1a35bb5e9ecac4a5"
            },
            "dist": {
                "type": "zip",
                "url": "https://api.github.com/repos/ramsey/collection/zipball/a4b48764bfbb8f3a6a4d1aeb1a35bb5e9ecac4a5",
                "reference": "a4b48764bfbb8f3a6a4d1aeb1a35bb5e9ecac4a5",
                "shasum": ""
            },
            "require": {
                "php": "^8.1"
            },
            "require-dev": {
                "captainhook/plugin-composer": "^5.3",
                "ergebnis/composer-normalize": "^2.28.3",
                "fakerphp/faker": "^1.21",
                "hamcrest/hamcrest-php": "^2.0",
                "jangregor/phpstan-prophecy": "^1.0",
                "mockery/mockery": "^1.5",
                "php-parallel-lint/php-console-highlighter": "^1.0",
                "php-parallel-lint/php-parallel-lint": "^1.3",
                "phpcsstandards/phpcsutils": "^1.0.0-rc1",
                "phpspec/prophecy-phpunit": "^2.0",
                "phpstan/extension-installer": "^1.2",
                "phpstan/phpstan": "^1.9",
                "phpstan/phpstan-mockery": "^1.1",
                "phpstan/phpstan-phpunit": "^1.3",
                "phpunit/phpunit": "^9.5",
                "psalm/plugin-mockery": "^1.1",
                "psalm/plugin-phpunit": "^0.18.4",
                "ramsey/coding-standard": "^2.0.3",
                "ramsey/conventional-commits": "^1.3",
                "vimeo/psalm": "^5.4"
            },
            "type": "library",
            "extra": {
                "captainhook": {
                    "force-install": true
                },
                "ramsey/conventional-commits": {
                    "configFile": "conventional-commits.json"
                }
            },
            "autoload": {
                "psr-4": {
                    "Ramsey\\Collection\\": "src/"
                }
            },
            "notification-url": "https://packagist.org/downloads/",
            "license": [
                "MIT"
            ],
            "authors": [
                {
                    "name": "Ben Ramsey",
                    "email": "ben@benramsey.com",
                    "homepage": "https://benramsey.com"
                }
            ],
            "description": "A PHP library for representing and manipulating collections.",
            "keywords": [
                "array",
                "collection",
                "hash",
                "map",
                "queue",
                "set"
            ],
            "support": {
                "issues": "https://github.com/ramsey/collection/issues",
                "source": "https://github.com/ramsey/collection/tree/2.0.0"
            },
            "funding": [
                {
                    "url": "https://github.com/ramsey",
                    "type": "github"
                },
                {
                    "url": "https://tidelift.com/funding/github/packagist/ramsey/collection",
                    "type": "tidelift"
                }
            ],
            "time": "2022-12-31T21:50:55+00:00"
        },
        {
            "name": "ramsey/uuid",
            "version": "4.7.4",
            "source": {
                "type": "git",
                "url": "https://github.com/ramsey/uuid.git",
                "reference": "60a4c63ab724854332900504274f6150ff26d286"
            },
            "dist": {
                "type": "zip",
                "url": "https://api.github.com/repos/ramsey/uuid/zipball/60a4c63ab724854332900504274f6150ff26d286",
                "reference": "60a4c63ab724854332900504274f6150ff26d286",
                "shasum": ""
            },
            "require": {
                "brick/math": "^0.8.8 || ^0.9 || ^0.10 || ^0.11",
                "ext-json": "*",
                "php": "^8.0",
                "ramsey/collection": "^1.2 || ^2.0"
            },
            "replace": {
                "rhumsaa/uuid": "self.version"
            },
            "require-dev": {
                "captainhook/captainhook": "^5.10",
                "captainhook/plugin-composer": "^5.3",
                "dealerdirect/phpcodesniffer-composer-installer": "^0.7.0",
                "doctrine/annotations": "^1.8",
                "ergebnis/composer-normalize": "^2.15",
                "mockery/mockery": "^1.3",
                "paragonie/random-lib": "^2",
                "php-mock/php-mock": "^2.2",
                "php-mock/php-mock-mockery": "^1.3",
                "php-parallel-lint/php-parallel-lint": "^1.1",
                "phpbench/phpbench": "^1.0",
                "phpstan/extension-installer": "^1.1",
                "phpstan/phpstan": "^1.8",
                "phpstan/phpstan-mockery": "^1.1",
                "phpstan/phpstan-phpunit": "^1.1",
                "phpunit/phpunit": "^8.5 || ^9",
                "ramsey/composer-repl": "^1.4",
                "slevomat/coding-standard": "^8.4",
                "squizlabs/php_codesniffer": "^3.5",
                "vimeo/psalm": "^4.9"
            },
            "suggest": {
                "ext-bcmath": "Enables faster math with arbitrary-precision integers using BCMath.",
                "ext-gmp": "Enables faster math with arbitrary-precision integers using GMP.",
                "ext-uuid": "Enables the use of PeclUuidTimeGenerator and PeclUuidRandomGenerator.",
                "paragonie/random-lib": "Provides RandomLib for use with the RandomLibAdapter",
                "ramsey/uuid-doctrine": "Allows the use of Ramsey\\Uuid\\Uuid as Doctrine field type."
            },
            "type": "library",
            "extra": {
                "captainhook": {
                    "force-install": true
                }
            },
            "autoload": {
                "files": [
                    "src/functions.php"
                ],
                "psr-4": {
                    "Ramsey\\Uuid\\": "src/"
                }
            },
            "notification-url": "https://packagist.org/downloads/",
            "license": [
                "MIT"
            ],
            "description": "A PHP library for generating and working with universally unique identifiers (UUIDs).",
            "keywords": [
                "guid",
                "identifier",
                "uuid"
            ],
            "support": {
                "issues": "https://github.com/ramsey/uuid/issues",
                "source": "https://github.com/ramsey/uuid/tree/4.7.4"
            },
            "funding": [
                {
                    "url": "https://github.com/ramsey",
                    "type": "github"
                },
                {
                    "url": "https://tidelift.com/funding/github/packagist/ramsey/uuid",
                    "type": "tidelift"
                }
            ],
            "time": "2023-04-15T23:01:58+00:00"
        },
        {
            "name": "ratchet/rfc6455",
            "version": "v0.3.1",
            "source": {
                "type": "git",
                "url": "https://github.com/ratchetphp/RFC6455.git",
                "reference": "7c964514e93456a52a99a20fcfa0de242a43ccdb"
            },
            "dist": {
                "type": "zip",
                "url": "https://api.github.com/repos/ratchetphp/RFC6455/zipball/7c964514e93456a52a99a20fcfa0de242a43ccdb",
                "reference": "7c964514e93456a52a99a20fcfa0de242a43ccdb",
                "shasum": ""
            },
            "require": {
                "guzzlehttp/psr7": "^2 || ^1.7",
                "php": ">=5.4.2"
            },
            "require-dev": {
                "phpunit/phpunit": "^5.7",
                "react/socket": "^1.3"
            },
            "type": "library",
            "autoload": {
                "psr-4": {
                    "Ratchet\\RFC6455\\": "src"
                }
            },
            "notification-url": "https://packagist.org/downloads/",
            "license": [
                "MIT"
            ],
            "authors": [
                {
                    "name": "Chris Boden",
                    "email": "cboden@gmail.com",
                    "role": "Developer"
                },
                {
                    "name": "Matt Bonneau",
                    "role": "Developer"
                }
            ],
            "description": "RFC6455 WebSocket protocol handler",
            "homepage": "http://socketo.me",
            "keywords": [
                "WebSockets",
                "rfc6455",
                "websocket"
            ],
            "support": {
                "chat": "https://gitter.im/reactphp/reactphp",
                "issues": "https://github.com/ratchetphp/RFC6455/issues",
                "source": "https://github.com/ratchetphp/RFC6455/tree/v0.3.1"
            },
            "time": "2021-12-09T23:20:49+00:00"
        },
        {
            "name": "react/cache",
            "version": "v1.2.0",
            "source": {
                "type": "git",
                "url": "https://github.com/reactphp/cache.git",
                "reference": "d47c472b64aa5608225f47965a484b75c7817d5b"
            },
            "dist": {
                "type": "zip",
                "url": "https://api.github.com/repos/reactphp/cache/zipball/d47c472b64aa5608225f47965a484b75c7817d5b",
                "reference": "d47c472b64aa5608225f47965a484b75c7817d5b",
                "shasum": ""
            },
            "require": {
                "php": ">=5.3.0",
                "react/promise": "^3.0 || ^2.0 || ^1.1"
            },
            "require-dev": {
                "phpunit/phpunit": "^9.5 || ^5.7 || ^4.8.35"
            },
            "type": "library",
            "autoload": {
                "psr-4": {
                    "React\\Cache\\": "src/"
                }
            },
            "notification-url": "https://packagist.org/downloads/",
            "license": [
                "MIT"
            ],
            "authors": [
                {
                    "name": "Christian Lück",
                    "email": "christian@clue.engineering",
                    "homepage": "https://clue.engineering/"
                },
                {
                    "name": "Cees-Jan Kiewiet",
                    "email": "reactphp@ceesjankiewiet.nl",
                    "homepage": "https://wyrihaximus.net/"
                },
                {
                    "name": "Jan Sorgalla",
                    "email": "jsorgalla@gmail.com",
                    "homepage": "https://sorgalla.com/"
                },
                {
                    "name": "Chris Boden",
                    "email": "cboden@gmail.com",
                    "homepage": "https://cboden.dev/"
                }
            ],
            "description": "Async, Promise-based cache interface for ReactPHP",
            "keywords": [
                "cache",
                "caching",
                "promise",
                "reactphp"
            ],
            "support": {
                "issues": "https://github.com/reactphp/cache/issues",
                "source": "https://github.com/reactphp/cache/tree/v1.2.0"
            },
            "funding": [
                {
                    "url": "https://opencollective.com/reactphp",
                    "type": "open_collective"
                }
            ],
            "time": "2022-11-30T15:59:55+00:00"
        },
        {
            "name": "react/dns",
            "version": "v1.11.0",
            "source": {
                "type": "git",
                "url": "https://github.com/reactphp/dns.git",
                "reference": "3be0fc8f1eb37d6875cd6f0c6c7d0be81435de9f"
            },
            "dist": {
                "type": "zip",
                "url": "https://api.github.com/repos/reactphp/dns/zipball/3be0fc8f1eb37d6875cd6f0c6c7d0be81435de9f",
                "reference": "3be0fc8f1eb37d6875cd6f0c6c7d0be81435de9f",
                "shasum": ""
            },
            "require": {
                "php": ">=5.3.0",
                "react/cache": "^1.0 || ^0.6 || ^0.5",
                "react/event-loop": "^1.2",
                "react/promise": "^3.0 || ^2.7 || ^1.2.1"
            },
            "require-dev": {
                "phpunit/phpunit": "^9.5 || ^4.8.35",
                "react/async": "^4 || ^3 || ^2",
                "react/promise-timer": "^1.9"
            },
            "type": "library",
            "autoload": {
                "psr-4": {
                    "React\\Dns\\": "src/"
                }
            },
            "notification-url": "https://packagist.org/downloads/",
            "license": [
                "MIT"
            ],
            "authors": [
                {
                    "name": "Christian Lück",
                    "email": "christian@clue.engineering",
                    "homepage": "https://clue.engineering/"
                },
                {
                    "name": "Cees-Jan Kiewiet",
                    "email": "reactphp@ceesjankiewiet.nl",
                    "homepage": "https://wyrihaximus.net/"
                },
                {
                    "name": "Jan Sorgalla",
                    "email": "jsorgalla@gmail.com",
                    "homepage": "https://sorgalla.com/"
                },
                {
                    "name": "Chris Boden",
                    "email": "cboden@gmail.com",
                    "homepage": "https://cboden.dev/"
                }
            ],
            "description": "Async DNS resolver for ReactPHP",
            "keywords": [
                "async",
                "dns",
                "dns-resolver",
                "reactphp"
            ],
            "support": {
                "issues": "https://github.com/reactphp/dns/issues",
                "source": "https://github.com/reactphp/dns/tree/v1.11.0"
            },
            "funding": [
                {
                    "url": "https://opencollective.com/reactphp",
                    "type": "open_collective"
                }
            ],
            "time": "2023-06-02T12:45:26+00:00"
        },
        {
            "name": "react/event-loop",
            "version": "v1.4.0",
            "source": {
                "type": "git",
                "url": "https://github.com/reactphp/event-loop.git",
                "reference": "6e7e587714fff7a83dcc7025aee42ab3b265ae05"
            },
            "dist": {
                "type": "zip",
                "url": "https://api.github.com/repos/reactphp/event-loop/zipball/6e7e587714fff7a83dcc7025aee42ab3b265ae05",
                "reference": "6e7e587714fff7a83dcc7025aee42ab3b265ae05",
                "shasum": ""
            },
            "require": {
                "php": ">=5.3.0"
            },
            "require-dev": {
                "phpunit/phpunit": "^9.6 || ^5.7 || ^4.8.36"
            },
            "suggest": {
                "ext-pcntl": "For signal handling support when using the StreamSelectLoop"
            },
            "type": "library",
            "autoload": {
                "psr-4": {
                    "React\\EventLoop\\": "src/"
                }
            },
            "notification-url": "https://packagist.org/downloads/",
            "license": [
                "MIT"
            ],
            "authors": [
                {
                    "name": "Christian Lück",
                    "email": "christian@clue.engineering",
                    "homepage": "https://clue.engineering/"
                },
                {
                    "name": "Cees-Jan Kiewiet",
                    "email": "reactphp@ceesjankiewiet.nl",
                    "homepage": "https://wyrihaximus.net/"
                },
                {
                    "name": "Jan Sorgalla",
                    "email": "jsorgalla@gmail.com",
                    "homepage": "https://sorgalla.com/"
                },
                {
                    "name": "Chris Boden",
                    "email": "cboden@gmail.com",
                    "homepage": "https://cboden.dev/"
                }
            ],
            "description": "ReactPHP's core reactor event loop that libraries can use for evented I/O.",
            "keywords": [
                "asynchronous",
                "event-loop"
            ],
            "support": {
                "issues": "https://github.com/reactphp/event-loop/issues",
                "source": "https://github.com/reactphp/event-loop/tree/v1.4.0"
            },
            "funding": [
                {
                    "url": "https://opencollective.com/reactphp",
                    "type": "open_collective"
                }
            ],
            "time": "2023-05-05T10:11:24+00:00"
        },
        {
            "name": "react/promise",
            "version": "v3.0.0",
            "source": {
                "type": "git",
                "url": "https://github.com/reactphp/promise.git",
                "reference": "c86753c76fd3be465d93b308f18d189f01a22be4"
            },
            "dist": {
                "type": "zip",
                "url": "https://api.github.com/repos/reactphp/promise/zipball/c86753c76fd3be465d93b308f18d189f01a22be4",
                "reference": "c86753c76fd3be465d93b308f18d189f01a22be4",
                "shasum": ""
            },
            "require": {
                "php": ">=7.1.0"
            },
            "require-dev": {
                "phpstan/phpstan": "1.10.20 || 1.4.10",
                "phpunit/phpunit": "^9.5 || ^7.5"
            },
            "type": "library",
            "autoload": {
                "files": [
                    "src/functions_include.php"
                ],
                "psr-4": {
                    "React\\Promise\\": "src/"
                }
            },
            "notification-url": "https://packagist.org/downloads/",
            "license": [
                "MIT"
            ],
            "authors": [
                {
                    "name": "Jan Sorgalla",
                    "email": "jsorgalla@gmail.com",
                    "homepage": "https://sorgalla.com/"
                },
                {
                    "name": "Christian Lück",
                    "email": "christian@clue.engineering",
                    "homepage": "https://clue.engineering/"
                },
                {
                    "name": "Cees-Jan Kiewiet",
                    "email": "reactphp@ceesjankiewiet.nl",
                    "homepage": "https://wyrihaximus.net/"
                },
                {
                    "name": "Chris Boden",
                    "email": "cboden@gmail.com",
                    "homepage": "https://cboden.dev/"
                }
            ],
            "description": "A lightweight implementation of CommonJS Promises/A for PHP",
            "keywords": [
                "promise",
                "promises"
            ],
            "support": {
                "issues": "https://github.com/reactphp/promise/issues",
                "source": "https://github.com/reactphp/promise/tree/v3.0.0"
            },
            "funding": [
                {
                    "url": "https://opencollective.com/reactphp",
                    "type": "open_collective"
                }
            ],
            "time": "2023-07-11T16:12:49+00:00"
        },
        {
            "name": "react/socket",
            "version": "v1.14.0",
            "source": {
                "type": "git",
                "url": "https://github.com/reactphp/socket.git",
                "reference": "21591111d3ea62e31f2254280ca0656bc2b1bda6"
            },
            "dist": {
                "type": "zip",
                "url": "https://api.github.com/repos/reactphp/socket/zipball/21591111d3ea62e31f2254280ca0656bc2b1bda6",
                "reference": "21591111d3ea62e31f2254280ca0656bc2b1bda6",
                "shasum": ""
            },
            "require": {
                "evenement/evenement": "^3.0 || ^2.0 || ^1.0",
                "php": ">=5.3.0",
                "react/dns": "^1.11",
                "react/event-loop": "^1.2",
                "react/promise": "^3 || ^2.6 || ^1.2.1",
                "react/stream": "^1.2"
            },
            "require-dev": {
                "phpunit/phpunit": "^9.5 || ^5.7 || ^4.8.35",
                "react/async": "^4 || ^3 || ^2",
                "react/promise-stream": "^1.4",
                "react/promise-timer": "^1.10"
            },
            "type": "library",
            "autoload": {
                "psr-4": {
                    "React\\Socket\\": "src"
                }
            },
            "notification-url": "https://packagist.org/downloads/",
            "license": [
                "MIT"
            ],
            "authors": [
                {
                    "name": "Christian Lück",
                    "email": "christian@clue.engineering",
                    "homepage": "https://clue.engineering/"
                },
                {
                    "name": "Cees-Jan Kiewiet",
                    "email": "reactphp@ceesjankiewiet.nl",
                    "homepage": "https://wyrihaximus.net/"
                },
                {
                    "name": "Jan Sorgalla",
                    "email": "jsorgalla@gmail.com",
                    "homepage": "https://sorgalla.com/"
                },
                {
                    "name": "Chris Boden",
                    "email": "cboden@gmail.com",
                    "homepage": "https://cboden.dev/"
                }
            ],
            "description": "Async, streaming plaintext TCP/IP and secure TLS socket server and client connections for ReactPHP",
            "keywords": [
                "Connection",
                "Socket",
                "async",
                "reactphp",
                "stream"
            ],
            "support": {
                "issues": "https://github.com/reactphp/socket/issues",
                "source": "https://github.com/reactphp/socket/tree/v1.14.0"
            },
            "funding": [
                {
                    "url": "https://opencollective.com/reactphp",
                    "type": "open_collective"
                }
            ],
            "time": "2023-08-25T13:48:09+00:00"
        },
        {
            "name": "react/stream",
            "version": "v1.3.0",
            "source": {
                "type": "git",
                "url": "https://github.com/reactphp/stream.git",
                "reference": "6fbc9672905c7d5a885f2da2fc696f65840f4a66"
            },
            "dist": {
                "type": "zip",
                "url": "https://api.github.com/repos/reactphp/stream/zipball/6fbc9672905c7d5a885f2da2fc696f65840f4a66",
                "reference": "6fbc9672905c7d5a885f2da2fc696f65840f4a66",
                "shasum": ""
            },
            "require": {
                "evenement/evenement": "^3.0 || ^2.0 || ^1.0",
                "php": ">=5.3.8",
                "react/event-loop": "^1.2"
            },
            "require-dev": {
                "clue/stream-filter": "~1.2",
                "phpunit/phpunit": "^9.5 || ^5.7 || ^4.8.35"
            },
            "type": "library",
            "autoload": {
                "psr-4": {
                    "React\\Stream\\": "src/"
                }
            },
            "notification-url": "https://packagist.org/downloads/",
            "license": [
                "MIT"
            ],
            "authors": [
                {
                    "name": "Christian Lück",
                    "email": "christian@clue.engineering",
                    "homepage": "https://clue.engineering/"
                },
                {
                    "name": "Cees-Jan Kiewiet",
                    "email": "reactphp@ceesjankiewiet.nl",
                    "homepage": "https://wyrihaximus.net/"
                },
                {
                    "name": "Jan Sorgalla",
                    "email": "jsorgalla@gmail.com",
                    "homepage": "https://sorgalla.com/"
                },
                {
                    "name": "Chris Boden",
                    "email": "cboden@gmail.com",
                    "homepage": "https://cboden.dev/"
                }
            ],
            "description": "Event-driven readable and writable streams for non-blocking I/O in ReactPHP",
            "keywords": [
                "event-driven",
                "io",
                "non-blocking",
                "pipe",
                "reactphp",
                "readable",
                "stream",
                "writable"
            ],
            "support": {
                "issues": "https://github.com/reactphp/stream/issues",
                "source": "https://github.com/reactphp/stream/tree/v1.3.0"
            },
            "funding": [
                {
                    "url": "https://opencollective.com/reactphp",
                    "type": "open_collective"
                }
            ],
            "time": "2023-06-16T10:52:11+00:00"
        },
        {
            "name": "robrichards/xmlseclibs",
            "version": "3.1.1",
            "source": {
                "type": "git",
                "url": "https://github.com/robrichards/xmlseclibs.git",
                "reference": "f8f19e58f26cdb42c54b214ff8a820760292f8df"
            },
            "dist": {
                "type": "zip",
                "url": "https://api.github.com/repos/robrichards/xmlseclibs/zipball/f8f19e58f26cdb42c54b214ff8a820760292f8df",
                "reference": "f8f19e58f26cdb42c54b214ff8a820760292f8df",
                "shasum": ""
            },
            "require": {
                "ext-openssl": "*",
                "php": ">= 5.4"
            },
            "type": "library",
            "autoload": {
                "psr-4": {
                    "RobRichards\\XMLSecLibs\\": "src"
                }
            },
            "notification-url": "https://packagist.org/downloads/",
            "license": [
                "BSD-3-Clause"
            ],
            "description": "A PHP library for XML Security",
            "homepage": "https://github.com/robrichards/xmlseclibs",
            "keywords": [
                "security",
                "signature",
                "xml",
                "xmldsig"
            ],
            "support": {
                "issues": "https://github.com/robrichards/xmlseclibs/issues",
                "source": "https://github.com/robrichards/xmlseclibs/tree/3.1.1"
            },
            "time": "2020-09-05T13:00:25+00:00"
        },
        {
            "name": "submitty/markdown",
            "version": "dev-main",
            "source": {
                "type": "git",
                "url": "https://github.com/Submitty/Markdown.git",
                "reference": "39b73aab98105303c61a16fad6efaed63592d37e"
            },
            "dist": {
                "type": "zip",
                "url": "https://api.github.com/repos/Submitty/Markdown/zipball/39b73aab98105303c61a16fad6efaed63592d37e",
                "reference": "39b73aab98105303c61a16fad6efaed63592d37e",
                "shasum": ""
            },
            "require": {
                "league/commonmark": "^2.0.0",
                "php": "^7.4 || ^8.0",
                "twig/twig": "^2.7.0|^3.0"
            },
            "require-dev": {
                "php": "^7.2.5|^8.0",
                "phpunit/phpunit": "~6.0|~5.0|~8.0"
            },
            "default-branch": true,
            "type": "library",
            "license": [
                "BSD-3-Clause"
            ],
            "description": "A twig markdown extension",
            "support": {
                "source": "https://github.com/Submitty/Markdown/tree/main"
            },
            "time": "2023-11-06T18:30:31+00:00"
        },
        {
            "name": "symfony/cache",
            "version": "v6.3.6",
            "source": {
                "type": "git",
                "url": "https://github.com/symfony/cache.git",
                "reference": "84aff8d948d6292d2b5a01ac622760be44dddc72"
            },
            "dist": {
                "type": "zip",
                "url": "https://api.github.com/repos/symfony/cache/zipball/84aff8d948d6292d2b5a01ac622760be44dddc72",
                "reference": "84aff8d948d6292d2b5a01ac622760be44dddc72",
                "shasum": ""
            },
            "require": {
                "php": ">=8.1",
                "psr/cache": "^2.0|^3.0",
                "psr/log": "^1.1|^2|^3",
                "symfony/cache-contracts": "^2.5|^3",
                "symfony/service-contracts": "^2.5|^3",
                "symfony/var-exporter": "^6.3.6"
            },
            "conflict": {
                "doctrine/dbal": "<2.13.1",
                "symfony/dependency-injection": "<5.4",
                "symfony/http-kernel": "<5.4",
                "symfony/var-dumper": "<5.4"
            },
            "provide": {
                "psr/cache-implementation": "2.0|3.0",
                "psr/simple-cache-implementation": "1.0|2.0|3.0",
                "symfony/cache-implementation": "1.1|2.0|3.0"
            },
            "require-dev": {
                "cache/integration-tests": "dev-master",
                "doctrine/dbal": "^2.13.1|^3|^4",
                "predis/predis": "^1.1|^2.0",
                "psr/simple-cache": "^1.0|^2.0|^3.0",
                "symfony/config": "^5.4|^6.0",
                "symfony/dependency-injection": "^5.4|^6.0",
                "symfony/filesystem": "^5.4|^6.0",
                "symfony/http-kernel": "^5.4|^6.0",
                "symfony/messenger": "^5.4|^6.0",
                "symfony/var-dumper": "^5.4|^6.0"
            },
            "type": "library",
            "autoload": {
                "psr-4": {
                    "Symfony\\Component\\Cache\\": ""
                },
                "classmap": [
                    "Traits/ValueWrapper.php"
                ],
                "exclude-from-classmap": [
                    "/Tests/"
                ]
            },
            "notification-url": "https://packagist.org/downloads/",
            "license": [
                "MIT"
            ],
            "authors": [
                {
                    "name": "Nicolas Grekas",
                    "email": "p@tchwork.com"
                },
                {
                    "name": "Symfony Community",
                    "homepage": "https://symfony.com/contributors"
                }
            ],
            "description": "Provides extended PSR-6, PSR-16 (and tags) implementations",
            "homepage": "https://symfony.com",
            "keywords": [
                "caching",
                "psr6"
            ],
            "support": {
                "source": "https://github.com/symfony/cache/tree/v6.3.6"
            },
            "funding": [
                {
                    "url": "https://symfony.com/sponsor",
                    "type": "custom"
                },
                {
                    "url": "https://github.com/fabpot",
                    "type": "github"
                },
                {
                    "url": "https://tidelift.com/funding/github/packagist/symfony/symfony",
                    "type": "tidelift"
                }
            ],
            "time": "2023-10-17T14:44:58+00:00"
        },
        {
            "name": "symfony/cache-contracts",
            "version": "v3.3.0",
            "source": {
                "type": "git",
                "url": "https://github.com/symfony/cache-contracts.git",
                "reference": "ad945640ccc0ae6e208bcea7d7de4b39b569896b"
            },
            "dist": {
                "type": "zip",
                "url": "https://api.github.com/repos/symfony/cache-contracts/zipball/ad945640ccc0ae6e208bcea7d7de4b39b569896b",
                "reference": "ad945640ccc0ae6e208bcea7d7de4b39b569896b",
                "shasum": ""
            },
            "require": {
                "php": ">=8.1",
                "psr/cache": "^3.0"
            },
            "type": "library",
            "extra": {
                "branch-alias": {
                    "dev-main": "3.4-dev"
                },
                "thanks": {
                    "name": "symfony/contracts",
                    "url": "https://github.com/symfony/contracts"
                }
            },
            "autoload": {
                "psr-4": {
                    "Symfony\\Contracts\\Cache\\": ""
                }
            },
            "notification-url": "https://packagist.org/downloads/",
            "license": [
                "MIT"
            ],
            "authors": [
                {
                    "name": "Nicolas Grekas",
                    "email": "p@tchwork.com"
                },
                {
                    "name": "Symfony Community",
                    "homepage": "https://symfony.com/contributors"
                }
            ],
            "description": "Generic abstractions related to caching",
            "homepage": "https://symfony.com",
            "keywords": [
                "abstractions",
                "contracts",
                "decoupling",
                "interfaces",
                "interoperability",
                "standards"
            ],
            "support": {
                "source": "https://github.com/symfony/cache-contracts/tree/v3.3.0"
            },
            "funding": [
                {
                    "url": "https://symfony.com/sponsor",
                    "type": "custom"
                },
                {
                    "url": "https://github.com/fabpot",
                    "type": "github"
                },
                {
                    "url": "https://tidelift.com/funding/github/packagist/symfony/symfony",
                    "type": "tidelift"
                }
            ],
            "time": "2023-05-23T14:45:45+00:00"
        },
        {
            "name": "symfony/config",
            "version": "v6.3.2",
            "source": {
                "type": "git",
                "url": "https://github.com/symfony/config.git",
                "reference": "b47ca238b03e7b0d7880ffd1cf06e8d637ca1467"
            },
            "dist": {
                "type": "zip",
                "url": "https://api.github.com/repos/symfony/config/zipball/b47ca238b03e7b0d7880ffd1cf06e8d637ca1467",
                "reference": "b47ca238b03e7b0d7880ffd1cf06e8d637ca1467",
                "shasum": ""
            },
            "require": {
                "php": ">=8.1",
                "symfony/deprecation-contracts": "^2.5|^3",
                "symfony/filesystem": "^5.4|^6.0",
                "symfony/polyfill-ctype": "~1.8"
            },
            "conflict": {
                "symfony/finder": "<5.4",
                "symfony/service-contracts": "<2.5"
            },
            "require-dev": {
                "symfony/event-dispatcher": "^5.4|^6.0",
                "symfony/finder": "^5.4|^6.0",
                "symfony/messenger": "^5.4|^6.0",
                "symfony/service-contracts": "^2.5|^3",
                "symfony/yaml": "^5.4|^6.0"
            },
            "type": "library",
            "autoload": {
                "psr-4": {
                    "Symfony\\Component\\Config\\": ""
                },
                "exclude-from-classmap": [
                    "/Tests/"
                ]
            },
            "notification-url": "https://packagist.org/downloads/",
            "license": [
                "MIT"
            ],
            "authors": [
                {
                    "name": "Fabien Potencier",
                    "email": "fabien@symfony.com"
                },
                {
                    "name": "Symfony Community",
                    "homepage": "https://symfony.com/contributors"
                }
            ],
            "description": "Helps you find, load, combine, autofill and validate configuration values of any kind",
            "homepage": "https://symfony.com",
            "support": {
                "source": "https://github.com/symfony/config/tree/v6.3.2"
            },
            "funding": [
                {
                    "url": "https://symfony.com/sponsor",
                    "type": "custom"
                },
                {
                    "url": "https://github.com/fabpot",
                    "type": "github"
                },
                {
                    "url": "https://tidelift.com/funding/github/packagist/symfony/symfony",
                    "type": "tidelift"
                }
            ],
            "time": "2023-07-19T20:22:16+00:00"
        },
        {
            "name": "symfony/console",
            "version": "v6.3.8",
            "source": {
                "type": "git",
                "url": "https://github.com/symfony/console.git",
                "reference": "0d14a9f6d04d4ac38a8cea1171f4554e325dae92"
            },
            "dist": {
                "type": "zip",
                "url": "https://api.github.com/repos/symfony/console/zipball/0d14a9f6d04d4ac38a8cea1171f4554e325dae92",
                "reference": "0d14a9f6d04d4ac38a8cea1171f4554e325dae92",
                "shasum": ""
            },
            "require": {
                "php": ">=8.1",
                "symfony/deprecation-contracts": "^2.5|^3",
                "symfony/polyfill-mbstring": "~1.0",
                "symfony/service-contracts": "^2.5|^3",
                "symfony/string": "^5.4|^6.0"
            },
            "conflict": {
                "symfony/dependency-injection": "<5.4",
                "symfony/dotenv": "<5.4",
                "symfony/event-dispatcher": "<5.4",
                "symfony/lock": "<5.4",
                "symfony/process": "<5.4"
            },
            "provide": {
                "psr/log-implementation": "1.0|2.0|3.0"
            },
            "require-dev": {
                "psr/log": "^1|^2|^3",
                "symfony/config": "^5.4|^6.0",
                "symfony/dependency-injection": "^5.4|^6.0",
                "symfony/event-dispatcher": "^5.4|^6.0",
                "symfony/lock": "^5.4|^6.0",
                "symfony/process": "^5.4|^6.0",
                "symfony/var-dumper": "^5.4|^6.0"
            },
            "type": "library",
            "autoload": {
                "psr-4": {
                    "Symfony\\Component\\Console\\": ""
                },
                "exclude-from-classmap": [
                    "/Tests/"
                ]
            },
            "notification-url": "https://packagist.org/downloads/",
            "license": [
                "MIT"
            ],
            "authors": [
                {
                    "name": "Fabien Potencier",
                    "email": "fabien@symfony.com"
                },
                {
                    "name": "Symfony Community",
                    "homepage": "https://symfony.com/contributors"
                }
            ],
            "description": "Eases the creation of beautiful and testable command line interfaces",
            "homepage": "https://symfony.com",
            "keywords": [
                "cli",
                "command-line",
                "console",
                "terminal"
            ],
            "support": {
                "source": "https://github.com/symfony/console/tree/v6.3.8"
            },
            "funding": [
                {
                    "url": "https://symfony.com/sponsor",
                    "type": "custom"
                },
                {
                    "url": "https://github.com/fabpot",
                    "type": "github"
                },
                {
                    "url": "https://tidelift.com/funding/github/packagist/symfony/symfony",
                    "type": "tidelift"
                }
            ],
            "time": "2023-10-31T08:09:35+00:00"
        },
        {
            "name": "symfony/deprecation-contracts",
            "version": "v3.3.0",
            "source": {
                "type": "git",
                "url": "https://github.com/symfony/deprecation-contracts.git",
                "reference": "7c3aff79d10325257a001fcf92d991f24fc967cf"
            },
            "dist": {
                "type": "zip",
                "url": "https://api.github.com/repos/symfony/deprecation-contracts/zipball/7c3aff79d10325257a001fcf92d991f24fc967cf",
                "reference": "7c3aff79d10325257a001fcf92d991f24fc967cf",
                "shasum": ""
            },
            "require": {
                "php": ">=8.1"
            },
            "type": "library",
            "extra": {
                "branch-alias": {
                    "dev-main": "3.4-dev"
                },
                "thanks": {
                    "name": "symfony/contracts",
                    "url": "https://github.com/symfony/contracts"
                }
            },
            "autoload": {
                "files": [
                    "function.php"
                ]
            },
            "notification-url": "https://packagist.org/downloads/",
            "license": [
                "MIT"
            ],
            "authors": [
                {
                    "name": "Nicolas Grekas",
                    "email": "p@tchwork.com"
                },
                {
                    "name": "Symfony Community",
                    "homepage": "https://symfony.com/contributors"
                }
            ],
            "description": "A generic function and convention to trigger deprecation notices",
            "homepage": "https://symfony.com",
            "support": {
                "source": "https://github.com/symfony/deprecation-contracts/tree/v3.3.0"
            },
            "funding": [
                {
                    "url": "https://symfony.com/sponsor",
                    "type": "custom"
                },
                {
                    "url": "https://github.com/fabpot",
                    "type": "github"
                },
                {
                    "url": "https://tidelift.com/funding/github/packagist/symfony/symfony",
                    "type": "tidelift"
                }
            ],
            "time": "2023-05-23T14:45:45+00:00"
        },
        {
            "name": "symfony/filesystem",
            "version": "v6.3.1",
            "source": {
                "type": "git",
                "url": "https://github.com/symfony/filesystem.git",
                "reference": "edd36776956f2a6fcf577edb5b05eb0e3bdc52ae"
            },
            "dist": {
                "type": "zip",
                "url": "https://api.github.com/repos/symfony/filesystem/zipball/edd36776956f2a6fcf577edb5b05eb0e3bdc52ae",
                "reference": "edd36776956f2a6fcf577edb5b05eb0e3bdc52ae",
                "shasum": ""
            },
            "require": {
                "php": ">=8.1",
                "symfony/polyfill-ctype": "~1.8",
                "symfony/polyfill-mbstring": "~1.8"
            },
            "type": "library",
            "autoload": {
                "psr-4": {
                    "Symfony\\Component\\Filesystem\\": ""
                },
                "exclude-from-classmap": [
                    "/Tests/"
                ]
            },
            "notification-url": "https://packagist.org/downloads/",
            "license": [
                "MIT"
            ],
            "authors": [
                {
                    "name": "Fabien Potencier",
                    "email": "fabien@symfony.com"
                },
                {
                    "name": "Symfony Community",
                    "homepage": "https://symfony.com/contributors"
                }
            ],
            "description": "Provides basic utilities for the filesystem",
            "homepage": "https://symfony.com",
            "support": {
                "source": "https://github.com/symfony/filesystem/tree/v6.3.1"
            },
            "funding": [
                {
                    "url": "https://symfony.com/sponsor",
                    "type": "custom"
                },
                {
                    "url": "https://github.com/fabpot",
                    "type": "github"
                },
                {
                    "url": "https://tidelift.com/funding/github/packagist/symfony/symfony",
                    "type": "tidelift"
                }
            ],
            "time": "2023-06-01T08:30:39+00:00"
        },
        {
            "name": "symfony/http-foundation",
            "version": "v6.3.2",
            "source": {
                "type": "git",
                "url": "https://github.com/symfony/http-foundation.git",
                "reference": "43ed99d30f5f466ffa00bdac3f5f7aa9cd7617c3"
            },
            "dist": {
                "type": "zip",
                "url": "https://api.github.com/repos/symfony/http-foundation/zipball/43ed99d30f5f466ffa00bdac3f5f7aa9cd7617c3",
                "reference": "43ed99d30f5f466ffa00bdac3f5f7aa9cd7617c3",
                "shasum": ""
            },
            "require": {
                "php": ">=8.1",
                "symfony/deprecation-contracts": "^2.5|^3",
                "symfony/polyfill-mbstring": "~1.1",
                "symfony/polyfill-php83": "^1.27"
            },
            "conflict": {
                "symfony/cache": "<6.2"
            },
            "require-dev": {
                "doctrine/dbal": "^2.13.1|^3.0",
                "predis/predis": "^1.1|^2.0",
                "symfony/cache": "^5.4|^6.0",
                "symfony/dependency-injection": "^5.4|^6.0",
                "symfony/expression-language": "^5.4|^6.0",
                "symfony/http-kernel": "^5.4.12|^6.0.12|^6.1.4",
                "symfony/mime": "^5.4|^6.0",
                "symfony/rate-limiter": "^5.2|^6.0"
            },
            "type": "library",
            "autoload": {
                "psr-4": {
                    "Symfony\\Component\\HttpFoundation\\": ""
                },
                "exclude-from-classmap": [
                    "/Tests/"
                ]
            },
            "notification-url": "https://packagist.org/downloads/",
            "license": [
                "MIT"
            ],
            "authors": [
                {
                    "name": "Fabien Potencier",
                    "email": "fabien@symfony.com"
                },
                {
                    "name": "Symfony Community",
                    "homepage": "https://symfony.com/contributors"
                }
            ],
            "description": "Defines an object-oriented layer for the HTTP specification",
            "homepage": "https://symfony.com",
            "support": {
                "source": "https://github.com/symfony/http-foundation/tree/v6.3.2"
            },
            "funding": [
                {
                    "url": "https://symfony.com/sponsor",
                    "type": "custom"
                },
                {
                    "url": "https://github.com/fabpot",
                    "type": "github"
                },
                {
                    "url": "https://tidelift.com/funding/github/packagist/symfony/symfony",
                    "type": "tidelift"
                }
            ],
            "time": "2023-07-23T21:58:39+00:00"
        },
        {
            "name": "symfony/polyfill-ctype",
            "version": "v1.28.0",
            "source": {
                "type": "git",
                "url": "https://github.com/symfony/polyfill-ctype.git",
                "reference": "ea208ce43cbb04af6867b4fdddb1bdbf84cc28cb"
            },
            "dist": {
                "type": "zip",
                "url": "https://api.github.com/repos/symfony/polyfill-ctype/zipball/ea208ce43cbb04af6867b4fdddb1bdbf84cc28cb",
                "reference": "ea208ce43cbb04af6867b4fdddb1bdbf84cc28cb",
                "shasum": ""
            },
            "require": {
                "php": ">=7.1"
            },
            "provide": {
                "ext-ctype": "*"
            },
            "suggest": {
                "ext-ctype": "For best performance"
            },
            "type": "library",
            "extra": {
                "branch-alias": {
                    "dev-main": "1.28-dev"
                },
                "thanks": {
                    "name": "symfony/polyfill",
                    "url": "https://github.com/symfony/polyfill"
                }
            },
            "autoload": {
                "files": [
                    "bootstrap.php"
                ],
                "psr-4": {
                    "Symfony\\Polyfill\\Ctype\\": ""
                }
            },
            "notification-url": "https://packagist.org/downloads/",
            "license": [
                "MIT"
            ],
            "authors": [
                {
                    "name": "Gert de Pagter",
                    "email": "BackEndTea@gmail.com"
                },
                {
                    "name": "Symfony Community",
                    "homepage": "https://symfony.com/contributors"
                }
            ],
            "description": "Symfony polyfill for ctype functions",
            "homepage": "https://symfony.com",
            "keywords": [
                "compatibility",
                "ctype",
                "polyfill",
                "portable"
            ],
            "support": {
                "source": "https://github.com/symfony/polyfill-ctype/tree/v1.28.0"
            },
            "funding": [
                {
                    "url": "https://symfony.com/sponsor",
                    "type": "custom"
                },
                {
                    "url": "https://github.com/fabpot",
                    "type": "github"
                },
                {
                    "url": "https://tidelift.com/funding/github/packagist/symfony/symfony",
                    "type": "tidelift"
                }
            ],
            "time": "2023-01-26T09:26:14+00:00"
        },
        {
            "name": "symfony/polyfill-intl-grapheme",
            "version": "v1.28.0",
            "source": {
                "type": "git",
                "url": "https://github.com/symfony/polyfill-intl-grapheme.git",
                "reference": "875e90aeea2777b6f135677f618529449334a612"
            },
            "dist": {
                "type": "zip",
                "url": "https://api.github.com/repos/symfony/polyfill-intl-grapheme/zipball/875e90aeea2777b6f135677f618529449334a612",
                "reference": "875e90aeea2777b6f135677f618529449334a612",
                "shasum": ""
            },
            "require": {
                "php": ">=7.1"
            },
            "suggest": {
                "ext-intl": "For best performance"
            },
            "type": "library",
            "extra": {
                "branch-alias": {
                    "dev-main": "1.28-dev"
                },
                "thanks": {
                    "name": "symfony/polyfill",
                    "url": "https://github.com/symfony/polyfill"
                }
            },
            "autoload": {
                "files": [
                    "bootstrap.php"
                ],
                "psr-4": {
                    "Symfony\\Polyfill\\Intl\\Grapheme\\": ""
                }
            },
            "notification-url": "https://packagist.org/downloads/",
            "license": [
                "MIT"
            ],
            "authors": [
                {
                    "name": "Nicolas Grekas",
                    "email": "p@tchwork.com"
                },
                {
                    "name": "Symfony Community",
                    "homepage": "https://symfony.com/contributors"
                }
            ],
            "description": "Symfony polyfill for intl's grapheme_* functions",
            "homepage": "https://symfony.com",
            "keywords": [
                "compatibility",
                "grapheme",
                "intl",
                "polyfill",
                "portable",
                "shim"
            ],
            "support": {
                "source": "https://github.com/symfony/polyfill-intl-grapheme/tree/v1.28.0"
            },
            "funding": [
                {
                    "url": "https://symfony.com/sponsor",
                    "type": "custom"
                },
                {
                    "url": "https://github.com/fabpot",
                    "type": "github"
                },
                {
                    "url": "https://tidelift.com/funding/github/packagist/symfony/symfony",
                    "type": "tidelift"
                }
            ],
            "time": "2023-01-26T09:26:14+00:00"
        },
        {
            "name": "symfony/polyfill-intl-idn",
            "version": "v1.28.0",
            "source": {
                "type": "git",
                "url": "https://github.com/symfony/polyfill-intl-idn.git",
                "reference": "ecaafce9f77234a6a449d29e49267ba10499116d"
            },
            "dist": {
                "type": "zip",
                "url": "https://api.github.com/repos/symfony/polyfill-intl-idn/zipball/ecaafce9f77234a6a449d29e49267ba10499116d",
                "reference": "ecaafce9f77234a6a449d29e49267ba10499116d",
                "shasum": ""
            },
            "require": {
                "php": ">=7.1",
                "symfony/polyfill-intl-normalizer": "^1.10",
                "symfony/polyfill-php72": "^1.10"
            },
            "suggest": {
                "ext-intl": "For best performance"
            },
            "type": "library",
            "extra": {
                "branch-alias": {
                    "dev-main": "1.28-dev"
                },
                "thanks": {
                    "name": "symfony/polyfill",
                    "url": "https://github.com/symfony/polyfill"
                }
            },
            "autoload": {
                "files": [
                    "bootstrap.php"
                ],
                "psr-4": {
                    "Symfony\\Polyfill\\Intl\\Idn\\": ""
                }
            },
            "notification-url": "https://packagist.org/downloads/",
            "license": [
                "MIT"
            ],
            "authors": [
                {
                    "name": "Laurent Bassin",
                    "email": "laurent@bassin.info"
                },
                {
                    "name": "Trevor Rowbotham",
                    "email": "trevor.rowbotham@pm.me"
                },
                {
                    "name": "Symfony Community",
                    "homepage": "https://symfony.com/contributors"
                }
            ],
            "description": "Symfony polyfill for intl's idn_to_ascii and idn_to_utf8 functions",
            "homepage": "https://symfony.com",
            "keywords": [
                "compatibility",
                "idn",
                "intl",
                "polyfill",
                "portable",
                "shim"
            ],
            "support": {
                "source": "https://github.com/symfony/polyfill-intl-idn/tree/v1.28.0"
            },
            "funding": [
                {
                    "url": "https://symfony.com/sponsor",
                    "type": "custom"
                },
                {
                    "url": "https://github.com/fabpot",
                    "type": "github"
                },
                {
                    "url": "https://tidelift.com/funding/github/packagist/symfony/symfony",
                    "type": "tidelift"
                }
            ],
            "time": "2023-01-26T09:30:37+00:00"
        },
        {
            "name": "symfony/polyfill-intl-normalizer",
            "version": "v1.28.0",
            "source": {
                "type": "git",
                "url": "https://github.com/symfony/polyfill-intl-normalizer.git",
                "reference": "8c4ad05dd0120b6a53c1ca374dca2ad0a1c4ed92"
            },
            "dist": {
                "type": "zip",
                "url": "https://api.github.com/repos/symfony/polyfill-intl-normalizer/zipball/8c4ad05dd0120b6a53c1ca374dca2ad0a1c4ed92",
                "reference": "8c4ad05dd0120b6a53c1ca374dca2ad0a1c4ed92",
                "shasum": ""
            },
            "require": {
                "php": ">=7.1"
            },
            "suggest": {
                "ext-intl": "For best performance"
            },
            "type": "library",
            "extra": {
                "branch-alias": {
                    "dev-main": "1.28-dev"
                },
                "thanks": {
                    "name": "symfony/polyfill",
                    "url": "https://github.com/symfony/polyfill"
                }
            },
            "autoload": {
                "files": [
                    "bootstrap.php"
                ],
                "psr-4": {
                    "Symfony\\Polyfill\\Intl\\Normalizer\\": ""
                },
                "classmap": [
                    "Resources/stubs"
                ]
            },
            "notification-url": "https://packagist.org/downloads/",
            "license": [
                "MIT"
            ],
            "authors": [
                {
                    "name": "Nicolas Grekas",
                    "email": "p@tchwork.com"
                },
                {
                    "name": "Symfony Community",
                    "homepage": "https://symfony.com/contributors"
                }
            ],
            "description": "Symfony polyfill for intl's Normalizer class and related functions",
            "homepage": "https://symfony.com",
            "keywords": [
                "compatibility",
                "intl",
                "normalizer",
                "polyfill",
                "portable",
                "shim"
            ],
            "support": {
                "source": "https://github.com/symfony/polyfill-intl-normalizer/tree/v1.28.0"
            },
            "funding": [
                {
                    "url": "https://symfony.com/sponsor",
                    "type": "custom"
                },
                {
                    "url": "https://github.com/fabpot",
                    "type": "github"
                },
                {
                    "url": "https://tidelift.com/funding/github/packagist/symfony/symfony",
                    "type": "tidelift"
                }
            ],
            "time": "2023-01-26T09:26:14+00:00"
        },
        {
            "name": "symfony/polyfill-mbstring",
            "version": "v1.28.0",
            "source": {
                "type": "git",
                "url": "https://github.com/symfony/polyfill-mbstring.git",
                "reference": "42292d99c55abe617799667f454222c54c60e229"
            },
            "dist": {
                "type": "zip",
                "url": "https://api.github.com/repos/symfony/polyfill-mbstring/zipball/42292d99c55abe617799667f454222c54c60e229",
                "reference": "42292d99c55abe617799667f454222c54c60e229",
                "shasum": ""
            },
            "require": {
                "php": ">=7.1"
            },
            "provide": {
                "ext-mbstring": "*"
            },
            "suggest": {
                "ext-mbstring": "For best performance"
            },
            "type": "library",
            "extra": {
                "branch-alias": {
                    "dev-main": "1.28-dev"
                },
                "thanks": {
                    "name": "symfony/polyfill",
                    "url": "https://github.com/symfony/polyfill"
                }
            },
            "autoload": {
                "files": [
                    "bootstrap.php"
                ],
                "psr-4": {
                    "Symfony\\Polyfill\\Mbstring\\": ""
                }
            },
            "notification-url": "https://packagist.org/downloads/",
            "license": [
                "MIT"
            ],
            "authors": [
                {
                    "name": "Nicolas Grekas",
                    "email": "p@tchwork.com"
                },
                {
                    "name": "Symfony Community",
                    "homepage": "https://symfony.com/contributors"
                }
            ],
            "description": "Symfony polyfill for the Mbstring extension",
            "homepage": "https://symfony.com",
            "keywords": [
                "compatibility",
                "mbstring",
                "polyfill",
                "portable",
                "shim"
            ],
            "support": {
                "source": "https://github.com/symfony/polyfill-mbstring/tree/v1.28.0"
            },
            "funding": [
                {
                    "url": "https://symfony.com/sponsor",
                    "type": "custom"
                },
                {
                    "url": "https://github.com/fabpot",
                    "type": "github"
                },
                {
                    "url": "https://tidelift.com/funding/github/packagist/symfony/symfony",
                    "type": "tidelift"
                }
            ],
            "time": "2023-07-28T09:04:16+00:00"
        },
        {
            "name": "symfony/polyfill-php72",
            "version": "v1.28.0",
            "source": {
                "type": "git",
                "url": "https://github.com/symfony/polyfill-php72.git",
                "reference": "70f4aebd92afca2f865444d30a4d2151c13c3179"
            },
            "dist": {
                "type": "zip",
                "url": "https://api.github.com/repos/symfony/polyfill-php72/zipball/70f4aebd92afca2f865444d30a4d2151c13c3179",
                "reference": "70f4aebd92afca2f865444d30a4d2151c13c3179",
                "shasum": ""
            },
            "require": {
                "php": ">=7.1"
            },
            "type": "library",
            "extra": {
                "branch-alias": {
                    "dev-main": "1.28-dev"
                },
                "thanks": {
                    "name": "symfony/polyfill",
                    "url": "https://github.com/symfony/polyfill"
                }
            },
            "autoload": {
                "files": [
                    "bootstrap.php"
                ],
                "psr-4": {
                    "Symfony\\Polyfill\\Php72\\": ""
                }
            },
            "notification-url": "https://packagist.org/downloads/",
            "license": [
                "MIT"
            ],
            "authors": [
                {
                    "name": "Nicolas Grekas",
                    "email": "p@tchwork.com"
                },
                {
                    "name": "Symfony Community",
                    "homepage": "https://symfony.com/contributors"
                }
            ],
            "description": "Symfony polyfill backporting some PHP 7.2+ features to lower PHP versions",
            "homepage": "https://symfony.com",
            "keywords": [
                "compatibility",
                "polyfill",
                "portable",
                "shim"
            ],
            "support": {
                "source": "https://github.com/symfony/polyfill-php72/tree/v1.28.0"
            },
            "funding": [
                {
                    "url": "https://symfony.com/sponsor",
                    "type": "custom"
                },
                {
                    "url": "https://github.com/fabpot",
                    "type": "github"
                },
                {
                    "url": "https://tidelift.com/funding/github/packagist/symfony/symfony",
                    "type": "tidelift"
                }
            ],
            "time": "2023-01-26T09:26:14+00:00"
        },
        {
            "name": "symfony/polyfill-php80",
            "version": "v1.27.0",
            "source": {
                "type": "git",
                "url": "https://github.com/symfony/polyfill-php80.git",
                "reference": "7a6ff3f1959bb01aefccb463a0f2cd3d3d2fd936"
            },
            "dist": {
                "type": "zip",
                "url": "https://api.github.com/repos/symfony/polyfill-php80/zipball/7a6ff3f1959bb01aefccb463a0f2cd3d3d2fd936",
                "reference": "7a6ff3f1959bb01aefccb463a0f2cd3d3d2fd936",
                "shasum": ""
            },
            "require": {
                "php": ">=7.1"
            },
            "type": "library",
            "extra": {
                "branch-alias": {
                    "dev-main": "1.27-dev"
                },
                "thanks": {
                    "name": "symfony/polyfill",
                    "url": "https://github.com/symfony/polyfill"
                }
            },
            "autoload": {
                "files": [
                    "bootstrap.php"
                ],
                "psr-4": {
                    "Symfony\\Polyfill\\Php80\\": ""
                },
                "classmap": [
                    "Resources/stubs"
                ]
            },
            "notification-url": "https://packagist.org/downloads/",
            "license": [
                "MIT"
            ],
            "authors": [
                {
                    "name": "Ion Bazan",
                    "email": "ion.bazan@gmail.com"
                },
                {
                    "name": "Nicolas Grekas",
                    "email": "p@tchwork.com"
                },
                {
                    "name": "Symfony Community",
                    "homepage": "https://symfony.com/contributors"
                }
            ],
            "description": "Symfony polyfill backporting some PHP 8.0+ features to lower PHP versions",
            "homepage": "https://symfony.com",
            "keywords": [
                "compatibility",
                "polyfill",
                "portable",
                "shim"
            ],
            "support": {
                "source": "https://github.com/symfony/polyfill-php80/tree/v1.27.0"
            },
            "funding": [
                {
                    "url": "https://symfony.com/sponsor",
                    "type": "custom"
                },
                {
                    "url": "https://github.com/fabpot",
                    "type": "github"
                },
                {
                    "url": "https://tidelift.com/funding/github/packagist/symfony/symfony",
                    "type": "tidelift"
                }
            ],
            "time": "2022-11-03T14:55:06+00:00"
        },
        {
            "name": "symfony/polyfill-php83",
            "version": "v1.28.0",
            "source": {
                "type": "git",
                "url": "https://github.com/symfony/polyfill-php83.git",
                "reference": "b0f46ebbeeeda3e9d2faebdfbf4b4eae9b59fa11"
            },
            "dist": {
                "type": "zip",
                "url": "https://api.github.com/repos/symfony/polyfill-php83/zipball/b0f46ebbeeeda3e9d2faebdfbf4b4eae9b59fa11",
                "reference": "b0f46ebbeeeda3e9d2faebdfbf4b4eae9b59fa11",
                "shasum": ""
            },
            "require": {
                "php": ">=7.1",
                "symfony/polyfill-php80": "^1.14"
            },
            "type": "library",
            "extra": {
                "branch-alias": {
                    "dev-main": "1.28-dev"
                },
                "thanks": {
                    "name": "symfony/polyfill",
                    "url": "https://github.com/symfony/polyfill"
                }
            },
            "autoload": {
                "files": [
                    "bootstrap.php"
                ],
                "psr-4": {
                    "Symfony\\Polyfill\\Php83\\": ""
                },
                "classmap": [
                    "Resources/stubs"
                ]
            },
            "notification-url": "https://packagist.org/downloads/",
            "license": [
                "MIT"
            ],
            "authors": [
                {
                    "name": "Nicolas Grekas",
                    "email": "p@tchwork.com"
                },
                {
                    "name": "Symfony Community",
                    "homepage": "https://symfony.com/contributors"
                }
            ],
            "description": "Symfony polyfill backporting some PHP 8.3+ features to lower PHP versions",
            "homepage": "https://symfony.com",
            "keywords": [
                "compatibility",
                "polyfill",
                "portable",
                "shim"
            ],
            "support": {
                "source": "https://github.com/symfony/polyfill-php83/tree/v1.28.0"
            },
            "funding": [
                {
                    "url": "https://symfony.com/sponsor",
                    "type": "custom"
                },
                {
                    "url": "https://github.com/fabpot",
                    "type": "github"
                },
                {
                    "url": "https://tidelift.com/funding/github/packagist/symfony/symfony",
                    "type": "tidelift"
                }
            ],
            "time": "2023-08-16T06:22:46+00:00"
        },
        {
            "name": "symfony/routing",
            "version": "v6.1.11",
            "source": {
                "type": "git",
                "url": "https://github.com/symfony/routing.git",
                "reference": "dd8556e52717bd8559fdac8e9090388be1e2eba7"
            },
            "dist": {
                "type": "zip",
                "url": "https://api.github.com/repos/symfony/routing/zipball/dd8556e52717bd8559fdac8e9090388be1e2eba7",
                "reference": "dd8556e52717bd8559fdac8e9090388be1e2eba7",
                "shasum": ""
            },
            "require": {
                "php": ">=8.1"
            },
            "conflict": {
                "doctrine/annotations": "<1.12",
                "symfony/config": "<5.4",
                "symfony/dependency-injection": "<5.4",
                "symfony/yaml": "<5.4"
            },
            "require-dev": {
                "doctrine/annotations": "^1.12|^2",
                "psr/log": "^1|^2|^3",
                "symfony/config": "^5.4|^6.0",
                "symfony/dependency-injection": "^5.4|^6.0",
                "symfony/expression-language": "^5.4|^6.0",
                "symfony/http-foundation": "^5.4|^6.0",
                "symfony/yaml": "^5.4|^6.0"
            },
            "suggest": {
                "symfony/config": "For using the all-in-one router or any loader",
                "symfony/expression-language": "For using expression matching",
                "symfony/http-foundation": "For using a Symfony Request object",
                "symfony/yaml": "For using the YAML loader"
            },
            "type": "library",
            "autoload": {
                "psr-4": {
                    "Symfony\\Component\\Routing\\": ""
                },
                "exclude-from-classmap": [
                    "/Tests/"
                ]
            },
            "notification-url": "https://packagist.org/downloads/",
            "license": [
                "MIT"
            ],
            "authors": [
                {
                    "name": "Fabien Potencier",
                    "email": "fabien@symfony.com"
                },
                {
                    "name": "Symfony Community",
                    "homepage": "https://symfony.com/contributors"
                }
            ],
            "description": "Maps an HTTP request to a set of configuration variables",
            "homepage": "https://symfony.com",
            "keywords": [
                "router",
                "routing",
                "uri",
                "url"
            ],
            "support": {
                "source": "https://github.com/symfony/routing/tree/v6.1.11"
            },
            "funding": [
                {
                    "url": "https://symfony.com/sponsor",
                    "type": "custom"
                },
                {
                    "url": "https://github.com/fabpot",
                    "type": "github"
                },
                {
                    "url": "https://tidelift.com/funding/github/packagist/symfony/symfony",
                    "type": "tidelift"
                }
            ],
            "time": "2023-01-01T08:36:55+00:00"
        },
        {
            "name": "symfony/service-contracts",
            "version": "v3.3.0",
            "source": {
                "type": "git",
                "url": "https://github.com/symfony/service-contracts.git",
                "reference": "40da9cc13ec349d9e4966ce18b5fbcd724ab10a4"
            },
            "dist": {
                "type": "zip",
                "url": "https://api.github.com/repos/symfony/service-contracts/zipball/40da9cc13ec349d9e4966ce18b5fbcd724ab10a4",
                "reference": "40da9cc13ec349d9e4966ce18b5fbcd724ab10a4",
                "shasum": ""
            },
            "require": {
                "php": ">=8.1",
                "psr/container": "^2.0"
            },
            "conflict": {
                "ext-psr": "<1.1|>=2"
            },
            "type": "library",
            "extra": {
                "branch-alias": {
                    "dev-main": "3.4-dev"
                },
                "thanks": {
                    "name": "symfony/contracts",
                    "url": "https://github.com/symfony/contracts"
                }
            },
            "autoload": {
                "psr-4": {
                    "Symfony\\Contracts\\Service\\": ""
                },
                "exclude-from-classmap": [
                    "/Test/"
                ]
            },
            "notification-url": "https://packagist.org/downloads/",
            "license": [
                "MIT"
            ],
            "authors": [
                {
                    "name": "Nicolas Grekas",
                    "email": "p@tchwork.com"
                },
                {
                    "name": "Symfony Community",
                    "homepage": "https://symfony.com/contributors"
                }
            ],
            "description": "Generic abstractions related to writing services",
            "homepage": "https://symfony.com",
            "keywords": [
                "abstractions",
                "contracts",
                "decoupling",
                "interfaces",
                "interoperability",
                "standards"
            ],
            "support": {
                "source": "https://github.com/symfony/service-contracts/tree/v3.3.0"
            },
            "funding": [
                {
                    "url": "https://symfony.com/sponsor",
                    "type": "custom"
                },
                {
                    "url": "https://github.com/fabpot",
                    "type": "github"
                },
                {
                    "url": "https://tidelift.com/funding/github/packagist/symfony/symfony",
                    "type": "tidelift"
                }
            ],
            "time": "2023-05-23T14:45:45+00:00"
        },
        {
            "name": "symfony/string",
            "version": "v6.3.8",
            "source": {
                "type": "git",
                "url": "https://github.com/symfony/string.git",
                "reference": "13880a87790c76ef994c91e87efb96134522577a"
            },
            "dist": {
                "type": "zip",
                "url": "https://api.github.com/repos/symfony/string/zipball/13880a87790c76ef994c91e87efb96134522577a",
                "reference": "13880a87790c76ef994c91e87efb96134522577a",
                "shasum": ""
            },
            "require": {
                "php": ">=8.1",
                "symfony/polyfill-ctype": "~1.8",
                "symfony/polyfill-intl-grapheme": "~1.0",
                "symfony/polyfill-intl-normalizer": "~1.0",
                "symfony/polyfill-mbstring": "~1.0"
            },
            "conflict": {
                "symfony/translation-contracts": "<2.5"
            },
            "require-dev": {
                "symfony/error-handler": "^5.4|^6.0",
                "symfony/http-client": "^5.4|^6.0",
                "symfony/intl": "^6.2",
                "symfony/translation-contracts": "^2.5|^3.0",
                "symfony/var-exporter": "^5.4|^6.0"
            },
            "type": "library",
            "autoload": {
                "files": [
                    "Resources/functions.php"
                ],
                "psr-4": {
                    "Symfony\\Component\\String\\": ""
                },
                "exclude-from-classmap": [
                    "/Tests/"
                ]
            },
            "notification-url": "https://packagist.org/downloads/",
            "license": [
                "MIT"
            ],
            "authors": [
                {
                    "name": "Nicolas Grekas",
                    "email": "p@tchwork.com"
                },
                {
                    "name": "Symfony Community",
                    "homepage": "https://symfony.com/contributors"
                }
            ],
            "description": "Provides an object-oriented API to strings and deals with bytes, UTF-8 code points and grapheme clusters in a unified way",
            "homepage": "https://symfony.com",
            "keywords": [
                "grapheme",
                "i18n",
                "string",
                "unicode",
                "utf-8",
                "utf8"
            ],
            "support": {
                "source": "https://github.com/symfony/string/tree/v6.3.8"
            },
            "funding": [
                {
                    "url": "https://symfony.com/sponsor",
                    "type": "custom"
                },
                {
                    "url": "https://github.com/fabpot",
                    "type": "github"
                },
                {
                    "url": "https://tidelift.com/funding/github/packagist/symfony/symfony",
                    "type": "tidelift"
                }
            ],
            "time": "2023-11-09T08:28:21+00:00"
        },
        {
            "name": "symfony/var-exporter",
            "version": "v6.3.6",
            "source": {
                "type": "git",
                "url": "https://github.com/symfony/var-exporter.git",
                "reference": "374d289c13cb989027274c86206ddc63b16a2441"
            },
            "dist": {
                "type": "zip",
                "url": "https://api.github.com/repos/symfony/var-exporter/zipball/374d289c13cb989027274c86206ddc63b16a2441",
                "reference": "374d289c13cb989027274c86206ddc63b16a2441",
                "shasum": ""
            },
            "require": {
                "php": ">=8.1"
            },
            "require-dev": {
                "symfony/var-dumper": "^5.4|^6.0"
            },
            "type": "library",
            "autoload": {
                "psr-4": {
                    "Symfony\\Component\\VarExporter\\": ""
                },
                "exclude-from-classmap": [
                    "/Tests/"
                ]
            },
            "notification-url": "https://packagist.org/downloads/",
            "license": [
                "MIT"
            ],
            "authors": [
                {
                    "name": "Nicolas Grekas",
                    "email": "p@tchwork.com"
                },
                {
                    "name": "Symfony Community",
                    "homepage": "https://symfony.com/contributors"
                }
            ],
            "description": "Allows exporting any serializable PHP data structure to plain PHP code",
            "homepage": "https://symfony.com",
            "keywords": [
                "clone",
                "construct",
                "export",
                "hydrate",
                "instantiate",
                "lazy-loading",
                "proxy",
                "serialize"
            ],
            "support": {
                "source": "https://github.com/symfony/var-exporter/tree/v6.3.6"
            },
            "funding": [
                {
                    "url": "https://symfony.com/sponsor",
                    "type": "custom"
                },
                {
                    "url": "https://github.com/fabpot",
                    "type": "github"
                },
                {
                    "url": "https://tidelift.com/funding/github/packagist/symfony/symfony",
                    "type": "tidelift"
                }
            ],
            "time": "2023-10-13T09:16:49+00:00"
        },
        {
            "name": "textalk/websocket",
            "version": "1.6.3",
            "source": {
                "type": "git",
                "url": "https://github.com/Textalk/websocket-php.git",
                "reference": "67de79745b1a357caf812bfc44e0abf481cee012"
            },
            "dist": {
                "type": "zip",
                "url": "https://api.github.com/repos/Textalk/websocket-php/zipball/67de79745b1a357caf812bfc44e0abf481cee012",
                "reference": "67de79745b1a357caf812bfc44e0abf481cee012",
                "shasum": ""
            },
            "require": {
                "php": "^7.4 | ^8.0",
                "phrity/net-uri": "^1.0",
                "phrity/util-errorhandler": "^1.0",
                "psr/http-message": "^1.0",
                "psr/log": "^1.0 | ^2.0 | ^3.0"
            },
            "require-dev": {
                "php-coveralls/php-coveralls": "^2.0",
                "phpunit/phpunit": "^9.0",
                "squizlabs/php_codesniffer": "^3.5"
            },
            "type": "library",
            "autoload": {
                "psr-4": {
                    "WebSocket\\": "lib"
                }
            },
            "notification-url": "https://packagist.org/downloads/",
            "license": [
                "ISC"
            ],
            "authors": [
                {
                    "name": "Fredrik Liljegren"
                },
                {
                    "name": "Sören Jensen"
                }
            ],
            "description": "WebSocket client and server",
            "support": {
                "issues": "https://github.com/Textalk/websocket-php/issues",
                "source": "https://github.com/Textalk/websocket-php/tree/1.6.3"
            },
            "time": "2022-11-07T18:59:33+00:00"
        },
        {
            "name": "twig/twig",
            "version": "v3.7.0",
            "source": {
                "type": "git",
                "url": "https://github.com/twigphp/Twig.git",
                "reference": "5cf942bbab3df42afa918caeba947f1b690af64b"
            },
            "dist": {
                "type": "zip",
                "url": "https://api.github.com/repos/twigphp/Twig/zipball/5cf942bbab3df42afa918caeba947f1b690af64b",
                "reference": "5cf942bbab3df42afa918caeba947f1b690af64b",
                "shasum": ""
            },
            "require": {
                "php": ">=7.2.5",
                "symfony/polyfill-ctype": "^1.8",
                "symfony/polyfill-mbstring": "^1.3"
            },
            "require-dev": {
                "psr/container": "^1.0|^2.0",
                "symfony/phpunit-bridge": "^4.4.9|^5.0.9|^6.0"
            },
            "type": "library",
            "autoload": {
                "psr-4": {
                    "Twig\\": "src/"
                }
            },
            "notification-url": "https://packagist.org/downloads/",
            "license": [
                "BSD-3-Clause"
            ],
            "authors": [
                {
                    "name": "Fabien Potencier",
                    "email": "fabien@symfony.com",
                    "homepage": "http://fabien.potencier.org",
                    "role": "Lead Developer"
                },
                {
                    "name": "Twig Team",
                    "role": "Contributors"
                },
                {
                    "name": "Armin Ronacher",
                    "email": "armin.ronacher@active-4.com",
                    "role": "Project Founder"
                }
            ],
            "description": "Twig, the flexible, fast, and secure template language for PHP",
            "homepage": "https://twig.symfony.com",
            "keywords": [
                "templating"
            ],
            "support": {
                "issues": "https://github.com/twigphp/Twig/issues",
                "source": "https://github.com/twigphp/Twig/tree/v3.7.0"
            },
            "funding": [
                {
                    "url": "https://github.com/fabpot",
                    "type": "github"
                },
                {
                    "url": "https://tidelift.com/funding/github/packagist/twig/twig",
                    "type": "tidelift"
                }
            ],
            "time": "2023-07-26T07:16:09+00:00"
        }
    ],
    "packages-dev": [
        {
            "name": "dealerdirect/phpcodesniffer-composer-installer",
            "version": "v0.7.2",
            "source": {
                "type": "git",
                "url": "https://github.com/Dealerdirect/phpcodesniffer-composer-installer.git",
                "reference": "1c968e542d8843d7cd71de3c5c9c3ff3ad71a1db"
            },
            "dist": {
                "type": "zip",
                "url": "https://api.github.com/repos/Dealerdirect/phpcodesniffer-composer-installer/zipball/1c968e542d8843d7cd71de3c5c9c3ff3ad71a1db",
                "reference": "1c968e542d8843d7cd71de3c5c9c3ff3ad71a1db",
                "shasum": ""
            },
            "require": {
                "composer-plugin-api": "^1.0 || ^2.0",
                "php": ">=5.3",
                "squizlabs/php_codesniffer": "^2.0 || ^3.1.0 || ^4.0"
            },
            "require-dev": {
                "composer/composer": "*",
                "php-parallel-lint/php-parallel-lint": "^1.3.1",
                "phpcompatibility/php-compatibility": "^9.0"
            },
            "type": "composer-plugin",
            "extra": {
                "class": "Dealerdirect\\Composer\\Plugin\\Installers\\PHPCodeSniffer\\Plugin"
            },
            "autoload": {
                "psr-4": {
                    "Dealerdirect\\Composer\\Plugin\\Installers\\PHPCodeSniffer\\": "src/"
                }
            },
            "notification-url": "https://packagist.org/downloads/",
            "license": [
                "MIT"
            ],
            "authors": [
                {
                    "name": "Franck Nijhof",
                    "email": "franck.nijhof@dealerdirect.com",
                    "homepage": "http://www.frenck.nl",
                    "role": "Developer / IT Manager"
                },
                {
                    "name": "Contributors",
                    "homepage": "https://github.com/Dealerdirect/phpcodesniffer-composer-installer/graphs/contributors"
                }
            ],
            "description": "PHP_CodeSniffer Standards Composer Installer Plugin",
            "homepage": "http://www.dealerdirect.com",
            "keywords": [
                "PHPCodeSniffer",
                "PHP_CodeSniffer",
                "code quality",
                "codesniffer",
                "composer",
                "installer",
                "phpcbf",
                "phpcs",
                "plugin",
                "qa",
                "quality",
                "standard",
                "standards",
                "style guide",
                "stylecheck",
                "tests"
            ],
            "support": {
                "issues": "https://github.com/dealerdirect/phpcodesniffer-composer-installer/issues",
                "source": "https://github.com/dealerdirect/phpcodesniffer-composer-installer"
            },
            "time": "2022-02-04T12:51:07+00:00"
        },
        {
            "name": "myclabs/deep-copy",
            "version": "1.11.1",
            "source": {
                "type": "git",
                "url": "https://github.com/myclabs/DeepCopy.git",
                "reference": "7284c22080590fb39f2ffa3e9057f10a4ddd0e0c"
            },
            "dist": {
                "type": "zip",
                "url": "https://api.github.com/repos/myclabs/DeepCopy/zipball/7284c22080590fb39f2ffa3e9057f10a4ddd0e0c",
                "reference": "7284c22080590fb39f2ffa3e9057f10a4ddd0e0c",
                "shasum": ""
            },
            "require": {
                "php": "^7.1 || ^8.0"
            },
            "conflict": {
                "doctrine/collections": "<1.6.8",
                "doctrine/common": "<2.13.3 || >=3,<3.2.2"
            },
            "require-dev": {
                "doctrine/collections": "^1.6.8",
                "doctrine/common": "^2.13.3 || ^3.2.2",
                "phpunit/phpunit": "^7.5.20 || ^8.5.23 || ^9.5.13"
            },
            "type": "library",
            "autoload": {
                "files": [
                    "src/DeepCopy/deep_copy.php"
                ],
                "psr-4": {
                    "DeepCopy\\": "src/DeepCopy/"
                }
            },
            "notification-url": "https://packagist.org/downloads/",
            "license": [
                "MIT"
            ],
            "description": "Create deep copies (clones) of your objects",
            "keywords": [
                "clone",
                "copy",
                "duplicate",
                "object",
                "object graph"
            ],
            "support": {
                "issues": "https://github.com/myclabs/DeepCopy/issues",
                "source": "https://github.com/myclabs/DeepCopy/tree/1.11.1"
            },
            "funding": [
                {
                    "url": "https://tidelift.com/funding/github/packagist/myclabs/deep-copy",
                    "type": "tidelift"
                }
            ],
            "time": "2023-03-08T13:26:56+00:00"
        },
        {
            "name": "nikic/php-parser",
            "version": "v4.17.1",
            "source": {
                "type": "git",
                "url": "https://github.com/nikic/PHP-Parser.git",
                "reference": "a6303e50c90c355c7eeee2c4a8b27fe8dc8fef1d"
            },
            "dist": {
                "type": "zip",
                "url": "https://api.github.com/repos/nikic/PHP-Parser/zipball/a6303e50c90c355c7eeee2c4a8b27fe8dc8fef1d",
                "reference": "a6303e50c90c355c7eeee2c4a8b27fe8dc8fef1d",
                "shasum": ""
            },
            "require": {
                "ext-tokenizer": "*",
                "php": ">=7.0"
            },
            "require-dev": {
                "ircmaxell/php-yacc": "^0.0.7",
                "phpunit/phpunit": "^6.5 || ^7.0 || ^8.0 || ^9.0"
            },
            "bin": [
                "bin/php-parse"
            ],
            "type": "library",
            "extra": {
                "branch-alias": {
                    "dev-master": "4.9-dev"
                }
            },
            "autoload": {
                "psr-4": {
                    "PhpParser\\": "lib/PhpParser"
                }
            },
            "notification-url": "https://packagist.org/downloads/",
            "license": [
                "BSD-3-Clause"
            ],
            "authors": [
                {
                    "name": "Nikita Popov"
                }
            ],
            "description": "A PHP parser written in PHP",
            "keywords": [
                "parser",
                "php"
            ],
            "support": {
                "issues": "https://github.com/nikic/PHP-Parser/issues",
                "source": "https://github.com/nikic/PHP-Parser/tree/v4.17.1"
            },
            "time": "2023-08-13T19:53:39+00:00"
        },
        {
            "name": "phar-io/manifest",
            "version": "2.0.3",
            "source": {
                "type": "git",
                "url": "https://github.com/phar-io/manifest.git",
                "reference": "97803eca37d319dfa7826cc2437fc020857acb53"
            },
            "dist": {
                "type": "zip",
                "url": "https://api.github.com/repos/phar-io/manifest/zipball/97803eca37d319dfa7826cc2437fc020857acb53",
                "reference": "97803eca37d319dfa7826cc2437fc020857acb53",
                "shasum": ""
            },
            "require": {
                "ext-dom": "*",
                "ext-phar": "*",
                "ext-xmlwriter": "*",
                "phar-io/version": "^3.0.1",
                "php": "^7.2 || ^8.0"
            },
            "type": "library",
            "extra": {
                "branch-alias": {
                    "dev-master": "2.0.x-dev"
                }
            },
            "autoload": {
                "classmap": [
                    "src/"
                ]
            },
            "notification-url": "https://packagist.org/downloads/",
            "license": [
                "BSD-3-Clause"
            ],
            "authors": [
                {
                    "name": "Arne Blankerts",
                    "email": "arne@blankerts.de",
                    "role": "Developer"
                },
                {
                    "name": "Sebastian Heuer",
                    "email": "sebastian@phpeople.de",
                    "role": "Developer"
                },
                {
                    "name": "Sebastian Bergmann",
                    "email": "sebastian@phpunit.de",
                    "role": "Developer"
                }
            ],
            "description": "Component for reading phar.io manifest information from a PHP Archive (PHAR)",
            "support": {
                "issues": "https://github.com/phar-io/manifest/issues",
                "source": "https://github.com/phar-io/manifest/tree/2.0.3"
            },
            "time": "2021-07-20T11:28:43+00:00"
        },
        {
            "name": "phar-io/version",
            "version": "3.2.1",
            "source": {
                "type": "git",
                "url": "https://github.com/phar-io/version.git",
                "reference": "4f7fd7836c6f332bb2933569e566a0d6c4cbed74"
            },
            "dist": {
                "type": "zip",
                "url": "https://api.github.com/repos/phar-io/version/zipball/4f7fd7836c6f332bb2933569e566a0d6c4cbed74",
                "reference": "4f7fd7836c6f332bb2933569e566a0d6c4cbed74",
                "shasum": ""
            },
            "require": {
                "php": "^7.2 || ^8.0"
            },
            "type": "library",
            "autoload": {
                "classmap": [
                    "src/"
                ]
            },
            "notification-url": "https://packagist.org/downloads/",
            "license": [
                "BSD-3-Clause"
            ],
            "authors": [
                {
                    "name": "Arne Blankerts",
                    "email": "arne@blankerts.de",
                    "role": "Developer"
                },
                {
                    "name": "Sebastian Heuer",
                    "email": "sebastian@phpeople.de",
                    "role": "Developer"
                },
                {
                    "name": "Sebastian Bergmann",
                    "email": "sebastian@phpunit.de",
                    "role": "Developer"
                }
            ],
            "description": "Library for handling version information and constraints",
            "support": {
                "issues": "https://github.com/phar-io/version/issues",
                "source": "https://github.com/phar-io/version/tree/3.2.1"
            },
            "time": "2022-02-21T01:04:05+00:00"
        },
        {
            "name": "php-mock/php-mock",
            "version": "2.4.1",
            "source": {
                "type": "git",
                "url": "https://github.com/php-mock/php-mock.git",
                "reference": "6240b6f0a76d7b9d1ee4d70e686a7cc711619a9d"
            },
            "dist": {
                "type": "zip",
                "url": "https://api.github.com/repos/php-mock/php-mock/zipball/6240b6f0a76d7b9d1ee4d70e686a7cc711619a9d",
                "reference": "6240b6f0a76d7b9d1ee4d70e686a7cc711619a9d",
                "shasum": ""
            },
            "require": {
                "php": "^5.6 || ^7.0 || ^8.0",
                "phpunit/php-text-template": "^1 || ^2 || ^3"
            },
            "replace": {
                "malkusch/php-mock": "*"
            },
            "require-dev": {
                "phpunit/phpunit": "^5.7 || ^6.5 || ^7.5 || ^8.0 || ^9.0 || ^10.0",
                "squizlabs/php_codesniffer": "^3.5"
            },
            "suggest": {
                "php-mock/php-mock-phpunit": "Allows integration into PHPUnit testcase with the trait PHPMock."
            },
            "type": "library",
            "autoload": {
                "files": [
                    "autoload.php"
                ],
                "psr-4": {
                    "phpmock\\": [
                        "classes/",
                        "tests/"
                    ]
                }
            },
            "notification-url": "https://packagist.org/downloads/",
            "license": [
                "WTFPL"
            ],
            "authors": [
                {
                    "name": "Markus Malkusch",
                    "email": "markus@malkusch.de",
                    "homepage": "http://markus.malkusch.de",
                    "role": "Developer"
                }
            ],
            "description": "PHP-Mock can mock built-in PHP functions (e.g. time()). PHP-Mock relies on PHP's namespace fallback policy. No further extension is needed.",
            "homepage": "https://github.com/php-mock/php-mock",
            "keywords": [
                "BDD",
                "TDD",
                "function",
                "mock",
                "stub",
                "test",
                "test double",
                "testing"
            ],
            "support": {
                "issues": "https://github.com/php-mock/php-mock/issues",
                "source": "https://github.com/php-mock/php-mock/tree/2.4.1"
            },
            "funding": [
                {
                    "url": "https://github.com/michalbundyra",
                    "type": "github"
                }
            ],
            "time": "2023-06-12T20:48:52+00:00"
        },
        {
            "name": "php-mock/php-mock-integration",
            "version": "2.2.1",
            "source": {
                "type": "git",
                "url": "https://github.com/php-mock/php-mock-integration.git",
                "reference": "04f4a8d5442ca457b102b5204673f77323e3edb5"
            },
            "dist": {
                "type": "zip",
                "url": "https://api.github.com/repos/php-mock/php-mock-integration/zipball/04f4a8d5442ca457b102b5204673f77323e3edb5",
                "reference": "04f4a8d5442ca457b102b5204673f77323e3edb5",
                "shasum": ""
            },
            "require": {
                "php": ">=5.6",
                "php-mock/php-mock": "^2.4",
                "phpunit/php-text-template": "^1 || ^2 || ^3"
            },
            "require-dev": {
                "phpunit/phpunit": "^5.7.27 || ^6 || ^7 || ^8 || ^9 || ^10"
            },
            "type": "library",
            "autoload": {
                "psr-4": {
                    "phpmock\\integration\\": "classes/"
                }
            },
            "notification-url": "https://packagist.org/downloads/",
            "license": [
                "WTFPL"
            ],
            "authors": [
                {
                    "name": "Markus Malkusch",
                    "email": "markus@malkusch.de",
                    "homepage": "http://markus.malkusch.de",
                    "role": "Developer"
                }
            ],
            "description": "Integration package for PHP-Mock",
            "homepage": "https://github.com/php-mock/php-mock-integration",
            "keywords": [
                "BDD",
                "TDD",
                "function",
                "mock",
                "stub",
                "test",
                "test double"
            ],
            "support": {
                "issues": "https://github.com/php-mock/php-mock-integration/issues",
                "source": "https://github.com/php-mock/php-mock-integration/tree/2.2.1"
            },
            "funding": [
                {
                    "url": "https://github.com/michalbundyra",
                    "type": "github"
                }
            ],
            "time": "2023-02-13T09:51:29+00:00"
        },
        {
            "name": "php-mock/php-mock-phpunit",
            "version": "2.7.2",
            "source": {
                "type": "git",
                "url": "https://github.com/php-mock/php-mock-phpunit.git",
                "reference": "33a99c190d078e77864b8d74cdc91cc4e5342598"
            },
            "dist": {
                "type": "zip",
                "url": "https://api.github.com/repos/php-mock/php-mock-phpunit/zipball/33a99c190d078e77864b8d74cdc91cc4e5342598",
                "reference": "33a99c190d078e77864b8d74cdc91cc4e5342598",
                "shasum": ""
            },
            "require": {
                "php": ">=7",
                "php-mock/php-mock-integration": "^2.2.1",
                "phpunit/phpunit": "^6 || ^7 || ^8 || ^9 || ^10.0.17"
            },
            "require-dev": {
                "mockery/mockery": "^1.3.6"
            },
            "type": "library",
            "autoload": {
                "files": [
                    "autoload.php"
                ],
                "psr-4": {
                    "phpmock\\phpunit\\": "classes/"
                }
            },
            "notification-url": "https://packagist.org/downloads/",
            "license": [
                "WTFPL"
            ],
            "authors": [
                {
                    "name": "Markus Malkusch",
                    "email": "markus@malkusch.de",
                    "homepage": "http://markus.malkusch.de",
                    "role": "Developer"
                }
            ],
            "description": "Mock built-in PHP functions (e.g. time()) with PHPUnit. This package relies on PHP's namespace fallback policy. No further extension is needed.",
            "homepage": "https://github.com/php-mock/php-mock-phpunit",
            "keywords": [
                "BDD",
                "TDD",
                "function",
                "mock",
                "phpunit",
                "stub",
                "test",
                "test double",
                "testing"
            ],
            "support": {
                "issues": "https://github.com/php-mock/php-mock-phpunit/issues",
                "source": "https://github.com/php-mock/php-mock-phpunit/tree/2.7.2"
            },
            "funding": [
                {
                    "url": "https://github.com/michalbundyra",
                    "type": "github"
                }
            ],
            "time": "2023-06-13T07:46:04+00:00"
        },
        {
            "name": "phpstan/phpdoc-parser",
            "version": "0.4.9",
            "source": {
                "type": "git",
                "url": "https://github.com/phpstan/phpdoc-parser.git",
                "reference": "98a088b17966bdf6ee25c8a4b634df313d8aa531"
            },
            "dist": {
                "type": "zip",
                "url": "https://api.github.com/repos/phpstan/phpdoc-parser/zipball/98a088b17966bdf6ee25c8a4b634df313d8aa531",
                "reference": "98a088b17966bdf6ee25c8a4b634df313d8aa531",
                "shasum": ""
            },
            "require": {
                "php": "^7.1 || ^8.0"
            },
            "require-dev": {
                "consistence/coding-standard": "^3.5",
                "ergebnis/composer-normalize": "^2.0.2",
                "jakub-onderka/php-parallel-lint": "^0.9.2",
                "phing/phing": "^2.16.0",
                "phpstan/extension-installer": "^1.0",
                "phpstan/phpstan": "^0.12.26",
                "phpstan/phpstan-strict-rules": "^0.12",
                "phpunit/phpunit": "^6.3",
                "slevomat/coding-standard": "^4.7.2",
                "symfony/process": "^4.0"
            },
            "type": "library",
            "extra": {
                "branch-alias": {
                    "dev-master": "0.4-dev"
                }
            },
            "autoload": {
                "psr-4": {
                    "PHPStan\\PhpDocParser\\": [
                        "src/"
                    ]
                }
            },
            "notification-url": "https://packagist.org/downloads/",
            "license": [
                "MIT"
            ],
            "description": "PHPDoc parser with support for nullable, intersection and generic types",
            "support": {
                "issues": "https://github.com/phpstan/phpdoc-parser/issues",
                "source": "https://github.com/phpstan/phpdoc-parser/tree/master"
            },
            "time": "2020-08-03T20:32:43+00:00"
        },
        {
            "name": "phpstan/phpstan",
            "version": "1.10.28",
            "source": {
                "type": "git",
                "url": "https://github.com/phpstan/phpstan.git",
                "reference": "e4545b55904ebef470423d3ddddb74fa7325497a"
            },
            "dist": {
                "type": "zip",
                "url": "https://api.github.com/repos/phpstan/phpstan/zipball/e4545b55904ebef470423d3ddddb74fa7325497a",
                "reference": "e4545b55904ebef470423d3ddddb74fa7325497a",
                "shasum": ""
            },
            "require": {
                "php": "^7.2|^8.0"
            },
            "conflict": {
                "phpstan/phpstan-shim": "*"
            },
            "bin": [
                "phpstan",
                "phpstan.phar"
            ],
            "type": "library",
            "autoload": {
                "files": [
                    "bootstrap.php"
                ]
            },
            "notification-url": "https://packagist.org/downloads/",
            "license": [
                "MIT"
            ],
            "description": "PHPStan - PHP Static Analysis Tool",
            "keywords": [
                "dev",
                "static analysis"
            ],
            "support": {
                "docs": "https://phpstan.org/user-guide/getting-started",
                "forum": "https://github.com/phpstan/phpstan/discussions",
                "issues": "https://github.com/phpstan/phpstan/issues",
                "security": "https://github.com/phpstan/phpstan/security/policy",
                "source": "https://github.com/phpstan/phpstan-src"
            },
            "funding": [
                {
                    "url": "https://github.com/ondrejmirtes",
                    "type": "github"
                },
                {
                    "url": "https://github.com/phpstan",
                    "type": "github"
                },
                {
                    "url": "https://tidelift.com/funding/github/packagist/phpstan/phpstan",
                    "type": "tidelift"
                }
            ],
            "time": "2023-08-08T12:33:42+00:00"
        },
        {
            "name": "phpstan/phpstan-deprecation-rules",
            "version": "1.1.4",
            "source": {
                "type": "git",
                "url": "https://github.com/phpstan/phpstan-deprecation-rules.git",
                "reference": "089d8a8258ed0aeefdc7b68b6c3d25572ebfdbaa"
            },
            "dist": {
                "type": "zip",
                "url": "https://api.github.com/repos/phpstan/phpstan-deprecation-rules/zipball/089d8a8258ed0aeefdc7b68b6c3d25572ebfdbaa",
                "reference": "089d8a8258ed0aeefdc7b68b6c3d25572ebfdbaa",
                "shasum": ""
            },
            "require": {
                "php": "^7.2 || ^8.0",
                "phpstan/phpstan": "^1.10.3"
            },
            "require-dev": {
                "php-parallel-lint/php-parallel-lint": "^1.2",
                "phpstan/phpstan-php-parser": "^1.1",
                "phpstan/phpstan-phpunit": "^1.0",
                "phpunit/phpunit": "^9.5"
            },
            "type": "phpstan-extension",
            "extra": {
                "phpstan": {
                    "includes": [
                        "rules.neon"
                    ]
                }
            },
            "autoload": {
                "psr-4": {
                    "PHPStan\\": "src/"
                }
            },
            "notification-url": "https://packagist.org/downloads/",
            "license": [
                "MIT"
            ],
            "description": "PHPStan rules for detecting usage of deprecated classes, methods, properties, constants and traits.",
            "support": {
                "issues": "https://github.com/phpstan/phpstan-deprecation-rules/issues",
                "source": "https://github.com/phpstan/phpstan-deprecation-rules/tree/1.1.4"
            },
            "time": "2023-08-05T09:02:04+00:00"
        },
        {
            "name": "phpstan/phpstan-doctrine",
            "version": "1.3.42",
            "source": {
                "type": "git",
                "url": "https://github.com/phpstan/phpstan-doctrine.git",
                "reference": "e4678fa1055bfd7fad052506b422aeae35fc6f63"
            },
            "dist": {
                "type": "zip",
                "url": "https://api.github.com/repos/phpstan/phpstan-doctrine/zipball/e4678fa1055bfd7fad052506b422aeae35fc6f63",
                "reference": "e4678fa1055bfd7fad052506b422aeae35fc6f63",
                "shasum": ""
            },
            "require": {
                "php": "^7.2 || ^8.0",
                "phpstan/phpstan": "^1.10.12"
            },
            "conflict": {
                "doctrine/collections": "<1.0",
                "doctrine/common": "<2.7",
                "doctrine/mongodb-odm": "<1.2",
                "doctrine/orm": "<2.5",
                "doctrine/persistence": "<1.3"
            },
            "require-dev": {
                "composer/semver": "^3.3.2",
                "doctrine/annotations": "^1.11.0",
                "doctrine/collections": "^1.6",
                "doctrine/common": "^2.7 || ^3.0",
                "doctrine/dbal": "^2.13.8 || ^3.3.3",
                "doctrine/lexer": "^1.2.1",
                "doctrine/mongodb-odm": "^1.3 || ^2.1",
                "doctrine/orm": "^2.11.0",
                "doctrine/persistence": "^1.3.8 || ^2.2.1",
                "gedmo/doctrine-extensions": "^3.8",
                "nesbot/carbon": "^2.49",
                "nikic/php-parser": "^4.13.2",
                "php-parallel-lint/php-parallel-lint": "^1.2",
                "phpstan/phpstan-phpunit": "^1.3.13",
                "phpstan/phpstan-strict-rules": "^1.5.1",
                "phpunit/phpunit": "^9.5.10",
                "ramsey/uuid-doctrine": "^1.5.0",
                "symfony/cache": "^4.4.35"
            },
            "type": "phpstan-extension",
            "extra": {
                "phpstan": {
                    "includes": [
                        "extension.neon",
                        "rules.neon"
                    ]
                }
            },
            "autoload": {
                "psr-4": {
                    "PHPStan\\": "src/"
                }
            },
            "notification-url": "https://packagist.org/downloads/",
            "license": [
                "MIT"
            ],
            "description": "Doctrine extensions for PHPStan",
            "support": {
                "issues": "https://github.com/phpstan/phpstan-doctrine/issues",
                "source": "https://github.com/phpstan/phpstan-doctrine/tree/1.3.42"
            },
            "time": "2023-08-09T08:21:24+00:00"
        },
        {
            "name": "phpstan/phpstan-strict-rules",
            "version": "1.5.1",
            "source": {
                "type": "git",
                "url": "https://github.com/phpstan/phpstan-strict-rules.git",
                "reference": "b21c03d4f6f3a446e4311155f4be9d65048218e6"
            },
            "dist": {
                "type": "zip",
                "url": "https://api.github.com/repos/phpstan/phpstan-strict-rules/zipball/b21c03d4f6f3a446e4311155f4be9d65048218e6",
                "reference": "b21c03d4f6f3a446e4311155f4be9d65048218e6",
                "shasum": ""
            },
            "require": {
                "php": "^7.2 || ^8.0",
                "phpstan/phpstan": "^1.10"
            },
            "require-dev": {
                "nikic/php-parser": "^4.13.0",
                "php-parallel-lint/php-parallel-lint": "^1.2",
                "phpstan/phpstan-deprecation-rules": "^1.1",
                "phpstan/phpstan-phpunit": "^1.0",
                "phpunit/phpunit": "^9.5"
            },
            "type": "phpstan-extension",
            "extra": {
                "phpstan": {
                    "includes": [
                        "rules.neon"
                    ]
                }
            },
            "autoload": {
                "psr-4": {
                    "PHPStan\\": "src/"
                }
            },
            "notification-url": "https://packagist.org/downloads/",
            "license": [
                "MIT"
            ],
            "description": "Extra strict and opinionated rules for PHPStan",
            "support": {
                "issues": "https://github.com/phpstan/phpstan-strict-rules/issues",
                "source": "https://github.com/phpstan/phpstan-strict-rules/tree/1.5.1"
            },
            "time": "2023-03-29T14:47:40+00:00"
        },
        {
            "name": "phpunit/php-code-coverage",
            "version": "9.2.29",
            "source": {
                "type": "git",
                "url": "https://github.com/sebastianbergmann/php-code-coverage.git",
                "reference": "6a3a87ac2bbe33b25042753df8195ba4aa534c76"
            },
            "dist": {
                "type": "zip",
                "url": "https://api.github.com/repos/sebastianbergmann/php-code-coverage/zipball/6a3a87ac2bbe33b25042753df8195ba4aa534c76",
                "reference": "6a3a87ac2bbe33b25042753df8195ba4aa534c76",
                "shasum": ""
            },
            "require": {
                "ext-dom": "*",
                "ext-libxml": "*",
                "ext-xmlwriter": "*",
                "nikic/php-parser": "^4.15",
                "php": ">=7.3",
                "phpunit/php-file-iterator": "^3.0.3",
                "phpunit/php-text-template": "^2.0.2",
                "sebastian/code-unit-reverse-lookup": "^2.0.2",
                "sebastian/complexity": "^2.0",
                "sebastian/environment": "^5.1.2",
                "sebastian/lines-of-code": "^1.0.3",
                "sebastian/version": "^3.0.1",
                "theseer/tokenizer": "^1.2.0"
            },
            "require-dev": {
                "phpunit/phpunit": "^9.3"
            },
            "suggest": {
                "ext-pcov": "PHP extension that provides line coverage",
                "ext-xdebug": "PHP extension that provides line coverage as well as branch and path coverage"
            },
            "type": "library",
            "extra": {
                "branch-alias": {
                    "dev-master": "9.2-dev"
                }
            },
            "autoload": {
                "classmap": [
                    "src/"
                ]
            },
            "notification-url": "https://packagist.org/downloads/",
            "license": [
                "BSD-3-Clause"
            ],
            "authors": [
                {
                    "name": "Sebastian Bergmann",
                    "email": "sebastian@phpunit.de",
                    "role": "lead"
                }
            ],
            "description": "Library that provides collection, processing, and rendering functionality for PHP code coverage information.",
            "homepage": "https://github.com/sebastianbergmann/php-code-coverage",
            "keywords": [
                "coverage",
                "testing",
                "xunit"
            ],
            "support": {
                "issues": "https://github.com/sebastianbergmann/php-code-coverage/issues",
                "security": "https://github.com/sebastianbergmann/php-code-coverage/security/policy",
                "source": "https://github.com/sebastianbergmann/php-code-coverage/tree/9.2.29"
            },
            "funding": [
                {
                    "url": "https://github.com/sebastianbergmann",
                    "type": "github"
                }
            ],
            "time": "2023-09-19T04:57:46+00:00"
        },
        {
            "name": "phpunit/php-file-iterator",
            "version": "3.0.6",
            "source": {
                "type": "git",
                "url": "https://github.com/sebastianbergmann/php-file-iterator.git",
                "reference": "cf1c2e7c203ac650e352f4cc675a7021e7d1b3cf"
            },
            "dist": {
                "type": "zip",
                "url": "https://api.github.com/repos/sebastianbergmann/php-file-iterator/zipball/cf1c2e7c203ac650e352f4cc675a7021e7d1b3cf",
                "reference": "cf1c2e7c203ac650e352f4cc675a7021e7d1b3cf",
                "shasum": ""
            },
            "require": {
                "php": ">=7.3"
            },
            "require-dev": {
                "phpunit/phpunit": "^9.3"
            },
            "type": "library",
            "extra": {
                "branch-alias": {
                    "dev-master": "3.0-dev"
                }
            },
            "autoload": {
                "classmap": [
                    "src/"
                ]
            },
            "notification-url": "https://packagist.org/downloads/",
            "license": [
                "BSD-3-Clause"
            ],
            "authors": [
                {
                    "name": "Sebastian Bergmann",
                    "email": "sebastian@phpunit.de",
                    "role": "lead"
                }
            ],
            "description": "FilterIterator implementation that filters files based on a list of suffixes.",
            "homepage": "https://github.com/sebastianbergmann/php-file-iterator/",
            "keywords": [
                "filesystem",
                "iterator"
            ],
            "support": {
                "issues": "https://github.com/sebastianbergmann/php-file-iterator/issues",
                "source": "https://github.com/sebastianbergmann/php-file-iterator/tree/3.0.6"
            },
            "funding": [
                {
                    "url": "https://github.com/sebastianbergmann",
                    "type": "github"
                }
            ],
            "time": "2021-12-02T12:48:52+00:00"
        },
        {
            "name": "phpunit/php-invoker",
            "version": "3.1.1",
            "source": {
                "type": "git",
                "url": "https://github.com/sebastianbergmann/php-invoker.git",
                "reference": "5a10147d0aaf65b58940a0b72f71c9ac0423cc67"
            },
            "dist": {
                "type": "zip",
                "url": "https://api.github.com/repos/sebastianbergmann/php-invoker/zipball/5a10147d0aaf65b58940a0b72f71c9ac0423cc67",
                "reference": "5a10147d0aaf65b58940a0b72f71c9ac0423cc67",
                "shasum": ""
            },
            "require": {
                "php": ">=7.3"
            },
            "require-dev": {
                "ext-pcntl": "*",
                "phpunit/phpunit": "^9.3"
            },
            "suggest": {
                "ext-pcntl": "*"
            },
            "type": "library",
            "extra": {
                "branch-alias": {
                    "dev-master": "3.1-dev"
                }
            },
            "autoload": {
                "classmap": [
                    "src/"
                ]
            },
            "notification-url": "https://packagist.org/downloads/",
            "license": [
                "BSD-3-Clause"
            ],
            "authors": [
                {
                    "name": "Sebastian Bergmann",
                    "email": "sebastian@phpunit.de",
                    "role": "lead"
                }
            ],
            "description": "Invoke callables with a timeout",
            "homepage": "https://github.com/sebastianbergmann/php-invoker/",
            "keywords": [
                "process"
            ],
            "support": {
                "issues": "https://github.com/sebastianbergmann/php-invoker/issues",
                "source": "https://github.com/sebastianbergmann/php-invoker/tree/3.1.1"
            },
            "funding": [
                {
                    "url": "https://github.com/sebastianbergmann",
                    "type": "github"
                }
            ],
            "time": "2020-09-28T05:58:55+00:00"
        },
        {
            "name": "phpunit/php-text-template",
            "version": "2.0.4",
            "source": {
                "type": "git",
                "url": "https://github.com/sebastianbergmann/php-text-template.git",
                "reference": "5da5f67fc95621df9ff4c4e5a84d6a8a2acf7c28"
            },
            "dist": {
                "type": "zip",
                "url": "https://api.github.com/repos/sebastianbergmann/php-text-template/zipball/5da5f67fc95621df9ff4c4e5a84d6a8a2acf7c28",
                "reference": "5da5f67fc95621df9ff4c4e5a84d6a8a2acf7c28",
                "shasum": ""
            },
            "require": {
                "php": ">=7.3"
            },
            "require-dev": {
                "phpunit/phpunit": "^9.3"
            },
            "type": "library",
            "extra": {
                "branch-alias": {
                    "dev-master": "2.0-dev"
                }
            },
            "autoload": {
                "classmap": [
                    "src/"
                ]
            },
            "notification-url": "https://packagist.org/downloads/",
            "license": [
                "BSD-3-Clause"
            ],
            "authors": [
                {
                    "name": "Sebastian Bergmann",
                    "email": "sebastian@phpunit.de",
                    "role": "lead"
                }
            ],
            "description": "Simple template engine.",
            "homepage": "https://github.com/sebastianbergmann/php-text-template/",
            "keywords": [
                "template"
            ],
            "support": {
                "issues": "https://github.com/sebastianbergmann/php-text-template/issues",
                "source": "https://github.com/sebastianbergmann/php-text-template/tree/2.0.4"
            },
            "funding": [
                {
                    "url": "https://github.com/sebastianbergmann",
                    "type": "github"
                }
            ],
            "time": "2020-10-26T05:33:50+00:00"
        },
        {
            "name": "phpunit/php-timer",
            "version": "5.0.3",
            "source": {
                "type": "git",
                "url": "https://github.com/sebastianbergmann/php-timer.git",
                "reference": "5a63ce20ed1b5bf577850e2c4e87f4aa902afbd2"
            },
            "dist": {
                "type": "zip",
                "url": "https://api.github.com/repos/sebastianbergmann/php-timer/zipball/5a63ce20ed1b5bf577850e2c4e87f4aa902afbd2",
                "reference": "5a63ce20ed1b5bf577850e2c4e87f4aa902afbd2",
                "shasum": ""
            },
            "require": {
                "php": ">=7.3"
            },
            "require-dev": {
                "phpunit/phpunit": "^9.3"
            },
            "type": "library",
            "extra": {
                "branch-alias": {
                    "dev-master": "5.0-dev"
                }
            },
            "autoload": {
                "classmap": [
                    "src/"
                ]
            },
            "notification-url": "https://packagist.org/downloads/",
            "license": [
                "BSD-3-Clause"
            ],
            "authors": [
                {
                    "name": "Sebastian Bergmann",
                    "email": "sebastian@phpunit.de",
                    "role": "lead"
                }
            ],
            "description": "Utility class for timing",
            "homepage": "https://github.com/sebastianbergmann/php-timer/",
            "keywords": [
                "timer"
            ],
            "support": {
                "issues": "https://github.com/sebastianbergmann/php-timer/issues",
                "source": "https://github.com/sebastianbergmann/php-timer/tree/5.0.3"
            },
            "funding": [
                {
                    "url": "https://github.com/sebastianbergmann",
                    "type": "github"
                }
            ],
            "time": "2020-10-26T13:16:10+00:00"
        },
        {
            "name": "phpunit/phpunit",
            "version": "9.6.9",
            "source": {
                "type": "git",
                "url": "https://github.com/sebastianbergmann/phpunit.git",
                "reference": "a9aceaf20a682aeacf28d582654a1670d8826778"
            },
            "dist": {
                "type": "zip",
                "url": "https://api.github.com/repos/sebastianbergmann/phpunit/zipball/a9aceaf20a682aeacf28d582654a1670d8826778",
                "reference": "a9aceaf20a682aeacf28d582654a1670d8826778",
                "shasum": ""
            },
            "require": {
                "doctrine/instantiator": "^1.3.1 || ^2",
                "ext-dom": "*",
                "ext-json": "*",
                "ext-libxml": "*",
                "ext-mbstring": "*",
                "ext-xml": "*",
                "ext-xmlwriter": "*",
                "myclabs/deep-copy": "^1.10.1",
                "phar-io/manifest": "^2.0.3",
                "phar-io/version": "^3.0.2",
                "php": ">=7.3",
                "phpunit/php-code-coverage": "^9.2.13",
                "phpunit/php-file-iterator": "^3.0.5",
                "phpunit/php-invoker": "^3.1.1",
                "phpunit/php-text-template": "^2.0.3",
                "phpunit/php-timer": "^5.0.2",
                "sebastian/cli-parser": "^1.0.1",
                "sebastian/code-unit": "^1.0.6",
                "sebastian/comparator": "^4.0.8",
                "sebastian/diff": "^4.0.3",
                "sebastian/environment": "^5.1.3",
                "sebastian/exporter": "^4.0.5",
                "sebastian/global-state": "^5.0.1",
                "sebastian/object-enumerator": "^4.0.3",
                "sebastian/resource-operations": "^3.0.3",
                "sebastian/type": "^3.2",
                "sebastian/version": "^3.0.2"
            },
            "suggest": {
                "ext-soap": "To be able to generate mocks based on WSDL files",
                "ext-xdebug": "PHP extension that provides line coverage as well as branch and path coverage"
            },
            "bin": [
                "phpunit"
            ],
            "type": "library",
            "extra": {
                "branch-alias": {
                    "dev-master": "9.6-dev"
                }
            },
            "autoload": {
                "files": [
                    "src/Framework/Assert/Functions.php"
                ],
                "classmap": [
                    "src/"
                ]
            },
            "notification-url": "https://packagist.org/downloads/",
            "license": [
                "BSD-3-Clause"
            ],
            "authors": [
                {
                    "name": "Sebastian Bergmann",
                    "email": "sebastian@phpunit.de",
                    "role": "lead"
                }
            ],
            "description": "The PHP Unit Testing framework.",
            "homepage": "https://phpunit.de/",
            "keywords": [
                "phpunit",
                "testing",
                "xunit"
            ],
            "support": {
                "issues": "https://github.com/sebastianbergmann/phpunit/issues",
                "security": "https://github.com/sebastianbergmann/phpunit/security/policy",
                "source": "https://github.com/sebastianbergmann/phpunit/tree/9.6.9"
            },
            "funding": [
                {
                    "url": "https://phpunit.de/sponsors.html",
                    "type": "custom"
                },
                {
                    "url": "https://github.com/sebastianbergmann",
                    "type": "github"
                },
                {
                    "url": "https://tidelift.com/funding/github/packagist/phpunit/phpunit",
                    "type": "tidelift"
                }
            ],
            "time": "2023-06-11T06:13:56+00:00"
        },
        {
            "name": "sebastian/cli-parser",
            "version": "1.0.1",
            "source": {
                "type": "git",
                "url": "https://github.com/sebastianbergmann/cli-parser.git",
                "reference": "442e7c7e687e42adc03470c7b668bc4b2402c0b2"
            },
            "dist": {
                "type": "zip",
                "url": "https://api.github.com/repos/sebastianbergmann/cli-parser/zipball/442e7c7e687e42adc03470c7b668bc4b2402c0b2",
                "reference": "442e7c7e687e42adc03470c7b668bc4b2402c0b2",
                "shasum": ""
            },
            "require": {
                "php": ">=7.3"
            },
            "require-dev": {
                "phpunit/phpunit": "^9.3"
            },
            "type": "library",
            "extra": {
                "branch-alias": {
                    "dev-master": "1.0-dev"
                }
            },
            "autoload": {
                "classmap": [
                    "src/"
                ]
            },
            "notification-url": "https://packagist.org/downloads/",
            "license": [
                "BSD-3-Clause"
            ],
            "authors": [
                {
                    "name": "Sebastian Bergmann",
                    "email": "sebastian@phpunit.de",
                    "role": "lead"
                }
            ],
            "description": "Library for parsing CLI options",
            "homepage": "https://github.com/sebastianbergmann/cli-parser",
            "support": {
                "issues": "https://github.com/sebastianbergmann/cli-parser/issues",
                "source": "https://github.com/sebastianbergmann/cli-parser/tree/1.0.1"
            },
            "funding": [
                {
                    "url": "https://github.com/sebastianbergmann",
                    "type": "github"
                }
            ],
            "time": "2020-09-28T06:08:49+00:00"
        },
        {
            "name": "sebastian/code-unit",
            "version": "1.0.8",
            "source": {
                "type": "git",
                "url": "https://github.com/sebastianbergmann/code-unit.git",
                "reference": "1fc9f64c0927627ef78ba436c9b17d967e68e120"
            },
            "dist": {
                "type": "zip",
                "url": "https://api.github.com/repos/sebastianbergmann/code-unit/zipball/1fc9f64c0927627ef78ba436c9b17d967e68e120",
                "reference": "1fc9f64c0927627ef78ba436c9b17d967e68e120",
                "shasum": ""
            },
            "require": {
                "php": ">=7.3"
            },
            "require-dev": {
                "phpunit/phpunit": "^9.3"
            },
            "type": "library",
            "extra": {
                "branch-alias": {
                    "dev-master": "1.0-dev"
                }
            },
            "autoload": {
                "classmap": [
                    "src/"
                ]
            },
            "notification-url": "https://packagist.org/downloads/",
            "license": [
                "BSD-3-Clause"
            ],
            "authors": [
                {
                    "name": "Sebastian Bergmann",
                    "email": "sebastian@phpunit.de",
                    "role": "lead"
                }
            ],
            "description": "Collection of value objects that represent the PHP code units",
            "homepage": "https://github.com/sebastianbergmann/code-unit",
            "support": {
                "issues": "https://github.com/sebastianbergmann/code-unit/issues",
                "source": "https://github.com/sebastianbergmann/code-unit/tree/1.0.8"
            },
            "funding": [
                {
                    "url": "https://github.com/sebastianbergmann",
                    "type": "github"
                }
            ],
            "time": "2020-10-26T13:08:54+00:00"
        },
        {
            "name": "sebastian/code-unit-reverse-lookup",
            "version": "2.0.3",
            "source": {
                "type": "git",
                "url": "https://github.com/sebastianbergmann/code-unit-reverse-lookup.git",
                "reference": "ac91f01ccec49fb77bdc6fd1e548bc70f7faa3e5"
            },
            "dist": {
                "type": "zip",
                "url": "https://api.github.com/repos/sebastianbergmann/code-unit-reverse-lookup/zipball/ac91f01ccec49fb77bdc6fd1e548bc70f7faa3e5",
                "reference": "ac91f01ccec49fb77bdc6fd1e548bc70f7faa3e5",
                "shasum": ""
            },
            "require": {
                "php": ">=7.3"
            },
            "require-dev": {
                "phpunit/phpunit": "^9.3"
            },
            "type": "library",
            "extra": {
                "branch-alias": {
                    "dev-master": "2.0-dev"
                }
            },
            "autoload": {
                "classmap": [
                    "src/"
                ]
            },
            "notification-url": "https://packagist.org/downloads/",
            "license": [
                "BSD-3-Clause"
            ],
            "authors": [
                {
                    "name": "Sebastian Bergmann",
                    "email": "sebastian@phpunit.de"
                }
            ],
            "description": "Looks up which function or method a line of code belongs to",
            "homepage": "https://github.com/sebastianbergmann/code-unit-reverse-lookup/",
            "support": {
                "issues": "https://github.com/sebastianbergmann/code-unit-reverse-lookup/issues",
                "source": "https://github.com/sebastianbergmann/code-unit-reverse-lookup/tree/2.0.3"
            },
            "funding": [
                {
                    "url": "https://github.com/sebastianbergmann",
                    "type": "github"
                }
            ],
            "time": "2020-09-28T05:30:19+00:00"
        },
        {
            "name": "sebastian/comparator",
            "version": "4.0.8",
            "source": {
                "type": "git",
                "url": "https://github.com/sebastianbergmann/comparator.git",
                "reference": "fa0f136dd2334583309d32b62544682ee972b51a"
            },
            "dist": {
                "type": "zip",
                "url": "https://api.github.com/repos/sebastianbergmann/comparator/zipball/fa0f136dd2334583309d32b62544682ee972b51a",
                "reference": "fa0f136dd2334583309d32b62544682ee972b51a",
                "shasum": ""
            },
            "require": {
                "php": ">=7.3",
                "sebastian/diff": "^4.0",
                "sebastian/exporter": "^4.0"
            },
            "require-dev": {
                "phpunit/phpunit": "^9.3"
            },
            "type": "library",
            "extra": {
                "branch-alias": {
                    "dev-master": "4.0-dev"
                }
            },
            "autoload": {
                "classmap": [
                    "src/"
                ]
            },
            "notification-url": "https://packagist.org/downloads/",
            "license": [
                "BSD-3-Clause"
            ],
            "authors": [
                {
                    "name": "Sebastian Bergmann",
                    "email": "sebastian@phpunit.de"
                },
                {
                    "name": "Jeff Welch",
                    "email": "whatthejeff@gmail.com"
                },
                {
                    "name": "Volker Dusch",
                    "email": "github@wallbash.com"
                },
                {
                    "name": "Bernhard Schussek",
                    "email": "bschussek@2bepublished.at"
                }
            ],
            "description": "Provides the functionality to compare PHP values for equality",
            "homepage": "https://github.com/sebastianbergmann/comparator",
            "keywords": [
                "comparator",
                "compare",
                "equality"
            ],
            "support": {
                "issues": "https://github.com/sebastianbergmann/comparator/issues",
                "source": "https://github.com/sebastianbergmann/comparator/tree/4.0.8"
            },
            "funding": [
                {
                    "url": "https://github.com/sebastianbergmann",
                    "type": "github"
                }
            ],
            "time": "2022-09-14T12:41:17+00:00"
        },
        {
            "name": "sebastian/complexity",
            "version": "2.0.2",
            "source": {
                "type": "git",
                "url": "https://github.com/sebastianbergmann/complexity.git",
                "reference": "739b35e53379900cc9ac327b2147867b8b6efd88"
            },
            "dist": {
                "type": "zip",
                "url": "https://api.github.com/repos/sebastianbergmann/complexity/zipball/739b35e53379900cc9ac327b2147867b8b6efd88",
                "reference": "739b35e53379900cc9ac327b2147867b8b6efd88",
                "shasum": ""
            },
            "require": {
                "nikic/php-parser": "^4.7",
                "php": ">=7.3"
            },
            "require-dev": {
                "phpunit/phpunit": "^9.3"
            },
            "type": "library",
            "extra": {
                "branch-alias": {
                    "dev-master": "2.0-dev"
                }
            },
            "autoload": {
                "classmap": [
                    "src/"
                ]
            },
            "notification-url": "https://packagist.org/downloads/",
            "license": [
                "BSD-3-Clause"
            ],
            "authors": [
                {
                    "name": "Sebastian Bergmann",
                    "email": "sebastian@phpunit.de",
                    "role": "lead"
                }
            ],
            "description": "Library for calculating the complexity of PHP code units",
            "homepage": "https://github.com/sebastianbergmann/complexity",
            "support": {
                "issues": "https://github.com/sebastianbergmann/complexity/issues",
                "source": "https://github.com/sebastianbergmann/complexity/tree/2.0.2"
            },
            "funding": [
                {
                    "url": "https://github.com/sebastianbergmann",
                    "type": "github"
                }
            ],
            "time": "2020-10-26T15:52:27+00:00"
        },
        {
            "name": "sebastian/diff",
            "version": "4.0.5",
            "source": {
                "type": "git",
                "url": "https://github.com/sebastianbergmann/diff.git",
                "reference": "74be17022044ebaaecfdf0c5cd504fc9cd5a7131"
            },
            "dist": {
                "type": "zip",
                "url": "https://api.github.com/repos/sebastianbergmann/diff/zipball/74be17022044ebaaecfdf0c5cd504fc9cd5a7131",
                "reference": "74be17022044ebaaecfdf0c5cd504fc9cd5a7131",
                "shasum": ""
            },
            "require": {
                "php": ">=7.3"
            },
            "require-dev": {
                "phpunit/phpunit": "^9.3",
                "symfony/process": "^4.2 || ^5"
            },
            "type": "library",
            "extra": {
                "branch-alias": {
                    "dev-master": "4.0-dev"
                }
            },
            "autoload": {
                "classmap": [
                    "src/"
                ]
            },
            "notification-url": "https://packagist.org/downloads/",
            "license": [
                "BSD-3-Clause"
            ],
            "authors": [
                {
                    "name": "Sebastian Bergmann",
                    "email": "sebastian@phpunit.de"
                },
                {
                    "name": "Kore Nordmann",
                    "email": "mail@kore-nordmann.de"
                }
            ],
            "description": "Diff implementation",
            "homepage": "https://github.com/sebastianbergmann/diff",
            "keywords": [
                "diff",
                "udiff",
                "unidiff",
                "unified diff"
            ],
            "support": {
                "issues": "https://github.com/sebastianbergmann/diff/issues",
                "source": "https://github.com/sebastianbergmann/diff/tree/4.0.5"
            },
            "funding": [
                {
                    "url": "https://github.com/sebastianbergmann",
                    "type": "github"
                }
            ],
            "time": "2023-05-07T05:35:17+00:00"
        },
        {
            "name": "sebastian/environment",
            "version": "5.1.5",
            "source": {
                "type": "git",
                "url": "https://github.com/sebastianbergmann/environment.git",
                "reference": "830c43a844f1f8d5b7a1f6d6076b784454d8b7ed"
            },
            "dist": {
                "type": "zip",
                "url": "https://api.github.com/repos/sebastianbergmann/environment/zipball/830c43a844f1f8d5b7a1f6d6076b784454d8b7ed",
                "reference": "830c43a844f1f8d5b7a1f6d6076b784454d8b7ed",
                "shasum": ""
            },
            "require": {
                "php": ">=7.3"
            },
            "require-dev": {
                "phpunit/phpunit": "^9.3"
            },
            "suggest": {
                "ext-posix": "*"
            },
            "type": "library",
            "extra": {
                "branch-alias": {
                    "dev-master": "5.1-dev"
                }
            },
            "autoload": {
                "classmap": [
                    "src/"
                ]
            },
            "notification-url": "https://packagist.org/downloads/",
            "license": [
                "BSD-3-Clause"
            ],
            "authors": [
                {
                    "name": "Sebastian Bergmann",
                    "email": "sebastian@phpunit.de"
                }
            ],
            "description": "Provides functionality to handle HHVM/PHP environments",
            "homepage": "http://www.github.com/sebastianbergmann/environment",
            "keywords": [
                "Xdebug",
                "environment",
                "hhvm"
            ],
            "support": {
                "issues": "https://github.com/sebastianbergmann/environment/issues",
                "source": "https://github.com/sebastianbergmann/environment/tree/5.1.5"
            },
            "funding": [
                {
                    "url": "https://github.com/sebastianbergmann",
                    "type": "github"
                }
            ],
            "time": "2023-02-03T06:03:51+00:00"
        },
        {
            "name": "sebastian/exporter",
            "version": "4.0.5",
            "source": {
                "type": "git",
                "url": "https://github.com/sebastianbergmann/exporter.git",
                "reference": "ac230ed27f0f98f597c8a2b6eb7ac563af5e5b9d"
            },
            "dist": {
                "type": "zip",
                "url": "https://api.github.com/repos/sebastianbergmann/exporter/zipball/ac230ed27f0f98f597c8a2b6eb7ac563af5e5b9d",
                "reference": "ac230ed27f0f98f597c8a2b6eb7ac563af5e5b9d",
                "shasum": ""
            },
            "require": {
                "php": ">=7.3",
                "sebastian/recursion-context": "^4.0"
            },
            "require-dev": {
                "ext-mbstring": "*",
                "phpunit/phpunit": "^9.3"
            },
            "type": "library",
            "extra": {
                "branch-alias": {
                    "dev-master": "4.0-dev"
                }
            },
            "autoload": {
                "classmap": [
                    "src/"
                ]
            },
            "notification-url": "https://packagist.org/downloads/",
            "license": [
                "BSD-3-Clause"
            ],
            "authors": [
                {
                    "name": "Sebastian Bergmann",
                    "email": "sebastian@phpunit.de"
                },
                {
                    "name": "Jeff Welch",
                    "email": "whatthejeff@gmail.com"
                },
                {
                    "name": "Volker Dusch",
                    "email": "github@wallbash.com"
                },
                {
                    "name": "Adam Harvey",
                    "email": "aharvey@php.net"
                },
                {
                    "name": "Bernhard Schussek",
                    "email": "bschussek@gmail.com"
                }
            ],
            "description": "Provides the functionality to export PHP variables for visualization",
            "homepage": "https://www.github.com/sebastianbergmann/exporter",
            "keywords": [
                "export",
                "exporter"
            ],
            "support": {
                "issues": "https://github.com/sebastianbergmann/exporter/issues",
                "source": "https://github.com/sebastianbergmann/exporter/tree/4.0.5"
            },
            "funding": [
                {
                    "url": "https://github.com/sebastianbergmann",
                    "type": "github"
                }
            ],
            "time": "2022-09-14T06:03:37+00:00"
        },
        {
            "name": "sebastian/global-state",
            "version": "5.0.6",
            "source": {
                "type": "git",
                "url": "https://github.com/sebastianbergmann/global-state.git",
                "reference": "bde739e7565280bda77be70044ac1047bc007e34"
            },
            "dist": {
                "type": "zip",
                "url": "https://api.github.com/repos/sebastianbergmann/global-state/zipball/bde739e7565280bda77be70044ac1047bc007e34",
                "reference": "bde739e7565280bda77be70044ac1047bc007e34",
                "shasum": ""
            },
            "require": {
                "php": ">=7.3",
                "sebastian/object-reflector": "^2.0",
                "sebastian/recursion-context": "^4.0"
            },
            "require-dev": {
                "ext-dom": "*",
                "phpunit/phpunit": "^9.3"
            },
            "suggest": {
                "ext-uopz": "*"
            },
            "type": "library",
            "extra": {
                "branch-alias": {
                    "dev-master": "5.0-dev"
                }
            },
            "autoload": {
                "classmap": [
                    "src/"
                ]
            },
            "notification-url": "https://packagist.org/downloads/",
            "license": [
                "BSD-3-Clause"
            ],
            "authors": [
                {
                    "name": "Sebastian Bergmann",
                    "email": "sebastian@phpunit.de"
                }
            ],
            "description": "Snapshotting of global state",
            "homepage": "http://www.github.com/sebastianbergmann/global-state",
            "keywords": [
                "global state"
            ],
            "support": {
                "issues": "https://github.com/sebastianbergmann/global-state/issues",
                "source": "https://github.com/sebastianbergmann/global-state/tree/5.0.6"
            },
            "funding": [
                {
                    "url": "https://github.com/sebastianbergmann",
                    "type": "github"
                }
            ],
            "time": "2023-08-02T09:26:13+00:00"
        },
        {
            "name": "sebastian/lines-of-code",
            "version": "1.0.3",
            "source": {
                "type": "git",
                "url": "https://github.com/sebastianbergmann/lines-of-code.git",
                "reference": "c1c2e997aa3146983ed888ad08b15470a2e22ecc"
            },
            "dist": {
                "type": "zip",
                "url": "https://api.github.com/repos/sebastianbergmann/lines-of-code/zipball/c1c2e997aa3146983ed888ad08b15470a2e22ecc",
                "reference": "c1c2e997aa3146983ed888ad08b15470a2e22ecc",
                "shasum": ""
            },
            "require": {
                "nikic/php-parser": "^4.6",
                "php": ">=7.3"
            },
            "require-dev": {
                "phpunit/phpunit": "^9.3"
            },
            "type": "library",
            "extra": {
                "branch-alias": {
                    "dev-master": "1.0-dev"
                }
            },
            "autoload": {
                "classmap": [
                    "src/"
                ]
            },
            "notification-url": "https://packagist.org/downloads/",
            "license": [
                "BSD-3-Clause"
            ],
            "authors": [
                {
                    "name": "Sebastian Bergmann",
                    "email": "sebastian@phpunit.de",
                    "role": "lead"
                }
            ],
            "description": "Library for counting the lines of code in PHP source code",
            "homepage": "https://github.com/sebastianbergmann/lines-of-code",
            "support": {
                "issues": "https://github.com/sebastianbergmann/lines-of-code/issues",
                "source": "https://github.com/sebastianbergmann/lines-of-code/tree/1.0.3"
            },
            "funding": [
                {
                    "url": "https://github.com/sebastianbergmann",
                    "type": "github"
                }
            ],
            "time": "2020-11-28T06:42:11+00:00"
        },
        {
            "name": "sebastian/object-enumerator",
            "version": "4.0.4",
            "source": {
                "type": "git",
                "url": "https://github.com/sebastianbergmann/object-enumerator.git",
                "reference": "5c9eeac41b290a3712d88851518825ad78f45c71"
            },
            "dist": {
                "type": "zip",
                "url": "https://api.github.com/repos/sebastianbergmann/object-enumerator/zipball/5c9eeac41b290a3712d88851518825ad78f45c71",
                "reference": "5c9eeac41b290a3712d88851518825ad78f45c71",
                "shasum": ""
            },
            "require": {
                "php": ">=7.3",
                "sebastian/object-reflector": "^2.0",
                "sebastian/recursion-context": "^4.0"
            },
            "require-dev": {
                "phpunit/phpunit": "^9.3"
            },
            "type": "library",
            "extra": {
                "branch-alias": {
                    "dev-master": "4.0-dev"
                }
            },
            "autoload": {
                "classmap": [
                    "src/"
                ]
            },
            "notification-url": "https://packagist.org/downloads/",
            "license": [
                "BSD-3-Clause"
            ],
            "authors": [
                {
                    "name": "Sebastian Bergmann",
                    "email": "sebastian@phpunit.de"
                }
            ],
            "description": "Traverses array structures and object graphs to enumerate all referenced objects",
            "homepage": "https://github.com/sebastianbergmann/object-enumerator/",
            "support": {
                "issues": "https://github.com/sebastianbergmann/object-enumerator/issues",
                "source": "https://github.com/sebastianbergmann/object-enumerator/tree/4.0.4"
            },
            "funding": [
                {
                    "url": "https://github.com/sebastianbergmann",
                    "type": "github"
                }
            ],
            "time": "2020-10-26T13:12:34+00:00"
        },
        {
            "name": "sebastian/object-reflector",
            "version": "2.0.4",
            "source": {
                "type": "git",
                "url": "https://github.com/sebastianbergmann/object-reflector.git",
                "reference": "b4f479ebdbf63ac605d183ece17d8d7fe49c15c7"
            },
            "dist": {
                "type": "zip",
                "url": "https://api.github.com/repos/sebastianbergmann/object-reflector/zipball/b4f479ebdbf63ac605d183ece17d8d7fe49c15c7",
                "reference": "b4f479ebdbf63ac605d183ece17d8d7fe49c15c7",
                "shasum": ""
            },
            "require": {
                "php": ">=7.3"
            },
            "require-dev": {
                "phpunit/phpunit": "^9.3"
            },
            "type": "library",
            "extra": {
                "branch-alias": {
                    "dev-master": "2.0-dev"
                }
            },
            "autoload": {
                "classmap": [
                    "src/"
                ]
            },
            "notification-url": "https://packagist.org/downloads/",
            "license": [
                "BSD-3-Clause"
            ],
            "authors": [
                {
                    "name": "Sebastian Bergmann",
                    "email": "sebastian@phpunit.de"
                }
            ],
            "description": "Allows reflection of object attributes, including inherited and non-public ones",
            "homepage": "https://github.com/sebastianbergmann/object-reflector/",
            "support": {
                "issues": "https://github.com/sebastianbergmann/object-reflector/issues",
                "source": "https://github.com/sebastianbergmann/object-reflector/tree/2.0.4"
            },
            "funding": [
                {
                    "url": "https://github.com/sebastianbergmann",
                    "type": "github"
                }
            ],
            "time": "2020-10-26T13:14:26+00:00"
        },
        {
            "name": "sebastian/recursion-context",
            "version": "4.0.5",
            "source": {
                "type": "git",
                "url": "https://github.com/sebastianbergmann/recursion-context.git",
                "reference": "e75bd0f07204fec2a0af9b0f3cfe97d05f92efc1"
            },
            "dist": {
                "type": "zip",
                "url": "https://api.github.com/repos/sebastianbergmann/recursion-context/zipball/e75bd0f07204fec2a0af9b0f3cfe97d05f92efc1",
                "reference": "e75bd0f07204fec2a0af9b0f3cfe97d05f92efc1",
                "shasum": ""
            },
            "require": {
                "php": ">=7.3"
            },
            "require-dev": {
                "phpunit/phpunit": "^9.3"
            },
            "type": "library",
            "extra": {
                "branch-alias": {
                    "dev-master": "4.0-dev"
                }
            },
            "autoload": {
                "classmap": [
                    "src/"
                ]
            },
            "notification-url": "https://packagist.org/downloads/",
            "license": [
                "BSD-3-Clause"
            ],
            "authors": [
                {
                    "name": "Sebastian Bergmann",
                    "email": "sebastian@phpunit.de"
                },
                {
                    "name": "Jeff Welch",
                    "email": "whatthejeff@gmail.com"
                },
                {
                    "name": "Adam Harvey",
                    "email": "aharvey@php.net"
                }
            ],
            "description": "Provides functionality to recursively process PHP variables",
            "homepage": "https://github.com/sebastianbergmann/recursion-context",
            "support": {
                "issues": "https://github.com/sebastianbergmann/recursion-context/issues",
                "source": "https://github.com/sebastianbergmann/recursion-context/tree/4.0.5"
            },
            "funding": [
                {
                    "url": "https://github.com/sebastianbergmann",
                    "type": "github"
                }
            ],
            "time": "2023-02-03T06:07:39+00:00"
        },
        {
            "name": "sebastian/resource-operations",
            "version": "3.0.3",
            "source": {
                "type": "git",
                "url": "https://github.com/sebastianbergmann/resource-operations.git",
                "reference": "0f4443cb3a1d92ce809899753bc0d5d5a8dd19a8"
            },
            "dist": {
                "type": "zip",
                "url": "https://api.github.com/repos/sebastianbergmann/resource-operations/zipball/0f4443cb3a1d92ce809899753bc0d5d5a8dd19a8",
                "reference": "0f4443cb3a1d92ce809899753bc0d5d5a8dd19a8",
                "shasum": ""
            },
            "require": {
                "php": ">=7.3"
            },
            "require-dev": {
                "phpunit/phpunit": "^9.0"
            },
            "type": "library",
            "extra": {
                "branch-alias": {
                    "dev-master": "3.0-dev"
                }
            },
            "autoload": {
                "classmap": [
                    "src/"
                ]
            },
            "notification-url": "https://packagist.org/downloads/",
            "license": [
                "BSD-3-Clause"
            ],
            "authors": [
                {
                    "name": "Sebastian Bergmann",
                    "email": "sebastian@phpunit.de"
                }
            ],
            "description": "Provides a list of PHP built-in functions that operate on resources",
            "homepage": "https://www.github.com/sebastianbergmann/resource-operations",
            "support": {
                "issues": "https://github.com/sebastianbergmann/resource-operations/issues",
                "source": "https://github.com/sebastianbergmann/resource-operations/tree/3.0.3"
            },
            "funding": [
                {
                    "url": "https://github.com/sebastianbergmann",
                    "type": "github"
                }
            ],
            "time": "2020-09-28T06:45:17+00:00"
        },
        {
            "name": "sebastian/type",
            "version": "3.2.1",
            "source": {
                "type": "git",
                "url": "https://github.com/sebastianbergmann/type.git",
                "reference": "75e2c2a32f5e0b3aef905b9ed0b179b953b3d7c7"
            },
            "dist": {
                "type": "zip",
                "url": "https://api.github.com/repos/sebastianbergmann/type/zipball/75e2c2a32f5e0b3aef905b9ed0b179b953b3d7c7",
                "reference": "75e2c2a32f5e0b3aef905b9ed0b179b953b3d7c7",
                "shasum": ""
            },
            "require": {
                "php": ">=7.3"
            },
            "require-dev": {
                "phpunit/phpunit": "^9.5"
            },
            "type": "library",
            "extra": {
                "branch-alias": {
                    "dev-master": "3.2-dev"
                }
            },
            "autoload": {
                "classmap": [
                    "src/"
                ]
            },
            "notification-url": "https://packagist.org/downloads/",
            "license": [
                "BSD-3-Clause"
            ],
            "authors": [
                {
                    "name": "Sebastian Bergmann",
                    "email": "sebastian@phpunit.de",
                    "role": "lead"
                }
            ],
            "description": "Collection of value objects that represent the types of the PHP type system",
            "homepage": "https://github.com/sebastianbergmann/type",
            "support": {
                "issues": "https://github.com/sebastianbergmann/type/issues",
                "source": "https://github.com/sebastianbergmann/type/tree/3.2.1"
            },
            "funding": [
                {
                    "url": "https://github.com/sebastianbergmann",
                    "type": "github"
                }
            ],
            "time": "2023-02-03T06:13:03+00:00"
        },
        {
            "name": "sebastian/version",
            "version": "3.0.2",
            "source": {
                "type": "git",
                "url": "https://github.com/sebastianbergmann/version.git",
                "reference": "c6c1022351a901512170118436c764e473f6de8c"
            },
            "dist": {
                "type": "zip",
                "url": "https://api.github.com/repos/sebastianbergmann/version/zipball/c6c1022351a901512170118436c764e473f6de8c",
                "reference": "c6c1022351a901512170118436c764e473f6de8c",
                "shasum": ""
            },
            "require": {
                "php": ">=7.3"
            },
            "type": "library",
            "extra": {
                "branch-alias": {
                    "dev-master": "3.0-dev"
                }
            },
            "autoload": {
                "classmap": [
                    "src/"
                ]
            },
            "notification-url": "https://packagist.org/downloads/",
            "license": [
                "BSD-3-Clause"
            ],
            "authors": [
                {
                    "name": "Sebastian Bergmann",
                    "email": "sebastian@phpunit.de",
                    "role": "lead"
                }
            ],
            "description": "Library that helps with managing the version number of Git-hosted PHP projects",
            "homepage": "https://github.com/sebastianbergmann/version",
            "support": {
                "issues": "https://github.com/sebastianbergmann/version/issues",
                "source": "https://github.com/sebastianbergmann/version/tree/3.0.2"
            },
            "funding": [
                {
                    "url": "https://github.com/sebastianbergmann",
                    "type": "github"
                }
            ],
            "time": "2020-09-28T06:39:44+00:00"
        },
        {
            "name": "slevomat/coding-standard",
            "version": "6.4.1",
            "source": {
                "type": "git",
                "url": "https://github.com/slevomat/coding-standard.git",
                "reference": "696dcca217d0c9da2c40d02731526c1e25b65346"
            },
            "dist": {
                "type": "zip",
                "url": "https://api.github.com/repos/slevomat/coding-standard/zipball/696dcca217d0c9da2c40d02731526c1e25b65346",
                "reference": "696dcca217d0c9da2c40d02731526c1e25b65346",
                "shasum": ""
            },
            "require": {
                "dealerdirect/phpcodesniffer-composer-installer": "^0.6.2 || ^0.7",
                "php": "^7.1 || ^8.0",
                "phpstan/phpdoc-parser": "0.4.5 - 0.4.9",
                "squizlabs/php_codesniffer": "^3.5.6"
            },
            "require-dev": {
                "phing/phing": "2.16.3",
                "php-parallel-lint/php-parallel-lint": "1.2.0",
                "phpstan/phpstan": "0.12.48",
                "phpstan/phpstan-deprecation-rules": "0.12.5",
                "phpstan/phpstan-phpunit": "0.12.16",
                "phpstan/phpstan-strict-rules": "0.12.5",
                "phpunit/phpunit": "7.5.20|8.5.5|9.4.0"
            },
            "type": "phpcodesniffer-standard",
            "extra": {
                "branch-alias": {
                    "dev-master": "6.x-dev"
                }
            },
            "autoload": {
                "psr-4": {
                    "SlevomatCodingStandard\\": "SlevomatCodingStandard"
                }
            },
            "notification-url": "https://packagist.org/downloads/",
            "license": [
                "MIT"
            ],
            "description": "Slevomat Coding Standard for PHP_CodeSniffer complements Consistence Coding Standard by providing sniffs with additional checks.",
            "support": {
                "issues": "https://github.com/slevomat/coding-standard/issues",
                "source": "https://github.com/slevomat/coding-standard/tree/6.4.1"
            },
            "funding": [
                {
                    "url": "https://github.com/kukulich",
                    "type": "github"
                },
                {
                    "url": "https://tidelift.com/funding/github/packagist/slevomat/coding-standard",
                    "type": "tidelift"
                }
            ],
            "time": "2020-10-05T12:39:37+00:00"
        },
        {
            "name": "squizlabs/php_codesniffer",
            "version": "3.7.2",
            "source": {
                "type": "git",
                "url": "https://github.com/squizlabs/PHP_CodeSniffer.git",
                "reference": "ed8e00df0a83aa96acf703f8c2979ff33341f879"
            },
            "dist": {
                "type": "zip",
                "url": "https://api.github.com/repos/squizlabs/PHP_CodeSniffer/zipball/ed8e00df0a83aa96acf703f8c2979ff33341f879",
                "reference": "ed8e00df0a83aa96acf703f8c2979ff33341f879",
                "shasum": ""
            },
            "require": {
                "ext-simplexml": "*",
                "ext-tokenizer": "*",
                "ext-xmlwriter": "*",
                "php": ">=5.4.0"
            },
            "require-dev": {
                "phpunit/phpunit": "^4.0 || ^5.0 || ^6.0 || ^7.0"
            },
            "bin": [
                "bin/phpcs",
                "bin/phpcbf"
            ],
            "type": "library",
            "extra": {
                "branch-alias": {
                    "dev-master": "3.x-dev"
                }
            },
            "notification-url": "https://packagist.org/downloads/",
            "license": [
                "BSD-3-Clause"
            ],
            "authors": [
                {
                    "name": "Greg Sherwood",
                    "role": "lead"
                }
            ],
            "description": "PHP_CodeSniffer tokenizes PHP, JavaScript and CSS files and detects violations of a defined set of coding standards.",
            "homepage": "https://github.com/squizlabs/PHP_CodeSniffer",
            "keywords": [
                "phpcs",
                "standards",
                "static analysis"
            ],
            "support": {
                "issues": "https://github.com/squizlabs/PHP_CodeSniffer/issues",
                "source": "https://github.com/squizlabs/PHP_CodeSniffer",
                "wiki": "https://github.com/squizlabs/PHP_CodeSniffer/wiki"
            },
            "time": "2023-02-22T23:07:41+00:00"
        },
        {
            "name": "submitty/php-codesniffer",
            "version": "2.5.0",
            "source": {
                "type": "git",
                "url": "https://github.com/Submitty/submitty-php-codesniffer.git",
                "reference": "9153e2ee82cbcaa16ac42f8e19166617498686d9"
            },
            "dist": {
                "type": "zip",
                "url": "https://api.github.com/repos/Submitty/submitty-php-codesniffer/zipball/9153e2ee82cbcaa16ac42f8e19166617498686d9",
                "reference": "9153e2ee82cbcaa16ac42f8e19166617498686d9",
                "shasum": ""
            },
            "require": {
                "php": ">=7.1",
                "slevomat/coding-standard": "^6.1",
                "squizlabs/php_codesniffer": "^3.5.4"
            },
            "require-dev": {
                "dealerdirect/phpcodesniffer-composer-installer": "^0.7.1",
                "pcov/clobber": "^2.0",
                "phpunit/phpunit": "^7.5.12"
            },
            "suggest": {
                "dealerdirect/phpcodesniffer-composer-installer": "^0.7.0 || This Composer plugin will sort out the PHPCS 'installed_paths' automatically."
            },
            "type": "phpcodesniffer-standard",
            "autoload": {
                "psr-4": {
                    "SubmittyStandard\\": "SubmittyStandard"
                }
            },
            "notification-url": "https://packagist.org/downloads/",
            "license": [
                "MIT"
            ],
            "authors": [
                {
                    "name": "Matthew Peveler",
                    "email": "matt.peveler@gmail.com"
                }
            ],
            "description": "Submitty PHP CodeSniffer Standard",
            "support": {
                "issues": "https://github.com/Submitty/submitty-php-codesniffer/issues",
                "source": "https://github.com/Submitty/submitty-php-codesniffer/tree/2.5.0"
            },
            "time": "2021-03-12T02:41:12+00:00"
        },
        {
            "name": "theseer/tokenizer",
            "version": "1.2.1",
            "source": {
                "type": "git",
                "url": "https://github.com/theseer/tokenizer.git",
                "reference": "34a41e998c2183e22995f158c581e7b5e755ab9e"
            },
            "dist": {
                "type": "zip",
                "url": "https://api.github.com/repos/theseer/tokenizer/zipball/34a41e998c2183e22995f158c581e7b5e755ab9e",
                "reference": "34a41e998c2183e22995f158c581e7b5e755ab9e",
                "shasum": ""
            },
            "require": {
                "ext-dom": "*",
                "ext-tokenizer": "*",
                "ext-xmlwriter": "*",
                "php": "^7.2 || ^8.0"
            },
            "type": "library",
            "autoload": {
                "classmap": [
                    "src/"
                ]
            },
            "notification-url": "https://packagist.org/downloads/",
            "license": [
                "BSD-3-Clause"
            ],
            "authors": [
                {
                    "name": "Arne Blankerts",
                    "email": "arne@blankerts.de",
                    "role": "Developer"
                }
            ],
            "description": "A small library for converting tokenized PHP source code into XML and potentially other formats",
            "support": {
                "issues": "https://github.com/theseer/tokenizer/issues",
                "source": "https://github.com/theseer/tokenizer/tree/1.2.1"
            },
            "funding": [
                {
                    "url": "https://github.com/theseer",
                    "type": "github"
                }
            ],
            "time": "2021-07-28T10:34:58+00:00"
        }
    ],
    "aliases": [],
    "minimum-stability": "stable",
    "stability-flags": {
        "submitty/markdown": 20
    },
    "prefer-stable": false,
    "prefer-lowest": false,
    "platform": [],
    "platform-dev": [],
    "platform-overrides": {
        "php": "8.1"
    },
    "plugin-api-version": "2.6.0"
}<|MERGE_RESOLUTION|>--- conflicted
+++ resolved
@@ -4,11 +4,8 @@
         "Read more about it at https://getcomposer.org/doc/01-basic-usage.md#installing-dependencies",
         "This file is @generated automatically"
     ],
-<<<<<<< HEAD
-    "content-hash": "4a2dca1326a303dcf01a617ef9939166",
-=======
+
     "content-hash": "2300227cdab5c04f9809f913825caf73",
->>>>>>> fbc3fae0
     "packages": [
         {
             "name": "brick/math",
@@ -8202,4 +8199,4 @@
         "php": "8.1"
     },
     "plugin-api-version": "2.6.0"
-}+}
