--- conflicted
+++ resolved
@@ -64,15 +64,6 @@
             <input type="button" name="add-peer-grader" class="btn btn-primary key_to_click" id="add-peer-grader" tabindex="0" value="Add New Grader to Matrix"></input>
         </div>
         </div>
-<<<<<<< HEAD
-=======
-            <div class="btn-container" >
-            <input type="text" id="number_to_peer_grade" placeholder="Enter Number of Students to Grade">
-            <input type="button" name="random-peer-graders-list" class="btn btn-primary key_to_click" id="random-peer-graders-list" tabindex="1" value="Generate random assignments"></input>
-        </div>
-</fieldset>
->>>>>>> d3bcb504
-
 <script>
     function removeGraderAlert($grader_to_edit) {
         $('#students-to-edit').empty();
