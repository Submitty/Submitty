/* global csrfToken, buildCourseUrl, displayErrorMessage, WebSocketClient, Twig */

/**
 * Asynchronously load the chatroom row template
 * @return {Promise}
 */
function loadChatroomTemplate(chatroomId) {
    return new Promise((resolve, reject) => {
        Twig.twig({
            id: 'ChatroomRow',
            href: '/templates/chat/ChatroomRow.twig', // This loads from public
            allowInlineIncludes: true,
            async: true,
            error: function () {
                reject();
            },
            load: function () {
                resolve();
            },
        });
    });
}

function renderChatroomRow(chatroomId, description, title, hostName, isAllowAnon, isAdmin, isActive, base_url) {
    return Twig.twig({ ref: 'ChatroomRow' }).render({
        id: chatroomId,
        description: description,
        title: title,
        hostName: hostName,
        isAllowAnon: isAllowAnon,
        isAdmin: isAdmin,
        isActive: isActive,
        baseUrl: base_url,
        csrf_token: csrfToken,
    });
}

function fetchMessages(chatroomId) {
    $.ajax({
        url: buildCourseUrl(['chat', chatroomId, 'messages']),
        type: 'GET',
        dataType: 'json',
        success: function (responseData) {
            if (responseData.status === 'success' && Array.isArray(responseData.data)) {
                responseData.data.forEach((msg) => {
                    appendMessage(msg.display_name, msg.role, msg.timestamp, msg.content, msg.id);
                });
                const messages_area = document.querySelector('.messages-area');
                messages_area.scrollTop = messages_area.scrollHeight;
            }
        },
        error: function () {
            window.alert('Something went wrong with fetching messages');
        },
    });
}

function sendMessage(chatroomId, userId, displayName, role, content, isAnonymous = false) {
    const toBuild = isAnonymous ? ['chat', chatroomId, 'send', 'anonymous'] : ['chat', chatroomId, 'send'];
    $.ajax({
        url: buildCourseUrl(toBuild),
        type: 'POST',
        data: {
            csrf_token: csrfToken,
            user_id: userId,
            display_name: displayName,
            role: role,
            content: content,
        },
        success: function (response) {
            const msg = JSON.parse(response);
            if (msg.status !== 'success') {
                displayErrorMessage(msg.message);
                return;
            }
        },
        error: function () {
            window.alert('Something went wrong with storing message');
        },
    });
}

function appendMessage(displayName, role, ts, content, msgID) {
    let display_name = displayName;
    if (role && role !== 'student' && display_name.substring(0, 9) !== 'Anonymous') {
        display_name = `${displayName} [${role}]`;
    }

    const messages_area = document.querySelector('.messages-area');
    const message = document.createElement('div');
    message.classList.add('message-container');
    if (role === 'instructor') {
        message.classList.add('admin-message');
    }
    message.setAttribute('data-testid', 'message-container');
    message.setAttribute('id', msgID);

    const messageHeader = document.createElement('div');
    messageHeader.classList.add('message-header');
    messageHeader.setAttribute('data-testid', 'message-header');

    const senderName = document.createElement('span');
    senderName.classList.add('sender-name');
    senderName.setAttribute('data-testid', 'sender-name');
    senderName.innerText = display_name;

    const timestampSpan = document.createElement('span');
    timestampSpan.classList.add('timestamp');
    timestampSpan.innerText = ts;

    messageHeader.appendChild(senderName);
    messageHeader.appendChild(timestampSpan);

    const messageContent = document.createElement('div');
    messageContent.classList.add('message-content');
    messageContent.setAttribute('data-testid', 'message-content');
    messageContent.innerText = content;

    message.appendChild(messageHeader);
    message.appendChild(messageContent);

    messages_area.appendChild(message);

    // automatically scroll to bottom for new messages, if close to bottom
    const distanceFromBottom = messages_area.scrollHeight - messages_area.scrollTop - messages_area.clientHeight;
    if (distanceFromBottom < 110) {
        messages_area.scrollTop = messages_area.scrollHeight;
    }
}

function socketChatMessageHandler(msg) {
    appendMessage(msg.display_name, msg.role, msg.timestamp, msg.content, msg.message_id);
}

function initChatroomSocketClient(chatroomId) {
    window.socketClient = new WebSocketClient();
    window.socketClient.onmessage = (msg) => {
        switch (msg.type) {
            case 'chat_message':
                socketChatMessageHandler(msg);
                break;
            case 'chat_close':
                window.alert('Chatroom has been closed by the instructor.');
                window.location.href = buildCourseUrl(['chat']);
                break;
            default:
                console.error(msg);
        }
    };
    window.socketClient.open('chatrooms', {
        chatroom_id: chatroomId,
    });
}

<<<<<<< HEAD
function initChatroomListSocketClient() {
    window.socketClient = new WebSocketClient();
    window.socketClient.onmessage = (msg) => {
=======
function initChatroomListSocketClient(user_admin, base_url) {
    window.chatroomListSocketClient = new WebSocketClient();
    window.chatroomListSocketClient.onmessage = (msg) => {
        console.log('Received message from chatroom socket:', msg.type, msg);
>>>>>>> 7fbcef51
        switch (msg.type) {
            case 'chat_open':
                handleChatStateChange(msg, user_admin, true, base_url);
                break;
<<<<<<< HEAD
            case 'chat_close': {
                const row = document.getElementById(`chatroom-row-${msg.chatroom_id}`);
                if (row) {
                    row.remove();
                }
=======
            case 'chat_close':
                handleChatStateChange(msg, user_admin, false, base_url);
                break;
            case 'chat_create': // Not implemented yet (waiting on websocket verification PR)
                handleChatStateChange(msg, user_admin, false, base_url); // newly created chat starts inactive
                break;
            case 'chat_delete': // Not implemented yet (waiting on websocket verification PR)
                removeChatroomRow(msg.id);
>>>>>>> 7fbcef51
                break;
            default:
                console.error('Unknown message type:', msg);
        }
    };
    window.socketClient.open('chatrooms');
}

function newChatroomForm() {
    const form = $('#create-chatroom-form');
    form.css('display', 'block');
    document.getElementById('chatroom-allow-anon').checked = true;
}

function editChatroomForm(chatroom_id, baseUrl, title, description, allow_anon) {
    const form = $('#edit-chatroom-form');
    form.css('display', 'block');
    document.getElementById('chatroom-edit-form').action = `${baseUrl}/${chatroom_id}/edit`;
    document.getElementById('chatroom-title-input').value = title;
    document.getElementById('chatroom-description-input').value = description;
    document.getElementById('chatroom-anon-allow').checked = allow_anon;
}

function deleteChatroomForm(chatroom_id, chatroom_name, base_url) {
    if (confirm(`This will delete chatroom '${chatroom_name}'. Are you sure?`)) {
        const url = `${base_url}/delete`;
        const fd = new FormData();
        fd.append('csrf_token', csrfToken);
        fd.append('chatroom_id', chatroom_id);
        $.ajax({
            url: url,
            type: 'POST',
            data: fd,
            processData: false,
            cache: false,
            contentType: false,
            success: function (data) {
                try {
                    const msg = JSON.parse(data);
                    if (msg.status !== 'success') {
                        console.error(msg);
                        window.alert('Something went wrong. Please try again.');
                    }
                    else {
                        window.location.reload();
                    }
                }
                catch (err) {
                    console.error(err);
                    window.alert('Something went wrong. Please try again.');
                }
            },
            error: function (err) {
                console.error(err);
                window.alert('Something went wrong. Please try again.');
            },
        });
    }
}

function toggleChatroom(chatroomId, active) {
    const form = document.getElementById(`chatroom_toggle_form_${chatroomId}`);
    if (!active || confirm('This will close the chatroom. Are you sure?')) {
        form.submit();
    }
}

function showJoinMessage(message) {
    const toast = document.querySelector('.chatroom-toast');
    toast.textContent = message;
    toast.style.visibility = 'visible';
    toast.style.opacity = '0.85';
    setTimeout(() => {
        toast.style.opacity = '0'; // fade out
    }, 3000);
}

function handleChatStateChange(msg, user_admin, isActive, base_url) {
    const tableBody = document.querySelector('#chatrooms-table tbody');
    if (!tableBody) {
        return;
    }
<<<<<<< HEAD
    if (document.getElementById(`chatroom-row-${msg.chatroom_id}`)) {
        return;
    }
    const tr = document.createElement('tr');
    tr.id = `chatroom-row-${msg.chatroom_id}`;

    const tdTitle = document.createElement('td');
    const spanTitle = document.createElement('span');
    spanTitle.className = 'display-short';
    spanTitle.title = msg.title;
    spanTitle.textContent = msg.title.length > 30 ? `${msg.title.slice(0, 30)}...` : msg.title;
    tdTitle.appendChild(spanTitle);
    tr.appendChild(tdTitle);

    const tdHostName = document.createElement('td');
    tdHostName.textContent = msg.host_name;
    tr.appendChild(tdHostName);

    const tdDescription = document.createElement('td');
    const spanDescription = document.createElement('span');
    spanDescription.className = 'display-short';
    spanDescription.title = msg.description;
    spanDescription.textContent = msg.description.length > 45 ? `${msg.description.slice(0, 45)}...` : msg.description;
    tdDescription.appendChild(spanDescription);
    tr.appendChild(tdDescription);

    const tdLinks = document.createElement('td');
    const joinLink = document.createElement('a');
    joinLink.href = `${msg.base_url}/${msg.chatroom_id}`;
    joinLink.className = 'btn btn-primary';
    joinLink.textContent = 'Join';
    tdLinks.appendChild(joinLink);

    if (msg.allow_anon) {
        tdLinks.appendChild(document.createTextNode(' '));
        const iTag = document.createElement('i');
        iTag.textContent = 'or';
        tdLinks.appendChild(iTag);
        tdLinks.appendChild(document.createTextNode(' '));

        const anonJoinLink = document.createElement('a');
        anonJoinLink.href = `${msg.base_url}/${msg.chatroom_id}/anonymous`;
        anonJoinLink.className = 'btn btn-default';
        anonJoinLink.textContent = 'Join As Anon.';
        tdLinks.appendChild(anonJoinLink);
    }
    tr.appendChild(tdLinks);
=======
    removeChatroomRow(msg.id);
    const rowHtml = renderChatroomRow(msg.id, msg.description, msg.title, msg.host_name, msg.allow_anon, user_admin, isActive, base_url);
    // This should be safe because the Twig template escapes all passed variables.
    // eslint-disable-next-line no-unsanitized/method
    tableBody.insertAdjacentHTML('beforeend', rowHtml);
}
>>>>>>> 7fbcef51

function removeChatroomRow(chatroomId) {
    const row = document.getElementById(`${chatroomId}`);
    if (row) {
        row.remove();
    }
}

document.addEventListener('DOMContentLoaded', () => {
    const pageDataElement = document.getElementById('page-data');
    if (pageDataElement) {
        const pageData = JSON.parse(pageDataElement.textContent);
        const { chatroomId, userId, displayName, user_admin, isAnonymous } = pageData;

        showJoinMessage(`You have successfully joined as ${displayName}.`);

        initChatroomSocketClient(chatroomId);

        fetchMessages(chatroomId);

        const sendButton = document.querySelector('.send-message-btn');
        const messageInput = document.querySelector('.message-input');

        messageInput.addEventListener('keypress', (event) => {
            if (event.keyCode === 13 && !event.shiftKey) {
                event.preventDefault();
                sendButton.click();
            }
        });

        sendButton.addEventListener('click', (event) => {
            event.preventDefault();
            const messageContent = messageInput.value.trim();
            if (messageContent === '') {
                alert('Please enter a message.');
                return;
            }

            const role = user_admin ? 'instructor' : 'student';
            sendMessage(chatroomId, userId, displayName, role, messageContent, isAnonymous);

            messageInput.value = '';
        });
    }
    const chatroomsTable = document.getElementById('chatrooms-table');
    const allChatroomData = document.getElementById('all-chatroom-data');
    if (chatroomsTable && allChatroomData) {
        loadChatroomTemplate();
        const pageData = JSON.parse(allChatroomData.textContent);
        const { user_admin, base_url } = pageData;
        initChatroomListSocketClient(user_admin, base_url);
    }
});<|MERGE_RESOLUTION|>--- conflicted
+++ resolved
@@ -152,36 +152,18 @@
     });
 }
 
-<<<<<<< HEAD
-function initChatroomListSocketClient() {
+function initChatroomListSocketClient(user_admin, base_url) {
     window.socketClient = new WebSocketClient();
     window.socketClient.onmessage = (msg) => {
-=======
-function initChatroomListSocketClient(user_admin, base_url) {
-    window.chatroomListSocketClient = new WebSocketClient();
-    window.chatroomListSocketClient.onmessage = (msg) => {
-        console.log('Received message from chatroom socket:', msg.type, msg);
->>>>>>> 7fbcef51
+        const opening = msg.type === 'chat_open';
         switch (msg.type) {
             case 'chat_open':
-                handleChatStateChange(msg, user_admin, true, base_url);
+            case 'chat_close':
+            case 'chat_create':
+                handleChatStateChange(msg, user_admin, opening, base_url);
                 break;
-<<<<<<< HEAD
-            case 'chat_close': {
-                const row = document.getElementById(`chatroom-row-${msg.chatroom_id}`);
-                if (row) {
-                    row.remove();
-                }
-=======
-            case 'chat_close':
-                handleChatStateChange(msg, user_admin, false, base_url);
-                break;
-            case 'chat_create': // Not implemented yet (waiting on websocket verification PR)
-                handleChatStateChange(msg, user_admin, false, base_url); // newly created chat starts inactive
-                break;
-            case 'chat_delete': // Not implemented yet (waiting on websocket verification PR)
-                removeChatroomRow(msg.id);
->>>>>>> 7fbcef51
+            case 'chat_delete':
+                removeChatroomRow(msg.chatroom_id);
                 break;
             default:
                 console.error('Unknown message type:', msg);
@@ -264,62 +246,13 @@
     if (!tableBody) {
         return;
     }
-<<<<<<< HEAD
-    if (document.getElementById(`chatroom-row-${msg.chatroom_id}`)) {
-        return;
-    }
-    const tr = document.createElement('tr');
-    tr.id = `chatroom-row-${msg.chatroom_id}`;
-
-    const tdTitle = document.createElement('td');
-    const spanTitle = document.createElement('span');
-    spanTitle.className = 'display-short';
-    spanTitle.title = msg.title;
-    spanTitle.textContent = msg.title.length > 30 ? `${msg.title.slice(0, 30)}...` : msg.title;
-    tdTitle.appendChild(spanTitle);
-    tr.appendChild(tdTitle);
-
-    const tdHostName = document.createElement('td');
-    tdHostName.textContent = msg.host_name;
-    tr.appendChild(tdHostName);
-
-    const tdDescription = document.createElement('td');
-    const spanDescription = document.createElement('span');
-    spanDescription.className = 'display-short';
-    spanDescription.title = msg.description;
-    spanDescription.textContent = msg.description.length > 45 ? `${msg.description.slice(0, 45)}...` : msg.description;
-    tdDescription.appendChild(spanDescription);
-    tr.appendChild(tdDescription);
-
-    const tdLinks = document.createElement('td');
-    const joinLink = document.createElement('a');
-    joinLink.href = `${msg.base_url}/${msg.chatroom_id}`;
-    joinLink.className = 'btn btn-primary';
-    joinLink.textContent = 'Join';
-    tdLinks.appendChild(joinLink);
-
-    if (msg.allow_anon) {
-        tdLinks.appendChild(document.createTextNode(' '));
-        const iTag = document.createElement('i');
-        iTag.textContent = 'or';
-        tdLinks.appendChild(iTag);
-        tdLinks.appendChild(document.createTextNode(' '));
-
-        const anonJoinLink = document.createElement('a');
-        anonJoinLink.href = `${msg.base_url}/${msg.chatroom_id}/anonymous`;
-        anonJoinLink.className = 'btn btn-default';
-        anonJoinLink.textContent = 'Join As Anon.';
-        tdLinks.appendChild(anonJoinLink);
-    }
-    tr.appendChild(tdLinks);
-=======
-    removeChatroomRow(msg.id);
-    const rowHtml = renderChatroomRow(msg.id, msg.description, msg.title, msg.host_name, msg.allow_anon, user_admin, isActive, base_url);
+
+    removeChatroomRow(msg.chatroom_id);
+    const rowHtml = renderChatroomRow(msg.chatroom_id, msg.description, msg.title, msg.host_name, msg.allow_anon, user_admin, isActive, base_url);
     // This should be safe because the Twig template escapes all passed variables.
     // eslint-disable-next-line no-unsanitized/method
     tableBody.insertAdjacentHTML('beforeend', rowHtml);
 }
->>>>>>> 7fbcef51
 
 function removeChatroomRow(chatroomId) {
     const row = document.getElementById(`${chatroomId}`);
