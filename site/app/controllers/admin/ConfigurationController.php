--- conflicted
+++ resolved
@@ -32,7 +32,6 @@
             'upload_message'                 => $this->core->getConfig()->getUploadMessage(),
             'keep_previous_files'            => $this->core->getConfig()->keepPreviousFiles(),
             'display_rainbow_grades_summary' => $this->core->getConfig()->displayRainbowGradesSummary(),
-<<<<<<< HEAD
             'display_custom_message'    => $this->core->getConfig()->displayCustomMessage(),
             'course_email'              => $this->core->getConfig()->getCourseEmail(),
             'vcs_base_url'              => $this->core->getConfig()->getVcsBaseUrl(),
@@ -42,16 +41,6 @@
             'regrade_enabled'           => $this->core->getConfig()->isRegradeEnabled(),
             'regrade_message'           => $this->core->getConfig()->getRegradeMessage(),
             'private_repository'        => $this->core->getConfig()->getPrivateRepository()
-=======
-            'display_custom_message'         => $this->core->getConfig()->displayCustomMessage(),
-            'course_email'                   => $this->core->getConfig()->getCourseEmail(),
-            'vcs_base_url'                   => $this->core->getConfig()->getVcsBaseUrl(),
-            'vcs_type'                       => $this->core->getConfig()->getVcsType(),
-            'forum_enabled'                  => $this->core->getConfig()->isForumEnabled(),
-            'regrade_enabled'                => $this->core->getConfig()->isRegradeEnabled(),
-            'regrade_message'                => $this->core->getConfig()->getRegradeMessage(),
-            'private_repository'             => $this->core->getConfig()->getPrivateRepository()
->>>>>>> 6810b90f
         );
 
         foreach (array('upload_message', 'course_email', 'regrade_message') as $key) {
@@ -96,7 +85,6 @@
         }
         $entry = $_POST['entry'];
 
-<<<<<<< HEAD
         foreach (array('zero_rubric_grades', 'keep_previous_files', 'display_rainbow_grades_summary', 'display_custom_message', 'forum_enabled', 'regrade_enabled', 'verify_enabled') as $key) {
             $_POST[$key] = (isset($_POST[$key]) && $_POST[$key] == "true") ? true : false;
         }
@@ -124,7 +112,6 @@
         );
 
         $this->core->getConfig()->saveCourseIni($save_array);
-=======
         if($name === "course_name") {
             if($entry === "") {
                 return $this->core->getOutput()->renderJsonFail('Course name cannot be blank');
@@ -149,7 +136,6 @@
         }
         $config_ini['course_details'][$name] = $entry;
         $this->core->getConfig()->saveCourseIni(['course_details' => $config_ini['course_details']]);
->>>>>>> 6810b90f
 
         return $this->core->getOutput()->renderJsonSuccess();
     }
