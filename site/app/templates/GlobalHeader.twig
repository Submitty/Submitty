{% import _self as self %}
<!DOCTYPE html>
<html lang="{{ html_lang }}">
<head>
    <title>{{ page_title }}</title>
    <link rel="shortcut icon" href="{{ base_url }}img/favicon.ico" type="image/x-icon" />
    <link rel="manifest" href="{{ manifast_path }}">
    <script type="module" src="{{ service_worker_path }}"></script>
    <script>
        window.baseUrl = "{{ base_url }}";
        window.courseUrl = "{{ course_url }}";
        window.csrfToken = "{{ csrf_token }}";
        window.websocketPort = {{ websocket_port }};

        if ("serviceWorker" in navigator) {
            window.addEventListener("load", () => {
                navigator.serviceWorker
                    .register("{{ service_worker_path }}")
                    .then(res => console.log("service worker registered"))
                    .catch(err => console.log("service worker not registered", err))
            })
        }
    </script>

    {% for css_ref in css %}
    <link rel='stylesheet' type='text/css' href='{{ css_ref }}' />
    {% endfor %}

    {# TODO, eventually this won't need an if statement and will work on every page #}
    {% if use_mobile_viewport %}
      <meta name="viewport" content="width=device-width, initial-scale=1, shrink-to-fit=no" />
    {% endif %}

    {% for js_ref in js %}
    <script src='{{ js_ref }}'></script>
    {% endfor %}

    {% if not content_only %}
    <script>
        function ducky() {
            var duck = document.getElementById("duckdiv");
            var banner = document.getElementById("submitty-banner");
            banner.style.display = "block";
            document.getElementById('moorthy-duck').onclick = null;
            var pos = 5;
            var id = setInterval(frame, 5);
            function frame() {
                if (screen.width - pos <= -350) {
                    clearInterval(id);
                    banner.style.display = "none";
                    duck.style.right = -280 + 'px';

                    resetDriver();
                }
                else {
                  pos++;
                  duck.style.right = pos + 'px';
                }
            }
        }

        function resetDriver(){
            var duck = document.getElementById("duckdiv");
            var pos = -280;

            var id = setInterval(reset, 5);

            // all done! bring the ducky home
            function reset(){
                if (duck.style.right === '0px'){
                    clearInterval(id);
                    document.getElementById('moorthy-duck').onclick = function(){ducky();}
                }
                else {
                    pos++;
                    duck.style.right = pos + 'px';
                }
            }
        }

        var onAjaxInit;


        //determines if the user has a set theme
        function detectColorScheme(){
            document.documentElement.setAttribute("data-theme", "");
            document.documentElement.setAttribute("data-black_mode", "");
            let theme="light";    //default to light
            //local storage is used to override OS theme settings
            if(localStorage.getItem("theme")){
                if(localStorage.getItem("theme") === "dark"){
                    theme = "dark";
                }
            } else if(!window.matchMedia) {
                //matchMedia method not supported
                return false;
            } else if(window.matchMedia("(prefers-color-scheme: dark)").matches) {
                //OS theme setting detected as dark
                theme = "dark";
            }
            //dark theme preferred, set document with a `data-theme` attribute
            if (theme === "dark") {
                 document.documentElement.setAttribute("data-theme", "dark");
                 if(localStorage.getItem("black_mode") === "black"){
                   document.documentElement.setAttribute("data-black_mode", "black");
                 }
            }
        }
        detectColorScheme();
    </script>
    {% endif %}

</head>
<body data-base-url="{{ base_url }}" data-course-url="{{ course_url }}" data-csrf-token="{{ csrf_token }}" onload="if (onAjaxInit) { onAjaxInit(); }" data-user-tz-off="{{ core.getUser().getUTCOffset() ?? "NONE" }}">
<a id="skip-nav" class="skip-btn" href="#main">Skip to main content</a>
    {% if not content_only %}
        {% if wrapper_urls['top_bar.html'] is defined %}
            {# uploaded homepage redirect can go here? #}
            <iframe sandbox="allow-top-navigation-by-user-activation allow-top-navigation" id="top_bar" src="{{ wrapper_urls['top_bar.html'] }}" frameborder="0"></iframe>
        {% endif %}
        {% if wrapper_urls['left_sidebar.html'] is defined %}
            {# uploaded sidebar can go here? #}
            <iframe sandbox="allow-top-navigation-by-user-activation allow-top-navigation" id="left_sidebar" src="{{ wrapper_urls['left_sidebar.html'] }}" frameborder="0"></iframe>
        {% endif %}
        {# separates our content from user custom bars #}
    {% endif %}

    <div id="submitty-body" class="flex-col">
        {% if not content_only %}
            <div id="mobile-menu">
                <div id="menu-header" class="flex-row">
                <a href="{{ base_url }}" aria-label="Go to Submitty Home"><span class="mobile-title">Submitty</span></a>
                    <button id="menu-exit"><span class="screen-reader">Close Menu</span><i class="fas fa-times"></i></button>
                </div>
                <ul>
                    {% set total_notifications = 0 %}
                    {% for button in sidebar_buttons %}
                        {% if button.getTitle() != "Collapse Sidebar" %}
                            {{ self.render_sidebar_button(button, true) }}
                        {% endif %}
                        {% if button.getBadge() %}
                            {% set total_notifications = total_notifications + button.getBadge() %}
                        {% endif %}
                    {% endfor %}
                </ul>
            </div>
            <div id="menu-overlay"></div>

            <div class = "big">
                <div class = "banner-object" style="position: absolute; top: 0; z-index: 7; text-align: center;"> 
            
                    {% if imageDataArray|length != 0 %}
                        <div id="moving-unit" style="display: inline-block;">
                            <div style="display: flex">
                                <span id="duckdivmove">
                                    <img id="moorthy-duckmove" class="moorthy-duck"
                                        src="{{ base_url }}/img/{{ duck_img }}"
                                        alt="Moorthy - Submitty's Duck Mascot!"
                                        height="80"
                                        class="key_to_click"
                                        {% if user_given_name != "" %}
                                            onclick="showBanners();"
                                        {% endif %}
                                    />
                                    {% if enable_banner %}
                                        <img id="submitty-banner"
                                            src="{{ base_url }}/img/submitty-banner.png"
                                            alt="Happy Submitty Week!"
                                            height="70"
                                        />
                                    {% endif %}
                                </span>
                                <div class="abanner" id="abanner">
                                <div class="banner-container" >
                                    {% set image_found = false %}
                                    {% for imageData in imageDataArray %}
                                    <div>
                                        {% set imgName = imageData.name %}
                                        {% if imageData.extra_info == "" and imageData.link_name == "" %}    
                                            <img id="club-bannersid"
                                                alt="{{imageData.name}}_{{imageData.id}}"
                                                class="club-banners {{imageData.name}}_{{imageData.id}}" 
                                                src="data:imgName/png;base64,{{ imageData.data }}"
                                            />
                                        {% elseif imageData.extra_info == "" and imageData.link_name != "" %}
                                            <a href="{{ imageData.link_name }}" >
                                            <img id="club-bannersid" alt="{{imageData.name}}_{{imageData.id}}"
                                            class="club-banners {{imageData.name}}_{{imageData.id}}" 
                                            src="data:imgName/png;base64,{{ imageData.data }}" />
                                            </a>
                                        {% elseif imageData.extra_info != "" and imageData.link_name == "" %}
                                            {% set extraImageData = "data:image/png;base64," ~ imageData.extra_info %}
                                            <img id="club-bannersid" alt="{{imageData.name}}_{{imageData.id}}" 
                                            class="club-banners {{imageData.name}}_{{imageData.id}}" 
                                            src="data:imgName/png;base64,{{ imageData.data }}" onclick="newShowImage('{{extraImageData}}')" />
                                        {% else %}
                                            {% set extraImageData = "data:image/png;base64," ~ imageData.extra_info %}
                                            <img id="club-bannersid" alt="{{imageData.name}}_{{imageData.id}}"
                                            class="club-banners {{imageData.name}}_{{imageData.id}}" 
                                            src="data:imgName/png;base64,{{ imageData.data }}" 
                                            onclick="newShowImage('{{extraImageData}}', '{{imageData.link_name}}')" />
                                        {% endif %}
                                    </div>
                                    {% endfor %}
                                    {% if imageDataArray|length > 1 %}
                                    <button class="aprev-button" aria-label="go to the next banner" onclick="changeImage(-1)" style ="position: absolute; left: 0; transform: translateX(0);">
                                        <i class="fas fa-arrow-left"></i>
                                    </button>
                                    <button class="anext-button" aria-label="go to the previous banner" onclick="changeImage(1)" style ="position: absolute; right: 0;">
                                        <i class="fas fa-arrow-right"></i>
                                    </button>
                                    {% endif %}
                                    <button class="delete-button" onclick="showBanners()">x</button>
                                </div>
                                </div>
                            </div>
                        </div>
                    {% endif %}            
    
                </div>

                <nav class="flex-row shadow">
                    <div id="nav-links" style="z-index: 1;">
                        <a id="home-button"
                            class="black-btn"
                            href="{{ base_url }}"
                            aria-label="Go to Submitty Home"
                        >
                            <img id="submitty-mascot-home-btn"
                                    src="{{ base_url }}/img/{{ duck_img }}"
                                    alt="Moorthy - Submitty's Duck Mascot!"
                                    height="60"
                                />
                        </a>
                        <div id="breadcrumbs">
                            {% for b in breadcrumbs %}
                                {% if loop.index0 > 0 %}
                                    <span class="centered-icon">
                                        <i class="fas fa-angle-right"></i>
                                    </span>
                                {% endif %}
                                <div class="breadcrumb">
                                    {% if b.getUrl() is not empty and not loop.last %}
                                        <a {% if loop.first %}id="desktop_home_link"{% endif %} href='{{ b.getUrl() }}'>{{ b.getTitle() }}</a>
                                    {% elseif b.useAsHeading() %}
                                        <h1 class="breadcrumb-heading">{{ b.getTitle() }}</h1>
                                    {% else %}
                                        <span>{{ b.getTitle() }}</span>
                                    {% endif %}
                                    {% if b.getExternalUrl() is not empty %}
                                        <a class="external-breadcrumb" href="{{ b.getExternalUrl() }}" target="_blank" aria-label="Go to {{ b.getTitle() }}"><i class="fas fa-external-link-alt"></i></a>
                                    {% endif %}
                                </div>
                            {% endfor %}
                        </div>
                    </div>
<<<<<<< HEAD
=======
                    <div style="position: relative; display: flex;">
>>>>>>> 0e0696df
                        {% if user_given_name != "" and imageDataArray|length != 0 %}
                            <div class="chat" id="chat-box" onclick="showBanners()" style="z-index: 2; position: absolute; top: 4px; right: 276px;">
                                <div class="msg sent"><div class="loading"></div></div>
                            </div>
                        {% endif %}
                        <span id="duckdiv" style="position: relative;">
                        {% if not enable_banner and imageDataArray|length == 0 %}
                            <a id="duck-desktop"
                           href="http://submitty.org/developer/rcos_moorthy"
                           target="_blank"
                           aria-label="Learn more about Moorthy"
                            >
                        {% endif %}
                        <img id="moorthy-duck"
                             src="{{ base_url }}/img/{{ duck_img }}"
                             alt="Moorthy - Submitty's Duck Mascot!"
                             height="80"
                            {% if enable_banner and imageDataArray|length != 0 %}
                                class="key_to_click"
                                onclick="ducky();"
                                tabindex="0"
                            {% endif %}

                            {% if user_given_name != "" and imageDataArray|length != 0%}
                                onclick="showBanners();"
                            {% endif %}
                        />
                        {% if not enable_banner %}
                            </a>
                        {% endif %}

                    {% if enable_banner %}
                        <img id="submitty-banner"
                            src="{{ base_url }}/img/submitty-banner.png"
                            alt="Happy Submitty Week!"
                            height="70"
                            style="position:absolute;right: -380px; top:6px;display:none;"
                        />
                        {% endif %}
                        </span>
                        
                        <span>
                            <a class="flex-col" id="logo-box" href="http://submitty.org" target="_blank" aria-label="Visit submitty dot org">
                                <img id="logo-submitty" src="{{ base_url }}/img/submitty_logo.png" alt="Submitty Logo">
                                <img id="logo-submitty-light" src="{{ base_url }}/img/submitty_logo_white.png" alt="Submitty Logo">
                            </a>
                        </span>

                    {# assuming that if sidebar_buttons only has len 2 it contains logout and collapse (on index page only) #}
                    {% if sidebar_buttons|length > 2 %}
                        <button id="menu-button" class="black-btn">
                            MENU
                            {% if total_notifications %}
                                <span class="notification-badge">{{  total_notifications }}</span>
                            {% endif %}
                        </button>
                    {% elseif sidebar_buttons|length %}
                        <a id="logout-button" class="black-btn" href="{{ core.buildUrl(['authentication', 'logout']) }}" aria-label="Logout"><i class="fas fa-power-off"></i></a>
                    {% endif %}
                </nav>

            </div>

        {% endif %}
        <noscript class="system-message danger">
            You must have JavaScript enabled for Submitty to function properly. Please re-enable it when browsing this site.
        </noscript>
        {% if system_message is not null and system_message|length > 0 %}
            <div class="system-message warning">
                {{ system_message }}
            </div>
        {% endif %}
        <div class="system-message warning" id="socket-server-system-message" hidden>
            Warning: Failed to connect to websocket server. This page will not dynamically update.
            Manually reload this page to see updates.{% if sysadmin_email is not empty %} Notify the
            sysadmin at <a href='mailto:{{ sysadmin_email }}'>{{ sysadmin_email }}</a>.{% endif %}
        </div>
        <div class="system-message warning" id="performance-warning-system-message" style="display: none;">
            <span id="performance-warning-system-message-text"></span>
            <i id="close-performance-warning-system-message" class="fa fa-times" style="padding: 4px; cursor: pointer;"></i>
        </div>
        <div id='messages'>
            <!-- If the below <div> definition changes, update the design in server.js in displayMessage function -->
            {% for message in messages %}
                <div id='{{ message.type }}-{{ message.key }}' class="inner-message alert alert-{{ message.type }}" data-testid="popup-message">
                    <span>
                        {% if message.type == "error" %}
                        <i class="fas fa-times-circle"></i>
                        {% elseif message.type == "success" %}
                        <i class="fas fa-check-circle"></i>
                        {% else %}
                        <i class="fas fa-circle-exclamation"></i>
                        {% endif %}
                        {{ message.error | nl2br }}
                    </span>
                    <a class="fas fa-times key_to_click" tabindex="0" id="remove_popup" onClick="removeMessagePopup('{{ message.type }}-{{ message.key }}');"></a>
                </div>
            {% endfor %}
        </div>
        <div id="wrapper">
            {% if not content_only and sidebar_buttons|length > 0 %}
                <aside data-testid="sidebar" class="{{collapse_sidebar?'collapsed':''}}">
                    <ul>
                        {% for button in sidebar_buttons %}
                            {{ self.render_sidebar_button(button, false) }}
                        {% endfor %}
                    </ul>
                </aside>
            {% endif %}
            <main id="main">
{# Looks mismatched because this lines up with GlobalFooter.twig #}

{% macro render_sidebar_button(button, mobile) %}
    {% if button.getTitle() == "" %}
        <li><hr /></li>
    {% else %}
        <li>
            {% if button.getHref() == null %}
                <span
                    class="flex-row {{ button.getClass() }}"
                    {% if button.getId() != "" %}
                        id="{{ [mobile ? 'mobile-' : '', button.getId()]|join }}"
                    {% endif %}
                >
                    <span class="flex-line"> {# col in flex-row #}
                        {% if button.getIcon() != null %}
                            <i class="fa {{ button.getIcon() }}"></i>
                        {% endif %}

                        {{ button.getTitle() }}
                    </span>
                    {% if button.getBadge() > 0 %}
                        <span class="notification-badge">{{  button.getBadge() }} </span>
                    {% endif %}
                </span>
            {% else %}
                <a href="{{ button.getHref() }}"
                    title="{{ button.getTitle() }}"
                    class="flex-row {{ button.getClass() }}"
                    {% if button.getId() != "" %}
                        id="{{ [mobile ? 'mobile-' : '', button.getId()]|join }}"
                    {% endif %}
                    {% if not mobile %}
                        data-toggle="tooltip"
                    {% endif %}
                >
                    <span class="flex-line"> {# col in flex-row #}
                        {% if button.getIcon() != null %}
                            <i class="{{ button.getPrefix() }} {{ button.getIcon() }}"></i>
                        {% endif %}

                        <span class="icon-title"> {{ button.getTitle() }} </span>
                    </span>
                    {% if button.getBadge() > 0 %}
                        <span class="notification-badge">{{  button.getBadge() }} </span>
                    {% endif %}
                </a>

            {% endif %}
        </li>
    {% endif %}
{% endmacro %}

{{ include('bannerPopup.twig') }}<|MERGE_RESOLUTION|>--- conflicted
+++ resolved
@@ -254,10 +254,6 @@
                             {% endfor %}
                         </div>
                     </div>
-<<<<<<< HEAD
-=======
-                    <div style="position: relative; display: flex;">
->>>>>>> 0e0696df
                         {% if user_given_name != "" and imageDataArray|length != 0 %}
                             <div class="chat" id="chat-box" onclick="showBanners()" style="z-index: 2; position: absolute; top: 4px; right: 276px;">
                                 <div class="msg sent"><div class="loading"></div></div>
