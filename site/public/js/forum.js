--- conflicted
+++ resolved
@@ -203,12 +203,7 @@
 function editPost(post_id, thread_id, shouldEditThread, render_markdown, csrf_token) {
     if(!checkAreYouSureForm()) return;
     var form = $("#thread_form");
-<<<<<<< HEAD
-    var url = buildUrl({'component': 'forum', 'page': 'get_edit_post_content'});
-
-=======
     var url = buildNewCourseUrl(['forum', 'posts', 'get']);
->>>>>>> 700d6a1f
     $.ajax({
         url: url,
         type: "POST",
