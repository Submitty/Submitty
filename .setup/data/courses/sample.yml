code: sample
instructor: instructor
registration_sections: 10
registered_students: 80
no_registration_students: 15
no_rotating_students: 15
unregistered_students: 15
make_customization: true
gradeables:
  - g_id: future_peer_grading
    g_title: Future Peer Homework
    gradeable_config: python_simple_homework
    eg_peer_grading: true
    components:
      - gc_lower_clamp: 0
        gc_is_peer: true
        gc_default: 2
        gc_max_value: 2
        gc_upper_clamp: 2
        gc_title: Read Me
        marks:
          - gcm_note: Full Credit
            gcm_points: 0
          - gcm_note: Minor errors in Read Me
            gcm_points: -1
          - gcm_note: Major errors in Read Me or Read Me missing
            gcm_points: -2
      - gc_lower_clamp: 0
        gc_default: 5
        gc_is_peer: true
        gc_max_value: 5
        gc_upper_clamp: 5
        gc_title: Coding Style
        marks:
          - gcm_note: Full Credit
            gcm_points: 0
          - gcm_note: Code is unreadable
            gcm_points: -5
          - gcm_note: Code is very difficult to understand
            gcm_points: -3
          - gcm_note: Code is difficult to understand
            gcm_points: -1
      - gc_lower_clamp: 0
        gc_default: 5
        gc_max_value: 5
        gc_upper_clamp: 5
        gc_is_peer: true
        gc_title: Documentation
        marks:
          - gcm_note: Full Credit
            gcm_points: 0
          - gcm_note: No documentation
            gcm_points: -5
          - gcm_note: Very little documentation or documentation makes no sense
            gcm_points: -3
          - gcm_note: Way too much documentation and/or documentation makes no sense
            gcm_points: -1
      - gc_lower_clamp: 0
        gc_default: 0
        gc_max_value: 0
        gc_upper_clamp: 5
        gc_title: Extra Credit
        marks:
          - gcm_note: No Credit
            gcm_points: 0
          - gcm_note: Extra credit done poorly
            gcm_points: 2
          - gcm_note: Extra credit is acceptable
            gcm_points: 5
    g_ta_view_start_date: 9994-12-31 23:59:59
    eg_submission_open_date: 9995-12-31 23:59:59
    eg_submission_due_date: 9996-12-31 23:59:59
    g_grade_start_date: 9997-12-31 23:59:59
    g_grade_due_date: 9998-12-31 23:59:59
    g_grade_released_date: 9998-12-31 23:59:59
    eg_grade_inquiry_start_date: 9999-01-01 23:59:59
    eg_grade_inquiry_due_date: 9999-01-06 23:59:59
    eg_has_due_date: true
    eg_has_release_date: true
    g_bucket: homework

  - g_id: future_no_tas_homework
    g_title: Future (No TAs) Homework
    gradeable_config: python_simple_homework
    components:
      - gc_lower_clamp: 0
        gc_default: 2
        gc_max_value: 2
        gc_upper_clamp: 2
        gc_title: Read Me
        marks:
          - gcm_note: Full Credit
            gcm_points: 0
          - gcm_note: Minor errors in Read Me
            gcm_points: -1
          - gcm_note: Major errors in Read Me or Read Me missing
            gcm_points: -2
      - gc_lower_clamp: 0
        gc_default: 5
        gc_max_value: 5
        gc_upper_clamp: 5
        gc_title: Coding Style
        marks:
          - gcm_note: Full Credit
            gcm_points: 0
          - gcm_note: Code is unreadable
            gcm_points: -5
          - gcm_note: Code is very difficult to understand
            gcm_points: -3
          - gcm_note: Code is difficult to understand
            gcm_points: -1
      - gc_lower_clamp: 0
        gc_default: 5
        gc_max_value: 5
        gc_upper_clamp: 5
        gc_title: Documentation
        marks:
          - gcm_note: Full Credit
            gcm_points: 0
          - gcm_note: No documentation
            gcm_points: -5
          - gcm_note: Very little documentation or documentation makes no sense
            gcm_points: -3
          - gcm_note: Way too much documentation and/or documentation makes no sense
            gcm_points: -1
      - gc_lower_clamp: 0
        gc_default: 0
        gc_max_value: 0
        gc_upper_clamp: 5
        gc_title: Extra Credit
        marks:
          - gcm_note: No Credit
            gcm_points: 0
          - gcm_note: Extra credit done poorly
            gcm_points: 2
          - gcm_note: Extra credit is acceptable
            gcm_points: 5
    g_ta_view_start_date: 9994-12-31 23:59:59
    eg_submission_open_date: 9995-12-31 23:59:59
    eg_submission_due_date: 9996-12-31 23:59:59
    g_grade_start_date: 9997-12-31 23:59:59
    g_grade_due_date: 9998-12-31 23:59:59
    g_grade_released_date: 9998-12-31 23:59:59
    eg_grade_inquiry_start_date: 9999-01-01 23:59:59
    eg_grade_inquiry_due_date: 9999-01-06 23:59:59
    eg_has_due_date: true
    eg_has_release_date: true
    g_bucket: homework

  - g_id: future_tas_homework
    components:
      - gc_lower_clamp: 0
        gc_default: 2
        gc_max_value: 2
        gc_upper_clamp: 2
        gc_title: Read Me
        marks:
          - gcm_note: Full Credit
            gcm_points: 0
          - gcm_note: Minor errors in Read Me
            gcm_points: -1
          - gcm_note: Major errors in Read Me or Read Me missing
            gcm_points: -2
      - gc_lower_clamp: 0
        gc_default: 5
        gc_max_value: 5
        gc_upper_clamp: 5
        gc_title: Coding Style
        marks:
          - gcm_note: Full Credit
            gcm_points: 0
          - gcm_note: Code is unreadable
            gcm_points: -5
          - gcm_note: Code is very difficult to understand
            gcm_points: -3
          - gcm_note: Code is difficult to understand
            gcm_points: -1
      - gc_lower_clamp: 0
        gc_default: 5
        gc_max_value: 5
        gc_upper_clamp: 5
        gc_title: Documentation
        marks:
          - gcm_note: Full Credit
            gcm_points: 0
          - gcm_note: No documentation
            gcm_points: -5
          - gcm_note: Very little documentation or documentation makes no sense
            gcm_points: -3
          - gcm_note: Way too much documentation and/or documentation makes no sense
            gcm_points: -1
      - gc_lower_clamp: 0
        gc_default: 0
        gc_max_value: 0
        gc_upper_clamp: 5
        gc_title: Extra Credit
        marks:
          - gcm_note: No Credit
            gcm_points: 0
          - gcm_note: Extra credit done poorly
            gcm_points: 2
          - gcm_note: Extra credit is acceptable
            gcm_points: 5
    eg_submission_due_date: 9996-12-31 23:59:59
    eg_submission_open_date: 9995-12-31 23:59:59
    g_grade_due_date: 9998-12-31 23:59:59
    g_grade_released_date: 9998-12-31 23:59:59
    g_grade_start_date: 9997-12-31 23:59:59
    g_ta_view_start_date: 1970-01-01 23:59:59
    eg_grade_inquiry_start_date: 9999-01-01 23:59:59
    eg_grade_inquiry_due_date: 9999-01-06 23:59:59
    eg_has_due_date: true
    eg_has_release_date: true
    g_title: Future (TAs) Homework
    gradeable_config: python_simple_homework
    g_bucket: homework

  - g_id: bulk_upload_test
    g_title: Bulk Upload Scanned Exam
    gradeable_config: pdf_exam
    components:
      - gc_lower_clamp: 0
        gc_default: 5
        gc_max_value: 5
        gc_upper_clamp: 5
        gc_title: Question 1
        marks:
          - gcm_note: Full Credit
            gcm_points: 0
          - gcm_note: Question 1 Mark 1
            gcm_points: -5
    g_ta_view_start_date: 9994-12-31 23:59:59
    eg_submission_open_date: 9995-12-31 23:59:59
    eg_submission_due_date: 9996-12-31 23:59:59
    g_grade_start_date: 9997-12-31 23:59:59
    g_grade_due_date: 9998-12-31 23:59:59
    g_grade_released_date: 9998-12-31 23:59:59
    eg_grade_inquiry_start_date: 9999-01-01 23:59:59
    eg_grade_inquiry_due_date: 9999-01-06 23:59:59
    eg_has_due_date: true
    eg_has_release_date: true
    g_bucket: homework
    eg_bulk_test: true

  - g_id: open_peer_homework
    eg_peer_grading: true
    components:
      - gc_lower_clamp: 0
        gc_is_peer: true
        gc_default: 2
        gc_max_value: 2
        gc_upper_clamp: 2
        gc_title: Read Me
        marks:
          - gcm_note: Full Credit
            gcm_points: 0
          - gcm_note: Minor errors in Read Me
            gcm_points: -1
          - gcm_note: Major errors in Read Me or Read Me missing
            gcm_points: -2
      - gc_lower_clamp: 0
        gc_default: 5
        gc_is_peer: true
        gc_max_value: 5
        gc_upper_clamp: 5
        gc_title: Coding Style
        marks:
          - gcm_note: Full Credit
            gcm_points: 0
          - gcm_note: Code is unreadable
            gcm_points: -5
          - gcm_note: Code is very difficult to understand
            gcm_points: -3
          - gcm_note: Code is difficult to understand
            gcm_points: -1
      - gc_lower_clamp: 0
        gc_default: 5
        gc_is_peer: true
        gc_max_value: 5
        gc_upper_clamp: 5
        gc_title: Documentation
        marks:
          - gcm_note: Full Credit
            gcm_points: 0
          - gcm_note: No documentation
            gcm_points: -5
          - gcm_note: Very little documentation or documentation makes no sense
            gcm_points: -3
          - gcm_note: Way too much documentation and/or documentation makes no sense
            gcm_points: -1
      - gc_lower_clamp: 0
        gc_default: 0
        gc_max_value: 0
        gc_upper_clamp: 5
        gc_title: Extra Credit
        marks:
          - gcm_note: No Credit
            gcm_points: 0
          - gcm_note: Extra credit done poorly
            gcm_points: 2
          - gcm_note: Extra credit is acceptable
            gcm_points: 5
    eg_submission_due_date: 9996-12-31 23:59:59
    eg_submission_open_date: 1971-01-01 23:59:59
    g_grade_due_date: 9998-12-31 23:59:59
    g_grade_released_date: 9998-12-31 23:59:59
    g_grade_start_date: 9997-12-31 23:59:59
    g_ta_view_start_date: 1970-01-01 23:59:59
    eg_grade_inquiry_start_date: 9999-01-01 23:59:59
    eg_grade_inquiry_due_date: 9999-01-06 23:59:59
    eg_has_due_date: true
    eg_has_release_date: true
    g_title: Open Peer Homework
    gradeable_config: python_simple_homework
    g_bucket: homework

  - g_id: open_homework
    components:
      - gc_lower_clamp: 0
        gc_default: 2
        gc_max_value: 2
        gc_upper_clamp: 2
        gc_title: Read Me
        marks:
          - gcm_note: Full Credit
            gcm_points: 0
          - gcm_note: Minor errors in Read Me
            gcm_points: -1
          - gcm_note: Major errors in Read Me or Read Me missing
            gcm_points: -2
      - gc_lower_clamp: 0
        gc_default: 5
        gc_max_value: 5
        gc_upper_clamp: 5
        gc_title: Coding Style
        marks:
          - gcm_note: Full Credit
            gcm_points: 0
          - gcm_note: Code is unreadable
            gcm_points: -5
          - gcm_note: Code is very difficult to understand
            gcm_points: -3
          - gcm_note: Code is difficult to understand
            gcm_points: -1
      - gc_lower_clamp: 0
        gc_default: 5
        gc_max_value: 5
        gc_upper_clamp: 5
        gc_title: Documentation
        marks:
          - gcm_note: Full Credit
            gcm_points: 0
          - gcm_note: No documentation
            gcm_points: -5
          - gcm_note: Very little documentation or documentation makes no sense
            gcm_points: -3
          - gcm_note: Way too much documentation and/or documentation makes no sense
            gcm_points: -1
      - gc_lower_clamp: 0
        gc_default: 0
        gc_max_value: 0
        gc_upper_clamp: 5
        gc_title: Extra Credit
        marks:
          - gcm_note: No Credit
            gcm_points: 0
          - gcm_note: Extra credit done poorly
            gcm_points: 2
          - gcm_note: Extra credit is acceptable
            gcm_points: 5
    eg_submission_due_date: 9996-12-31 23:59:59
    eg_submission_open_date: 1971-01-01 23:59:59
    g_grade_due_date: 9998-12-31 23:59:59
    g_grade_released_date: 9998-12-31 23:59:59
    g_grade_start_date: 9997-12-31 23:59:59
    g_ta_view_start_date: 1970-01-01 23:59:59
    eg_grade_inquiry_start_date: 9999-01-01 23:59:59
    eg_grade_inquiry_due_date: 9999-01-06 23:59:59
    eg_has_due_date: true
    eg_has_release_date: true
    g_title: Open Homework
    gradeable_config: python_simple_homework
    g_bucket: homework

  - g_id: open_team_homework
    components:
      - gc_lower_clamp: 0
        gc_default: 2
        gc_max_value: 2
        gc_upper_clamp: 2
        gc_title: Read Me
        marks:
          - gcm_note: Full Credit
            gcm_points: 0
          - gcm_note: Minor errors in Read Me
            gcm_points: -1
          - gcm_note: Major errors in Read Me or Read Me missing
            gcm_points: -2
      - gc_lower_clamp: 0
        gc_default: 5
        gc_max_value: 5
        gc_upper_clamp: 5
        gc_title: Coding Style
        marks:
          - gcm_note: Full Credit
            gcm_points: 0
          - gcm_note: Code is unreadable
            gcm_points: -5
          - gcm_note: Code is very difficult to understand
            gcm_points: -3
          - gcm_note: Code is difficult to understand
            gcm_points: -1
      - gc_lower_clamp: 0
        gc_default: 5
        gc_max_value: 5
        gc_upper_clamp: 5
        gc_title: Documentation
        marks:
          - gcm_note: Full Credit
            gcm_points: 0
          - gcm_note: No documentation
            gcm_points: -5
          - gcm_note: Very little documentation or documentation makes no sense
            gcm_points: -3
          - gcm_note: Way too much documentation and/or documentation makes no sense
            gcm_points: -1
      - gc_lower_clamp: 0
        gc_default: 0
        gc_max_value: 0
        gc_upper_clamp: 5
        gc_title: Extra Credit
        marks:
          - gcm_note: No Credit
            gcm_points: 0
          - gcm_note: Extra credit done poorly
            gcm_points: 2
          - gcm_note: Extra credit is acceptable
            gcm_points: 5
    eg_submission_due_date: 9996-12-31 23:59:59
    eg_submission_open_date: 1971-01-01 23:59:59
    g_grade_due_date: 9998-12-31 23:59:59
    g_grade_released_date: 9998-12-31 23:59:59
    g_grade_start_date: 9997-12-31 23:59:59
    eg_grade_inquiry_start_date: 9999-01-01 23:59:59
    eg_grade_inquiry_due_date: 9999-01-06 23:59:59
    eg_has_due_date: true
    eg_has_release_date: true
    eg_team_assignment: true
    eg_max_team_size: 3
    g_ta_view_start_date: 1970-01-01 23:59:59
    g_title: Open Team Homework
    gradeable_config: python_simple_homework
    g_bucket: homework

  - g_id: no_due_date_no_release
    components:
      - gc_lower_clamp: 0
        gc_default: 2
        gc_max_value: 2
        gc_upper_clamp: 2
        gc_title: Component
        marks:
          - gcm_note: Full Credit
            gcm_points: 0
    eg_submission_due_date: 9997-12-31 23:59:59
    eg_submission_open_date: 1971-01-01 23:59:59
    eg_has_due_date: false
    eg_has_release_date: false
    g_grade_due_date: 9998-12-31 23:59:59
    g_grade_released_date: 9999-01-01 23:59:59
    g_grade_start_date: 9997-12-31 23:59:59
    eg_grade_inquiry_start_date: 9999-01-01 23:59:59
    eg_grade_inquiry_due_date: 9999-01-06 23:59:59
    g_ta_view_start_date: 1970-01-01 23:59:59
    g_title: No Due Date, No Release Date
    gradeable_config: python_simple_homework
    g_bucket: homework

  - g_id: open_vcs_homework
    components:
      - gc_lower_clamp: 0
        gc_default: 2
        gc_max_value: 2
        gc_upper_clamp: 2
        gc_title: Read Me
        marks:
          - gcm_note: Full Credit
            gcm_points: 0
          - gcm_note: Minor errors in Read Me
            gcm_points: -1
          - gcm_note: Major errors in Read Me or Read Me missing
            gcm_points: -2
      - gc_lower_clamp: 0
        gc_default: 5
        gc_max_value: 5
        gc_upper_clamp: 5
        gc_title: Coding Style
        marks:
          - gcm_note: Full Credit
            gcm_points: 0
          - gcm_note: Code is unreadable
            gcm_points: -5
          - gcm_note: Code is very difficult to understand
            gcm_points: -3
          - gcm_note: Code is difficult to understand
            gcm_points: -1
      - gc_lower_clamp: 0
        gc_default: 5
        gc_max_value: 5
        gc_upper_clamp: 5
        gc_title: Documentation
        marks:
          - gcm_note: Full Credit
            gcm_points: 0
          - gcm_note: No documentation
            gcm_points: -5
          - gcm_note: Very little documentation or documentation makes no sense
            gcm_points: -3
          - gcm_note: Way too much documentation and/or documentation makes no sense
            gcm_points: -1
      - gc_lower_clamp: 0
        gc_default: 0
        gc_max_value: 0
        gc_upper_clamp: 5
        gc_title: Extra Credit
        marks:
          - gcm_note: No Credit
            gcm_points: 0
          - gcm_note: Extra credit done poorly
            gcm_points: 2
          - gcm_note: Extra credit is acceptable
            gcm_points: 5
    eg_submission_due_date: 9996-12-31 23:59:59
    eg_submission_open_date: 1971-01-01 23:59:59
    g_grade_due_date: 9998-12-31 23:59:59
    g_grade_released_date: 9998-12-31 23:59:59
    g_grade_start_date: 9997-12-31 23:59:59
    eg_grade_inquiry_start_date: 9999-01-01 23:59:59
    eg_grade_inquiry_due_date: 9999-01-06 23:59:59
    g_ta_view_start_date: 1970-01-01 23:59:59
    eg_is_repository: true
    eg_vcs_partial_path: "{$gradeable_id}/{$user_id}"
    eg_using_subdirectory: false
    eg_vcs_subdirectory: ""
    g_title: Open VCS Homework
    gradeable_config: vcs_submissions
    g_bucket: homework

  - g_id: subdirectory_vcs_homework
    components:
      - gc_lower_clamp: 0
        gc_default: 2
        gc_max_value: 2
        gc_upper_clamp: 2
        gc_title: Read Me
        marks:
          - gcm_note: Full Credit
            gcm_points: 0
          - gcm_note: Minor errors in Read Me
            gcm_points: -1
          - gcm_note: Major errors in Read Me or Read Me missing
            gcm_points: -2
      - gc_lower_clamp: 0
        gc_default: 5
        gc_max_value: 5
        gc_upper_clamp: 5
        gc_title: Coding Style
        marks:
          - gcm_note: Full Credit
            gcm_points: 0
          - gcm_note: Code is unreadable
            gcm_points: -5
          - gcm_note: Code is very difficult to understand
            gcm_points: -3
          - gcm_note: Code is difficult to understand
            gcm_points: -1
      - gc_lower_clamp: 0
        gc_default: 5
        gc_max_value: 5
        gc_upper_clamp: 5
        gc_title: Documentation
        marks:
          - gcm_note: Full Credit
            gcm_points: 0
          - gcm_note: No documentation
            gcm_points: -5
          - gcm_note: Very little documentation or documentation makes no sense
            gcm_points: -3
          - gcm_note: Way too much documentation and/or documentation makes no sense
            gcm_points: -1
      - gc_lower_clamp: 0
        gc_default: 0
        gc_max_value: 0
        gc_upper_clamp: 5
        gc_title: Extra Credit
        marks:
          - gcm_note: No Credit
            gcm_points: 0
          - gcm_note: Extra credit done poorly
            gcm_points: 2
          - gcm_note: Extra credit is acceptable
            gcm_points: 5
    eg_submission_due_date: 9996-12-31 23:59:59
    eg_submission_open_date: 1971-01-01 23:59:59
    g_grade_due_date: 9998-12-31 23:59:59
    g_grade_released_date: 9998-12-31 23:59:59
    g_grade_start_date: 9997-12-31 23:59:59
    eg_grade_inquiry_start_date: 9999-01-01 23:59:59
    eg_grade_inquiry_due_date: 9999-01-06 23:59:59
    g_ta_view_start_date: 1970-01-01 23:59:59
    eg_is_repository: true
    eg_vcs_partial_path: "{$gradeable_id}/{$user_id}"
    eg_using_subdirectory: true
    eg_vcs_subdirectory: "src"
    g_title: Subdirectory VCS Homework
    gradeable_config: vcs_submissions
    g_bucket: homework

  - g_id: grading_team_homework
    components:
      - gc_lower_clamp: 0
        gc_default: 2
        gc_max_value: 2
        gc_upper_clamp: 2
        gc_title: Read Me
        marks:
          - gcm_note: Full Credit
            gcm_points: 0
          - gcm_note: Minor errors in Read Me
            gcm_points: -1
          - gcm_note: Major errors in Read Me or Read Me missing
            gcm_points: -2
      - gc_lower_clamp: 0
        gc_default: 5
        gc_max_value: 5
        gc_upper_clamp: 5
        gc_title: Coding Style
        marks:
          - gcm_note: Full Credit
            gcm_points: 0
          - gcm_note: Code is unreadable
            gcm_points: -5
          - gcm_note: Code is very difficult to understand
            gcm_points: -3
          - gcm_note: Code is difficult to understand
            gcm_points: -1
      - gc_lower_clamp: 0
        gc_default: 5
        gc_max_value: 5
        gc_upper_clamp: 5
        gc_title: Documentation
        marks:
          - gcm_note: Full Credit
            gcm_points: 0
          - gcm_note: No documentation
            gcm_points: -5
          - gcm_note: Very little documentation or documentation makes no sense
            gcm_points: -3
          - gcm_note: Way too much documentation and/or documentation makes no sense
            gcm_points: -1
      - gc_lower_clamp: 0
        gc_default: 0
        gc_max_value: 0
        gc_upper_clamp: 5
        gc_title: Extra Credit
        marks:
          - gcm_note: No Credit
            gcm_points: 0
          - gcm_note: Extra credit done poorly
            gcm_points: 2
          - gcm_note: Extra credit is acceptable
            gcm_points: 5
    eg_submission_due_date: 1972-01-01 23:59:59
    eg_submission_open_date: 1971-01-01 23:59:59
    g_grade_due_date: 9998-12-31 23:59:59
    g_grade_released_date: 9998-12-31 23:59:59
    g_grade_start_date: 1973-01-01 23:59:59
    eg_grade_inquiry_start_date: 9999-01-01 23:59:59
    eg_grade_inquiry_due_date: 9999-01-06 23:59:59
    eg_has_due_date: true
    eg_has_release_date: true
    eg_team_assignment: true
    eg_max_team_size: 3
    g_ta_view_start_date: 1970-01-01 23:59:59
    g_title: Grading Team Homework
    gradeable_config: python_simple_homework
    g_bucket: homework

  - g_id: grading_only_peer_team_homework
    eg_peer_grading: true
    components:
      - gc_lower_clamp: 0
        gc_is_peer: true
        gc_default: 2
        gc_max_value: 2
        gc_upper_clamp: 2
        gc_title: Read Me
        marks:
          - gcm_note: Full Credit
            gcm_points: 0
          - gcm_note: Minor errors in Read Me
            gcm_points: -1
          - gcm_note: Major errors in Read Me or Read Me missing
            gcm_points: -2
      - gc_lower_clamp: 0
        gc_default: 5
        gc_is_peer: true
        gc_max_value: 5
        gc_upper_clamp: 5
        gc_title: Coding Style
        marks:
          - gcm_note: Full Credit
            gcm_points: 0
          - gcm_note: Code is unreadable
            gcm_points: -5
          - gcm_note: Code is very difficult to understand
            gcm_points: -3
          - gcm_note: Code is difficult to understand
            gcm_points: -1
      - gc_lower_clamp: 0
        gc_default: 5
        gc_is_peer: true
        gc_max_value: 5
        gc_upper_clamp: 5
        gc_title: Documentation
        marks:
          - gcm_note: Full Credit
            gcm_points: 0
          - gcm_note: No documentation
            gcm_points: -5
          - gcm_note: Very little documentation or documentation makes no sense
            gcm_points: -3
          - gcm_note: Way too much documentation and/or documentation makes no sense
            gcm_points: -1
      - gc_lower_clamp: 0
        gc_default: 0
        gc_is_peer: true
        gc_max_value: 0
        gc_upper_clamp: 5
        gc_title: Extra Credit
        marks:
          - gcm_note: No Credit
            gcm_points: 0
          - gcm_note: Extra credit done poorly
            gcm_points: 2
          - gcm_note: Extra credit is acceptable
            gcm_points: 5
    eg_submission_due_date: 1972-01-01 23:59:59
    eg_submission_open_date: 1971-01-01 23:59:59
    g_grade_due_date: 9998-12-31 23:59:59
    g_grade_released_date: 9998-12-31 23:59:59
    g_grade_start_date: 1973-01-01 23:59:59
    eg_grade_inquiry_start_date: 9999-01-01 23:59:59
    eg_grade_inquiry_due_date: 9999-01-06 23:59:59
    eg_has_due_date: true
    eg_has_release_date: true
    eg_team_assignment: true
    eg_max_team_size: 3
    g_ta_view_start_date: 1970-01-01 23:59:59
    g_title: Closed Peer Team Homework
    gradeable_config: python_simple_homework
    g_bucket: homework

  - g_id: closed_peer_team_homework
    eg_peer_grading: true
    components:
      - gc_lower_clamp: 0
        gc_default: 2
        gc_is_peer: true
        gc_max_value: 2
        gc_upper_clamp: 2
        gc_title: Read Me
        marks:
          - gcm_note: Full Credit
            gcm_points: 0
          - gcm_note: Minor errors in Read Me
            gcm_points: -1
          - gcm_note: Major errors in Read Me or Read Me missing
            gcm_points: -2
      - gc_lower_clamp: 0
        gc_default: 5
        gc_is_peer: true
        gc_max_value: 5
        gc_upper_clamp: 5
        gc_title: Coding Style
        marks:
          - gcm_note: Full Credit
            gcm_points: 0
          - gcm_note: Code is unreadable
            gcm_points: -5
          - gcm_note: Code is very difficult to understand
            gcm_points: -3
          - gcm_note: Code is difficult to understand
            gcm_points: -1
      - gc_lower_clamp: 0
        gc_default: 5
        gc_is_peer: true
        gc_max_value: 5
        gc_upper_clamp: 5
        gc_title: Documentation
        marks:
          - gcm_note: Full Credit
            gcm_points: 0
          - gcm_note: No documentation
            gcm_points: -5
          - gcm_note: Very little documentation or documentation makes no sense
            gcm_points: -3
          - gcm_note: Way too much documentation and/or documentation makes no sense
            gcm_points: -1
      - gc_lower_clamp: 0
        gc_default: 0
        gc_max_value: 0
        gc_upper_clamp: 5
        gc_title: Extra Credit
        marks:
          - gcm_note: No Credit
            gcm_points: 0
          - gcm_note: Extra credit done poorly
            gcm_points: 2
          - gcm_note: Extra credit is acceptable
            gcm_points: 5
    eg_submission_due_date: 1972-01-01 23:59:59
    eg_submission_open_date: 1971-01-01 23:59:59
    g_grade_due_date: 9998-12-31 23:59:59
    g_grade_released_date: 9998-12-31 23:59:59
    eg_grade_inquiry_start_date: 9999-01-01 23:59:59
    eg_grade_inquiry_due_date: 9999-01-06 23:59:59
    eg_has_due_date: true
    eg_has_release_date: true
    g_grade_start_date: 9997-12-31 23:59:59
    eg_team_assignment: true
    eg_max_team_size: 3
    g_ta_view_start_date: 1970-01-01 23:59:59
    g_title: Closed Peer Team Homework
    gradeable_config: cpp_hidden_tests
    g_bucket: homework

  - g_id: grading_pdf_peer_homework
    eg_peer_grading: true
    components:
      - gc_lower_clamp: 0
        gc_is_peer: true
        gc_default: 2
        gc_max_value: 2
        gc_upper_clamp: 2
        gc_title: Read Me
        marks:
          - gcm_note: Full Credit
            gcm_points: 0
          - gcm_note: Minor errors in Read Me
            gcm_points: -1
          - gcm_note: Major errors in Read Me or Read Me missing
            gcm_points: -2
      - gc_lower_clamp: 0
        gc_default: 5
        gc_is_peer: true
        gc_max_value: 5
        gc_upper_clamp: 5
        gc_title: Coding Style
        marks:
          - gcm_note: Full Credit
            gcm_points: 0
          - gcm_note: Code is unreadable
            gcm_points: -5
          - gcm_note: Code is very difficult to understand
            gcm_points: -3
          - gcm_note: Code is difficult to understand
            gcm_points: -1
      - gc_lower_clamp: 0
        gc_default: 5
        gc_is_peer: true
        gc_max_value: 5
        gc_upper_clamp: 5
        gc_title: Documentation
        marks:
          - gcm_note: Full Credit
            gcm_points: 0
          - gcm_note: No documentation
            gcm_points: -5
          - gcm_note: Very little documentation or documentation makes no sense
            gcm_points: -3
          - gcm_note: Way too much documentation and/or documentation makes no sense
            gcm_points: -1
      - gc_lower_clamp: 0
        gc_default: 0
        gc_is_peer: true
        gc_max_value: 0
        gc_upper_clamp: 5
        gc_title: Extra Credit
        marks:
          - gcm_note: No Credit
            gcm_points: 0
          - gcm_note: Extra credit done poorly
            gcm_points: 2
          - gcm_note: Extra credit is acceptable
            gcm_points: 5
    eg_submission_due_date: 1972-01-01 23:59:59
    eg_submission_open_date: 1971-01-01 23:59:59
    g_grade_due_date: 1974-01-01 23:59:59
    g_grade_released_date: 1974-01-01 23:59:59
    eg_grade_inquiry_start_date: 1974-01-08 23:59:59
    eg_grade_inquiry_due_date: 1974-01-13 23:59:59
    eg_has_due_date: true
    eg_has_release_date: true
    g_grade_start_date: 1973-01-01 23:59:59
    g_ta_view_start_date: 1970-01-01 23:59:59
    g_title: Released Peer PDF Homework
    gradeable_config: multiple_pdf_annotations
    g_bucket: homework
    g_grader_assignment_method: 2
    eg_annotated_pdf: true

  - g_id: grading_pdf_peer_team_homework
    eg_peer_grading: true
    components:
      - gc_lower_clamp: 0
        gc_is_peer: true
        gc_default: 2
        gc_max_value: 2
        gc_upper_clamp: 2
        gc_title: Read Me
        marks:
          - gcm_note: Full Credit
            gcm_points: 0
          - gcm_note: Minor errors in Read Me
            gcm_points: -1
          - gcm_note: Major errors in Read Me or Read Me missing
            gcm_points: -2
      - gc_lower_clamp: 0
        gc_default: 5
        gc_is_peer: true
        gc_max_value: 5
        gc_upper_clamp: 5
        gc_title: Coding Style
        marks:
          - gcm_note: Full Credit
            gcm_points: 0
          - gcm_note: Code is unreadable
            gcm_points: -5
          - gcm_note: Code is very difficult to understand
            gcm_points: -3
          - gcm_note: Code is difficult to understand
            gcm_points: -1
      - gc_lower_clamp: 0
        gc_default: 5
        gc_is_peer: true
        gc_max_value: 5
        gc_upper_clamp: 5
        gc_title: Documentation
        marks:
          - gcm_note: Full Credit
            gcm_points: 0
          - gcm_note: No documentation
            gcm_points: -5
          - gcm_note: Very little documentation or documentation makes no sense
            gcm_points: -3
          - gcm_note: Way too much documentation and/or documentation makes no sense
            gcm_points: -1
      - gc_lower_clamp: 0
        gc_default: 0
        gc_is_peer: true
        gc_max_value: 0
        gc_upper_clamp: 5
        gc_title: Extra Credit
        marks:
          - gcm_note: No Credit
            gcm_points: 0
          - gcm_note: Extra credit done poorly
            gcm_points: 2
          - gcm_note: Extra credit is acceptable
            gcm_points: 5
    eg_submission_due_date: 1972-01-01 23:59:59
    eg_submission_open_date: 1971-01-01 23:59:59
    g_grade_due_date: 1974-01-01 23:59:59
    g_grade_released_date: 1974-01-01 23:59:59
    eg_grade_inquiry_start_date: 1974-01-08 23:59:59
    eg_grade_inquiry_due_date: 1974-01-13 23:59:59
    eg_has_due_date: true
    eg_has_release_date: true
    eg_team_assignment: true
    eg_max_team_size: 3
    g_grade_start_date: 1973-01-01 23:59:59
    g_ta_view_start_date: 1970-01-01 23:59:59
    g_title: Released Peer Team PDF Homework
    gradeable_config: multiple_pdf_annotations
    g_bucket: homework
    g_grader_assignment_method: 2
    eg_annotated_pdf: true

  - g_id: closed_team_homework
    eg_peer_grading: true
    components:
      - gc_lower_clamp: 0
        gc_default: 2
        gc_max_value: 2
        gc_upper_clamp: 2
        gc_title: Read Me
        marks:
          - gcm_note: Full Credit
            gcm_points: 0
          - gcm_note: Minor errors in Read Me
            gcm_points: -1
          - gcm_note: Major errors in Read Me or Read Me missing
            gcm_points: -2
      - gc_lower_clamp: 0
        gc_default: 5
        gc_max_value: 5
        gc_upper_clamp: 5
        gc_title: Coding Style
        marks:
          - gcm_note: Full Credit
            gcm_points: 0
          - gcm_note: Code is unreadable
            gcm_points: -5
          - gcm_note: Code is very difficult to understand
            gcm_points: -3
          - gcm_note: Code is difficult to understand
            gcm_points: -1
      - gc_lower_clamp: 0
        gc_default: 5
        gc_max_value: 5
        gc_upper_clamp: 5
        gc_title: Documentation
        marks:
          - gcm_note: Full Credit
            gcm_points: 0
          - gcm_note: No documentation
            gcm_points: -5
          - gcm_note: Very little documentation or documentation makes no sense
            gcm_points: -3
          - gcm_note: Way too much documentation and/or documentation makes no sense
            gcm_points: -1
      - gc_lower_clamp: 0
        gc_default: 0
        gc_max_value: 0
        gc_upper_clamp: 5
        gc_title: Extra Credit
        marks:
          - gcm_note: No Credit
            gcm_points: 0
          - gcm_note: Extra credit done poorly
            gcm_points: 2
          - gcm_note: Extra credit is acceptable
            gcm_points: 5
    eg_submission_due_date: 1972-01-01 23:59:59
    eg_submission_open_date: 1971-01-01 23:59:59
    g_grade_due_date: 9998-12-31 23:59:59
    g_grade_released_date: 9998-12-31 23:59:59
    eg_grade_inquiry_start_date: 9999-01-01 23:59:59
    eg_grade_inquiry_due_date: 9999-01-06 23:59:59
    eg_has_due_date: true
    eg_has_release_date: true
    g_grade_start_date: 9997-12-31 23:59:59
    eg_team_assignment: true
    eg_max_team_size: 3
    g_ta_view_start_date: 1970-01-01 23:59:59
    g_title: Closed Team Homework
    gradeable_config: cpp_hidden_tests
    g_bucket: homework

  - g_id: closed_homework
    components:
      - gc_lower_clamp: 0
        gc_default: 2
        gc_max_value: 2
        gc_upper_clamp: 2
        gc_title: Read Me
        marks:
          - gcm_note: Full Credit
            gcm_points: 0
          - gcm_note: Minor errors in Read Me
            gcm_points: -1
          - gcm_note: Major errors in Read Me or Read Me missing
            gcm_points: -2
      - gc_lower_clamp: 0
        gc_default: 5
        gc_max_value: 5
        gc_upper_clamp: 5
        gc_title: Coding Style
        marks:
          - gcm_note: Full Credit
            gcm_points: 0
          - gcm_note: Code is unreadable
            gcm_points: -5
          - gcm_note: Code is very difficult to understand
            gcm_points: -3
          - gcm_note: Code is difficult to understand
            gcm_points: -1
      - gc_lower_clamp: 0
        gc_default: 5
        gc_max_value: 5
        gc_upper_clamp: 5
        gc_title: Documentation
        marks:
          - gcm_note: Full Credit
            gcm_points: 0
          - gcm_note: No documentation
            gcm_points: -5
          - gcm_note: Very little documentation or documentation makes no sense
            gcm_points: -3
          - gcm_note: Way too much documentation and/or documentation makes no sense
            gcm_points: -1
      - gc_lower_clamp: 0
        gc_default: 0
        gc_max_value: 0
        gc_upper_clamp: 5
        gc_title: Extra Credit
        marks:
          - gcm_note: No Credit
            gcm_points: 0
          - gcm_note: Extra credit done poorly
            gcm_points: 2
          - gcm_note: Extra credit is acceptable
            gcm_points: 5
    eg_submission_due_date: 1972-01-01 23:59:59
    eg_submission_open_date: 1971-01-01 23:59:59
    g_grade_due_date: 9998-12-31 23:59:59
    g_grade_released_date: 9998-12-31 23:59:59
    eg_grade_inquiry_start_date: 9999-01-01 23:59:59
    eg_grade_inquiry_due_date: 9999-01-06 23:59:59
    eg_has_due_date: true
    eg_has_release_date: true
    g_grade_start_date: 9997-12-31 23:59:59
    g_ta_view_start_date: 1970-01-01 23:59:59
    g_title: Closed Homework
    gradeable_config: python_simple_homework
    g_bucket: homework

  - g_id: grading_homework
    components:
      - gc_lower_clamp: 0
        gc_default: 2
        gc_max_value: 2
        gc_upper_clamp: 2
        gc_title: Read Me
        marks:
          - gcm_note: Full Credit
            gcm_points: 0
          - gcm_note: Minor errors in Read Me
            gcm_points: -1
          - gcm_note: Major errors in Read Me or Read Me missing
            gcm_points: -2
      - gc_lower_clamp: 0
        gc_default: 5
        gc_max_value: 5
        gc_upper_clamp: 5
        gc_title: Coding Style
        marks:
          - gcm_note: Full Credit
            gcm_points: 0
          - gcm_note: Code is unreadable
            gcm_points: -5
          - gcm_note: Code is very difficult to understand
            gcm_points: -3
          - gcm_note: Code is difficult to understand
            gcm_points: -1
      - gc_lower_clamp: 0
        gc_default: 5
        gc_max_value: 5
        gc_upper_clamp: 5
        gc_title: Documentation
        marks:
          - gcm_note: Full Credit
            gcm_points: 0
          - gcm_note: No documentation
            gcm_points: -5
          - gcm_note: Very little documentation or documentation makes no sense
            gcm_points: -3
          - gcm_note: Way too much documentation and/or documentation makes no sense
            gcm_points: -1
      - gc_lower_clamp: 0
        gc_default: 0
        gc_max_value: 0
        gc_upper_clamp: 5
        gc_title: Extra Credit
        marks:
          - gcm_note: No Credit
            gcm_points: 0
          - gcm_note: Extra credit done poorly
            gcm_points: 2
          - gcm_note: Extra credit is acceptable
            gcm_points: 5
    eg_submission_due_date: 1972-01-01 23:59:59
    eg_submission_open_date: 1971-01-01 23:59:59
    g_grade_due_date: 9998-12-31 23:59:59
    g_grade_released_date: 9998-12-31 23:59:59
    eg_grade_inquiry_start_date: 9999-01-01 23:59:59
    eg_grade_inquiry_due_date: 9999-01-06 23:59:59
    eg_has_due_date: true
    eg_has_release_date: true
    g_grade_start_date: 1973-01-01 23:59:59
    g_ta_view_start_date: 1970-01-01 23:59:59
    g_title: Grading Homework
    gradeable_config: python_simple_homework
    g_bucket: homework

  - g_id: grades_released_homework
    components:
      - gc_lower_clamp: 0
        gc_default: 5
        gc_max_value: 5
        gc_upper_clamp: 5
        gc_title: Question 1
      - gc_is_extra_credit: true
        gc_lower_clamp: 0
        gc_default: 5
        gc_max_value: 5
        gc_upper_clamp: 5
        gc_title: Question 2
    eg_submission_due_date: 1972-01-01 23:59:59
    eg_submission_open_date: 1971-01-01 23:59:59
    g_grade_due_date: 1974-01-01 23:59:59
    g_grade_released_date: 1974-01-01 23:59:59
    eg_grade_inquiry_start_date: 1974-01-01 23:59:59
    eg_grade_inquiry_due_date: 1974-01-08 23:59:59
    eg_has_due_date: true
    eg_has_release_date: true
    g_grade_start_date: 1973-01-01 23:59:59
    g_ta_view_start_date: 1970-01-01 23:59:59
    g_title: Grades Released Homework
    gradeable_config: python_simple_homework
    g_bucket: homework

  - g_id: future_no_tas_lab
    components:
      - gc_title: Question 1
        gc_lower_clamp: 0
        gc_default: 0
        gc_max_value: 1
        gc_upper_clamp: 1
      - gc_title: Question 2
        gc_lower_clamp: 0
        gc_default: 0
        gc_max_value: 0
        gc_upper_clamp: 1
    g_grade_due_date: 9998-12-31 23:59:59
    g_grade_released_date: 9998-12-31 23:59:59
    g_grade_start_date: 9997-12-31 23:59:59
    g_ta_view_start_date: 9996-12-31 23:59:59
    g_title: Future (No TAs) Lab
    g_type: 1
    g_bucket: lab

  - g_id: future_tas_lab
    components:
      - gc_title: Question 1
        gc_lower_clamp: 0
        gc_default: 0
        gc_max_value: 1
        gc_upper_clamp: 1
      - gc_title: Question 2
        gc_lower_clamp: 0
        gc_default: 0
        gc_max_value: 0
        gc_upper_clamp: 1
    g_grade_due_date: 9998-12-31 23:59:59
    g_grade_released_date: 9998-12-31 23:59:59
    g_grade_start_date: 9997-12-31 23:59:59
    g_ta_view_start_date: 1970-01-01 23:59:59
    g_title: Future (TAs) Lab
    g_type: 1
    g_bucket: lab

  - g_id: grading_lab
    components:
      - gc_title: Question 1
        gc_lower_clamp: 0
        gc_default: 0
        gc_max_value: 1
        gc_upper_clamp: 1
      - gc_title: Question 2
        gc_lower_clamp: 0
        gc_default: 0
        gc_max_value: 0
        gc_upper_clamp: 1
    g_grade_due_date: 9998-12-31 23:59:59
    g_grade_released_date: 9998-12-31 23:59:59
    g_grade_start_date: 1971-01-01 23:59:59
    g_ta_view_start_date: 1970-01-01 23:59:59
    g_title: Grading Lab
    g_type: 1
    g_bucket: lab

<<<<<<< HEAD
        gcm_points : 0
- g_id: future_tas_test
  components:
  - gc_lower_clamp: 0
    gc_default: 0
    gc_max_value: 0
    gc_upper_clamp: 5
    gc_title: Question 1
  - gc_lower_clamp: 0
    gc_default: 0
    gc_max_value: 5
    gc_upper_clamp: 5
    gc_title: Question 2
  - gc_is_text: true
    gc_title: Text 1
  g_grade_due_date: 9998-12-31 23:59:59
  g_grade_released_date: 9998-12-31 23:59:59
  g_grade_start_date: 9997-12-31 23:59:59
  g_ta_view_start_date: 1970-01-01 23:59:59
  g_title: Future (TAs) Test
  g_type: 2
  g_bucket: test
=======
  - g_id: grading_lab_rotating
    components:
      - gc_title: Question 1
        gc_lower_clamp: 0
        gc_default: 0
        gc_max_value: 1
        gc_upper_clamp: 1
      - gc_title: Question 2
        gc_lower_clamp: 0
        gc_default: 0
        gc_max_value: 0
        gc_upper_clamp: 1
    g_grade_due_date: 9998-12-31 23:59:59
    g_grade_released_date: 9998-12-31 23:59:59
    g_grade_start_date: 1971-01-01 23:59:59
    g_ta_view_start_date: 1970-01-01 23:59:59
    g_title: Grading Lab (Rotating Sections)
    g_type: 1
    g_bucket: lab
    g_grader_assignment_method: 0
>>>>>>> 7e01483c

  - g_id: grades_released_lab
    components:
      - gc_title: Question 1
        gc_lower_clamp: 0
        gc_default: 0
        gc_max_value: 1
        gc_upper_clamp: 1
      - gc_title: Question 2
        gc_lower_clamp: 0
        gc_default: 0
        gc_max_value: 0
        gc_upper_clamp: 1
    g_grade_due_date: 1972-01-01 23:59:59
    g_grade_released_date: 1972-01-01 23:59:59
    g_grade_start_date: 1971-01-01 23:59:59
    g_ta_view_start_date: 1970-01-01 23:59:59
    g_title: Grades Released Lab
    g_type: 1
    g_bucket: lab

  - g_id: future_no_tas_test
    components:
      - gc_lower_clamp: 0
        gc_default: 0
        gc_max_value: 0
        gc_upper_clamp: 5
        gc_title: Question 1
      - gc_lower_clamp: 0
        gc_default: 0
        gc_max_value: 5
        gc_upper_clamp: 5
        gc_title: Question 2
      - gc_is_text: true
        gc_title: Text 1
    g_grade_due_date: 9998-12-31 23:59:59
    g_grade_released_date: 9998-12-31 23:59:59
    g_grade_start_date: 9997-12-31 23:59:59
    g_ta_view_start_date: 9996-12-31 23:59:59
    g_title: Future (No TAs) Test
    g_type: 2
    g_bucket: test

  - g_id: notebook_filesubmission
    gradeable_config: notebook_filesubmission
    components:
      - gc_lower_clamp: 0
        gc_default: 5
        gc_max_value: 5
        gc_upper_clamp: 5
        gc_title: Question 1
        marks:
          - gcm_note: Full Credit
            gcm_points: 0
          - gcm_note: Question 1 Mark 1
            gcm_points: -5
    g_ta_view_start_date: -2 days
    eg_submission_open_date: -1 days
    eg_submission_due_date: +1000 days
    g_grade_start_date: +1005 days
    g_grade_due_date: +1010 days
    g_grade_released_date: +1010 days
    eg_grade_inquiry_start_date: +1012 days
    eg_grade_inquiry_due_date: +1015 days
    eg_has_due_date: true
    eg_has_release_date: true
    eg_max_random_submissions: 0

  - g_id: future_tas_test
    components:
      - gc_lower_clamp: 0
        gc_default: 0
        gc_max_value: 0
        gc_upper_clamp: 5
        gc_title: Question 1
      - gc_lower_clamp: 0
        gc_default: 0
        gc_max_value: 5
        gc_upper_clamp: 5
        gc_title: Question 2
      - gc_is_text: true
        gc_title: Text 1
    g_grade_due_date: 9998-12-31 23:59:59
    g_grade_released_date: 9998-12-31 23:59:59
    g_grade_start_date: 9997-12-31 23:59:59
    g_ta_view_start_date: 1970-01-01 23:59:59
    g_title: Future (TAs) Test
    g_type: 2
    g_bucket: test

  - g_id: grading_test
    components:
      - gc_lower_clamp: 0
        gc_default: 0
        gc_max_value: 0
        gc_upper_clamp: 5
        gc_title: Question 1
      - gc_lower_clamp: 0
        gc_default: 0
        gc_max_value: 5
        gc_upper_clamp: 5
        gc_title: Question 2
      - gc_is_text: true
        gc_title: Text 1
    g_grade_due_date: 9998-12-31 23:59:59
    g_grade_released_date: 9998-12-31 23:59:59
    g_grade_start_date: 1971-01-01 23:59:59
    g_ta_view_start_date: 1970-01-01 23:59:59
    g_title: Grading Test
    g_type: 2
    g_bucket: test

  - g_id: grading_test_rotating
    components:
      - gc_lower_clamp: 0
        gc_default: 0
        gc_max_value: 0
        gc_upper_clamp: 5
        gc_title: Question 1
      - gc_lower_clamp: 0
        gc_default: 0
        gc_max_value: 5
        gc_upper_clamp: 5
        gc_title: Question 2
      - gc_is_text: true
        gc_title: Text 1
    g_grade_due_date: 9998-12-31 23:59:59
    g_grade_released_date: 9998-12-31 23:59:59
    g_grade_start_date: 1971-01-01 23:59:59
    g_ta_view_start_date: 1970-01-01 23:59:59
    g_title: Grading Test (Rotating Sections)
    g_type: 2
    g_bucket: test
    g_grader_assignment_method: 0

  - g_id: grades_released_test
    components:
      - gc_lower_clamp: 0
        gc_default: 0
        gc_max_value: 0
        gc_upper_clamp: 5
        gc_title: Question 1
      - gc_lower_clamp: 0
        gc_default: 0
        gc_max_value: 5
        gc_upper_clamp: 5
        gc_title: Question 2
      - gc_is_text: true
        gc_title: Text 1
    g_grade_due_date: 1972-01-01 23:59:59
    g_grade_released_date: 1972-01-01 23:59:59
    g_grade_start_date: 1971-01-01 23:59:59
    g_ta_view_start_date: 1970-01-01 23:59:59
    g_title: Grades Released Test
    g_type: 2
    g_bucket: test

  - g_id: grades_released_homework_onlyta
    components:
      - gc_lower_clamp: 0
        gc_default: 5
        gc_max_value: 5
        gc_upper_clamp: 5
        gc_title: Question 1
        marks:
          - gcm_note: Full Credit
            gcm_points: 0
    eg_submission_due_date: 1972-01-01 23:59:59
    eg_submission_open_date: 1971-01-01 23:59:59
    g_grade_due_date: 1974-01-01 23:59:59
    g_grade_released_date: 1974-01-01 23:59:59
    eg_grade_inquiry_start_date: 1974-01-02 23:59:59
    eg_grade_inquiry_due_date: 1974-01-08 23:59:59
    eg_has_due_date: true
    eg_has_release_date: true
    g_grade_start_date: 1973-01-01 23:59:59
    g_ta_view_start_date: 1970-01-01 23:59:59
    g_title: TA Grade Only Homework (Upload Only)
    gradeable_config: upload_only
    g_bucket: homework

  # For no autograding, still need components, but also need eg_use_ta_grading flag
  - g_id: grades_released_homework_onlyauto
    components:
      - gc_lower_clamp: 0
        gc_default: 2
        gc_max_value: 2
        gc_upper_clamp: 2
        gc_title: Read Me
        marks:
          - gcm_note: Full Credit
            gcm_points: 0
          - gcm_note: Minor errors in Read Me
            gcm_points: -1
          - gcm_note: Major errors in Read Me or Read Me missing
            gcm_points: -2
      - gc_lower_clamp: 0
        gc_default: 5
        gc_max_value: 5
        gc_upper_clamp: 5
        gc_title: Coding Style
        marks:
          - gcm_note: Full Credit
            gcm_points: 0
          - gcm_note: Code is unreadable
            gcm_points: -5
          - gcm_note: Code is very difficult to understand
            gcm_points: -3
          - gcm_note: Code is difficult to understand
            gcm_points: -1
      - gc_lower_clamp: 0
        gc_default: 5
        gc_max_value: 5
        gc_upper_clamp: 5
        gc_title: Documentation
        marks:
          - gcm_note: Full Credit
            gcm_points: 0
          - gcm_note: No documentation
            gcm_points: -5
          - gcm_note: Very little documentation or documentation makes no sense
            gcm_points: -3
          - gcm_note: Way too much documentation and/or documentation makes no sense
            gcm_points: -1
      - gc_lower_clamp: 0
        gc_default: 0
        gc_max_value: 0
        gc_upper_clamp: 5
        gc_title: Extra Credit
        marks:
          - gcm_note: No Credit
            gcm_points: 0
          - gcm_note: Extra credit done poorly
            gcm_points: 2
          - gcm_note: Extra credit is acceptable
            gcm_points: 5
    eg_submission_due_date: 1972-01-01 23:59:59
    eg_submission_open_date: 1971-01-01 23:59:59
    g_grade_due_date: 1974-01-01 23:59:59
    g_grade_released_date: 1974-01-01 23:59:59
    eg_grade_inquiry_start_date: 1974-01-02 23:59:59
    eg_grade_inquiry_due_date: 1974-01-08 23:59:59
    eg_has_due_date: true
    eg_has_release_date: true
    g_grade_start_date: 1973-01-01 23:59:59
    g_ta_view_start_date: 1970-01-01 23:59:59
    g_title: Autograde Only Homework (Simple Python)
    gradeable_config: 01_simple_python
    eg_use_ta_grading: False
    g_bucket: homework

  - g_id: grades_released_homework_autota
    components:
      - gc_lower_clamp: 0
        gc_default: 2
        gc_max_value: 2
        gc_upper_clamp: 2
        gc_title: Read Me
        marks:
          - gcm_note: Full Credit
            gcm_points: 0
          - gcm_note: Minor errors in Read Me
            gcm_points: -1
          - gcm_note: Major errors in Read Me or Read Me missing
            gcm_points: -2
      - gc_lower_clamp: 0
        gc_default: 5
        gc_max_value: 5
        gc_upper_clamp: 5
        gc_title: Coding Style
        marks:
          - gcm_note: Full Credit
            gcm_points: 0
          - gcm_note: Code is unreadable
            gcm_points: -5
          - gcm_note: Code is very difficult to understand
            gcm_points: -3
          - gcm_note: Code is difficult to understand
            gcm_points: -1
      - gc_lower_clamp: 0
        gc_default: 5
        gc_max_value: 5
        gc_upper_clamp: 5
        gc_title: Documentation
        marks:
          - gcm_note: Full Credit
            gcm_points: 0
          - gcm_note: No documentation
            gcm_points: -5
          - gcm_note: Very little documentation or documentation makes no sense
            gcm_points: -3
          - gcm_note: Way too much documentation and/or documentation makes no sense
            gcm_points: -1
      - gc_lower_clamp: 0
        gc_default: 0
        gc_max_value: 0
        gc_upper_clamp: 5
        gc_title: Extra Credit
        marks:
          - gcm_note: No Credit
            gcm_points: 0
          - gcm_note: Extra credit done poorly
            gcm_points: 2
          - gcm_note: Extra credit is acceptable
            gcm_points: 5
    eg_submission_due_date: 1972-01-01 23:59:59
    eg_submission_open_date: 1971-01-01 23:59:59
    g_grade_due_date: 1974-01-01 23:59:59
    g_grade_released_date: 1974-01-01 23:59:59
    eg_grade_inquiry_start_date: 1974-01-02 23:59:59
    eg_grade_inquiry_due_date: 1974-01-08 23:59:59
    eg_has_due_date: true
    eg_has_release_date: true
    g_grade_start_date: 1973-01-01 23:59:59
    g_ta_view_start_date: 1970-01-01 23:59:59
    g_title: Autograde and TA Homework (C System Calls)
    gradeable_config: 12_system_calls
    g_bucket: homework

  - g_id: grades_released_homework_autohiddenEC
    components:
      - gc_lower_clamp: 0
        gc_default: 2
        gc_max_value: 2
        gc_upper_clamp: 2
        gc_title: Read Me
        marks:
          - gcm_note: Full Credit
            gcm_points: 0
          - gcm_note: Minor errors in Read Me
            gcm_points: -1
          - gcm_note: Major errors in Read Me or Read Me missing
            gcm_points: -2
      - gc_lower_clamp: 0
        gc_default: 5
        gc_max_value: 5
        gc_upper_clamp: 5
        gc_title: Coding Style
        marks:
          - gcm_note: Full Credit
            gcm_points: 0
          - gcm_note: Code is unreadable
            gcm_points: -5
          - gcm_note: Code is very difficult to understand
            gcm_points: -3
          - gcm_note: Code is difficult to understand
            gcm_points: -1
      - gc_lower_clamp: 0
        gc_default: 5
        gc_max_value: 5
        gc_upper_clamp: 5
        gc_title: Documentation
        marks:
          - gcm_note: Full Credit
            gcm_points: 0
          - gcm_note: No documentation
            gcm_points: -5
          - gcm_note: Very little documentation or documentation makes no sense
            gcm_points: -3
          - gcm_note: Way too much documentation and/or documentation makes no sense
            gcm_points: -1
      - gc_lower_clamp: 0
        gc_default: 0
        gc_max_value: 0
        gc_upper_clamp: 5
        gc_title: Extra Credit
        marks:
          - gcm_note: No Credit
            gcm_points: 0
          - gcm_note: Extra credit done poorly
            gcm_points: 2
          - gcm_note: Extra credit is acceptable
            gcm_points: 5
    eg_submission_due_date: 1972-01-01 23:59:59
    eg_submission_open_date: 1971-01-01 23:59:59
    g_grade_due_date: 1974-01-01 23:59:59
    g_grade_released_date: 1974-01-01 23:59:59
    eg_grade_inquiry_start_date: 1974-01-02 23:59:59
    eg_grade_inquiry_due_date: 1974-01-08 23:59:59
    eg_has_due_date: true
    eg_has_release_date: true
    g_grade_start_date: 1973-01-01 23:59:59
    g_ta_view_start_date: 1970-01-01 23:59:59
    g_title: Autograder Hidden and Extra Credit (C++ Hidden Tests)
    gradeable_config: cpp_hidden_tests
    g_bucket: homework

  - g_id: grading_homework_pdf
    components:
      - gc_lower_clamp: 0
        gc_default: 2
        gc_max_value: 2
        gc_upper_clamp: 2
        gc_title: Read Me
        marks:
          - gcm_note: Full Credit
            gcm_points: 0
          - gcm_note: Minor errors in Read Me
            gcm_points: -1
          - gcm_note: Major errors in Read Me or Read Me missing
            gcm_points: -2
      - gc_lower_clamp: 0
        gc_default: 5
        gc_max_value: 5
        gc_upper_clamp: 5
        gc_title: Coding Style
        marks:
          - gcm_note: Full Credit
            gcm_points: 0
          - gcm_note: Code is unreadable
            gcm_points: -5
          - gcm_note: Code is very difficult to understand
            gcm_points: -3
          - gcm_note: Code is difficult to understand
            gcm_points: -1
      - gc_lower_clamp: 0
        gc_default: 5
        gc_max_value: 5
        gc_upper_clamp: 5
        gc_title: Documentation
        marks:
          - gcm_note: Full Credit
            gcm_points: 0
          - gcm_note: No documentation
            gcm_points: -5
          - gcm_note: Very little documentation or documentation makes no sense
            gcm_points: -3
          - gcm_note: Way too much documentation and/or documentation makes no sense
            gcm_points: -1
      - gc_lower_clamp: 0
        gc_default: 0
        gc_max_value: 0
        gc_upper_clamp: 5
        gc_title: Extra Credit
        marks:
          - gcm_note: No Credit
            gcm_points: 0
          - gcm_note: Extra credit done poorly
            gcm_points: 2
          - gcm_note: Extra credit is acceptable
            gcm_points: 5
    eg_submission_due_date: 1972-01-01 23:59:59
    eg_submission_open_date: 1971-01-01 23:59:59
    g_grade_due_date: 9998-12-31 23:59:59
    g_grade_released_date: 9998-12-31 23:59:59
    eg_grade_inquiry_start_date: 9999-01-01 23:59:59
    eg_grade_inquiry_due_date: 9999-01-06 23:59:59
    eg_has_due_date: true
    eg_has_release_date: true
    g_grade_start_date: 1973-01-01 23:59:59
    g_ta_view_start_date: 1970-01-01 23:59:59
    g_title: Grading Homework PDF
    gradeable_config: pdf_word_count
    g_bucket: homework

  - g_id: grading_homework_team_pdf
    components:
      - gc_lower_clamp: 0
        gc_default: 2
        gc_max_value: 2
        gc_upper_clamp: 2
        gc_title: Read Me
        marks:
          - gcm_note: Full Credit
            gcm_points: 0
          - gcm_note: Minor errors in Read Me
            gcm_points: -1
          - gcm_note: Major errors in Read Me or Read Me missing
            gcm_points: -2
      - gc_lower_clamp: 0
        gc_default: 5
        gc_max_value: 5
        gc_upper_clamp: 5
        gc_title: Coding Style
        marks:
          - gcm_note: Full Credit
            gcm_points: 0
          - gcm_note: Code is unreadable
            gcm_points: -5
          - gcm_note: Code is very difficult to understand
            gcm_points: -3
          - gcm_note: Code is difficult to understand
            gcm_points: -1
      - gc_lower_clamp: 0
        gc_default: 5
        gc_max_value: 5
        gc_upper_clamp: 5
        gc_title: Documentation
        marks:
          - gcm_note: Full Credit
            gcm_points: 0
          - gcm_note: No documentation
            gcm_points: -5
          - gcm_note: Very little documentation or documentation makes no sense
            gcm_points: -3
          - gcm_note: Way too much documentation and/or documentation makes no sense
            gcm_points: -1
      - gc_lower_clamp: 0
        gc_default: 0
        gc_max_value: 0
        gc_upper_clamp: 5
        gc_title: Extra Credit
        marks:
          - gcm_note: No Credit
            gcm_points: 0
          - gcm_note: Extra credit done poorly
            gcm_points: 2
          - gcm_note: Extra credit is acceptable
            gcm_points: 5
    eg_submission_due_date: 1972-01-01 23:59:59
    eg_submission_open_date: 1971-01-01 23:59:59
    g_grade_due_date: 9998-12-31 23:59:59
    g_grade_released_date: 9998-12-31 23:59:59
    eg_grade_inquiry_start_date: 9999-01-01 23:59:59
    eg_grade_inquiry_due_date: 9999-01-06 23:59:59
    eg_has_due_date: true
    eg_has_release_date: true
    eg_team_assignment: true
    eg_max_team_size: 3
    g_grade_start_date: 1973-01-01 23:59:59
    g_ta_view_start_date: 1970-01-01 23:59:59
    g_title: Grading Homework Team PDF
    gradeable_config: pdf_word_count
    g_bucket: homework
    g_grader_assignment_method: 0

  - g_id: grades_released_homework_onlytaEC
    components:
      - gc_lower_clamp: 0
        gc_default: 2
        gc_max_value: 2
        gc_upper_clamp: 2
        gc_title: Read Me
        marks:
          - gcm_note: Full Credit
            gcm_points: 0
          - gcm_note: Minor errors in Read Me
            gcm_points: -1
          - gcm_note: Major errors in Read Me or Read Me missing
            gcm_points: -2
      - gc_lower_clamp: 0
        gc_default: 5
        gc_max_value: 5
        gc_upper_clamp: 5
        gc_title: Coding Style
        marks:
          - gcm_note: Full Credit
            gcm_points: 0
          - gcm_note: Code is unreadable
            gcm_points: -5
          - gcm_note: Code is very difficult to understand
            gcm_points: -3
          - gcm_note: Code is difficult to understand
            gcm_points: -1
      - gc_lower_clamp: 0
        gc_default: 5
        gc_max_value: 5
        gc_upper_clamp: 5
        gc_title: Documentation
        marks:
          - gcm_note: Full Credit
            gcm_points: 0
          - gcm_note: No documentation
            gcm_points: -5
          - gcm_note: Very little documentation or documentation makes no sense
            gcm_points: -3
          - gcm_note: Way too much documentation and/or documentation makes no sense
            gcm_points: -1
      - gc_lower_clamp: 0
        gc_default: 0
        gc_max_value: 0
        gc_upper_clamp: 5
        gc_title: Extra Credit
        marks:
          - gcm_note: No Credit
            gcm_points: 0
          - gcm_note: Extra credit done poorly
            gcm_points: 2
          - gcm_note: Extra credit is acceptable
            gcm_points: 5
    eg_submission_due_date: 1972-01-01 23:59:59
    eg_submission_open_date: 1971-01-01 23:59:59
    g_grade_due_date: 1974-01-01 23:59:59
    g_grade_released_date: 1974-01-01 23:59:59
    eg_grade_inquiry_start_date: 1974-01-02 23:59:59
    eg_grade_inquiry_due_date: 1974-01-08 23:59:59
    eg_has_due_date: true
    eg_has_release_date: true
    g_grade_start_date: 1973-01-01 23:59:59
    g_ta_view_start_date: 1970-01-01 23:59:59
    g_title: TA Only w/ Extra Credit (Upload Only)
    gradeable_config: upload_only
    g_bucket: homework

  - g_id: grades_released_homework_onlytaPenalty
    components:
      - gc_lower_clamp: 0
        gc_default: 2
        gc_max_value: 2
        gc_upper_clamp: 2
        gc_title: Read Me
        marks:
          - gcm_note: Full Credit
            gcm_points: 0
          - gcm_note: Minor errors in Read Me
            gcm_points: -1
          - gcm_note: Major errors in Read Me or Read Me missing
            gcm_points: -2
      - gc_lower_clamp: 0
        gc_default: 5
        gc_max_value: 5
        gc_upper_clamp: 5
        gc_title: Coding Style
        marks:
          - gcm_note: Full Credit
            gcm_points: 0
          - gcm_note: Code is unreadable
            gcm_points: -5
          - gcm_note: Code is very difficult to understand
            gcm_points: -3
          - gcm_note: Code is difficult to understand
            gcm_points: -1
      - gc_lower_clamp: 0
        gc_default: 5
        gc_max_value: 5
        gc_upper_clamp: 5
        gc_title: Documentation
        marks:
          - gcm_note: Full Credit
            gcm_points: 0
          - gcm_note: No documentation
            gcm_points: -5
          - gcm_note: Very little documentation or documentation makes no sense
            gcm_points: -3
          - gcm_note: Way too much documentation and/or documentation makes no sense
            gcm_points: -1
      - gc_lower_clamp: 0
        gc_default: 0
        gc_max_value: 0
        gc_upper_clamp: 5
        gc_title: Extra Credit
        marks:
          - gcm_note: No Credit
            gcm_points: 0
          - gcm_note: Extra credit done poorly
            gcm_points: 2
          - gcm_note: Extra credit is acceptable
            gcm_points: 5
    eg_submission_due_date: 1972-01-01 23:59:59
    eg_submission_open_date: 1971-01-01 23:59:59
    g_grade_due_date: 1974-01-01 23:59:59
    g_grade_released_date: 1974-01-01 23:59:59
    eg_grade_inquiry_start_date: 1974-01-02 23:59:59
    eg_grade_inquiry_due_date: 1974-01-08 23:59:59
    eg_has_due_date: true
    eg_has_release_date: true
    g_grade_start_date: 1973-01-01 23:59:59
    g_ta_view_start_date: 1970-01-01 23:59:59
    g_title: TA Only w/ Penalty (Upload Only)
    gradeable_config: upload_only
    g_bucket: homework

  - gradeable_config: leaderboard
    components:
      - gc_lower_clamp: 0
        gc_default: 11
        gc_max_value: 11
        gc_upper_clamp: 11
        gc_title: Question 1
        marks:
          - gcm_note: Full Credit
            gcm_points: 0
    g_ta_view_start_date: 1970-01-01 23:59:59
    eg_submission_open_date: 1971-01-01 23:59:59
    eg_submission_due_date: 9996-12-31 23:59:59
    g_grade_start_date: 9997-12-31 23:59:59
    g_grade_due_date: 9998-12-31 23:59:59
    g_grade_released_date: 9998-12-31 23:59:59
    eg_grade_inquiry_start_date: 9999-01-01 23:59:59
    eg_grade_inquiry_due_date: 9999-01-06 23:59:59
    eg_has_due_date: true
    eg_has_release_date: true<|MERGE_RESOLUTION|>--- conflicted
+++ resolved
@@ -1281,30 +1281,6 @@
     g_type: 1
     g_bucket: lab
 
-<<<<<<< HEAD
-        gcm_points : 0
-- g_id: future_tas_test
-  components:
-  - gc_lower_clamp: 0
-    gc_default: 0
-    gc_max_value: 0
-    gc_upper_clamp: 5
-    gc_title: Question 1
-  - gc_lower_clamp: 0
-    gc_default: 0
-    gc_max_value: 5
-    gc_upper_clamp: 5
-    gc_title: Question 2
-  - gc_is_text: true
-    gc_title: Text 1
-  g_grade_due_date: 9998-12-31 23:59:59
-  g_grade_released_date: 9998-12-31 23:59:59
-  g_grade_start_date: 9997-12-31 23:59:59
-  g_ta_view_start_date: 1970-01-01 23:59:59
-  g_title: Future (TAs) Test
-  g_type: 2
-  g_bucket: test
-=======
   - g_id: grading_lab_rotating
     components:
       - gc_title: Question 1
@@ -1325,7 +1301,6 @@
     g_type: 1
     g_bucket: lab
     g_grader_assignment_method: 0
->>>>>>> 7e01483c
 
   - g_id: grades_released_lab
     components:
