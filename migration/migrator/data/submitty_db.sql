--- conflicted
+++ resolved
@@ -336,12 +336,9 @@
     created timestamp without time zone NOT NULL,
     sent timestamp without time zone,
     error character varying DEFAULT ''::character varying NOT NULL,
-<<<<<<< HEAD
     email_address character varying(255) DEFAULT ''::character varying NOT NULL
-=======
     semester character varying,
     course character varying
->>>>>>> a7d33e41
 );
 
 
