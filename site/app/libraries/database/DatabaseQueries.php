--- conflicted
+++ resolved
@@ -9402,7 +9402,6 @@
     }
 
     /**
-<<<<<<< HEAD
      * Adds a component grader to the current_gradable_grader table
      *
      * @param \app\models\gradeable\Component $component
@@ -9431,7 +9430,8 @@
             DELETE FROM active_graders
             WHERE gc_id = ? AND grader_id = ? AND ag_user_id = ? AND ag_team_id = ?
         ", [$component->getId(), $grader_id, $isTeam ? "NULL" : $graded_id, $isTeam ? $graded_id : "NULL"]);
-=======
+    }
+    /**
      * @param string $image the full name of the image to get
      * @return string|false the user id of the image's owner or false if the image is not in the db
      */
@@ -9484,6 +9484,5 @@
             $this->submitty_db->query("DELETE FROM docker_images WHERE image_name=? AND user_id=?", [$image, $user->getId()]);
         }
         return $this->submitty_db->getRowCount() > 0;
->>>>>>> 74285c27
     }
 }