--- conflicted
+++ resolved
@@ -756,15 +756,9 @@
             form = os.path.join(self.course_path, "config", "form", "form_{}.json".format(gradeable.id))
             with open(form, "w") as open_file:
                 json.dump(gradeable.create_form(), open_file, indent=2)
-<<<<<<< HEAD
         os.system("chown -f hwphp:{}_tas_www {}".format(self.code, os.path.join(self.course_path, "config", "form", "*")))
         if not os.path.isfile(os.path.join(self.course_path, "ASSIGNMENTS.txt")):
             os.system("touch {}".format(os.path.join(self.course_path, "ASSIGNMENTS.txt")))
-=======
-        os.system("chown -f submitty_php:{}_tas_www {}".format(self.code, os.path.join(course_path, "config", "form", "*")))
-        if not os.path.isfile(os.path.join(course_path, "ASSIGNMENTS.txt")):
-            os.system("touch {}".format(os.path.join(course_path, "ASSIGNMENTS.txt")))
->>>>>>> ee8d6c75
             os.system("chown {}:{}_tas_www {}".format(self.instructor.id, self.code,
                                                       os.path.join(self.course_path, "ASSIGNMENTS.txt")))
         os.system("su {} -c '{}'".format(self.instructor.id, os.path.join(self.course_path,
@@ -773,15 +767,9 @@
         os.system("chown -R {}:{}_tas_www {}".format(self.instructor.id, self.code,
                                                      os.path.join(self.course_path, "test_*")))
         # On python 3, replace with os.makedirs(..., exist_ok=True)
-<<<<<<< HEAD
         os.system("mkdir -p {}".format(os.path.join(self.course_path, "submissions")))
         os.system('chown hwphp:{}_tas_www {}'.format(self.code, os.path.join(self.course_path, 'submissions')))
         
-=======
-        os.system("mkdir -p {}".format(os.path.join(course_path, "submissions")))
-        os.system('chown submitty_php:{}_tas_www {}'.format(self.code, os.path.join(course_path, 'submissions')))
-
->>>>>>> ee8d6c75
         for gradeable in self.gradeables:
             #create_teams
             if gradeable.team_assignment is True:
@@ -959,59 +947,8 @@
                         self.conn.execute(gradeable_component_data.insert(), gc_id=component.key, gd_id=gd_id,
                                      gcd_score=score, gcd_component_comment="", gcd_grader_id=self.instructor.id, gcd_grade_time=grade_time, gcd_graded_version=-1)
         #This segment adds the sample forum posts for the sample course only
-<<<<<<< HEAD
         if self.code == "sample": 
             self.add_sample_forum_data()
-=======
-        if(self.code == "sample"): 
-            #set sample course to have forum enabled by default
-            config = configparser.ConfigParser()    
-            config.read(os.path.join(course_path, "config", "config.ini"))
-            config.set("course_details", "forum_enabled", "true")
-            with open(os.path.join(course_path, "config", "config.ini"), 'w') as configfile:
-                config.write(configfile)
-            f_data = (self.getForumDataFromFile('posts.txt'), self.getForumDataFromFile('threads.txt'), self.getForumDataFromFile('categories.txt'))
-            forum_threads = Table("threads", metadata, autoload=True)
-            forum_posts = Table("posts", metadata, autoload=True)
-            forum_cat_list = Table("categories_list", metadata, autoload=True)
-            forum_thread_cat = Table("thread_categories", metadata, autoload=True)
-
-            for catData in f_data[2]:
-                conn.execute(forum_cat_list.insert(), category_desc=catData[0], rank=catData[1], color=catData[2])
-
-            for thread_id, threadData in enumerate(f_data[1], start = 1):
-                conn.execute(forum_threads.insert(),
-                                  title=threadData[0],
-                                  created_by=threadData[1],
-                                  pinned=True if threadData[2] == "t" else False,
-                                  deleted=True if threadData[3] == "t" else False,
-                                  merged_thread_id=threadData[4],
-                                  merged_post_id=threadData[5],
-                                  is_visible=True if threadData[6] == "t" else False)
-                conn.execute(forum_thread_cat.insert(), thread_id=thread_id, category_id=threadData[7])
-            counter = 1
-            for postData in f_data[0]:
-                if(postData[10] != "f" and postData[10] != ""):
-                    #In posts.txt, if the 10th column is f or empty, then no attachment is added. If anything else is in the column, then it will be treated as the file name.
-                    attachment_path = os.path.join(course_path, "forum_attachments", str(postData[0]), str(counter))
-                    os.makedirs(attachment_path)
-                    os.system("chown -R submitty_php:sample_tas_www {}".format(os.path.join(course_path, "forum_attachments", str(postData[0]))))
-                    copyfile(os.path.join(SETUP_DATA_PATH, "forum", "attachments", postData[10]), os.path.join(attachment_path, postData[10]))
-                counter += 1
-                conn.execute(forum_posts.insert(),
-                                  thread_id=postData[0],
-                                  parent_id=postData[1],
-                                  author_user_id=postData[2],
-                                  content=postData[3],
-                                  timestamp=postData[4],
-                                  anonymous=True if postData[5] == "t" else False,
-                                  deleted=True if postData[6] == "t" else False,
-                                  endorsed_by=postData[7],
-                                  resolved = True if postData[8] == "t" else False,
-                                  type=postData[9],
-                                  has_attachment=True if postData[10] != "f" else False)
-
->>>>>>> ee8d6c75
             print('Added forum data to sample course.') 
        
         self.conn.close()
