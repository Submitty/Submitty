<?php

namespace app\models;

use app\exceptions\ConfigException;
use app\libraries\Core;
use app\libraries\FileUtils;
use app\libraries\IniParser;
use app\libraries\Utils;

/**
 * Class Config
 *
 * This class handles and contains all of the variables necessary for running
 * the application. These variables are loaded from a combination of files and tables from
 * the database. We also allow for using this to write back to the variables within the database
 * (but not the variables in the files).
 *
 * @method string getSemester()
 * @method string getCourse()
 * @method string getBaseUrl()
 * @method string getTaBaseUrl()
 * @method string getCgiUrl()
 * @method string getSiteUrl()
 * @method string getSubmittyPath()
 * @method string getCoursePath()
 * @method string getDatabaseType()
 * @method string getDatabaseHost()
 * @method string getDatabaseUser()
 * @method string getDatabasePassword()
 * @method string getDatabaseName()
 * @method string getCourseName()
 * @method string getCourseHomeUrl()
 * @method integer getDefaultHwLateDays()
 * @method integer getDefaultStudentLateDays()
 * @method string getConfigPath()
 * @method string getAuthentication()
 * @method \DateTimeZone getTimezone()
 * @method string getUploadMessage()
 * @method array getHiddenDetails()
 */

class Config extends AbstractModel {

    /**
     * Variable to set the system to debug mode, which allows, among other things
     * easier access to user switching and to always output full exceptions. Never
     * turn on if running server in production environment.
     * @property
     * @var bool
     */
    protected $debug = false;

    /** @property @var string contains the semester to use, generally from the $_REQUEST['semester'] global */
    protected $semester;
    /** @property @var string contains the course to use, generally from the $_REQUEST['course'] global */
    protected $course;

    /** @property @var string path on the filesystem that points to the course data directory */
    protected $config_path;
    /** @property @var string path to the ini file that contains all the course specific settings */
    protected $course_ini;

    /*** MASTER CONFIG ***/
    /** @property @var string */
    protected $base_url;
    /** @property @var string */
    protected $ta_base_url;
    /** @property @var string */
    protected $cgi_url;
    /** @property @var string */
    protected $site_url;
    /** @property @var string */
    protected $authentication;
    /** @property @var string */
    protected $timezone = "America/New_York";
    /** @property @var string */
    protected $submitty_path;
    /** @property @var string */
    protected $course_path;
    /** @property @var string */
    protected $submitty_log_path;
    /** @property @var bool */
    protected $log_exceptions;

    /**
     * Database host for PDO. The user does not need to set this
     * explicitly in the config files, in which case we'll just default
     * to PostgreSQL.
     * @var string
     * @property
     */
    protected $database_type = "pgsql";

    /**
     * Database host for PDO
     * @var string
     * @property
     */
    protected $database_host;

    /**
     * Database user for PDO
     * @var string
     * @property
     */
    protected $database_user;

    /**
     * Database password for PDO
     * @var string
     * @property
     */
    protected $database_password;

    /*** COURSE SPECIFIC CONFIG ***/
    /**
     * Database name for PDO
     * @var string
     * @property
     */
    protected $database_name;

    /*** COURSE DATABASE CONFIG ***/
    /** @property @var string */
    protected $course_name;
    /** @property @var string */
    protected $course_home_url;
    /** @property @var int */
    protected $default_hw_late_days;
    /** @property @var int */
    protected $default_student_late_days;
    /** @property @var bool */
    protected $zero_rubric_grades;

    /** @property @var string */
    protected $upload_message;
    /** @property @var bool */
    protected $keep_previous_files;
    /** @property @var bool */
    protected $display_iris_grades_summary;
    /** @property @var bool */
    protected $display_custom_message;
<<<<<<< HEAD
    /** @property @var string */
    protected $vcs_base_url;
    /** @property @var string */
    protected $vcs_type;
=======
    /** @property @var string*/
    protected $course_email;
>>>>>>> 350a28ae

    /** @property @var array */
    protected $hidden_details;

    /**
     * Config constructor.
     *
     * @param Core   $core
     * @param string $semester
     * @param string $course
     * @param string $master_ini_path
     */
    public function __construct(Core $core, $semester, $course, $master_ini_path) {
        parent::__construct($core);
        $this->semester = $semester;
        $this->course = $course;
        $this->config_path = dirname($master_ini_path);

        // Load config details from the master config file
        $master = IniParser::readFile($master_ini_path);

        $this->setConfigValues($master, 'logging_details', array('submitty_log_path', 'log_exceptions'));
        $this->setConfigValues($master, 'site_details', array('base_url', 'cgi_url', 'ta_base_url', 'submitty_path', 'authentication'));
        $this->setConfigValues($master, 'database_details', array('database_host', 'database_user', 'database_password'));

        if (isset($master['site_details']['debug'])) {
           $this->debug = $master['site_details']['debug'] === true;
        }

        if (isset($master['site_details']['timezone'])) {
            $this->timezone = $master['site_details']['timezone'];
            if (!in_array($this->timezone, \DateTimeZone::listIdentifiers())) {
                throw new ConfigException("Invalid Timezone identifier: {$this->timezone}");
            }
        }
        $this->timezone = new \DateTimeZone($this->timezone);

        if (isset($master['database_details']['database_type'])) {
            $this->database_type = $master['database_details']['database_type'];
        }

        $this->base_url = rtrim($this->base_url, "/")."/";
        $this->cgi_url = rtrim($this->cgi_url, "/")."/";
        $this->ta_base_url = rtrim($this->ta_base_url, "/")."/";

        // Check that the paths from the config file are valid
        foreach(array('submitty_path', 'submitty_log_path') as $path) {
            if (!is_dir($this->$path)) {
                throw new ConfigException("Invalid path for setting {$path}: {$this->$path}");
            }
            $this->$path = rtrim($this->$path, "/");
        }

        foreach(array('site_errors', 'access') as $path) {
            if (!is_dir(FileUtils::joinPaths($this->submitty_log_path, $path))) {
                throw new ConfigException("Missing log folder: {$path}");
            }
        }

        if (!is_dir(implode(DIRECTORY_SEPARATOR, array($this->submitty_path, "courses", $this->semester)))) {
            throw new ConfigException("Invalid semester: ".$this->semester, true);
        }

        $this->course_path = implode(DIRECTORY_SEPARATOR, array($this->submitty_path, "courses", $this->semester, $this->course));
        if (!is_dir($this->course_path)) {
            throw new ConfigException("Invalid course: ".$this->course, true);
        }

        $this->course_ini = implode(DIRECTORY_SEPARATOR, array($this->course_path, "config", "config.ini"));

        if (!file_exists($this->course_ini)) {
            throw new ConfigException("Could not find course config file: ".$this->course_ini, true);
        }
        $course = IniParser::readFile($this->course_ini);

        $this->setConfigValues($course, 'hidden_details', array('database_name'));
        $array = array('course_name', 'course_home_url', 'default_hw_late_days', 'default_student_late_days',
            'zero_rubric_grades', 'upload_message', 'keep_previous_files', 'display_iris_grades_summary',
<<<<<<< HEAD
            'display_custom_message', 'vcs_base_url', 'vcs_type');
=======
            'display_custom_message', 'course_email');
>>>>>>> 350a28ae
        $this->setConfigValues($course, 'course_details', $array);

        $this->hidden_details = $course['hidden_details'];
        if (isset($course['hidden_details']['course_url'])) {
            $this->base_url = rtrim($course['hidden_details']['course_url'], "/")."/";;
        }

        if (isset($course['hidden_details']['ta_base_url'])) {
            $this->ta_base_url = rtrim($course['hidden_details']['ta_base_url'], "/")."/";
        }
        
        $this->upload_message = Utils::prepareHtmlString($this->upload_message);
        
        foreach (array('default_hw_late_days', 'default_student_late_days') as $key) {
            $this->$key = intval($this->$key);
        }

        $array = array('zero_rubric_grades', 'keep_previous_files', 'display_iris_grades_summary',
            'display_custom_message');
        foreach ($array as $key) {
            $this->$key = ($this->$key == true) ? true : false;
        }
    
        $this->site_url = $this->base_url."index.php?semester=".$this->semester."&course=".$this->course;
    }

    private function setConfigValues($config, $section, $keys) {
        if (!isset($config[$section]) || !is_array($config[$section])) {
            throw new ConfigException("Missing config section {$section} in ini file");
        }

        foreach ($keys as $key) {
            if (!isset($config[$section][$key])) {
                throw new ConfigException("Missing config setting {$section}.{$key} in configuration ini file");
            }
            $this->$key = $config[$section][$key];
        }
    }

    /**
     * @return boolean
     */
    public function isDebug() {
        return $this->debug;
    }

    /**
     * @return bool
     */
    public function shouldLogExceptions() {
        return $this->log_exceptions;
    }

    /**
     * @return bool
     */
    public function shouldZeroRubricGrades() {
        return $this->zero_rubric_grades;
    }

    /**
     * @return bool
     */
    public function displayCustomMessage() {
        return $this->display_custom_message;
    }

    /**
     * @return bool
     */
    public function keepPreviousFiles() {
        return $this->keep_previous_files;
    }

    /**
     * @return bool
     */
    public function displayIrisGradesSummary() {
        return $this->display_iris_grades_summary;
    }

    public function getLogPath() {
        return $this->submitty_log_path;
    }

    /**
     * @return string
     */
    public function getCourseIniPath() {
        return $this->course_ini;
    }
}<|MERGE_RESOLUTION|>--- conflicted
+++ resolved
@@ -141,15 +141,12 @@
     protected $display_iris_grades_summary;
     /** @property @var bool */
     protected $display_custom_message;
-<<<<<<< HEAD
-    /** @property @var string */
-    protected $vcs_base_url;
-    /** @property @var string */
-    protected $vcs_type;
-=======
     /** @property @var string*/
     protected $course_email;
->>>>>>> 350a28ae
+    /** @property @var string */
+    protected $vcs_base_url;
+    /** @property @var string */
+    protected $vcs_type;
 
     /** @property @var array */
     protected $hidden_details;
@@ -228,11 +225,7 @@
         $this->setConfigValues($course, 'hidden_details', array('database_name'));
         $array = array('course_name', 'course_home_url', 'default_hw_late_days', 'default_student_late_days',
             'zero_rubric_grades', 'upload_message', 'keep_previous_files', 'display_iris_grades_summary',
-<<<<<<< HEAD
-            'display_custom_message', 'vcs_base_url', 'vcs_type');
-=======
-            'display_custom_message', 'course_email');
->>>>>>> 350a28ae
+            'display_custom_message', 'course_email', 'vcs_base_url', 'vcs_type');
         $this->setConfigValues($course, 'course_details', $array);
 
         $this->hidden_details = $course['hidden_details'];
