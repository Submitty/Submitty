<?php

namespace app\controllers\admin;

use app\controllers\AbstractController;
use app\exceptions\ValidationException;
use app\libraries\DateUtils;
use app\libraries\GradeableType;
use app\models\gradeable\Gradeable;
use app\models\gradeable\Component;
use app\models\gradeable\GradeableList;
use app\models\gradeable\Mark;
use app\libraries\FileUtils;
use app\libraries\response\JsonResponse;
use app\libraries\routers\AccessControl;
use Symfony\Component\Routing\Annotation\Route;

/**
 * Class AdminGradeableController
 * @package app\controllers\admin
 * @AccessControl(role="INSTRUCTOR")
 */
class AdminGradeableController extends AbstractController {
    /**
     * @Route("/courses/{_semester}/{_course}/gradeable/{gradeable_id}/update", methods={"GET"})
     */
    public function editGradeableRequest($gradeable_id, $nav_tab = 0) {
        try {
            $gradeable = $this->core->getQueries()->getGradeableConfig($gradeable_id);
            $this->editPage($gradeable, $this->core->getConfig()->getSemester(), $this->core->getConfig()->getCourse(), intval($nav_tab));
        }
        catch (\InvalidArgumentException $e) {
            // If the gradeable can't be found, redirect to new page
            $this->newPage();
        }
    }

    const syllabus_buckets = [
        'homework', 'assignment', 'problem-set',
        'quiz', 'test', 'exam',
        'exercise', 'lecture-exercise', 'reading', 'lab', 'recitation', 'worksheet',
        'project',
        'participation', 'note',
        'none (for practice only)'];

    const gradeable_type_strings = [
        'checkpoint' => 'Checkpoints (simple data entry: full/half/no credit)',
        'numeric' => 'Numeric/Text (simple data entry: integer or floating point and/or short strings)',
        'electronic_hw' => 'Students will submit one or more files by direct upload to the Submitty website',
        'electronic_hw_vcs' => 'Students will submit by committing files to a version control system (VCS) repository',
        'electronic_exam' => 'TA/Instructor will (bulk) upload scanned .pdf for online manual grading'
    ];

    /**
     * Displays the 'new' page, populating the first-page properties with the
     *  provided gradeable's data
     * @param Gradeable $gradeable
     * @Route("/courses/{_semester}/{_course}/gradeable", methods={"GET"})
     */
    public function newPage($template_id = null) {
        $this->core->getOutput()->addBreadcrumb("New Gradeable");

        $gradeable = $template_id ? $this->core->getQueries()->getGradeableConfig($template_id) : null;

        $template_list = $this->core->getQueries()->getAllGradeablesIdsAndTitles();
        $submit_url = $this->core->buildCourseUrl(['gradeable']);
        $vcs_base_url = $this->core->getConfig()->getVcsBaseUrl();
        $this->core->getOutput()->addVendorJs(FileUtils::joinPaths('flatpickr', 'flatpickr.min.js'));
        $this->core->getOutput()->addVendorJs(FileUtils::joinPaths('flatpickr', 'plugins', 'shortcutButtons', 'shortcut-buttons-flatpickr.min.js'));
        $this->core->getOutput()->addVendorCss(FileUtils::joinPaths('flatpickr', 'flatpickr.min.css'));
        $this->core->getOutput()->addVendorCss(FileUtils::joinPaths('flatpickr', 'plugins', 'shortcutButtons', 'themes', 'light.min.css'));
        $this->core->getOutput()->addInternalCss('admin-gradeable.css');
        $this->core->getOutput()->renderTwigOutput('admin/admin_gradeable/AdminGradeableBase.twig', [
            'submit_url' => $submit_url,
            'gradeable' => $gradeable,
            'action' => $gradeable !== null ? 'template' : 'new',
            'template_list' => $template_list,
            'syllabus_buckets' => self::syllabus_buckets,
            'vcs_base_url' => $vcs_base_url,
            'regrade_enabled' => $this->core->getConfig()->isRegradeEnabled(),
            'forum_enabled' => $this->core->getConfig()->isForumEnabled(),
            'gradeable_type_strings' => self::gradeable_type_strings,
            'csrf_token' => $this->core->getCsrfToken()
        ]);
    }

    //view the page with pulled data from the gradeable to be edited
    private function editPage(Gradeable $gradeable, $semester, $course, $nav_tab = 0) {
        $this->core->getOutput()->addBreadcrumb('Edit Gradeable');

        // Serialize the components for numeric/checkpoint rubrics
        $gradeable_components_enc = array_map(function (Component $c) {
            return $c->toArray();
        }, $gradeable->getComponents());

        // Construct history array, first indexed by user type, then by gradeable id
        $gradeable_section_history = [];
        $graders_from_usertypes = $this->core->getQueries()->getGradersByUserType();
        foreach ($graders_from_usertypes as $usertype) {
            foreach ($usertype as $grader) {
                $gradeable_section_history[$grader[0]] = [];
            }
        }

        // Construct a list of rotating gradeables
        $rotating_gradeables = [];
        foreach ($this->core->getQueries()->getGradeablesRotatingGraderHistory($gradeable->getId()) as $row) {
            $gradeable_section_history[$row['user_id']][$row['g_id']] = $row['sections_rotating_id'];

            // Use the keys to remove duplicates
            $rotating_gradeables[$row['g_id']] = 1;
        }
        $rotating_gradeables = array_keys($rotating_gradeables);

        // The current gradeable will always load its grader history,
        // but if it is grade by registration it should not be in $rotating_gradeables array
        if ($gradeable->getGraderAssignmentMethod() == Gradeable::REGISTRATION_SECTION) {
            $current_g_id_key = array_search($gradeable->getId(), $rotating_gradeables);
            unset($rotating_gradeables[$current_g_id_key]);
            $rotating_gradeables = array_values($rotating_gradeables);
        }

        // Get some global configuration data
        $num_rotating_sections = $this->core->getQueries()->getNumberRotatingSections();
        $default_late_days = $this->core->getConfig()->getDefaultHwLateDays();
        $vcs_base_url = $this->core->getConfig()->getVcsBaseUrl();

        // These are hard coded default config options.
        $default_config_paths = $gradeable->getDefaultConfigPaths();

        // Configs uploaded to the 'Upload Gradeable Config' page
        $uploaded_configs_dir = FileUtils::joinPaths($this->core->getConfig()->getCoursePath(), 'config_upload');
        $all_uploaded_configs = FileUtils::getAllFiles($uploaded_configs_dir);
        $all_uploaded_config_paths = [];
        foreach ($all_uploaded_configs as $file) {
            $all_uploaded_config_paths[] = [ 'UPLOADED: ' . substr($file['path'], strlen($uploaded_configs_dir) + 1) , $file['path'] ];
        }
        // Configs stored in a private repository (specified in course config)
        $config_repo_string = $this->core->getConfig()->getPrivateRepository();
        $all_repository_config_paths = [];
        $repository_error_messages = [];
        $repo_id_number = 1;
        foreach (explode(',', $config_repo_string) as $config_repo_name) {
            $config_repo_name = str_replace(' ', '', $config_repo_name);
            if ($config_repo_name == '') {
                continue;
            }
            $directory_queue = [$config_repo_name];
            $repo_paths = $this->getValidPathsToConfigDirectories($directory_queue, $repository_error_messages, $repo_id_number);
            if (isset($repo_paths)) {
                $all_repository_config_paths = array_merge($all_repository_config_paths, $repo_paths);
            }
            $repo_id_number++;
        }
        usort($all_repository_config_paths, function ($a, $b) {
            return $a[0] > $b[0];
        });

        $type_string = 'UNKNOWN';
        if ($gradeable->getType() === GradeableType::ELECTRONIC_FILE) {
            if ($gradeable->isScannedExam()) {
                $type_string = self::gradeable_type_strings['electronic_exam'];
            }
            elseif ($gradeable->isVcs()) {
                $type_string = self::gradeable_type_strings['electronic_hw_vcs'];
            }
            else {
                $type_string = self::gradeable_type_strings['electronic_hw'];
            }
        }
        elseif ($gradeable->getType() === GradeableType::NUMERIC_TEXT) {
            $type_string = self::gradeable_type_strings['numeric'];
        }
        elseif ($gradeable->getType() === GradeableType::CHECKPOINTS) {
            $type_string = self::gradeable_type_strings['checkpoint'];
        }

        //true if there are no students in any rotating sections.
        //Can sometimes be true even if $num_rotating_sections > 0 (if no students are in any section)
        $no_rotating_sections = true;
        foreach ($this->core->getQueries()->getCountUsersRotatingSections() as $section) {
            if ($section['rotating_section'] != null && $section['count'] > 0) {
                $no_rotating_sections = false;
                break;
            }
        }

        // Get the list of itempool questions in this gradeable which are multi-valued (and hence randomized)
        $itempool_options = [];
        // read config file

        if ($gradeable->hasAutogradingConfig()) {
            $gradeable_config = $gradeable->getAutogradingConfig();
            $notebook_config = $gradeable_config->getNotebookConfig();


            // loop through the notebook key, and find from_pool key in each object (or question)
            foreach ($notebook_config as $key => $item) {
                // store those question which are having count(from_pool array) > 1
                if (isset($item['from_pool']) && count($item['from_pool']) > 1) {
                    $item_id = !empty($item['item_label']) ? $item["item_label"] : "item";
                    if (!isset($itempool_options[$item_id])) {
                        $itempool_options[$item_id] = $item['from_pool'];
                    }
                    else {
                        $itempool_options[$item_id . '_' . $key] = $item['from_pool'];
                    }
                }
            }
        }
        // $this->inherit_teams_list = $this->core->getQueries()->getAllElectronicGradeablesWithBaseTeams();
        $template_list = $this->core->getQueries()->getAllGradeablesIdsAndTitles();

        $gradeable_max_points = ["" => 0];
        $gradeables = $this->core->getQueries()->getGradeableConfigs(null);
        /** @var Gradeable $a_gradeable */
        foreach ($gradeables as $a_gradeable) {
            $auto_config = $a_gradeable->getAutogradingConfig();
            if ($auto_config != null) {
                $gradeable_max_points[$a_gradeable->getId()] = $auto_config->getTotalNonHiddenNonExtraCredit();
            }
        }
        $hasCustomMarks =  $this->core->getQueries()->getHasCustomMarks($gradeable->getId());
        if ($gradeable->getType() === GradeableType::ELECTRONIC_FILE) {
            $this->core->getOutput()->addVendorJs(FileUtils::joinPaths('twigjs', 'twig.min.js'));
            $this->core->getOutput()->addInternalJs('ta-grading-rubric-conflict.js');
            $this->core->getOutput()->addInternalJs('ta-grading-rubric.js');
            $this->core->getOutput()->addInternalJs('gradeable.js');
            $this->core->getOutput()->addInternalCss('electronic.css');
        }
        $this->core->getOutput()->addVendorJs(FileUtils::joinPaths('flatpickr', 'flatpickr.min.js'));
        $this->core->getOutput()->addVendorCss(FileUtils::joinPaths('flatpickr', 'flatpickr.min.css'));
        $this->core->getOutput()->addVendorJs(FileUtils::joinPaths('flatpickr', 'plugins', 'shortcutButtons', 'shortcut-buttons-flatpickr.min.js'));
        $this->core->getOutput()->addVendorCss(FileUtils::joinPaths('flatpickr', 'plugins', 'shortcutButtons', 'themes', 'light.min.css'));
        $this->core->getOutput()->addInternalJs('admin-gradeable-updates.js');
        $this->core->getOutput()->addInternalCss('admin-gradeable.css');
        $this->core->getOutput()->renderTwigOutput('admin/admin_gradeable/AdminGradeableBase.twig', [
            'gradeable' => $gradeable,
            'action' => 'edit',
            'nav_tab' => $nav_tab,
            'semester' => $semester,
            'course' => $course,
            'date_format' => 'Y-m-d H:i:s',
            'syllabus_buckets' => self::syllabus_buckets,
            'gradeable_components_enc' => json_encode($gradeable_components_enc),
            'regrade_allowed' => $gradeable->isRegradeAllowed(),
            'regrade_enabled' => $this->core->getConfig()->isRegradeEnabled(),
            'forum_enabled' => $this->core->getConfig()->isForumEnabled(),
            'electronic' => $gradeable->getType() === GradeableType::ELECTRONIC_FILE,
            // Non-Gradeable-model data
            'gradeable_section_history' => $gradeable_section_history,
            'num_rotating_sections' => $num_rotating_sections,
            'no_rotating_sections' => $no_rotating_sections,
            'rotating_gradeables' => $rotating_gradeables,
            'graders_from_usertypes' => $graders_from_usertypes,
            //'inherit_teams_list' => $inherit_teams_list
            'default_late_days' => $default_late_days,
            'vcs_base_url' => $vcs_base_url,
            'is_pdf_page' => $gradeable->isPdfUpload(),
            'is_pdf_page_student' => $gradeable->isStudentPdfUpload(),
            'itempool_available' => isset($gradeable_config) && $gradeable_config->isNotebookGradeable() && count($itempool_options),
            'itempool_options' => json_encode($itempool_options),
            'num_numeric' => $gradeable->getNumNumeric(),
            'num_text' => $gradeable->getNumText(),
            'type_string' => $type_string,
            'gradeable_type_strings' => self::gradeable_type_strings,
            'show_edit_warning' => $gradeable->anyManualGrades(),

            // Config selection data
            'all_config_paths' => array_merge($default_config_paths, $all_uploaded_config_paths, $all_repository_config_paths),
            'repository_error_messages' => $repository_error_messages,
            'currently_valid_repository' => $this->checkPathToConfigFile($gradeable->getAutogradingConfigPath()),

            'timezone_string' => $this->core->getUser()->getUsableTimeZone()->getName(),

            'upload_config_url' => $this->core->buildCourseUrl(['autograding_config']) . '?g_id=' . $gradeable->getId(),
            'rebuild_url' => $this->core->buildCourseUrl(['gradeable', $gradeable->getId(), 'rebuild']),
            'csrf_token' => $this->core->getCsrfToken(),
            'peer' => $gradeable->hasPeerComponent(),
            'peer_grader_pairs' => $this->core->getQueries()->getPeerGradingAssignment($gradeable->getId()),
            'notebook_builder_url' => $this->core->buildCourseUrl(['notebook_builder', $gradeable->getId()]),
            'hidden_files' => $gradeable->getHiddenFiles(),
            'template_list' => $template_list,
            'gradeable_max_points' =>  $gradeable_max_points,
            'allow_custom_marks' => $gradeable->getAllowCustomMarks(),
            'has_custom_marks' => $hasCustomMarks
        ]);
        $this->core->getOutput()->renderOutput(['grading', 'ElectronicGrader'], 'popupStudents');
        $this->core->getOutput()->renderOutput(['grading', 'ElectronicGrader'], 'popupMarkConflicts');
        $this->core->getOutput()->renderOutput(['admin', 'Gradeable'], 'AdminGradeableEditPeersForm', $gradeable);
        $this->core->getOutput()->renderOutput(['admin', 'Gradeable'], 'AdminGradeableAddPeersForm', $gradeable);
    }

    /**
     * Called when user presses submit on an Edit Students popup for peer matrix. Updates the database with
     *  the grader's new students.
     * @param String $gradeable_id
     * @Route("/courses/{_semester}/{_course}/gradeable/{gradeable_id}/update_peer_assignment", methods={"POST"})
     * @AccessControl(role="INSTRUCTOR")
     */
    public function editGraderPeerSubmit($gradeable_id) {
        $grader_id = $_POST['grader_id'];
        //if entire grader row is removed, just remove grader and their students
        if (!empty($_POST['remove_grader'])) {
            $this->core->getQueries()->removePeerAssignmentsForGrader($gradeable_id, $grader_id);
        }
        else {
            //otherwise, check if any of the individual current students were removed
            $tmp = $this->core->getQueries()->getPeerGradingAssignmentsForGrader($grader_id);
            $grading_assignment_for_grader = $tmp[$gradeable_id];
            foreach ($grading_assignment_for_grader as $i => $student_id) {
                if (!in_array($student_id, json_decode($_POST['curr_student_ids']))) {
                    $this->core->getQueries()->removePeerAssignment($gradeable_id, $grader_id, $student_id);
                }
            }
            // then, add new students
            foreach (json_decode($_POST['add_student_ids']) as $i => $student_id) {
                $this->core->getQueries()->insertPeerGradingAssignment($grader_id, $student_id, $gradeable_id);
            }
        }
        // return new peer assignments to AJAX success
        $new_peers = $this->core->getQueries()->getPeerGradingAssignment($gradeable_id);
        return JsonResponse::getSuccessResponse($new_peers);
    }

    /**
     * Called when user presses submit on an Add New Grader to Matrix popup for peer matrix. Updates the
     * database with the grader's new students.
     * @param String $gradeable_id
     * @Route("/courses/{_semester}/{_course}/gradeable/{gradeable_id}/new_peer_grader", methods={"POST"})
     * @AccessControl(role="INSTRUCTOR")
     */
    public function newGraderPeerSubmit($gradeable_id) {
        $new_grader_id = $_POST['new_grader_id'];
        // add the new grader and all their students
        foreach (json_decode($_POST['add_student_ids']) as $i => $student_id) {
            $this->core->getQueries()->insertPeerGradingAssignment($new_grader_id, $student_id, $gradeable_id);
        }
        // return new peer assignments to AJAX success
        $new_peers = $this->core->getQueries()->getPeerGradingAssignment($gradeable_id);
        return JsonResponse::getSuccessResponse($new_peers);
    }

    /* Http request methods (i.e. ajax) */

    /**
     * TODO: This was extracted from the rubric saving code for electronic files
     */
    private function shufflePeerGrading(Gradeable $gradeable) {
        if ($gradeable->hasPeerComponent()) {
            //$old_peer_grading_assignments = $this->core->getQueries()->getPeerGradingAssignNumber($gradeable->getId());
            //$make_peer_assignments = ($old_peer_grading_assignments !== $gradeable->getPeerGradeSet());
            //if ($make_peer_assignments) {
            $this->core->getQueries()->clearPeerGradingAssignment($gradeable->getId());

            $users = $this->core->getQueries()->getAllUsers();
            $user_ids = [];
            $grading = [];
            $peer_grade_set = $gradeable->getPeerGradeSet();
            foreach ($users as $key => $user) {
                // Need to remove non-student users, or users in the NULL section
                if ($user->getRegistrationSection() == null) {
                    unset($users[$key]);
                }
                else {
                    $user_ids[] = $user->getId();
                    $grading[$user->getId()] = [];
                }
            }
            $user_number = count($user_ids);
            shuffle($user_ids);
            for ($i = 0; $i < $user_number; $i++) {
                for ($j = 1; $j <= $peer_grade_set; $j++) {
                    $grading[$user_ids[$i]][] = $user_ids[($i + $j) % $user_number];
                }
            }

            foreach ($grading as $grader => $assignment) {
                foreach ($assignment as $student) {
                    $this->core->getQueries()->insertPeerGradingAssignment($grader, $student, $gradeable->getId());
                }
            }
        }
        //}
    }

    private function newComponent(Gradeable $gradeable) {
        return new Component($this->core, $gradeable, [
            'id' => 0,
            'title' => '',
            'ta_comment' => '',
            'student_comment' => '',
            'lower_clamp' => 0,
            'default' => 0,
            'max_value' => 0,
            'upper_clamp' => 0,
            'text' => false,
            'peer' => false,
            'order' => -1,
            'page' => Component::PDF_PAGE_NONE,
            'is_itempool_linked' => false,
            'itempool' => ""
        ]);
    }

    private function newMark(Component $component) {
        return new Mark($this->core, $component, [
            'id' => 0,
            'points' => 0,
            'title' => '',
            'order' => 0,
            'publish' => false
        ]);
    }

    // Generates a blank first component for a gradeable
    private function genBlankComponent(Gradeable $gradeable) {
        // Make a new gradeable component with good default values
        $component = $this->newComponent($gradeable);
        if ($gradeable->getType() === GradeableType::ELECTRONIC_FILE) {
            //Add a new mark (count up)
            $mark0 = $this->newMark($component);
            $mark0->setTitle('No Credit');
            $component->setMarks([$mark0]);
        }
        elseif ($gradeable->getType() === GradeableType::CHECKPOINTS) {
            $component->setTitle('Checkpoint 1');
            $component->setPoints(['lower_clamp' => 0, 'default' => 0, 'max_value' => 1, 'upper_clamp' => 1]);
        }
        elseif ($gradeable->getType() === GradeableType::NUMERIC_TEXT) {
            // Add a new mark to the db if its electronic
            $mark = $this->newMark($component);
            $component->setMarks([$mark]);
        }
        else {
            throw new \InvalidArgumentException('Gradeable type invalid');
        }

        // Add it to the gradeable
        $gradeable->setComponents([$component]);
    }

    /**
     * @Route("/courses/{_semester}/{_course}/gradeable/{gradeable_id}/rubric", methods={"POST"})
     */
    public function updateRubricRequest($gradeable_id) {
        $gradeable = $this->tryGetGradeable($gradeable_id);
        if ($gradeable === false) {
            return;
        }

        try {
            $this->updateRubric($gradeable, $_POST['values']);
            $this->core->getOutput()->renderJsonSuccess();
        }
        catch (\InvalidArgumentException $e) {
            $this->core->getOutput()->renderJsonFail($e->getMessage());
        }
        catch (\Exception $e) {
            $this->core->getOutput()->renderJsonError($e->getMessage());
        }
    }

    // Parses the checkpoint details from the user form into a Component.  NOTE: order is not set here
    private static function parseCheckpoint(Component $component, $details) {
        if (!isset($details['label'])) {
            $details['label'] = '';
        }
        if (!isset($details['extra_credit'])) {
            $details['extra_credit'] = 'false';
        }
        $component->setTitle($details['label']);
        $component->setTaComment("");
        $component->setStudentComment("");
        $component->setPoints([
            'lower_clamp' => 0,
            'default' => 0,
            // if it is extra credit then it would be out of 0 points otherwise 1
            'max_value' => $details['extra_credit'] === 'true' ? 0 : 1,
            'upper_clamp' => 1
        ]);
        $component->setText(false);
        $component->setPeerComponent(false);
        $component->setPage(Component::PDF_PAGE_NONE);
    }

    private static function parseNumeric(Component $component, $details) {
        if (!isset($details['label'])) {
            $details['label'] = '';
        }
        if (!isset($details['max_score'])) {
            $details['max_score'] = 0;
        }
        if (!isset($details['extra_credit'])) {
            $details['extra_credit'] = 'false';
        }
        $component->setTitle($details['label']);
        $component->setTaComment("");
        $component->setStudentComment("");
        $component->setPoints([
            'lower_clamp' => 0,
            'default' => 0,
            'max_value' => $details['extra_credit'] === 'true' ? 0 : $details['max_score'],
            'upper_clamp' => $details['max_score']
        ]);
        $component->setText(false);
        $component->setPeerComponent(false);
        $component->setPage(Component::PDF_PAGE_NONE);
    }

    private static function parseText(Component $component, $details) {
        if (!isset($details['label'])) {
            $details['label'] = '';
        }
        $component->setTitle($details['label']);
        $component->setTaComment("");
        $component->setStudentComment("");
        $component->setPoints([
            'lower_clamp' => 0,
            'default' => 0,
            'max_value' => 0,
            'upper_clamp' => 0
        ]);
        $component->setText(true);
        $component->setPeerComponent(false);
        $component->setPage(Component::PDF_PAGE_NONE);
    }

    /**
     * Returns true if given path has a file named config.json in it, false otherwise
     * @param string $folder_path
     * @return boolean
     */
    private function checkPathToConfigFile($folder_path) {
        if (!file_exists($folder_path)) {
            return false;
        }
        try {
            $file_iter = new \RecursiveDirectoryIterator($folder_path, \RecursiveDirectoryIterator::SKIP_DOTS);
        }
        catch (\Exception $e) {
            return false;
        }
        while ($file_iter->valid()) {
            if ($file_iter->current()->getFilename() == 'config.json') {
                return true;
            }
            $file_iter->next();
        }
        return false;
    }

    /**
     * Iterates through the directory and finds config.json files (BFS)
     * Terminates loop after a hard coded number of folders are searched (currently 1000)
     * does not look at files deeper than the config.json file
     * pushes new errors to $error_messages if something goes wrong
     * returns array of valid paths arrays of form [path_name,full_path]
     * @param array $dir_queue
     * @param array $error_messages
     * @param integer $repo_id_number
     * @return array
     */
    private function getValidPathsToConfigDirectories($dir_queue, &$error_messages, $repo_id_number) {
        $repository_path = $dir_queue[0];
        $count = 0;
        $return_array = [];

        while (count($dir_queue) != 0) {
            if ($count >= 1000) {
                $error_messages[] = "Repository #" . $repo_id_number . " entered on the \"Course Settings\" is too large to parse.";
                return [];
            }

            $dir = $dir_queue[0];
            unset($dir_queue[0]);
            $dir_queue = array_values($dir_queue);

            if (!file_exists($dir) || !is_dir($dir)) {
                $error_messages[] = "An error occured when parsing repository #" . $repo_id_number . " entered on the \"Course Settings\" page";
                return [];
            }

            try {
                $iter = new \RecursiveDirectoryIterator($dir, \RecursiveDirectoryIterator::SKIP_DOTS);
            }
            catch (\Exception $e) {
                $error_messages[] = "An error occured when parsing repository #" . $repo_id_number . " entered on the \"Course Settings\" page";
                return [];
            }

            if ($this->checkPathToConfigFile($dir)) {
                $return_array[] = ["DIRECTORY " . $repo_id_number . ": " . substr($dir, strlen($repository_path)),$dir];
            }
            else {
                while ($iter->valid()) {
                    $file = $iter->current();
                    if ($file->isDir()) {
                        $dir_queue[] = $file->getPathname();
                    }
                    $iter->next();
                }
            }
            $count++;
        }
        return $return_array;
    }

    private function updateRubric(Gradeable $gradeable, $details) {
        $old_components = $gradeable->getComponents();
        $num_old_components = count($old_components);
        $start_index = $num_old_components;

        /** @var Component[] $new_components */
        $new_components = [];

        // The electronic file mode is the least touched of them all since it will be replaced
        //  with a unified interface with TA grading and share a separate "rubric" controller for it.
        if ($gradeable->getType() === GradeableType::ELECTRONIC_FILE) {
            throw new \InvalidArgumentException('Attempt to update rubric using outdated method!');
        }
        elseif ($gradeable->getType() === GradeableType::CHECKPOINTS) {
            if (!isset($details['checkpoints'])) {
                $details['checkpoints'] = [];
            }

            $num_checkpoints = count($details['checkpoints']);

            // Iterate through each existing component and update them in the database,
            //  removing any extras
            $x = 0;
            foreach ($old_components as $old_component) {
                if ($x < $num_checkpoints && $x < $num_old_components) {
                    self::parseCheckpoint($old_component, $details['checkpoints'][$x]);
                    $old_component->setOrder($x);
                    $new_components[] = $old_component;
                }
                $x++;
            }

            // iterate through each new checkpoint, adding them to the database
            for ($x = $start_index; $x < $num_checkpoints; $x++) {
                $component = $this->newComponent($gradeable);
                self::parseCheckpoint($component, $details['checkpoints'][$x]);
                $component->setOrder($x);
                $new_components[] = $component;
            }
        }
        elseif ($gradeable->getType() === GradeableType::NUMERIC_TEXT) {
            if (!isset($details['numeric'])) {
                $details['numeric'] = [];
            }
            if (!isset($details['text'])) {
                $details['text'] = [];
            }

            $num_numeric = count($details['numeric']);
            $num_text = count($details['text']);

            $start_index_numeric = 0;
            $start_index_text = 0;

            // Load all of the old numeric/text elements into two arrays
            $old_numerics = [];
            $num_old_numerics = 0;
            $old_texts = [];
            $num_old_texts = 0;
            foreach ($old_components as $old_component) {
                if ($old_component->isText() === true) {
                    $old_texts[] = $old_component;
                    $num_old_texts++;
                }
                else {
                    $old_numerics[] = $old_component;
                    $num_old_numerics++;
                }
            }

            $x = 0;
            // Iterate through each existing numeric component and update them in the database,
            //  removing any extras
            foreach ($old_numerics as $old_numeric) {
                if ($x < $num_numeric && $x < $num_old_numerics) {
                    self::parseNumeric($old_numeric, $details['numeric'][$x]);
                    $old_numeric->setOrder($x);
                    $new_components[] = $old_numeric;
                    $start_index_numeric++;
                }
                $x++;
            }

            for ($x = $start_index_numeric; $x < $num_numeric; $x++) {
                $component = $this->newComponent($gradeable);
                self::parseNumeric($component, $details['numeric'][$x]);
                $component->setOrder($x);
                $new_components[] = $component;
            }

            $z = $x;
            $x = 0;
            // Iterate through each existing text component and update them in the database,
            //  removing any extras
            foreach ($old_texts as $old_text) {
                if ($x < $num_text && $x < $num_old_texts) {
                    self::parseText($old_text, $details['text'][$x]);
                    $old_text->setOrder($z + $x);
                    $new_components[] = $old_text;
                    $start_index_text++;
                }
                $x++;
            }

            for ($y = $start_index_text; $y < $num_text; $y++) {
                $component = $this->newComponent($gradeable);
                self::parseText($component, $details['text'][$x]);
                $component->setOrder($y + $z);
                $new_components[] = $component;
            }
        }
        else {
            throw new \InvalidArgumentException("Invalid gradeable type");
        }

        // Finally, Set the components and update the gradeable
        $gradeable->setComponents($new_components);

        // Save to the database
        $this->core->getQueries()->updateGradeable($gradeable);
    }

    /**
     * @Route("/courses/{_semester}/{_course}/gradeable/{gradeable_id}/graders", methods={"POST"})
     */
    public function updateGradersRequest($gradeable_id) {
        $gradeable = $this->tryGetGradeable($gradeable_id);
        if ($gradeable === false) {
            return;
        }

        try {
            $this->updateGraders($gradeable, $_POST);
            // Finally, send the requester back the information
            $this->core->getOutput()->renderJsonSuccess();
        }
        catch (\InvalidArgumentException $e) {
            $this->core->getOutput()->renderJsonFail('Error setting graders' . $e->getMessage());
        }
        catch (\Exception $e) {
            $this->core->getOutput()->renderJsonError($e->getMessage());
        }
    }

    private function updateGraders(Gradeable $gradeable, $details) {
        $new_graders = [];
        if (isset($details['graders'])) {
            $new_graders = $details['graders'];
        }

        $gradeable->setRotatingGraderSections($new_graders);
        $this->core->getQueries()->updateGradeable($gradeable);
    }

    /**
     * @Route("/courses/{_semester}/{_course}/gradeable", methods={"POST"})
     */
    public function createGradeableRequest() {
        $gradeable_id = $_POST['id'] ?? '';

        try {
            $build_result = $this->createGradeable($gradeable_id, $_POST);

            // Finally, redirect to the edit page
            if ($build_result !== null) {
                $this->core->addErrorMessage($build_result);
            }
            $this->redirectToEdit($gradeable_id);
        }
        catch (\Exception $e) {
            $this->core->addErrorMessage($e->getMessage());
            $this->core->redirect($this->core->buildCourseUrl());
        }
    }

    private function createGradeable($gradeable_id, $details) {
        // Make sure the gradeable doesn't already exist
        if ($this->core->getQueries()->existsGradeable($gradeable_id)) {
            throw new \InvalidArgumentException('Gradeable already exists');
        }

        $default_late_days = $this->core->getConfig()->getDefaultHwLateDays();
        // Create the gradeable with good default information
        //
        $gradeable_type = GradeableType::stringToType($details['type']);
        $gradeable_create_data = [
            'type' => $gradeable_type,
            'grader_assignment_method' => Gradeable::REGISTRATION_SECTION,
            'min_grading_group' => 1,
        ];

        $template_property_names = [
            'min_grading_group',
            'grader_assignment_method',
            'ta_instructions',
            'autograding_config_path',
            'student_view',
            'student_view_after_grades',
            'student_submit',
            'late_days',
            'precision'
        ];
        // Make sure the template exists if we're using one
        $template_gradeable = null;
        if (array_key_exists('gradeable_template', $details) && $details['gradeable_template'] !== '--None--') {
            $template_id = $details['gradeable_template'];
            $template_gradeable = $this->core->getQueries()->getGradeableConfig($template_id);
            if ($template_gradeable === null) {
                throw new \InvalidArgumentException('Template gradeable does not exist');
            }

            // Setup the create data from the template
            $template_data = $template_gradeable->toArray();
            foreach ($template_property_names as $name) {
                $gradeable_create_data[$name] = $template_data[$name];
            }
        }
        else {
            $non_template_property_values = [
                'min_grading_group' => 1,
                'grader_assignment_method' => Gradeable::REGISTRATION_SECTION,
                'ta_instructions' => '',
                'autograding_config_path' =>
                    FileUtils::joinPaths($this->core->getConfig()->getSubmittyInstallPath(), 'more_autograding_examples/upload_only/config'),
                'student_view' => true,
                'student_view_after_grades' => false,
                'student_submit' => true,
                'late_days' => $default_late_days,
                'precision' => 0.5
            ];
            $gradeable_create_data = array_merge($gradeable_create_data, $non_template_property_values);
        }

        // first-page properties
        $front_page_property_names = [
            'id',
            'title',
            'instructions_url',
            'syllabus_bucket'
        ];
        foreach ($front_page_property_names as $prop) {
            $gradeable_create_data[$prop] = $details[$prop] ?? '';
        }

        $repo_name = '';

        // VCS specific values
        if ($details['vcs'] === 'true') {
            $host_button = $details['vcs_radio_buttons'];
            $subdir = '';

            $host_type = -1;
            // Find which radio button is pressed and what host type to use
            if ($host_button === 'submitty-hosted') {
                $host_type = 0;
                $repo_name = $details['id'];
                $subdir = $details['id'] . ($details['team_assignment'] === 'true' ? "/{\$team_id}" : "/{\$user_id}");
            }
            elseif ($host_button === 'submitty-hosted-url') {
                $host_type = 1;
                $repo_name = $details['vcs_url'];
                $subdir = $details['vcs_url'] . "/{\$user_id}";
            }
            elseif ($host_button === 'public-github') {
                $host_type = 2;
            }
            elseif ($host_button === 'private-github') {
                $host_type = 3;
            }

            $vcs_property_values = [
                'vcs' => true,
                'vcs_subdirectory' => $subdir,
                'vcs_host_type' => $host_type
            ];
            $gradeable_create_data = array_merge($gradeable_create_data, $vcs_property_values);
        }
        else {
            $non_vcs_property_values = [
                'vcs' => false,
                'vcs_subdirectory' => '',
                'vcs_host_type' => -1
            ];
            $gradeable_create_data = array_merge($gradeable_create_data, $non_vcs_property_values);
        }

        // Electronic-only values
        if ($gradeable_type === GradeableType::ELECTRONIC_FILE) {
            $jsonThreads = json_encode('{}');
            $discussion_clicked = isset($details['discussion_based']) && ($details['discussion_based'] === 'true');

            //Validate user input for discussion threads
            if ($discussion_clicked) {
                $jsonThreads = array_map('intval', explode(',', $details['discussion_thread_id']));
                foreach ($jsonThreads as $thread) {
                    if (!$this->core->getQueries()->existsThread($thread)) {
                        throw new \InvalidArgumentException('Invalid thread id specified.');
                    }
                }
                $jsonThreads = json_encode($jsonThreads);
            }

            $regrade_allowed = isset($details['regrade_allowed']) && ($details['regrade_allowed'] === 'true');
            $grade_inquiry = ($details['grade_inquiry_per_component_allowed'] ?? 'false') === 'true';
            $gradeable_create_data = array_merge($gradeable_create_data, [
                'team_assignment' => $details['team_assignment'] === 'true',
                'ta_grading' => $details['ta_grading'] === 'true',
                'team_size_max' => $details['team_size_max'],
                'regrade_allowed' => $regrade_allowed,
                'grade_inquiry_per_component_allowed' => $grade_inquiry,
                'autograding_config_path' =>
                    FileUtils::joinPaths($this->core->getConfig()->getSubmittyInstallPath(), 'more_autograding_examples/upload_only/config'),
                'scanned_exam' => $details['scanned_exam'] === 'true',
                'allow_custom_marks' => true,

                //For discussion component
                'discussion_based' => $discussion_clicked,
                'discussion_thread_ids' => $jsonThreads,

                // TODO: properties that aren't supported yet
                'peer_grading' => false,
                'peer_grade_set' => 0,
                'late_submission_allowed' => true,
                'hidden_files' => "",
                'limited_access_blind' => 1,
                'peer_blind' => 3,
<<<<<<< HEAD
                'has_due_date' => false,
                'has_release_date' => false
=======
                'depends_on' => null,
                'depends_on_points' => null
>>>>>>> fde187bb
            ]);
        }
        else {
            // Values for these electronic-only properties
            $gradeable_create_data = array_merge($gradeable_create_data, [
                'team_assignment' => false,
                'vcs' => false,
                'team_size_max' => 0,
                'vcs_subdirectory' => '',
                'vcs_host_type' => -1,
                'autograding_config_path' => '',
                'peer_grading' => false,
                'peer_grade_set' => 0,
                'late_submission_allowed' => true,
                'hidden_files' => ""
            ]);
        }

        // Setup good default dates
        $tonight = $this->core->getDateTimeNow();
        $tonight->setTime(23, 59, 59);
        $gradeable_create_data = array_merge($gradeable_create_data, [
            'ta_view_start_date' => (clone $tonight),
            'grade_start_date' => (clone $tonight)->add(new \DateInterval('P10D')),
            'grade_due_date' => (clone $tonight)->add(new \DateInterval('P14D')),
            'grade_released_date' => (clone $tonight)->add(new \DateInterval('P14D')),
            'team_lock_date' => (clone $tonight)->add(new \DateInterval('P7D')),
            'submission_open_date' => (clone $tonight),
            'submission_due_date' => (clone $tonight)->add(new \DateInterval('P7D')),
            'grade_inquiry_start_date' => (clone $tonight)->add(new \DateInterval('P15D')),
            'grade_inquiry_due_date' => (clone $tonight)->add(new \DateInterval('P21D'))
        ]);

        // Finally, construct the gradeable
        $gradeable = new Gradeable($this->core, $gradeable_create_data);

        // Setup student permissions specially for scanned exams
        if ($gradeable->isScannedExam()) {
            $gradeable->setStudentView(true);
            $gradeable->setStudentViewAfterGrades(true);
            $gradeable->setStudentSubmit(false);
            $gradeable->setAutogradingConfigPath(
                FileUtils::joinPaths($this->core->getConfig()->getSubmittyInstallPath(), 'more_autograding_examples/pdf_exam/config')
            );
            $gradeable->setHasDueDate(false);
        }

        // Generate a blank component to make the rubric UI work properly
        $this->genBlankComponent($gradeable);

        // Save the gradeable to the database
        $this->core->getQueries()->createGradeable($gradeable); // creates the gradeable

        // start the build
        $build_status = $this->enqueueBuild($gradeable);

        if (
            $build_status == null
            && $gradeable->isVcs()
            && ($gradeable->getVcsHostType() === 0 || $gradeable->getVcsHostType() === 1)
            && !$gradeable->isTeamAssignment()
        ) {
            $this->enqueueGenerateRepos(
                $this->core->getConfig()->getSemester(),
                $this->core->getConfig()->getCourse(),
                $repo_name
            );
        }

        return $build_status;
    }

    /**
     * @Route("/courses/{_semester}/{_course}/gradeable/{gradeable_id}/update", methods={"POST"})
     */
    public function updateGradeableRequest($gradeable_id) {
        $gradeable = $this->tryGetGradeable($gradeable_id);
        if ($gradeable === false) {
            return;
        }
        unset($_POST['csrf_token']);
        try {
            $response_props = $this->updateGradeable($gradeable, $_POST);
            // Finally, send the requester back the information
            $this->core->getOutput()->renderJsonSuccess($response_props);
        }
        catch (ValidationException $e) {
            $this->core->getOutput()->renderJsonFail('See "data" for details', $e->getDetails());
        }
        catch (\Exception $e) {
            $this->core->getOutput()->renderJsonError($e->getMessage());
        }
    }

    private function updateGradeable(Gradeable $gradeable, $details) {
        $errors = [];
        // Implicitly updated properties to tell the client about
        $updated_properties = [];

        // If the post array is 0, that means that the name of the element was blank
        if (count($details) === 0) {
            throw new \InvalidArgumentException('Request contained no properties, perhaps the name was blank?');
        }
        // Trigger a rebuild if the config changes
        $trigger_rebuild_props = ['autograding_config_path', 'vcs_subdirectory'];
        $trigger_rebuild = count(array_intersect($trigger_rebuild_props, array_keys($details))) > 0;

        $boolean_properties = [
            'ta_grading',
            'scanned_exam',
            'student_view',
            'student_view_after_grades',
            'student_submit',
            'peer_grading',
            'late_submission_allowed',
            'regrade_allowed',
            'grade_inquiry_per_component_allowed',
            'discussion_based',
            'vcs',
            'has_due_date',
            'has_release_date',
            'allow_custom_marks'
        ];

        $discussion_ids = 'discussion_thread_id';

        $numeric_properties = [
            'precision',
            'grader_assignment_method',
            'depends_on_points'
        ];
        // Date properties all need to be set at once
        $dates = $gradeable->getDates();
        $date_set = false;
        foreach (array_merge(Gradeable::date_properties, ['late_days']) as $date_property) {
            if (isset($details[$date_property])) {
                $dates[$date_property] = $details[$date_property];

                if ($dates[$date_property] > DateUtils::MAX_TIME) {
                    $errors[$date_property] = Gradeable::date_display_names[$date_property] . ' Date is higher than the max allowed date! (' . DateUtils::MAX_TIME . ')';
                }

                // Unset dates so we don't try and use it in the other loop
                unset($details[$date_property]);
                $date_set = true;
            }
        }

        // Apply other new values for all properties submitted
        foreach ($details as $prop => $post_val) {
            // Convert boolean values into booleans
            if (in_array($prop, $boolean_properties)) {
                $post_val = $post_val === 'true';
            }

            if (in_array($prop, $numeric_properties) && !is_numeric($post_val)) {
                $errors[$prop] = "{$prop} must be a number";
                continue;
            }

            if ($prop === "depends_on") {
                try {
                    $temp_gradeable = $this->tryGetGradeable($post_val, false);
                    if ($temp_gradeable == false) {
                        $post_val = null;
                    }
                    else {
                        $depends_on_points = $details['depends_on_points'];
                        if ($depends_on_points == null) {
                            $depends_on_points = $gradeable->getDependsOnPoints();
                        }
                        if ($depends_on_points == null) {
                            $gradeable->setDependsOnPoints(0);
                        }
                        else {
                            if ($depends_on_points < 0 || $depends_on_points > $temp_gradeable->getDependsOnPoints()) {
                                $errors['depends_on_points'] = "Invalid depends on points!";
                            }
                        }
                    }
                }
                catch (\Exception $e) {
                    $post_val = null;
                    $errors[$prop] = $e->getMessage();
                }
            }
            // Converts string array sep by ',' to json
            if ($prop === $discussion_ids) {
                $post_val = array_map('intval', explode(',', $post_val));
                foreach ($post_val as $thread) {
                    if (!$this->core->getQueries()->existsThread($thread)) {
                        $errors[$prop] = 'Invalid thread id specified.';
                        break;
                    }
                }
                if (count($errors) == 0) {
                    $post_val = json_encode($post_val);
                }
                else {
                    continue;
                }
            }

            // Try to set the property
            try {
                //convert the property name to a setter name
                $setter_name = 'set' . implode(
                    '',
                    array_map(function ($val) {
                        return ucfirst($val);
                    },
                    explode('_', $prop))
                );
                $gradeable->$setter_name($post_val);
            }
            catch (\Exception $e) {
                // If something goes wrong, record it so we can tell the user
                $errors[$prop] = $e->getMessage();
            }
        }

        // Set the dates last just in case the request contained parameters that
        //  affect date validation
        if ($date_set) {
            try {
                $gradeable->setDates($dates);
                $updated_properties = $gradeable->getDateStrings(false);
            }
            catch (ValidationException $e) {
                $errors = array_merge($errors, $e->getDetails());
            }
        }

        if ($trigger_rebuild) {
            $result = $this->enqueueBuild($gradeable);
            if ($result !== null) {
                // TODO: what key should this get?
                $errors['server'] = $result;
            }
            else {
                $updated_properties[] = 'rebuild_queued';
            }
        }

        // Be strict.  Only apply database changes if there were no errors
        if (count($errors) !== 0) {
            throw new ValidationException('', $errors);
        }
        $this->core->getQueries()->updateGradeable($gradeable);
        // Only return updated properties if the changes were applied
        return $updated_properties;
    }

    /**
     * @Route("/courses/{_semester}/{_course}/gradeable/{gradeable_id}/delete", methods={"POST"})
     */
    public function deleteGradeable($gradeable_id) {
        $gradeable = $this->tryGetGradeable($gradeable_id);
        if ($gradeable == false) {
            $this->core->addErrorMessage("Invalid gradeable id");
            $this->core->redirect($this->core->buildNewCourseUrl());
        }
        if (!$gradeable->canDelete()) {
            $this->core->addErrorMessage("Gradeable " . $gradeable_id . " cannot be deleted.");
            $this->core->redirect($this->core->buildNewCourseUrl());
        }

        $this->core->getQueries()->deleteGradeable($gradeable_id);

        $course_path = $this->core->getConfig()->getCoursePath();

        $file = FileUtils::joinPaths($course_path, "config", "form", "form_" . $gradeable_id . ".json");
        if ((file_exists($file)) && (!unlink($file))) {
            die("Cannot delete form_{$gradeable_id}.json");
        }

        // this will cleanup the build files
        $this->enqueueBuildFile($gradeable_id);

        $this->core->redirect($this->core->buildCourseUrl());
    }

    private function writeFormConfig(Gradeable $gradeable) {
        if ($gradeable->getType() !== GradeableType::ELECTRONIC_FILE) {
            return null;
        }

        // Refresh the configuration file with updated information
        // See 'make_assignments_txt_file.py' and grade_item.py for where these properties are used
        // Note: These property names must match the 'setup_sample_courses.py' names
        $jsonProperties = [
            'gradeable_id' => $gradeable->getId(),
            'config_path' => $gradeable->getAutogradingConfigPath(),
            'date_due' => $gradeable->hasDueDate() ? DateUtils::dateTimeToString($gradeable->getSubmissionDueDate()) : null,
            'upload_type' => $gradeable->isVcs() ? "repository" : "upload file",
            'subdirectory' => $gradeable->getVcsSubdirectory(),
        ];

        $fp = $this->core->getConfig()->getCoursePath() . '/config/form/form_' . $gradeable->getId() . '.json';
        if (
            (!is_writable($fp) && file_exists($fp))
            || file_put_contents($fp, json_encode($jsonProperties, JSON_PRETTY_PRINT | JSON_UNESCAPED_SLASHES)) === false
        ) {
            return "Failed to write to file {$fp}";
        }
        return null;
    }

    private function enqueueBuildFile($g_id) {
        $semester = $this->core->getConfig()->getSemester();
        $course = $this->core->getConfig()->getCourse();

        // FIXME:  should use a variable instead of hardcoded top level path
        $config_build_file = "/var/local/submitty/daemon_job_queue/" . $semester . "__" . $course . "__" . $g_id . ".json";

        $config_build_data = [
            "job" => "BuildConfig",
            "semester" => $semester,
            "course" => $course,
            "gradeable" => $g_id
        ];

        if (
            (!is_writable($config_build_file) && file_exists($config_build_file))
            || file_put_contents($config_build_file, json_encode($config_build_data, JSON_PRETTY_PRINT)) === false
        ) {
            return "Failed to write to file {$config_build_file}";
        }
        return null;
    }

    public static function enqueueGenerateRepos($semester, $course, $g_id) {
        // FIXME:  should use a variable intead of hardcoded top level path
        $config_build_file = "/var/local/submitty/daemon_job_queue/generate_repos__" . $semester . "__" . $course . "__" . $g_id . ".json";

        $config_build_data = [
            "job" => "RunGenerateRepos",
            "semester" => $semester,
            "course" => $course,
            "gradeable" => $g_id
        ];

        if (
            (!is_writable($config_build_file) && file_exists($config_build_file))
            || file_put_contents($config_build_file, json_encode($config_build_data, JSON_PRETTY_PRINT)) === false
        ) {
            return "Failed to write to file {$config_build_file}";
        }
        return null;
    }

    public function enqueueBuild(Gradeable $gradeable) {
        // If write form config fails, it will return non-null and end execution, but
        //  if it does return null, we want to run 'enqueueBuildFile'.  This coalescing can
        //  be chained so long as 'null' is the success condition.
        return $this->writeFormConfig($gradeable) ?? $this->enqueueBuildFile($gradeable->getId());
    }

    /**
     * @Route("/courses/{_semester}/{_course}/gradeable/{gradeable_id}/rebuild")
     */
    public function rebuildGradeableRequest($gradeable_id) {
        $gradeable = $this->core->getQueries()->getGradeableConfig($gradeable_id);
        $result = $this->enqueueBuild($gradeable);
        if ($result !== null) {
            die($result);
        }
    }

    /**
     * @Route("/courses/{_semester}/{_course}/gradeable/{gradeable_id}/build_log", methods={"GET"})
     */
    public function getBuildLogs(string $gradeable_id): JsonResponse {
        $build_script_output_file = FileUtils::joinPaths($this->core->getConfig()->getCoursePath(), 'build_script_output.txt');
        $build_script_output = is_file($build_script_output_file) ? htmlentities(file_get_contents($build_script_output_file)) : null;
        $cmake_out_dir = FileUtils::joinPaths($this->core->getConfig()->getCoursePath(), 'build', $gradeable_id, 'log_cmake_output.txt');
        $cmake_output = is_file($cmake_out_dir) ? htmlentities(file_get_contents($cmake_out_dir)) : null;
        $make_out_dir = FileUtils::joinPaths($this->core->getConfig()->getCoursePath(), 'build', $gradeable_id, 'log_make_output.txt');
        $make_output = is_file($make_out_dir) ? htmlentities(file_get_contents($make_out_dir)) : null;

        return JsonResponse::getSuccessResponse([$build_script_output,$cmake_output,$make_output]);
    }

    /**
     * @Route("/courses/{_semester}/{_course}/gradeable/{gradeable_id}/build_status", methods={"GET"})
     */
    public function getBuildStatusOfGradeable(string $gradeable_id): void {
        $queued_filename = $this->core->getConfig()->getSemester() . '__' . $this->core->getConfig()->getCourse() . '__' . $gradeable_id . '.json';
        $rebuilding_filename = 'PROCESSING_' . $this->core->getConfig()->getSemester() . '__' . $this->core->getConfig()->getCourse() . '__' . $gradeable_id . '.json';
        $queued_path = FileUtils::joinPaths($this->core->getConfig()->getSubmittyPath(), 'daemon_job_queue', $queued_filename);
        $rebuilding_path = FileUtils::joinPaths($this->core->getConfig()->getSubmittyPath(), 'daemon_job_queue', $rebuilding_filename);

        if (is_file($rebuilding_path)) {
            $status = 'processing';
        }
        elseif (is_file($queued_path)) {
            $status = 'queued';
        }
        else {
            $gradeable = $this->core->getQueries()->getGradeableConfig($gradeable_id);
            $status = $gradeable->hasAutogradingConfig();

            // Check for schema validation errors and return a different status if needed.
            if ($status) {
                $logs = $this->getBuildLogs($gradeable_id);

                $needle = 'The submitty configuration validator detected the above error in your config.';
                $haystack = $logs->json['data'][0];

                if (strpos($haystack, $needle) !== false) {
                    $status = 'warnings';
                }
            }
        }
        clearstatcache();
        $this->core->getOutput()->renderJsonSuccess($status);
    }

    /**
     * Shifts all dates in the array up to and including $date_prop to be no later than $time
     * @param array $dates
     * @param string $date_prop
     * @param \DateTime $time
     */
    private function shiftDates(array &$dates, string $date_prop, \DateTime $time) {
        foreach (Gradeable::date_validated_properties as $d) {
            if ($dates[$d] > $time) {
                $dates[$d] = $time;
            }
            if ($date_prop === $d) {
                break;
            }
        }
    }

    /**
     * @Route("/courses/{_semester}/{_course}/gradeable/{gradeable_id}/quick_link")
     */
    public function openquickLink($gradeable_id, $action) {
        $gradeable = $this->core->getQueries()->getGradeableConfig($gradeable_id);
        $dates = $gradeable->getDates();
        $now = $this->core->getDateTimeNow();
        $message = "";
        $success = null;
        //what happens on the quick link depends on the action
        if ($action === "release_grades_now") {
            if ($gradeable->hasReleaseDate()) {
                if ($dates['grade_released_date'] > $now) {
                    $this->shiftDates($dates, 'grade_released_date', $now);
                    $message .= "Released grades for ";
                    $success = true;
                }
                else {
                    $message .= "Grades already released for ";
                    $success = false;
                }
            }
            else {
                $message .= "Can't release grades for ";
                $success = false;
            }
        }
        elseif ($action === "open_ta_now") {
            if ($dates['ta_view_start_date'] > $now) {
                $this->shiftDates($dates, 'ta_view_start_date', $now);
                $message .= "Opened TA access to ";
                $success = true;
            }
            else {
                $message .= "TA access already open for ";
                $success = false;
            }
        }
        elseif ($action === "open_grading_now") {
            if ($dates['grade_start_date'] > $now) {
                $this->shiftDates($dates, 'grade_start_date', $now);
                $message .= "Opened grading for ";
                $success = true;
            }
            else {
                $message .= "Grading already open for ";
                $success = false;
            }
        }
        elseif ($action === "open_students_now") {
            if ($dates['submission_open_date'] > $now) {
                $this->shiftDates($dates, 'submission_open_date', $now);
                $message .= "Opened student access to ";
                $success = true;
            }
            else {
                $message .= "Student access already open for ";
                $success = false;
            }
        }
        elseif ($action === "close_submissions") {
            if ($gradeable->hasDueDate()) {
                if ($dates['submission_due_date'] > $now) {
                    $this->shiftDates($dates, 'submission_due_date', $now);
                    $message .= "Closed assignment ";
                    $success = true;
                }
                else {
                    $message .= "Grading already closed for ";
                    $success = false;
                }
            }
            else {
                $message .= "Can't close submissions for ";
                $success = false;
            }
        }
        $gradeable->setDates($dates);
        $this->core->getQueries()->updateGradeable($gradeable);
        if ($success === true) {
            $this->core->addSuccessMessage($message . $gradeable_id);
        }
        elseif ($success === false) {
            $this->core->addErrorMessage($message . $gradeable_id);
        }
        else {
            $this->core->addErrorMessage("Failed to update status of " . $gradeable_id);
        }

        $this->core->redirect($this->core->buildCourseUrl());
    }

    private function redirectToEdit($gradeable_id) {
        $url = $this->core->buildCourseUrl(['gradeable', $gradeable_id, 'update']) . '?' . http_build_query(['nav_tab' => '-1']);
        header('Location: ' . $url);
    }

    /**
     * Exports components to json and downloads for user
     * @Route("/courses/{_semester}/{_course}/gradeable/{gradeable_id}/components/export")
     */
    public function exportComponentsRequest($gradeable_id) {
        $url = $this->core->buildCourseUrl();

        // Get the gradeable
        $gradeable = $this->tryGetGradeable($gradeable_id, false);
        if ($gradeable === false) {
            $this->core->addErrorMessage("Invalid gradeable id");
            $this->core->redirect($url);
        }

        // Permission checks
        if (!$this->core->getAccess()->canI("grading.electronic.export_components", ["gradeable" => $gradeable])) {
            $this->core->addErrorMessage("Insufficient permissions to export components");
            $this->core->redirect($url);
        }

        try {
            $arrs = $gradeable->exportComponents();
            $this->core->getOutput()->renderFile(json_encode($arrs, JSON_PRETTY_PRINT), $gradeable->getId() . '_components.json');
        }
        catch (\Exception $e) {
            $this->core->addErrorMessage($e->getMessage());
            $this->core->redirect($url);
        }
    }

    /**
     * Imports components from uploaded files into gradeable (single-depth array)
     * @Route("/courses/{_semester}/{_course}/gradeable/{gradeable_id}/components/import", methods={"POST"})
     */
    public function importComponents($gradeable_id) {
        // Get the gradeable
        $gradeable = $this->tryGetGradeable($gradeable_id);
        if ($gradeable === false) {
            return;
        }

        // Permission checks
        if (!$this->core->getAccess()->canI("grading.electronic.add_component", ["gradeable" => $gradeable])) {
            $this->core->getOutput()->renderJsonFail("Insufficient permissions to import components");
            return;
        }

        try {
            // decode file to array
            foreach ($_FILES as $f) {
                $comp_arrs = json_decode(file_get_contents($f['tmp_name']), true);
                foreach ($comp_arrs as $comp_arr) {
                    $gradeable->importComponent($comp_arr);
                }
            }

            // Save to the database
            $this->core->getQueries()->updateGradeable($gradeable);
            $this->core->getOutput()->renderJsonSuccess();
        }
        catch (\InvalidArgumentException $e) {
            $this->core->getOutput()->renderJsonFail($e->getMessage());
        }
        catch (\Exception $e) {
            $this->core->getOutput()->renderJsonError($e->getMessage());
        }
    }

    /**
     * @Route("/courses/{_semester}/{_course}/gradeable/{gradeable_id}/max_points")
     */
    public function maxPoints($gradeable_id) {
        $gradeable = $this->tryGetGradeable($gradeable_id);
        if ($gradeable !== false) {
            $autogradingConfig = $gradeable->getAutogradingConfig();
            $points = $autogradingConfig->getTotalHiddenNonExtraCredit() + $autogradingConfig->getTotalNonHidden();
            $this->core->getOutput()->renderJsonSuccess($points);
            return;
        }
        $this->core->getOutput()->renderJsonError("Unknown gradeable");
    }
}<|MERGE_RESOLUTION|>--- conflicted
+++ resolved
@@ -932,13 +932,10 @@
                 'hidden_files' => "",
                 'limited_access_blind' => 1,
                 'peer_blind' => 3,
-<<<<<<< HEAD
+                'depends_on' => null,
+                'depends_on_points' => null,
                 'has_due_date' => false,
                 'has_release_date' => false
-=======
-                'depends_on' => null,
-                'depends_on_points' => null
->>>>>>> fde187bb
             ]);
         }
         else {
