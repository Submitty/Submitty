--- conflicted
+++ resolved
@@ -61,11 +61,7 @@
 
         $queries = $this->createMock(\app\libraries\database\DatabaseQueries::class);
         $queries->method('getLateDayUpdates')->willReturn($updates);
-<<<<<<< HEAD
-        $queries->method('getLateDayCacheForUser')->willReturn([]);
-=======
         $queries->method('getLateDayCacheForUser')->willReturn($cache);
->>>>>>> 7d2c2c69
         $core->method('getQueries')->willReturn($queries);
         return $core;
     }
