/* the entire table of calendar */
.table-calendar {
    text-align: left;
    border: 1px solid black;
}

/* the title at the top of the calendar table, showing month, year */
.cal-navigation {
    margin-bottom: 0;
    margin-top: 3px;
}

.cal-title {
    text-align: center;
}

.cal-btn {
    font-size: 28px;
    padding-left: 10px;
    padding-right: 10px;
    vertical-align: middle;
    user-select: none;
}

a.cal-btn {
    color: var(--text-black);
}

a.cal-btn:hover {
    color: var(--text-black);
    background: var(--selected-nav-sidebar);
    border-radius: 20%;
}

a.cal-btn:visited {
    color: var(--text-black);
}

a.cal-btn:focus {
    color: var(--text-black);
}

.cal-next-btn {
    margin-left: 20px;
}

.cal-prev-btn {
    margin-right: 20px;
}

#prev-month-switch {
    text-align: right;
}

#next-month-switch {
    text-align: left;
}

.cal-month-title {
    font-size: 26px;
    text-transform: uppercase;
    border: 0;
    margin-top: 0;
    margin-bottom: 0;
    line-height: 100%;
}

h2.cal-month-title {
    margin-top: 0;
    margin-bottom: 0;
    line-height: 100%;
}

.cal-year-title {
    font-size: 18px;
    margin-top: 0;
    margin-bottom: 0;
    line-height: 100%;
}

/* the row of Monday, Tuesday, ... */
.cal-week-title-row {
    margin-bottom: 20px;
}

.cal-week-title {
    padding-left: 3px;
}

.cal-week-title-sun {
    width: 12%;
}

.cal-week-title-mon {
    width: 15%;
}

.cal-week-title-tue {
    width: 15%;
}

.cal-week-title-wed {
    width: 16%;
}

.cal-week-title-thu {
    width: 15%;
}

.cal-week-title-fri {
    width: 15%;
}

.cal-week-title-sat {
    width: 12%;
}

/* the day number in each cell */
.cal-day-title {
    font-style: italic;
    font-weight: bold;
}

/* the day number in each cell if the day is the current date */
.cal-today-title {
    background: var(--actionable-blue);
    color: var(--btn-text-white);
    font-style: normal;
    border-radius: 50%;
    padding-left: 3px;
    padding-right: 3px;
}

/* the day number in each cell if the day belongs to prev/next month of the month the calendar is viewing */
.cal-next-month-date {
    color: var(--standard-medium-dark-gray);
    font-style: italic;
    font-weight: bold;
}

/* the cell of each table in the calendar, representing a date */
.cal-day-cell {
    min-height: 100px;
    max-height: 195px;
    height: 100px;
}

.cal-cell-expand {
    height: 195px;
}

/* area in each day cell that lists the items (gradeables, etc) */
.cal-cell-items-panel {
    max-height: 160px;
    width: 100%;
    display: block;
    overflow-y: auto;
    overflow-x: hidden;
}

/* each item in the day cell */
.cal-gradeable-item {
    margin: 1px;
    text-decoration: none;
    white-space: normal;
    font-size: 100%;
    font-weight: normal;
    line-height: normal;
    text-align: left;
    vertical-align: baseline;
    padding: 0 0 0 5px;
    display: block;
    width: 100%;
    user-select: none;
    background-image: none;
    border-radius: 4px;
    box-shadow:
        0 1px 1px 0 var(--box-shadow-very-transparent),
        0 2px 1px -1px var(--box-shadow-very-transparent),
        0 1px 3px 0 var(--box-shadow-slightly-transparent);
}

/* each item in the day cell as a button */
a.cal-gradeable-item:hover {
    cursor: pointer;
}

/* Item colors */

/** Pure Text **/
a.cal-gradeable-status-text {
    color: var(--text-black);
    padding: 0;
    border: none;
    box-shadow: none;
}

a.cal-gradeable-status-text:hover {
    color: var(--text-black);
    padding: 0;
    cursor: default;
    border: none;
}

a.cal-gradeable-status-text:focus {
    color: var(--text-black);
    padding: 0;
    border: none;
}

/** Announcement **/
a.cal-gradeable-status-ann {
<<<<<<< HEAD
    /*color: #218ffd;  /* This color is from DS website */
    color: var(--text-black);
    padding: 0 0 0 0;
=======
    color: #218ffd;  /* This color is from DS website */
    padding: 0;
>>>>>>> 27241740
    font-style: italic;
    /*border: none;*/
    border-style: solid;
    border-width: 3px;
    /*border-color: #218ffd;*/
    box-shadow: none;
}

a.cal-gradeable-status-ann:hover {
<<<<<<< HEAD
    /*color: #218ffd;*/
    color: var(--text-black);
    padding: 0 0 0 0;
=======
    color: #218ffd;
    padding: 0;
>>>>>>> 27241740
    font-style: italic;
    cursor: default;
    /*border: none;*/
    border-style: solid;
    border-width: 3px;
    /*border-color: #218ffd;*/
}

a.cal-gradeable-status-ann:focus {
    color: #218ffd;
    padding: 0;
    font-style: italic;
    border: none;
}

/** Link **/
a.cal-gradeable-status-link {
    color: var(--external-link-blue);
    padding: 0;
    text-decoration: underline;
    border: none;
    box-shadow: none;
}

a.cal-gradeable-status-link:hover {
    color: var(--external-link-hover);
    padding: 0;
    border: none;
}

a.cal-gradeable-status-link:focus {
    color: var(--external-link-active);
    padding: 0;
    border: none;
}

.calendar_color_blue {
    background-color: #218ffd;
    color: var(--text-black) !important;
}

@media (max-width: 800px) {
    #calendar-list {
        margin: 0;
    }

    #calendar-list td:nth-of-type(1)::before { content: "Course"; }
    #calendar-list td:nth-of-type(2)::before { content: "Gradeable"; }
    #calendar-list td:nth-of-type(3)::before { content: "Submission Closes"; }

    #calendar-list thead {
        display: none;
    }
}<|MERGE_RESOLUTION|>--- conflicted
+++ resolved
@@ -210,14 +210,8 @@
 
 /** Announcement **/
 a.cal-gradeable-status-ann {
-<<<<<<< HEAD
-    /*color: #218ffd;  /* This color is from DS website */
-    color: var(--text-black);
-    padding: 0 0 0 0;
-=======
     color: #218ffd;  /* This color is from DS website */
     padding: 0;
->>>>>>> 27241740
     font-style: italic;
     /*border: none;*/
     border-style: solid;
@@ -227,14 +221,8 @@
 }
 
 a.cal-gradeable-status-ann:hover {
-<<<<<<< HEAD
-    /*color: #218ffd;*/
-    color: var(--text-black);
-    padding: 0 0 0 0;
-=======
     color: #218ffd;
     padding: 0;
->>>>>>> 27241740
     font-style: italic;
     cursor: default;
     /*border: none;*/
