--- conflicted
+++ resolved
@@ -90,7 +90,6 @@
 
 	<h2 class="label">Assignment: <?php echo $assignment_name;?></h2>
 
-<<<<<<< HEAD
 	<div class="panel-body"> <!-- panel-body -->
 		<?php
 		if ($status && $status != "") {
@@ -105,24 +104,8 @@
 		<div class="outer_box"> <!-- outer_box -->
 			<h3 class="label">Upload New Version</h3>
 			<p class="sub">
-				<?php require_once("view/".$course."_upload.php"); ?>
-=======
-    <div class="panel-body"> <!-- panel-body -->
-        <?php
-        if ($status && $status != "") {
-            echo '  <div class="box">';
-                echo '  <h3 class="label2">';
-                    echo $status;
-                    echo '  </h3>';
-                    echo '</div>';
-                }
-                ?>
-                <!--- UPLOAD NEW VERSION -->
-                <div class="box"> <!-- box -->
-                    <h3 class="label">Upload New Version</h3>
-                    <p class="sub">
-                        <?php require_once("view/".$semester."_".$course."_upload_message.php"); ?>
->>>>>>> 28b5366f
+                <?php require_once("view/".$semester."_".$course."_upload_message.php"); ?>
+
 
 				</p>
 				<form class="form_submit" action="?page=upload&semester=<?php echo $semester?>&course=<?php echo $course?>&assignment_id=<?php echo $assignment_id?>"
