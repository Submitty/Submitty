cmake_minimum_required (VERSION 2.8)
project (sample_assignment)

###################################################################################

# these variables will be replaced by INSTALL.sh
set (SUBMITTY_INSTALL_DIR __INSTALL__FILLIN__SUBMITTY_INSTALL_DIR__)
set (SUBMITTY_DATA_DIR __INSTALL__FILLIN__SUBMITTY_DATA_DIR__)

# assuming the core files for config, compilation, running, & grading are here:
set (GRADINGCODE  ${SUBMITTY_INSTALL_DIR}/src)
set (GRADINGLIB   ${SUBMITTY_INSTALL_DIR}/src/grading/lib/libsubmitty_grading.a)

###################################################################################

# DEFAULT:  NORMAL ASSIGNMENT INSTALLATION
# NON-DEFAULT:  TEST SUITE INSTALLATION
option(ASSIGNMENT_INSTALLATION "Normal assignment installation" ON)

set (MY_DIR ${CMAKE_SOURCE_DIR})

IF (ASSIGNMENT_INSTALLATION)
  # assuming we are in a directory of this structure
  #   SUBMITTY_DATA_DIR/courses/which_semester/which_course/build/which_assignment

  # base directory for course
  set (course_dir ${MY_DIR}/../..)
  #alternately/equivalently
  #set (course_dir ${SUBMITTY_DATA_DIR}/courses)

  # just the last part of the current directory
  get_filename_component(assignment ${MY_DIR} NAME)
  message("ASSIGNMENT IS ${assignment}")
  string(TIMESTAMP mytime "%Y/%m/%d %H:%M:%S")
  message("BUILD TIME IS ${mytime}")

  set (my_config_json ${course_dir}/build/${assignment}/config.json)
  set (my_config_json_no_comments ${course_dir}/build/${assignment}/config_no_comments.json)

  # Where the compiled binaries are stored, under the class directory
  set(my_bin ${course_dir}/bin/${assignment})

  # Assignment configuration json file location
  set(my_hw_config_file ${course_dir}/config/build/build_${assignment}.json)

else (ASSIGNMENT_INSTALLATION)
  # Otherwise, this is part of the test suite....
  # base directory for test suite is the immediate parent directory
  get_filename_component(which_test_dir ${MY_DIR} DIRECTORY)

  # the name of the test is the name of the parent directory
  get_filename_component(which_test ${which_test_dir} NAME)
  message("WHICH TEST: ${which_test}")
  
  include_directories(${which_test_dir}/assignment_config)

  set (my_config_json ${which_test_dir}/assignment_config/config.json)
  set (my_config_json_no_comments ${which_test_dir}/assignment_config/config_no_comments.json)

  # Where the compiled binaries are stored
  set(my_bin ${which_test_dir}/bin)
  message("this is where i'll put the executables ${my_bin}")

  # configuration json file location
  # set(my_hw_config_file ${which_test_dir}/data/assignment_config.json)
  set(my_hw_config_file ${which_test_dir}/data/build_config.json)

endif(ASSIGNMENT_INSTALLATION)


###################################################################################
# OPTIONAL INSTRUCTOR CUSTOMIZATION 
#
# If extra .cpp files are needed for grading/validation, add a file
#  named "instructor_CMakeLists.txt" and in that file list the .cpp
#  files in the variable "custom_files".  For example:
#
#  set (custom_files   custom_validation_code/custom.cpp  custom_validation_code/helper.cpp)
#

include(instructor_CMakeLists.txt OPTIONAL RESULT_VARIABLE instructor_cmakelists)

if (instructor_cmakelists)
message("DETECTED INSTRUCTOR CUSTOMIZATIONS in ${instructor_cmakelists}")
message("  custom_files: ${custom_files}")
else()
set (custom_files ${GRADINGCODE}/grading/empty_custom_function.cpp)
endif(instructor_cmakelists)


###################################################################################

# Use the C Pre-Processor to strip the C & C++ comments from config.json
get_filename_component(cc_dir ${CMAKE_C_COMPILER} PATH)
find_program(CPP_PATH cpp HINTS ${cc_dir} DOC "path to C preprocessor")
# Rather than passing -P to avoid the line markers, which also
# collapses blank lines, we pass nothing to preserve line number parity
# and remove the # lines.
execute_process(COMMAND ${CPP_PATH} ${my_config_json} OUTPUT_VARIABLE 
  json_generated RESULT_VARIABLE cpp_res ERROR_VARIABLE cpp_err)
if (cpp_res OR cpp_err)
  message(FATAL_ERROR "Failed to run ${CPP_PATH} on ${my_config_json}")
endif ()
# remove cpp # markers
string(REGEX REPLACE "(^|\n)#[^\n]*\n" "" json_generated "${json_generated}")
# write out a copy of the file without comments
file(WRITE "${my_config_json_no_comments}" "${json_generated}")


# Now run the comment-free version of the json file through a simple
# python json syntax checker
find_program(PYTHON_PATH python DOC "path to python")
execute_process(COMMAND ${PYTHON_PATH} ${GRADINGCODE}/grading/json_syntax_checker.py
  "${my_config_json_no_comments}" OUTPUT_QUIET RESULT_VARIABLE py_res ERROR_VARIABLE py_err)
if (py_res OR py_err)
  message(FATAL_ERROR "JSON syntax error found: ${py_err}")
endif ()


# Then embed the config.json within a generated .cpp source file
string(REGEX REPLACE "([\"\\\n])" "\\\\\\1" json_generated "${json_generated}")
set(cpp_header "const char *GLOBAL_config_json_string = \"")
set(cpp_footer "\";\n")
file(WRITE json_generated.cpp "${cpp_header}${json_generated}${cpp_footer}")
set_source_files_properties(json_generated.cpp PROPERTIES GENERATED true)


###################################################################################
# source files

# build this as a library, so we only have to compile it once
add_library(custom_functions
  ${GRADINGCODE}/grading/seccomp_functions.cpp  
  json_generated.cpp
  ${custom_files}  
)

add_executable(configure.out
  ${GRADINGCODE}/grading/main_configure.cpp 
)

add_executable(compile.out
  ${GRADINGCODE}/grading/main_compile.cpp 
)

add_executable(run.out
  ${GRADINGCODE}/grading/main_runner.cpp 
)

add_executable(validate.out
  ${GRADINGCODE}/grading/main_validator.cpp 
)



###################################################################################

target_link_libraries(custom_functions seccomp)
set_property(TARGET custom_functions APPEND_STRING PROPERTY COMPILE_FLAGS "-g -std=c++11")
set(THREADS_PREFER_PTHREAD_FLAG ON) # Without this flag CMake may resort to just '-lpthread'
find_package(Threads)

<<<<<<< HEAD

target_link_libraries(configure.out  ${GRADINGLIB}  seccomp  custom_functions boost_system boost_filesystem Threads::Threads)
target_link_libraries(compile.out    ${GRADINGLIB}  seccomp  custom_functions boost_system boost_filesystem Threads::Threads)
target_link_libraries(run.out        ${GRADINGLIB}  seccomp  custom_functions boost_system boost_filesystem Threads::Threads)
target_link_libraries(validate.out   ${GRADINGLIB}  seccomp  custom_functions boost_system boost_filesystem Threads::Threads)
=======
target_link_libraries(configure.out  ${GRADINGLIB}  seccomp  custom_functions)
target_link_libraries(compile.out    ${GRADINGLIB}  seccomp  custom_functions)
target_link_libraries(run.out        ${GRADINGLIB}  seccomp  custom_functions)
target_link_libraries(validate.out   ${GRADINGLIB}  seccomp  custom_functions)
>>>>>>> b0a4b9c4

set_property(TARGET configure.out APPEND_STRING PROPERTY COMPILE_FLAGS "-g -std=c++11")
set_property(TARGET compile.out   APPEND_STRING PROPERTY COMPILE_FLAGS "-g -std=c++11")
set_property(TARGET run.out       APPEND_STRING PROPERTY COMPILE_FLAGS "-g -std=c++11")
set_property(TARGET validate.out  APPEND_STRING PROPERTY COMPILE_FLAGS "-g -std=c++11")

include_directories(${MY_DIR})
include_directories(${GRADINGCODE})
include_directories(${GRADINGCODE}/grading)

SET(EXECUTABLE_OUTPUT_PATH ${my_bin})

add_custom_target(config_tgt ALL DEPENDS ${my_hw_config_file})
add_custom_command(OUTPUT ${my_hw_config_file} DEPENDS configure.out COMMAND ${my_bin}/configure.out ${my_hw_config_file})

###################################################################################

<|MERGE_RESOLUTION|>--- conflicted
+++ resolved
@@ -160,18 +160,10 @@
 set(THREADS_PREFER_PTHREAD_FLAG ON) # Without this flag CMake may resort to just '-lpthread'
 find_package(Threads)
 
-<<<<<<< HEAD
-
-target_link_libraries(configure.out  ${GRADINGLIB}  seccomp  custom_functions boost_system boost_filesystem Threads::Threads)
-target_link_libraries(compile.out    ${GRADINGLIB}  seccomp  custom_functions boost_system boost_filesystem Threads::Threads)
-target_link_libraries(run.out        ${GRADINGLIB}  seccomp  custom_functions boost_system boost_filesystem Threads::Threads)
-target_link_libraries(validate.out   ${GRADINGLIB}  seccomp  custom_functions boost_system boost_filesystem Threads::Threads)
-=======
-target_link_libraries(configure.out  ${GRADINGLIB}  seccomp  custom_functions)
-target_link_libraries(compile.out    ${GRADINGLIB}  seccomp  custom_functions)
-target_link_libraries(run.out        ${GRADINGLIB}  seccomp  custom_functions)
-target_link_libraries(validate.out   ${GRADINGLIB}  seccomp  custom_functions)
->>>>>>> b0a4b9c4
+target_link_libraries(configure.out  ${GRADINGLIB}  seccomp  custom_functions Threads::Threads)
+target_link_libraries(compile.out    ${GRADINGLIB}  seccomp  custom_functions Threads::Threads)
+target_link_libraries(run.out        ${GRADINGLIB}  seccomp  custom_functions Threads::Threads)
+target_link_libraries(validate.out   ${GRADINGLIB}  seccomp  custom_functions Threads::Threads)
 
 set_property(TARGET configure.out APPEND_STRING PROPERTY COMPILE_FLAGS "-g -std=c++11")
 set_property(TARGET compile.out   APPEND_STRING PROPERTY COMPILE_FLAGS "-g -std=c++11")
