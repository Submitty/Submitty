<div class="content">
    <h1>
        My Profile
    </h1>
    <div class="user-info-wrapper">
        <div id="user-card-img">
            <div class="user-img-cont">
                {% set image = user.getDisplayImage() %}
                {% if image is not null %}
                    {{ base64_image(image.getImageBase64MaxDimension(250), image.getMimeType(), '%s %s'|format(user.getDisplayedGivenName(), user.getDisplayedFamilyName())) }}
                {% else %}
                    <span class="center-img-tag">N/A</span>
                {% endif %}
            </div>
            <span class="edit-user-img">
                <button class="icon" data-testid="upload-photo-button" tabindex="0" onclick="showUpdateProfilePhotoForm()" aria-label="Edit user profile photo" title="Edit user profile photo">
                    <i class="fas fa-upload"></i> Upload profile photo
                </button>
            </span>
            <span class="red-message" id="flagged-message" data-flagged="{{ user.getDisplayImageState }}">Your preferred image was flagged as inappropriate.</span>
        </div>
        <div id="user-card">
            <div class="user-info-cont">
                <div class="user-info-title" id="basic_info">
                    <span>Basic Information</span>
                </div>
                <div class="user-info">
                    <div class="flex-row" id="username-row" data-testid="username-row">
                        <span class="label">
                            Username:
                        </span>
                        <span class="value">
                            {{ user.getId() }}
                        </span>
                    </div>
                    <div class="flex-row" id="givenname-row" data-testid="givenname-row">
                        <span class="label">
                            First Name:
                        </span>
                        <button class="icon" tabindex="0" onclick="showUpdatePrefNameForm()" aria-label="Edit user preferred name" title="Edit user preferred name">
                            <i class="fas fa-pencil-alt"></i> {{ user.getDisplayedGivenName() }}
                        </button>
                    </div>
                    <div class="flex-row" id="familyname-row" data-testid="familyname-row">
                        <span class="label">
                            Last Name:
                        </span>
                        <button class="icon" tabindex="0" onclick="showUpdatePrefNameForm()" aria-label="Edit user preferred name" title="Edit user preferred name">
                            <i class="fas fa-pencil-alt"></i> {{ user.getDisplayedFamilyName() }}
                        </button>
                    </div>
                    <div class="flex-row" id="last-initial-format-row" data-testid="last-initial-format-row">
                        <span class="label">
                            Abbreviated Name:
                        </span>
                        <button class="icon" tabindex="0" onclick="showUpdateLastInitialFormatForm()" aria-label="Edit user last initial format" title="Edit user last initial format">
                            <i class="fas fa-pencil-alt"></i> {{ user.getDisplayAbbreviatedName() }}
                        </button>
                    </div>
                    <div class="flex-row" id="pronouns-row" data-testid="pronouns-row">
                        <span class="label">
                            Pronouns:
                        </span>
                        <button id='pronouns_val' class="icon" tabindex="0" onclick="showUpdatePronounsForm()" aria-label="Edit user pronouns" title="Edit user pronouns">
                            <i class="fas fa-pencil-alt"></i> {{ user.getPronouns() }}
                        </button>
                    </div>
<<<<<<< HEAD
                    <div class="flex-row" id="pronouns-display-row">
                        <span class="label">
                            Display Pronouns in Discussion Forum:
                        </span>
                        <button id='display_pronouns_val' class="icon" tabindex="0" onclick="showUpdatePronounsForm()" aria-label="Edit user pronouns" title="Edit user pronouns">
                            {% if user.getDisplayPronouns %}
                                <i class="fas fa-pencil-alt"></i> True
                            {% else %}
                                <i class="fas fa-pencil-alt"></i> False
                            {% endif %}
                        </button>
                    </div>
                    <div class="flex-row" id="email-row">
=======
                    <div class="flex-row" id="email-row" data-testid="email-row">
>>>>>>> 18a1145a
                        <span class="label">
                            Primary Email:
                        </span>
                        <span class="value">
                            {{ user.getEmail() }}
                        </span>
                    </div>
                    <div class="flex-row" id="secondary-email-row">
                        <span class="label">
                            Secondary Email:
                        </span>
                        <button class="icon" tabindex="0" onclick="showUpdateSecondaryEmailForm()" aria-label="Edit user secondary email" title="Edit user secondary email">
                            <i class="fas fa-pencil-alt"></i> {{ user.getSecondaryEmail() }}
                        </button>
                    </div>
                    <div class="flex-row" id="secondary-email-notify-row">
                        <span class="label">
                            Send Email to Secondary Address:
                        </span>
                        <button class="icon" tabindex="0" onclick="showUpdateSecondaryEmailForm()" aria-label="Edit user secondary email" title="Edit user secondary email">
                            <i class="fas fa-pencil-alt"></i> {% if user.getEmailBoth() %}True{% else %}False{% endif %}
                        </button>
                    </div>
                    {% if display_access_level %}
                        <div class="flex-row" id="access-row">
                            <span class="label">
                                Access Level:
                            </span>
                            <span class="value">
                                {{ access_level }}
                            </span>
                        </div>
                    {% endif %}
                    {% if show_change_password %}
                        <div class="flex-row-col" id="password-row">
                            <span>
                                Change Password:
                            </span>
                            <span>
                                <button class="icon" tabindex="0" onclick="showUpdatePasswordForm()" aria-label="Change password" title="Change password">
                                    <i class="fas fa-pencil-alt"></i>
                                </button>
                            </span>
                        </div>
                    {% endif %}
                </div>
            </div>
            <div class="user-info-cont">
                <div class="user-info-title">
                   <span id="time_zone_selector_label"
                         data-user_time_zone="{{ user_time_zone_with_offset }}"
                         data-available_time_zones="{{ available_time_zones }}"
                   >Time Zone (<span id="utc_offset_stub">UTC Offset <span id="user_utc_offset">{{ user_utc_offset }}</span></span>):
                       <a target=_blank href="https://submitty.org/student#how-can-i-specify-my-local-timezone" aria-label="How can I specify my local timezone">
                           <i style="font-style:normal;" class="fa-question-circle"></i>
                       </a>
                   </span>
                </div>
                <div class="user-info">
                    <div class="flex-row-col">
                        <label for="time_zone_drop_down">Select Timezone: </label>
                        <select id="time_zone_drop_down" data-testid="time-zone-dropdown"></select>
                    </div>
                </div>
            </div>
            <div class="user-info-cont">
                <div class="user-info-title">
                    <span>Color Theme:</span>
                </div>
                <div class="user-info">
                    <div class="flex-row-col">
                        <label for="theme_change_select">Choose a color theme</label>
                        <select id="theme_change_select" class="form-control" aria-label="Change Submitty's Theme" data-testid="theme-change-dropdown>
                            <option value="system">Follow Device Theme</option>
                            <option value="system_black">Follow Device Theme (Black)</option>
                            <option value="light">Light Mode</option>
                            <option value="dark">Dark Mode</option>
                            <option value="dark_black">Dark Mode (Black)</option>
                        </select>
                    </div>
                </div>
            </div>
            <div>
            <span class="option-alt" id="browser-support">Submitty supports an installable Progressive Web App (PWA) which requires Chrome, see <a href="https://support.google.com/chrome/answer/9658361">here</a> for installation instructions</span>
            <button class="addpwa btn btn-primary">Install App</button>
            <span class="option-alt" id="pwa-uninstall-lable">The Submitty Progressive Web App (PWA) has already been installed, see <a href="https://support.google.com/chrome/answer/9658361">here</a> to uninstall it</span>
            </div>
        </div>
    </div>
</div>
{% include 'EditNameForm.twig' %}
{% include 'EditLastInitialFormatForm.twig' %}
{% include 'EditProfilePhotoForm.twig' %}
{% include 'EditSecondaryEmailForm.twig' %}
{% include 'EditPronounsForm.twig' %}
{% if show_change_password %}
    {% include 'ChangePasswordForm.twig' %}
{% endif %}<|MERGE_RESOLUTION|>--- conflicted
+++ resolved
@@ -65,7 +65,6 @@
                             <i class="fas fa-pencil-alt"></i> {{ user.getPronouns() }}
                         </button>
                     </div>
-<<<<<<< HEAD
                     <div class="flex-row" id="pronouns-display-row">
                         <span class="label">
                             Display Pronouns in Discussion Forum:
@@ -78,10 +77,7 @@
                             {% endif %}
                         </button>
                     </div>
-                    <div class="flex-row" id="email-row">
-=======
                     <div class="flex-row" id="email-row" data-testid="email-row">
->>>>>>> 18a1145a
                         <span class="label">
                             Primary Email:
                         </span>
