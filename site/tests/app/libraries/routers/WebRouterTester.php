<?php

namespace tests\app\libraries\routers;

use app\libraries\routers\WebRouter;
use tests\BaseUnitTest;
use Symfony\Component\HttpFoundation\Request;

/**
 * @runTestsInSeparateProcesses
 */
class WebRouterTester extends BaseUnitTest {
    public function testLogin() {
        $core = $this->createMockCore(['logged_in' => false]);
        $request = Request::create(
            "/authentication/login"
        );
        $response = WebRouter::getWebResponse($request, $core);
        $this->assertEquals(null, $response->redirect_response);
        $this->assertEquals("Authentication", $response->web_response->view_class);
        $this->assertEquals("loginForm", $response->web_response->view_function);
    }

    public function testLogout() {
        $_COOKIE['submitty_token'] = "test";
        $_SERVER['REMOTE_ADDR'] = "127.0.0.1";
        $_SERVER['HTTP_USER_AGENT'] = 'test';
        $core = $this->createMockCore(['logged_in' => true]);
        $request = Request::create(
            "/authentication/logout"
        );
        $response = WebRouter::getWebResponse($request, $core);
        $this->assertEquals('', $_COOKIE['submitty_session']);
        $this->assertEquals($core->buildUrl(['authentication', 'login']), $response->redirect_response->url);
    }

    public function testRedirectToLoginFromCourse() {
        $core = $this->createMockCore(['semester' => 's19', 'course' => 'sample', 'logged_in' => false]);
        $request = Request::create(
            "/s19/sample"
        );
        $response = WebRouter::getWebResponse($request, $core);
        $this->assertEquals(
            $core->buildUrl(['authentication', 'login']) . '?old=' . urlencode($request->getUriForPath($request->getPathInfo())),
            $response->redirect_response->url
        );
    }

    public function testRedirectToHomeFromLogin() {
        $core = $this->createMockCore(['logged_in' => true]);
        $request = Request::create(
            "/authentication/login"
        );
        $response = WebRouter::getWebResponse($request, $core);
        $this->assertEquals($core->buildUrl(['home']), $response->redirect_response->url);
    }

    public function testParamAttackLoggedIn() {
        $core = $this->createMockCore(['logged_in' => true]);
        $request = Request::create(
            "/authentication/login",
            "GET",
            ['_controller' => 'app\controllers\OtherController', '_method' => 'otherMethod']
        );
        $response = WebRouter::getWebResponse($request, $core);
        $this->assertEquals($core->buildUrl(['home']), $response->redirect_response->url);
    }

    public function testParamAttackNotLoggedIn() {
        $core = $this->createMockCore(['semester' => 's19', 'course' => 'sample', 'logged_in' => false]);
        $request = Request::create(
            "/s19/sample",
            "GET",
            ['_controller' => 'app\controllers\OtherController', '_method' => 'otherMethod']
        );
        $response = WebRouter::getWebResponse($request, $core);
        $this->assertEquals(
            $core->buildUrl(['authentication', 'login']) . '?old=' . urlencode($request->getUriForPath($request->getPathInfo())),
            $response->redirect_response->url
        );
    }

    /**
     * @param string $url a url that is not accessible to the user
     * @dataProvider randomUrlProvider
     */
    public function testRedirectToLoginFromRandomUrl($url) {
        $core = $this->createMockCore(['logged_in' => false]);
        $request = Request::create($url);
        $response = WebRouter::getWebResponse($request, $core);
        $this->assertEquals($core->buildUrl(['authentication', 'login']), $response->redirect_response->url);
    }

    /**
     * @param string $url a url that is not accessible to the user
     * @dataProvider randomUrlProvider
     */
    public function testRedirectToHomeFromRandomUrl($url) {
        $core = $this->createMockCore(['logged_in' => true]);
        $request = Request::create($url);
        $response = WebRouter::getWebResponse($request, $core);
        $this->assertEquals($core->buildUrl(['home']), $response->redirect_response->url);
    }

<<<<<<< HEAD
=======
    public function testNoUser() {
        $core = $this->createMockCore(['semester' => 's19', 'course' => 'sample', 'logged_in' => true], ['no_user' => true]);
        $request = Request::create(
            "/s19/sample"
        );
        $response = WebRouter::getWebResponse($request, $core);
        $this->assertEquals($core->buildCourseUrl(['no_access']), $response->redirect_response->url);
    }

>>>>>>> e5485b9c
    public function randomUrlProvider() {
        return [
            ["/everywhere"],
            ["/s19"],
            ["/sample"],
            ["/s19/../../sample"],
            ["/../../s19/sample"],
            ["/index.php?semester=s19&course=sample"],
            ["/s19/sample/random/invalid/endpoint"],
            ["/aaa?_controller=otherController&_method=otherMethod"],
            ["/authentication/check_login"],
            ["/s19/sample/course_materials/upload"]
        ];
    }

    public function testNoCsrfToken() {
        $core = $this->createMockCore(['csrf_token' => false, 'logged_in' => true]);
        $request = Request::create(
            "/home/change_username",
            "POST"
        );
        $response = WebRouter::getWebResponse($request, $core);
        $this->assertEquals(
            [
                "status" => "fail",
                "message" => "Invalid CSRF token."
            ],
            $response->json_response->json
        );
        $this->assertEquals(
            $core->buildUrl(),
            $response->redirect_response->url
        );
    }

    public function testWithCsrfToken() {
        $core = $this->createMockCore(['csrf_token' => true, 'logged_in' => true]);
        $request = Request::create(
            "/home/change_username",
            "POST"
        );
        $response = WebRouter::getWebResponse($request, $core);
        $this->assertEquals(
            $core->buildUrl(['home']),
            $response->redirect_response->url
        );
    }

    /**
     * @param string $url a url to an nonexistent API endpoint
     * @dataProvider randomUrlProvider
     */
    public function testApiNotFound($url) {
        $core = $this->createMockCore(['logged_in' => true]);
        $request = Request::create(
            "/api" . $url
        );
        $response = WebRouter::getApiResponse($request, $core);
        $this->assertEquals([
            'status' => "fail",
            'message' => "Endpoint not found."
        ], $response->json_response->json);
    }

    public function testApiWrongMethod() {
        $core = $this->createMockCore(['logged_in' => true]);
        $request = Request::create(
            "/api/token"
        );
        $response = WebRouter::getApiResponse($request, $core);
        $this->assertEquals([
            'status' => "fail",
            'message' => "Method not allowed."
        ], $response->json_response->json);
    }

    public function testApiNoToken() {
        $core = $this->createMockCore(['logged_in' => false]);
        $request = Request::create(
            "/api/courses"
        );
        $response = WebRouter::getApiResponse($request, $core);
        $this->assertEquals([
            'status' => "fail",
            'message' => "Unauthenticated access. Please log in."
        ], $response->json_response->json);
    }
}<|MERGE_RESOLUTION|>--- conflicted
+++ resolved
@@ -102,18 +102,6 @@
         $this->assertEquals($core->buildUrl(['home']), $response->redirect_response->url);
     }
 
-<<<<<<< HEAD
-=======
-    public function testNoUser() {
-        $core = $this->createMockCore(['semester' => 's19', 'course' => 'sample', 'logged_in' => true], ['no_user' => true]);
-        $request = Request::create(
-            "/s19/sample"
-        );
-        $response = WebRouter::getWebResponse($request, $core);
-        $this->assertEquals($core->buildCourseUrl(['no_access']), $response->redirect_response->url);
-    }
-
->>>>>>> e5485b9c
     public function randomUrlProvider() {
         return [
             ["/everywhere"],
