<?php

namespace app\controllers\admin;

use app\controllers\AbstractController;
use app\entities\poll\Poll;
use app\libraries\DateUtils;
use app\libraries\FileUtils;
use app\libraries\GradeableType;
use app\libraries\routers\AccessControl;
use app\libraries\response\MultiResponse;
use app\libraries\response\JsonResponse;
use app\libraries\response\RedirectResponse;
use app\libraries\response\WebResponse;
use app\libraries\PollUtils;
use app\models\gradeable\AutoGradedGradeable;
use app\models\gradeable\Gradeable;
use app\models\gradeable\GradedGradeable;
use app\models\gradeable\LateDayInfo;
use app\models\gradeable\LateDays;
use app\models\gradeable\Mark;
use app\models\gradeable\Submitter;
use app\models\User;
use Symfony\Component\Routing\Annotation\Route;
use app\models\RainbowCustomization;
use app\exceptions\ValidationException;

/**
 * Class ReportController
 * @package app\controllers\admin
 * @AccessControl(role="INSTRUCTOR")
 */
class ReportController extends AbstractController {
    const MAX_AUTO_RG_WAIT_TIME = 45;       // Time in seconds a call to autoRainbowGradesStatus should
                                            // wait for the job to complete before timing out and returning failure

    private $all_overrides = [];

    /**
     * @Route("/courses/{_semester}/{_course}/reports")
     */
    public function showReportPage() {
        if (!$this->core->getUser()->accessAdmin()) {
            $this->core->getOutput()->showError("This account cannot access admin pages");
        }

        $grade_summaries_last_run = $this->getGradeSummariesLastRun();
        $this->core->getOutput()->enableMobileViewport();
        $json = null;
        $customization_path = FileUtils::joinPaths($this->core->getConfig()->getCoursePath(), "rainbow_grades", "customization.json");
        if (file_exists($customization_path)) {
            $json = file_get_contents($customization_path);
        }
        $this->core->getOutput()->renderOutput(['admin', 'Report'], 'showReportUpdates', $grade_summaries_last_run, $json);
    }

    /**
     * Generates grade summary files for every user
     *
     * @Route("/courses/{_semester}/{_course}/reports/summaries")
     * @Route("/api/courses/{_semester}/{_course}/reports/summaries", methods={"POST"})
     */
    public function generateGradeSummaries() {
        if (!$this->core->getUser()->accessAdmin()) {
            $this->core->getOutput()->showError("This account cannot access admin pages");
        }

        $base_path = FileUtils::joinPaths($this->core->getConfig()->getCoursePath(), 'reports', 'all_grades');

        // Check that the directory is writable, fail if not
        if (!is_writable($base_path)) {
            $this->core->addErrorMessage('Unable to write to the grade summaries directory');
            $this->core->redirect($this->core->buildCourseUrl(['reports']));
        }

        $poll_base_path = FileUtils::joinPaths($this->core->getConfig()->getCoursePath(), 'reports', 'polls');

        // Check that the directory is writable, fail if not
        if ($this->core->getConfig()->isPollsEnabled() && !is_writable($poll_base_path)) {
            $this->core->addErrorMessage('Unable to write to the poll summary directory');
            $this->core->redirect($this->core->buildCourseUrl(['reports']));
        }

        $g_sort_keys = [
            'type',
            'CASE WHEN submission_due_date IS NOT NULL THEN submission_due_date ELSE g.g_grade_released_date END',
            'g_id',
        ];
        $gg_sort_keys = [
            'user_id',
        ];

        // Generate the reports
        $this->generateReportInternal($g_sort_keys, $gg_sort_keys, function ($a, $b, $c) use ($base_path) {
            $this->saveUserToFile($base_path, $a, $b, $c);
            return null;
        });

        if ($this->core->getConfig()->isPollsEnabled()) {
            $this->generatePollSummaryInternal($poll_base_path);
        }

        $this->core->addSuccessMessage("Successfully Generated Grade Summaries");
        $this->core->redirect($this->core->buildCourseUrl(['reports']));
        return $this->core->getOutput()->renderJsonSuccess();
    }


    public function getGradeSummariesLastRun() {

        // Build path to the grade summaries folder
        $summaries_dir = $this->core->getConfig()->getCoursePath() . '/reports/all_grades';

        // Get contents of directory
        $files = scandir($summaries_dir);

        // Get file count
        // Subtract 2 to account for '.' and '..'
        $file_count = count($files) - 2;

        // If folder is empty return never
        if ($file_count == 0) {
            return 'Never';
        }
        else {
            // Else folder has contents return the time stamp off the first file
            // Get file modification time of first student json
            $time_stamp = filemtime($summaries_dir . '/' . $files[2]);

            // Format it
            $time_stamp = new \DateTime("@$time_stamp");
            $time_stamp->setTimezone($this->core->getConfig()->getTimezone());

            return DateUtils::convertTimeStamp($this->core->getUser(), $time_stamp->format('c'), $this->core->getConfig()->getDateTimeFormat()->getFormat('gradeable'));
        }
    }

    /**
     * Generates and offers download of CSV grade report
     *
     * @Route("/courses/{_semester}/{_course}/reports/csv")
     */
    public function generateCSVReport() {
        if (!$this->core->getUser()->accessAdmin()) {
            $this->core->getOutput()->showError("This account cannot access admin pages");
        }

        $g_sort_keys = [
            'syllabus_bucket',
            'g_id',
        ];
        $gg_sort_keys = [
            'registration_section',
            'user_id',
        ];

        // Generate the reports
        $rows = $this->generateReportInternal($g_sort_keys, $gg_sort_keys, function (User $a, array $b, LateDays $c) {
            return $this->generateCSVRow($a, $b, $c);
        });

        // Concatenate the CSV
        $csv = '';
        if (count($rows) > 0) {
            // Header row
            $csv = implode(',', array_keys(reset($rows))) . PHP_EOL;
            // Content rows
            foreach ($rows as $row) {
                $csv .= implode(',', $row) . PHP_EOL;
            }
        }

        //Send csv data to file download.  Filename: "{course}_csvreport_{date/time stamp}.csv"
        $this->core->getOutput()->renderFile($csv, $this->core->getConfig()->getCourse() . "_csvreport_" . date("ymdHis") . ".csv");
    }

    /**
     * Loads all team graded gradeables
     * @param Gradeable[] $team_gradeables
     * @return array array, indexed by gradeable id, of arrays, indexed by user id, of team graded gradeables
     */
    private function cacheTeamGradedGradeables(array $team_gradeables) {
        // Array of team graded gradeables, first indexed by gradeable id, then by user id (so multiple entries per team)
        $team_graded_gradeables = [];

        // Get the team gradeables first and, unfortunately, fully cache them
        /** @var GradedGradeable $gg */
        foreach ($this->core->getQueries()->getGradedGradeables($team_gradeables) as $gg) {
            foreach ($gg->getSubmitter()->getTeam()->getMemberUserIds() as $user_id) {
                $team_graded_gradeables[$gg->getGradeableId()][$user_id] = $gg;
            }
        }

        return $team_graded_gradeables;
    }

    /**
     * Fetches all gradeables from the database and splits them based on teamness
     * @param array|null $sort_keys the keys used to sort the gradeables
     * @return array [gradeables, user gradeables, team gradeables]
     */
    private function getSplitGradeables($sort_keys) {
        $user_gradeables = [];
        $team_gradeables = [];
        $all_gradeables = [];
        foreach ($this->core->getQueries()->getGradeableConfigs(null, $sort_keys) as $g) {
            $all_gradeables[] = $g;
            if ($g->isTeamAssignment()) {
                $team_gradeables[] = $g;
            }
            else {
                $user_gradeables[] = $g;
            }
        }
        return [$all_gradeables, $user_gradeables, $team_gradeables];
    }

    private function genDummyGradedGradeable(Gradeable $gradeable, Submitter $submitter) {
        $gg = new GradedGradeable($this->core, $gradeable, $submitter, []);
        $gg->setAutoGradedGradeable(new AutoGradedGradeable($this->core, $gg, []));
        return $gg;
    }

    /**
     * Merges user and team graded gradeables for a user
     * @param Gradeable[] $gradeables
     * @param User $user
     * @param GradedGradeable[] $user_graded_gradeables User graded gradeables indexed by gradeable id
     * @param array $team_graded_gradeables See cacheTeamGradedGradeables
     * @return GradedGradeable[] array of graded gradeables in the order of $gradeables, indexed by gradeable id.
     *  NOTE: If there are any team gradeables that user has no team for, they get a new, blank gradeable with the user as the submitter
     */
    private function mergeGradedGradeables(array $gradeables, User $user, array $user_graded_gradeables, array $team_graded_gradeables) {
        $ggs = [];
        foreach ($gradeables as $g) {
            /** @var Gradeable $g */
            if ($g->isTeamAssignment()) {
                // if the user doesn't have a team, MAKE THE USER A SUBMITTER
                $graded_gradeable = $team_graded_gradeables[$g->getId()][$user->getId()] ?? $this->genDummyGradedGradeable($g, new Submitter($this->core, $user));
            }
            else {
                $graded_gradeable = $user_graded_gradeables[$g->getId()];
            }

            $graded_gradeable->setOverriddenGrades($this->all_overrides[$user->getId()][$graded_gradeable->getGradeableId()] ?? null);
            $ggs[] = $graded_gradeable;
        }
        return $ggs;
    }

    /**
     * A general purpose function for generating reports for all users, grouped by user
     * @param string[]|null $gradeable_sort_keys
     * @param string[]|null $graded_gradeable_sort_keys
     * @param \Closure $per_user_callback callback that accepts (User, GradedGradeable[], LateDays)
     * @return array list of results of $per_user_callback, indexed by user id
     */
    private function generateReportInternal($gradeable_sort_keys, $graded_gradeable_sort_keys, $per_user_callback) {
        /** @var User $current_user */
        $current_user = null;
        $results = [];

        // get all gradeables and cache team graded gradeables
        [$all_gradeables, $user_gradeables, $team_gradeables] = $this->getSplitGradeables($gradeable_sort_keys);
        $team_graded_gradeables = $this->cacheTeamGradedGradeables($team_gradeables);

        //Gradeable iterator will append one gradeable score per loop pass.
        $user_graded_gradeables = [];

        $all_late_days = [];
        foreach ($this->core->getQueries()->getLateDayUpdates(null) as $row) {
            if (!isset($all_late_days[$row['user_id']])) {
                $all_late_days[$row['user_id']] = [];
            }
            $all_late_days[$row['user_id']][] = $row;
        }

        $this->all_overrides = $this->core->getQueries()->getAllOverriddenGrades();

        // Method to call the callback with the required parameters
        $call_callback = function ($all_gradeables, User $current_user, $user_graded_gradeables, $team_graded_gradeables, $per_user_callback) use ($all_late_days) {
            $ggs = $this->mergeGradedGradeables($all_gradeables, $current_user, $user_graded_gradeables, $team_graded_gradeables);
            $late_days = new LateDays($this->core, $current_user, $ggs, $all_late_days[$current_user->getId()] ?? []);
            return $per_user_callback($current_user, $ggs, $late_days);
        };
        foreach ($this->core->getQueries()->getGradedGradeables($user_gradeables, null, null, $graded_gradeable_sort_keys) as $gg) {
            /** @var GradedGradeable $gg */
            if ($current_user === null || $current_user->getId() !== $gg->getSubmitter()->getId()) {
                if ($current_user !== null) {
                    // Previous pass completed an entire row
                    $results[$current_user->getId()] = $call_callback($all_gradeables, $current_user, $user_graded_gradeables, $team_graded_gradeables, $per_user_callback);
                }

                //Prepare for the new user
                $current_user = $gg->getSubmitter()->getUser();
                $user_graded_gradeables = [];
            }
            $user_graded_gradeables[$gg->getGradeableId()] = $gg;
        }

        // If there are only team gradeables, check to see that all users were properly covered
        //  If there are users on no teams, then they won't get a result from the above loop...
        if (count($all_gradeables) > 0 && count($user_gradeables) === 0) {
            //... So we must find them and give them dummy results
            foreach ($this->core->getQueries()->getAllUsers() as $u) {
                if (!isset($results[$u->getId()])) {
                    // This user had no results, so generate results
                    $ggs = $this->mergeGradedGradeables($all_gradeables, $u, [], $team_graded_gradeables);
                    $late_days = new LateDays($this->core, $u, $ggs, $all_late_days[$u->getId()] ?? []);
                    $results[$u->getId()] = $per_user_callback($u, $ggs, $late_days);
                }
            }
        }

        // Remember to do the callback on the last user
        if ($current_user !== null) {
            $results[$current_user->getId()] = $call_callback($all_gradeables, $current_user, $user_graded_gradeables, $team_graded_gradeables, $per_user_callback);
        }
        return $results;
    }

    /**
     * Generates a CSV row for a user
     * @param User $user The user the grades are for
     * @param GradedGradeable[] $ggs The list of graded gradeables, indexed by gradeable id
     * @param LateDays $late_days The late day info for these graded gradeables
     * @return array
     */
    private function generateCSVRow(User $user, array $ggs, LateDays $late_days) {
        $row = [];

        $row['User ID'] = $user->getId();
        $row['Given Name'] = $user->getDisplayedGivenName();
        $row['Family Name'] = $user->getDisplayedFamilyName();
        $row['Registration Section'] = $user->getRegistrationSection();

        foreach ($ggs as $gg) {
            /** @var GradedGradeable $gg */
            //Append one gradeable score to row.  Scores are indexed by gradeable's ID.
            $row[$gg->getGradeableId()] = $gg->getTotalScore();
            $ldi = $late_days->getLateDayInfoByGradeable($gg->getGradeable());
            if (!$gg->hasOverriddenGrades()) {
                // Check if the score should be a zero
                if ($gg->getGradeable()->getType() === GradeableType::ELECTRONIC_FILE) {
                    if ($gg->getGradeable()->isTaGrading() && ($gg->getOrCreateTaGradedGradeable()->hasVersionConflict() || !$gg->isTaGradingComplete())) {
                        // Version conflict or incomplete grading, so zero score
                        $row[$gg->getGradeableId()] = 0;
                    }
                    elseif ($ldi !== null && $ldi->getStatus() === LateDayInfo::STATUS_BAD) {
                        // BAD submission, so zero score
                        $row[$gg->getGradeableId()] = 0;
                    }
                }
            }
        }
        return $row;
    }

    /**
     * Saves all user data to a file
     * @param string $base_path the base path to store the reports
     * @param User $user The user the report is for
     * @param GradedGradeable[] $ggs The list of graded gradeables, indexed by gradeable id
     * @param LateDays $late_days The late day info for these graded gradeables
     */
    private function saveUserToFile(string $base_path, User $user, array $ggs, LateDays $late_days) {

        $user_data = [];
        $user_data['user_id'] = $user->getId();
<<<<<<< HEAD
=======
        $user_data['user_numeric_id'] = $user->getNumericId();
>>>>>>> 012001a8
        $user_data['legal_given_name'] = $user->getLegalGivenName();
        $user_data['preferred_given_name'] = $user->getPreferredGivenName();
        $user_data['legal_family_name'] = $user->getLegalFamilyName();
        $user_data['preferred_family_name'] = $user->getPreferredFamilyName();
        $user_data['registration_section'] = $user->getRegistrationSection();
        $user_data['rotating_section'] = $user->getRotatingSection();
        $user_data['registration_type'] = $user->getRegistrationType();
        $user_data['default_allowed_late_days'] = $this->core->getConfig()->getDefaultStudentLateDays();
        $user_data['last_update'] = date("l, F j, Y");

        foreach ($ggs as $gg) {
            $bucket = ucwords($gg->getGradeable()->getSyllabusBucket());
            $user_data[$bucket][] = $this->generateGradeSummary($gg, $user, $late_days);
        }

        file_put_contents(FileUtils::joinPaths($base_path, $user->getId() . '_summary.json'), FileUtils::encodeJson($user_data));
    }

    /**
     * Generates a summary of all polls over a semester if polling is enabled
     * @param string $base_path the base path to store the report
     */
    private function generatePollSummaryInternal(string $base_path): void {
        /** @var \app\repositories\poll\PollRepository */
        $repo = $this->core->getCourseEntityManager()->getRepository(Poll::class);
        $polls = $repo->findAllWithAllResponses();
        $polls_data = [];
        foreach ($polls as $poll) {
            $responses = [];
            /** @var \app\entities\poll\Response */
            foreach ($poll->getUserResponses() as $response) {
                if (!array_key_exists($response->getStudentId(), $responses)) {
                    $responses[$response->getStudentId()] = [];
                }
                $responses[$response->getStudentId()][] = $response->getOption()->getOrderId();
            }

            $polls_data[] = [
                "id" => $poll->getId(),
                "responses" => $responses
            ];
        }
        FileUtils::writeJsonFile(FileUtils::joinPaths($base_path, "poll_responses.json"), $polls_data);
        FileUtils::writeJsonFile(FileUtils::joinPaths($base_path, "poll_questions.json"), PollUtils::getPollExportData($polls));
    }

    /**
     * Generates a grade summary entry for a graded gradeable
     * @param GradedGradeable $gg
     * @param LateDays $ld
     * @return array
     */
    public function generateGradeSummary(GradedGradeable $gg, User $user, LateDays $ld) {
        $g = $gg->getGradeable();

        $entry = [
            'id' => $g->getId(),
            'name' => $g->getTitle(),
            'gradeable_type' => GradeableType::typeToString($g->getType()),
            'grade_released_date' => $g->hasReleaseDate() ? $g->getGradeReleasedDate()->format('Y-m-d H:i:s O') : $g->getSubmissionOpenDate()->format('Y-m-d H:i:s O'),
        ];

        if ($g->isRegradeAllowed()) {
            // Export the grade inquiry status
            if ($gg->hasRegradeRequest()) {
                if ($gg->hasActiveRegradeRequest()) {
                    $entry['inquiry'] = 'Open';
                }
                else {
                    $entry['inquiry'] = 'Resolved';
                }
            }
            else {
                $entry['inquiry'] = 'None';
            }
        }

        // Add team members to output
        if ($g->isTeamAssignment()) {
            $entry['team_members'] = $gg->getSubmitter()->isTeam() ? $gg->getSubmitter()->getTeam()->getMemberUserIds()
                : $gg->getSubmitter()->getId(); // If the user isn't on a team, the only member is themselves
        }

        $entry['score'] = $gg->getTotalScore();

        $ldi = $ld->getLateDayInfoByGradeable($g);

        if ($gg->hasOverriddenGrades()) {
            $entry['status'] = 'Overridden';
            $entry['comment'] = $gg->getOverriddenComment();
        }
        else {
            // Add information special to electronic file submissions
            if ($g->getType() === GradeableType::ELECTRONIC_FILE) {
                if ($ldi !== null) {
                    // Zero score if BAD status
                    if ($ldi->getStatus() === LateDayInfo::STATUS_BAD) {
                        $entry['score'] = 0;
                    }

                    // The report needs this to be different from the 'pretty' version returned from $ldi->getStatusMessage()
                    $entry['status'] = $this->getLateStatusMessage($ldi);

                    // Only include late day info if the submission was late
                    $late_days_charged = $ldi->getLateDaysCharged();
                    if ($late_days_charged > 0) {
                        $entry['days_after_deadline'] = $ldi->getDaysLate();
                        $entry['extensions'] = $ldi->getLateDayException();
                        $entry['days_charged'] = $late_days_charged;
                    }
                }

                // Add score breakdown
                $ta_gg = $gg->getOrCreateTaGradedGradeable();
                // an array where keys are userids and values are overall comments
                $entry['overall_comments'] = $ta_gg->getOverallComments();

                // Only split up scores if electronic gradeables
                $entry['autograding_score'] = $gg->getAutoGradingScore();
                $entry['tagrading_score'] = $gg->getTaGradingScore();

                // If the grading isn't complete or there are conflicts in which version is graded,
                //  let the user know that
                if ($g->isTaGrading() && ($ta_gg->hasVersionConflict() || !$ta_gg->isComplete())) {
                    $entry['score'] = 0;
                    $entry['autograding_score'] = 0;
                    $entry['tagrading_score'] = 0;
                    if (!$gg->getSubmitter()->isTeam() && $gg->getGradeable()->isTeamAssignment()) {
                        // This is sort of a hack.  Submitters for team assignments should always be teams,
                        //  but to keep the rest of the report generation sane, they can be users if the
                        //  user is not on a team
                        $entry['note'] = 'User is not on a team';
                    }
                    elseif (!$ta_gg->isComplete()) {
                        $entry['note'] = 'This has not been graded yet.';
                    }
                    else {
                        $entry['note'] = 'Score is set to 0 because there are version conflicts.';
                    }
                }
            }

            // Component/marks
            $entry['components'] = [];
            foreach ($g->getComponents() as $component) {
                $gcc = $gg->getOrCreateTaGradedGradeable()->getGradedComponentContainer($component);

                // We need to convert to the old model single-grader format for rainbow grades
                $gc = null;
                foreach ($gcc->getGradedComponents() as $gc_) {
                    $gc = $gc_;
                    // Get the only graded component and short circuit
                    break;
                }
                //
                // For each $gc in $gcc
                //

                $inner = [
                    'title' => $component->getTitle()
                ];
                if ($component->isText()) {
                    $inner['comment'] = $gc !== null ? $gc->getComment() : '';
                }
                else {
                    $inner['score'] = $gc !== null ? $gc->getTotalScore() : 0.0;
                    $inner['default_score'] = $component->getDefault();
                    $inner['upper_clamp'] = $component->getUpperClamp();
                    $inner['lower_clamp'] = $component->getLowerClamp();
                }

                if ($g->getType() === GradeableType::ELECTRONIC_FILE) {
                    $marks = [];
                    if ($gc !== null) {
                        $marks = array_map(function (Mark $m) {
                            return ['points' => $m->getPoints(), 'note' => $m->getTitle()];
                        }, $gc->getMarks());

                        if ($gc->hasCustomMark()) {
                            $marks[] = ['points' => $gc->getScore(), 'note' => $gc->getComment()];
                        }
                    }

                    $inner['marks'] = $marks;
                }
                $entry['components'][] = $inner;

                // end for
            }
        }
        return $entry;
    }

    /**
     * Gets the status message for a from a LateDayInfo status message
     * @param LateDayInfo $ldi
     * @return string
     */
    private function getLateStatusMessage(LateDayInfo $ldi) {
        switch ($ldi->getStatus()) {
            case LateDayInfo::STATUS_GOOD:
                return 'Good';
            case LateDayInfo::STATUS_LATE:
                return 'Late';
            case LateDayInfo::STATUS_BAD:
                return 'Bad';
            case LateDayInfo::STATUS_NO_ACTIVE_VERSION:
                if ($ldi->getGradedGradeable()->getAutoGradedGradeable()->hasSubmission()) {
                    return 'Cancelled';
                }
                else {
                    return 'Unsubmitted';
                }
            default:
                return 'ERROR';
        }
    }

    /**
     * @Route("/courses/{_semester}/{_course}/reports/rainbow_grades_customization")
     */
    public function generateCustomization() {
        //Build a new model, pull in defaults for the course
        $customization = new RainbowCustomization($this->core);
        $customization->buildCustomization();

        if (isset($_POST["json_string"])) {
            //Handle user input (the form) being submitted
            try {
                $customization->processForm();

                // Finally, send the requester back the information
                $this->core->getOutput()->renderJsonSuccess("Successfully wrote customization.json file");
            }
            catch (ValidationException $e) {
                //Use this to handle any invalid/inconsistent input exceptions thrown during processForm()
                $this->core->getOutput()->renderJsonFail('See "data" for details', $e->getDetails());
            }
            catch (\Exception $e) {
                //Catches any other exceptions, should be "unexpected" issues
                $this->core->getOutput()->renderJsonError($e->getMessage());
            }
        }
        else {
            $this->core->getOutput()->addInternalJs('rainbow-customization.js');
            $this->core->getOutput()->addInternalCss('rainbow-customization.css');

            $this->core->getOutput()->addBreadcrumb('Rainbow Grades Customization');

            // Print the form
            $this->core->getOutput()->renderTwigOutput('admin/RainbowCustomization.twig', [
                "customization_data" => $customization->getCustomizationData(),
                "available_buckets" => $customization->getAvailableBuckets(),
                'bucket_counts' => $customization->getBucketCounts(),
                "used_buckets" => $customization->getUsedBuckets(),
                'display_benchmarks' => $customization->getDisplayBenchmarks(),
                'benchmark_percents' => (array) $customization->getBenchmarkPercent(),
                'benchmarks_with_input_fields' => ['lowest_a-', 'lowest_b-', 'lowest_c-', 'lowest_d'],
                'sections_and_labels' => (array) $customization->getSectionsAndLabels(),
                'bucket_percentages' => $customization->getBucketPercentages(),
                'messages' => $customization->getMessages(),
                'per_gradeable_curves' => $customization->getPerGradeableCurves(),
                'limited_functionality_mode' => !$this->core->getQueries()->checkIsInstructorInCourse(
                    $this->core->getConfig()->getVerifiedSubmittyAdminUser(),
                    $this->core->getConfig()->getCourse(),
                    $this->core->getConfig()->getSemester()
                ),
                'csrfToken' => $this->core->getCsrfToken(),
            ]);
        }
    }

    /**
     * @Route("/courses/{_semester}/{_course}/reports/rainbow_grades_customization/upload", methods={"POST"})
     */
    public function uploadRainbowConfig() {
        $redirect_url =  $this->core->buildCourseUrl((['reports']));
        if (empty($_FILES) || !isset($_FILES['config_upload'])) {
            $msg = 'Upload failed: No file to upload';
            $this->core->addErrorMessage($msg);
            return new MultiResponse(
                JsonResponse::getErrorResponse($msg),
                null,
                new RedirectResponse($redirect_url)
            );
        }

        $upload = $_FILES['config_upload'];
        if (empty($upload['tmp_name'])) {
            $msg = 'Upload failed: Empty tmp name for file';
            $this->core->addErrorMessage($msg);
            return new MultiResponse(
                JsonResponse::getErrorResponse($msg),
                null,
                new RedirectResponse($redirect_url)
            );
        }

        $rainbow_grades_dir = FileUtils::joinPaths($this->core->getConfig()->getCoursePath(), "rainbow_grades");

        if (!move_uploaded_file($upload['tmp_name'], FileUtils::joinPaths($rainbow_grades_dir, 'customization.json'))) {
            $msg = 'Upload failed: Could not copy file';
            $this->core->addErrorMessage($msg);
            return new MultiResponse(
                JsonResponse::getErrorResponse($msg),
                null,
                new RedirectResponse($redirect_url)
            );
        }

        $msg = 'Rainbow Grades Customization uploaded';
        $this->core->addSuccessMessage($msg);
        return new MultiResponse(
            JsonResponse::getSuccessResponse([
                'customization_path' => $rainbow_grades_dir
            ]),
            null,
            new RedirectResponse($redirect_url)
        );
    }

    /**
     * @Route("/courses/{_semester}/{_course}/reports/rainbow_grades_status")
     */
    public function autoRainbowGradesStatus() {
        // Create path to the file we expect to find in the jobs queue
        $jobs_file = '/var/local/submitty/daemon_job_queue/auto_rainbow_' .
            $this->core->getConfig()->getSemester() .
            '_' .
            $this->core->getConfig()->getCourse() .
            '.json';

        // Create path to 'processing' file in jobs queue
        $processing_jobs_file = '/var/local/submitty/daemon_job_queue/PROCESSING_auto_rainbow_' .
            $this->core->getConfig()->getSemester() .
            '_' .
            $this->core->getConfig()->getCourse() .
            '.json';

        // Get the max time to wait before timing out
        $max_wait_time = self::MAX_AUTO_RG_WAIT_TIME;

        // Check the jobs queue every second to see if the job has finished yet
        while (file_exists($jobs_file) && $max_wait_time) {
            sleep(1);
            $max_wait_time--;
            clearstatcache();
        }

        // Jobs queue daemon actually changes the name of the job by prepending PROCESSING onto the filename
        // We must also wait for that file to be removed
        // Check the jobs queue every second to see if the job has finished yet
        while (file_exists($processing_jobs_file) && $max_wait_time) {
            sleep(1);
            $max_wait_time--;
            clearstatcache();
        }

        // Check the course auto_debug_output.txt to ensure no exceptions were thrown
        $debug_output_path = '/var/local/submitty/courses/' .
            $this->core->getConfig()->getSemester() . '/' .
            $this->core->getConfig()->getCourse() .
            '/rainbow_grades/auto_debug_output.txt';

        // Look over the output file to see if any part of the process failed
        try {
            $failure_detected = FileUtils::areWordsInFile($debug_output_path, ['Exception', 'Aborted', 'failed']);
        }
        catch (\Exception $e) {
            $failure_detected = true;
        }

        $debug_contents = file_get_contents($debug_output_path);

        // If we finished the previous loops before max_wait_time hit 0 then the file successfully left the jobs queue
        // implying that it finished
        if ($max_wait_time && $failure_detected == false) {
            $this->core->getOutput()->renderJsonSuccess($debug_contents);
        }
        else {
            // Else we timed out or something else went wrong
            $this->core->getOutput()->renderJsonFail($debug_contents);
        }
    }

    /**
     * Generate full rainbow grades view for instructors
     * @Route("/courses/{_semester}/{_course}/gradebook")
     * @AccessControl(role="INSTRUCTOR")
     */
    public function displayGradebook() {
        $grade_path = $this->core->getConfig()->getCoursePath() . "/rainbow_grades/output.html";

        $grade_file = null;
        if (file_exists($grade_path)) {
            $grade_file = file_get_contents($grade_path);
        }

        return MultiResponse::webOnlyResponse(
            new WebResponse(
                ['admin', 'Report'],
                'showFullGradebook',
                $grade_file
            )
        );
    }
}<|MERGE_RESOLUTION|>--- conflicted
+++ resolved
@@ -367,10 +367,7 @@
 
         $user_data = [];
         $user_data['user_id'] = $user->getId();
-<<<<<<< HEAD
-=======
         $user_data['user_numeric_id'] = $user->getNumericId();
->>>>>>> 012001a8
         $user_data['legal_given_name'] = $user->getLegalGivenName();
         $user_data['preferred_given_name'] = $user->getPreferredGivenName();
         $user_data['legal_family_name'] = $user->getLegalFamilyName();
