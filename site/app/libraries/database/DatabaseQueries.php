--- conflicted
+++ resolved
@@ -2060,22 +2060,6 @@
         $this->course_db->query("INSERT INTO peer_assign(grader_id, user_id, g_id) VALUES (?,?,?)", array($grader, $student, $gradeable_id));
     }
 
-<<<<<<< HEAD
-    /**
-     * Retrieves all courses (and details) that are accessible by $user_id
-     *
-     * (u.user_id=? AND u.user_group=1) checks if $user_id is an instructor
-     * Instructors may access all of their courses
-     * (u.user_id=? AND c.status=1) checks if a course is active
-     * An active course may be accessed by all users
-     * Inactive courses may only be accessed by the instructor
-     *
-     * @param string $user_id
-     * @param string $submitty_path
-     * @return array - courses (and their details) accessible by $user_id
-     */
-    public function getStudentCoursesById($user_id, $submitty_path) {
-=======
 	/**
 	 * Retrieves all unarchived courses (and details) that are accessible by $user_id
 	 *
@@ -2087,7 +2071,6 @@
 	 * @return array - unarchived courses (and their details) accessible by $user_id
 	 */
     public function getUnarchivedCoursesById($user_id, $submitty_path) {
->>>>>>> 55b4a592
         $this->submitty_db->query("
 SELECT u.semester, u.course
 FROM courses_users u
