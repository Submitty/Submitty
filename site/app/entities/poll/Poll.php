<?php

declare(strict_types=1);

namespace app\entities\poll;

use app\repositories\poll\PollRepository;
use Doctrine\Common\Collections\ArrayCollection;
use Doctrine\Common\Collections\Collection;
use Doctrine\DBAL\Types\Types;
use DateTime;
use app\libraries\DateUtils;
use Doctrine\ORM\Mapping as ORM;

#[ORM\Entity(repositoryClass: PollRepository::class)]
#[ORM\Table(name: "polls")]
class Poll {
    #[ORM\Id]
    #[ORM\Column(name: "poll_id", type: Types::INTEGER)]
    #[ORM\GeneratedValue]
    protected $id;

    #[ORM\Column(name: "name", type: Types::TEXT)]
    protected $name;

    #[ORM\Column(type: Types::TEXT)]
    protected $question;

    //Duration should be stored as an interval
    //Tried doctrine annotation to be DATEINTERVAL and interval type in database but there wasn't a proper conversion.
    //Duration is the total seconds the poll should remain open after opening the poll.
    #[ORM\Column(type: Types::INTEGER)]
    protected int $duration;

    #[ORM\Column(type: Types::TEXT)]
    protected $status;

    #[ORM\Column(type: Types::DATETIME_MUTABLE, nullable: true)]
    protected ?DateTime $end_time;

    #[ORM\Column(type: Types::BOOLEAN)]
    protected bool $is_visible;

    #[ORM\Column(type: Types::DATE_MUTABLE)]
    protected DateTime $release_date;

    #[ORM\Column(type: Types::TEXT, nullable: true)]
    protected $image_path;

    #[ORM\Column(type: Types::STRING)]
    protected $question_type;

    #[ORM\Column(type: Types::STRING)]
    protected $release_histogram;

    #[ORM\Column(type: Types::STRING)]
    protected $release_answer;

    #[ORM\Column(name: "allows_custom", type: Types::BOOLEAN)]
    protected bool $allows_custom;
    /**
     * @var Collection<Option>
     */
    #[ORM\OneToMany(mappedBy: "poll", targetEntity: Option::class, orphanRemoval: true)]
    #[ORM\JoinColumn(name: "poll_id", referencedColumnName: "poll_id")]
    #[ORM\OrderBy(["order_id" => "ASC"])]
    protected Collection $options;

    /**
     * @var Collection<Response>
     */
    #[ORM\OneToMany(mappedBy: "poll", targetEntity: Response::class)]
    #[ORM\JoinColumn(name: "poll_id", referencedColumnName: "poll_id")]
    protected Collection $responses;

    public function __construct(string $name, string $question, string $question_type, \DateInterval $duration, \DateTime $release_date, string $release_histogram, string $release_answer, string $image_path = null) {
        $this->setName($name);
        $this->setQuestion($question);
        $this->setQuestionType($question_type);
        $this->setDuration($duration);
        $this->setClosed();
        $this->end_time = null;
        $this->setReleaseDate($release_date);
        $this->setReleaseHistogram($release_histogram);
        $this->setReleaseAnswer($release_answer);
        $this->setImagePath($image_path);
<<<<<<< HEAD
        $this->setAllowsCustomOptions(false);
        $this->setClosed();

=======
>>>>>>> 01d8d828
        $this->options = new ArrayCollection();
        $this->responses = new ArrayCollection();
    }

    public function getId(): int {
        return $this->id;
    }

    public function getName(): string {
        return $this->name;
    }

    public function setName(string $name): void {
        $this->name = $name;
    }

    public function getQuestion(): string {
        return $this->question;
    }

    public function setQuestion(string $question): void {
        $this->question = $question;
    }
    public function setClosed(): void {
        $this->is_visible = false;
    }
    public function setOpen(): void {
        $this->is_visible = true;
    }
    public function setEnded(): void {
        $this->is_visible = true;
        $temp = DateUtils::getDateTimeNow();
        $tempString = $temp->format('Y-m-d');
        $this->end_time = new DateTime($tempString);
    }
    public function isOpen(): bool {
        if ($this->end_time === null && $this->is_visible) {
            return true;
        }
        $now = DateUtils::getDateTimeNow();
        return ($this->is_visible && ($now < $this->end_time));
    }

    public function isEnded(): bool {
        if ($this->end_time === null && $this->is_visible) {
            return false;
        }
        $now = DateUtils::getDateTimeNow();
        return $now > $this->end_time && $this->is_visible;
    }

    public function isClosed(): bool {
        return !$this->is_visible;
    }

    public function getDuration(): \DateInterval {
        $seconds = $this->duration;
        $hours = floor($seconds / (60 * 60));
        $seconds -= $hours * (60 * 60);
        $minutes = floor($seconds / 60);
        $seconds -= $minutes * 60;
        return new \DateInterval("PT{$hours}H{$minutes}M{$seconds}S");
    }

    public function getEndTime(): ?\DateTime {
        return $this->end_time;
    }

    public function isSurvey(): bool {
        return $this->getQuestionType() === "single-response-survey" || $this->getQuestionType() === "multiple-response-survey";
    }

    public function setAllowsCustomOptions(bool $allows_custom): void {
        $this->allows_custom = $allows_custom;
    }

    public function allowsCustomResponses(): bool {
        return $this->allows_custom;
    }

    public function getReleaseDate(): \DateTime {
        return $this->release_date;
    }

    public function isVisible(): bool {
        return $this->is_visible;
    }

    public function setVisible(): void {
        $this->is_visible = true;
    }

    public function setDuration(\DateInterval $duration): void {
        $totalSeconds = $duration->s;
        $totalSeconds += $duration->i * 60;
        $totalSeconds += $duration->h * 3600;
        $this->duration = $totalSeconds;
    }

    public function setEndTime(?\DateTime $end_time): void {
        $this->end_time = $end_time;
    }

    public function isTimerEnabled(): bool {
        return $this->end_time !== null;
    }

    public function setReleaseDate(\DateTime $release_date): void {
        $this->release_date = $release_date;
    }

    public function getImagePath(): ?string {
        return $this->image_path;
    }

    public function setImagePath(?string $image_path): void {
        $this->image_path = $image_path;
    }

    public function getQuestionType(): string {
        return $this->question_type;
    }

    public function setQuestionType(string $question_type): void {
        $this->question_type = $question_type;
    }

    public function setReleaseHistogram(string $status): void {
        if ($status !== "never" && $status !== "always" && $status !== "when_ended") {
            throw new \RuntimeException("Invalid release histogram status");
        }
        $this->release_histogram = $status;
    }

    /**
     * Note: This function should only be used if the actual string is desired.  (exporting poll data for example)
     *       isHistogramAvailable() is preferred if at all possible.
     */
    public function getReleaseHistogram(): string {
        return $this->release_histogram;
    }

    public function isHistogramAvailable(): bool {
        return ($this->release_histogram === "always" && !$this->isClosed()) || ($this->release_histogram === "when_ended" && $this->isEnded());
    }

    /**
     * Note: This function should only be used if the actual string is desired.  (exporting poll data for example)
     *       isReleaseAnswer() is preferred if at all possible.
     */

    public function setReleaseAnswer(string $status): void {
        if ($status !== "never" && $status !== "always" && $status !== "when_ended") {
            throw new \RuntimeException("Invalid release answer status");
        }
        $this->release_answer = $status;
    }

    public function getReleaseAnswer(): string {
        return $this->release_answer;
    }

    public function isReleaseAnswer(): bool {
        return ($this->release_answer === "always" && !$this->isClosed()) || ($this->release_answer === "when_ended" && $this->isEnded());
    }

    /**
     * @return Collection<Option>
     */
    public function getOptions(): Collection {
        return $this->options;
    }

    public function getOptionById(int $option_id): Option {
        foreach ($this->options as $option) {
            if ($option->getId() === $option_id) {
                return $option;
            }
        }
        throw new \RuntimeException("Invalid option id");
    }

    public function addOption(Option $option): void {
        $this->options->add($option);
        $option->setPoll($this);
    }

    public function removeOption(Option $option): void {
        $this->options->removeElement($option);
    }

    public function addResponse(Response $response, int $option_id) {
        $this->responses->add($response);
        $response->setOption($this->getOptionById($option_id));
        $response->setPoll($this);
    }

    /**
     * @return Collection<Response>
     */
    public function getUserResponses(): Collection {
        return $this->responses;
    }

    /**
     * Return an array of options from the set of responses loaded into this model
     */
    public function getSelectedOptionIds(): array {
        $selected_options = [];
        foreach ($this->getUserResponses() as $r) {
            $selected_options[] = $r->getOption()->getId();
        }
        return $selected_options;
    }
}<|MERGE_RESOLUTION|>--- conflicted
+++ resolved
@@ -84,12 +84,9 @@
         $this->setReleaseHistogram($release_histogram);
         $this->setReleaseAnswer($release_answer);
         $this->setImagePath($image_path);
-<<<<<<< HEAD
         $this->setAllowsCustomOptions(false);
         $this->setClosed();
 
-=======
->>>>>>> 01d8d828
         $this->options = new ArrayCollection();
         $this->responses = new ArrayCollection();
     }
