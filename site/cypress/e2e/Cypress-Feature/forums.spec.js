--- conflicted
+++ resolved
@@ -76,6 +76,7 @@
     cy.get('[data-testid="mark-for-delete-btn"]').should('contain', 'Keep');
     cy.get('[data-testid="forum-update-post"]').contains('Update Post').click();
 };
+
 const replyDisabled = (title, attachment) => {
     cy.get('[data-testid="thread-list-item"]').contains(title).click();
     // Reply button should be disabled by default with no text
@@ -90,9 +91,6 @@
     cy.contains('p', attachment).should('be.visible');
 };
 
-<<<<<<< HEAD
-describe('Test cases revolving around creating, replying to, merging, and removing discussion forum threads', () => {
-=======
 const removeUpduckPost = (thread_title) => {
     cy.get('[data-testid="create-post-head"]').should('contain', thread_title);
     cy.get('[data-testid="like-count"]').first().should('have.text', 1);
@@ -125,8 +123,6 @@
 };
 
 describe('Should test creating, replying, merging, removing, and upducks in forum', () => {
-
->>>>>>> 924dd2c0
     beforeEach(() => {
         cy.login('instructor');
         cy.visit(['sample', 'forum']);
