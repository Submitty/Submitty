#!/bin/bash


########################################################################################################################
########################################################################################################################
# this script must be run by root or sudo
if [[ "$UID" -ne "0" ]] ; then
    echo "ERROR: This script must be run by root or sudo"
    exit
fi

########################################################################################################################
########################################################################################################################

CONF_DIR="$( cd "$( dirname "${BASH_SOURCE[0]}" )" && pwd )"/../config

SUBMITTY_REPOSITORY_DIR=$(jq -r '.submitty_repository' ${CONF_DIR}/submitty.json)
SUBMITTY_INSTALL_DIR=$(jq -r '.submitty_install_dir' ${CONF_DIR}/submitty.json)
SUBMITTY_DATA_DIR=$(jq -r '.submitty_data_dir' ${CONF_DIR}/submitty.json)
SUBMISSION_URL=$(jq -r '.submission_url' ${CONF_DIR}/submitty.json)

PHP_USER=$(jq -r '.php_user' ${CONF_DIR}/submitty_users.json)
DAEMON_USER=$(jq -r '.daemon_user' ${CONF_DIR}/submitty_users.json)
CGI_USER=$(jq -r '.cgi_user' ${CONF_DIR}/submitty_users.json)

COURSE_BUILDERS_GROUP=$(jq -r '.course_builders_group' ${CONF_DIR}/submitty_users.json)

DATABASE_HOST=$(jq -r '.database_host' ${CONF_DIR}/database.json)
DATABASE_USER=$(jq -r '.database_user' ${CONF_DIR}/database.json)
DATABASE_PASS=$(jq -r '.database_password' ${CONF_DIR}/database.json)

########################################################################################################################
########################################################################################################################

# Check that Submitty Master DB exists.
PGPASSWORD=${DATABASE_PASS} psql -h ${DATABASE_HOST} -U ${DATABASE_USER} -lqt | cut -d \| -f 1 | grep -qw submitty
if [[ $? -ne "0" ]] ; then
    echo "ERROR: Submitty master database doesn't exist."
    exit
fi

#Ensure that tables exist within Submitty Master DB.
sql="SELECT count(*) FROM pg_tables WHERE schemaname='public' AND tablename IN ('courses','courses_users','sessions','users');"
table_count=`PGPASSWORD=${DATABASE_PASS} psql -h ${DATABASE_HOST} -U ${DATABASE_USER} -d submitty -tAc "${sql}"`
if [[ $table_count -ne "4" ]] ; then
    echo "ERROR: Submitty Master DB is invalid."
    exit
fi

# Check that there are exactly 4 command line arguments.
if [[ $# -ne "4" ]] ; then
    echo "ERROR: Usage, wrong number of arguments"
    echo "   create_course.sh  <semester>  <course>  <instructor username>  <ta group>"
    exit
fi

semester=$1
course=$2
instructor=$3
ta_www_group=$4

echo -e "\nCREATE COURSE:"
echo -e "  semester:     $semester"
echo -e "  course:       $course"
echo -e "  instructor:   $instructor"
echo -e "  ta_www_group: $ta_www_group\n"

########################################################################################################################
########################################################################################################################
# ERROR CHECKING ON THE ARGUMENTS

# confirm that the instructor user exists
if ! id -u "$instructor" >/dev/null 2>&1 ; then
    echo -e "ERROR: $instructor user does not exist\n"
    exit
fi

# confirm that the ta_www_group exists
if ! getent group "$ta_www_group" >/dev/null 2>&1 ; then
    echo -e "ERROR: $ta_www_group group does not exist\n"
    exit
fi


# confirm that the instructor is a member of the $COURSE_BUILDERS_GROUP
if ! groups "$instructor" | grep -q "\b${COURSE_BUILDERS_GROUP}\b" ; then
    echo -e "ERROR: $instructor is not in group $COURSE_BUILDERS_GROUP\n"
    exit
fi

# confirm that the instructor, submitty_daemon, submitty_php, and submitty_cgi are members of the
# ta_www_group
if ! groups "$instructor" | grep -q "\b${ta_www_group}\b" ; then
    echo -e "ERROR: $instructor is not in group $ta_www_group\n"
    exit
fi
if ! groups "$PHP_USER" | grep -q "\b${ta_www_group}\b" ; then
    echo -e "ERROR: $PHP_USER is not in group $ta_www_group\n"
    exit
fi
if ! groups "$DAEMON_USER" | grep -q "\b${ta_www_group}\b" ; then
    echo -e "ERROR: $DAEMON_USER is not in group $ta_www_group\n"
    exit
fi
if ! groups "$CGI_USER" | grep -q "\b${ta_www_group}\b" ; then
    echo -e "ERROR: $CGI_USER is not in group $ta_www_group\n"
    exit
fi

# NOTE: the ta_www_group should also contain the usernames of any
#       additional instructors and/or head TAs who need read/write
#       access to these files


# FIXME: add some error checking on the $semester and $course
#        variables
#
#   (not clear how to do this since these variables could have quite
#   different structure at different schools)

########################################################################################################################
########################################################################################################################

course_dir=$SUBMITTY_DATA_DIR/courses/$semester/$course

if [ -d "$course_dir" ]; then
    echo -e "ERROR: specific course directory " $course_dir " already exists"
    exit
fi


########################################################################################################################
########################################################################################################################

DATABASE_NAME=submitty_${semester}_${course}

########################################################################################################################
########################################################################################################################

#this function takes a single argument, the name of the file to be edited
function replace_fillin_variables {
    sed -i -e "s|__CREATE_COURSE__FILLIN__SUBMITTY_INSTALL_DIR__|$SUBMITTY_INSTALL_DIR|g" $1
    sed -i -e "s|__CREATE_COURSE__FILLIN__SUBMITTY_DATA_DIR__|$SUBMITTY_DATA_DIR|g" $1
    sed -i -e "s|__CREATE_COURSE__FILLIN__SUBMISSION_URL__|$SUBMISSION_URL|g" $1
    sed -i -e "s|__CREATE_COURSE__FILLIN__PHP_USER__|$PHP_USER|g" $1
    sed -i -e "s|__CREATE_COURSE__FILLIN__DAEMON_USER__|$DAEMON_USER|g" $1

    sed -i -e "s|__CREATE_COURSE__FILLIN__SEMESTER__|$semester|g" $1
    sed -i -e "s|__CREATE_COURSE__FILLIN__COURSE__|$course|g" $1

    sed -i -e "s|__CREATE_COURSE__FILLIN__TAGRADING_DATABASE_NAME__|$DATABASE_NAME|g" $1
    sed -i -e "s|__CREATE_COURSE__FILLIN__TAGRADING_COURSE_FILES_LOCATION__|$course_dir|g" $1

    # FIXME: Add some error checking to make sure these values were filled in correctly
}


########################################################################################################################
########################################################################################################################

if [ ! -d "$SUBMITTY_DATA_DIR" ]; then
    echo -e "ERROR: base directory " $SUBMITTY_DATA_DIR " does not exist\n"
    exit
fi

if [ ! -d "$SUBMITTY_DATA_DIR/courses" ]; then
    echo -e "ERROR: courses directory " $SUBMITTY_DATA_DIR/courses " does not exist\n"
    exit
fi

if [ ! -d "$SUBMITTY_DATA_DIR/courses/$semester" ]; then
    mkdir                               $SUBMITTY_DATA_DIR/courses/$semester
    chown root:$COURSE_BUILDERS_GROUP   $SUBMITTY_DATA_DIR/courses/$semester
    chmod 751                           $SUBMITTY_DATA_DIR/courses/$semester
fi

########################################################################################################################
########################################################################################################################

function create_and_set {
    permissions="$1"
    owner="$2"
    group="$3"
    directory="$4"
    mkdir                 $directory
    chown $owner:$group   $directory
    chmod $permissions    $directory
}


# top level course directory
#               drwxrws---       instructor   ta_www_group    ./
create_and_set  u=rwx,g=rwxs,o=   $instructor  $ta_www_group   $course_dir


#               drwxrws---       instructor   ta_www_group    build/
#               drwxrws---       instructor   ta_www_group    config/
create_and_set  u=rwx,g=rwxs,o=  $instructor  $ta_www_group   $course_dir/build
create_and_set  u=rwx,g=rwxs,o=  $instructor  $ta_www_group   $course_dir/config
create_and_set  u=rwx,g=rwxs,o=  $instructor  $ta_www_group   $course_dir/config/build
create_and_set  u=rwx,g=rwxs,o=  $instructor  $ta_www_group   $course_dir/config/form


# NOTE: when homework is    installed, grading executables, code, & datafiles are placed here
#               drwxr-s---       instructor   ta_www_group    bin/
#               drwxr-s---       instructor   ta_www_group    provided_code/
#               drwxr-s---       instructor   ta_www_group    test_input/
#               drwxr-s---       instructor   ta_www_group    test_output/
#               drwxr-s---       instructor   ta_www_group    custom_validation_code/
create_and_set  u=rwx,g=rwxs,o=   $instructor  $ta_www_group   $course_dir/bin
create_and_set  u=rwx,g=rwxs,o=   $instructor  $ta_www_group   $course_dir/provided_code
create_and_set  u=rwx,g=rwxs,o=   $instructor  $ta_www_group   $course_dir/test_input
create_and_set  u=rwx,g=rwxs,o=   $instructor  $ta_www_group   $course_dir/test_output
create_and_set  u=rwx,g=rwxs,o=   $instructor  $ta_www_group   $course_dir/custom_validation_code


# NOTE: on each student submission, files are written to these directories
<<<<<<< HEAD
#               drwxr-s---       $PHP_USER        ta_www_group    submissions/
#               drwxr-s---       $PHP_USER        ta_www_group    config_upload/
#               drwxr-s---       $DAEMON_USER       ta_www_group    results/
#               drwxr-s---       $DAEMON_USER       ta_www_group    checkout/
#               drwxr-s---       $DAEMON_USER       ta_www_group    uploads/
#               drwxr-s---       $PHP_USER        ta_www_group    uploads/bulk_pdf/
#               drwxr-s---       $CGI_USER        ta_www_group    uploads/split_pdf/
create_and_set  u=rwx,g=rxs,o=   $PHP_USER        $ta_www_group   $course_dir/submissions
create_and_set  u=rwx,g=rxs,o=   $PHP_USER        $ta_www_group   $course_dir/forum_attachments
create_and_set  u=rwx,g=rxs,o=   $PHP_USER        $ta_www_group   $course_dir/config_upload
create_and_set  u=rwx,g=rxs,o=   $DAEMON_USER       $ta_www_group   $course_dir/results
create_and_set  u=rwx,g=rxs,o=   $DAEMON_USER       $ta_www_group   $course_dir/checkout
create_and_set  u=rwx,g=rxs,o=   $DAEMON_USER       $ta_www_group   $course_dir/uploads
create_and_set  u=rwx,g=rxs,o=   $PHP_USER        $ta_www_group   $course_dir/uploads/bulk_pdf
create_and_set  u=rwx,g=rxs,o=   $CGI_USER        $ta_www_group   $course_dir/uploads/split_pdf
=======
#               drwxr-s---       $HWPHP_USER        ta_www_group    submissions/
#               drwxr-s---       $HWPHP_USER        ta_www_group    config_upload/
#               drwxr-s---       $HWCRON_USER       ta_www_group    results/
#               drwxr-s---       $HWCRON_USER       ta_www_group    checkout/
#               drwxr-s---       $HWCRON_USER       ta_www_group    uploads/
#               drwxr-s---       $HWPHP_USER        ta_www_group    uploads/bulk_pdf/
#               drwxr-s---       $HWCGI_USER        ta_www_group    uploads/split_pdf/
#               drwxr-s---       $HWCRON_USER       ta_www_group    lichen/
#               drwxr-s---       $HWPHP_USER        ta_www_group    lichen/config
#               drwxr-s---       $HWPHP_USER        ta_www_group    lichen/provided_code
create_and_set  u=rwx,g=rxs,o=   $HWPHP_USER        $ta_www_group   $course_dir/submissions
create_and_set  u=rwx,g=rxs,o=   $HWPHP_USER        $ta_www_group   $course_dir/forum_attachments
create_and_set  u=rwx,g=rxs,o=   $HWPHP_USER        $ta_www_group   $course_dir/config_upload
create_and_set  u=rwx,g=rxs,o=   $HWCRON_USER       $ta_www_group   $course_dir/results
create_and_set  u=rwx,g=rxs,o=   $HWCRON_USER       $ta_www_group   $course_dir/checkout
create_and_set  u=rwx,g=rxs,o=   $HWCRON_USER       $ta_www_group   $course_dir/uploads
create_and_set  u=rwx,g=rxs,o=   $HWPHP_USER        $ta_www_group   $course_dir/uploads/bulk_pdf
create_and_set  u=rwx,g=rxs,o=   $HWCGI_USER        $ta_www_group   $course_dir/uploads/split_pdf
create_and_set  u=rwx,g=rxs,o=   $HWCRON_USER       $ta_www_group   $course_dir/lichen
create_and_set  u=rwx,g=rwxs,o=  $HWPHP_USER        $ta_www_group   $course_dir/lichen/config
create_and_set  u=rwx,g=rwxs,o=  $HWPHP_USER        $ta_www_group   $course_dir/lichen/provided_code
>>>>>>> 06466d10


# NOTE:    instructor uploads TA HW grade reports & overall grade scores here
#               drwxr-s---       instructor   ta_www_group    reports/
create_and_set  u=rwx,g=rwxs,o=   $instructor   $ta_www_group   $course_dir/reports
create_and_set  u=rwx,g=rwxs,o=   $instructor   $ta_www_group   $course_dir/reports/summary_html
create_and_set  u=rwx,g=rwxs,o=   $PHP_USER   $ta_www_group   $course_dir/reports/all_grades


########################################################################################################################
########################################################################################################################

# copy the build_course.sh script
cp $SUBMITTY_INSTALL_DIR/sbin/build_course.sh $course_dir/BUILD_${course}.sh
chown $instructor:$ta_www_group $course_dir/BUILD_${course}.sh
chmod 770 $course_dir/BUILD_${course}.sh
replace_fillin_variables $course_dir/BUILD_${course}.sh


# copy the config file for TA grading & replace the variables
cp ${SUBMITTY_INSTALL_DIR}/site/config/course_template.ini ${course_dir}/config/config.ini
chown ${PHP_USER}:${ta_www_group} ${course_dir}/config/config.ini
chmod 660 ${course_dir}/config/config.ini
replace_fillin_variables ${course_dir}/config/config.ini

echo -e "Creating database ${DATABASE_NAME}\n"
PGPASSWORD=${DATABASE_PASS} psql -h ${DATABASE_HOST} -U ${DATABASE_USER} -d postgres -c "CREATE DATABASE ${DATABASE_NAME}"
if [[ $? -ne "0" ]] ; then
    echo "ERROR: Failed to create database ${DATABASE_NAME}"
    exit
fi

python3 ${SUBMITTY_REPOSITORY_DIR}/migration/migrator.py -e course --course ${semester} ${course} migrate --initial
if [[ $? -ne "0" ]] ; then
    echo "ERROR: Failed to create tables within database ${DATABASE_NAME}"
    exit
fi
PGPASSWORD=${DATABASE_PASS} psql -h ${DATABASE_HOST} -U ${DATABASE_USER} -d submitty -c "INSERT INTO courses (semester, course) VALUES ('${semester}', '${course}');"
if [[ $? -ne "0" ]] ; then
    echo "ERROR: Failed to add this course to the master Submitty database."
    exit
fi
echo -e "\nSUCCESS!\n\n"

########################################################################################################################
########################################################################################################################

echo -e "SUCCESS!  new course   $course $semester   CREATED HERE:   $course_dir"
echo -e "SUCCESS!  course page url  ${SUBMISSION_URL}/index.php?semester=${semester}&course=${course}"

########################################################################################################################
########################################################################################################################<|MERGE_RESOLUTION|>--- conflicted
+++ resolved
@@ -215,45 +215,27 @@
 
 
 # NOTE: on each student submission, files are written to these directories
-<<<<<<< HEAD
 #               drwxr-s---       $PHP_USER        ta_www_group    submissions/
 #               drwxr-s---       $PHP_USER        ta_www_group    config_upload/
-#               drwxr-s---       $DAEMON_USER       ta_www_group    results/
-#               drwxr-s---       $DAEMON_USER       ta_www_group    checkout/
-#               drwxr-s---       $DAEMON_USER       ta_www_group    uploads/
+#               drwxr-s---       $DAEMON_USER     ta_www_group    results/
+#               drwxr-s---       $DAEMON_USER     ta_www_group    checkout/
+#               drwxr-s---       $DAEMON_USER     ta_www_group    uploads/
 #               drwxr-s---       $PHP_USER        ta_www_group    uploads/bulk_pdf/
 #               drwxr-s---       $CGI_USER        ta_www_group    uploads/split_pdf/
+#               drwxr-s---       $DAEMON_USER     ta_www_group    lichen/
+#               drwxrws---       $PHP_USER        ta_www_group    lichen/config
+#               drwxrws---       $PHP_USER        ta_www_group    lichen/provided_code
 create_and_set  u=rwx,g=rxs,o=   $PHP_USER        $ta_www_group   $course_dir/submissions
 create_and_set  u=rwx,g=rxs,o=   $PHP_USER        $ta_www_group   $course_dir/forum_attachments
 create_and_set  u=rwx,g=rxs,o=   $PHP_USER        $ta_www_group   $course_dir/config_upload
-create_and_set  u=rwx,g=rxs,o=   $DAEMON_USER       $ta_www_group   $course_dir/results
-create_and_set  u=rwx,g=rxs,o=   $DAEMON_USER       $ta_www_group   $course_dir/checkout
-create_and_set  u=rwx,g=rxs,o=   $DAEMON_USER       $ta_www_group   $course_dir/uploads
+create_and_set  u=rwx,g=rxs,o=   $DAEMON_USER     $ta_www_group   $course_dir/results
+create_and_set  u=rwx,g=rxs,o=   $DAEMON_USER     $ta_www_group   $course_dir/checkout
+create_and_set  u=rwx,g=rxs,o=   $DAEMON_USER     $ta_www_group   $course_dir/uploads
 create_and_set  u=rwx,g=rxs,o=   $PHP_USER        $ta_www_group   $course_dir/uploads/bulk_pdf
 create_and_set  u=rwx,g=rxs,o=   $CGI_USER        $ta_www_group   $course_dir/uploads/split_pdf
-=======
-#               drwxr-s---       $HWPHP_USER        ta_www_group    submissions/
-#               drwxr-s---       $HWPHP_USER        ta_www_group    config_upload/
-#               drwxr-s---       $HWCRON_USER       ta_www_group    results/
-#               drwxr-s---       $HWCRON_USER       ta_www_group    checkout/
-#               drwxr-s---       $HWCRON_USER       ta_www_group    uploads/
-#               drwxr-s---       $HWPHP_USER        ta_www_group    uploads/bulk_pdf/
-#               drwxr-s---       $HWCGI_USER        ta_www_group    uploads/split_pdf/
-#               drwxr-s---       $HWCRON_USER       ta_www_group    lichen/
-#               drwxr-s---       $HWPHP_USER        ta_www_group    lichen/config
-#               drwxr-s---       $HWPHP_USER        ta_www_group    lichen/provided_code
-create_and_set  u=rwx,g=rxs,o=   $HWPHP_USER        $ta_www_group   $course_dir/submissions
-create_and_set  u=rwx,g=rxs,o=   $HWPHP_USER        $ta_www_group   $course_dir/forum_attachments
-create_and_set  u=rwx,g=rxs,o=   $HWPHP_USER        $ta_www_group   $course_dir/config_upload
-create_and_set  u=rwx,g=rxs,o=   $HWCRON_USER       $ta_www_group   $course_dir/results
-create_and_set  u=rwx,g=rxs,o=   $HWCRON_USER       $ta_www_group   $course_dir/checkout
-create_and_set  u=rwx,g=rxs,o=   $HWCRON_USER       $ta_www_group   $course_dir/uploads
-create_and_set  u=rwx,g=rxs,o=   $HWPHP_USER        $ta_www_group   $course_dir/uploads/bulk_pdf
-create_and_set  u=rwx,g=rxs,o=   $HWCGI_USER        $ta_www_group   $course_dir/uploads/split_pdf
-create_and_set  u=rwx,g=rxs,o=   $HWCRON_USER       $ta_www_group   $course_dir/lichen
-create_and_set  u=rwx,g=rwxs,o=  $HWPHP_USER        $ta_www_group   $course_dir/lichen/config
-create_and_set  u=rwx,g=rwxs,o=  $HWPHP_USER        $ta_www_group   $course_dir/lichen/provided_code
->>>>>>> 06466d10
+create_and_set  u=rwx,g=rxs,o=   $DAEMON_USER     $ta_www_group   $course_dir/lichen
+create_and_set  u=rwx,g=rwxs,o=  $PHP_USER        $ta_www_group   $course_dir/lichen/config
+create_and_set  u=rwx,g=rwxs,o=  $PHP_USER        $ta_www_group   $course_dir/lichen/provided_code
 
 
 # NOTE:    instructor uploads TA HW grade reports & overall grade scores here
