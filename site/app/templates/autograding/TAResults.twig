{% import 'functions/Badge.twig' as Badge %}
{% import _self as self %}

{% if not been_ta_graded %}
    <br>
    <h3>This assignment has not been graded yet</h3>
{% elseif not active_same_as_graded %}
    <br>
    <h3>The version you have selected to be graded above does not match the version graded by your TA/instructor, please contact TA/instructor if necessary to resolve the problem.</h3>
{% elseif not grading_complete %}
    <br>
    <h3>Grading not complete, please contact an instructor/grader</h3>
{% else %}
    <div class="sub">
        {# Overview #}
        <div class="box half" style="padding: 10px; width: 40%; word-break: break-word;">
            <p>Version #{{ ta_graded_version }} graded by: {{ grader_names|join(", ") }}</p>
            {% if regrade_available %}
                <i>Grade inquiries are due by {{ regrade_date }}</i>
            {% endif %}
            <p>
                {% if overall_comment|length != 0 %}
            <hr>
            Overall note from Grader:
            <span class='gradeable_comment'>{{ overall_comment|nl2br }}</span>
            {% endif %}
            </p>
        </div>
        {% if any_late_days_used %}
            <a name="show_late_table" style="float:right" class="btn btn-primary" href="{{ late_days_url }}">Show my late days information</a>
            <br />
            <br />
        {% endif %}
        {% if uploaded_pdfs|length >= 1 %}
<<<<<<< HEAD

            <div class="box half" style="float: right; width: 25%; word-break: break-word">
                <p>View/Download submission with feedback:</p>
                {% for file in uploaded_pdfs %}
                    <p> {{ file.name }}
                    {#<a class="btn btn-primary" onclick="openUrl('{{ core.buildUrl({'component':'student', 'page':'PDF', 'action':'download_annotated_pdf', 'gradeable_id': gradeable_id, 'file_name': file.name}) }}')">Download <i class="fas fa-download"></i></a>#}
                   <a class="btn btn-primary" onclick="openUrl('{{ core.buildUrl({'component':'pdf', 'page':'student_pdf_view', 'gradeable_id': gradeable_id, 'file_name': file.name}) }}')">View Popup <i class="fas fa-window-restore"></i></a></p>
                {% endfor %}
            </div>

            <div class="box half" style="float: right; width: 25%; word-break: break-word">
                <p>View/Download submission version #{{ display_version }}:</p>
                {% for file in files %}
                   {{ file.relative_name }} ({{ (file.size / 1024) | number_format(2) | default(-1) }}kb)
                    <p><a class="btn btn-primary" onclick="openUrl('{{ core.buildUrl({'component':'pdf', 'page':'student_pdf_view', 'gradeable_id': gradeable_id, 'file_name': file.relative_name}) }}')">View Popup <i class="fas fa-window-restore"></i></a>
                    {# download icon if student can download files #}
                    {% if can_download %}
                        <button class = 'btn btn-primary' onclick='downloadFile("{{ file.relative_name|url_encode }}","{{ file.path|url_encode }}", "submissions")'> Download
                            <i class="fas fa-download" aria-hidden="true" title="Download the file"></i></button></p>
                    {% endif %}

                    {% if loop.index != files|length %}
                        <br />
                    {% endif %}
                {% endfor %}
                {% if can_download and files|length > 1 %}
                    Download all files: <button class = "btn btn-primary" onclick='downloadZip("{{ gradeable_id }}", "{{ user_id }}", "{{ display_version }}")'> Download Zip<i class="fas fa-download" aria-hidden="true" title="Download zip of all files"></i></button>
                {% endif %}
            </div>
=======
        <div class="box half" style="float: right; width: 25%; word-break: break-word">
            View/Download submission with feedback:
            <br />
            {% for file in uploaded_pdfs %}
                {{ file.name }}
                <a class="btn btn-primary" onclick="openUrl('{{ student_pdf_view_url }}?filename={{ file.name }}')">View Popup <i class="fas fa-window-restore"></i></a>
            {% endfor %}
        </div>
>>>>>>> f118f2a8
        {% endif %}
        {# /Overview #}

        {% if (graded_score >= graded_max) or (total_score >= total_max) %}
            <canvas id="confetti_canvas"></canvas>
        {% endif %}

        {# Manual total #}
        <div class="box">
            <div class="box-title" 
                {% if graded_score >= graded_max %}
                        onclick="addConfetti();" style="cursor:pointer;"
                {% endif %}>
                {{ Badge.render(graded_score, graded_max, false) }}
                <h4>{{ has_autograding ? "TA / Instructor Grading Subtotal" : "Total" }}</h4>
            </div>
        </div>
        {# /Manual total #}

        {# Component boxes #}
        {% for component in components %}
            <div class="box grade-results">
                <div class="box-badge">
                    {{ Badge.render(component.total_score, component.points_possible, component.extra_credit) }}
                </div>
                <div class="box-info">
                    <h4>{{ component.title|escape }}
                        {% if not is_peer and component.graders|length != 0 %}
                            <i>(Graded by: {{ component.graders|join(' / ') }})</i>
                        {% endif %}
                    </h4>
                    <div style="float:left; word-break: break-word;">
                        <p style="padding-bottom: 10px;">{{ component.student_comment|nl2br }}</p>
                        <p>
                        {# This is a layout table #}
                        <table class="gradeable_comment">
                            {% for mark in component.marks|filter((mark) => mark.show_mark) %}
                                <tr>
                                    <td>
                                        {% if mark.earned %}
                                            <i class="far fa-check-square fa-1g"></i>
                                        {% else %}
                                            <i class="far fa-square fa-1g"></i>
                                        {% endif %}
                                    </td>
                                    <td class="mark-score">
                                        {{ mark.points|number_format(num_decimals) }}
                                    </td>
                                    <td>
                                        {{ mark.title|nl2br }}
                                    </td>
                                </tr>
                            {% endfor %}
                            {% if component.custom_mark_score != 0 or component.comment != '' %}
                                <tr>
                                    <td>
                                        <i class="far fa-check-square fa-1g"></i>
                                    </td>
                                    <td class="mark-score">
                                        {{ component.custom_mark_score|number_format(num_decimals) }}
                                    </td>
                                    <td>
                                        {{ component.comment|nl2br }}
                                    </td>
                                </tr>
                            {% endif %}
                        </table>
                        </p>
                    </div>
                </div>
            </div>
        {% endfor %}
        {# /Component boxes #}

        {# Total auto + manual #}
        {% if has_autograding %}
            <div class="box">
                <div class="box-title"
                    {% if total_score >= total_max %}
                        onclick="addConfetti();" 
                        style="padding-top: 15px; padding-bottom: 15px; cursor:pointer;" 
                    {% else %}
                        style="padding-top: 15px; padding-bottom: 15px;"
                    {% endif %}
                >
                    {{ Badge.render(total_score, total_max, false) }}
                    <h4>Total</h4>
                </div>
            </div>
        {% endif %}
        {# /Total auto + manual #}
    </div>
    {% if regrade_available %}
        <div id="ShowRegradeRequestButton">
            <button type="button" title="Open Grade Inquiry" onclick="toggleRegradeRequests()" style="margin-right:10px;" class="btn btn-default">Open Grade Inquiry</button>
        </div>
    {% endif %}
{% endif %}<|MERGE_RESOLUTION|>--- conflicted
+++ resolved
@@ -32,14 +32,12 @@
             <br />
         {% endif %}
         {% if uploaded_pdfs|length >= 1 %}
-<<<<<<< HEAD
-
             <div class="box half" style="float: right; width: 25%; word-break: break-word">
                 <p>View/Download submission with feedback:</p>
                 {% for file in uploaded_pdfs %}
                     <p> {{ file.name }}
                     {#<a class="btn btn-primary" onclick="openUrl('{{ core.buildUrl({'component':'student', 'page':'PDF', 'action':'download_annotated_pdf', 'gradeable_id': gradeable_id, 'file_name': file.name}) }}')">Download <i class="fas fa-download"></i></a>#}
-                   <a class="btn btn-primary" onclick="openUrl('{{ core.buildUrl({'component':'pdf', 'page':'student_pdf_view', 'gradeable_id': gradeable_id, 'file_name': file.name}) }}')">View Popup <i class="fas fa-window-restore"></i></a></p>
+                   <a class="btn btn-primary" onclick="openUrl('{{ student_pdf_view_url }}?filename={{ file.name }}')">View Popup <i class="fas fa-window-restore"></i></a></p>
                 {% endfor %}
             </div>
 
@@ -47,7 +45,7 @@
                 <p>View/Download submission version #{{ display_version }}:</p>
                 {% for file in files %}
                    {{ file.relative_name }} ({{ (file.size / 1024) | number_format(2) | default(-1) }}kb)
-                    <p><a class="btn btn-primary" onclick="openUrl('{{ core.buildUrl({'component':'pdf', 'page':'student_pdf_view', 'gradeable_id': gradeable_id, 'file_name': file.relative_name}) }}')">View Popup <i class="fas fa-window-restore"></i></a>
+                    <p><a class="btn btn-primary" onclick="openUrl('{{ student_pdf_view_url }}?filename={{ file.relative_name }}')">View Popup <i class="fas fa-window-restore"></i></a>
                     {# download icon if student can download files #}
                     {% if can_download %}
                         <button class = 'btn btn-primary' onclick='downloadFile("{{ file.relative_name|url_encode }}","{{ file.path|url_encode }}", "submissions")'> Download
@@ -62,16 +60,6 @@
                     Download all files: <button class = "btn btn-primary" onclick='downloadZip("{{ gradeable_id }}", "{{ user_id }}", "{{ display_version }}")'> Download Zip<i class="fas fa-download" aria-hidden="true" title="Download zip of all files"></i></button>
                 {% endif %}
             </div>
-=======
-        <div class="box half" style="float: right; width: 25%; word-break: break-word">
-            View/Download submission with feedback:
-            <br />
-            {% for file in uploaded_pdfs %}
-                {{ file.name }}
-                <a class="btn btn-primary" onclick="openUrl('{{ student_pdf_view_url }}?filename={{ file.name }}')">View Popup <i class="fas fa-window-restore"></i></a>
-            {% endfor %}
-        </div>
->>>>>>> f118f2a8
         {% endif %}
         {# /Overview #}
 
