--- conflicted
+++ resolved
@@ -1420,11 +1420,7 @@
             $vcs_base_url = $this->core->getConfig()->getVcsBaseUrl();
             $vcs_path = $gradeable->getVcsPartialPath();
 
-<<<<<<< HEAD
             if ($gradeable->getVcsHostType() === 0 || $gradeable->getVcsHostType() === 1 || $gradeable->getVcsHostType() === 4) {
-=======
-            if ($gradeable->getVcsHostType() === 0 || $gradeable->getVcsHostType() === 1) {
->>>>>>> cfeff925
                 $vcs_path = str_replace("{\$gradeable_id}", $gradeable_id, $vcs_path);
                 $vcs_path = str_replace("{\$user_id}", $who_id, $vcs_path);
                 $vcs_path = str_replace("{\$team_id}", $who_id, $vcs_path);
