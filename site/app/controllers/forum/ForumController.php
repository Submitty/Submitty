--- conflicted
+++ resolved
@@ -352,20 +352,13 @@
                     }
 
                 }
-<<<<<<< HEAD
+
                 $notification = new Notification($this->core, array('component' => 'forum', 'type' => $announcment ? 'new_announcement' : 'new_thread', 'thread_id' => $id, 'thread_title' => $title));
                 $this->core->getQueries()->pushNotification($notification);
-=======
-                if($announcment){
-                    $notification = new Notification($this->core, array('component' => 'forum', 'type' => 'new_announcement', 'thread_id' => $id, 'thread_title' => $title));
-
-                    $this->core->getQueries()->pushNotification($notification);
-                }
-
-                if($email_announcement) {
+
+				if($email_announcement) {
                     $this->sendEmailAnnouncement($title, $thread_post_content, $post_id);
                 }
->>>>>>> 3e75e5bc
                 $result['next_page'] = $this->core->buildUrl(array('component' => 'forum', 'page' => 'view_thread', 'thread_id' => $id));
             }
         }
