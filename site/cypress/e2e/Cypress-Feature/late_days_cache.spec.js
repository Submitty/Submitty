--- conflicted
+++ resolved
@@ -157,10 +157,7 @@
                 cy.get('#late_days').clear();
                 cy.get('#late_days').type(2);
                 cy.get('input[type=submit]').click();
-<<<<<<< HEAD
-=======
                 cy.wait('@late_days');
->>>>>>> cb57c96a
             }
             checkStudentsInCache();
             cy.logout();
@@ -178,10 +175,7 @@
                 cy.get('div.content').then((table) => {
                     if (table.find('#Delete').length > 0) {
                         cy.wrap(table).find('#Delete').first().click();
-<<<<<<< HEAD
-=======
                         cy.wait('@late_days');
->>>>>>> cb57c96a
                         deleteLateDays();
                     }
                 });
@@ -207,21 +201,13 @@
                 // update the number of late days
                 cy.get('#user_id').type(user_id);
                 cy.get('#late-days').type(2, { force: true });
-<<<<<<< HEAD
-                cy.get('#extensions-form')
-                    .find('a').as('ext-form-link');
-=======
                 cy.get('#extensions-form').find('a').as('ext-form-link');
->>>>>>> cb57c96a
 
                 cy.get('@ext-form-link').contains('Submit');
                 cy.get('@ext-form-link').should('exist');
                 cy.get('@ext-form-link').click();
-<<<<<<< HEAD
-=======
                 cy.wait('@extensions-update');
                 cy.wait('@extensions');
->>>>>>> cb57c96a
             }
             checkStudentsInCache();
             cy.logout();
@@ -236,11 +222,8 @@
                 cy.get('body').then((body) => {
                     if (body.find('#extensions-table').length > 0) {
                         cy.wrap(body).find('#Delete').first().click();
-<<<<<<< HEAD
-=======
                         cy.wait('@extensions-update');
                         cy.wait('@extensions');
->>>>>>> cb57c96a
                         deleteExtensions();
                     }
                 });
