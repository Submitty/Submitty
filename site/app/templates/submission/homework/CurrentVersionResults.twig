--- conflicted
+++ resolved
@@ -7,23 +7,15 @@
     <h4>Submitted Files</h4>
     <div class="box half">
         {% for file in files %}
-<<<<<<< HEAD
-            {{ file.relative_name }} ({{ file.size }}kb)
-            
-            {# download icon if student can download files #}
-            {% if can_download %}
-                <a onclick='downloadFile("{{ file.relative_name|url_encode }}","{{ file.path|url_encode }}")'><i class="fa fa-download" aria-hidden="true" title="Download the file"></i></a>
-            {% endif %}
-
-            {% if loop.index != files|length %}
-=======
             {{ file.relative_name }} ({{ (file.size / 1024) | number_format(2) | default(-1) }}kb)
 
             {# download icon if student can download files #}
             {% if can_download %}
                 <a onclick='downloadFile("{{ file.relative_name|url_encode }}","{{ file.path|url_encode }}")'>
                     <i class="fa fa-download" aria-hidden="true" title="Download the file"></i></a>
->>>>>>> c75ade72
+            {% endif %}
+
+            {% if loop.index != files|length %}
                 <br />
             {% endif %}
         {% endfor %}
