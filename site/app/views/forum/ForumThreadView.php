--- conflicted
+++ resolved
@@ -198,14 +198,8 @@
 							$return .= <<<HTML
 							<div class="post_box" style="margin-left:0;">
 HTML;
-<<<<<<< HEAD
-						if($this->core->getUser()->getGroup() < 3){
-=======
-						}
-
-
-						if($this->core->getUser()->accessAdmin()){
->>>>>>> e62cc146
+
+						if($this->core->getUser()->getGroup() <= 2){
 							$return .= <<<HTML
 							<a style="position:relative; display:inline-block; color:red; float:right;" onClick="deletePost( {$post['thread_id']}, {$post['id']}, '{$post['author_user_id']}', '{$function_date($date,'m/d/Y g:i A')}' )" title="Remove post"><i class="fa fa-times" aria-hidden="true"></i></a>
 HTML;
