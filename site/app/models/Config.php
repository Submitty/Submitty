<?php

namespace app\models;

use app\exceptions\ConfigException;
use app\libraries\Core;
use app\libraries\FileUtils;
use app\libraries\IniParser;
use app\libraries\Utils;

/**
 * Class Config
 *
 * This class handles and contains all of the variables necessary for running
 * the application. These variables are loaded from a combination of files and tables from
 * the database. We also allow for using this to write back to the variables within the database
 * (but not the variables in the files).
 *
 * @method string getSemester()
 * @method string getCourse()
 * @method string getBaseUrl()
 * @method string getTaBaseUrl()
 * @method string getCgiUrl()
 * @method string getSiteUrl()
 * @method string getSubmittyPath()
 * @method string getCoursePath()
 * @method string getDatabaseType()
 * @method string getDatabaseHost()
 * @method string getDatabaseUser()
 * @method string getDatabasePassword()
 * @method string getDatabaseName()
 * @method string getCourseName()
 * @method string getCourseHomeUrl()
 * @method integer getDefaultHwLateDays()
 * @method integer getDefaultStudentLateDays()
 * @method string getConfigPath()
 * @method string getAuthentication()
 * @method \DateTimeZone getTimezone()
 * @method string getUploadMessage()
 * @method array getHiddenDetails()
<<<<<<< HEAD
 * @method string getCourseIniPath()
=======
 * @method bool isCourseLoaded()
>>>>>>> bc8e95ac
 */

class Config extends AbstractModel {

    /**
     * Variable to set the system to debug mode, which allows, among other things
     * easier access to user switching and to always output full exceptions. Never
     * turn on if running server in production environment.
     * @property
     * @var bool
     */
    protected $debug = false;

    /** @property @var string contains the semester to use, generally from the $_REQUEST['semester'] global */
    protected $semester;
    /** @property @var string contains the course to use, generally from the $_REQUEST['course'] global */
    protected $course;

    /** @property @var string path on the filesystem that points to the course data directory */
    protected $config_path;
    /** @property @var string path to the ini file that contains all the course specific settings */
    protected $course_ini_path;
    /** @property @var array */
    protected $course_ini;

    /**
    * Indicates whether a course config has been successfully loaded.
    * @var bool
    * @property
    */
    protected $course_loaded = false;

    /*** MASTER CONFIG ***/
    /** @property @var string */
    protected $base_url;
    /** @property @var string */
    protected $ta_base_url;
    /** @property @var string */
    protected $cgi_url;
    /** @property @var string */
    protected $site_url;
    /** @property @var string */
    protected $authentication;
    /** @property @var string */
    protected $timezone = "America/New_York";
    /** @property @var string */
    protected $submitty_path;
    /** @property @var string */
    protected $course_path;
    /** @property @var string */
    protected $submitty_log_path;
    /** @property @var bool */
    protected $log_exceptions;

    /**
     * Database host for PDO. The user does not need to set this
     * explicitly in the config files, in which case we'll just default
     * to PostgreSQL.
     * @var string
     * @property
     */
    protected $database_type = "pgsql";

    /**
     * Database host for PDO
     * @var string
     * @property
     */
    protected $database_host;

    /**
     * Database user for PDO
     * @var string
     * @property
     */
    protected $database_user;

    /**
     * Database password for PDO
     * @var string
     * @property
     */
    protected $database_password;

    /*** COURSE SPECIFIC CONFIG ***/
    /**
     * Database name for PDO
     * @var string
     * @property
     */
    protected $database_name;

    /*** COURSE DATABASE CONFIG ***/
    /** @property @var string */
    protected $course_name;
    /** @property @var string */
    protected $course_home_url;
    /** @property @var int */
    protected $default_hw_late_days;
    /** @property @var int */
    protected $default_student_late_days;
    /** @property @var bool */
    protected $zero_rubric_grades;

    /** @property @var string */
    protected $upload_message;
    /** @property @var bool */
    protected $keep_previous_files;
    /** @property @var bool */
    protected $display_iris_grades_summary;
    /** @property @var bool */
    protected $display_custom_message;
    /** @property @var string*/
    protected $course_email;
    /** @property @var string */
    protected $vcs_base_url;
    /** @property @var string */
    protected $vcs_type;
    /** @property @var array */
    protected $hidden_details;

    /**
     * Config constructor.
     *
     * @param Core   $core
     */
    public function __construct(Core $core, $semester, $course) {
        parent::__construct($core);
        $this->semester = $semester;
        $this->course = $course;
    }

    public function loadMasterIni($master_ini_path) {
        if (!file_exists($master_ini_path)) {
            throw new ConfigException("Could not find master ini file: ". $master_ini_path, true);
        }
        $this->config_path = dirname($master_ini_path);
        // Load config details from the master config file
        $master = IniParser::readFile($master_ini_path);

        $this->setConfigValues($master, 'logging_details', array('submitty_log_path', 'log_exceptions'));
        $this->setConfigValues($master, 'site_details', array('base_url', 'cgi_url', 'ta_base_url', 'submitty_path', 'authentication'));
        $this->setConfigValues($master, 'database_details', array('database_host', 'database_user', 'database_password'));
        if (isset($master['site_details']['debug'])) {
           $this->debug = $master['site_details']['debug'] === true;
        }

        if (isset($master['site_details']['timezone'])) {
            $this->timezone = $master['site_details']['timezone'];
            if (!in_array($this->timezone, \DateTimeZone::listIdentifiers())) {
                throw new ConfigException("Invalid Timezone identifier: {$this->timezone}");
            }
        }

        $this->timezone = new \DateTimeZone($this->timezone);

        if (isset($master['database_details']['database_type'])) {
            $this->database_type = $master['database_details']['database_type'];
        }
        $this->base_url = rtrim($this->base_url, "/")."/";
        $this->cgi_url = rtrim($this->cgi_url, "/")."/";
        $this->ta_base_url = rtrim($this->ta_base_url, "/")."/";

        // Check that the paths from the config file are valid
        foreach(array('submitty_path', 'submitty_log_path') as $path) {
            if (!is_dir($this->$path)) {
                throw new ConfigException("Invalid path for setting {$path}: {$this->$path}");
            }
            $this->$path = rtrim($this->$path, "/");
        }

        foreach(array('site_errors', 'access') as $path) {
            if (!is_dir(FileUtils::joinPaths($this->submitty_log_path, $path))) {
                throw new ConfigException("Missing log folder: {$path}");
            }
        }
        $this->site_url = $this->base_url."index.php?";

        if (!empty($this->semester) && !empty($this->course)) {
            $this->course_path = FileUtils::joinPaths($this->submitty_path, "courses", $this->semester, $this->course);
        }
    }

<<<<<<< HEAD
        $this->course_ini_path = implode(DIRECTORY_SEPARATOR, array($this->course_path, "config", "config.ini"));

        if (!file_exists($this->course_ini_path)) {
            throw new ConfigException("Could not find course config file: ".$this->course_ini_path, true);
        }

        $this->course_ini = IniParser::readFile($this->course_ini_path);

        $this->setConfigValues($this->course_ini, 'hidden_details', array('database_name'));
        $array = array('course_name', 'course_home_url', 'default_hw_late_days', 'default_student_late_days',
            'zero_rubric_grades', 'upload_message', 'keep_previous_files', 'display_iris_grades_summary',
            'display_custom_message', 'course_email', 'vcs_base_url', 'vcs_type');
        $this->setConfigValues($this->course_ini, 'course_details', $array);

        $this->hidden_details = $this->course_ini['hidden_details'];
        if (isset($this->course_ini['hidden_details']['course_url'])) {
            $this->base_url = rtrim($this->course_ini['hidden_details']['course_url'], "/")."/";;
=======
    public function loadCourseIni($course_ini) {
        if (!file_exists($course_ini)) {
            throw new ConfigException("Could not find course config file: ".$course_ini, true);
        }
        $this->course_ini = $course_ini;
        $course = IniParser::readFile($this->course_ini);
        $this->setConfigValues($course, 'hidden_details', array('database_name'));
        $array = array('course_name', 'course_home_url', 'default_hw_late_days', 'default_student_late_days',
            'zero_rubric_grades', 'upload_message', 'keep_previous_files', 'display_iris_grades_summary',
            'display_custom_message', 'course_email', 'vcs_base_url', 'vcs_type');
        $this->setConfigValues($course, 'course_details', $array);
        $this->hidden_details = $course['hidden_details'];
        if (isset($course['hidden_details']['course_url'])) {
            $this->base_url = rtrim($course['hidden_details']['course_url'], "/")."/";;
>>>>>>> bc8e95ac
        }

        if (isset($this->course_ini['hidden_details']['ta_base_url'])) {
            $this->ta_base_url = rtrim($this->course_ini['hidden_details']['ta_base_url'], "/")."/";
        }
        
        $this->upload_message = Utils::prepareHtmlString($this->upload_message);
        
        foreach (array('default_hw_late_days', 'default_student_late_days') as $key) {
            $this->$key = intval($this->$key);
        }

        $array = array('zero_rubric_grades', 'keep_previous_files', 'display_iris_grades_summary',
            'display_custom_message');
        foreach ($array as $key) {
            $this->$key = ($this->$key == true) ? true : false;
        }
    
        $this->site_url = $this->base_url."index.php?semester=".$this->semester."&course=".$this->course;
        $this->course_loaded = true;
   }

    private function setConfigValues($config, $section, $keys) {
        if (!isset($config[$section]) || !is_array($config[$section])) {
            throw new ConfigException("Missing config section {$section} in ini file");
        }

        foreach ($keys as $key) {
            if (!isset($config[$section][$key])) {
                throw new ConfigException("Missing config setting {$section}.{$key} in configuration ini file");
            }
            $this->$key = $config[$section][$key];
        }
    }

    /**
     * @return boolean
     */
    public function isDebug() {
        return $this->debug;
    }

    /**
     * @return bool
     */
    public function shouldLogExceptions() {
        return $this->log_exceptions;
    }

    /**
     * @return bool
     */
    public function shouldZeroRubricGrades() {
        return $this->zero_rubric_grades;
    }

    /**
     * @return bool
     */
    public function displayCustomMessage() {
        return $this->display_custom_message;
    }

    /**
     * @return bool
     */
    public function keepPreviousFiles() {
        return $this->keep_previous_files;
    }

    /**
     * @return bool
     */
    public function displayIrisGradesSummary() {
        return $this->display_iris_grades_summary;
    }

    public function getLogPath() {
        return $this->submitty_log_path;
    }

    public function saveCourseIni($save) {
        IniParser::writeFile($this->course_ini_path, array_merge($this->course_ini, $save));
    }
}<|MERGE_RESOLUTION|>--- conflicted
+++ resolved
@@ -38,11 +38,8 @@
  * @method \DateTimeZone getTimezone()
  * @method string getUploadMessage()
  * @method array getHiddenDetails()
-<<<<<<< HEAD
  * @method string getCourseIniPath()
-=======
  * @method bool isCourseLoaded()
->>>>>>> bc8e95ac
  */
 
 class Config extends AbstractModel {
@@ -226,13 +223,11 @@
         }
     }
 
-<<<<<<< HEAD
-        $this->course_ini_path = implode(DIRECTORY_SEPARATOR, array($this->course_path, "config", "config.ini"));
-
-        if (!file_exists($this->course_ini_path)) {
-            throw new ConfigException("Could not find course config file: ".$this->course_ini_path, true);
-        }
-
+    public function loadCourseIni($course_ini) {
+        if (!file_exists($course_ini)) {
+            throw new ConfigException("Could not find course config file: ".$course_ini, true);
+        }
+        $this->course_ini_path = $course_ini;
         $this->course_ini = IniParser::readFile($this->course_ini_path);
 
         $this->setConfigValues($this->course_ini, 'hidden_details', array('database_name'));
@@ -243,23 +238,7 @@
 
         $this->hidden_details = $this->course_ini['hidden_details'];
         if (isset($this->course_ini['hidden_details']['course_url'])) {
-            $this->base_url = rtrim($this->course_ini['hidden_details']['course_url'], "/")."/";;
-=======
-    public function loadCourseIni($course_ini) {
-        if (!file_exists($course_ini)) {
-            throw new ConfigException("Could not find course config file: ".$course_ini, true);
-        }
-        $this->course_ini = $course_ini;
-        $course = IniParser::readFile($this->course_ini);
-        $this->setConfigValues($course, 'hidden_details', array('database_name'));
-        $array = array('course_name', 'course_home_url', 'default_hw_late_days', 'default_student_late_days',
-            'zero_rubric_grades', 'upload_message', 'keep_previous_files', 'display_iris_grades_summary',
-            'display_custom_message', 'course_email', 'vcs_base_url', 'vcs_type');
-        $this->setConfigValues($course, 'course_details', $array);
-        $this->hidden_details = $course['hidden_details'];
-        if (isset($course['hidden_details']['course_url'])) {
-            $this->base_url = rtrim($course['hidden_details']['course_url'], "/")."/";;
->>>>>>> bc8e95ac
+            $this->base_url = rtrim($this->course_ini['hidden_details']['course_url'], "/")."/";
         }
 
         if (isset($this->course_ini['hidden_details']['ta_base_url'])) {
