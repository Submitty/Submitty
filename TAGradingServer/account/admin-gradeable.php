--- conflicted
+++ resolved
@@ -677,36 +677,18 @@
 
     print <<<HTML
             <!-- TODO default to the submission + late days for electronic -->
-<<<<<<< HEAD
-            What date can the TAs view this?: <input name="date_ta_view" id="date_ta_view" class="datepicker" type="text"
-                style="cursor: auto; background-color: #FFF; width: 250px;">
-
-            <br />
-            What date can the TAs start grading this?: <input name="date_grade" id="date_grade" class="datepicker" type="text"
-                style="cursor: auto; background-color: #FFF; width: 250px;">
-
-            <br />
-            What date will the grade be released to the student?
-            <input name="date_released" id="date_released" class="datepicker" type="text"
-                   style="cursor: auto; background-color: #FFF; width: 250px;">
-
-            <br />
-            </div>
-
-=======
             What date can the TAs start grading this?: <input name="date_grade" id="date_grade" class="datepicker" type="text"
                 style="cursor: auto; background-color: #FFF; width: 250px;">
             <br />
             </div>
 
-            What date will the grade be released to the student? 
-            <input name="date_released" id="date_released" class="datepicker" type="text" 
-                   style="cursor: auto; background-color: #FFF; width: 250px;">    
-            
+            What date will the grade be released to the student?
+            <input name="date_released" id="date_released" class="datepicker" type="text"
+                   style="cursor: auto; background-color: #FFF; width: 250px;">
+
             <br />
-            
->>>>>>> d6598fc7
-            What <a target=_blank href="https://github.com/Submitty/Submitty/wiki/Iris-(Rainbow-Grades)">syllabus category</a> does this item belong to?:
+
+            What <a target=_blank href="https://github.com/Submitty/Submitty/wiki/Iris-(Rainbow-Grades)">syllabus category</a> does this item belong to?
 
             <select name="gradeable_buckets" style="width: 170px;">
 HTML;
