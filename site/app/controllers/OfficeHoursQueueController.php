--- conflicted
+++ resolved
@@ -536,12 +536,8 @@
      */
     private function sendSocketMessage(array $msg_array): void {
         $msg_array['user_id'] = $this->core->getUser()->getId();
-<<<<<<< HEAD
         $msg_array['page'] = $this->core->getConfig()->getSemester() . '-' . $this->core->getConfig()->getCourse() . "-office_hours_queue";
-        $client = new Client($this->core);
-        $client->send($msg_array);
-=======
-        $msg_array['page'] = $this->core->getConfig()->getCourse() . "-office_hours_queue";
+        $client = new Client($this->core);        
         try {
             $client = new Client($this->core);
             $client->send($msg_array);
@@ -549,6 +545,5 @@
         catch (WebSocket\ConnectionException $e) {
             $this->core->addNoticeMessage("WebSocket Server is down, page won't load dynamically.");
         }
->>>>>>> fa747be6
     }
 }