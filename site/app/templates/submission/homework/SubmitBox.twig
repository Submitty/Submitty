--- conflicted
+++ resolved
@@ -196,18 +196,12 @@
                         />
                     {% endfor %}
 
-<<<<<<< HEAD
-                    {# Render the inputs for the given notebook block #}
-=======
                     {% if n.description != None %}
                         <div id="description_{{ loop.index0 }}">
                             {{ n.description | markdown }}
                         </div>
                         <br>
                     {% endif %}
-
-                    {# Render the inputs for the given content block #}
->>>>>>> e45542cf
                     {% for i in n.input %}
                         <div id="input_container_{{ loop.index0 }}">
                             {% if i.type == "short_answer" %}
@@ -458,7 +452,6 @@
         <strong>{{ short_answer.label }}</strong>
         <br>
         {% if short_answer.rows == 0 %}
-<<<<<<< HEAD
             <form>
                 <input type="text" name="input_{{ index }}" id="input_{{ index }}" value="{{ short_answer.starter_value_string }}" onKeyPress="handle_input_keypress();">
                 <br /><input type="reset" class="btn btn-primary" style="margin-top: 5px" value="Reset">
@@ -472,16 +465,6 @@
                 {#
                     Allow tab in the larger text boxes (normally tab moves to the next textbox)
                     http://stackoverflow.com/questions/6140632/how-to-handle-tab-in-textarea
-=======
-            <input type="text" name="input_{{ index }}" id="input_{{ index }}" onKeyPress="handle_input_keypress();">
-        {% else %}
-            Press <kbd>TAB</kbd> to indent.  Press <kbd>ESC</kbd> to advance from textarea.</label>
-            <textarea rows="{{ short_answer.rows }}" cols="50"  style="width:60em; height:100%; min-height:110px;" name="input_{{ index }}" id="input_{{ index }}" onKeyPress="handle_input_keypress();"></textarea>
-            {#
-                Allow tab in the larger text boxes (normally tab moves to the next textbox)
-                http://stackoverflow.com/questions/6140632/how-to-handle-tab-in-textarea
->>>>>>> e45542cf
-
                     q.v. function enableTabsInTextArea(jQuerySelector) in server.js
                 #}
                 <script>
