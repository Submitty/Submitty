#!/usr/bin/env bash


################################################################################################
### SITE INSTALLER
#
# This script is used to install the submitty site code from ${SUBMITTY_REPOSITORY}/site to
# ${SUBMITTY_INSTALL_DIR}/site. It then deals with composer and npm dependencies, and finally
# sets permissions as appropriate. To have the best efficiency and speed, we use rsync to
# deal with moving the files, and then use the result of that command to tell us what files
# were updated and to accomplish the following just for those files:
#   - if package.json or package-lock.json was modified, run NPM and move into place js files
#   - if composer.json or composer.lock was modified, run composer
#   - only set permissions for modified files
#
################################################################################################

set_permissions () {
    local fullpath=$1
    filename=$(basename -- "$fullpath")
    extension="${filename##*.}"
    # filename="${filename%.*}"
    case "${extension}" in
        css|otf|jpg|png|ico|txt|twig|map)
            chmod 444 ${fullpath}
            ;;
        bcmap|ttf|eot|svg|woff|woff2|js|cgi)
            chmod 445 ${fullpath}
            ;;
        html)
            if [ ${fullpath} != ${SUBMITTY_INSTALL_DIR}/site/public/index.html ]; then
                chmod 440 ${fullpath}
            fi
            ;;
        *)
            chmod 440 ${fullpath}
            ;;
    esac
}

set_mjs_permission () {
    for file in $1/*; do
        if [ -d "$file" ]; then
            chmod 551 $file
            set_mjs_permission $file
        else
            set_permissions $file
        fi
    done
}

echo -e "Copy the submission website"

THIS_DIR="$( cd "$( dirname "${BASH_SOURCE[0]}" )" >/dev/null && pwd )"
source ${THIS_DIR}/../bin/versions.sh

# This is run under /usr/local/submitty/GIT_CHECKOUT/Submitty/.setup/bin/
CONF_DIR="$( cd "$( dirname "${BASH_SOURCE[0]}" )" && pwd )"/../../../../config
SUBMITTY_REPOSITORY=$(jq -r '.submitty_repository' ${CONF_DIR}/submitty.json)
SUBMITTY_INSTALL_DIR=$(jq -r '.submitty_install_dir' ${CONF_DIR}/submitty.json)
SUBMITTY_DATA_DIR=$(jq -r '.submitty_data_dir' ${SUBMITTY_INSTALL_DIR}/config/submitty.json)
PHP_USER=$(jq -r '.php_user' ${CONF_DIR}/submitty_users.json)
PHP_GROUP=${PHP_USER}
CGI_USER=$(jq -r '.cgi_user' ${CONF_DIR}/submitty_users.json)
CGI_GROUP=${CGI_USER}

mkdir -p ${SUBMITTY_INSTALL_DIR}/site/public

pushd /tmp > /dev/null
# Make a temporary directory that root will own so there is no risk of
# index.html existing before hand and causing issues
TMP_DIR=$(mktemp -d)

echo "Submitty is being updated. Please try again in 2 minutes." > ${TMP_DIR}/index.html
chmod 644 ${TMP_DIR}/index.html
chown ${CGI_USER}:${CGI_GROUP} ${TMP_DIR}/index.html
mv ${TMP_DIR}/index.html ${SUBMITTY_INSTALL_DIR}/site/public

popd > /dev/null
rm -rf ${TMP_DIR}

if [ ! -d "${SUBMITTY_DATA_DIR}/run/websocket" ]; then
    mkdir -p ${SUBMITTY_DATA_DIR}/run/websocket
fi

chown root:root ${SUBMITTY_DATA_DIR}/run
chmod 755 ${SUBMITTY_DATA_DIR}/run

chown ${PHP_USER}:www-data ${SUBMITTY_DATA_DIR}/run/websocket
chmod 2750 ${SUBMITTY_DATA_DIR}/run/websocket

# Delete all typescript code to prevent deleted files being left behind and potentially
# causing compilation errors
if [ -d "${SUBMITTY_INSTALL_DIR}/site/ts" ]; then
    rm -r "${SUBMITTY_INSTALL_DIR}/site/ts"
fi

# copy the website from the repo. We don't need the tests directory in production and then
# we don't want vendor as if it exists, it was generated locally for testing purposes, so
# we don't want it
result=$(rsync -rtz -i --exclude-from ${SUBMITTY_REPOSITORY}/site/.rsyncignore ${SUBMITTY_REPOSITORY}/site ${SUBMITTY_INSTALL_DIR})

# check for either of the dependency folders, and if they do not exist, pretend like
# their respective json file was edited. Composer needs the folder to exist to even
# run, but it could be someone just deleted the folders to try and fix some
# weird dependency installation issue (common with npm troubleshooting).
if [ ! -d ${SUBMITTY_INSTALL_DIR}/site/vendor ]; then
    mkdir ${SUBMITTY_INSTALL_DIR}/site/vendor
    chown -R ${PHP_USER}:${PHP_USER} ${SUBMITTY_INSTALL_DIR}/site/vendor
    result=$(echo -e "${result}\n>f+++++++++ site/composer.json")
fi

if [ ! -d ${SUBMITTY_INSTALL_DIR}/site/node_modules ]; then
    result=$(echo -e "${result}\n>f+++++++++ site/package.json")
fi

readarray -t result_array <<< "${result}"

# clear old twig cache
if [ -d "${SUBMITTY_INSTALL_DIR}/site/cache/twig" ]; then
    rm -rf "${SUBMITTY_INSTALL_DIR}/site/cache/twig"
fi
# create twig cache directory
mkdir -p ${SUBMITTY_INSTALL_DIR}/site/cache/twig

# clear old routes cache
if [ -d "${SUBMITTY_INSTALL_DIR}/site/cache/routes" ]; then
    rm -rf "${SUBMITTY_INSTALL_DIR}/site/cache/routes"
fi
# create routes cache directory
mkdir -p ${SUBMITTY_INSTALL_DIR}/site/cache/routes

<<<<<<< HEAD
# clear old doctrine cache
if [ -d "${SUBMITTY_INSTALL_DIR}/site/cache/doctrine" ]; then
    rm -rf "${SUBMITTY_INSTALL_DIR}/site/cache/doctrine"
fi
# create doctrine cache directory
mkdir -p ${SUBMITTY_INSTALL_DIR}/site/cache/doctrine
=======
# clear old access control cache
if [ -d "${SUBMITTY_INSTALL_DIR}/site/cache/access_control" ]; then
    rm -rf "${SUBMITTY_INSTALL_DIR}/site/cache/access_control"
fi
# create access control cache directory
mkdir -p ${SUBMITTY_INSTALL_DIR}/site/cache/access_control
>>>>>>> 0dc491eb

if [ -d "${SUBMITTY_INSTALL_DIR}/site/public/mjs" ]; then
    rm -r "${SUBMITTY_INSTALL_DIR}/site/public/mjs"
fi
# create output dir for esbuild
mkdir -p ${SUBMITTY_INSTALL_DIR}/site/public/mjs

# Update ownership to PHP_USER for affected files and folders
chown ${PHP_USER}:${PHP_GROUP} ${SUBMITTY_INSTALL_DIR}/site
for entry in "${result_array[@]}"; do
    chown ${PHP_USER}:${PHP_GROUP} "${SUBMITTY_INSTALL_DIR}/${entry:12}"
done

# Update permissions & ownership for cache directory
chmod -R 751 ${SUBMITTY_INSTALL_DIR}/site/cache
chown -R ${PHP_USER}:${PHP_GROUP} ${SUBMITTY_INSTALL_DIR}/site/cache

# Update ownership for cgi-bin to CGI_USER
find ${SUBMITTY_INSTALL_DIR}/site/cgi-bin -exec chown ${CGI_USER}:${CGI_GROUP} {} \;

chown ${PHP_USER}:${PHP_GROUP} ${SUBMITTY_INSTALL_DIR}/site/public/mjs

# set the mask for composer so that it'll run properly and be able to delete/modify
# files under it
if [ -d "${SUBMITTY_INSTALL_DIR}/site/vendor/composer" ]; then
    chmod 640 ${SUBMITTY_INSTALL_DIR}/site/composer.lock
    chmod -R 740 ${SUBMITTY_INSTALL_DIR}/site/vendor
fi

# Set proper read/execute for "other" on files with certain extensions
# so apache can properly handle them
echo "Set permissions"
for entry in "${result_array[@]}"; do
    if echo ${entry} | grep -E -q "^.d"; then
        if [ ! -z "${entry}" ]; then
            chmod 551 ${SUBMITTY_INSTALL_DIR}/${entry:12}
        fi
    elif echo ${entry} | grep -E -q "site/public"; then
        if [ ! -z "${entry}" ]; then
            set_permissions "${SUBMITTY_INSTALL_DIR}/${entry:12}"
        fi
    elif echo ${entry} | grep -E -q "^.f"; then
        if [ ! -z "${entry}" ]; then
            chmod 440 ${SUBMITTY_INSTALL_DIR}/${entry:12}
        fi
    fi
done

if echo "${result}" | grep -E -q "composer\.(json|lock)"; then
    # install composer dependencies and generate classmap
    su - ${PHP_USER} -c "composer install -d \"${SUBMITTY_INSTALL_DIR}/site\" --no-dev --prefer-dist --optimize-autoloader --no-suggest"
    chown -R ${PHP_USER}:${PHP_USER} ${SUBMITTY_INSTALL_DIR}/site/vendor
else
    su - ${PHP_USER} -c "composer dump-autoload -d \"${SUBMITTY_INSTALL_DIR}/site\" --optimize --no-dev"
    chown -R ${PHP_USER}:${PHP_USER} ${SUBMITTY_INSTALL_DIR}/site/vendor/composer
fi
find ${SUBMITTY_INSTALL_DIR}/site/vendor -type d -exec chmod 551 {} \;
find ${SUBMITTY_INSTALL_DIR}/site/vendor -type f -exec chmod 440 {} \;

NODE_FOLDER=${SUBMITTY_INSTALL_DIR}/site/node_modules

chmod 440 ${SUBMITTY_INSTALL_DIR}/site/composer.lock

if echo "{$result}" | grep -E -q "package(-lock)?.json"; then
    # Install JS dependencies and then copy them into place
    # We need to create the node_modules folder initially if it
    # doesn't exist, or else submitty_php won't be able to make it
    if [ ! -d "${SUBMITTY_INSTALL_DIR}/site/node_modules" ]; then
        mkdir -p ${SUBMITTY_INSTALL_DIR}/site/node_modules
        chown submitty_php:submitty_php ${SUBMITTY_INSTALL_DIR}/site/node_modules
    fi

    chmod -R 740 ${SUBMITTY_INSTALL_DIR}/site/node_modules
    if [ -f "${SUBMITTY_INSTALL_DIR}/site/package-lock.json" ]; then
        chmod 640 ${SUBMITTY_INSTALL_DIR}/site/package-lock.json
    fi

    su - ${PHP_USER} -c "cd ${SUBMITTY_INSTALL_DIR}/site && npm install --loglevel=error --no-save"

    VENDOR_FOLDER=${SUBMITTY_INSTALL_DIR}/site/public/vendor

    chown -R ${PHP_USER}:${PHP_USER} ${NODE_FOLDER}

    echo "Copy NPM packages into place"
    # clean out the old install so we don't leave anything behind
    rm -rf ${VENDOR_FOLDER}
    mkdir ${VENDOR_FOLDER}
    # fontawesome
    mkdir ${VENDOR_FOLDER}/fontawesome
    mkdir ${VENDOR_FOLDER}/fontawesome/css
    cp ${NODE_FOLDER}/@fortawesome/fontawesome-free/css/all.min.css ${VENDOR_FOLDER}/fontawesome/css/all.min.css
    cp -R ${NODE_FOLDER}/@fortawesome/fontawesome-free/webfonts/ ${VENDOR_FOLDER}/fontawesome/
    # bootstrap
    cp -R ${NODE_FOLDER}/bootstrap/dist/ ${VENDOR_FOLDER}/bootstrap
    # chosen.js
    cp -R ${NODE_FOLDER}/chosen-js ${VENDOR_FOLDER}/chosen-js
    # codemirror
    mkdir ${VENDOR_FOLDER}/codemirror
    mkdir ${VENDOR_FOLDER}/codemirror/theme
    cp ${NODE_FOLDER}/codemirror/lib/codemirror.js ${VENDOR_FOLDER}/codemirror/
    cp ${NODE_FOLDER}/codemirror/lib/codemirror.css ${VENDOR_FOLDER}/codemirror/
    cp -R ${NODE_FOLDER}/codemirror/mode/ ${VENDOR_FOLDER}/codemirror
    cp ${NODE_FOLDER}/codemirror/theme/monokai.css ${VENDOR_FOLDER}/codemirror/theme
    cp ${NODE_FOLDER}/codemirror/theme/eclipse.css ${VENDOR_FOLDER}/codemirror/theme
    cp -R ${NODE_FOLDER}/codemirror/addon ${VENDOR_FOLDER}/codemirror/addon
    # codemirror-spell-checker
    mkdir ${VENDOR_FOLDER}/codemirror-spell-checker
    cp ${NODE_FOLDER}/codemirror-spell-checker/dist/spell-checker.min.js ${VENDOR_FOLDER}/codemirror-spell-checker
    cp ${NODE_FOLDER}/codemirror-spell-checker/dist/spell-checker.min.css ${VENDOR_FOLDER}/codemirror-spell-checker
    # flatpickr
    mkdir ${VENDOR_FOLDER}/flatpickr
    cp -R ${NODE_FOLDER}/flatpickr/dist/* ${VENDOR_FOLDER}/flatpickr
    # shortcut-buttons-flatpickr
    mkdir ${VENDOR_FOLDER}/flatpickr/plugins/shortcutButtons
    cp -R ${NODE_FOLDER}/shortcut-buttons-flatpickr/dist/* ${VENDOR_FOLDER}/flatpickr/plugins/shortcutButtons
    # jquery
    mkdir ${VENDOR_FOLDER}/jquery
    cp ${NODE_FOLDER}/jquery/dist/jquery.min.* ${VENDOR_FOLDER}/jquery
    # jquery.are-you-sure
    mkdir ${VENDOR_FOLDER}/jquery.are-you-sure
    cp ${NODE_FOLDER}/jquery.are-you-sure/jquery.are-you-sure.js ${VENDOR_FOLDER}/jquery.are-you-sure
    # jquery-ui
    mkdir ${VENDOR_FOLDER}/jquery-ui
    cp ${NODE_FOLDER}/jquery-ui-dist/*.min.* ${VENDOR_FOLDER}/jquery-ui
    cp -R ${NODE_FOLDER}/jquery-ui-dist/images ${VENDOR_FOLDER}/jquery-ui/
    # pdfjs
    mkdir ${VENDOR_FOLDER}/pdfjs
    cp ${NODE_FOLDER}/pdfjs-dist/build/pdf.min.js ${VENDOR_FOLDER}/pdfjs
    cp ${NODE_FOLDER}/pdfjs-dist/build/pdf.worker.min.js ${VENDOR_FOLDER}/pdfjs
    cp ${NODE_FOLDER}/pdfjs-dist/web/pdf_viewer.css ${VENDOR_FOLDER}/pdfjs/pdf_viewer.css
    cp ${NODE_FOLDER}/pdfjs-dist/web/pdf_viewer.js ${VENDOR_FOLDER}/pdfjs/pdf_viewer.js
    cp -R ${NODE_FOLDER}/pdfjs-dist/cmaps ${VENDOR_FOLDER}/pdfjs
    # plotly
    mkdir ${VENDOR_FOLDER}/plotly
    cp ${NODE_FOLDER}/plotly.js-dist/plotly.js ${VENDOR_FOLDER}/plotly

    mkdir ${VENDOR_FOLDER}/mermaid
    cp ${NODE_FOLDER}/mermaid/dist/*.min.* ${VENDOR_FOLDER}/mermaid

    # pdf-annotate.js
    cp -R "${NODE_FOLDER}/@submitty/pdf-annotate.js/dist" ${VENDOR_FOLDER}/pdf-annotate.js
    # twig.js
    mkdir ${VENDOR_FOLDER}/twigjs
    cp ${NODE_FOLDER}/twig/twig.min.js ${VENDOR_FOLDER}/twigjs/
    # jspdf
    mkdir ${VENDOR_FOLDER}/jspdf
    cp ${NODE_FOLDER}/jspdf/dist/jspdf.umd.min.js ${VENDOR_FOLDER}/jspdf/jspdf.min.js
    cp ${NODE_FOLDER}/jspdf/dist/jspdf.umd.min.js.map ${VENDOR_FOLDER}/jspdf/jspdf.min.js.map

    find ${NODE_FOLDER} -type d -exec chmod 551 {} \;
    find ${NODE_FOLDER} -type f -exec chmod 440 {} \;
    find ${VENDOR_FOLDER} -type d -exec chmod 551 {} \;
    find ${VENDOR_FOLDER} -type f | while read file; do set_permissions "$file"; done
fi

chmod 440 ${SUBMITTY_INSTALL_DIR}/site/package-lock.json
# Permissions for PWA
chmod 444 ${SUBMITTY_INSTALL_DIR}/site/public/manifest.json

# Set cgi-bin permissions
chown -R ${CGI_USER}:${CGI_USER} ${SUBMITTY_INSTALL_DIR}/site/cgi-bin
chmod 540 ${SUBMITTY_INSTALL_DIR}/site/cgi-bin/*
chmod 550 ${SUBMITTY_INSTALL_DIR}/site/cgi-bin/git-http-backend

mkdir -p "${SUBMITTY_INSTALL_DIR}/site/incremental_build"
chgrp "${PHP_USER}" "${SUBMITTY_INSTALL_DIR}/site/incremental_build"

echo "Running esbuild"
chmod a+x ${NODE_FOLDER}/esbuild/bin/esbuild
chmod a+x ${NODE_FOLDER}/typescript/bin/tsc
chmod g+w "${SUBMITTY_INSTALL_DIR}/site/incremental_build"
chmod -R u+w "${SUBMITTY_INSTALL_DIR}/site/incremental_build"
su - ${PHP_USER} -c "cd ${SUBMITTY_INSTALL_DIR}/site && npm run build"
chmod a-x ${NODE_FOLDER}/esbuild/bin/esbuild
chmod a-x ${NODE_FOLDER}/typescript/bin/tsc
chmod g-w "${SUBMITTY_INSTALL_DIR}/site/incremental_build"
chmod -R u-w "${SUBMITTY_INSTALL_DIR}/site/incremental_build"

chmod 551 ${SUBMITTY_INSTALL_DIR}/site/public/mjs
set_mjs_permission ${SUBMITTY_INSTALL_DIR}/site/public/mjs

# cache needs to be writable
find ${SUBMITTY_INSTALL_DIR}/site/cache -type d -exec chmod u+w {} \;

# reload PHP-FPM before we re-enable website, but only if PHP-FPM is actually being used
# as expected (Travis for example will fail here otherwise).
PHP_VERSION=$(php -r 'print PHP_MAJOR_VERSION.".".PHP_MINOR_VERSION;')
set +e
systemctl is-active --quiet php${PHP_VERSION}-fpm
if [[ "$?" == "0" ]]; then
    systemctl reload php${PHP_VERSION}-fpm
fi
set -e

rm -f ${SUBMITTY_INSTALL_DIR}/site/public/index.html<|MERGE_RESOLUTION|>--- conflicted
+++ resolved
@@ -130,21 +130,19 @@
 # create routes cache directory
 mkdir -p ${SUBMITTY_INSTALL_DIR}/site/cache/routes
 
-<<<<<<< HEAD
 # clear old doctrine cache
 if [ -d "${SUBMITTY_INSTALL_DIR}/site/cache/doctrine" ]; then
     rm -rf "${SUBMITTY_INSTALL_DIR}/site/cache/doctrine"
 fi
 # create doctrine cache directory
 mkdir -p ${SUBMITTY_INSTALL_DIR}/site/cache/doctrine
-=======
+
 # clear old access control cache
 if [ -d "${SUBMITTY_INSTALL_DIR}/site/cache/access_control" ]; then
     rm -rf "${SUBMITTY_INSTALL_DIR}/site/cache/access_control"
 fi
 # create access control cache directory
 mkdir -p ${SUBMITTY_INSTALL_DIR}/site/cache/access_control
->>>>>>> 0dc491eb
 
 if [ -d "${SUBMITTY_INSTALL_DIR}/site/public/mjs" ]; then
     rm -r "${SUBMITTY_INSTALL_DIR}/site/public/mjs"
