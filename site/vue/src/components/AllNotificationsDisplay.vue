--- conflicted
+++ resolved
@@ -100,34 +100,6 @@
         :notification="n"
         @dynamic-update="({ id, course }) => dynamicMarkSeen({ id, course })"
       />
-<<<<<<< HEAD
-
-      <div class="notification-content">
-        <p class="notification-text">
-          {{ n.content }}
-        </p>
-        <div class="notification-time">
-          <span
-            class="course-notification-link"
-            title="Go to notifications"
-            @click.stop="goToCourseNotifications(n.course)"
-          > {{ n.course }} </span> - {{ n.notify_time }}
-        </div>
-      </div>
-      <a
-        v-if="!n.seen"
-        class="notification-seen"
-        href="#"
-        role="button"
-        title="Mark as seen"
-        aria-label="Mark as seen"
-        @click.stop.prevent="markSeen(n.course, Number(n.id))"
-        @keydown.enter.stop.prevent="markSeen(n.course, Number(n.id))"
-      >
-        <i class="far fa-envelope-open notification-seen-icon" />
-      </a>
-=======
->>>>>>> a7ca9c07
     </div>
   </div>
 </template>
