--- conflicted
+++ resolved
@@ -1069,7 +1069,6 @@
             return;
         }
 
-<<<<<<< HEAD
         // Optional Parameters
         $marks = $_POST['marks'] ?? [];
         $overwrite = ($_POST['overwrite'] ?? true) === true;
@@ -1081,13 +1080,6 @@
         } catch (\InvalidArgumentException $e) {
             $this->core->getOutput()->renderJsonFail('Invalid gradeable_id parameter');
             return;
-=======
-        //checks if user has permission
-        if (!$this->core->getAccess()->canI("grading.electronic.save_one_component", ["gradeable" => $gradeable, "component" => $component])) {
-            $response = array('status' => 'failure');
-            $this->core->getOutput()->renderJson($response);
-            return $response;
->>>>>>> 76750f8f
         }
 
         // get the component
@@ -1106,7 +1098,7 @@
         }
 
         // checks if user has permission
-        if (!$this->core->getAccess()->canI("grading.save_one_component", ["gradeable" => $graded_gradeable, "component" => $component])) {
+        if (!$this->core->getAccess()->canI("grading.electronic.save_one_component", ["gradeable" => $gradeable, "component" => $component])) {
             $this->core->getOutput()->renderJsonFail('Insufficient permissions to save component/marks');
             return;
         }
