/* global displaySuccessMessage, hljs */
/* exported markForDeletion */
/* exported unMarkForDeletion */
/* exported  displayHistoryAttachment */

// eslint-disable-next-line no-unused-vars
function categoriesFormEvents() {
    $('#ui-category-list').sortable({
        items : '.category-sortable',
        handle: '.handle',
        // eslint-disable-next-line no-unused-vars
        update: function (event, ui) {
            reorderCategories();
        },
    });
    $('#ui-category-list').find('.fa-edit').click(function() {
        const item = $(this).parent().parent().parent();
        const category_desc = item.find('.categorylistitem-desc span').text().trim();
        item.find('.categorylistitem-editdesc input').val(category_desc);
        item.find('.categorylistitem-desc').hide();
        item.find('.categorylistitem-editdesc').show();

    });
    $('#ui-category-list').find('.fa-times').click(function() {
        const item = $(this).parent().parent().parent();
        item.find('.categorylistitem-editdesc').hide();
        item.find('.categorylistitem-desc').show();
    });

    const refresh_color_select = function(element) {
        $(element).css('background-color', $(element).val());
    };

    $('.category-color-picker').each(function() {
        refresh_color_select($(this));
    });
}

// eslint-disable-next-line no-unused-vars
function openFileForum(directory, file, path ) {
    // eslint-disable-next-line no-undef
    const url = `${buildCourseUrl(['display_file'])}?dir=${directory}&file=${file}&path=${path}`;
    window.open(url, '_blank', 'toolbar=no,scrollbars=yes,resizable=yes, width=700, height=600');
}

function checkForumFileExtensions(post_box_id, files) {
    const count = files.length;
    for (let i = 0; i < files.length; i++) {
        // eslint-disable-next-line no-undef
        const extension = getFileExtension(files[i].name);
        if ( !['gif', 'png', 'jpg', 'jpeg', 'bmp'].includes(extension) ) {
            // eslint-disable-next-line no-undef
            deleteSingleFile(files[i].name, post_box_id, false);
            // eslint-disable-next-line no-undef
            removeLabel(files[i].name, post_box_id);
            files.splice(i, 1);
            i--;
        }
    }
    return count === files.length;
}

function resetForumFileUploadAfterError(displayPostId) {
    $(`#file_name${displayPostId}`).html('');
    document.getElementById(`file_input_label${displayPostId}`).style.border = '2px solid red';
    document.getElementById(`file_input${displayPostId}`).value = null;
}

// eslint-disable-next-line no-unused-vars
function checkNumFilesForumUpload(input, post_id) {
    // eslint-disable-next-line no-undef
    const displayPostId = (typeof post_id !== 'undefined') ? `_${escapeSpecialChars(post_id)}` : '';
    if (input.files.length > 5) {
        // eslint-disable-next-line no-undef
        displayErrorMessage('Max file upload size is 5. Please try again.');
        resetForumFileUploadAfterError(displayPostId);
    }
    else {
        if (!checkForumFileExtensions(input.files)) {
            // eslint-disable-next-line no-undef
            displayErrorMessage('Invalid file type. Please upload only image files. (PNG, JPG, GIF, BMP...)');
            resetForumFileUploadAfterError(displayPostId);
            return;
        }
        $(`#file_name${displayPostId}`).html(`<p style="display:inline-block;">${input.files.length} files selected.</p>`);
        $('#messages').fadeOut();
        document.getElementById(`file_input_label${displayPostId}`).style.border = '';
    }
}

function uploadImageAttachments(attachment_box) {
    const observer = new MutationObserver((e) => {
        if (e[0].addedNodes.length === 0 || e[0].addedNodes[0].className === 'thumbnail') {
            return;
        }
        // eslint-disable-next-line no-undef
        const part = get_part_number(e[0]);
        if (isNaN(parseInt(part))) {
            return;
        }
        const target = $(e[0].target).find('tr')[$(e[0].target).find('tr').length - 1];
        let file_object = null;
        const filename = $(target).attr('fname');
        // eslint-disable-next-line no-undef
        for (let j = 0; j < file_array[part-1].length; j++) {
            // eslint-disable-next-line no-undef
            if (file_array[part-1][j].name === filename) {
                // eslint-disable-next-line no-undef
                file_object = file_array[part-1][j];
                break;
            }
        }
        const image = document.createElement('div');
        $(image).addClass('thumbnail');
        $(image).css('background-image', `url(${window.URL.createObjectURL(file_object)})`);
        target.prepend(image);
    });
    $(attachment_box).each(function() {
        observer.observe($(this)[0], {
            childList : true,
            subtree: true,
        });
    });
}

function testAndGetAttachments(post_box_id, dynamic_check) {
    const index = post_box_id - 1;
    const files = [];
    // eslint-disable-next-line no-undef
    for (let j = 0; j < file_array[index].length; j++) {
        // eslint-disable-next-line no-undef
        if (file_array[index][j].name.indexOf("'") !== -1 ||
            // eslint-disable-next-line no-undef
            file_array[index][j].name.indexOf('"') !== -1) {
            // eslint-disable-next-line no-undef
            alert(`ERROR! You may not use quotes in your filename: ${file_array[index][j].name}`);
            return false;
        }
        // eslint-disable-next-line no-undef
        else if (file_array[index][j].name.indexOf('\\\\') !== -1 ||
            // eslint-disable-next-line no-undef
            file_array[index][j].name.indexOf('/') !== -1) {
            // eslint-disable-next-line no-undef
            alert(`ERROR! You may not use a slash in your filename: ${file_array[index][j].name}`);
            return false;
        }
        // eslint-disable-next-line no-undef
        else if (file_array[index][j].name.indexOf('<') !== -1 ||
            // eslint-disable-next-line no-undef
            file_array[index][j].name.indexOf('>') !== -1) {
            // eslint-disable-next-line no-undef
            alert(`ERROR! You may not use angle brackets in your filename: ${file_array[index][j].name}`);
            return false;
        }
        // eslint-disable-next-line no-undef
        files.push(file_array[index][j]);
    }

    let valid = true;
    if (!checkForumFileExtensions(post_box_id, files)) {
        // eslint-disable-next-line no-undef
        displayErrorMessage('Invalid file type. Please upload only image files. (PNG, JPG, GIF, BMP...)');
        valid = false;
    }

    if (files.length > 5) {
        if (dynamic_check) {
            // eslint-disable-next-line no-undef
            displayErrorMessage('Max file upload size is 5. Please remove attachments accordingly.');
        }
        else {
            // eslint-disable-next-line no-undef
            displayErrorMessage('Max file upload size is 5. Please try again.');
        }
        valid = false;
    }

    if (!valid) {
        return false;
    }
    else {
        return files;
    }
}

function publishFormWithAttachments(form, test_category, error_message, is_thread) {
    if (!form[0].checkValidity()) {
        form[0].reportValidity();
        return false;
    }
    if (test_category) {
        if ((!form.prop('ignore-cat')) && form.find('.btn-selected').length === 0 && ($('.cat-buttons input').is(':checked') === false)) {
            alert('At least one category must be selected.');
            return false;
        }
    }
    const post_box_id = form.find('.thread-post-form').data('post_box_id');
    const formData = new FormData(form[0]);

    const files = testAndGetAttachments(post_box_id, false);
    if (files === false) {
        return false;
    }
    for (let i = 0; i < files.length ; i++) {
        formData.append('file_input[]', files[i], files[i].name);
    }
    const submit_url = form.attr('action');

    form.find('[type=submit]').prop('disabled', true);

    $.ajax({
        url: submit_url,
        data: formData,
        processData: false,
        contentType: false,
        type: 'POST',
        success: function(data) {
            try {
                // eslint-disable-next-line no-var
                var json = JSON.parse(data);

                if (json['status'] === 'fail') {
                    // eslint-disable-next-line no-undef
                    displayErrorMessage(json['message']);
                    return;
                }
            }
            catch (err) {
                // eslint-disable-next-line no-undef
                displayErrorMessage('Error parsing data. Please try again.');
                return;
            }
            // Now that we've successfully submitted the form, clear autosave data
            // eslint-disable-next-line no-undef
            cancelDeferredSave(autosaveKeyFor(form));
            clearReplyBoxAutosave(form);

            const thread_id = json['data']['thread_id'];
            if (is_thread) {
                window.socketClient.send({'type': 'new_thread', 'thread_id': thread_id});
            }
            else {
                const post_id = json['data']['post_id'];
                let reply_level = form[0].hasAttribute('id') ? parseInt(form.prev().attr('data-reply_level')) : 0;
                reply_level = reply_level < 7 ? reply_level+1 : reply_level;
                const post_box_ids = $('.post_reply_form .thread-post-form').map(function() {
                    return $(this).data('post_box_id');
                }).get();
                const max_post_box_id = Math.max.apply(Math, post_box_ids);
                window.socketClient.send({'type': 'new_post', 'thread_id': thread_id, 'post_id': post_id, 'reply_level': reply_level, 'post_box_id': max_post_box_id});
            }

            window.location.href = json['data']['next_page'];
        },
        error: function() {
            // eslint-disable-next-line no-undef
            displayErrorMessage(error_message);
        },
    });
    return false;
}

// eslint-disable-next-line no-unused-vars
function createThread(e) {
    e.preventDefault();
    try {
        return publishFormWithAttachments($(this), true, 'Something went wrong while creating thread. Please try again.', true);
    }
    catch (err) {
        console.error(err);
        alert('Something went wrong. Please try again.');
        return false;
    }
}

function publishPost(e) {
    e.preventDefault();
    try {
        return publishFormWithAttachments($(this), false, 'Something went wrong while publishing post. Please try again.', false);
    }
    catch (err) {
        console.error(err);
        alert('Something went wrong. Please try again.');
        return false;
    }
}

function socketNewOrEditPostHandler(post_id, reply_level, post_box_id=null, edit=false) {
    $.ajax({
        type: 'POST',
        // eslint-disable-next-line no-undef
        url: buildCourseUrl(['forum', 'posts', 'single']),
        data: {'post_id': post_id, 'reply_level': reply_level, 'post_box_id': post_box_id, 'edit': edit, 'csrf_token': window.csrfToken},
        success: function (response) {
            try {
                const new_post = JSON.parse(response).data;
                const forum_display_setting = Cookies.get('forum_display_option');
                if (!edit) {
                    const parent_id = $($(new_post)[0]).attr('data-parent_id');
                    const parent_post = $(`#${parent_id}`);
                    if (forum_display_setting === 'reverse-time') {
                        $(new_post).insertAfter('#currents-thread').hide().fadeIn();
                    }
                    else if (forum_display_setting === 'time') {
                        $(new_post).insertBefore('#post-hr').hide().fadeIn();
                    }
                    else if (parent_post.hasClass('first_post')) {
                        if (forum_display_setting === 'reverse-tree') {
                            $(new_post).insertAfter('#current-thread').hide().fadeIn();
                        }
                        else if (forum_display_setting === 'alpha' || forum_display_setting === 'alpha_by_registration' || forum_display_setting === 'alpha_by_rotating') {
                            $(new_post).insertBefore('#post-hr').hide().fadeIn();
                            displaySuccessMessage('Refresh for correct ordering');
                        }
                        else {
                            $(new_post).insertBefore('#post-hr').hide().fadeIn();
                        }
                    }
                    else {
                        const sibling_posts = $(`[data-parent_id="${parent_id}"]`);
                        if (sibling_posts.length !== 0) {
                            const parent_sibling_posts = $(`#${parent_id} ~ .post_box`).map(function() {
                                return $(this).attr('data-reply_level') <= $(`#${parent_id}`).attr('data-reply_level') ? this : null;
                            });
                            if (parent_sibling_posts.length !== 0) {
                                $(new_post).insertBefore(parent_sibling_posts.first()).hide().fadeIn();
                                displaySuccessMessage('Refresh for correct ordering');
                            }
                        }
                        else {
                            $(new_post).insertAfter(parent_post.next()).hide().fadeIn();
                        }
                    }
                }
                else {
                    const original_post = $(`#${post_id}`);
                    $(new_post).insertBefore(original_post);
                    original_post.next().remove();
                    original_post.remove();
                }

                $(`#${post_id}-reply`).css('display', 'none');
                $(`#${post_id}-reply`).submit(publishPost);
                // eslint-disable-next-line no-undef
                previous_files[post_box_id] = [];
                // eslint-disable-next-line no-undef
                label_array[post_box_id] = [];
                // eslint-disable-next-line no-undef
                file_array[post_box_id] = [];
                uploadImageAttachments(`#${post_id}-reply .upload_attachment_box`);
                hljs.highlightAll();

            }
            catch (error) {
                // eslint-disable-next-line no-undef
                displayErrorMessage('Error parsing new post. Please refresh the page.');
            }
        },
    });
}

function socketDeletePostHandler(post_id) {
    const main_post = $(`#${post_id}`);
    const sibling_posts = $(`#${post_id} ~ .post_box`).map(function() {
        return $(this).attr('data-reply_level') <= $(`#${post_id}`).attr('data-reply_level') ? this : null;
    });
    if (sibling_posts.length !== 0) {
        // eslint-disable-next-line no-var
        var posts_to_delete = main_post.nextUntil(sibling_posts.first());
    }
    else {
        // eslint-disable-next-line no-var, no-redeclare
        var posts_to_delete = main_post.nextUntil('#post-hr');
    }

    posts_to_delete.filter('.reply-box').remove();
    main_post.add(posts_to_delete).fadeOut(400, () => {
        main_post.add(posts_to_delete).remove();
    });
}

function socketNewOrEditThreadHandler(thread_id, edit=false) {
    $.ajax({
        type: 'POST',
        // eslint-disable-next-line no-undef
        url: buildCourseUrl(['forum', 'threads', 'single']),
        data: {'thread_id': thread_id, 'csrf_token': window.csrfToken},
        success: function (response) {
            try {
                const new_thread = JSON.parse(response).data;
                if (!edit) {
                    if ($(new_thread).find('.thread-announcement').length !== 0) {
                        const last_bookmarked_announcement = $('.thread-announcement').siblings('.thread-favorite').last().parent().parent();
                        if (last_bookmarked_announcement.length !== 0) {
                            $(new_thread).insertAfter(last_bookmarked_announcement.next()).hide().fadeIn('slow');
                        }
                        else {
                            $(new_thread).insertBefore($('.thread_box_link').first()).hide().fadeIn('slow');
                        }
                    }
                    else {
                        let spot_after_announcements = $('.thread_box_link').first();
                        if ($(new_thread).find('.thread-announcement-expiring').length === 1) {
                            $(new_thread).insertBefore($('.thread_box_link').first()).hide().fadeIn('slow');
                        }
                        else {
                            while (spot_after_announcements.find('.thread-announcement-expiring').length !== 0) {
                                spot_after_announcements = spot_after_announcements.next();
                            }
                            while (spot_after_announcements.find('.thread-favorite').length !== 0) {
                                spot_after_announcements = spot_after_announcements.next();
                            }
                            $(new_thread).insertBefore(spot_after_announcements).hide().fadeIn('slow');
                        }
                    }
                }
                else {
                    const original_thread = $(`[data-thread_id="${thread_id}"]`);
                    $(new_thread).insertBefore(original_thread);
                    original_thread.next().remove();
                    original_thread.remove();
                }
                // eslint-disable-next-line eqeqeq
                if ($('data#current-thread').val() != thread_id) {
                    $(`[data-thread_id="${thread_id}"] .thread_box`).removeClass('active');
                }
            }
            catch (err) {
                // eslint-disable-next-line no-undef
                displayErrorMessage('Error parsing new thread. Please refresh the page.');
                return;
            }
        },
        // eslint-disable-next-line no-unused-vars
        error: function (a, b) {
            window.alert('Something went wrong when adding new thread. Please refresh the page.');
        },
    });
}

function socketDeleteOrMergeThreadHandler(thread_id, merge=false, merge_thread_id=null) {
    const thread_to_delete = `[data-thread_id='${thread_id}']`;
    $(thread_to_delete).fadeOut('slow', () => {
        $(thread_to_delete).next().remove();
        $(thread_to_delete).remove();
    });

    // eslint-disable-next-line eqeqeq
    if ($('#current-thread').val() == thread_id) {
        if (merge) {
            // eslint-disable-next-line no-var, no-undef
            var new_url = buildCourseUrl(['forum', 'threads', merge_thread_id]);
        }
        else {
            // eslint-disable-next-line no-var, no-undef, no-redeclare
            var new_url = buildCourseUrl(['forum', 'threads']);
        }
        window.location.replace(new_url);
    }
    // eslint-disable-next-line eqeqeq
    else if (merge && $('#current-thread').val() == merge_thread_id) {
        // will be changed when posts work with sockets
        window.location.reload();
    }
}

function socketResolveThreadHandler(thread_id) {
    const icon_to_update = $(`[data-thread_id='${thread_id}']`).find('i.fa-question');
    $(icon_to_update).fadeOut(400, () => {
        $(icon_to_update).removeClass('fa-question thread-unresolved').addClass('fa-check thread-resolved').fadeIn(400);
    });
    $(icon_to_update).attr('title', 'Thread Resolved');
    $(icon_to_update).attr('aria-label', 'Thread Resolved');

    // eslint-disable-next-line eqeqeq
    if ($('#current-thread').val() == thread_id) {
        $("[title='Mark thread as resolved']").remove();
    }
}

function socketAnnounceThreadHandler(thread_id) {
    /*
  * 1. get announced thread with thread_id
  * 2. find correct new place according to the following order:
  *     announcements & pins --> announcements only --> pins only --> other
  *     each group should be sorted chronologically
  * 3. if thread is "active" thread update related elements
  * */
    const thread_to_announce = `[data-thread_id='${thread_id}']`;
    const hr = $(thread_to_announce).next(); // saving the <hr> for inserting later below the thread div
    hr.remove(); // removing this sibling <hr>
    // if there exists other announcements
    if ($('.thread-announcement').length !== 0) {
    // if thread to announce is already bookmarked
        if ($(thread_to_announce).find('.thread-favorite').length !== 0) {
            // if there exists other bookmarked announcements
            if ($('.thread-announcement').siblings('.thread-favorite').length !== 0) {
                // notice that ids in desc order are also in a chronological order (newest : oldest)
                // get announcement threads ids as an array -> [7, 6, 4, 3]
                const announced_pinned_threads_ids = $('.thread-announcement').siblings('.thread-favorite').parent().parent().map(function() {
                    return Number($(this).attr('data-thread_id'));
                }).get();
                // look for thread to insert before -> thread_id 4 if inserting thread_id = 5
                for (let i=0; i<announced_pinned_threads_ids.length; i++) {
                    if (announced_pinned_threads_ids[i] < thread_id) {
                        // eslint-disable-next-line no-var
                        var thread_to_insert_before = `[data-thread_id='${announced_pinned_threads_ids[i]}']`;
                        $(thread_to_announce).insertBefore($(thread_to_insert_before)).hide().fadeIn('slow');
                        break;
                    }

                    // if last thread then insert after -> if inserting thread_id = 2
                    if (i === announced_pinned_threads_ids.length-1) {
                        // eslint-disable-next-line no-var
                        var thread_to_insert_after = `[data-thread_id='${announced_pinned_threads_ids[i]}']`;
                        $(thread_to_announce).insertAfter($(thread_to_insert_after).next()).hide().fadeIn('slow');
                    }
                }
            }
            // no bookmarked announcements -> insert already-bookmarked new announcement at the beginning
            else {
                $(thread_to_announce).insertBefore($('.thread_box_link').first()).hide().fadeIn('slow');
            }
        }
        // thread to announce is not bookmarked
        else {
            // find announcements that are not bookmarked
            const announced_pinned_threads = $('.thread-announcement').siblings('.thread-favorite').parent().parent();
            const announced_only_threads = $('.thread-announcement').parent().parent().not(announced_pinned_threads);
            if (announced_only_threads.length !== 0) {
                const announced_only_threads_ids = $(announced_only_threads).map(function() {
                    return Number($(this).attr('data-thread_id'));
                }).get();
                for (let i=0; i<announced_only_threads_ids.length; i++) {
                    if (announced_only_threads_ids[i] < thread_id) {
                        // eslint-disable-next-line no-var, no-redeclare
                        var thread_to_insert_before = `[data-thread_id='${announced_only_threads_ids[i]}']`;
                        $(thread_to_announce).insertBefore($(thread_to_insert_before)).hide().fadeIn('slow');
                        break;
                    }

                    if (i === announced_only_threads_ids.length-1) {
                        // eslint-disable-next-line no-var, no-redeclare
                        var thread_to_insert_after = `[data-thread_id='${announced_only_threads_ids[i]}']`;
                        $(thread_to_announce).insertAfter($(thread_to_insert_after).next()).hide().fadeIn('slow');
                    }
                }
            }
            // if all announcements are bookmarked -> insert new announcement after the last one
            else {
                // eslint-disable-next-line no-var, no-redeclare
                var thread_to_insert_after = announced_pinned_threads.last();
                $(thread_to_announce).insertAfter($(thread_to_insert_after).next()).hide().fadeIn('slow');
            }
        }
    }
    // no annoucements at all -> insert new announcement at the beginning
    else {
        $(thread_to_announce).insertBefore($('.thread_box_link').first()).hide().fadeIn('slow');
    }

    let announcement_icon = '<i class="fas fa-thumbtack thread-announcement" title = "Pinned to the top" aria-label="Pinned to the top"></i>';
    $(thread_to_announce).children().prepend(announcement_icon);
    $(hr).insertAfter($(thread_to_announce)); // insert <hr> right after thread div
    // if user's current thread is the one modified -> update
    // eslint-disable-next-line eqeqeq
    if ($('#current-thread').val() == thread_id) {
    // if is instructor
        const instructor_pin = $('.not-active-thread-announcement');
        if (instructor_pin.length) {
            instructor_pin.removeClass('.not-active-thread-announcement').addClass('active-thread-remove-announcement');
            instructor_pin.attr('onClick', instructor_pin.attr('onClick').replace('1,', '0,').replace('pin this thread to the top?', 'unpin this thread?'));
            instructor_pin.attr('title', 'Unpin Thread');
            instructor_pin.attr('aria-label', 'Unpin Thread');
            instructor_pin.children().removeClass('golden_hover').addClass('reverse_golden_hover');
        }
        else {
            announcement_icon = '<i class="fas fa-thumbtack active-thread-announcement" title = "Pinned Thread" aria-label="Pinned Thread"></i>';
            $('#posts_list').find('h2').prepend(announcement_icon);
        }
    }
}

function socketUnpinThreadHandler(thread_id) {
    const thread_to_unpin = `[data-thread_id='${thread_id}']`;

    const hr = $(thread_to_unpin).next(); // saving the <hr> for inserting later below the thread div
    hr.remove(); // removing this sibling <hr>

    const not_pinned_threads = $('.thread_box').not($('.thread-announcement').parent()).parent();
    // if there exists other threads that are not pinned
    if (not_pinned_threads.length) {
        // if thread is bookmarked
        if ($(thread_to_unpin).find('.thread-favorite').length !== 0) {
            // if there exists other threads that are bookmarked
            if (not_pinned_threads.find('.thread-favorite').length !== 0) {
                const bookmarked_threads_ids = not_pinned_threads.find('.thread-favorite').parent().parent().map(function() {
                    return Number($(this).attr('data-thread_id'));
                }).get();

                for (let i=0; i<bookmarked_threads_ids.length; i++) {
                    if (bookmarked_threads_ids[i] < thread_id) {
                        // eslint-disable-next-line no-var
                        var thread_to_insert_before = `[data-thread_id='${bookmarked_threads_ids[i]}']`;
                        $(thread_to_unpin).insertBefore($(thread_to_insert_before)).hide().fadeIn('slow');
                        break;
                    }

                    if (i === bookmarked_threads_ids.length-1) {
                        // eslint-disable-next-line no-var
                        var thread_to_insert_after = `[data-thread_id='${bookmarked_threads_ids[i]}']`;
                        $(thread_to_unpin).insertAfter($(thread_to_insert_after).next()).hide().fadeIn('slow');
                    }
                }
            }
            // no other bookmarked threads -> insert thread at the beginning of not announced threads
            else {
                $(thread_to_unpin).insertBefore(not_pinned_threads.first()).hide().fadeIn('slow');
            }
        }
        // thread is not bookmarked
        else {
            // if there exists other threads that are neither bookmarked nor pinned
            const not_bookmarked_threads = not_pinned_threads.not($('.thread-favorite').parent().parent());
            if (not_bookmarked_threads.length) {
                const not_bookmarked_threads_ids = not_bookmarked_threads.map(function() {
                    return Number($(this).attr('data-thread_id'));
                }).get();

                for (let i=0; i<not_bookmarked_threads_ids.length; i++) {
                    if (not_bookmarked_threads_ids[i] < thread_id) {
                        // eslint-disable-next-line no-var, no-redeclare
                        var thread_to_insert_before = `[data-thread_id='${not_bookmarked_threads_ids[i]}']`;
                        $(thread_to_unpin).insertBefore($(thread_to_insert_before)).hide().fadeIn('slow');
                        break;
                    }

                    if (i === not_bookmarked_threads_ids.length-1) {
                        // eslint-disable-next-line no-var, no-redeclare
                        var thread_to_insert_after = `[data-thread_id='${not_bookmarked_threads_ids[i]}']`;
                        $(thread_to_unpin).insertAfter($(thread_to_insert_after).next()).hide().fadeIn('slow');
                    }
                }
            }
            // no other threads -> insert thread at the end
            else {
                // eslint-disable-next-line no-var, no-redeclare
                var thread_to_insert_after = $('.thread_box').last().parent();
                $(thread_to_unpin).insertAfter($(thread_to_insert_after).next()).hide().fadeIn('slow');
            }
        }
    }
    // no unpinned threads -> insert thread at the end
    else {
        // eslint-disable-next-line no-var, no-redeclare
        var thread_to_insert_after = $('.thread_box').last().parent();
        $(thread_to_unpin).insertAfter($(thread_to_insert_after).next()).hide().fadeIn('slow');
    }

    $(hr).insertAfter($(thread_to_unpin)); // insert <hr> right after thread div
    $(thread_to_unpin).find('.thread-announcement').remove();

    // if user's current thread is the one modified -> update
    // eslint-disable-next-line eqeqeq
    if ($('#current-thread').val() == thread_id) {
    // if is instructor
        const instructor_pin = $('.active-thread-remove-announcement');
        if (instructor_pin.length) {
            instructor_pin.removeClass('active-thread-remove-announcement').addClass('not-active-thread-announcement');
            instructor_pin.attr('onClick', instructor_pin.attr('onClick').replace('0,', '1,').replace('unpin this thread?', 'pin this thread to the top?'));
            instructor_pin.attr('title', 'Make thread an announcement');
            instructor_pin.attr('aria-label', 'Pin Thread');
            instructor_pin.children().removeClass('reverse_golden_hover').addClass('golden_hover');
        }
        else {
            $('.active-thread-announcement').remove();
        }
    }
}

// eslint-disable-next-line no-unused-vars
function initSocketClient() {
    // eslint-disable-next-line no-undef
    window.socketClient = new WebSocketClient();
    window.socketClient.onmessage = (msg) => {
        switch (msg.type) {
            case 'new_thread':
                socketNewOrEditThreadHandler(msg.thread_id);
                break;
            case 'delete_thread':
                socketDeleteOrMergeThreadHandler(msg.thread_id);
                break;
            case 'resolve_thread':
                socketResolveThreadHandler(msg.thread_id);
                break;
            case 'announce_thread':
                socketAnnounceThreadHandler(msg.thread_id);
                break;
            case 'unpin_thread':
                socketUnpinThreadHandler(msg.thread_id);
                break;
            case 'merge_thread':
                socketDeleteOrMergeThreadHandler(msg.thread_id, true, msg.merge_thread_id);
                break;
            case 'new_post':
                // eslint-disable-next-line eqeqeq
                if ($('data#current-thread').val() == msg.thread_id) {
                    socketNewOrEditPostHandler(msg.post_id, msg.reply_level, msg.post_box_id);
                }
                break;
            case 'delete_post':
                // eslint-disable-next-line eqeqeq
                if ($('data#current-thread').val() == msg.thread_id) {
                    socketDeletePostHandler(msg.post_id);
                }
                break;
            case 'edit_post':
                // eslint-disable-next-line eqeqeq
                if ($('data#current-thread').val() == msg.thread_id) {
                    socketNewOrEditPostHandler(msg.post_id, msg.reply_level, msg.post_box_id, true);
                }
                break;
            case 'edit_thread':
                // eslint-disable-next-line eqeqeq
                if ($('data#current-thread').val() == msg.thread_id) {
                    socketNewOrEditPostHandler(msg.post_id, msg.reply_level, msg.post_box_id, true);
                }
                socketNewOrEditThreadHandler(msg.thread_id, true);
                break;
            case 'split_post':
                // eslint-disable-next-line eqeqeq
                if ($('data#current-thread').val() == msg.thread_id) {
                    socketDeletePostHandler(msg.post_id);
                }
                socketNewOrEditThreadHandler(msg.new_thread_id, false);
                break;
            default:
                console.log('Undefined message received.');
        }
        thread_post_handler();
        loadThreadHandler();
    };
    window.socketClient.open('discussion_forum');
}

// eslint-disable-next-line no-unused-vars
function changeThreadStatus(thread_id) {
    // eslint-disable-next-line no-undef
    const url = `${buildCourseUrl(['forum', 'threads', 'status'])}?status=1`;
    $.ajax({
        url: url,
        type: 'POST',
        data: {
            thread_id: thread_id,
            // eslint-disable-next-line no-undef
            csrf_token: csrfToken,
        },
        success: function(data) {
            try {
                // eslint-disable-next-line no-var
                var json = JSON.parse(data);
            }
            catch (err) {
                // eslint-disable-next-line no-undef
                displayErrorMessage('Error parsing data. Please try again.');
                return;
            }
            if (json['status'] === 'fail') {
                // eslint-disable-next-line no-undef
                displayErrorMessage(json['message']);
                return;
            }

            window.socketClient.send({'type': 'resolve_thread', 'thread_id': thread_id});
            window.location.reload();
            // eslint-disable-next-line no-undef
            displaySuccessMessage('Thread marked as resolved.');
        },
        error: function() {
            window.alert('Something went wrong when trying to mark this thread as resolved. Please try again.');
        },
    });
}

// eslint-disable-next-line no-unused-vars
function modifyOrSplitPost(e) {
    e.preventDefault();
    // eslint-disable-next-line no-var
    const form = $(this);
    const formData = new FormData(form[0]);
    formData.append('deleted_attachments', JSON.stringify(getDeletedAttachments()));
    const submit_url = form.attr('action');

    $.ajax({
        url: submit_url,
        type: 'POST',
        data: formData,
        processData: false,
        contentType: false,
        success: function (response) {
            try {
                // eslint-disable-next-line no-var
                var json = JSON.parse(response);
            }
            catch (e) {
                // eslint-disable-next-line no-undef
                displayErrorMessage('Error parsing data. Please try again.');
                return;
            }
            if (json['status'] === 'fail') {
                // eslint-disable-next-line no-undef
                displayErrorMessage(json['message']);
                return;
            }

            // modify
            if (form.attr('id') === 'thread_form') {
                const thread_id = form.find('#edit_thread_id').val();
                const post_id = form.find('#edit_post_id').val();
                const reply_level = $(`#${post_id}`).attr('data-reply_level');
                const post_box_id = $(`#${post_id}-reply .thread-post-form`).data('post_box_id') -1;
                const msg_type = json['data']['type'] === 'Post' ? 'edit_post' : 'edit_thread';
                window.socketClient.send({'type': msg_type, 'thread_id': thread_id, 'post_id': post_id, 'reply_level': reply_level, 'post_box_id': post_box_id});
                window.location.reload();
            }
            // split
            else {
                // eslint-disable-next-line no-var, no-redeclare
                var post_id = form.find('#split_post_id').val();
                const new_thread_id = json['data']['new_thread_id'];
                const old_thread_id = json['data']['old_thread_id'];
                window.socketClient.send({'type': 'split_post', 'new_thread_id': new_thread_id, 'thread_id': old_thread_id, 'post_id': post_id});
                window.location.replace(json['data']['next']);
            }
        },
    });
}

// eslint-disable-next-line no-unused-vars
function showEditPostForm(post_id, thread_id, shouldEditThread, render_markdown, csrf_token) {
    if (!checkAreYouSureForm()) {
        return;
    }
    const form = $('#thread_form');
    // eslint-disable-next-line no-undef
    const url = buildCourseUrl(['forum', 'posts', 'get']);
    $.ajax({
        url: url,
        type: 'POST',
        data: {
            post_id: post_id,
            thread_id: thread_id,
            render_markdown: render_markdown,
            csrf_token: csrf_token,
        },
        success: function(data) {
            $('body').css('overflow', 'hidden');
            try {
                // eslint-disable-next-line no-var
                var json = JSON.parse(data);
            }
            catch (err) {
                // eslint-disable-next-line no-undef
                displayErrorMessage('Error parsing data. Please try again');
                return;
            }
            if (json['status'] === 'fail') {
                // eslint-disable-next-line no-undef
                displayErrorMessage(json['message']);
                return;
            }
            json = json['data'];
            const post_content = json.post;
            const lines = post_content.split(/\r|\r\n|\n/).length;
            const anon = json.anon;
            const change_anon = json.change_anon;
            // eslint-disable-next-line no-undef
            const user_id = escapeSpecialChars(json.user);
            let time = Date.parse(json.post_time);
            if (!time) {
                // Timezone suffix ":00" might be missing
                time = Date.parse(`${json.post_time}:00`);
            }
            time = new Date(time);
            const categories_ids = json.categories_ids;
            const date = time.toLocaleDateString();
            time = time.toLocaleString('en-US', { hour: 'numeric', minute: 'numeric', hour12: true });
            const contentBox = form.find('[name=thread_post_content]')[0];
            contentBox.style.height = lines*14;
            const editUserPrompt = document.getElementById('edit_user_prompt');
            editUserPrompt.innerHTML = `Editing a post by: ${user_id} on ${date} at ${time}`;
            contentBox.value = post_content;
            document.getElementById('edit_post_id').value = post_id;
            document.getElementById('edit_thread_id').value = thread_id;
            if (change_anon) {
                $('#thread_post_anon_edit').prop('checked', anon);
            }
            else {
                $('label[for=Anon]').remove();
                $('#thread_post_anon_edit').remove();
            }
            $('#edit-user-post').css('display', 'block');
            // eslint-disable-next-line no-undef
            captureTabInModal('edit-user-post');

            $('.cat-buttons input').prop('checked', false);

            if (json.markdown === true) {
                $('#markdown_input_').val('1');
                $('#markdown_toggle_').addClass('markdown-active');
                $('#markdown_buttons_').show();
            }
            else {
                $('#markdown_input_').val('0');
                $('#markdown_toggle_').removeClass('markdown-active');
                $('#markdown_buttons_').hide();
            }
            $('#img-table-loc').append(json.img_table);
            $('.display-attachment-name').each(function() {
                $(this).text(decodeURIComponent($(this).text()));
            });

            // If first post of thread
            if (shouldEditThread) {
                const thread_title = json.title;
                const thread_lock_date =  json.lock_thread_date;
                const thread_status = json.thread_status;
                let expiration = json.expiration.replace('-', '/');
                expiration = expiration.replace('-', '/');
                $('#title').prop('disabled', false);
                $('.edit_thread').show();
                $('#label_lock_thread').show();
                $('#title').val(thread_title);
                $('#thread_status').val(thread_status);
                $('#lock_thread_date').val(thread_lock_date);
                if (Date.parse(expiration) > new Date()) {
                    $('.expiration').show();
                }
                $('#expirationDate').val(json.expiration);

                // Categories
                $('.cat-buttons').removeClass('btn-selected');
                $.each(categories_ids, (index, category_id) => {
                    const cat_input = $(`.cat-buttons input[value=${category_id}]`);
                    cat_input.prop('checked', true);
                    cat_input.parent().addClass('btn-selected');
                });
                $('.cat-buttons').trigger('eventChangeCatClass');
                $('#thread_form').prop('ignore-cat', false);
                $('#category-selection-container').show();
                $('#thread_status').show();
            }
            else {
                $('#title').prop('disabled', true);
                $('.edit_thread').hide();
                $('.expiration').hide();
                $('#label_lock_thread').hide();
                $('#thread_form').prop('ignore-cat', true);
                $('#category-selection-container').hide();
                $('#thread_status').hide();
            }
        },
        error: function() {
            window.alert('Something went wrong while trying to edit the post. Please try again.');
        },
    });
}

function markForDeletion(ele) {
    $(ele).attr('class', 'btn btn-danger');
    $(ele).attr('onclick', 'unMarkForDeletion(this)');
    $(ele).text('Keep');
}

function unMarkForDeletion(ele) {
    $(ele).attr('class', 'btn btn-default');
    $(ele).attr('onclick', 'markForDeletion(this)');
    $(ele).text('Delete');
}

// eslint-disable-next-line no-unused-vars
function cancelEditPostForum() {
    if (!checkAreYouSureForm()) {
        return;
    }
    const markdown_header = $('#markdown_header_0');
    const edit_button = markdown_header.find('.markdown-write-mode');
    if (markdown_header.attr('data-mode') === 'preview') {
        edit_button.trigger('click');
    }
    $('#edit-user-post').css('display', 'none');
    $(this).closest('.thread-post-form').find('[name=thread_post_content]').val('');
    $('#title').val('');
<<<<<<< HEAD
    $('body').css('overflow', 'auto');
=======

    $('#display-existing-attachments').remove();
>>>>>>> 924a1ce6
}

// eslint-disable-next-line no-unused-vars
function changeDisplayOptions(option) {
    // eslint-disable-next-line no-undef
    thread_id = $('#current-thread').val();
    Cookies.set('forum_display_option', option);
    // eslint-disable-next-line no-undef
    window.location.replace(`${buildCourseUrl(['forum', 'threads', thread_id])}?option=${option}`);
}

function readCategoryValues() {
    const categories_value = [];
    $('#thread_category button').each(function() {
        if ($(this).data('btn-selected')==='true') {
            categories_value.push($(this).data('cat_id'));
        }
    });
    return categories_value;
}

function readThreadStatusValues() {
    const thread_status_value = [];
    $('#thread_status_select button').each(function() {
        if ($(this).data('btn-selected')==='true') {
            thread_status_value.push($(this).data('sel_id'));
        }
    });
    return thread_status_value;
}

function dynamicScrollLoadPage(element, atEnd) {
    const load_page = $(element).data(atEnd?'next_page':'prev_page');
    if (load_page === 0) {
        return false;
    }
    if ($(element).data('dynamic_lock_load')) {
        return null;
    }
    let load_page_callback;
    let load_page_fail_callback;
    const arrow_up = $(element).find('.fa-caret-up');
    const arrow_down = $(element).find('.fa-caret-down');
    const spinner_up = arrow_up.prev();
    const spinner_down = arrow_down.next();
    $(element).data('dynamic_lock_load', true);
    if (atEnd) {
        arrow_down.hide();
        spinner_down.show();
        load_page_callback = function(content, count) {
            spinner_down.hide();
            arrow_down.before(content);
            // eslint-disable-next-line eqeqeq
            if (count == 0) {
                // Stop further loads
                $(element).data('next_page', 0);
            }
            else {
                $(element).data('next_page', parseInt(load_page) + 1);
                arrow_down.show();
            }
            dynamicScrollLoadIfScrollVisible($(element));
        };
        // eslint-disable-next-line no-unused-vars
        load_page_fail_callback = function(content, count) {
            spinner_down.hide();
        };
    }
    else {
        arrow_up.hide();
        spinner_up.show();
        load_page_callback = function(content, count) {
            spinner_up.hide();
            arrow_up.after(content);
            if (count === 0) {
                // Stop further loads
                $(element).data('prev_page', 0);
            }
            else {
                const prev_page = parseInt(load_page) - 1;
                $(element).data('prev_page', prev_page);
                if (prev_page >= 1) {
                    arrow_up.show();
                }
            }
            dynamicScrollLoadIfScrollVisible($(element));
        };
        // eslint-disable-next-line no-unused-vars
        load_page_fail_callback = function(content, count) {
            spinner_up.hide();
        };
    }

    const urlPattern = $(element).data('urlPattern');
    const currentThreadId = $(element).data('currentThreadId');
    const currentCategoriesId = $(element).data('currentCategoriesId');
    // eslint-disable-next-line no-unused-vars
    const course = $(element).data('course');

    const next_url = urlPattern.replace('{{#}}', load_page);

    let categories_value = readCategoryValues();
    let thread_status_value = readThreadStatusValues();

    // var thread_status_value = $("#thread_status_select").val();
    const unread_select_value = $('#unread').is(':checked');
    // eslint-disable-next-line eqeqeq
    categories_value = (categories_value == null)?'':categories_value.join('|');
    // eslint-disable-next-line eqeqeq
    thread_status_value = (thread_status_value == null)?'':thread_status_value.join('|');
    $.ajax({
        url: next_url,
        type: 'POST',
        data: {
            thread_categories: categories_value,
            thread_status: thread_status_value,
            unread_select: unread_select_value,
            currentThreadId: currentThreadId,
            currentCategoriesId: currentCategoriesId,
            csrf_token: window.csrfToken,
        },
        success: function(r) {
            const x = JSON.parse(r)['data'];
            let content = x.html;
            const count = x.count;
            content = `${content}`;
            $(element).data('dynamic_lock_load', false);
            load_page_callback(content, count);
        },
        error: function() {
            $(element).data('dynamic_lock_load', false);
            load_page_fail_callback();
            window.alert('Something went wrong while trying to load more threads. Please try again.');
        },
    });
    return true;
}

function dynamicScrollLoadIfScrollVisible(jElement) {
    if (jElement[0].scrollHeight <= jElement[0].clientHeight) {
        if (dynamicScrollLoadPage(jElement[0], true) === false) {
            dynamicScrollLoadPage(jElement[0], false);
        }
    }
}

// eslint-disable-next-line no-unused-vars
function dynamicScrollContentOnDemand(jElement, urlPattern, currentThreadId, currentCategoriesId, course) {
    jElement.data('urlPattern', urlPattern);
    jElement.data('currentThreadId', currentThreadId);
    jElement.data('currentCategoriesId', currentCategoriesId);
    jElement.data('course', course);

    dynamicScrollLoadIfScrollVisible(jElement);
    $(jElement).scroll(function() {
        const element = $(this)[0];
        const sensitivity = 2;
        const isTop = element.scrollTop < sensitivity;
        const isBottom = (element.scrollHeight - element.offsetHeight - element.scrollTop) < sensitivity;
        if (isTop) {
            if ($(element).data('prev_page') !== 0) {
                element.scrollTop = sensitivity;
            }
            dynamicScrollLoadPage(element, false);
        }
        else if (isBottom) {
            dynamicScrollLoadPage(element, true);
        }

    });
}

// eslint-disable-next-line no-unused-vars
function resetScrollPosition(id) {
    // eslint-disable-next-line eqeqeq
    if (sessionStorage.getItem(`${id}_scrollTop`) != 0) {
        sessionStorage.setItem(`${id}_scrollTop`, 0);
    }
}

function saveScrollLocationOnRefresh(id) {
    const element = document.getElementById(id);
    $(element).scroll(() => {
        sessionStorage.setItem(`${id}_scrollTop`, $(element).scrollTop());
    });
    $(document).ready(() => {
        if (sessionStorage.getItem(`${id}_scrollTop`) !== null) {
            $(element).scrollTop(sessionStorage.getItem(`${id}_scrollTop`));
        }
    });
}

function checkAreYouSureForm() {
    const elements = $('form');
    if (elements.hasClass('dirty')) {
        if (confirm('You have unsaved changes! Do you want to continue?')) {
            elements.trigger('reinitialize.areYouSure');
            return true;
        }
        else {
            return false;
        }
    }
    return true;
}

// eslint-disable-next-line no-unused-vars
function alterShowDeletedStatus(newStatus) {
    if (!checkAreYouSureForm()) {
        return;
    }
    Cookies.set('show_deleted', newStatus, { path: '/' });
    location.reload();
}

// eslint-disable-next-line no-unused-vars
function alterShowMergeThreadStatus(newStatus, course) {
    if (!checkAreYouSureForm()) {
        return;
    }
    Cookies.set(`${course}_show_merged_thread`, newStatus, { path: '/' });
    location.reload();
}

// eslint-disable-next-line no-unused-vars
function modifyThreadList(currentThreadId, currentCategoriesId, course, loadFirstPage, success_callback) {

    let categories_value = readCategoryValues();
    let thread_status_value = readThreadStatusValues();

    const unread_select_value = $('#unread').is(':checked');
    // eslint-disable-next-line eqeqeq
    categories_value = (categories_value == null)?'':categories_value.join('|');
    // eslint-disable-next-line eqeqeq
    thread_status_value = (thread_status_value == null)?'':thread_status_value.join('|');
    Cookies.set(`${course}_forum_categories`, categories_value, { path: '/' });
    Cookies.set('forum_thread_status', thread_status_value, { path: '/' });
    Cookies.set('unread_select_value', unread_select_value, { path: '/' });
    // eslint-disable-next-line no-undef
    const url = `${buildCourseUrl(['forum', 'threads'])}?page_number=${(loadFirstPage?'1':'-1')}`;
    $.ajax({
        url: url,
        type: 'POST',
        data: {
            thread_categories: categories_value,
            thread_status: thread_status_value,
            unread_select: unread_select_value,
            currentThreadId: currentThreadId,
            currentCategoriesId: currentCategoriesId,
            // eslint-disable-next-line no-undef
            csrf_token: csrfToken,
        },
        success: function(r) {
            let x = JSON.parse(r)['data'];
            const page_number = parseInt(x.page_number);
            const threadCount = parseInt(x.count);
            x = x.html;
            x = `${x}`;
            const jElement = $('#thread_list');
            jElement.children(':not(.fas)').remove();
            $('#thread_list .fa-caret-up').after(x);
            jElement.data('prev_page', page_number - 1);
            jElement.data('next_page', page_number + 1);
            jElement.data('dynamic_lock_load', false);
            $('#thread_list .fa-spinner').hide();
            if (loadFirstPage) {
                $('#thread_list .fa-caret-up').hide();
                $('#thread_list .fa-caret-down').show();
            }
            else {
                $('#thread_list .fa-caret-up').show();
                $('#thread_list .fa-caret-down').hide();
            }

            $('#num_filtered').text(threadCount);

            dynamicScrollLoadIfScrollVisible(jElement);
            loadThreadHandler();
            // eslint-disable-next-line eqeqeq
            if (success_callback != null) {
                success_callback();
            }
        },
        error: function() {
            window.alert('Something went wrong when trying to filter. Please try again.');
            Cookies.remove(`${course}_forum_categories`, { path: '/' });
            Cookies.remove('forum_thread_status', { path: '/' });
        },
    });
}

function displayHistoryAttachment(edit_id) {
    $(`#history-table-${edit_id}`).toggle();
    $(`#history-table-${edit_id}`).find('.attachment-name-history').each(function () {
        $(this).text(decodeURIComponent($(this).text()));
    });
}

// eslint-disable-next-line no-unused-vars
function replyPost(post_id) {
    if ( $(`#${post_id}-reply`).css('display') === 'block' ) {
        $(`#${post_id}-reply`).css('display', 'none');
    }
    else {
        hideReplies();
        $(`#${post_id}-reply`).css('display', 'block');
    }
}

function generateCodeMirrorBlocks(container_element) {
    const codeSegments = container_element.querySelectorAll('.code');
    for (const element of codeSegments) {
        // eslint-disable-next-line no-undef
        const editor0 = CodeMirror.fromTextArea(element, {
            lineNumbers: true,
            readOnly: true,
            cursorHeight: 0.0,
            lineWrapping: true,
            autoRefresh: true,
        });

        const lineCount = editor0.lineCount();
        if (lineCount === 1) {
            editor0.setSize('100%', `${editor0.defaultTextHeight() * 2}px`);
        }
        else {
            //Default height for CodeMirror is 300px... 500px looks good
            const h = (editor0.defaultTextHeight()) * lineCount + 15;
            editor0.setSize('100%', `${h > 500 ? 500 : h}px`);
        }

        editor0.setOption('theme', 'eclipse');
        editor0.refresh();

    }
}

// eslint-disable-next-line no-unused-vars
function showSplit(post_id) {
    //If a thread was merged in the database earlier, we want to reuse the thread id and information
    //so we don't have any loose ends
    // eslint-disable-next-line no-undef
    const url = buildCourseUrl(['forum', 'posts', 'splitinfo']);
    $.ajax({
        url: url,
        type: 'POST',
        data: {
            post_id: post_id,
            // eslint-disable-next-line no-undef
            csrf_token: csrfToken,
        },
        success: function(data) {
            try {
                // eslint-disable-next-line no-var
                var json = JSON.parse(data);
            }
            catch (err) {
                // eslint-disable-next-line no-undef
                displayErrorMessage('Error parsing data. Please try again.');
                return;
            }
            if (json['status'] === 'fail') {
                // eslint-disable-next-line no-undef
                displayErrorMessage(json['message']);
                return;
            }
            json = json['data'];
            if (json['merged_thread_id'] === -1) {
                document.getElementById('split_post_previously_merged').style.display = 'none';
                document.getElementById('split_post_submit').disabled = true;
            }
            else {
                document.getElementById('split_post_previously_merged').style.display = 'block';
                document.getElementById('split_post_submit').disabled = false;
                // eslint-disable-next-line no-undef
                captureTabInModal('popup-post-split', false);
            }
            document.getElementById('split_post_input').value = json['title'];
            document.getElementById('split_post_id').value = post_id;
            let i;
            for (i = 0; i < json['all_categories_list'].length; i++) {
                const id = json['all_categories_list'][i]['category_id'];
                const target = `#split_post_category_${id}`;
                if (json['categories_list'].includes(id)) {
                    if (!($(target).hasClass('btn-selected'))) {
                        $(target).addClass('btn-selected').trigger('eventChangeCatClass');
                        $(target).find("input[type='checkbox']").prop('checked', true);
                    }
                }
                else {
                    if ($(target).hasClass('btn-selected')) {
                        $(target).removeClass('btn-selected').trigger('eventChangeCatClass');
                        $(target).find("input[type='checkbox']").prop('checked', false);
                    }
                }
            }
            $('#popup-post-split').show();
            // eslint-disable-next-line no-undef
            captureTabInModal('popup-post-split');
        },
        error: function() {
            window.alert('Something went wrong while trying to get post information for splitting. Try again later.');
        },
    });
}

// eslint-disable-next-line no-unused-vars
function showHistory(post_id) {
    // eslint-disable-next-line no-undef
    const url = buildCourseUrl(['forum', 'posts', 'history']);
    $.ajax({
        url: url,
        type: 'POST',
        data: {
            post_id: post_id,
            // eslint-disable-next-line no-undef
            csrf_token: csrfToken,
        },
        success: function(data) {
            try {
                // eslint-disable-next-line no-var
                var json = JSON.parse(data);
            }
            catch (err) {
                // eslint-disable-next-line no-undef
                displayErrorMessage('Error parsing data. Please try again.');
                return;
            }
            if (json['status'] === 'fail') {
                // eslint-disable-next-line no-undef
                displayErrorMessage(json['message']);
                return;
            }
            $('#popup-post-history').show();
            // eslint-disable-next-line no-undef
            captureTabInModal('popup-post-history');
            $('#popup-post-history .post_box.history_box').remove();
            $('#popup-post-history .form-body').css('padding', '5px');
            const dummy_box = $($('#popup-post-history .post_box')[0]);
            json = json['data'];
            for (let i = json.length - 1 ; i >= 0 ; i -= 1) {
                const post = json[i];
                // eslint-disable-next-line no-undef
                box = dummy_box.clone();
                // eslint-disable-next-line no-undef
                box.show();
                // eslint-disable-next-line no-undef
                box.addClass('history_box');
                // eslint-disable-next-line no-undef
                box.find('.post_content').html(post['content']);
                if (post.is_staff_post) {
                    // eslint-disable-next-line no-undef
                    box.addClass('important');
                }

                const given_name = post['user_info']['given_name'].trim();
                const family_name = post['user_info']['family_name'].trim();
                const author_user_id = post['user'];
                const visible_username = `${given_name} ${(family_name.length === 0) ? '' : (`${family_name.substr(0, 1)}.`)}`;
                let info_name = `${given_name} ${family_name} (${author_user_id})`;
                const visible_user_json = JSON.stringify(visible_username);
                info_name = JSON.stringify(info_name);
                let user_button_code = `<a style='margin-right:2px;display:inline-block; color:black;' onClick='changeName(this.parentNode, ${info_name}, ${visible_user_json}, false)' title='Show full user information'><i class='fas fa-eye' aria-hidden='true'></i></a>&nbsp;`;
                if (!author_user_id) {
                    user_button_code = '';
                }
                // eslint-disable-next-line no-undef
                box.find('span.edit_author').html(`<strong>${visible_username}</strong> ${post['post_time']}`);
                // eslint-disable-next-line no-undef
                box.find('span.edit_author').before(user_button_code);
                // eslint-disable-next-line no-undef
                $('#popup-post-history .form-body').prepend(box);
            }
            $('.history-attachment-table').hide();
            generateCodeMirrorBlocks($('#popup-post-history')[0]);
        },
        error: function() {
            window.alert('Something went wrong while trying to display post history. Please try again.');
        },
    });
}

// eslint-disable-next-line no-unused-vars
function addNewCategory(csrf_token) {
    const newCategory = $('#new_category_text').val();
    const visibleDate = $('#category_visible_date').val();
    // eslint-disable-next-line no-undef
    const url = buildCourseUrl(['forum', 'categories', 'new']);
    $.ajax({
        url: url,
        type: 'POST',
        data: {
            newCategory: newCategory,
            visibleDate: visibleDate,
            rank: $('[id^="categorylistitem-').length,
            csrf_token: csrf_token,
        },
        success: function(data) {
            try {
                // eslint-disable-next-line no-var
                var json = JSON.parse(data);
            }
            catch (err) {
                // eslint-disable-next-line no-undef
                displayErrorMessage('Error parsing data. Please try again.');
                return;
            }
            if (json['status'] === 'fail') {
                // eslint-disable-next-line no-undef
                displayErrorMessage(json['message']);
                return;
            }
            // eslint-disable-next-line no-undef
            displaySuccessMessage(`Successfully created category ${escapeSpecialChars(newCategory)}.`);
            $('#new_category_text').val('');
            // Create new item in #ui-category-list using dummy category
            const category_id = json['data']['new_id'];
            const category_color_code = '#000080';
            // eslint-disable-next-line no-undef
            const category_desc = escapeSpecialChars(newCategory);
            // eslint-disable-next-line no-undef
            newelement = $($('#ui-category-template li')[0]).clone(true);
            // eslint-disable-next-line no-undef
            newelement.attr('id', `categorylistitem-${category_id}`);
            // eslint-disable-next-line no-undef
            newelement.css('color', category_color_code);
            // eslint-disable-next-line no-undef
            newelement.find('.categorylistitem-desc span').text(category_desc);
            // eslint-disable-next-line no-undef
            newelement.find('.category-color-picker').val(category_color_code);
            // eslint-disable-next-line no-undef
            newelement.show();
            // eslint-disable-next-line no-undef
            newelement.addClass('category-sortable');
            // eslint-disable-next-line no-undef
            newcatcolorpicker = newelement.find('.category-color-picker');
            // eslint-disable-next-line no-undef
            newcatcolorpicker.css('background-color', newcatcolorpicker.val());
            // eslint-disable-next-line no-undef
            $('#ui-category-list').append(newelement);
            $('.category-list-no-element').hide();
            refreshCategories();
            window.location.reload();
        },
        error: function() {
            window.alert('Something went wrong while trying to add a new category. Please try again.');
        },
    });
}

// eslint-disable-next-line no-unused-vars
function deleteCategory(category_id, category_desc, csrf_token) {
    // eslint-disable-next-line no-undef
    const url = buildCourseUrl(['forum', 'categories', 'delete']);
    $.ajax({
        url: url,
        type: 'POST',
        data: {
            deleteCategory: category_id,
            csrf_token: csrf_token,
        },
        success: function(data) {
            try {
                // eslint-disable-next-line no-var
                var json = JSON.parse(data);
            }
            catch (err) {
                // eslint-disable-next-line no-undef
                displayErrorMessage('Error parsing data. Please try again.');
                return;
            }
            if (json['status'] === 'fail') {
                // eslint-disable-next-line no-undef
                displayErrorMessage(json['message']);
                return;
            }
            // eslint-disable-next-line no-undef
            displaySuccessMessage(`Successfully deleted category ${escapeSpecialChars(category_desc)}.`);
            $(`#categorylistitem-${category_id}`).remove();
            refreshCategories();
        },
        error: function() {
            window.alert('Something went wrong while trying to add a new category. Please try again.');
        },
    });
}

// eslint-disable-next-line no-unused-vars
function editCategory(category_id, category_desc, category_color, category_date, changed, csrf_token) {
    if (category_desc === null && category_color === null && category_date === null) {
        return;
    }
    const data = {category_id: category_id, csrf_token: csrf_token};
    if (category_desc !== null && changed === 'desc') {
        data['category_desc'] = category_desc;
    }
    if (category_color !== null && changed === 'color') {
        data['category_color'] = category_color;
    }
    if (category_date !== null && changed === 'date') {

        if (category_date.trim() === '') {
            category_date = '    ';
        }

        data['visibleDate'] = category_date;
    }
    // eslint-disable-next-line no-undef
    const url = buildCourseUrl(['forum', 'categories', 'edit']);
    $.ajax({
        url: url,
        type: 'POST',
        data: data,
        success: function(data) {
            try {
                // eslint-disable-next-line no-var
                var json = JSON.parse(data);
            }
            catch (err) {
                // eslint-disable-next-line no-undef
                displayErrorMessage('Error parsing data. Please try again.');
                return;
            }
            if (json['status'] === 'fail') {
                // eslint-disable-next-line no-undef
                displayErrorMessage(json['message']);
                return;
            }
            // eslint-disable-next-line no-undef
            displaySuccessMessage(`Successfully updated category "${category_desc}"!`);
            setTimeout(() => {
                // eslint-disable-next-line no-undef
                removeMessagePopup('theid');
            }, 1000);
            if (category_color !== null) {
                $(`#categorylistitem-${category_id}`).css('color', category_color);
            }
            if (category_desc !== null) {
                $(`#categorylistitem-${category_id}`).find('.categorylistitem-desc span').text(category_desc);
            }
            if (category_date !== null) {
                $(`#categorylistitem-${category_id}`).find('.categorylistitemdate-desc span').text(category_date);
            }

            refreshCategories();
        },
        error: function() {
            window.alert('Something went wrong while trying to add a new category. Please try again.');
        },
    });
}


function refreshCategories() {
    if ($('#ui-category-list').length) {
        // Refresh cat-buttons from #ui-category-list

        let data = $('#ui-category-list').sortable('serialize');
        if (!data.trim()) {
            return;
        }
        data = data.split('&');
        const order = [];
        // eslint-disable-next-line no-var
        for (var i = 0; i<data.length; i+=1) {
            // eslint-disable-next-line no-var
            var category_id = parseInt(data[i].split('=')[1]);
            const category_desc = $(`#categorylistitem-${category_id} .categorylistitem-desc span`).text().trim();
            const category_color = $(`#categorylistitem-${category_id} select`).val();
            order.push([category_id, category_desc, category_color]);
        }

        // Obtain current selected category
        const selected_button = new Set();
        const category_pick_buttons = $('.cat-buttons');
        // eslint-disable-next-line no-var, no-redeclare
        for (var i = 0; i<category_pick_buttons.length; i+=1) {
            const cat_button_checkbox = $(category_pick_buttons[i]).find('input');
            // eslint-disable-next-line no-var, no-redeclare
            var category_id = parseInt(cat_button_checkbox.val());
            if (cat_button_checkbox.prop('checked')) {
                selected_button.add(category_id);
            }
        }

        // Refresh selected categories
        $('#categories-pick-list').empty();
        order.forEach((category) => {
            const category_id = category[0];
            const category_desc = category[1];
            const category_color = category[2];
            let selection_class = '';
            if (selected_button.has(category_id)) {
                selection_class = 'btn-selected';
            }
            const element = ` <div tabindex="0" class="btn cat-buttons ${selection_class}" data-color="${category_color}">${category_desc}\
                                <input aria-label="Category: ${category_desc}" type="checkbox" name="cat[]" value="${category_id}">\
                            </div>`;
            $('#categories-pick-list').append(element);
        });

        $(".cat-buttons input[type='checkbox']").each(function() {
            if ($(this).parent().hasClass('btn-selected')) {
                $(this).prop('checked', true);
            }
        });
    }

    // Selectors for categories pick up
    // If JS enabled hide checkbox
    $('div.cat-buttons input').hide();

    $('.cat-buttons').click(function() {
        if ($(this).hasClass('btn-selected')) {
            $(this).removeClass('btn-selected');
            $(this).find("input[type='checkbox']").prop('checked', false);
        }
        else {
            $(this).addClass('btn-selected');
            $(this).find("input[type='checkbox']").prop('checked', true);
        }
        $(this).trigger('eventChangeCatClass');
    });

    $('.cat-buttons').bind('eventChangeCatClass', changeColorClass);
    $('.cat-buttons').trigger('eventChangeCatClass');
}

function changeColorClass() {
    const color = $(this).data('color');
    $(this).css('border-color', color);
    if ($(this).hasClass('btn-selected')) {
        $(this).css('background-color', color);
        $(this).css('color', 'white');
    }
    else {
        $(this).css('background-color', 'white');
        $(this).css('color', color);
    }
}

function reorderCategories(csrf_token) {
    let data = $('#ui-category-list').sortable('serialize');
    data += `&csrf_token=${csrf_token}`;
    // eslint-disable-next-line no-undef
    const url = buildCourseUrl(['forum', 'categories', 'reorder']);
    $.ajax({
        url: url,
        type: 'POST',
        data: data,
        success: function(data) {
            try {
                // eslint-disable-next-line no-var
                var json = JSON.parse(data);
            }
            catch (err) {
                // eslint-disable-next-line no-undef
                displayErrorMessage('Error parsing data. Please try again');
                return;
            }
            if (json['status'] === 'fail') {
                // eslint-disable-next-line no-undef
                displayErrorMessage(json['message']);
                return;
            }
            // eslint-disable-next-line no-undef
            displaySuccessMessage('Successfully reordered categories.');
            setTimeout(() => {
                // eslint-disable-next-line no-undef
                removeMessagePopup('theid');
            }, 1000);
            refreshCategories();
        },
        error: function() {
            window.alert('Something went wrong while trying to reordering categories. Please try again.');
        },
    });
}

/*This function ensures that only one reply box is open at a time*/
function hideReplies() {
    const hide_replies = document.getElementsByClassName('reply-box');
    for (let i = 0; i < hide_replies.length; i++) {
        hide_replies[i].style.display = 'none';
    }
}

// eslint-disable-next-line no-unused-vars
function deletePostToggle(isDeletion, thread_id, post_id, author, time, csrf_token) {
    if (!checkAreYouSureForm()) {
        return;
    }
    const type = (isDeletion ? '0' : '2');
    const message = (isDeletion?'delete':'undelete');

    const confirm = window.confirm(`Are you sure you would like to ${message} this post?: \n\nWritten by:  ${author}  @  ${time}\n\nPlease note: The replies to this comment will also be ${message}d. \n\nIf you ${message} the first post in a thread this will ${message} the entire thread.`);
    if (confirm) {
        // eslint-disable-next-line no-undef
        const url = `${buildCourseUrl(['forum', 'posts', 'modify'])}?modify_type=${type}`;
        $.ajax({
            url: url,
            type: 'POST',
            data: {
                post_id: post_id,
                thread_id: thread_id,
                csrf_token: csrf_token,
            },
            success: function(data) {
                try {
                    // eslint-disable-next-line no-var
                    var json = JSON.parse(data);
                }
                catch (err) {
                    // eslint-disable-next-line no-undef
                    displayErrorMessage('Error parsing data. Please try again');
                    return;
                }
                if (json['status'] === 'fail') {
                    // eslint-disable-next-line no-undef
                    displayErrorMessage(json['message']);
                    return;
                }
                let new_url = '';
                switch (json['data']['type']) {
                    case 'thread':
                        window.socketClient.send({'type': 'delete_thread', 'thread_id': thread_id});
                        // eslint-disable-next-line no-undef
                        new_url = buildCourseUrl(['forum']);
                        break;
                    case 'post':
                        window.socketClient.send({'type': 'delete_post', 'thread_id': thread_id, 'post_id': post_id});
                        // eslint-disable-next-line no-undef
                        new_url = buildCourseUrl(['forum', 'threads', thread_id]);
                        break;
                    default:
                        // eslint-disable-next-line no-undef
                        new_url = buildCourseUrl(['forum']);
                        break;
                }
                window.location.replace(new_url);
            },
            error: function() {
                window.alert('Something went wrong while trying to delete/undelete a post. Please try again.');
            },
        });
    }
}

// eslint-disable-next-line no-unused-vars
function alterAnnouncement(thread_id, confirmString, type, csrf_token) {
    const confirm = window.confirm(confirmString);
    if (confirm) {
        // eslint-disable-next-line no-undef
        const url = `${buildCourseUrl(['forum', 'announcements'])}?type=${type}`;
        $.ajax({
            url: url,
            type: 'POST',
            data: {
                thread_id: thread_id,
                csrf_token: csrf_token,

            },
            // eslint-disable-next-line no-unused-vars
            success: function(data) {
                if (type) {
                    window.socketClient.send({'type': 'announce_thread', 'thread_id': thread_id});
                }
                else {
                    window.socketClient.send({'type': 'unpin_thread', 'thread_id': thread_id});
                }
                window.location.reload();
            },
            error: function() {
                window.alert('Something went wrong while trying to remove announcement. Please try again.');
            },
        });
    }
}

// eslint-disable-next-line no-unused-vars
function bookmarkThread(thread_id, type) {
    // eslint-disable-next-line no-undef
    const url = `${buildCourseUrl(['forum', 'threads', 'bookmark'])}?type=${type}`;
    $.ajax({
        url: url,
        type: 'POST',
        data: {
            thread_id: thread_id,
            // eslint-disable-next-line no-undef
            csrf_token: csrfToken,
        },
        // eslint-disable-next-line no-unused-vars
        success: function(data) {
            // eslint-disable-next-line no-undef
            window.location.replace(buildCourseUrl(['forum', 'threads', thread_id]));
        },
        error: function() {
            window.alert('Something went wrong while trying to update the bookmark. Please try again.');
        },
    });
}

// eslint-disable-next-line no-unused-vars
function toggleMarkdown(post_box_id, triggered) {
    if (post_box_id === undefined) {
        post_box_id = '';
    }
    //display/hide the markdown header
    $(`#markdown_header_${post_box_id}`).toggle();
    $(this).toggleClass('markdown-active markdown-inactive');
    //if markdown has just been turned off, make sure we exit preview mode if it is active
    if ($(this).hasClass('markdown-inactive')) {
        const markdown_header = $(`#markdown_header_${post_box_id}`);
        const edit_button = markdown_header.find('.markdown-write-mode');
        if (markdown_header.attr('data-mode') === 'preview') {
            edit_button.trigger('click');
        }
    }
    //trigger this event for all other markdown toggle buttons (since the setting should be persistent)
    if (!triggered) {
        $('.markdown-toggle').not(this).each(function() {
            toggleMarkdown.call(this, this.id.split('_')[2], true);
        });
    }
    //set various settings related to new markdown state
    // eslint-disable-next-line eqeqeq
    $(`#markdown_input_${post_box_id}`).val($(`#markdown_input_${post_box_id}`).val() == 0 ? '1':'0');
    $(`#markdown-info-${post_box_id}`).toggleClass('disabled');
    Cookies.set('markdown_enabled', $(`#markdown_input_${post_box_id}`).val(), { path: '/' });
}

// eslint-disable-next-line no-unused-vars
function checkInputMaxLength(obj) {
    // eslint-disable-next-line eqeqeq
    if ($(obj).val().length == $(obj).attr('maxLength')) {
        alert('Maximum input length reached!');
        $(obj).val($(obj).val().substr(0, $(obj).val().length));
    }
}

// eslint-disable-next-line no-unused-vars
function sortTable(sort_element_index, reverse=false) {
    const table = document.getElementById('forum_stats_table');
    let switching = true;
    while (switching) {
        switching=false;
        const rows = table.getElementsByTagName('TBODY');
        // eslint-disable-next-line no-var
        for (var i=1;i<rows.length-1;i++) {

            const a = rows[i].getElementsByTagName('TR')[0].getElementsByTagName('TD')[sort_element_index];
            const b = rows[i+1].getElementsByTagName('TR')[0].getElementsByTagName('TD')[sort_element_index];
            if (reverse) {
                // eslint-disable-next-line eqeqeq
                if (sort_element_index == 0 ? a.innerHTML<b.innerHTML : parseInt(a.innerHTML) > parseInt(b.innerHTML)) {
                    rows[i].parentNode.insertBefore(rows[i+1], rows[i]);
                    switching=true;
                }
            }
            else {
                // eslint-disable-next-line eqeqeq
                if (sort_element_index == 0 ? a.innerHTML>b.innerHTML : parseInt(a.innerHTML) < parseInt(b.innerHTML)) {
                    rows[i].parentNode.insertBefore(rows[i+1], rows[i]);
                    switching=true;
                }
            }
        }

    }

    const row0 = table.getElementsByTagName('TBODY')[0].getElementsByTagName('TR')[0];
    const headers = row0.getElementsByTagName('TH');

    // eslint-disable-next-line no-var, no-redeclare
    for (var i = 0;i<headers.length;i++) {
        const index = headers[i].innerHTML.indexOf(' ↓');
        const reverse_index = headers[i].innerHTML.indexOf(' ↑');

        if (index > -1 || reverse_index > -1) {
            headers[i].innerHTML = headers[i].innerHTML.slice(0, -2);
        }
    }
    if (reverse) {
        headers[sort_element_index].innerHTML = `${headers[sort_element_index].innerHTML} ↑`;
    }
    else {
        headers[sort_element_index].innerHTML = `${headers[sort_element_index].innerHTML} ↓`;
    }
}

function loadThreadHandler() {
    $('a.thread_box_link').click(function(event) {
        // if a thread is clicked on the full-forum-page just follow normal GET request else continue with ajax request
        // eslint-disable-next-line no-undef
        if (window.location.origin + window.location.pathname === buildCourseUrl(['forum'])) {
            return;
        }
        event.preventDefault();
        const obj = this;
        const thread_id = $(obj).data('thread_id');
        const thread_title = $(obj).data('thread_title');

        // eslint-disable-next-line no-undef
        const url = buildCourseUrl(['forum', 'threads', thread_id]);
        $.ajax({
            url: url,
            type: 'POST',
            data: {
                thread_id: thread_id,
                ajax: 'true',
                // eslint-disable-next-line no-undef
                csrf_token: csrfToken,
            },
            success: function(data) {
                try {
                    // eslint-disable-next-line no-var
                    var json = JSON.parse(data);
                }
                catch (err) {
                    // eslint-disable-next-line no-undef
                    displayErrorMessage('Error parsing data. Please try again');
                    return;
                }
                if (json['status'] === 'fail') {
                    // eslint-disable-next-line no-undef
                    displayErrorMessage(json['message']);
                    return;
                }
                if (typeof json.data.merged !== 'undefined') {
                    window.location.replace(json.data.destination);
                    return;
                }
                $(obj).find('.thread_box').removeClass('new_thread');
                $(obj).find('.thread_box').removeClass('deleted-unviewed');

                $('.thread_box').removeClass('active');

                $(obj).children('div.thread_box').addClass('active');

                $('#posts_list').empty().html(JSON.parse(json.data.html));

                window.history.pushState({'pageTitle': document.title}, '', url);
                //Updates the title and breadcrumb
                $(document).attr('title', thread_title);
                if (thread_title.length > 25) {
                    $('h1.breadcrumb-heading').text(`${thread_title.slice(0, 25)}...`);
                }
                else {
                    $('h1.breadcrumb-heading').text(thread_title);
                }

                setupForumAutosave();
                saveScrollLocationOnRefresh('posts_list');

                $('.post_reply_form').submit(publishPost);
                hljs.highlightAll();
            },
            error: function() {
                window.alert('Something went wrong while trying to display thread details. Please try again.');
            },
        });
    });
}

// eslint-disable-next-line no-unused-vars
function loadAllInlineImages(open_override = false) {
    const toggleButton = $('#toggle-attachments-button');

    const allShown = $('.attachment-well').filter(function() {
        return $(this).is(':visible');
    }).length === $('.attachment-well').length;
    //if the button were to show them all but they have all been individually shown,
    //we should hide them all
    if (allShown && toggleButton.hasClass('show-all')) {
        toggleButton.removeClass('show-all');
    }

    const allHidden = $('.attachment-well').filter(function() {
        return !($(this).is(':visible'));
    }).length === $('.attachment-well').length;
    //if the button were to hide them all but they have all been individually hidden,
    //we should show them all
    if (allHidden && !(toggleButton.hasClass('show-all'))) {
        toggleButton.addClass('show-all');
    }

    $('.attachment-btn').each(function (i) {
        $(this).click();

        //overwrite individual button click behavior to decide if it should be shown/hidden
        if (toggleButton.hasClass('show-all') || open_override) {
            $('.attachment-well').eq(i).show();
        }
        else {
            $('.attachment-well').eq(i).hide();
        }
    });

    toggleButton.toggleClass('show-all');
}

// eslint-disable-next-line no-unused-vars
function loadInlineImages(encoded_data) {
    const data = JSON.parse(encoded_data);
    const attachment_well = $(`#${data[data.length-1]}`);

    if (attachment_well.is(':visible')) {
        attachment_well.hide();
    }
    else {
        attachment_well.show();
    }

    // if they're no images loaded for this well
    if (attachment_well.children().length === 0 ) {
    // add image tags
        for (let i = 0; i < data.length - 1; i++) {
            const attachment = data[i];
            const url = attachment[0];
            const img = $(`<img src="${url}" alt="Click to view attachment in popup" title="Click to view attachment in popup" class="attachment-img">`);
            // eslint-disable-next-line no-undef
            const title = $(`<p>${escapeSpecialChars(decodeURI(attachment[2]))}</p>`);
            img.click(function() {
                const url = $(this).attr('src');
                window.open(url, '_blank', 'toolbar=no,scrollbars=yes,resizable=yes, width=700, height=600');
            });
            attachment_well.append(img);
            attachment_well.append(title);
        }
    }

}

// eslint-disable-next-line no-unused-vars
function openInWindow(img) {
    const url = $(img).attr('src');
    window.open(url, '_blank', 'toolbar=no,scrollbars=yes,resizable=yes, width=700, height=600');
}

// eslint-disable-next-line no-unused-vars, no-var
var filters_applied = [];

// Taken from https://stackoverflow.com/a/1988361/2650341

if (!Array.prototype.inArray) {
    Object.defineProperty(Array.prototype, 'inArray', {
        value: function(comparer) {
            for (let i=0; i < this.length; i++) {
                if (comparer(this[i])) {
                    return i;
                }
            }
            return false;
        },
    });
}

// adds an element to the array if it does not already exist using a comparer
// function
if (!Array.prototype.toggleElement) {
    Object.defineProperty(Array.prototype, 'toggleElement', {
        value: function(element, comparer) {
            const index = this.inArray(comparer);
            // eslint-disable-next-line valid-typeof
            if ((typeof(index) === 'boolean' && !index) || (typeof(index) === 'int' && index === 0)) {
                this.push(element);
            }
            else {
                this.splice(index, 1);
            }
        },
    });
}

function clearForumFilter() {
    if (checkUnread()) {
        $('#filter_unread_btn').click();
    }
    window.filters_applied = [];
    $('#thread_category button, #thread_status_select button').data('btn-selected', 'false').removeClass('filter-active').addClass('filter-inactive');
    $('#filter_unread_btn').removeClass('filter-active').addClass('filter-inactive');
    $('#clear_filter_button').hide();

    // eslint-disable-next-line no-undef
    updateThreads(true, null);
    return false;
}

// eslint-disable-next-line no-unused-vars
function loadFilterHandlers() {
    // eslint-disable-next-line no-unused-vars
    $('#filter_unread_btn').mousedown(function (e) {
        $(this).toggleClass('filter-inactive filter-active');
    });

    $('#thread_category button, #thread_status_select button').mousedown(function(e) {
        e.preventDefault();
        const current_selection = $(this).data('btn-selected');

        if (current_selection==='true') {
            $(this).data('btn-selected', 'false').removeClass('filter-active').addClass('filter-inactive');
        }
        else {
            $(this).data('btn-selected', 'true').removeClass('filter-inactive').addClass('filter-active');
        }

        const filter_text = $(this).text();

        window.filters_applied.toggleElement(filter_text, (e) => {
            return e === filter_text;
        });

        if (window.filters_applied.length === 0) {
            clearForumFilter();
        }
        else {
            $('#clear_filter_button').css('display', 'inline-block');
        }
        // eslint-disable-next-line no-undef
        updateThreads(true, null);
        return true;
    });

    $('#unread').change((e) => {
        e.preventDefault();
        // eslint-disable-next-line no-undef
        updateThreads(true, null);
        checkUnread();
        return true;
    });
}

function thread_post_handler() {
    // eslint-disable-next-line no-unused-vars
    $('.submit_unresolve').click(function(event) {
        const post_box_id = $(this).data('post_box_id');
        $(`#thread_status_input_${post_box_id}`).val(-1);
        return true;
    });
}

// eslint-disable-next-line no-unused-vars
function forumFilterBar() {
    $('#forum_filter_bar').toggle();
}

function getDeletedAttachments() {
    const deleted_attachments = [];
    $('#display-existing-attachments').find('a.btn.btn-danger').each(function() {
        deleted_attachments.push(decodeURIComponent($(this).attr('id').substring(7)));
    });
    return deleted_attachments;
}

function updateThread(e) {
    // Only proceed if its full forum page
    // eslint-disable-next-line no-undef
    if (buildCourseUrl(['forum']) !== window.location.origin + window.location.pathname) {
        return;
    }

    e.preventDefault();
    const cat = [];
    $('input[name="cat[]"]:checked').each(item => cat.push($('input[name="cat[]"]:checked')[item].value));
    const post_box_id = $('#edit-user-post').find('.thread-post-form').data('post_box_id');

    const data =  {
        edit_thread_id: $('#edit_thread_id').val(),
        edit_post_id: $('#edit_post_id').val(),
        csrf_token: $('input[name="csrf_token"]').val(),
        title: $('input#title').val(),
        thread_post_content: $(`textarea#reply_box_${post_box_id}`).val(),
        thread_status: $('#thread_status').val(),
        Anon: $('input#thread_post_anon_edit').is(':checked') ? $('input#thread_post_anon_edit').val() : 0,
        lock_thread_date: $('input#lock_thread_date').text(),
        expirationDate: $('input#expirationDate').val(),
        cat,
        markdown_status: parseInt($(`input#markdown_input_${post_box_id}`).val()),
        deleted_attachments: JSON.stringify(getDeletedAttachments()),
    };

    $.ajax({
        // eslint-disable-next-line no-undef
        url: `${buildCourseUrl(['forum', 'posts', 'modify'])}?modify_type=1`,
        type: 'POST',
        data,
        success: function (response) {
            try {
                response = JSON.parse(response);
                if (response.status === 'success') {
                    // eslint-disable-next-line no-undef
                    displaySuccessMessage('Thread post updated successfully!');
                }
                else {
                    // eslint-disable-next-line no-undef
                    displayErrorMessage('Failed to update thread post');
                }
            }
            catch (e) {
                console.log(e);
                // eslint-disable-next-line no-undef
                displayErrorMessage('Something went wrong while updating thread post');
            }
            window.location.reload();
        },
        error: function (err) {
            console.log(err);
            // eslint-disable-next-line no-undef
            displayErrorMessage('Something went wrong while updating thread post');
            window.location.reload();
        },
    });
}

function checkUnread() {
    if ($('#unread').prop('checked')) {
        // eslint-disable-next-line no-undef
        unread_marked = true;
        $('#filter_unread_btn').removeClass('filter-inactive').addClass('filter-active');
        $('#clear_filter_button').css('display', 'inline-block');
        return true;
    }
    else {
        return false;
    }
}

// Used to update thread content in the "Merge Thread"
// modal.
// eslint-disable-next-line no-unused-vars
function updateSelectedThreadContent(selected_thread_first_post_id) {
    // eslint-disable-next-line no-undef
    const url = buildCourseUrl(['forum', 'posts', 'get']);
    $.ajax({
        url : url,
        type : 'POST',
        data : {
            post_id : selected_thread_first_post_id,
            // eslint-disable-next-line no-undef
            csrf_token: csrfToken,
        },
        success: function(data) {
            try {
                // eslint-disable-next-line no-var
                var json = JSON.parse(data);
            }
            catch (err) {
                // eslint-disable-next-line no-undef
                displayErrorMessage(`Error parsing data. Please try again. Error is ${err}`);
                return;
            }

            if (json['status'] === 'fail') {
                // eslint-disable-next-line no-undef
                displayErrorMessage(json['message']);
                return;
            }

            json = json['data'];
            $('#thread-content').html(json['post']);
            if (json.markdown === true) {
                $('#thread-content').addClass('markdown-active');
            }
            else {
                $('#thread-content').removeClass('markdown-active');
            }
        },
        error: function() {
            window.alert('Something went wrong while trying to fetch content. Please try again.');
        },
    });
}

function autosaveKeyFor(replyBox) {
    const parent = $(replyBox).children('[name=parent_id]').val();
    // Having `reply-to-undefined` in the key is sorta gross and might cause
    // false positive bug reports. Let's avoid that.
    if (parent !== undefined) {
        return `${window.location.pathname}-reply-to-${parent}-forum-autosave`;
    }
    else {
        return `${window.location.pathname}-create-thread-forum-autosave`;
    }
}

function saveReplyBoxToLocal(replyBox) {
    const inputBox = $(replyBox).find('textarea.thread_post_content');
    // eslint-disable-next-line no-undef
    if (autosaveEnabled) {
        if (inputBox.val()) {
            const anonCheckbox = $(replyBox).find('input.thread-anon-checkbox');
            const post = inputBox.val();
            const isAnonymous = anonCheckbox.prop('checked');
            localStorage.setItem(autosaveKeyFor(replyBox), JSON.stringify({
                timestamp: Date.now(),
                post,
                isAnonymous,
            }));
        }
        else {
            localStorage.removeItem(autosaveKeyFor(replyBox));
        }
    }
}

function restoreReplyBoxFromLocal(replyBox) {
    // eslint-disable-next-line no-undef
    if (autosaveEnabled) {
        const json = localStorage.getItem(autosaveKeyFor(replyBox));
        if (json) {
            const { post, isAnonymous } = JSON.parse(json);
            $(replyBox).find('textarea.thread_post_content').val(post);
            $(replyBox).find('input.thread-anon-checkbox').prop('checked', isAnonymous);
        }
    }
}

function clearReplyBoxAutosave(replyBox) {
    // eslint-disable-next-line no-undef
    if (autosaveEnabled) {
        localStorage.removeItem(autosaveKeyFor(replyBox));
    }
}

function setupForumAutosave() {
    // Include both regular reply boxes on the forum as well as the "reply" box
    // on the create thread page.
    $('form.reply-box, form.post_reply_form, #thread_form').each((_index, replyBox) => {
        restoreReplyBoxFromLocal(replyBox);
        $(replyBox).find('textarea.thread_post_content').on('input',
            // eslint-disable-next-line no-undef
            () => deferredSave(autosaveKeyFor(replyBox), () => saveReplyBoxToLocal(replyBox), 1),
        );
        $(replyBox).find('input.thread-anon-checkbox').change(() => saveReplyBoxToLocal(replyBox));
    });
}

// eslint-disable-next-line no-unused-vars
const CREATE_THREAD_DEFER_KEY = 'create-thread';
const CREATE_THREAD_AUTOSAVE_KEY = `${window.location.pathname}-create-autosave`;

// eslint-disable-next-line no-unused-vars
function saveCreateThreadToLocal() {
    // eslint-disable-next-line no-undef
    if (autosaveEnabled) {
        const title = $('#title').val();
        const categories = $('div.cat-buttons.btn-selected').get().map(e => e.innerText);
        const status = $('#thread_status').val();
        const data = {
            timestamp: Date.now(),
            title,
            categories,
            status,
        };

        // These fields don't always show up
        const lockDate = $('#lock_thread_date').val();
        if (lockDate !== undefined) {
            data.lockDate = lockDate;
        }
        const isAnnouncement = $('#Announcement').prop('checked');
        if (isAnnouncement !== undefined) {
            data.isAnnouncement = isAnnouncement;
        }
        const pinThread = $('#pinThread').prop('checked');
        if (pinThread !== undefined) {
            data.pinThread = pinThread;
        }
        const expiration = $('#expirationDate').val();
        if (expiration !== undefined) {
            data.expiration = expiration;
        }

        localStorage.setItem(CREATE_THREAD_AUTOSAVE_KEY, JSON.stringify(data));
    }
}

// eslint-disable-next-line no-unused-vars
function restoreCreateThreadFromLocal() {
    // eslint-disable-next-line no-undef
    if (autosaveEnabled) {
        const json = localStorage.getItem(CREATE_THREAD_AUTOSAVE_KEY);
        if (!json) {
            return;
        }

        const data = JSON.parse(json);
        const { title, categories, status } = data;
        $('#title').val(title);
        $('#thread_status').val(status);
        $('div.cat-buttons').each((_i, e) => {
            if (categories.includes(e.innerText)) {
                e.classList.add('btn-selected');
                $(e).find("input[type='checkbox']").prop('checked', true);
            }
            else {
                e.classList.remove('btn-selected');
                $(e).find("input[type='checkbox']").prop('checked', false);
            }
            $(e).trigger('eventChangeCatClass');
        });

        // Optional fields
        $('.expiration').hide();
        // eslint-disable-next-line no-prototype-builtins
        if (data.hasOwnProperty('lockDate')) {
            $('#lock_thread_date').val(data.lockDate);
        }
        if (data.isAnnouncement) {
            $('#Announcement').prop('checked', data.isAnnouncement);
            $('.expiration').show();
        }
        if (data.pinThread) {
            $('#pinThread').prop('checked', data.pinThread);
            $('.expiration').show();
        }
        // eslint-disable-next-line no-prototype-builtins
        if (data.hasOwnProperty('expiration')) {
            $('#expirationDate').val(data.expiration);
        }
    }
}

// eslint-disable-next-line no-unused-vars
function clearCreateThreadAutosave() {
    localStorage.removeItem(CREATE_THREAD_AUTOSAVE_KEY);
}

$(() => {
    if (typeof cleanupAutosaveHistory === 'function') {
        // eslint-disable-next-line no-undef
        cleanupAutosaveHistory('-forum-autosave');
        setupForumAutosave();
    }
    $('form#thread_form').submit(updateThread);
});

//When the user uses tab navigation on the thread list, this function
//helps to make sure the current thread is always visible on the page
// eslint-disable-next-line no-unused-vars
function scrollThreadListTo(element) {
    $(element).get(0).scrollIntoView({behavior: 'smooth', block: 'center'});
}

//Only used by the posters and only on recent posts (60 minutes since posted)
// eslint-disable-next-line no-unused-vars
function sendAnnouncement(id) {
    $('.pin-and-email-message').attr('disabled', 'disabled');
    $.ajax({
        type: 'POST',
        // eslint-disable-next-line no-undef
        url: buildCourseUrl(['forum', 'make_announcement']),
        data: {'id': id, 'csrf_token': window.csrfToken},
        success: function(data) {
            try {
                if (JSON.parse(data).status === 'success') {
                    pinAnnouncement(id, 1, window.csrfToken);
                    window.location.reload();
                }
                else {
                    window.alert('Something went wrong while trying to queue the announcement. Please try again.');
                }
            }
            catch (error) {
                console.error(error);
            }
        },
        error: function() {
            window.alert('Something went wrong while trying to queue the announcement. Please try again.');
        },
    });
}

function pinAnnouncement(thread_id, type, csrf_token) {
    if (confirm) {
        // eslint-disable-next-line no-undef
        const url = `${buildCourseUrl(['forum', 'announcements'])}?type=${type}`;
        $.ajax({
            url: url,
            type: 'POST',
            data: {
                thread_id: thread_id,
                csrf_token: csrf_token,

            },
            // eslint-disable-next-line no-unused-vars
            success: function(data) {
                if (type) {
                    window.socketClient.send({'type': 'announce_thread', 'thread_id': thread_id});
                }
                else {
                    window.socketClient.send({'type': 'unpin_thread', 'thread_id': thread_id});
                }
            },
            error: function() {
                window.alert('Something went wrong while trying to remove announcement. Please try again.');
            },
        });
    }
}<|MERGE_RESOLUTION|>--- conflicted
+++ resolved
@@ -991,12 +991,8 @@
     $('#edit-user-post').css('display', 'none');
     $(this).closest('.thread-post-form').find('[name=thread_post_content]').val('');
     $('#title').val('');
-<<<<<<< HEAD
     $('body').css('overflow', 'auto');
-=======
-
     $('#display-existing-attachments').remove();
->>>>>>> 924a1ce6
 }
 
 // eslint-disable-next-line no-unused-vars
