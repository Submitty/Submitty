--- conflicted
+++ resolved
@@ -1562,9 +1562,7 @@
         for rotate in self.grading_rotating:
             conn.execute(reg_table.insert(), g_id=self.id, user_id=rotate['user_id'],
                          sections_rotating=rotate['section_rotating_id'])
-
-
-<<<<<<< HEAD
+            
         if self.peer_grading == True:
             with open(os.path.join(SETUP_DATA_PATH, 'random', 'random_users.txt')) as students:
                 students = students.read().strip().split()
@@ -1593,17 +1591,6 @@
                 for i in range(len(final_grading_info)+1):
                     for j in range(len(final_grading_info[0][1])):
                         conn.execute(peer_assign.insert(), g_id=self.id, grader_id=final_grading_info[i][0], user_id=final_grading_info[i][1][j])
-=======
-
-        if self.peer_grading == True:
-            with open(os.path.join(SETUP_DATA_PATH, 'random', 'graders.txt')) as graders, \
-            open(os.path.join(SETUP_DATA_PATH, 'random', 'students.txt')) as students:
-                graders = graders.read().strip().split()
-                students = students.read().strip().split()
-                length=len(graders)
-                for i in range(length):
-                    conn.execute(peer_assign.insert(), g_id=self.id, grader_id=graders[i], user_id=students[i])
->>>>>>> b973ce54
             
         if self.type == 0:
             conn.execute(electronic_table.insert(), g_id=self.id,
