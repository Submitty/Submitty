<?php

namespace tests\app\controllers\student;

use ZipArchive;
use app\controllers\student\SubmissionController;
use app\exceptions\IOException;
use app\libraries\Core;
use app\libraries\FileUtils;
use app\libraries\GradeableType;
use app\libraries\Utils;
use app\libraries\database\DatabaseQueries;
use app\models\Config;
use app\models\User;
use app\models\gradeable\AutoGradedGradeable;
use app\models\gradeable\AutoGradedVersion;
use app\models\gradeable\AutogradingConfig;
use app\models\gradeable\Gradeable;
use app\models\gradeable\GradedGradeable;
use app\models\gradeable\Submitter;
use app\models\gradeable\TaGradedGradeable;
use tests\BaseUnitTest;
use tests\utils\NullOutput;

/**
 * @runTestsInSeparateProcesses
 */
class SubmissionControllerTester extends BaseUnitTest {
    use \phpmock\phpunit\PHPMock;

    private static $annotations = [];

    /**
     * @var array
     */
    private $config = [];
    /** @var Core */
    private $core;

    public function setUp(): void {
        // set up variables that logger needs
        $_COOKIE['submitty_token'] = 'test';
        $_SERVER['REMOTE_ADDR'] = 'test';
        $_SERVER['HTTP_USER_AGENT'] = 'test';

        $_REQUEST['vcs_checkout'] = false;
        $_POST['previous_files'] = "";
        $_POST['csrf_token'] = "";
        $_POST['user_id'] = "testUser";
        $_POST['repo_id'] = "";

        $this->config['tmp_path'] = FileUtils::joinPaths(sys_get_temp_dir(), Utils::generateRandomString());
        $this->config['semester'] = "test";
        $this->config['course'] = "test";
        $this->config['course_path'] = FileUtils::joinPaths(
            $this->config['tmp_path'],
            "courses",
            $this->config['semester'],
            $this->config['course']
        );

        $this->assertTrue(FileUtils::createDir($this->config['course_path'], true));
        $this->assertTrue(FileUtils::createDir(FileUtils::joinPaths($this->config['course_path'], "submissions")));
        $this->assertTrue(FileUtils::createDir(FileUtils::joinPaths($this->config['tmp_path'], "to_be_graded_queue")));
        $this->assertTrue(FileUtils::createDir(FileUtils::joinPaths($this->config['tmp_path'], "grading")));

        $this->core = new Core();
        $this->core->setOutput(new NullOutput($this->core));

        $this->core->setUser(new User($this->core, [
            'user_id' => 'testUser',
            'user_firstname' => 'Test',
            'user_lastname' => 'Person',
            'user_email' => '',
            'user_group' => 4
        ]));

        $config = new Config($this->core);
        $config->setDebug(true);
        $config->setSemester($this->config['semester']);
        $config->setCourse($this->config['course']);
        $config->setCoursePath($this->config['course_path']);
        $config->setSubmittyPath($this->config['tmp_path']);
        $this->core->setConfig($config);
        $this->core->getOutput()->loadTwig();
        $this->core->loadGradingQueue();

        $highest_version = 0;
        $num_parts = 1;
        $max_size = 1000000; // 1 MB

        if (empty(static::$annotations)) {
            static::$annotations = $this->getAnnotations();
        }
        if (isset(static::$annotations['method']['highestVersion'][0])) {
            $highest_version = intval(static::$annotations['method']['highestVersion'][0]);
        }

        if (isset(static::$annotations['method']['numParts'][0])) {
            $num_parts = intval(static::$annotations['method']['numParts'][0]);
        }

        if (isset(static::$annotations['method']['maxSize'][0])) {
            $max_size = intval(static::$annotations['method']['maxSize'][0]);
        }

        $gradeable = $this->createMockGradeable($num_parts, $max_size);
        $graded_gradeable = $this->createMockGradedGradeable($gradeable, $highest_version);

        $database_queries = $this->createMock(DatabaseQueries::class);

        $database_queries
            ->expects($this->any())
            ->method('getGradeableConfig')
            ->will($this->returnCallback(function ($arg) use ($gradeable) {
                if ($arg === 'test') {
                    return $gradeable;
                }
                else {
                    throw new \InvalidArgumentException();
                }
            }));
        $database_queries->method('getGradedGradeable')->willReturn($graded_gradeable);

        $this->core->setQueries($database_queries);
    }

    /**
     * Helper method to generate a gradeable. We can use annotations in our testcases
     * to set various aspects of the gradeable, namely @numParts, and @maxSize for
     * highest version of submission, number of parts, and filesize respectively.
     *
     * @param int    $num_parts
     * @param double $max_size
     * @return \PHPUnit\Framework\MockObject\MockObject
     */
    private function createMockGradeable($num_parts = 1, $max_size = 1000000., $has_autograding_config = true, $student_view = true) {
        $submission_open_date = new \DateTime("now", $this->core->getConfig()->getTimezone());
        if ($student_view) {
            $submission_open_date->sub(new \DateInterval('PT1H'));
        }
        else {
            $submission_open_date->add(new \DateInterval('PT1H'));
        }
        $details = [
            'id' => 'test',
            'title' => 'Test Gradeable',
            'instructions_url' => '',
            'ta_instructions' => '',
            'type' => GradeableType::ELECTRONIC_FILE,
            'grader_assignment_method' => 0,
            'min_grading_group' => 3,
            'syllabus_bucket' => 'homework',
            'autograding_config_path' => '/path/to/autograding',
            'vcs' => false,
            'vcs_subdirectory' => '',
            'vcs_host_type' => -1,
            'team_assignment' => false,
            'team_size_max' => 1,
            'ta_grading' => true,
            'scanned_exam' => false,
            'student_view' => $student_view,
            'student_view_after_grades' => false,
            'student_submit' => true,
            'has_due_date' => true,
            'peer_grading' => false,
            'peer_grade_set' => false,
            'late_submission_allowed' => true,
            'precision' => 0.5,
            'regrade_allowed' => true,
            'grade_inquiry_per_component_allowed' => true,
            'discussion_based' => false,
            'discussion_thread_ids' => '',
            'ta_view_start_date' => (new \DateTime("now", $this->core->getConfig()->getTimezone()))->sub(new \DateInterval('PT2H')),
            'submission_open_date' => $submission_open_date,
            'team_lock_date' => new \DateTime("now", $this->core->getConfig()->getTimezone()),
            'submission_due_date' => new \DateTime("9991-01-01 01:01:01", $this->core->getConfig()->getTimezone()),
            'grade_start_date' => new \DateTime("9992-01-01 01:01:01", $this->core->getConfig()->getTimezone()),
            'grade_due_date' => new \DateTime("9993-01-01 01:01:01", $this->core->getConfig()->getTimezone()),
            'grade_released_date' => new \DateTime("9994-01-01 01:01:01", $this->core->getConfig()->getTimezone()),
            'grade_locked_date' => new \DateTime("9995-01-01 01:01:01", $this->core->getConfig()->getTimezone()),
            'late_days' => 2,
            'regrade_request_date' => new \DateTime("9995-01-01 01:01:01", $this->core->getConfig()->getTimezone())
        ];
        $gradeable = new Gradeable($this->core, $details);
        if ($has_autograding_config) {
            $autograding_details = [
                'max_submission_size' => $max_size,
                'part_names' => array_fill(0, $num_parts, "")
            ];
            $auto_grading_config = new AutogradingConfig($this->core, $autograding_details);
            $gradeable->setAutogradingConfig($auto_grading_config);
        }
        return $gradeable;
    }

    /**
     * Helper method to generate a graded gradeable.
     *
     * @param int    $highest_version
     * @return \PHPUnit\Framework\MockObject\MockObject
     */
    private function createMockGradedGradeable($gradeable, int $highest_version = 0) {
        $graded_gradeable = new GradedGradeable(
            $this->core,
            $gradeable,
            new Submitter($this->core, $this->core->getUser()),
            []
        );

        $auto_graded_gradeable = new AutoGradedGradeable(
            $this->core,
            $graded_gradeable,
            [
                'active_version' => 0
            ]
        );

        $auto_graded_version = new AutoGradedVersion(
            $this->core,
            $graded_gradeable,
            [
                'version' => $highest_version,
                'non_hidden_non_extra_credit' => 0,
                'non_hidden_extra_credit' => 0,
                'hidden_non_extra_credit' => 0,
                'hidden_extra_credit' => 0,
                'submission_time' => '9999-01-01 01:01:01',
                'autograding_complete' => true
            ]
        );
        $auto_graded_gradeable->setAutoGradedVersions([$auto_graded_version]);
        $graded_gradeable->setAutoGradedGradeable($auto_graded_gradeable);
        return $graded_gradeable;
    }

    /**
     * Cleanup routine for the tester. This deletes any folders/files we created in the tmp directory to hold our fake
     * uploaded files.
     */
    public function tearDown(): void {
        $this->assertTrue(FileUtils::recursiveRmdir($this->config['tmp_path']));
        $_FILES = [];
    }

    /**
     * Creates a file with teh given contents to be used to upload for a specified part.
     *
     * @param string $filename
     * @param string $content
     * @param int    $part
     */
    private function addUploadFile($filename, $content = "", $part = 1) {
        FileUtils::createDir(FileUtils::joinPaths($this->config['tmp_path'], 'files', 'part' . $part), true, 0777);
        $filepath = FileUtils::joinPaths($this->config['tmp_path'], 'files', 'part' . $part, $filename);
        if (file_put_contents($filepath, $content) === false) {
            throw new IOException("Could not write file to {$filepath}");
        }
        $_FILES["files{$part}"]['name'][] = $filename;
        $_FILES["files{$part}"]['type'][] = mime_content_type($filepath);
        $_FILES["files{$part}"]['size'][] = filesize($filepath);
        $_FILES["files{$part}"]['tmp_name'][] = $filepath;
        $_FILES["files{$part}"]['error'][] = null;
    }

    /**
     * Given an array, this will create a zip file using the given name (appending .zip to it) with
     * the $files array describing what will go into the zip, filling out the archive by calling the
     * createZip function recursively.
     *
     * @param string $zip_name
     * @param array  $files
     * @param int    $part
     */
    private function addUploadZip($zip_name, $files, $part = 1) {
        $part_path = FileUtils::joinPaths($this->config['tmp_path'], 'files', 'part' . $part);
        $root_path = FileUtils::joinPaths($part_path, $zip_name);
        FileUtils::createDir($root_path, true, 0777);
        $zip_path =  FileUtils::joinPaths($part_path, $zip_name . '.zip');
        $zip = new ZipArchive();
        $zip->open($zip_path, ZipArchive::CREATE || ZipArchive::OVERWRITE);
        $this->createZip($files, $zip, $root_path);
        $zip->close();
        $_FILES["files{$part}"]['name'][] = $zip_name . '.zip';
        $_FILES["files{$part}"]['type'][] = mime_content_type($zip_path);
        $_FILES["files{$part}"]['size'][] = filesize($zip_path);
        $_FILES["files{$part}"]['tmp_name'][] = $zip_path;
        $_FILES["files{$part}"]['error'][] = null;
    }

    /**
     * This recursive function fills out a zip archive from the given $files array. For each element in the array,
     * if the value is an array, then the key is a folder name and the value describes the contents of that folder,
     * wherein we create that folder and then recursively call this function for the files in the directory. Otherwise
     * if they key is numeric, then the value is the filename and the file is empty or the key is the filename and the
     * value is its contents. However, if the filename ends with '.zip', then we create a zip archive (containing one
     * empty file) to be put into the zip.
     *
     * @param array       $files
     * @param ZipArchive  $zip
     * @param string      $dir
     * @param string|null $root_dir
     */
    private function createZip($files, $zip, $dir, $root_dir = null) {
        if ($root_dir === null) {
            $root_dir = $dir;
        }
        foreach ($files as $key => $value) {
            if (is_array($value)) {
                $new_dir = FileUtils::joinPaths($dir, $key);
                FileUtils::createDir($new_dir);
                $this->createZip($value, $zip, $new_dir, $root_dir);
            }
            else {
                if (is_numeric($key)) {
                    $filename = $value;
                    $content = "";
                }
                else {
                    $filename = $key;
                    $content = $value;
                }
                $file_path = FileUtils::joinPaths($dir, $filename);
                if (Utils::endsWith($filename, '.zip') === true) {
                    $file = new ZipArchive();
                    $file->open($file_path, ZipArchive::CREATE || ZipArchive::OVERWRITE);
                    $file->addFromString('test1.txt', 'a');
                    $file->close();
                }
                else {
                    file_put_contents($file_path, $content);
                }
                $zip->addFile($file_path, substr($file_path, strlen($root_dir) + 1));
            }
        }
    }

    /**
     * Basic upload, only one part and one file, simple sanity check.
     * @runInSeparateProcess
     */
    public function testUploadOneBucket() {
        $this->getFunctionMock('app\controllers\student', 'is_uploaded_file')
            ->expects($this->any())
            ->willReturn(true);

        $this->addUploadFile('test1.txt', 'a');

        $controller = new SubmissionController($this->core);
        $return = $controller->ajaxUploadSubmission('test');

        $this->assertNotEquals($return['status'], 'fail');
        $this->assertEquals($return['status'], 'success');

        $tmp = FileUtils::joinPaths($this->config['course_path'], "submissions", "test", "testUser", "1");
        $this->assertStringEqualsFile(FileUtils::joinPaths($tmp, 'test1.txt'), "a");
        $pattern = '/[0-9]{4}\-[0-1][0-9]\-[0-3][0-9] [0-2][0-9]:[0-5][0-9]:[0-5][0-9]/';
        $this->assertRegExp($pattern, file_get_contents(FileUtils::joinPaths($tmp, ".submit.timestamp")));
        $iter = new \FilesystemIterator($tmp);
        $files = [];
        foreach ($iter as $entry) {
            $this->assertFalse($entry->isDir());
            $this->assertFalse($entry->isLink());
            $this->assertTrue($entry->isFile());
            $files[] = $entry->getFilename();
        }
        sort($files);
        $this->assertEquals(['.submit.timestamp', 'test1.txt'], $files);
        $touch_file = implode("__", [$this->config['semester'], $this->config['course'], "test", "testUser", "1"]);
        $this->assertFileExists(FileUtils::joinPaths($this->config['tmp_path'], "to_be_graded_queue", $touch_file));
        $tmp = FileUtils::joinPaths($this->config['course_path'], "submissions", "test", "testUser");
        foreach (new \FilesystemIterator($tmp) as $iter) {
            if ($iter->isDir()) {
                $this->assertEquals("1", $iter->getFilename());
            }
            else {
                $this->assertTrue($iter->isFile());
                $this->assertEquals("user_assignment_settings.json", $iter->getFilename());
                $json = FileUtils::readJsonFile($iter->getPathname());
                $this->assertEquals(1, $json['active_version']);
                $this->assertTrue(isset($json['history']));
                $this->assertEquals(1, count($json['history']));
                $this->assertEquals(1, $json['history'][0]['version']);
                $this->assertRegExp('/[0-9]{4}\-[0-1][0-9]\-[0-3][0-9] [0-2][0-9]:[0-5][0-9]:[0-5][0-9]/', $json['history'][0]['time']);
            }
        }
    }

    /**
     * Test what happens if we have two parts
     *
     * @numParts 2
     * @runInSeparateProcess
     */
    public function testUploadTwoBuckets() {
        $this->getFunctionMock('app\controllers\student', 'is_uploaded_file')
            ->expects($this->any())
            ->willReturn(true);

        $this->addUploadFile('test1.txt', 'a');
        $this->addUploadFile('test2.txt', 'b');
        $this->addUploadFile('test2.txt', 'c', 2);

        $controller = new SubmissionController($this->core);
        $return = $controller->ajaxUploadSubmission('test');

        $this->assertFalse($return['status'] == 'fail');
        $this->assertTrue($return['status'] == 'success');

        $tmp = FileUtils::joinPaths($this->config['course_path'], "submissions", "test", "testUser", "1");
        $iter = new \RecursiveDirectoryIterator($tmp);
        $files = [];
        while ($iter->getPathname() !== "" && $iter->getFilename() !== "") {
            if ($iter->isDot()) {
                $iter->next();
                continue;
            }
            elseif ($iter->isFile()) {
                $this->assertEquals(".submit.timestamp", $iter->getFilename());
            }
            elseif ($iter->isDir()) {
                $this->assertTrue(in_array($iter->getFilename(), ['part1', 'part2']));
                $files[$iter->getFilename()] = [];
                $iter2 = $iter->getChildren();
                while ($iter2 !== "" && $iter2->getFilename() !== "") {
                    if ($iter2->isDot()) {
                        $iter2->next();
                        continue;
                    }
                    elseif ($iter2->isFile()) {
                        $files[$iter->getFilename()][$iter2->getFilename()] = file_get_contents($iter2->getPathname());
                    }
                    else {
                        $this->fail("Part directory should not contain a directory.");
                    }
                    $iter2->next();
                }
            }
            else {
                $this->fail("Unknown type found in test directory.");
            }
            $iter->next();
        }
        ksort($files);
        $expected = [
            'part1' => [
                'test1.txt' => 'a',
                'test2.txt' => 'b',
            ],
            'part2' => [
                'test2.txt' => 'c'
            ]
        ];
        $this->assertEquals($expected, $files);
    }

    /**
     * Test what happens if we're uploading a zip that contains a directory.
     * @runInSeparateProcess
     */
    public function testZipWithDirectory() {
        $this->getFunctionMock('app\controllers\student', 'is_uploaded_file')
            ->expects($this->any())
            ->willReturn(true);

        $zip = [
            'testDir' => [
                'test1.txt' => ''
            ],
            'test2.txt' => ''
        ];
        $this->addUploadZip('directory_inside', $zip);

        $controller = new SubmissionController($this->core);
        $return = $controller->ajaxUploadSubmission('test');

        $this->assertFalse($return['status'] == 'fail');
        $this->assertTrue($return['status'] == 'success');

        $tmp = FileUtils::joinPaths($this->config['course_path'], "submissions", "test", "testUser", "1");
        $iter = new \RecursiveDirectoryIterator($tmp);
        $filenames = [];
        while ($iter->getPathname() !== "" && $iter->getFilename() !== "") {
            if ($iter->isDot()) {
                $iter->next();
                continue;
            }
            elseif ($iter->isFile()) {
                $filenames[] = $iter->getFilename();
            }
            elseif ($iter->isDir()) {
                $this->assertEquals("testDir", $iter->getFilename());
                $iter2 = $iter->getChildren();
                while ($iter2 !== "" && $iter2->getFilename() !== "") {
                    if ($iter2->isDot()) {
                        $iter2->next();
                        continue;
                    }
                    elseif ($iter2->isFile()) {
                        $this->assertEquals("test1.txt", $iter2->getFilename());
                    }
                    else {
                        $this->fail("Part directory should not contain a directory itself.");
                    }

                    $iter2->next();
                }
            }
            else {
                $this->fail("Unknown type found in test directory.");
            }
            $iter->next();
        }
        sort($filenames);
        $this->assertEquals([".submit.timestamp", "test2.txt"], $filenames);
    }

    /**
     * Upload a second version of a gradeable with no previous files and different files per upload. Test
     * that both versions exist and neither bled over to the other.
     * @runInSeparateProcess
     */
    public function testSecondVersionNoPrevious() {
        $this->getFunctionMock('app\controllers\student', 'is_uploaded_file')
            ->expects($this->any())
            ->willReturn(true);

        $this->addUploadFile('test1.txt');

        $controller = new SubmissionController($this->core);
        $return = $controller->ajaxUploadSubmission('test');
        $_FILES = [];

        $this->assertFalse($return['status'] == 'fail');
        $this->assertTrue($return['status'] == 'success');
        $tmp = FileUtils::joinPaths($this->config['course_path'], "submissions", "test", "testUser", "1");
        $files = [];
        foreach (new \FilesystemIterator($tmp) as $file) {
            $this->assertFalse($file->isDir());
            $files[] = $file->getFilename();
        }
        sort($files);
        $this->assertEquals(['.submit.timestamp', 'test1.txt'], $files);

        $this->addUploadFile('test2.txt');

        $database_queries = $this->createMock(DatabaseQueries::class);
        $gradeable = $this->createMockGradeable();
        $database_queries->method('getGradeableConfig')->with('test')->willReturn($gradeable);
        $database_queries->method('getGradedGradeable')->willReturn($this->createMockGradedGradeable($gradeable, 1));
        $this->core->setQueries($database_queries);

        $controller = new SubmissionController($this->core);
        $return = $controller->ajaxUploadSubmission('test');

        $this->assertFalse($return['status'] == 'fail');
        $this->assertTrue($return['status'] == 'success');
        $tmp = FileUtils::joinPaths($this->config['course_path'], "submissions", "test", "testUser", "2");
        $files = [];
        foreach (new \FilesystemIterator($tmp) as $file) {
            $this->assertFalse($file->isDir());
            $files[] = $file->getFilename();
        }
        sort($files);
        $this->assertEquals(['.submit.timestamp', 'test2.txt'], $files);

        $tmp = FileUtils::joinPaths($this->config['course_path'], "submissions", "test", "testUser");

        $dirs = [];
        foreach (new \FilesystemIterator($tmp) as $iter) {
            if ($iter->isDir()) {
                $dirs[] = $iter->getFilename();
            }
            else {
                $this->assertTrue($iter->isFile());
                $this->assertEquals("user_assignment_settings.json", $iter->getFilename());
                $json = FileUtils::readJsonFile($iter->getPathname());
                $this->assertEquals(2, $json['active_version']);
                $this->assertTrue(isset($json['history']));
                $this->assertEquals(2, count($json['history']));
                $this->assertEquals(1, $json['history'][0]['version']);
                $this->assertRegExp('/[0-9]{4}\-[0-1][0-9]\-[0-3][0-9] [0-2][0-9]:[0-5][0-9]:[0-5][0-9]/', $json['history'][0]['time']);
                $this->assertEquals(2, $json['history'][1]['version']);
                $this->assertRegExp('/[0-9]{4}\-[0-1][0-9]\-[0-3][0-9] [0-2][0-9]:[0-5][0-9]:[0-5][0-9]/', $json['history'][1]['time']);
            }
        }
        sort($dirs);
        $this->assertEquals(['1', '2'], $dirs);
    }

    /**
     * @numParts 2
     * @runInSeparateProcess
     */
    public function testSecondVersionPreviousTwoParts() {
        $this->getFunctionMock('app\controllers\student', 'is_uploaded_file')
            ->expects($this->any())
            ->willReturn(true);

        $this->addUploadFile("test1.txt", "", 1);
        $this->addUploadFile("test1.txt", "", 2);

        $controller = new SubmissionController($this->core);
        $return = $controller->ajaxUploadSubmission('test');
        $_FILES = [];

        $this->assertFalse($return['status'] == 'fail');
        $this->assertTrue($return['status'] == 'success');

        $_POST['previous_files'] = json_encode([0 => ['test1.txt'], 1 => ['test1.txt']]);

        $database_queries = $this->createMock(DatabaseQueries::class);
        $gradeable = $this->createMockGradeable(2);
        $database_queries->method('getGradeableConfig')->with('test')->willReturn($gradeable);
        $database_queries->method('getGradedGradeable')->willReturn($this->createMockGradedGradeable($gradeable, 1));
        $this->core->setQueries($database_queries);

        $this->addUploadFile("test2.txt", "", 1);
        $this->addUploadFile("test2.txt", "", 2);

        $controller = new SubmissionController($this->core);
        $return = $controller->ajaxUploadSubmission('test');

        $this->assertFalse($return['status'] == 'fail');
        $this->assertTrue($return['status'] == 'success');
    }

    /**
     * Upload a second version of a gradeable that includes previous files, but there's no overlap in file names
     * so we should have one file in version 1 and two files in version 2
     * @runInSeparateProcess
     */
    public function testSecondVersionPreviousNoOverlap() {
        $this->getFunctionMock('app\controllers\student', 'is_uploaded_file')
            ->expects($this->any())
            ->willReturn(true);

        $this->addUploadFile('test1.txt');

        $controller = new SubmissionController($this->core);
        $return = $controller->ajaxUploadSubmission('test');
        $_FILES = [];

        $this->assertFalse($return['status'] == 'fail');
        $this->assertTrue($return['status'] == 'success');
        $tmp = FileUtils::joinPaths($this->config['course_path'], "submissions", "test", "testUser", "1");
        $files = [];
        foreach (new \FilesystemIterator($tmp) as $file) {
            $this->assertFalse($file->isDir());
            $files[] = $file->getFilename();
        }
        sort($files);
        $this->assertEquals(['.submit.timestamp', 'test1.txt'], $files);

        $this->addUploadFile('test2.txt');
        $_POST['previous_files'] = json_encode([['test1.txt']]);


        $database_queries = $this->createMock(DatabaseQueries::class);
        $gradeable = $this->createMockGradeable();
        $database_queries->method('getGradeableConfig')->with('test')->willReturn($gradeable);
        $database_queries->method('getGradedGradeable')->willReturn($this->createMockGradedGradeable($gradeable, 1));
        $this->core->setQueries($database_queries);

        $controller = new SubmissionController($this->core);
        $return = $controller->ajaxUploadSubmission('test');

        $this->assertFalse($return['status'] == 'fail');
        $this->assertTrue($return['status'] == 'success');
        $tmp = FileUtils::joinPaths($this->config['course_path'], "submissions", "test", "testUser", "2");
        $files = [];
        foreach (new \FilesystemIterator($tmp) as $file) {
            $this->assertFalse($file->isDir());
            $files[] = $file->getFilename();
        }
        sort($files);
        $this->assertEquals(['.submit.timestamp', 'test1.txt', 'test2.txt'], $files);
    }

    /**
     * Upload a second version that has previous files that has the same filename as the file that's being uploaded.
     * This should only include the version that was uploaded (and not use the previous).
     *
     * @runInSeparateProcess
     */
    public function testSecondVersionPreviousOverlap() {
        $this->getFunctionMock('app\controllers\student', 'is_uploaded_file')
            ->expects($this->any())
            ->willReturn(true);

        $this->addUploadFile('test1.txt', 'old_file');

        $controller = new SubmissionController($this->core);
        $return = $controller->ajaxUploadSubmission('test');
        $_FILES = [];

        $this->assertFalse($return['status'] == 'fail');
        $this->assertTrue($return['status'] == 'success');
        $tmp = FileUtils::joinPaths($this->config['course_path'], "submissions", "test", "testUser", "1");
        $files = [];
        foreach (new \FilesystemIterator($tmp) as $file) {
            $this->assertFalse($file->isDir());
            $files[] = $file->getFilename();
            if ($file->getFilename() === "test1.txt") {
                $this->assertStringEqualsFile($file->getPathname(), "old_file");
            }
        }
        sort($files);
        $this->assertEquals(['.submit.timestamp', 'test1.txt'], $files);

        $this->addUploadFile('test1.txt', 'new_file');
        $_POST['previous_files'] = json_encode([['test1.txt']]);

        $database_queries = $this->createMock(DatabaseQueries::class);
        $gradeable = $this->createMockGradeable();
        $database_queries->method('getGradeableConfig')->with('test')->willReturn($gradeable);
        $database_queries->method('getGradedGradeable')->willReturn($this->createMockGradedGradeable($gradeable, 1));
        $this->core->setQueries($database_queries);

        $controller = new SubmissionController($this->core);
        $return = $controller->ajaxUploadSubmission('test');

        $this->assertFalse($return['status'] == 'fail');
        $this->assertTrue($return['status'] == 'success');
        $tmp = FileUtils::joinPaths($this->config['course_path'], "submissions", "test", "testUser", "2");
        $files = [];
        foreach (new \FilesystemIterator($tmp) as $file) {
            $this->assertFalse($file->isDir());
            $files[] = $file->getFilename();
            if ($file->getFilename() === "test1.txt") {
                $this->assertStringEqualsFile($file->getPathname(), "new_file");
            }
        }
        sort($files);
        $this->assertEquals(['.submit.timestamp', 'test1.txt'], $files);
    }

    /**
     * This tests what happens when we upload a second version of the gradeable that is a zip that contains a file
     * that overlaps the file from the first version.
     *
     * @runInSeparateProcess
     */
    public function testSecondVersionPreviousOverlapZip() {
        $this->getFunctionMock('app\controllers\student', 'is_uploaded_file')
            ->expects($this->any())
            ->willReturn(true);

        $this->addUploadFile('test1.txt', 'old_file');

        $controller = new SubmissionController($this->core);
        $return = $controller->ajaxUploadSubmission('test');
        $_FILES = [];

        $this->assertFalse($return['status'] == 'fail');
        $this->assertTrue($return['status'] == 'success');
        $tmp = FileUtils::joinPaths($this->config['course_path'], "submissions", "test", "testUser", "1");
        $files = [];
        foreach (new \FilesystemIterator($tmp) as $file) {
            $this->assertFalse($file->isDir());
            $files[] = $file->getFilename();
            if ($file->getFilename() === "test1.txt") {
                $this->assertStringEqualsFile($file->getPathname(), "old_file");
            }
        }
        sort($files);
        $this->assertEquals(['.submit.timestamp', 'test1.txt'], $files);

        $this->addUploadZip('overlap', ['test1.txt' => 'new_file']);
        $_POST['previous_files'] = json_encode([['test1.txt']]);

        $database_queries = $this->createMock(DatabaseQueries::class);
        $gradeable = $this->createMockGradeable();
        $database_queries->method('getGradeableConfig')->with('test')->willReturn($gradeable);
        $database_queries->method('getGradedGradeable')->willReturn($this->createMockGradedGradeable($gradeable, 1));
        $this->core->setQueries($database_queries);

        $controller = new SubmissionController($this->core);
        $return = $controller->ajaxUploadSubmission('test');

        $this->assertFalse($return['status'] == 'fail');
        $this->assertTrue($return['status'] == 'success');
        $tmp = FileUtils::joinPaths($this->config['course_path'], "submissions", "test", "testUser", "2");
        $files = [];
        foreach (new \FilesystemIterator($tmp) as $file) {
            $this->assertFalse($file->isDir());
            $files[] = $file->getFilename();
            if ($file->getFilename() === "test1.txt") {
                $this->assertStringEqualsFile($file->getPathname(), "new_file");
            }
        }
        sort($files);
        $this->assertEquals(['.submit.timestamp', 'test1.txt'], $files);
    }

    /**
     * Test uploading a zip that contains a file and a zip. We only unzip one level so we the inner zip should
     * be left alone.
     *
     * @runInSeparateProcess
     */
    public function testZipInsideZip() {
        $this->getFunctionMock('app\controllers\student', 'is_uploaded_file')
            ->expects($this->any())
            ->willReturn(true);

        $zip = [
            'test1.txt' => 'a',
            'basic_zip.zip'
        ];
        $this->addUploadZip('zip_inside', $zip);

        $controller = new SubmissionController($this->core);
        $return =  $controller->ajaxUploadSubmission('test');

        $this->assertFalse($return['status'] == 'fail');
        $this->assertTrue($return['status'] == 'success');

        $tmp = FileUtils::joinPaths($this->config['course_path'], "submissions", "test", "testUser", "1");
        $iter = new \RecursiveDirectoryIterator($tmp);
        $files = [];
        while ($iter->getPathname() !== "" && $iter->getFilename() !== "") {
            if ($iter->isDot()) {
                $iter->next();
                continue;
            }
            elseif ($iter->isFile()) {
                $files[] = $iter->getFilename();
            }
            else {
                $this->fail("Unknown type found in test directory.");
            }
            $iter->next();
        }
        sort($files);
        $this->assertEquals([".submit.timestamp", "basic_zip.zip", "test1.txt"], $files);
    }

    /**
     * This tests what happens if we upload a zip that contains "test.txt" and "test2.txt" and try
     * uploading "test.txt" to the server, in that order. The free "test.txt" file should overwrite the one
     * in the zip (the one not in a zip contains a single 'a' while the two files in the zip are blank).
     *
     * @runInSeparateProcess
     */
    public function testSameFilenameInZip() {
        $this->getFunctionMock('app\controllers\student', 'is_uploaded_file')
            ->expects($this->any())
            ->willReturn(true);

        $this->addUploadZip('zippedfiles', ['test.txt' => 'zip_file', 'test2.txt' => 'zip_file2']);
        $this->addUploadFile('test.txt', 'non_zip_file');

        $controller = new SubmissionController($this->core);
        $return = $controller->ajaxUploadSubmission('test');

        $this->assertFalse($return['status'] == 'fail');
        $this->assertTrue($return['status'] == 'success');

        $tmp = FileUtils::joinPaths($this->config['course_path'], "submissions", "test", "testUser", "1");
        $this->assertStringEqualsFile(FileUtils::joinPaths($tmp, "test.txt"), "non_zip_file");
        $this->assertStringEqualsFile(FileUtils::joinPaths($tmp, "test2.txt"), "zip_file2");
    }

    /**
     * This tests the same thing as testSameFilenameInZip(), however we submit "test.txt" before "zippedfiles.zip"
     *
     * @runInSeparateProcess
     */
    public function testSameFilenameInZipReversed() {
        $this->getFunctionMock('app\controllers\student', 'is_uploaded_file')
            ->expects($this->any())
            ->willReturn(true);

        $this->addUploadFile('test.txt', 'non_zip_file');
        $this->addUploadZip('zippedfiles', ['test.txt' => 'zip_file', 'test2.txt' => 'zip_file2']);

        $controller = new SubmissionController($this->core);
        $return = $controller->ajaxUploadSubmission('test');

        $this->assertFalse($return['status'] == 'fail');
        $this->assertTrue($return['status'] == 'success');

        $tmp = FileUtils::joinPaths($this->config['course_path'], "submissions", "test", "testUser", "1");
        $this->assertStringEqualsFile(FileUtils::joinPaths($tmp, "test.txt"), "zip_file");
        $this->assertStringEqualsFile(FileUtils::joinPaths($tmp, "test2.txt"), "zip_file2");
        $files = [];
        foreach (new \FilesystemIterator($tmp) as $iter) {
            $this->assertTrue($iter->isFile());
            $files[] = $iter->getFilename();
        }
        sort($files);
        $this->assertEquals(['.submit.timestamp', 'test.txt', 'test2.txt'], $files);
    }

    /**
     * @runInSeparateProcess
     */
    public function testFilenameWithSpaces() {
        $this->getFunctionMock('app\controllers\student', 'is_uploaded_file')
            ->expects($this->any())
            ->willReturn(true);

        $this->addUploadFile("filename with spaces.txt");

        $controller = new SubmissionController($this->core);
        $return = $controller->ajaxUploadSubmission('test');

        $this->assertFalse($return['status'] == 'fail');
        $this->assertTrue($return['status'] == 'success');

        $tmp = FileUtils::joinPaths($this->config['course_path'], "submissions", "test", "testUser", "1");
        $files = [];
        foreach (new \FilesystemIterator($tmp) as $iter) {
            $this->assertTrue($iter->isFile());
            $files[] = $iter->getFilename();
        }
        sort($files);
        $this->assertEquals(['.submit.timestamp', 'filename with spaces.txt'], $files);
    }

    /**
     * @runInSeparateProcess
     */
    public function testZipContaingFilesWithSpaces() {
        $this->getFunctionMock('app\controllers\student', 'is_uploaded_file')
            ->expects($this->any())
            ->willReturn(true);

        $zip = [
            'folder with spaces' => ['filename with spaces2.txt'],
            'filename with spaces.txt'
        ];
        $this->addUploadZip('contains_spaces', $zip);

        $controller = new SubmissionController($this->core);
        $return = $controller->ajaxUploadSubmission('test');

        $this->assertFalse($return['status'] == 'fail');
        $this->assertTrue($return['status'] == 'success');
        $tmp = FileUtils::joinPaths($this->config['course_path'], "submissions", "test", "testUser", "1");
        $files = [];
        $iter = new \RecursiveDirectoryIterator($tmp);
        while ($iter->getPathname() !== "" && $iter->getFilename() !== "") {
            if ($iter->isDot()) {
                $iter->next();
                continue;
            }
            elseif ($iter->isDir()) {
                $this->assertEquals("folder with spaces", $iter->getFilename());
                foreach (new \FilesystemIterator($iter->getPathname()) as $iter2) {
                    $this->assertTrue($iter2->isFile());
                    $this->assertEquals("filename with spaces2.txt", $iter2->getFilename());
                }
            }
            elseif ($iter->isFile()) {
                $files[] = $iter->getFilename();
            }
            else {
                $this->fail("Invalid type found in upload");
            }
            $iter->next();
        }

        sort($files);
        $this->assertEquals(['.submit.timestamp', 'filename with spaces.txt'], $files);
    }

    public function testVcsUpload() {
        $_POST['git_repo_id'] = "some_repo_id";
        $_POST['vcs_checkout'] = "true";

        $controller = new SubmissionController($this->core);
        $return = $controller->ajaxUploadSubmission('test');

        $this->assertFalse($return['status'] == 'fail');
        $this->assertTrue($return['status'] == 'success');

        $tmp = FileUtils::joinPaths($this->config['course_path'], "submissions", "test", "testUser", "1");
        $files = [];
        foreach (new \FilesystemIterator($tmp) as $iter) {
            $this->assertTrue($iter->isFile());
            $files[] = $iter->getFilename();
        }
        sort($files);
        $this->assertEquals(['.submit.VCS_CHECKOUT', '.submit.timestamp'], $files);
        $touch_file = implode("__", [$this->config['semester'], $this->config['course'], "test", "testUser", "1"]);
        $this->assertFileExists(FileUtils::joinPaths($this->config['tmp_path'], "to_be_graded_queue", "VCS__" . $touch_file));
    }

<<<<<<< HEAD
=======
    public function testEmptyPost() {
        $_POST = [];

        $controller = new SubmissionController($this->core);
        $return = $controller->ajaxUploadSubmission('test');

        $this->assertTrue($return['status'] == 'fail');
        $this->assertRegExp("/Empty POST request. This may mean that the sum size of your files are greater than [0-9]*M./", $return['message']);
        $this->assertFalse($return['status'] == 'success');
    }
>>>>>>> ff035f22

    /**
     * Test that error is thrown when trying to upload to a gradeable id that does not exist in
     * our gradeable list
     */
    public function testErrorInvalidGradeableId() {
        $this->core->getQueries()->method('getGradeableConfig')->with('fake')->will($this->throwException(new \InvalidArgumentException()));

        $controller = new SubmissionController($this->core);
        $return = $controller->ajaxUploadSubmission('fake');

        $this->assertTrue($return['status'] == 'fail');
        $this->assertEquals("Invalid gradeable id 'fake'", $return['message']);
        $this->assertFalse($return['status'] == 'success');
    }

    /**
     * Test that error is thrown when system is trying to make a folder for the assignment (in the submissions
     * folder) and it cannot.
     */
    public function testFailureToCreateGradeableFolder() {
        $this->core->getConfig()->setCoursePath('/invalid/folder/that/does/not/exist');
        $this->core->getConfig()->setSubmittyPath('/invalid/folder/that/does/not/exist');

        $database_queries = $this->createMock(DatabaseQueries::class);
        $gradeable = $this->createMockGradeable();
        $database_queries->method('getGradeableConfig')->with('test')->willReturn($gradeable);
        $database_queries->method('getGradedGradeable')->willReturn($this->createMockGradedGradeable($gradeable));
        $this->core->setQueries($database_queries);

        $controller = new SubmissionController($this->core);
        $return = $controller->ajaxUploadSubmission('test');

        $this->assertTrue($return['status'] == 'fail');
        $this->assertEquals("Failed to make folder for this assignment.", $return['message']);
        $this->assertFalse($return['status'] == 'success');
    }

    public function testFailureToCreateStudentFolder() {
        FileUtils::createDir(FileUtils::joinPaths($this->config['course_path'], "submissions", "test"), false, 0444);

        $controller = new SubmissionController($this->core);
        $return = $controller->ajaxUploadSubmission('test');

        $this->assertTrue($return['status'] == 'fail');
        $this->assertEquals("Failed to make folder for this assignment for the user.", $return['message']);
        $this->assertFalse($return['status'] == 'success');
        FileUtils::recursiveChmod($this->config['course_path'], 0777);
    }

    public function testFailureToCreateVersionFolder() {
        FileUtils::createDir(FileUtils::joinPaths($this->config['course_path'], "submissions", "test"));
        FileUtils::createDir(FileUtils::joinPaths($this->config['course_path'], "submissions", "test", "testUser"), false, 0444);

        $controller = new SubmissionController($this->core);
        $return = $controller->ajaxUploadSubmission('test');

        $this->assertTrue($return['status'] == 'fail');
        $this->assertEquals("Failed to make folder for the current version.", $return['message']);
        $this->assertFalse($return['status'] == 'success');
        FileUtils::recursiveChmod($this->config['course_path'], 0777);
    }

    /**
     * @numParts 2
     */
    public function testFailureToCreatePartFolder() {
        FileUtils::createDir(FileUtils::joinPaths($this->config['course_path'], "submissions", "test", "testUser"), true);
        FileUtils::createDir(FileUtils::joinPaths($this->config['course_path'], "submissions", "test", "testUser", "1"), false, 0444);

        $controller = new SubmissionController($this->core);
        $return = $controller->ajaxUploadSubmission('test');

        $this->assertTrue($return['status'] == 'fail');
        $this->assertEquals("Failed to make the folder for part 1.", $return['message']);
        $this->assertFalse($return['status'] == 'success');
        FileUtils::recursiveChmod($this->config['course_path'], 0777);
    }

    public function testFileUploadError() {
        $_FILES["files1"]['name'][] = "test.txt";
        $_FILES["files1"]['type'][] = "";
        $_FILES["files1"]['size'][] = 0;
        $_FILES["files1"]['tmp_name'][] = "";
        $_FILES["files1"]['error'][] = UPLOAD_ERR_PARTIAL;

        $controller = new SubmissionController($this->core);
        $return = $controller->ajaxUploadSubmission('test');

        $this->assertTrue($return['status'] == 'fail');
        $this->assertEquals("Upload Failed: test.txt failed to upload. Error message: The file was only partially uploaded.", $return['message']);
        $this->assertFalse($return['status'] == 'success');
    }

    public function testNoFilesToSubmit() {
        $controller = new SubmissionController($this->core);
        $return = $controller->ajaxUploadSubmission('test');

        $this->assertTrue($return['status'] == 'fail');
        $this->assertEquals("No files to be submitted.", $return['message']);
        $this->assertFalse($return['status'] == 'success');
    }

    public function testErrorPreviousFilesFirstVersion() {
        $_POST['previous_files'] = json_encode([0 => ['test.txt']]);

        $controller = new SubmissionController($this->core);
        $return = $controller->ajaxUploadSubmission('test');

        $this->assertTrue($return['status'] == 'fail');
        $this->assertEquals("No submission found. There should not be any files from a previous submission.", $return['message']);
        $this->assertFalse($return['status'] == 'success');
    }

    /**
     * @highestVersion 2
     */
    public function testErrorMissingPreviousFolder() {
        $_POST['previous_files'] = json_encode([0 => ['test.txt']]);

        $controller = new SubmissionController($this->core);
        $return = $controller->ajaxUploadSubmission('test');

        $this->assertTrue($return['status'] == 'fail');
        $this->assertEquals("Files from previous submission not found. Folder for previous submission does not exist.", $return['message']);
        $this->assertFalse($return['status'] == 'success');
    }

    /**
     * @runInSeparateProcess
     */
    public function testErrorMissingPreviousFile() {
        $this->getFunctionMock('app\controllers\student', 'is_uploaded_file')
            ->expects($this->once())
            ->willReturn(true);

        $this->addUploadFile('test1.txt');

        $controller = new SubmissionController($this->core);
        $return = $controller->ajaxUploadSubmission('test');
        $_FILES = [];

        $this->assertTrue($return['status'] == 'success');

        $_POST['previous_files'] = json_encode([0 => ['missing.txt']]);
        $this->addUploadFile('test1.txt');

        $database_queries = $this->createMock(DatabaseQueries::class);
        $gradeable = $this->createMockGradeable();
        $database_queries->method('getGradeableConfig')->with('test')->willReturn($gradeable);
        $database_queries->method('getGradedGradeable')->willReturn($this->createMockGradedGradeable($gradeable, 1));
        $this->core->setQueries($database_queries);


        $controller = new SubmissionController($this->core);
        $return = $controller->ajaxUploadSubmission('test');

        $this->assertTrue($return['status'] == 'fail');
        $this->assertEquals("File 'missing.txt' does not exist in previous submission.", $return['message']);
        $this->assertFalse($return['status'] == 'success');
    }

    /**
     * We are not running through all possible invalid filenames (as the list might grow) as that is tested elsewhere,
     * just that we're using that function at all really.
     */
    public function testInvalidFilename() {
        $this->addUploadFile('in"valid.txt');

        $controller = new SubmissionController($this->core);
        $return = $controller->ajaxUploadSubmission('test');

        $this->assertTrue($return['status'] == 'fail');
        $this->assertEquals("Error: You may not use quotes, backslashes or angle brackets in your file name in\"valid.txt.", $return['message']);
        $this->assertFalse($return['status'] == 'success');
    }

    public function testInvalidFilenameInZip() {
        $this->addUploadZip("invalid", ['in"valid.txt']);

        $controller = new SubmissionController($this->core);
        $return = $controller->ajaxUploadSubmission('test');

        $this->assertTrue($return['status'] == 'fail');
        $this->assertEquals("Error: You may not use quotes, backslashes or angle brackets in your filename for files inside invalid.zip.", $return['message']);
        $this->assertFalse($return['status'] == 'success');
    }

    /**
     * @maxSize 0
     */
    public function testErrorFileTooBig() {
        $this->addUploadFile('test1.txt', 'a');

        $controller = new SubmissionController($this->core);
        $return = $controller->ajaxUploadSubmission('test');

        $this->assertTrue($return['status'] == 'fail');
        $this->assertEquals("File(s) uploaded too large.  Maximum size is 0 kb. Uploaded file(s) was 0.001 kb.", $return['message']);
        $this->assertFalse($return['status'] == 'success');
    }

    /**
     * Because our system does not recursively expand zip files with reckless disregard, we only need to worry
     * about someone hiding a big sized file in the outermost zip.
     */
    public function testErrorFilesInZipTooBig() {
        $this->addUploadZip('zip_bomb', ['bomb.txt' => str_repeat('01', 5120000)]);

        $controller = new SubmissionController($this->core);
        $return = $controller->ajaxUploadSubmission('test');

        $this->assertTrue($return['status'] == 'fail', "An error should have happened");
        $this->assertEquals(
            "File(s) uploaded too large.  Maximum size is 1000 kb. Uploaded file(s) was 10240 kb.",
            $return['message']
        );
        $this->assertFalse($return['status'] == 'success');
        $tmp = FileUtils::joinPaths($this->config['course_path'], "submissions", "test", "testUser", "1");
        $this->assertFalse(is_dir($tmp));
    }

    public function testErrorOnBrokenZip() {
        $this->addUploadZip('broken', ['test1.txt']);
        $path = FileUtils::joinPaths($this->config['tmp_path'], 'files', 'part1', 'broken.zip');
        $fh = fopen($path, 'r+');
        if (!$fh) {
            $this->fail('cannot open the file');
        }
        $stat = fstat($fh);
        ftruncate($fh, $stat['size'] - 1);
        fclose($fh);

        $controller = new SubmissionController($this->core);
        $return = $controller->ajaxUploadSubmission('test');

        $this->assertTrue($return['status'] == 'fail');
        $this->assertEquals("Could not properly unpack zip file. Error message: Invalid or uninitialized Zip object.", $return['message']);
        $this->assertFalse($return['status'] == 'success');
    }

    /**
     * @runInSeparateProcess
     */
    public function testErrorOnCopyingPrevious() {
        $this->addUploadFile('test1.txt');
        $this->getFunctionMock('app\controllers\student', 'is_uploaded_file')
            ->expects($this->once())
            ->willReturn(true);

        $controller = new SubmissionController($this->core);
        $return = $controller->ajaxUploadSubmission('test');
        $_FILES = [];

        $this->assertFalse($return['status'] == 'fail');
        $this->assertTrue($return['status'] == 'success');
        $prev = FileUtils::joinPaths($this->config['course_path'], "submissions", "test", "testUser", "1", "test1.txt");

        $_POST['previous_files'] = json_encode([0 => ['test1.txt']]);
        chmod($prev, 0000);

        $database_queries = $this->createMock(DatabaseQueries::class);
        $gradeable = $this->createMockGradeable();
        $database_queries->method('getGradeableConfig')->with('test')->willReturn($gradeable);
        $database_queries->method('getGradedGradeable')->willReturn($this->createMockGradedGradeable($gradeable, 1));
        $this->core->setQueries($database_queries);


        $controller = new SubmissionController($this->core);
        $return = $controller->ajaxUploadSubmission('test');

        $this->assertTrue($return['status'] == 'fail');
        $this->assertEquals("Failed to copy previously submitted file test1.txt to current submission.", $return['message']);
        $this->assertFalse($return['status'] == 'success');
        chmod($prev, 0777);
    }

    /**
     * @runInSeparateProcess
     */
    public function testErrorOnCopyingFile() {
        $this->getFunctionMock('app\controllers\student', 'is_uploaded_file')
            ->expects($this->any())
            ->willReturn(true);

        $this->addUploadFile('test1.txt');
        FileUtils::createDir(FileUtils::joinPaths($this->config['course_path'], "submissions", "test", "testUser"), true);
        FileUtils::createDir(FileUtils::joinPaths($this->config['course_path'], "submissions", "test", "testUser", "1"), false, 0444);

        $controller = new SubmissionController($this->core);
        $return = $controller->ajaxUploadSubmission('test');

        $this->assertTrue($return['status'] == 'fail');
        $this->assertEquals("Failed to copy uploaded file test1.txt to current submission.", $return['message']);
        $this->assertFalse($return['status'] == 'success');
    }

    /**
     * @runInSeparateProcess
     */
    public function testErrorCleanupTempFiles() {
        $this->getFunctionMock('app\controllers\student', 'is_uploaded_file')
            ->expects($this->any())
            ->willReturn(true);

        $dst_dir = FileUtils::joinPaths($this->config['tmp_path'], "files");
        $dst_file = FileUtils::joinPaths($dst_dir, "test.txt");
        FileUtils::createDir($dst_dir);
        file_put_contents($dst_file, "a");
        $_FILES["files1"]['name'][] = "test1.txt";
        $_FILES["files1"]['type'][] = mime_content_type($dst_file);
        $_FILES["files1"]['size'][] = filesize($dst_file);
        $_FILES["files1"]['tmp_name'][] = $dst_file;
        $_FILES["files1"]['error'][] = null;
        chmod($dst_dir, 0550);

        $controller = new SubmissionController($this->core);
        $return = $controller->ajaxUploadSubmission('test');

        $this->assertTrue($return['status'] == 'fail');
        $this->assertEquals("Failed to delete the uploaded file test1.txt from temporary storage.", $return['message']);
        $this->assertFalse($return['status'] == 'success');
        chmod($dst_dir, 0777);
    }

    /**
     * Test that we cannot just set the $_FILES array manually under normal operation (not within our
     * test framework) and that we'll get an error.
     */
    public function testErrorFakeFiles() {
        $this->addUploadFile('test1.txt');

        $database_queries = $this->createMock(DatabaseQueries::class);
        $gradeable = $this->createMockGradeable();
        $database_queries->method('getGradeableConfig')->with('test')->willReturn($gradeable);
        $database_queries->method('getGradedGradeable')->willReturn($this->createMockGradedGradeable($gradeable));
        $this->core->setQueries($database_queries);


        $controller = new SubmissionController($this->core);
        $return = $controller->ajaxUploadSubmission('test');

        $this->assertTrue($return['status'] == 'fail');
        $this->assertEquals("The tmp file 'test1.txt' was not properly uploaded.", $return['message']);
        $this->assertFalse($return['status'] == 'success');
    }

    public function testErrorCreateVcsFile() {
        $_POST['git_repo_id'] = "some_repo_id";
        $_POST['vcs_checkout'] = "true";
        FileUtils::createDir(FileUtils::joinPaths($this->config['course_path'], "submissions", "test", "testUser"), true);
        FileUtils::createDir(FileUtils::joinPaths($this->config['course_path'], "submissions", "test", "testUser", "1"), false, 0444);

        $controller = new SubmissionController($this->core);
        $return = $controller->ajaxUploadSubmission('test');

        $this->assertTrue($return['status'] == 'fail');
        $this->assertEquals("Failed to touch file for vcs submission.", $return['message']);
        $this->assertFalse($return['status'] == 'success');
    }

    public function testErrorCreateQueueFile() {
        $this->getFunctionMock('app\controllers\student', 'is_uploaded_file')
            ->expects($this->any())
            ->willReturn(true);

        $this->addUploadFile('test1.txt');
        $dir = FileUtils::joinPaths($this->config['tmp_path'], "to_be_graded_queue");
        $this->assertTrue(FileUtils::recursiveRmdir($dir));
        $this->assertTrue(FileUtils::createDir($dir, false, 0444));

        $controller = new SubmissionController($this->core);
        $return = $controller->ajaxUploadSubmission('test');

        $this->assertTrue($return['status'] == 'fail');
        $this->assertEquals("Failed to create file for grading queue.", $return['message']);
        $this->assertFalse($return['status'] == 'success');
    }

    /**
     * @runInSeparateProcess
     */
    public function testErrorBrokenHistoryFile() {
        $this->getFunctionMock('app\controllers\student', 'is_uploaded_file')
            ->expects($this->any())
            ->willReturn(true);
        $tmp = FileUtils::joinPaths($this->config['course_path'], "submissions", "test", "testUser");
        FileUtils::createDir($tmp, true);
        file_put_contents(FileUtils::joinPaths($tmp, "user_assignment_settings.json"), "]invalid_json[");
        $this->addUploadFile('test1.txt');

        $controller = new SubmissionController($this->core);
        $return = $controller->ajaxUploadSubmission('test');

        $this->assertTrue($return['status'] == 'fail');
        $this->assertEquals("Failed to open settings file.", $return['message']);
        $this->assertFalse($return['status'] == 'success');
    }

    /**
     * We're testing that rolling back the history works on failure to upload the second version of the file
     *
     * @runInSeparateProcess
     */
    public function testErrorHistorySecondVersion() {
        $this->getFunctionMock('app\controllers\student', 'is_uploaded_file')
            ->expects($this->exactly(2))
            ->willReturn(true);
        $this->addUploadFile('test1.txt');

        $controller = new SubmissionController($this->core);
        $return = $controller->ajaxUploadSubmission('test');
        $_FILES = [];

        $this->assertTrue($return['status'] == 'success');

        $dir = FileUtils::joinPaths($this->config['tmp_path'], "to_be_graded_queue");
        $this->assertTrue(FileUtils::recursiveRmdir($dir));
        $this->assertTrue(FileUtils::createDir($dir, false, 0444));

        $this->addUploadFile('test1.txt');

        $controller = new SubmissionController($this->core);
        $return = $controller->ajaxUploadSubmission('test');

        $this->assertTrue($return['status'] == 'fail');
        $this->assertEquals("Failed to create file for grading queue.", $return['message']);
        $this->assertFalse($return['status'] == 'success');

        $tmp = FileUtils::joinPaths($this->config['course_path'], "submissions", "test", "testUser");
        foreach (new \FilesystemIterator($tmp) as $iter) {
            if ($iter->isDir()) {
                $this->assertEquals("1", $iter->getFilename());
            }
            else {
                $this->assertTrue($iter->isFile());
                $this->assertEquals("user_assignment_settings.json", $iter->getFilename());
                $json = FileUtils::readJsonFile($iter->getPathname());
                $this->assertEquals(1, $json['active_version']);
                $this->assertTrue(isset($json['history']));
                $this->assertEquals(1, count($json['history']));
                $this->assertEquals(1, $json['history'][0]['version']);
                $this->assertRegExp('/[0-9]{4}\-[0-1][0-9]\-[0-3][0-9] [0-2][0-9]:[0-5][0-9]:[0-5][0-9]/', $json['history'][0]['time']);
            }
        }
    }

    /**
     * @runInSeparateProcess
     */
    public function testErrorWriteSettingsFile() {
        $this->getFunctionMock('app\controllers\student', 'is_uploaded_file')
            ->expects($this->any())
            ->willReturn(true);
        $this->addUploadFile('test1.txt');
        $dir = FileUtils::joinPaths($this->config['course_path'], "submissions", "test", "testUser");
        FileUtils::createDir($dir, true);
        $settings = FileUtils::joinPaths($dir, "user_assignment_settings.json");
        file_put_contents($settings, '{"active_version": 0, "history": []}');
        chmod($settings, 0444);

        $controller = new SubmissionController($this->core);
        $return = $controller->ajaxUploadSubmission('test');

        $this->assertTrue($return['status'] == 'fail');
        $this->assertEquals("Failed to write to settings file.", $return['message']);
        $this->assertFalse($return['status'] == 'success');
        chmod($settings, 0777);
    }

    /**
     * @runInSeparateProcess
     */
    public function testErrorWriteTimestampFile() {
        $this->getFunctionMock('app\controllers\student', 'is_uploaded_file')
            ->expects($this->any())
            ->willReturn(true);
        $this->addUploadFile('test1.txt');
        $dir = FileUtils::joinPaths($this->config['course_path'], "submissions", "test", "testUser", "1");
        FileUtils::createDir($dir, true);
        $timestamp = FileUtils::joinPaths($dir, ".submit.timestamp");
        file_put_contents($timestamp, "Failed to save timestamp file for this submission.");
        chmod($timestamp, 0444);

        $controller = new SubmissionController($this->core);
        $return = $controller->ajaxUploadSubmission('test');

        $this->assertTrue($return['status'] == 'fail');
        $this->assertEquals("Failed to save timestamp file for this submission.", $return['message']);
        $this->assertFalse($return['status'] == 'success');
    }

    public function testShowHomeworkPageNoGradeable() {
        $controller = new SubmissionController($this->core);
        $return = $controller->showHomeworkPage('invalid');

        $this->assertTrue($return['error']);
        $this->assertEquals("No gradeable with that id.", $return['message']);
    }

    public function testShowHomeworkValid() {
        $now = new \DateTime("now", $this->core->getConfig()->getTimezone());

        $gradeable = $this->createMockGradeable();
        $graded_gradeable = $this->createMockGradedGradeable($gradeable);

        $ta_graded_gradeable = $this->createMockModel(TaGradedGradeable::class);
        $graded_gradeable->setTaGradedGradeable($ta_graded_gradeable);

        $database_queries = $this->createMock(DatabaseQueries::class);
        $database_queries->method('getGradeableConfig')->with('test')->willReturn($gradeable);
        $database_queries->method('getGradedGradeable')->willReturn($graded_gradeable);
        $this->core->setQueries($database_queries);

        $controller = new SubmissionController($this->core);
        $return = $controller->showHomeworkPage('test');

        $this->assertFalse($return['error']);
        $this->assertEquals("test", $return['id']);
    }

    public function testShowHomeworkNoConfig() {
        $gradeable = $this->createMockGradeable(1, 1000, false);

        $database_queries = $this->createMock(DatabaseQueries::class);
        $database_queries->method('getGradeableConfig')->with('test')->willReturn($gradeable);
        $this->core->setQueries($database_queries);

        $controller = new SubmissionController($this->core);
        $return = $controller->showHomeworkPage('test');

        $this->assertEquals("test", $return['id']);
        $this->assertTrue($return['error']);
    }

    public function testShowHomeworkNoAccess() {
        $core = $this->createMockCore([], ['access_grading' => false]);
        $gradeable = $this->createMockGradeable(1, 1000, true, false);
        $core->getQueries()->method('getGradeableConfig')->with('test')->willReturn($gradeable);

        $controller = new SubmissionController($core);
        $return = $controller->showHomeworkPage('test');

        $this->assertTrue($return['error']);
        $this->assertEquals("No gradeable with that id.", $return['message']);
    }

    public function testUpdateInvalidGradeable() {
        $controller = new SubmissionController($this->core);
        $return = $controller->updateSubmissionVersion('invalid_gradeable', -1);

        $this->assertNull($return->web_response);
        $this->assertNotNull($return->redirect_response);
        $this->assertEquals('test/test', $return->redirect_response->url);
        $this->assertNotNull($return->json_response);
        $json = $return->json_response->json;
        $this->assertEquals('fail', $json['status']);
        $this->assertEquals("Invalid gradeable id.", $json['message']);
    }

    public function testUpdateNegativeVersion() {
        $controller = new SubmissionController($this->core);
        $return = $controller->updateSubmissionVersion('test', -1);

        $this->assertNull($return->web_response);
        $this->assertNotNull($return->redirect_response);
        $this->assertEquals('test/test/gradeable/test', $return->redirect_response->url);
        $this->assertNotNull($return->json_response);
        $json = $return->json_response->json;
        $this->assertEquals('fail', $json['status']);
        $this->assertEquals("Cannot set the version below 0.", $json['message']);
    }

    /**
     * @highestVersion 1
     */
    public function testUpdateInvalidVersion() {
        $controller = new SubmissionController($this->core);
        $return = $controller->updateSubmissionVersion('test', 2);

        $this->assertNull($return->web_response);
        $this->assertNotNull($return->redirect_response);
        $this->assertEquals('test/test/gradeable/test', $return->redirect_response->url);
        $this->assertNotNull($return->json_response);
        $json = $return->json_response->json;
        $this->assertEquals('fail', $json['status']);
        $this->assertEquals("Cannot set the version past 1.", $json['message']);
    }

    /**
     * @highestVersion 2
     */
    public function testUpdateNoInvalidSettingsFile() {
        $controller = new SubmissionController($this->core);
        $return = $controller->updateSubmissionVersion('test', 1);

        $this->assertNull($return->web_response);
        $this->assertNotNull($return->redirect_response);
        $this->assertEquals('test/test/gradeable/test', $return->redirect_response->url);
        $this->assertNotNull($return->json_response);
        $json = $return->json_response->json;
        $this->assertEquals('fail', $json['status']);
        $this->assertEquals("Failed to open settings file.", $json['message']);
    }

    /**
     * @highestVersion 2
     */
    public function testUpdateCannotWriteSettingsFile() {
        $tmp = FileUtils::joinPaths($this->config['course_path'], "submissions", "test", "testUser");
        FileUtils::createDir($tmp, true);
        $json = json_encode(['active_version' => 1, 'history' => ['version' => 0, 'time' => '']]);
        $settings = FileUtils::joinPaths($tmp, "user_assignment_settings.json");
        file_put_contents($settings, $json);
        chmod($settings, 0444);

        $controller = new SubmissionController($this->core);
        $return = $controller->updateSubmissionVersion('test', 1);

        $this->assertNull($return->web_response);
        $this->assertNotNull($return->redirect_response);
        $this->assertEquals('test/test/gradeable/test', $return->redirect_response->url);
        $this->assertNotNull($return->json_response);
        $json = $return->json_response->json;
        $this->assertEquals('fail', $json['status']);
        $this->assertEquals("Could not write to settings file.", $json['message']);
    }

    public function testUpdateCancelSubmission() {
        $tmp = FileUtils::joinPaths($this->config['course_path'], "submissions", "test", "testUser");
        FileUtils::createDir($tmp, true);
        $json = json_encode(['active_version' => 1, 'history' => [['version' => 0, 'time' => '']]]);
        $settings = FileUtils::joinPaths($tmp, "user_assignment_settings.json");
        file_put_contents($settings, $json);

        $controller = new SubmissionController($this->core);
        $return = $controller->updateSubmissionVersion('test', 0);

        $this->assertNull($return->web_response);
        $this->assertNotNull($return->redirect_response);
        $this->assertEquals('test/test/gradeable/test/0', $return->redirect_response->url);
        $this->assertNotNull($return->json_response);
        $json_response = $return->json_response->json;
        $this->assertEquals('success', $json_response['status']);
        $this->assertEquals("Cancelled submission for gradeable.", $json_response['data']['message']);
        $this->assertEquals(0, $json_response['data']['version']);
        $json = json_decode(file_get_contents($settings), true);
        $this->assertEquals(0, $json['active_version']);
        $this->assertTrue(isset($json['history']));
        $this->assertEquals(2, count($json['history']));
        $this->assertEquals(0, $json['history'][1]['version']);
        $this->assertRegExp('/[0-9]{4}\-[0-1][0-9]\-[0-3][0-9] [0-2][0-9]:[0-5][0-9]:[0-5][0-9]/', $json['history'][1]['time']);
    }

    /**
     * @highestVersion 5
     */
    public function testUpdateSubmission() {
        $tmp = FileUtils::joinPaths($this->config['course_path'], "submissions", "test", "testUser");
        FileUtils::createDir($tmp, true);
        $json = json_encode(['active_version' => 1, 'history' => [['version' => 0, 'time' => '']]]);
        $settings = FileUtils::joinPaths($tmp, "user_assignment_settings.json");
        file_put_contents($settings, $json);

        $controller = new SubmissionController($this->core);
        $return = $controller->updateSubmissionVersion('test', 4);

        $this->assertNull($return->web_response);
        $this->assertNotNull($return->redirect_response);
        $this->assertEquals('test/test/gradeable/test/4', $return->redirect_response->url);
        $this->assertNotNull($return->json_response);
        $json_response = $return->json_response->json;
        $this->assertEquals('success', $json_response['status']);
        $this->assertEquals("Updated version of gradeable to version #4.", $json_response['data']['message']);
        $this->assertEquals(4, $json_response['data']['version']);
        $json = json_decode(file_get_contents($settings), true);
        $this->assertEquals(4, $json['active_version']);
        $this->assertTrue(isset($json['history']));
        $this->assertEquals(2, count($json['history']));
        $this->assertEquals(4, $json['history'][1]['version']);
        $this->assertRegExp('/[0-9]{4}\-[0-1][0-9]\-[0-3][0-9] [0-2][0-9]:[0-5][0-9]:[0-5][0-9]/', $json['history'][1]['time']);
    }

    /*
     * Test should fail with no results.json
     */
    public function testCheckRefreshFailed1() {
        $controller = new SubmissionController($this->core);
        $return = $controller->checkRefresh('test', 1);

        $this->assertFalse($return['refresh']);
        $this->assertEquals("NO_REFRESH", $return['string']);
    }

    /*
     * Test should fail with no database data
     */
    public function testCheckRefreshFailed2() {
        $tmp = FileUtils::joinPaths($this->config['course_path'], "results", "test", "testUser", "1");
        FileUtils::createDir($tmp, true);
        touch(FileUtils::joinPaths($tmp, "results.json"));

        $controller = new SubmissionController($this->core);
        $return = $controller->checkRefresh('test', 1);

        $this->assertFalse($return['refresh']);
        $this->assertEquals("NO_REFRESH", $return['string']);
    }


    /*
     * Test should pass with database data and results.json
     */
    public function testCheckRefreshSuccess() {
        $tmp = FileUtils::joinPaths($this->config['course_path'], "results", "test", "testUser", "1");
        FileUtils::createDir($tmp, true);
        touch(FileUtils::joinPaths($tmp, "results.json"));
        $this->core->getQueries()->method('getGradeableVersionHasAutogradingResults')->willReturn(true);

        $controller = new SubmissionController($this->core);
        $return = $controller->checkRefresh('test', 1);

        $this->assertTrue($return['refresh']);
        $this->assertEquals("REFRESH_ME", $return['string']);
    }
}<|MERGE_RESOLUTION|>--- conflicted
+++ resolved
@@ -988,20 +988,6 @@
         $this->assertFileExists(FileUtils::joinPaths($this->config['tmp_path'], "to_be_graded_queue", "VCS__" . $touch_file));
     }
 
-<<<<<<< HEAD
-=======
-    public function testEmptyPost() {
-        $_POST = [];
-
-        $controller = new SubmissionController($this->core);
-        $return = $controller->ajaxUploadSubmission('test');
-
-        $this->assertTrue($return['status'] == 'fail');
-        $this->assertRegExp("/Empty POST request. This may mean that the sum size of your files are greater than [0-9]*M./", $return['message']);
-        $this->assertFalse($return['status'] == 'success');
-    }
->>>>>>> ff035f22
-
     /**
      * Test that error is thrown when trying to upload to a gradeable id that does not exist in
      * our gradeable list
