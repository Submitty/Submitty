--- conflicted
+++ resolved
@@ -99,6 +99,8 @@
 
 adduser hwcron --gecos "First Last,RoomNumber,WorkPhone,HomePhone" --disabled-password
 adduser hwcron hwcronphp
+# The VCS directories (/var/local/submitty/vcs) are owned root:www-data, and hwcron needs access to them for autograding
+adduser hwcron www-data
 
 echo -e "\n# set by the .setup/install_system.sh script\numask 027" >> /home/hwcron/.profile
 
@@ -123,16 +125,6 @@
     echo -e "\n# set by the .setup/install_system.sh script\numask 027" >> /home/hwcgi/.profile
 fi
 
-<<<<<<< HEAD
-=======
-adduser hwcron --gecos "First Last,RoomNumber,WorkPhone,HomePhone" --disabled-password
-adduser hwcron hwcronphp
-# The VCS directories (/var/local/submitty/vcs) are owned root:www-data, and hwcron needs access to them for autograding
-adduser hwcron www-data
-
-echo -e "\n# set by the .setup/install_system.sh script\numask 027" >> /home/hwcron/.profile
-
->>>>>>> bead17d6
 if [ ${VAGRANT} == 1 ]; then
 	# add these users so that they can write to .vagrant/logs folder
     if [ ${WORKER} == 0 ]; then
