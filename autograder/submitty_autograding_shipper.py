#!/usr/bin/env python3

import collections
import os
import time
import signal
import string
import json

import shutil
import contextlib
import datetime
import multiprocessing
from pathlib import Path
from submitty_utils import dateutils, string_utils, ssh_proxy_jump
import operator
import paramiko
import tempfile
import socket
import traceback
import subprocess
import random
import urllib

from enum import Enum
from math import floor
from os import PathLike
from typing import List, Tuple

from autograder import autograding_utils
from autograder import packer_unpacker
from autograder import config as submitty_config


INTERACTIVE_QUEUE = ''
IN_PROGRESS_PATH = ''
JOB_ID = '~SHIP~'


def instantiate_global_variables(config):
    global INTERACTIVE_QUEUE, IN_PROGRESS_PATH
    INTERACTIVE_QUEUE = os.path.join(config.submitty['submitty_data_dir'], "to_be_graded_queue")
    IN_PROGRESS_PATH = os.path.join(config.submitty['submitty_data_dir'], "in_progress_grading")


class GradingStatus(Enum):
    """
    An enumeration to represent statuses that can be returned from
    the worker machine.

    SUCCESS: The job was successfully unpacked and can be further processed.
    WAITING: The worker is still grading the job.
    FAILURE: The worker irrecoverably failed to grade the job.
    """
    SUCCESS = 1
    WAITING = 2
    FAILURE = 3


class CopyDirection(Enum):
    """
    Determines which direction files should be copied in ``copy_files``.
    """
    PUSH = 1
    PULL = 2


def copy_files(
    config: submitty_config.Config,
    address: str,
    files: List[Tuple[PathLike, PathLike]],
    direction: CopyDirection,
):
    """Copy files between two directories.

    Note that this function does *not* handle exceptions, so potential exceptions should be handled
    by the caller.

    Parameters
    ----------
    address : str
        Address of the destination. May be either `localhost` for copying files locally, or some
        `username@hostname` format for copying files to some remote location via SFTP.
    files : list of tuple of paths
        List of (source, destination) paths.
    direction : CopyDirection
        If `address` is a remote address, which way files should move. If `PUSH`, then the source
        file is on localhost and it should be pushed to the destination file in the remote address;
        if `PULL` then the source file is on the remote machine and it should be pulled to the
        source file on the local machine.
    """
    if address == 'localhost':
        for src, dest in files:
            if src != dest:
                shutil.copy(src, dest)
    else:
        user, host = address.split('@')
        sftp = ssh = None

        try:
            # NOTE: my_name is used pretty inconsistently across the file:
            # - In one case it's set to user@host
            # - In one case it's set to the name of the running thread
            # - In one case it's set to None
            # Setting it to an empty string shouldn't lose us any debugging information.
            (ssh, intermediate_connection) = establish_ssh_connection(config, '', user, host)
        except Exception as e:
            raise RuntimeError(f"SSH to {address} failed") from e

        try:
            sftp = ssh.open_sftp()
        except Exception as e:
            raise RuntimeError(f"SFTP to {address} failed") from e

        try:
            if direction == CopyDirection.PUSH:
                for local, remote in files:
                    sftp.put(local, remote)
            else:
                for remote, local in files:
                    sftp.get(remote, local)
        finally:
            if sftp is not None:
                sftp.close()
            if ssh is not None:
                ssh.close()
            if intermediate_connection is not None:
                intermediate_connection.close()


def delete_files(
    config: submitty_config.Config,
    address: str,
    files: List[PathLike],
    *,
    ignore_not_found: bool = False
):
    """Remove files from some place.

    Parameters
    ----------
    address : str
        Address of the destination. May be either `localhost` for deleting files locally, or some
        `username@hostname` format for deleting files from some remote location via SFTP.
    files : list of paths
        List of file paths to delete on the target machine.
    ignore_not_found : bool
        (default False) If True, then any `FileNotFoundError` raised from the deletion operation
        will be ignored.
    """
    if address == 'localhost':
        for file in files:
            if not ignore_not_found:
                os.remove(file)
            else:
                with contextlib.suppress(FileNotFoundError):
                    os.remove(file)
    else:
        user, host = address.split('@')
        sftp = ssh = None

        try:
            (ssh, intermediate_connection) = establish_ssh_connection(config, '', user, host)
        except Exception as e:
            raise RuntimeError(f"SSH to {address} failed") from e

        try:
            sftp = ssh.open_sftp()
        except Exception as e:
            raise RuntimeError(f"SFTP to {address} failed") from e

        try:
            for remote in files:
                if not ignore_not_found:
                    sftp.remove(remote)
                else:
                    with contextlib.suppress(FileNotFoundError):
                        sftp.remove(remote)
        finally:
            if sftp is not None:
                sftp.close()
            if ssh is not None:
                ssh.close()
            if intermediate_connection is not None:
                intermediate_connection.close()


def worker_folder(worker_name):
    return os.path.join(IN_PROGRESS_PATH, worker_name)


# ==================================================================================
def initialize(untrusted_queue):
    """
    Initializer function for all our processes. We get one untrusted user off our queue which
    we then set in our Process. We cannot recycle the shipper process as else the untrusted user
    we set for this process will be lost.

    :param untrusted_queue: multiprocessing.queues.Queue that contains all untrusted users left to
                            assign
    """
    multiprocessing.current_process().untrusted = untrusted_queue.get()


# ==================================================================================
def add_fields_to_autograding_worker_json(
    config: submitty_config.Config,
    autograding_worker_json: dict,
    entry: str
):

    submitty_config = os.path.join(
        config.submitty['submitty_install_dir'],
        'config',
        'version.json'
    )

    try:
        with open(submitty_config) as infile:
            submitty_details = json.load(infile)
            installed_commit = submitty_details['installed_commit']
            most_recent_tag = submitty_details['most_recent_git_tag']
    except FileNotFoundError as e:
        config.logger.log_stack_trace(traceback.format_exc())
        raise SystemExit("ERROR, could not locate the submitty.json:", e)

    autograding_worker_json[entry]['server_name'] = socket.getfqdn()
    autograding_worker_json[entry]['primary_commit'] = installed_commit
    autograding_worker_json[entry]['most_recent_tag'] = most_recent_tag
    return autograding_worker_json


# ==================================================================================
def update_remote_autograding_workers(config, autograding_workers):
    success_map = dict()
    for machine, value in autograding_workers.items():
        if value['enabled'] is False:
            print(f"SKIPPING WORKER MACHINE {machine} because it is not enabled")
            success_map[machine] = False
            continue
        print(f"UPDATE CONFIGURATION FOR WORKER MACHINE: {machine}")
        formatted_entry = {machine: value}
        formatted_entry = add_fields_to_autograding_worker_json(config, formatted_entry, machine)
        success = update_worker_json(config, machine, formatted_entry)
        success_map[machine] = success
    return success_map


# ==================================================================================
# Updates the autograding_worker.json in a workers autograding_TODO folder (tells it)
#   how many threads to be running on startup.
def update_worker_json(config: submitty_config.Config, name: str, entry: str):

    fd, tmp_json_path = tempfile.mkstemp()
    foreign_json = os.path.join(
        config.submitty['submitty_data_dir'],
        "autograding_TODO",
        "autograding_worker.json"
    )
    autograding_worker_to_ship = entry

    try:
        user = autograding_worker_to_ship[name]['username']
        host = autograding_worker_to_ship[name]['address']
    except Exception as e:
        print(f"ERROR: autograding_workers.json entry for {e} is malformatted. {name}")
        config.logger.log_message(
            f"ERROR: autograding_workers.json entry for {name} is malformed. {e}"
        )
        config.logger.log_stack_trace(traceback.format_exc())
        return False

    # create a new temporary json with only the entry for the current machine.
    with open(tmp_json_path, 'w') as outfile:
        json.dump(autograding_worker_to_ship, outfile, sort_keys=True, indent=4)

    # Set the address for the copy_files call.
    if host == "localhost":
        address = host
    else:
        address = f'{user}@{host}'

    success = False
    try:
        copy_files(config, address, [
            (tmp_json_path, foreign_json)
        ], CopyDirection.PUSH)
        success = True
    except Exception as e:
        config.logger.log_stack_trace(
            traceback.format_exc(),
            job_id=JOB_ID,
        )
        config.logger.log_message(
            "ERROR: Could not move autograding_TODO/autograding_worker.json to "
            f"{address}: {e}",
            job_id=JOB_ID,
        )
    finally:
        if host != "localhost":
            os.remove(tmp_json_path)
    return success


def establish_ssh_connection(
    config: submitty_config.Config,
    my_name: str,
    user: str,
    host: str,
    only_try_once: bool = False
) -> paramiko.SSHClient:
    """
    Returns a connected paramiko ssh session.
    Tries to connect until a connection is established, unless only_try_once
    is set to true. If only_try_once is true, raise whatever connection error is thrown.
    """
    connected = False
    target_connection = None
    intermediate_connection = None
    retry_delay = .1
    while not connected:
        try:
            (target_connection,
             intermediate_connection) = ssh_proxy_jump.ssh_connection_allowing_proxy_jump(user,
                                                                                          host)
            connected = True
        except Exception:
            if only_try_once:
                raise
            time.sleep(retry_delay)
            retry_delay = min(10, retry_delay * 2)
            config.logger.log_message(
                f"{my_name} Could not establish connection with {user}@{host} going to re-try."
            )
    return (target_connection, intermediate_connection)


# ==================================================================================
def prepare_job(
    config: submitty_config.Config,
    my_name: str,
    which_machine: str,
    which_untrusted: str,
    next_directory: str,
    next_to_grade: str,
    random_identifier: str
):
    # verify the DAEMON_USER is running this script
    if not int(os.getuid()) == int(config.submitty_users['daemon_uid']):
        config.logger.log_message("ERROR: must be run by DAEMON_USER")
        raise SystemExit(
            "ERROR: the submitty_autograding_shipper.py script must be run by the DAEMON_USER"
        )

    if which_machine == 'localhost':
        host = which_machine
    else:
        host = which_machine.split('@')[1]

    # prepare the zip files
    try:
        zips = packer_unpacker.prepare_autograding_and_submission_zip(
            config,
            which_machine,
            which_untrusted,
            next_directory,
            next_to_grade
        )
        autograding_zip_tmp, submission_zip_tmp = zips

        fully_qualified_domain_name = socket.getfqdn()
        servername_workername = "{0}_{1}".format(fully_qualified_domain_name, host)
        autograding_zip = os.path.join(
            config.submitty['submitty_data_dir'], "autograding_TODO",
            f"{servername_workername}_{which_untrusted}_autograding.zip"
        )
        submission_zip = os.path.join(
            config.submitty['submitty_data_dir'], "autograding_TODO",
            f"{servername_workername}_{which_untrusted}_submission.zip"
        )
        todo_queue_file = os.path.join(
            config.submitty['submitty_data_dir'], "autograding_TODO",
            f"{servername_workername}_{which_untrusted}_queue.json"
        )

        with open(next_to_grade, 'r') as infile:
            queue_obj = json.load(infile)
            queue_obj["which_untrusted"] = which_untrusted
            queue_obj["which_machine"] = which_machine
            queue_obj["ship_time"] = dateutils.write_submitty_date(milliseconds=True)
            queue_obj['identifier'] = random_identifier

    except Exception as e:
        config.logger.log_stack_trace(traceback.format_exc())
        config.logger.log_message(
            f"ERROR: failed preparing submission zip or accessing next to grade {e}"
        )
        print("ERROR: failed preparing submission zip or accessing next to grade ", e)
        return False

    with open(todo_queue_file, 'w') as outfile:
        json.dump(queue_obj, outfile, sort_keys=True, indent=4)

    try:
        copy_files(config, which_machine, [
            (autograding_zip_tmp, autograding_zip),
            (submission_zip_tmp, submission_zip),
            (todo_queue_file, todo_queue_file)
        ], CopyDirection.PUSH)
    except Exception as e:
        config.logger.log_stack_trace(traceback.format_exc(), job_id=JOB_ID)
        config.logger.log_message(
            f"ERROR: could not move files due to the following error: {e}", job_id=JOB_ID,
        )
        print(f"ERROR: could not move files due to the following error: {e}")
        return False
    finally:
        os.remove(autograding_zip_tmp)
        os.remove(submission_zip_tmp)
        if host != 'localhost':
            os.remove(todo_queue_file)

    # log completion of job preparation
    obj = packer_unpacker.load_queue_file_obj(config, JOB_ID, next_directory, next_to_grade)
    if "generate_output" not in obj:
        partial_path = os.path.join(obj["gradeable"], obj["who"], str(obj["version"]))
        item_name = os.path.join(obj["semester"], obj["course"], "submissions", partial_path)
    elif obj["generate_output"]:
        item_name = os.path.join(
            obj["semester"], obj["course"], "generated_output", obj["gradeable"]
        )
    is_batch = "regrade" in obj and obj["regrade"]
    config.logger.log_message(
        f"Prepared job for {which_machine}",
        jobname=item_name, which_untrusted=which_untrusted, is_batch=is_batch,
    )
    return True


# ==================================================================================
# ==================================================================================
def unpack_job(
    config,
    which_machine,
    which_untrusted,
    next_directory,
    next_to_grade,
    random_identifier
):

    # verify the DAEMON_USER is running this script
    if not int(os.getuid()) == int(config.submitty_users['daemon_uid']):
        config.logger.log_message("ERROR: must be run by DAEMON_USER")
        raise SystemExit(
            "ERROR: the submitty_autograding_shipper.py script must be run by the DAEMON_USER"
        )

    # Grab the path to this assignment for logging purposes
    obj = packer_unpacker.load_queue_file_obj(config, JOB_ID, next_directory, next_to_grade)
    if "generate_output" not in obj:
        partial_path = os.path.join(obj["gradeable"], obj["who"], str(obj["version"]))
        item_name = os.path.join(obj["semester"], obj["course"], "submissions", partial_path)
    elif obj["generate_output"]:
        item_name = os.path.join(obj["semester"], obj["course"], "generated_output")
    is_batch = "regrade" in obj and obj["regrade"]

    # Address is either localhost or a string of the form user@host
    address = which_machine if which_machine == 'localhost' else which_machine.split('@')[1]

    # The full name of the worker associated with the socket
    worker_name = f"{socket.getfqdn()}_{address}_{which_untrusted}"

    target_results_zip = os.path.join(
        config.submitty['submitty_data_dir'], "autograding_DONE",
        f"{worker_name}_results.zip"
    )
    target_done_queue_file = os.path.join(
        config.submitty['submitty_data_dir'], "autograding_DONE",
        f"{worker_name}_queue.json"
    )

    # status will be set to a GradingStatus.
    status = None

    try:
        # Try to pull in the finished files into temporary work files.
        fd1, local_done_queue_file = tempfile.mkstemp()
        fd2, local_results_zip = tempfile.mkstemp()
        copy_files(config, which_machine, [
            (target_done_queue_file, local_done_queue_file),
            (target_results_zip, local_results_zip)
        ], CopyDirection.PULL)
    except (socket.timeout, TimeoutError, FileNotFoundError):
        # These are expected error cases, so we clean up on our end and return a `WAITING` status.
        status = GradingStatus.WAITING
    except Exception as e:
        # Unexpected error case, clean up, log some stuff and return a `FAILURE` status.
        config.logger.log_stack_trace(
            f'{traceback.format_exc()}\n'
            'Consider exception handling for the above error to the shipper.',
            job_id=JOB_ID,
        )
        config.logger.log_message(
            f"ERROR: Could not retrieve the file from the foreign machine {e}", job_id=JOB_ID
        )
        print(f"ERROR: Could not retrieve the file from the foreign machine.\nERROR: {e}")
        status = GradingStatus.FAILURE
    else:
        delete_files(config, which_machine, [
            target_done_queue_file,
            target_results_zip,
        ], ignore_not_found=True)
    finally:
        # Close the unused file descriptors
        with contextlib.suppress(OSError):
            os.close(fd1)
            os.close(fd2)

    if status is not None:
        # We've assigned a value to status, so return the status
        with contextlib.suppress(FileNotFoundError):
            os.remove(local_done_queue_file)
            os.remove(local_results_zip)
        return status

    try:
        with open(local_done_queue_file, 'r') as infile:
            local_done_queue_obj = json.load(infile)

        # Reproduce all stack trace entries in the queue file into our local stack trace log.
        if len(local_done_queue_obj['errors']) > 0:
            config.logger.log_message(
                f"NOTE: Job {item_name} has stack trace messages. "
                "Check the stack traces log for details."
            )
            for trace_obj in local_done_queue_obj['errors']:
                config.logger.log_stack_trace(**trace_obj, echo_source=worker_name)

        # Check to make certain that the job we received was the correct job
        if random_identifier != local_done_queue_obj['identifier']:
            msg = f"{which_machine} returned a stale job (ids don't match). Discarding."
            # Even though this job was not the one we are waiting for, report errors.
            if local_done_queue_obj['autograding_status']['status'] == 'fail':
                msg += ' discarded job failed. Check the stack traces log for details.'
                config.logger.log_stack_trace(
                    f"ERROR: {worker_name} returned the following error for a stale job:\n"
                    f"{local_done_queue_obj['autograding_status']['message']}"
                )
            print(msg)
            config.logger.log_message(
                msg, jobname=item_name, which_untrusted=which_untrusted, is_batch=is_batch,
            )
            # Return waiting, because we haven't received the job we are actually looking for.
            return GradingStatus.WAITING

        status_str = local_done_queue_obj['autograding_status']['status']
        # If the job we received was a good job, check to see if it was a success.
        if status_str == 'success':
            status = GradingStatus.SUCCESS
            print(f'{worker_name} returned a successful job.')
        # otherwise, check to see if the returned status was a failure
        elif status_str == 'fail':
            config.logger.log_message(
                f"ERROR: failure returned by {worker_name}. View stack traces for more info",
                jobname=item_name
            )
            print(f'{worker_name} returned a failed job.')
            status = GradingStatus.FAILURE
        # If we hit this else statement, a bad status was returned.
        else:
            config.logger.log_message(
                f'ERROR: {worker_name} returned unexpected status {status_str}',
                jobname=item_name, which_untrusted=which_untrusted, is_batch=is_batch
            )
            # Report this as a stack trace as well.
            config.logger.log_stack_trace(
                f'ERROR: {worker_name} returned unexpected status {status_str}'
            )
            # Set the status to failure, as we don't know the state of the returned job.
            status = GradingStatus.FAILURE

        # Regardless of the status returned, try to copy the results zip.
        # TODO: make packer_unpacker.unpack_grading_results_zip more robust
        # to partial grading/failures.
        could_unpack = packer_unpacker.unpack_grading_results_zip(
            config, which_machine, which_untrusted, local_results_zip
        )
        # If we couldn't unpack the returned job, we consider it to be a failure.
        if not could_unpack:
            status = GradingStatus.FAILURE
            config.logger.log_stack_trace(
                f'ERROR: {worker_name} could not unpack {local_results_zip}'
            )
            print(f'ERROR: {worker_name} could not unpack {local_results_zip}')
    # If we have thrown an exception, it was very likely either when we tried to load the
    # local_queue_obj or when we called unpack_grading_results_zip. Log the error, set status
    # to failure, and carry on.
    except Exception:
        config.logger.log_stack_trace(traceback.format_exc())
        config.logger.log_message(
            "ERROR: Exception when unpacking results zip. For more details, see traces entry.",
            jobname=item_name,
        )
        print("ERROR: Exception when unpacking results zip.")
        status = GradingStatus.FAILURE
    finally:
        # Whether we succeeded or failed, make sure that we've cleaned up after ourselves.
        with contextlib.suppress(FileNotFoundError):
            os.remove(local_results_zip)
        with contextlib.suppress(FileNotFoundError):
            os.remove(local_done_queue_file)

    if status == GradingStatus.SUCCESS:
        config.logger.log_message(f"Unpacked job from {worker_name}", jobname=item_name)
    return status


# ==================================================================================
def grade_queue_file(config, my_name, which_machine, which_untrusted, queue_file):
    """
    Oversees the autograding of single item from the queue

    :param queue_file: details of what to grade
    :param which_machine: name of machine to send this job to (might be "localhost")
    :param which_untrusted: specific untrusted user for this autograding job
    """

    my_dir, my_file = os.path.split(queue_file)
    directory = os.path.dirname(os.path.realpath(queue_file))
    name = os.path.basename(os.path.realpath(queue_file))
    grading_file = os.path.join(directory, "GRADING_" + name)

    # Try to short-circuit this job. If it's possible, then great! Clean
    # everything up and return.
    if try_short_circuit(config, queue_file):
        grading_cleanup(config, my_name, queue_file, grading_file)
        return

    # TODO: break which_machine into id, address, and passphrase.

    try:
        # prepare the job
        shipper_counter = 0
        random_identifier = string_utils.generate_random_string(64)
        while not prepare_job(
            config, my_name, which_machine, which_untrusted, my_dir, queue_file, random_identifier
        ):
            time.sleep(5)

        prep_job_success = True

        if not prep_job_success:
            print(my_name, " ERROR unable to prepare job: ", queue_file)
            config.logger.log_message(f"{my_name} ERROR unable to prepare job: {queue_file}")

        else:
            # then wait for grading to be completed
            shipper_counter = 0
            while unpack_job(
                config, which_machine, which_untrusted, my_dir, queue_file, random_identifier
            ) == GradingStatus.WAITING:
                shipper_counter += 1
                time.sleep(1)
                if shipper_counter >= 10:
                    print(my_name, which_untrusted, "shipper wait for grade: ", queue_file)
                    shipper_counter = 0

    except Exception as e:
        config.logger.log_stack_trace(traceback.format_exc())
        print(my_name, " ERROR attempting to grade item: ", queue_file, " exception=", str(e))
        config.logger.log_message(
            message=f"{my_name} ERROR attempting to grade item: {queue_file} exception={e}"
        )

    grading_cleanup(config, my_name, queue_file, grading_file)


def grading_cleanup(config, my_name, queue_file, grading_file):
    # note: not necessary to acquire lock for these statements, but
    # make sure you remove the queue file, then the grading file
    try:
        os.remove(queue_file)
    except Exception as e:
        config.logger.log_stack_trace(traceback.format_exc())
        print(f"{my_name} ERROR attempting to remove queue file: {queue_file} exception={e}")
        config.logger.log_message(
            f"{my_name} ERROR attempting to remove queue file: {queue_file} exception={e}"
        )
    try:
        os.remove(grading_file)
    except Exception as e:
        config.logger.log_stack_trace(traceback.format_exc())
        print(f"{my_name} ERROR attempting to remove grading file: {grading_file} exception={e}")
        config.logger.log_message(
            f"{my_name} ERROR attempting to remove grading file: {grading_file} exception={e}"
        )


# ==================================================================================
# ==================================================================================
def valid_github_user_id(userid):
    # Github username may only contain alphanumeric characters or
    # hyphens. Github username cannot have multiple consecutive
    # hyphens. Github username cannot begin or end with a hyphen.
    # Maximum is 39 characters.
    #
    # NOTE: We only scrub the input for allowed characters.
    if userid == '':
        # GitHub userid cannot be empty
        return False

    def checklegal(char):
        return char.isalnum() or char == '-'

    filtered_userid = ''.join(list(filter(checklegal, userid)))
    if not userid == filtered_userid:
        return False
    return True


def valid_github_repo_id(repoid):
    # Only characters, numbers, dots, minus and underscore are allowed.
    if repoid == '':
        # GitHub repoid cannot be empty
        return False

    def checklegal(char):
        return char.isalnum() or char == '.' or char == '-' or char == '_'

    filtered_repoid = ''.join(list(filter(checklegal, repoid)))
    if not repoid == filtered_repoid:
        return False
    return True


def checkout_vcs_repo(config, my_file, which_branch):
    print("SHIPPER CHECKOUT VCS REPO ", my_file)

    with open(my_file, 'r') as infile:
        obj = json.load(infile)

    partial_path = os.path.join(obj["gradeable"], obj["who"], str(obj["version"]))
    course_dir = os.path.join(
        config.submitty['submitty_data_dir'],
        "courses",
        obj["semester"],
        obj["course"]
    )
    submission_path = os.path.join(course_dir, "submissions", partial_path)
    checkout_path = os.path.join(course_dir, "checkout", partial_path)
    results_path = os.path.join(course_dir, "results", partial_path)

    vcs_info = packer_unpacker.get_vcs_info(
        config,
        config.submitty['submitty_data_dir'],
        obj["semester"], obj["course"], obj["gradeable"], obj["who"], obj["team"]
    )
    is_vcs, vcs_type, vcs_base_url, vcs_subdirectory = vcs_info

    # cleanup the previous checkout (if it exists)
    shutil.rmtree(checkout_path, ignore_errors=True)
    os.makedirs(checkout_path, exist_ok=True)

    job_id = "~VCS~"

    try:
        # If we are public or private github, we will have an empty vcs_subdirectory
        if vcs_subdirectory == '':
            with open(
                os.path.join(submission_path, ".submit.VCS_CHECKOUT")
            ) as submission_vcs_file:
                VCS_JSON = json.load(submission_vcs_file)
                git_user_id = VCS_JSON["git_user_id"]
                git_repo_id = VCS_JSON["git_repo_id"]
                if not valid_github_user_id(git_user_id):
                    raise Exception("Invalid GitHub user/organization name: '"+git_user_id+"'")
                if not valid_github_repo_id(git_repo_id):
                    raise Exception("Invalid GitHub repository name: '"+git_repo_id+"'")
                # construct path for GitHub
                vcs_path = "https://www.github.com/"+git_user_id+"/"+git_repo_id

        # is vcs_subdirectory standalone or should it be combined with base_url?
        elif vcs_subdirectory[0] == '/' or '://' in vcs_subdirectory:
            vcs_path = vcs_subdirectory
        else:
            if '://' in vcs_base_url:
                vcs_path = urllib.parse.urljoin(vcs_base_url, vcs_subdirectory)
            else:
                vcs_path = os.path.join(vcs_base_url, vcs_subdirectory)

        # warning: --depth is ignored in local clones; use file:// instead.
        if '://' not in vcs_path:
            vcs_path = "file:///" + vcs_path

        Path(results_path+"/logs").mkdir(parents=True, exist_ok=True)
        checkout_log_file = os.path.join(results_path, "logs", "vcs_checkout.txt")

        # -----------------------------------------------------------
        # NOTE: THIS MAY EVENTUALLY BE DEPRECATED AND REMOVED
        # If the specified branch does not exist (or the repo does not exist)
        ls_branch_command = [
            '/usr/bin/git', 'ls-remote', '--exit-code', vcs_path, which_branch
        ]
        try:
            subprocess.check_call(ls_branch_command)
        except subprocess.CalledProcessError:
            # except subprocess.CalledProcessError as error:
            # then try the deprecated master branch instead
            which_branch = 'master'
        # END DEPRECATED NOTE
        # -----------------------------------------------------------

        # grab the submission time
        # with open(os.path.join(submission_path, ".submit.timestamp")) as submission_time_file:
        #     submission_string = submission_time_file.read().rstrip()

        # OPTION: A shallow clone with only the most recent commit
        # from the submission timestamp.
        #
        #   NOTE: if the student has set their computer time in the
        #     future, they could be confused that we don't grab their
        #     most recent code.
        #   NOTE: github repos currently fail (a bug?) with an error when
        #     --shallow-since is used:
        #     "fatal: The remote end hung up unexpectedly"
        #
        # clone_command = ['/usr/bin/git', 'clone', vcs_path, checkout_path,
        #                  '--shallow-since='+submission_string, '-b', '<WHICH_BRANCH>']

        # OPTION: A shallow clone, with just the most recent commit.
        #
        #  NOTE: If the server is busy, it might take seconds or
        #     minutes for an available shipper to process the git
        #     clone, and thethe timestamp might be slightly late)
        #
        #  So we choose this option!  (for now)
        #
        clone_command = [
            '/usr/bin/git', 'clone', vcs_path, checkout_path, '--depth', '1', '-b', which_branch
        ]

        with open(checkout_log_file, 'a') as f:
            print("VCS CHECKOUT", file=f)
            print('vcs_base_url', vcs_base_url, file=f)
            print('vcs_subdirectory', vcs_subdirectory, file=f)
            print('vcs_path', vcs_path, file=f)
            print(' '.join(clone_command), file=f)
            print("\n====================================\n", file=f)

        # git clone may fail -- because repository does not exist,
        # or because we don't have appropriate access credentials
        try:
            subprocess.check_call(clone_command)
            os.chdir(checkout_path)

            # determine which version we need to checkout
            # if the repo is empty or the specified branch does not exist, this command will fail
            try:
                what_version = subprocess.check_output(['git', 'rev-list', '-n', '1', which_branch])
                # old method:  when we had the full history, roll-back to a version by date
                # what_version = subprocess.check_output(['git', 'rev-list', '-n', '1',
                #                                         '--before="'+submission_string+'"',
                #                                         which_branch])
                what_version = str(what_version.decode('utf-8')).rstrip()
                if what_version == "":
                    # oops, pressed the grade button before a valid commit
                    shutil.rmtree(checkout_path, ignore_errors=True)
                # old method:
                # else:
                #    # and check out the right version
                #    subprocess.call(['git', 'checkout', '-b', 'grade', what_version])

                subprocess.call(['ls', '-lR', checkout_path], stdout=open(checkout_log_file, 'a'))
                print(
                    "\n====================================\n",
                    file=open(checkout_log_file, 'a')
                )
                subprocess.call(['du', '-skh', checkout_path], stdout=open(checkout_log_file, 'a'))
                obj['revision'] = what_version

            # exception on git rev-list
            except subprocess.CalledProcessError as error:
<<<<<<< HEAD
                autograding_utils.log_message(
                    config.log_path, job_id,
                    message=f"ERROR: failed to determine version on {which_branch} branch {error}"
=======
                config.logger.log_message(
                    f"ERROR: failed to determine version on master branch {error}",
                    job_id=job_id
>>>>>>> dd6bd153
                )
                os.chdir(checkout_path)
                error_path = os.path.join(
                    checkout_path, "failed_to_determine_version_on_specifed_branch.txt"
                )
                with open(error_path, 'w') as f:
                    print(str(error), file=f)
                    print("\n", file=f)
                    print("Check to be sure the repository is not empty.\n", file=f)
                    print("Check to be sure the repository has a " + which_branch +
                          " branch.\n", file=f)
                    print(
                        "And check to be sure the timestamps on the " + which_branch +
                        " branch are reasonable.\n",
                        file=f
                    )

        # exception on git clone
        except subprocess.CalledProcessError as error:
            config.logger.log_message(f"ERROR: failed to clone repository {error}", job_id=job_id)
            os.chdir(checkout_path)
            error_path = os.path.join(checkout_path, "failed_to_clone_repository.txt")
            with open(error_path, 'w') as f:
                print(str(error), file=f)
                print("\n", file=f)
                print("Check to be sure the repository exists.\n", file=f)
                print(
                    "And check to be sure the submitty_daemon user has appropriate access "
                    "credentials.\n",
                    file=f
                )

    # exception in constructing full git repository url/path
    except Exception as error:
        config.logger.log_message(
            f"ERROR: failed to construct valid repository url/path {error}",
            job_id=job_id
        )
        os.chdir(checkout_path)
        error_path = os.path.join(checkout_path, "failed_to_construct_valid_repository_url.txt")
        with open(error_path, 'w') as f:
            print(str(error), file=f)
            print("\n", file=f)
            print("Check to be sure the repository exists.\n", file=f)
            print(
                "And check to be sure the submitty_daemon user has appropriate access "
                "credentials.\n",
                file=f)

    return obj


# ==================================================================================
def get_job(config, my_name, which_machine, my_capabilities, which_untrusted):
    """
    Pick a job from the queue.
    """

    time_get_job_begin = dateutils.get_current_time()

    folder = worker_folder(my_name)

    '''
    ----------------------------------------------------------------
    Our first priority is to perform any awaiting VCS checkouts

    Note: This design is imperfect:

        * If all shippers are busy working on long-running autograding
        tasks there will be a delay of seconds or minutes between
        a student pressing the submission button and clone happening.
        This is a minor exploit allowing them to theoretically
        continue working on their submission past the deadline for
        the time period of the delay.
        -- This is not a significant, practical problem.

        * If multiple and/or large git submissions arrive close
        together, this shipper job will be tied up performing these
        clone operations.  Because we don't release the lock, any
        other shippers that complete their work will also be blocked
        from either helping with the clones or tackling the next
        autograding job.
        -- Based on experience with actual submission patterns, we
            do not anticipate that this will be a significant
            bottleneck at this time.

        * If a git clone takes a very long time and/or hangs because of
        network problems, this could halt all work on the server.
        -- We'll need to monitor the production server.

    We plan to do a complete overhaul of the
    scheduler/shipper/worker and refactoring this design should be
    part of the project.
    ----------------------------------------------------------------
    '''

    # Grab all the VCS files currently in the folder...
    vcs_files = [str(f) for f in Path(folder).glob('VCS__*')]
    for f in vcs_files:
        vcs_file = f[len(folder)+1:]
        no_vcs_file = f[len(folder)+1+5:]
        # do the checkout
        updated_obj = checkout_vcs_repo(config, folder+"/"+vcs_file, 'main')
        # save the regular grading queue file
        with open(os.path.join(folder, no_vcs_file), "w") as queue_file:
            json.dump(updated_obj, queue_file)
        # cleanup the vcs queue file
        os.remove(folder+"/"+vcs_file)
    # ----------------------------------------------------------------

    # Grab all the files currently in the folder, sorted by creation
    # time, and put them in the queue to be graded
    files = [str(f) for f in Path(folder).glob('*')]
    files_and_times = list()
    for f in files:
        try:
            my_time = os.path.getctime(f)
        except Exception:
            continue
        tup = (f, my_time)
        files_and_times.append(tup)

    files_and_times = sorted(files_and_times, key=operator.itemgetter(1))
    my_job = ""

    for full_path_file, _file_time in files_and_times:
        # get the file name (without the path)
        just_file = full_path_file[len(folder)+1:]

        # skip items that are already being graded
        if just_file.startswith("GRADING_"):
            continue
        grading_file = os.path.join(folder, "GRADING_"+just_file)
        if grading_file in files:
            continue

        # skip items (very recently added!) that are already waiting for a VCS checkout
        if just_file.startswith("VCS__"):
            continue

        # found something to do
        try:
            with open(full_path_file, 'r') as infile:
                queue_obj = json.load(infile)
        except Exception:
            continue

        # Check to make sure that we are capable of grading this submission
        required_capabilities = queue_obj["required_capabilities"]
        if required_capabilities not in my_capabilities:
            continue

        # prioritize interactive jobs over (batch) regrades
        # if you've found an interactive job, exit early (since they are sorted by timestamp)
        if "regrade" not in queue_obj or not queue_obj["regrade"]:
            my_job = just_file
            break

        # otherwise it's a regrade, and if we don't already have a
        # job, take it, but we have to search the rest of the list
        if my_job == "":
            my_job = just_file

    if not my_job == "":
        grading_file = os.path.join(folder, "GRADING_" + my_job)
        # create the grading file
        with open(os.path.join(grading_file), "w") as queue_file:
            json.dump({"untrusted": which_untrusted, "machine": which_machine}, queue_file)

    time_get_job_end = dateutils.get_current_time()

    time_delta = time_get_job_end-time_get_job_begin
    if time_delta > datetime.timedelta(milliseconds=100):
        print(my_name, " WARNING: submitty_autograding shipper get_job time ", time_delta)
        config.logger.log_message(
            f"{my_name} WARNING: submitty_autograding shipper get_job time {time_delta}"
        )

    return (my_job)


# ==================================================================================
# ==================================================================================
def shipper_process(config, my_name, my_data, full_address, which_untrusted):
    """
    Each shipper process spins in a loop, looking for a job that
    matches the capabilities of this machine, and then oversees the
    autograding of that job.  Interactive jobs are prioritized over
    batch (regrade) jobs.  If no jobs are available, the shipper waits
    on an event editing one of the queues.
    """

    which_machine = full_address
    my_capabilities = my_data['capabilities']
    my_folder = worker_folder(my_name)

    # ignore keyboard interrupts in the shipper processes
    signal.signal(signal.SIGINT, signal.SIG_IGN)

    counter = 0
    while True:
        try:
            my_job = get_job(config, my_name, which_machine, my_capabilities, which_untrusted)
            if not my_job == "":
                counter = 0
                grade_queue_file(
                    config, my_name, which_machine, which_untrusted, os.path.join(my_folder, my_job)
                )
                continue
            else:
                if counter == 0 or counter >= 10:
                    # do not log this message, only print it to console when manual testing &
                    # debugging
                    print("{0} {1}: no available job".format(my_name, which_untrusted))
                    counter = 0
                counter += 1
                time.sleep(1)

        except Exception as e:
            config.logger.log_stack_trace(traceback.format_exc())
            my_message = (
                f"ERROR in get_job {which_machine} {which_untrusted} {str(e)}. "
                "For more details, see traces entry"
            )
            config.logger.log_message(my_message)
            time.sleep(1)


# ==================================================================================
# ==================================================================================
def is_testcase_submission_limit(testcase: dict) -> bool:
    """Check whether the given testcase object is a submission limit check."""
    return (
        testcase['type'] == 'FileCheck' and
        testcase['title'] == 'Submission Limit'
    )


def can_short_circuit(config_obj: str) -> bool:
    """Check if a job can be short-circuited.

    Currently, a job can be short-circuited if either:

    * It has no autograding test cases
    * It has one autograding test case and that test case is the submission limit check.
    """

    base_testcases = config_obj['testcases']
    num_testcases = len(base_testcases)

    if 'item_pool' in config_obj:
        for item in config_obj['item_pool']:
            if 'testcases' in item:
                num_testcases += len(item['testcases'])

    # If there are no itempool or base testcases, we can short circuit
    if num_testcases == 0:
        # No test cases, so this is trivially short-circuitable.
        return True
    # If there is only one testcase and it is a base testcase, check if it is submission limit
    elif len(base_testcases) == 1 and num_testcases == 1:
        # We have only one test case; check if it's a submission limit check
        return is_testcase_submission_limit(base_testcases[0])
    else:
        return False


def check_submission_limit_penalty_inline(
    config_obj: dict,
    queue_obj: dict
) -> dict:
    """Check if a submission violates the submission limit.

    Note that this function makes the assumption that the file being graded is
    short-circuitable (i.e. only has one test case; the sentinel "submission
    limit" test case).
    """

    ###########################################################################
    #
    # NOTE: Editing this? Make sure this function stays in-sync with the
    #       my_testcase.isSubmissionLimit() branch in
    #       grading/main_validator.cpp::ValidateATestCase()
    #
    ###########################################################################

    # regrade.py seems to make this into a str, so force into int
    subnum = int(queue_obj['version'])
    testcase = config_obj['testcases'][0]
    penalty = testcase['penalty']
    possible_points = testcase['points']
    max_submissions = testcase['max_submissions']

    excessive = max(subnum - max_submissions, 0)
    points = floor(excessive * penalty)
    points = max(points, possible_points)
    view_testcase = points != 0

    return {
        'test_name': f"Test 1 {testcase['title']}",
        'view_testcase': view_testcase,
        'points_awarded': points
    }


def history_short_circuit_helper(
    base_path: str,
    course_path: str,
    queue_obj: dict,
    gradeable_config_obj: dict
) -> dict:
    """Figure out parameter values for just_write_grade_history."""
    user_path = os.path.join(
        course_path,
        'submissions',
        queue_obj['gradeable'],
        queue_obj['who'],
        str(queue_obj['version'])
    )
    submit_timestamp_path = os.path.join(
        user_path,
        '.submit.timestamp'
    )
    user_assignment_access_path = os.path.join(
        user_path,
        '.user_assignment_access.json'
    )

    gradeable_deadline = gradeable_config_obj['date_due']
    with open(submit_timestamp_path) as fd:
        submit_timestamp = dateutils.read_submitty_date(fd.read().rstrip())
    submit_time = dateutils.write_submitty_date(submit_timestamp)
    gradeable_deadline_dt = dateutils.read_submitty_date(gradeable_deadline)

    seconds_late = int((submit_timestamp - gradeable_deadline_dt).total_seconds())

    first_access = ''
    access_duration = -1
    if os.path.exists(user_assignment_access_path):
        with open(user_assignment_access_path) as fd:
            obj = json.load(fd, object_pairs_hook=collections.OrderedDict)
        if len(obj) == 0:
            # this can happen if the student never clicks on the page and the
            # instructor makes a submission for the student
            pass
        else:
            first_access = obj[0]['timestamp']
            first_access_dt = dateutils.read_submitty_date(first_access)
            access_duration = int((submit_timestamp - first_access_dt).total_seconds())

    return {
        'gradeable_deadline': gradeable_deadline,
        'submission': submit_time,
        'seconds_late': seconds_late,
        'first_access': first_access,
        'access_duration': access_duration
    }


def try_short_circuit(config: dict, queue_file: str) -> bool:
    """Attempt to short-circuit the job represented by the given queue file.

    Returns True if the job is short-circuitable and was successfully
    short-circuited.

    This function will first check if the queue file represents a gradeable
    that supports short-circuiting. If so, then this function will attempt to
    short-circuit the job within this child shipper process.

    Once the job is finished grading, then this function will write the history
    JSON file, zip up the results, and use the standard
    unpack_grading_results_zip function to place the results where they are
    expected. If something goes wrong during this process, then this function
    will return False, signaling to the caller that this job should be graded
    normally.
    """
    with open(queue_file) as fd:
        queue_obj = json.load(fd)

    course_path = os.path.join(
        config.submitty['submitty_data_dir'],
        'courses',
        queue_obj['semester'],
        queue_obj['course']
    )

    config_path = os.path.join(
        course_path,
        'config',
        'complete_config',
        f'complete_config_{queue_obj["gradeable"]}.json'
    )

    gradeable_config_path = os.path.join(
        course_path, 'config', 'form', f'form_{queue_obj["gradeable"]}.json'
    )

    with open(config_path) as fd:
        config_obj = json.load(fd)

    if not can_short_circuit(config_obj):
        return False

    job_id = ''.join(random.choice(string.ascii_letters + string.digits) for _ in range(6))
    gradeable_id = f"{queue_obj['semester']}/{queue_obj['course']}/{queue_obj['gradeable']}"
    config.logger.log_message(f"Short-circuiting {gradeable_id}", job_id=job_id)

    with open(gradeable_config_path) as fd:
        gradeable_config_obj = json.load(fd)

    # Augment the queue object
    base, path = os.path.split(queue_file)
    queue_time = packer_unpacker.get_queue_time(base, path)
    queue_time_longstring = dateutils.write_submitty_date(queue_time)
    grading_began = dateutils.get_current_time()
    wait_time = (grading_began - queue_time).total_seconds()

    queue_obj.update(
        queue_time=queue_time_longstring,
        regrade=queue_obj.get('regrade', False),
        waittime=wait_time,
        job_id=job_id
    )

    base_dir = tempfile.mkdtemp()

    results_dir = os.path.join(base_dir, 'TMP_RESULTS')
    results_json_path = os.path.join(results_dir, 'results.json')
    grade_txt_path = os.path.join(results_dir, 'grade.txt')
    queue_file_json_path = os.path.join(results_dir, 'queue_file.json')
    history_json_path = os.path.join(results_dir, 'history.json')
    logs_dir = os.path.join(results_dir, 'logs')

    os.makedirs(results_dir, exist_ok=True)
    os.makedirs(logs_dir, exist_ok=True)

    testcases = config_obj['testcases']
    testcase_outputs = []

    # This will probably always run, but it gives us a degree of
    # future-proofing.
    if len(testcases) > 0:
        testcase_outputs.append(
            check_submission_limit_penalty_inline(config_obj, queue_obj)
        )

    autograde_result_msg = write_grading_outputs(
        testcases,
        testcase_outputs,
        results_json_path,
        grade_txt_path
    )

    grading_finished = dateutils.get_current_time()
    grading_time = (grading_finished - grading_began).total_seconds()

    queue_obj['gradingtime'] = grading_time
    queue_obj['grade_result'] = autograde_result_msg
    queue_obj['which_untrusted'] = '(short-circuited)'

    # Save the augmented queue object
    with open(queue_file_json_path, 'w') as fd:
        json.dump(
            queue_obj, fd, indent=4, sort_keys=True, separators=(',', ':')
        )

    h = history_short_circuit_helper(
        base_dir,
        course_path,
        queue_obj,
        gradeable_config_obj
    )

    try:
        autograding_utils.just_write_grade_history(
            history_json_path,
            h['gradeable_deadline'],
            h['submission'],
            h['seconds_late'],
            h['first_access'],
            h['access_duration'],
            queue_obj['queue_time'],
            'BATCH' if queue_obj.get('regrade', False) else 'INTERACTIVE',
            dateutils.write_submitty_date(grading_began),
            int(queue_obj['waittime']),
            dateutils.write_submitty_date(grading_finished),
            int(grading_time),
            autograde_result_msg,
            queue_obj.get('revision', None)
        )

        results_zip_path = os.path.join(base_dir, 'results.zip')
        autograding_utils.zip_my_directory(results_dir, results_zip_path)
        packer_unpacker.unpack_grading_results_zip(
            config, '(short-circuit)', '(short-circuit)', results_zip_path
        )
    except Exception:
        config.logger.log_message(
            f"Short-circuit failed for {gradeable_id} (check stack traces). "
            "Falling back to standard grade.", job_id=job_id,
        )
        config.logger.log_stack_trace(traceback.format_exc(), job_id=job_id)
        return False
    finally:
        shutil.rmtree(base_dir, ignore_errors=True)

    config.logger.log_message(f"Successfully short-circuited {gradeable_id}!", job_id=job_id)
    return True


def write_grading_outputs(
    testcases: list,
    testcase_outputs: list,
    results_json: str,
    grade_txt: str
) -> str:
    """Write the grading output data to the specified paths."""

    ###########################################################################
    #
    # NOTE: Editing this file? Make sure that this function stays in-sync with
    #       grading/main_validator.cpp::validateTestCase()
    #
    ###########################################################################

    results = {'testcases': testcase_outputs}
    with open(results_json, 'w') as fd:
        json.dump(results, fd, indent=4)

    max_auto_points = sum(tc['points'] for tc in testcases)
    max_nonhidden_auto_points = sum(
        tc['points'] for tc in testcases if not tc.get('hidden', False)
    )

    auto_points = sum(r['points_awarded'] for r in testcase_outputs)
    nonhidden_auto_points = sum(
        r['points_awarded']
        for r, tc in zip(testcase_outputs, testcases)
        if not tc.get('hidden', False)
    )

    with open(grade_txt, 'w') as fd:
        # Write each test case's individual output
        for i, tc in enumerate(testcases):
            title = tc['title']
            extra_credit = tc.get('extra_credit', False)
            max_points = tc['points']
            points = testcase_outputs[i]['points_awarded']
            fd.write(f"Testcase {i:3}: {title:<50} ")

            if extra_credit:
                if points > 0:
                    fd.write(f"+{points:2} points")
                else:
                    fd.write(' ' * 10)
            elif max_points < 0:
                if points < 0:
                    fd.write(f"{points:3} points")
                else:
                    fd.write(' ' * 10)
            else:
                fd.write(f"{points:3} / {max_points:3}  ")

            if tc.get('hidden', False):
                fd.write("  [ HIDDEN ]")
            fd.write('\n')

        # Write the final lines
        autograde_total_msg = (
            f"{'Automatic grading total:':<64}{auto_points:3} /"
            f"{max_auto_points:3}\n"
        )
        fd.write(autograde_total_msg)
        fd.write(f"{'Non-hidden automatic grading total:':<64}{nonhidden_auto_points:3} /"
                 f"{max_nonhidden_auto_points:3}\n")
    return autograde_total_msg


# ==================================================================================
# ==================================================================================
def cleanup_shippers(config, worker_status_map, autograding_workers):
    print("CLEANUP SHIPPERS")
    config.logger.log_message("cleanup prior to launching submitty_autograding_shipper.py")

    # remove the temporary files for any incomplete autograding
    for file_path in Path(
        config.submitty['submitty_data_dir'],
        "autograding_TODO"
    ).glob("untrusted*"):
        file_path = str(file_path)
        config.logger.log_message(f"Remove autograding TODO file: {file_path}")
        os.remove(file_path)

    for file_path in Path(config.submitty['submitty_data_dir'], "autograding_DONE").glob("*"):
        file_path = str(file_path)
        config.logger.log_message(f"Remove autograding DONE file: {file_path}")
        os.remove(file_path)

    # clean up the worker queue files and queue directories (they will be recreated)
    for p in Path(IN_PROGRESS_PATH).glob('*'):
        for f in Path(p).glob('*'):
            dname, fname = os.path.split(f)
            if fname.startswith("GRADING_"):
                os.remove(f)
                print(f"canceling in progress job: {fname}")
            else:
                try:
                    shutil.move(str(f), INTERACTIVE_QUEUE)
                    print(f"Returned job to the to_be_graded_queue: {fname}")
                except Exception as e:
                    print(f"WARNING: Failed to return job: {fname} ERROR: {e}")
                    os.remove(f)
        os.rmdir(p)
        print(f"cleaned up directory: {p}")


# ==================================================================================
# ==================================================================================
def launch_shippers(config, worker_status_map, autograding_workers):
    print("LAUNCH SHIPPERS")
    config.logger.log_message("submitty_autograding_shipper.py launched")

    # Launch a shipper process for every worker on the primary machine and each worker machine
    processes = list()
    for name, machine in autograding_workers.items():
        # SKIP MACHINES THAT ARE NOT ENABLED OR NOT REACHABLE
        if not machine['enabled']:
            print(f"NOTE: MACHINE {name} is not enabled")
            config.logger.log_message(f"NOTE: MACHINE {name} is not enabled")
            continue
        if not worker_status_map[name]:
            print(f"ERROR: MACHINE {name} could not be reached => no shipper threads.")
            config.logger.log_message(
                f"ERROR: MACHINE {name} could not be reached => no shipper threads."
            )
            continue

        # CREATE THE QUEUE FILE DIRECTORIES
        num_workers_on_machine = machine["num_autograding_workers"]
        if num_workers_on_machine < 0:
            raise SystemExit(
                f"ERROR: num_workers_on_machine for '{machine}' must be non-negative."
            )
        worker_folders = [worker_folder(f'{name}_{i}') for i in range(num_workers_on_machine)]
        for folder in worker_folders:
            os.makedirs(folder, exist_ok=True)

        # PREPARE FULL ADDRESS
        try:
            full_address = ""
            if machine["address"] != "localhost":
                if machine["username"] == "":
                    raise SystemExit(
                        f"ERROR: empty username for worker machine {machine['address']}"
                    )
                full_address = f'{machine["username"]}@{machine["address"]}'
            else:
                if not machine["username"] == "":
                    raise SystemExit('ERROR: username for primary (localhost) must be ""')
                full_address = machine['address']
            single_machine_data = {name: machine}
            single_machine_data = add_fields_to_autograding_worker_json(
                config,
                single_machine_data,
                name
            )
        except Exception as e:
            config.logger.log_stack_trace(traceback.format_exc())
            print(f"ERROR: autograding_workers.json entry for {name} contains an error: {e}. "
                  "For more details, see trace entry.")
            config.logger.log_message(
                f"ERROR: autograding_workers.json entry for {name} contains an error: {e} "
                "For more details, see trace entry."
            )
            continue

        # LAUNCH SHIPPER THREADS
        for i in range(num_workers_on_machine):
            thread_name = f'{name}_{i}'
            u = "untrusted" + str(i).zfill(2)
            p = multiprocessing.Process(
                target=shipper_process,
                args=(config, thread_name, single_machine_data[name], full_address, u)
            )
            p.start()
            processes.append((thread_name, p))

    return processes


def get_job_requirements(job_file):
    try:
        with open(job_file, 'r') as infile:
            job_obj = json.load(infile)
        return job_obj["required_capabilities"]
    except Exception:
        print(f"ERROR: This job does not have required capabilities: {job_file}")
        return None


def worker_job_match(worker, autograding_workers, job_requirements):
    try:
        machine = worker.split("_")[0]
        capabilities = autograding_workers[machine]["capabilities"]
        return job_requirements in capabilities
    except Exception:
        print(f"ERROR: This worker / machine does not have capabilities {worker}")
        return None


def monitoring_loop(
    config: submitty_config.Config,
    autograding_workers: dict,
    processes: List[Tuple[str, multiprocessing.Process]]
):

    print("MONITORING LOOP")
    total_num_workers = len(processes)

    # main monitoring loop
    try:
        while True:
            alive = 0
            for name, p in processes:
                if p.is_alive:
                    alive = alive+1
                else:
                    config.logger.log_message(f"ERROR: process {name} is not alive")
            if alive != total_num_workers:
                config.logger.log_message(
                    f"ERROR: #shippers={total_num_workers} != #alive={alive}"
                )

            # Find which workers are currently idle, as well as any autograding
            # jobs which need to be scheduled.
            workers = [name for (name, p) in processes if p.is_alive]
            idle_workers = list(filter(
                lambda n: len(os.listdir(worker_folder(n))) == 0,
                workers
            ))
            jobs = filter(
                os.path.isfile,
                map(
                    lambda f: os.path.join(INTERACTIVE_QUEUE, f),
                    os.listdir(INTERACTIVE_QUEUE)
                )
            )

            # Distribute available jobs randomly among workers currently idle.
            for job in jobs:
                if len(idle_workers) == 0:
                    break
                job_requirements = get_job_requirements(job)
                # prune the list to the workers that have the necessary capabilities for this job
                matching_workers = list(filter(
                    lambda n: worker_job_match(n, autograding_workers, job_requirements),
                    idle_workers
                ))
                if len(matching_workers) == 0:
                    # skip this job for now if none of the idle workers can handle this job
                    continue
                # pick one of the matching workers randomly
                dest = random.choice(matching_workers)
                config.logger.log_message(
                    f"Pushing job {os.path.basename(job)} to {dest}."
                )
                shutil.move(job, worker_folder(dest))
                idle_workers.remove(dest)

            time.sleep(1)

    except KeyboardInterrupt:
        config.logger.log_message("grade_scheduler.py keyboard interrupt")
        # just kill everything in this group id right now
        # NOTE:  this may be a bug if the grandchildren have a different group id and not be killed
        os.kill(-os.getpid(), signal.SIGKILL)

        # run this to check if everything is dead
        #    ps  xao pid,ppid,pgid,sid,comm,user  | grep untrust

        # everything's dead, including the main process so the rest of this will be ignored
        # but this was mostly working...

        # terminate the jobs
        for i in range(0, total_num_workers):
            processes[i].terminate()
        # wait for them to join
        for i in range(0, total_num_workers):
            processes[i].join()

    config.logger.log_message("grade_scheduler.py terminated")


# ==================================================================================
def load_autograding_workers_json(config: submitty_config.Config):
    print("LOAD AUTOGRADING WORKERS JSON")

    # The names of the worker machines, the capabilities of each
    # worker machine, and the number of workers per machine are stored
    # in the autograding_workers json.
    try:
        autograding_workers_path = os.path.join(
            config.submitty['submitty_install_dir'], 'config', "autograding_workers.json"
        )
        with open(autograding_workers_path, 'r') as infile:
            autograding_workers = json.load(infile)
    except Exception as e:
        config.logger.log_stack_trace(traceback.format_exc())
        raise SystemExit(f"ERROR: could not locate the autograding workers json: {e}")

    # There must always be a primary machine, it may or may not have
    # autograding workers.
    if "primary" not in autograding_workers:
        raise SystemExit("ERROR: autograding_workers.json contained no primary machine.")

    # One (or more) of the machines must accept "default" jobs.
    default_present = False
    for _name, machine in autograding_workers.items():
        if not machine["enabled"]:
            continue
        if "default" in machine["capabilities"]:
            default_present = True
            break
    if not default_present:
        raise SystemExit(
            "ERROR: autograding_workers.json contained no enabled machine with default capabilities"
        )

    return autograding_workers


# ==================================================================================
if __name__ == "__main__":

    config_dir = os.path.join(os.path.dirname(os.path.realpath(__file__)), '..', 'config')
    config = submitty_config.Config.path_constructor(config_dir, JOB_ID)

    instantiate_global_variables(config)

    # verify the DAEMON_USER is running this script
    if not int(os.getuid()) == int(config.submitty_users['daemon_uid']):
        raise SystemExit(
            "ERROR: the submitty_autograding_shipper.py script must be run by the DAEMON_USER"
        )

    autograding_workers = load_autograding_workers_json(config)
    worker_status_map = update_remote_autograding_workers(config, autograding_workers)
    cleanup_shippers(config, worker_status_map, autograding_workers)
    processes = launch_shippers(config, worker_status_map, autograding_workers)
    monitoring_loop(config, autograding_workers, processes)<|MERGE_RESOLUTION|>--- conflicted
+++ resolved
@@ -880,15 +880,9 @@
 
             # exception on git rev-list
             except subprocess.CalledProcessError as error:
-<<<<<<< HEAD
-                autograding_utils.log_message(
-                    config.log_path, job_id,
-                    message=f"ERROR: failed to determine version on {which_branch} branch {error}"
-=======
                 config.logger.log_message(
-                    f"ERROR: failed to determine version on master branch {error}",
+                    f"ERROR: failed to determine version on {which_branch} branch {error}",
                     job_id=job_id
->>>>>>> dd6bd153
                 )
                 os.chdir(checkout_path)
                 error_path = os.path.join(
