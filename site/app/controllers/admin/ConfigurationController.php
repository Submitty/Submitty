<?php

namespace app\controllers\admin;

use app\controllers\AbstractController;
use app\libraries\FileUtils;

class ConfigurationController extends AbstractController {
    public function run() {
        switch ($_REQUEST['action']) {
            case 'view':
                $this->viewConfiguration();
                break;
            case 'update':
                $this->updateConfiguration();
                break;
            default:
                $this->core->getOutput()->showError("Invalid page request for controller");
                break;
        }
    }

    public function viewConfiguration()
    {
        $fields = array(
            'course_name'                    => $this->core->getConfig()->getCourseName(),
            'course_home_url'                => $this->core->getConfig()->getCourseHomeUrl(),
            'default_hw_late_days'           => $this->core->getConfig()->getDefaultHwLateDays(),
            'default_student_late_days'      => $this->core->getConfig()->getDefaultStudentLateDays(),
            'zero_rubric_grades'             => $this->core->getConfig()->shouldZeroRubricGrades(),
            'upload_message'                 => $this->core->getConfig()->getUploadMessage(),
            'keep_previous_files'            => $this->core->getConfig()->keepPreviousFiles(),
            'display_rainbow_grades_summary' => $this->core->getConfig()->displayRainbowGradesSummary(),
            'display_custom_message'         => $this->core->getConfig()->displayCustomMessage(),
            'course_email'                   => $this->core->getConfig()->getCourseEmail(),
            'vcs_base_url'                   => $this->core->getConfig()->getVcsBaseUrl(),
            'vcs_type'                       => $this->core->getConfig()->getVcsType(),
            'forum_enabled'                  => $this->core->getConfig()->isForumEnabled(),
            'regrade_enabled'                => $this->core->getConfig()->isRegradeEnabled(),
            'regrade_message'                => $this->core->getConfig()->getRegradeMessage(),
            'private_repository'             => $this->core->getConfig()->getPrivateRepository(),
            'room_seating_gradeable_id'      => $this->core->getConfig()->getRoomSeatingGradeableId(),
<<<<<<< HEAD
            'auto_rainbow_grades'            => $this->core->getConfig()->getAutoRainbowGrades()
=======
            'seating_only_for_instructor'    => $this->core->getConfig()->isSeatingOnlyForInstructor()
>>>>>>> e6cd4d8a
        );

        if (isset($_SESSION['request'])) {
            foreach (array('upload_message', 'course_email', 'regrade_message') as $key) {
                if (isset($_SESSION['request'][$key])) {
                    $fields[$key] = htmlentities($_SESSION['request'][$key]);
                }
            }

            foreach (array('default_hw_late_days', 'default_student_late_days') as $key) {
                if (isset($_SESSION['request'][$key])) {
                    $fields[$key] = intval($_SESSION['request'][$key]);
                }
            }

            foreach (array('zero_rubric_grades', 'keep_previous_files', 'display_rainbow_grades_summary',
                         'display_custom_message', 'regrade_enabled') as $key) {
                if (isset($_SESSION['request'][$key])) {
                    $fields[$key] = ($_SESSION['request'][$key] == true) ? true : false;
                }
            }

            unset($_SESSION['request']);
        }

        $gradeable_seating_options = $this->getGradeableSeatingOptions();
        $config_url = $this->core->buildUrl(array('component' => 'admin', 'page' => 'wrapper'));
        $email_room_seating_url = $this->core->buildUrl(array('component' => 'admin', 'page' => 'email_room_seating'));

        $this->core->getOutput()->renderOutput(array('admin', 'Configuration'), 'viewConfig', $fields, $gradeable_seating_options, $config_url, $email_room_seating_url);
    }

    public function updateConfiguration() {
        if (!$this->core->checkCsrfToken()) {
            return $this->core->getOutput()->renderJsonFail('Invalid CSRF token');
        }

        if(!isset($_POST['name'])) {
            return $this->core->getOutput()->renderJsonFail('Name of config value not provided');
        }
        $name = $_POST['name'];

        if(!isset($_POST['entry'])) {
            return $this->core->getOutput()->renderJsonFail('Name of config entry not provided');
        }
        $entry = $_POST['entry'];

        if($name === "room_seating_gradeable_id") {
            $gradeable_seating_options = $this->getGradeableSeatingOptions();
            $gradeable_ids = array();
            foreach($gradeable_seating_options as $option) {
                $gradeable_ids[] = $option['g_id'];
            }
            if(!in_array($entry, $gradeable_ids)) {
                return $this->core->getOutput()->renderJsonFail('Invalid gradeable chosen for seating');
            }
        }
        else if(in_array($name, array('default_hw_late_days', 'default_student_late_days'))) {
            if(!ctype_digit($entry)) {
                return $this->core->getOutput()->renderJsonFail('Must enter a number for this field');
            }
            $entry = intval($entry);
        }
        else if(in_array($name, array('zero_rubric_grades', 'keep_previous_files', 'display_rainbow_grades_summary',
                                      'display_custom_message', 'forum_enabled', 'regrade_enabled', 'seating_only_for_instructor'))) {
            $entry = $entry === "true" ? true : false;
        }
        else if($name === 'upload_message') {
            $entry = nl2br($entry);
        }

        $config_ini = $this->core->getConfig()->getCourseJson();
        if(!isset($config_ini['course_details'][$name])) {
            return $this->core->getOutput()->renderJsonFail('Not a valid config name');
        }
        $config_ini['course_details'][$name] = $entry;
        $this->core->getConfig()->saveCourseJson(['course_details' => $config_ini['course_details']]);

        return $this->core->getOutput()->renderJsonSuccess();
    }

    private function getGradeableSeatingOptions() {
        $gradeable_seating_options = $this->core->getQueries()->getAllGradeablesIdsAndTitles();

        $seating_dir = FileUtils::joinPaths($this->core->getConfig()->getCoursePath(), 'reports', 'seating');

        $gradeable_seating_options = array_filter($gradeable_seating_options, function($seating_option) use($seating_dir) {
            return is_dir(FileUtils::joinPaths($seating_dir, $seating_option['g_id']));
        });

        $empty_option = [[
            'g_id' => "",
            'g_title' => "--None--"
        ]];

        return $empty_option + $gradeable_seating_options;
    }
}<|MERGE_RESOLUTION|>--- conflicted
+++ resolved
@@ -40,11 +40,8 @@
             'regrade_message'                => $this->core->getConfig()->getRegradeMessage(),
             'private_repository'             => $this->core->getConfig()->getPrivateRepository(),
             'room_seating_gradeable_id'      => $this->core->getConfig()->getRoomSeatingGradeableId(),
-<<<<<<< HEAD
+            'seating_only_for_instructor'    => $this->core->getConfig()->isSeatingOnlyForInstructor(),
             'auto_rainbow_grades'            => $this->core->getConfig()->getAutoRainbowGrades()
-=======
-            'seating_only_for_instructor'    => $this->core->getConfig()->isSeatingOnlyForInstructor()
->>>>>>> e6cd4d8a
         );
 
         if (isset($_SESSION['request'])) {
