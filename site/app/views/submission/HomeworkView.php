--- conflicted
+++ resolved
@@ -381,70 +381,17 @@
                 $show_testcases = true;
                 break;
             }
-<<<<<<< HEAD
-        }
-=======
-            else {
-                $now = new \DateTime("now", $this->core->getConfig()->getTimezone());
-                $active_same_as_graded = true;
-                foreach($gradeable->getComponents() as $component) {
-                    if($component->getGradedVersion() !== $gradeable->getActiveVersion() && $component->getGradedVersion() !== -1) {
-                        $active_same_as_graded = false;
-                    }
-                }
-                if(!$active_same_as_graded && $gradeable->beenTAgraded()) {
-                    $return .= <<<HTML
-    <div class="sub" id="submission_message">
-        <p class="red-message">
-            Note: The version you have selected to be graded is not the version graded by<br />
-            the instructor/TAs. If the graded version does not match your selected<br />
-            version, a zero will be recorded in the gradebook.
-        </p>
-    </div>
-HTML;
-                }
-                else if($gradeable->getActiveVersion() > 0
-                    && $gradeable->getActiveVersion() === $current_version->getVersion()) {
-                    $return .= <<<HTML
-    <div class="sub" id="submission_message">
-        <p class="green-message">
-            Note: This version of your assignment will be graded by the instructor/TAs and the score recorded in the gradebook.
-        </p>
-    </div>
-HTML;
-                }
-                else {
-                    if($gradeable->getActiveVersion() > 0) {
-                        $return .= <<<HTML
-   <div class="sub" id="submission_message">
-       <p class="red-message">
-            Note: This version of your assignment will not be graded the instructor/TAs. <br />
-HTML;
-                    }
-                    else {
-                       $return .= <<<HTML
-    <div class="sub">
-        <p class="red-message">
-            Note: You have selected to NOT GRADE THIS ASSIGNMENT.<br />
-            This assignment will not be graded by the instructor/TAs and a zero will be recorded in the gradebook.<br />
-HTML;
-                    }
-
-                        $return .= <<<HTML
-            Click the button "Grade This Version" if you would like to specify that this version of your homework should be graded.
-         </p>
-     </div>
-HTML;
-                }
-
-                if ($gradeable->hasIncentiveMessage()) {
-                    $return .= <<<HTML
-    <div class="sub" id="incentive_message" style="display: none;">
-        <p class='green-message'>{$gradeable->getIncentiveMessage()}</p>    
-    </div>
-HTML;
-                }
->>>>>>> bfc3c379
+        }
+
+        if ($gradeable->getActiveVersion() !== 0 || $gradeable->getCurrentVersionNumber() !== 0) {
+            $active_same_as_graded = true;
+            foreach ($gradeable->getComponents() as $component) {
+                if ($component->getGradedVersion() !== $gradeable->getActiveVersion() && $component->getGradedVersion() !== -1) {
+                    $active_same_as_graded = false;
+                    break;
+                }
+            }
+        }
 
         return $this->core->getOutput()->renderTwigTemplate("submission/CurrentVersionBox.twig", [
             "gradeable" => $gradeable,
@@ -454,6 +401,7 @@
             "results" => $results,
             "show_testcases" => $show_testcases,
             "canViewWholeGradeable" => $canViewWholeGradeable,
+            "active_same_as_graded" => $active_same_as_graded,
         ]);
     }
 
