--- conflicted
+++ resolved
@@ -269,11 +269,7 @@
 
         $this->ta_instructions = $details['g_overall_ta_instructions'];
         $this->instructions_url = $details['g_instructions_url'];
-<<<<<<< HEAD
-=======
-        $this->team_assignment = isset($details['g_team_assignment']) ? $details['g_team_assignment'] === true : false;
         $this->peer_grading = isset($details['g_peer_grading']) ? $details['g_peer_grading'] === true: false;
->>>>>>> e12576d0
         $this->type = $details['g_gradeable_type'];
         if ($this->type === GradeableType::ELECTRONIC_FILE) {
             $this->open_date = new \DateTime($details['eg_submission_open_date'], $timezone);
