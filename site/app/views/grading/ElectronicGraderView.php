--- conflicted
+++ resolved
@@ -372,16 +372,10 @@
             "grade_inquiry_allowed" => $gradeable->isGradeInquiryAllowed(),
             "grade_inquiry_per_component_allowed" => $gradeable->isGradeInquiryPerComponentAllowed(),
             "histograms" => $histogram_data,
-<<<<<<< HEAD
-            "include_grade_override" => array_key_exists('include_grade_override', $_COOKIE) ? $_COOKIE['include_grade_override'] : 'omit',
-            "include_bad_submissions" => array_key_exists('include_bad_submissions', $_COOKIE) ? $_COOKIE['include_bad_submissions'] : 'omit',
-            "include_null_section" => array_key_exists('include_null_section', $_COOKIE) ? $_COOKIE['include_null_section'] : 'omit',
-            "include_withdrawn_students" => array_key_exists('include_withdrawn_students__' . $gradeable_id, $_COOKIE) ? $_COOKIE['include_withdrawn_students__' . $gradeable_id] : 'omit',
-=======
             "include_grade_override" => $_COOKIE['include_grade_override'] ?? 'omit',
             "include_bad_submissions" => $_COOKIE['include_bad_submissions'] ?? 'omit',
             "include_null_section" => $_COOKIE['include_null_section'] ?? 'omit',
->>>>>>> 4e69e055
+            "include_withdrawn_students" => $_COOKIE['include_withdrawn_students__' . $gradeable_id] ?? 'omit',
             "warnings" => $warnings,
             "submissions_in_queue" => $submissions_in_queue,
             "can_manage_teams" => $this->core->getAccess()->canI('grading.electronic.show_edit_teams', ["gradeable" => $gradeable])
