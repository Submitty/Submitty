<?php

namespace app\views\grading;

use app\controllers\student\LateDaysTableController;
use app\libraries\FileUtils;
use app\libraries\Utils;
use app\models\gradeable\Gradeable;
use app\models\gradeable\AutoGradedVersion;
use app\models\gradeable\GradedGradeable;
use app\models\gradeable\LateDayInfo;
use app\models\SimpleStat;
use app\models\Team;
use app\models\User;
use app\views\AbstractView;

class ElectronicGraderView extends AbstractView {
    /**
     * @param Gradeable $gradeable
     * @param array[] $sections
     * @param SimpleStat[] $component_averages
     * @param SimpleStat|null $autograded_average
     * @param SimpleStat|null $overall_average
     * @param int $total_submissions
     * @param int $registered_but_not_rotating
     * @param int $rotating_but_not_registered
     * @param int $viewed_grade
     * @param string $section_type
     * @param int $regrade_requests
     * @param bool $show_warnings
     * @return string
     */
    public function statusPage(
        Gradeable $gradeable,
        array $sections,
        array $component_averages,
        $autograded_average,
        $overall_scores,
        $overall_average,
        int $total_submissions,
        int $individual_viewed_grade,
        int $total_students_submitted,
        int $registered_but_not_rotating,
        int $rotating_but_not_registered,
        int $viewed_grade,
        string $section_type,
        int $regrade_requests,
        bool $show_warnings) {

        $peer = false;
        if($gradeable->isPeerGrading() && $this->core->getUser()->getGroup() == User::GROUP_STUDENT) {
            $peer = true;
        }
        $graded = 0;
        $total = 0;
        $no_team_total = 0;
        $team_total = 0;
        $team_percentage = 0;
        $total_students = 0;
        $graded_total = 0;
        $submitted_total = 0;
        $submitted_percentage = 0;
        $peer_total = 0;
        $peer_graded = 0;
        $peer_percentage = 0;
        $viewed_total = 0;
        $viewed_percent = 0;
        $overall_total = 0;
        $overall_percentage = 0;
        $autograded_percentage = 0;
        $component_percentages = [];
        $component_overall_score = 0;
        $component_overall_max = 0;
        $component_overall_percentage = 0;
        $this->core->getOutput()->addInternalJs('plotly-1.48.3.min.js');

        foreach ($sections as $key => $section) {
            if ($key === "NULL") {
                continue;
            }
            $graded += $section['graded_components'];
            $total += $section['total_components'];
            if ($gradeable->isTeamAssignment()) {
                $no_team_total += $section['no_team'];
                $team_total += $section['team'];
            }
        }
        if ($total === 0 && $no_team_total === 0){
            $graded_percentage = -1;
        } else if ($total === 0 && $no_team_total > 0){
            $graded_percentage = 0;
        } else{
            $graded_percentage = number_format(($graded / $total) * 100, 1);
        }

        if($graded_percentage !== -1){
            if ($gradeable->isTeamAssignment()) {
                $total_students = $team_total + $no_team_total;
            } else {
                $total_students = $total_submissions;
            }
            $num_components = count($gradeable->getNonPeerComponents());
            $submitted_total = $total/$num_components;
            $graded_total = round($graded/$num_components, 2);
            if($peer) {
                $num_components = count($gradeable->getPeerComponents()) * $gradeable->getPeerGradeSet();
                $graded_total = $graded/$num_components;
                $submitted_total = $total/$num_components;
            }
            if($total_submissions!=0){
                $submitted_percentage = round(($submitted_total / $total_submissions) * 100, 1);
            }
            //Add warnings to the warnings array to display them to the instructor.
            $warnings = array();
            if($section_type === "rotating_section" && $show_warnings){
                if ($registered_but_not_rotating > 0){
                    array_push($warnings, "There are ".$registered_but_not_rotating." registered students without a rotating section.");
                }
                if($rotating_but_not_registered > 0){
                    array_push($warnings, "There are ".$rotating_but_not_registered." unregistered students with a rotating section.");
                }
            }

            if($gradeable->isTeamAssignment()){
                $team_percentage = $total_students != 0 ? round(($team_total/$total_students) * 100, 1) : 0;
            }
            if ($peer) {
                $peer_count = count($gradeable->getPeerComponents());
                $peer_total = floor($sections['stu_grad']['total_components']/$peer_count);
                $peer_graded = floor($sections['stu_grad']['graded_components']/$peer_count);
                $peer_percentage = number_format(($sections['stu_grad']['graded_components']/$sections['stu_grad']['total_components']) * 100, 1);
            } else {
                foreach ($sections as $key => &$section) {
                    if ($section['total_components'] == 0) {
                        $section['percentage'] = 0;
                    } else {
                        $section['percentage'] = number_format(($section['graded_components'] / $section['total_components']) * 100, 1);
                    }
                    $section['graded'] = round($section['graded_components']/$num_components, 1);
                    $section['total'] = $section['total_components']/$num_components;

                }
                unset($section); // Clean up reference

                if ($gradeable->isTaGradeReleased()) {
                    $viewed_total = $total/$num_components;
                    $viewed_percent = number_format(($viewed_grade / max($viewed_total, 1)) * 100, 1);
                    $individual_viewed_percent = $total_students_submitted == 0 ? 0 :
                        number_format(($individual_viewed_grade/$total_students_submitted)*100,1);
                }
            }
            if(!$peer) {
                if ($overall_average !== null) {
                    $overall_total = $overall_average->getMaxValue() + $gradeable->getAutogradingConfig()->getTotalNonExtraCredit();
                    if ($overall_total != 0) {
                        $overall_percentage = round($overall_average->getAverageScore() / $overall_total * 100);
                    }
                }
                if ($autograded_average !== null) {
                    if ($gradeable->getAutogradingConfig()->getTotalNonExtraCredit() !== 0 && $autograded_average->getCount() !== 0) {
                        $autograded_percentage = round($autograded_average->getAverageScore() / $gradeable->getAutogradingConfig()->getTotalNonExtraCredit() * 100);
                    }
                }
                if (count($component_averages) !== 0) {
                    foreach ($component_averages as $comp) {
                        /* @var SimpleStat $comp */
                        $component_overall_score += $comp->getAverageScore();
                        $component_overall_max += $comp->getMaxValue();
                        $percentage = 0;
                        if ($comp->getMaxValue() != 0) {
                            $percentage = round($comp->getAverageScore() / $comp->getMaxValue() * 100);
                        }
                        $component_percentages[] = $percentage;
                    }
                    if ($component_overall_max != 0) {
                        $component_overall_percentage = round($component_overall_score / $component_overall_max * 100);
                    }
                }
                //This else encompasses the above calculations for Teamss
                //END OF ELSE
            }
        }

        //determines if there are any valid rotating sections
        $no_rotating_sections = false;
        if (count($sections) === 0) {
            $no_rotating_sections = true;
        }
        else {
            if ($gradeable->isTeamAssignment()) {
                $valid_teams_or_students = 0;
                foreach ($sections as $section) {
                    $valid_teams_or_students+= $section['no_team']+$section['team'];
                }
                $no_rotating_sections = $valid_teams_or_students === 0;
            }
        }
        $details_url = $this->core->buildNewCourseUrl(['gradeable', $gradeable->getId(), 'grading', 'details']);
        return $this->core->getOutput()->renderTwigTemplate("grading/electronic/Status.twig", [
            "gradeable_id" => $gradeable->getId(),
            "gradeable_title" => $gradeable->getTitle(),
            "team_assignment" => $gradeable->isTeamAssignment(),
            "ta_grades_released" => $gradeable->isTaGradeReleased(),
            "rotating_sections_error" => (!$gradeable->isGradeByRegistration()) and $no_rotating_sections
                and $this->core->getUser()->getGroup() == User::GROUP_INSTRUCTOR,
            "autograding_non_extra_credit" => $gradeable->getAutogradingConfig()->getTotalNonExtraCredit(),
            "peer" => $peer,
            "team_total" => $team_total,
            "team_percentage" => $team_percentage,
            "total_students" => $total_students,
            "total_submissions" => $total_submissions,
            "submitted_total" => $submitted_total,
            "submitted_percentage" => $submitted_percentage,
            "graded_total" => $graded_total,
            "graded_percentage" => $graded_percentage,
            "peer_total" => $peer_total,
            "peer_graded" => $peer_graded,
            "peer_percentage" => $peer_percentage,
            "sections" => $sections,
            "viewed_grade" => $viewed_grade,
            "viewed_total" => $viewed_total,
            "viewed_percent" => $viewed_percent,
            "overall_average" => $overall_average,
            "overall_scores" => $overall_scores,
            "overall_total" => $overall_total,
            "overall_percentage" => $overall_percentage,
            "autograded_percentage" => $autograded_percentage,
            "autograded_average" => $autograded_average,
            "component_averages" => $component_averages,
            "component_percentages" => $component_percentages,
            "component_overall_score" => $component_overall_score,
            "component_overall_max" => $component_overall_max,
            "component_overall_percentage" => $component_overall_percentage,
            "individual_viewed_grade" => $individual_viewed_grade,
            "total_students_submitted" => $total_students_submitted,
            "individual_viewed_percent" => $individual_viewed_percent ?? 0,
            "regrade_requests" => $regrade_requests,
            "details_url" => $details_url,
            "details_view_all_url" => $details_url . '?' . http_build_query(['view' => 'all']),
            "grade_url" => $this->core->buildNewCourseUrl(['gradeable', $gradeable->getId(), 'grading', 'grade'])
        ]);
    }

    public function statPage($users) {

        $gradeable_id = $_REQUEST['gradeable_id'] ?? '';

        $return = <<<HTML
        
		<div class="content_upload_content">

HTML;
        $this->core->getOutput()->addBreadcrumb("Bulk Upload Forensics", $this->core->buildUrl(array('component' => 'submission', 'action' => 'stat_page', 'gradeable_id' => $gradeable_id)));

        $return .= <<<HTML
			<div style="padding-left:20px;padding-bottom: 10px;border-radius:3px;padding-right:20px;">
				<table class="table table-striped table-bordered persist-area" id="content_upload_table">
					<tr>			
				        <td style = "cursor:pointer;" width="25%" id="user_down">User &darr;</td>
				        <td style = "cursor:pointer;" width="25%" id="upload_down">Upload Timestamp</td>
				        <td style = "cursor:pointer;" width="25%" id="submission_down">Submission Timestamp</td>
				        <td style = "cursor:pointer;" width="25%" id="filepath_down">Filepath</td>
					</tr>
HTML;

        foreach($users as $user => $details){
            $first_name = htmlspecialchars($details["first_name"]);
            $last_name = htmlspecialchars($details["last_name"]);
            $upload_timestamp = $details["upload_time"];
            $submit_timestamp = $details["submit_time"];
            $filepath = htmlspecialchars($details["file"]);

            $return .= <<<HTML
			<tbody>
				<tr>
					<td>{$last_name}, {$first_name}</td>
                    <td>{$upload_timestamp}</td>
                    <td>{$submit_timestamp}</td>
                    <td>{$filepath}</td>
				</tr>
			</tbody>
HTML;

        }

        $return .= <<<HTML
				</table>
			</div>
			</div>

			<script>
				$("td").click(function(){
					if($(this).attr('id')=="user_down"){
						sortTable(0);
					}
					if($(this).attr('id')=="upload_down"){
						sortTable(1);
					}
					if($(this).attr('id')=="submission_down"){
						sortTable(2);
					}
					if($(this).attr('id')=="filepath_down"){
						sortTable(3);
					}
					
				});
				
				function sortTable(sort_element_index){
					var table = document.getElementById("content_upload_table");
					var switching = true;
					while(switching){
						switching=false;
						var rows = table.getElementsByTagName("TBODY");
						for(var i=1;i<rows.length-1;i++){

							var a = rows[i].getElementsByTagName("TR")[0].getElementsByTagName("TD")[sort_element_index];
							var b = rows[i+1].getElementsByTagName("TR")[0].getElementsByTagName("TD")[sort_element_index];
                            // sorted alphabetically by last name or by earliest time
							if((sort_element_index >= 0 && sort_element_index <= 3) ? a.innerHTML>b.innerHTML : parseInt(a.innerHTML) < parseInt(b.innerHTML)){
								rows[i].parentNode.insertBefore(rows[i+1],rows[i]);
								switching=true;
							}
						}
					}

					var row0 = table.getElementsByTagName("TBODY")[0].getElementsByTagName("TR")[0];
					var headers = row0.getElementsByTagName("TD");
					
					for(var i = 0;i<headers.length;i++){
						var index = headers[i].innerHTML.indexOf(' ↓');
						
						if(index> -1){

							headers[i].innerHTML = headers[i].innerHTML.substr(0, index);
							break;
						}
					}

					headers[sort_element_index].innerHTML = headers[sort_element_index].innerHTML + ' ↓';

				}

			</script>
HTML;
        return $return;

    }



    /**
     * @param Gradeable $gradeable
     * @param GradedGradeable[] $graded_gradeables,
     * @param User[] $teamless_users
     * @param array $graders
     * @param Team[] $empty_teams
     * @param bool $show_all_sections_button
     * @param bool $show_import_teams_button
     * @param bool $show_export_teams_button
     * @param bool $show_edit_teams
     * @return string
     */
    public function detailsPage(Gradeable $gradeable, $graded_gradeables, $teamless_users, $graders, $empty_teams, $show_all_sections_button, $show_import_teams_button, $show_export_teams_button, $show_edit_teams, $past_grade_start_date, $view_all, $sort, $direction) {

        $peer = false;
        if ($gradeable->isPeerGrading() && $this->core->getUser()->getGroup() == User::GROUP_STUDENT) {
            $peer = true;
        }

        //Each table column is represented as an array with the following entries:
        // width => how wide the column should be on the page, <td width=X>
        // title => displayed title in the table header
        // function => maps to a macro in Details.twig:render_student
        $columns = [];
        if($peer) {
            $columns[]         = ["width" => "5%",  "title" => "",                 "function" => "index"];
            $columns[]         = ["width" => "30%", "title" => "Student",          "function" => "user_id_anon"];

            if ($gradeable->getAutogradingConfig()->getTotalNonHiddenNonExtraCredit() !== 0) {
                $columns[]     = ["width" => "15%", "title" => "Autograding",      "function" => "autograding_peer"];
                $columns[]     = ["width" => "20%", "title" => "Grading",          "function" => "grading"];
                $columns[]     = ["width" => "15%", "title" => "Total",            "function" => "total_peer"];
                $columns[]     = ["width" => "15%", "title" => "Active Version",   "function" => "active_version"];
            } else {
                $columns[]     = ["width" => "30%", "title" => "Grading",          "function" => "grading"];
                $columns[]     = ["width" => "20%", "title" => "Total",            "function" => "total_peer"];
                $columns[]     = ["width" => "15%", "title" => "Active Version",   "function" => "active_version"];
            }
        } else {
            if ($gradeable->isTeamAssignment()) {
                if ($show_edit_teams) {
                    $columns[] = ["width" => "2%",  "title" => "",                 "function" => "index"];
                    $columns[] = ["width" => "8%",  "title" => "Section",          "function" => "section"];
                    $columns[] = ["width" => "5%",  "title" => "Edit Teams",       "function" => "team_edit"];
                    $columns[] = ["width" => "10%", "title" => "Team Id",          "function" => "team_id", "sort_type" => "id"];
                    $columns[] = ["width" => "32%", "title" => "Team Members",     "function" => "team_members"];
                } else {
                    $columns[] = ["width" => "3%",  "title" => "",                 "function" => "index"];
                    $columns[] = ["width" => "5%",  "title" => "Section",          "function" => "section"];
                    $columns[] = ["width" => "50%", "title" => "Team Members",     "function" => "team_members"];
                }
            } else {
                $columns[]     = ["width" => "2%",  "title" => "",                 "function" => "index"];
                $columns[]     = ["width" => "8%", "title" => "Section",          "function" => "section"];
                $columns[]     = ["width" => "13%", "title" => "User ID",          "function" => "user_id", "sort_type" => "id"];
                $columns[]     = ["width" => "15%", "title" => "First Name",       "function" => "user_first", "sort_type" => "first"];
                $columns[]     = ["width" => "15%", "title" => "Last Name",        "function" => "user_last", "sort_type" => "last"];
            }
            if ($gradeable->getAutogradingConfig()->getTotalNonExtraCredit() !== 0) {
                $columns[]     = ["width" => "9%",  "title" => "Autograding",      "function" => "autograding"];
                if($gradeable->isTaGrading()) {
                    $columns[]     = ["width" => "8%",  "title" => "Graded Questions", "function" => "graded_questions"];
                }
                $columns[]     = ["width" => "8%",  "title" => "TA Grading",       "function" => "grading"];
                $columns[]     = ["width" => "7%",  "title" => "Total",            "function" => "total"];
                $columns[]     = ["width" => "10%", "title" => "Active Version",   "function" => "active_version"];
                if ($gradeable->isTaGradeReleased()) {
                    $columns[] = ["width" => "8%",  "title" => "Viewed Grade",     "function" => "viewed_grade"];
                }
            } else {
                if($gradeable->isTaGrading()) {
                    $columns[]     = ["width" => "8%",  "title" => "Graded Questions", "function" => "graded_questions"];
                }
                $columns[]     = ["width" => "12%", "title" => "TA Grading",       "function" => "grading"];
                $columns[]     = ["width" => "12%", "title" => "Total",            "function" => "total"];
                $columns[]     = ["width" => "10%", "title" => "Active Version",   "function" => "active_version"];
                if ($gradeable->isTaGradeReleased()) {
                    $columns[] = ["width" => "8%",  "title" => "Viewed Grade",     "function" => "viewed_grade"];
                }
            }
        }

        //Convert rows into sections and prepare extra row info for things that
        // are too messy to calculate in the template.
        $sections = [];
        /** @var GradedGradeable $row */
        foreach ($graded_gradeables as $row) {
            //Extra info for the template
            $info = [
                "graded_gradeable" => $row
            ];

            if ($peer) {
                $section_title = "PEER STUDENT GRADER";
            } else if ($gradeable->isGradeByRegistration()) {
                $section_title = $row->getSubmitter()->getRegistrationSection();
            } else {
                $section_title = $row->getSubmitter()->getRotatingSection();
            }
            if ($section_title === null) {
                $section_title = "NULL";
            }

            if (isset($graders[$section_title]) && count($graders[$section_title]) > 0) {
                $section_grader_ids = [];
                foreach ($graders[$section_title] as $user) {
                    if ($user->getGroup() <= $gradeable->getMinGradingGroup()) {
                        $section_grader_ids[] = $user->getId();
                    }
                }
                if (count($section_grader_ids) > 0) {
                    $section_graders = implode(", ", $section_grader_ids);
                } else {
                    $section_graders = "Nobody";
                }
            }
            else {
                $section_graders = "Nobody";
            }

            if ($peer) {
                $section_graders = $this->core->getUser()->getId();
            }

            //Team edit button, specifically the onclick event.
            if ($gradeable->isTeamAssignment()) {
                $reg_section = ($row->getSubmitter()->getRegistrationSection() === null) ? "NULL" : $row->getSubmitter()->getRegistrationSection();
                $rot_section = ($row->getSubmitter()->getRotatingSection() === null) ? "NULL" : $row->getSubmitter()->getRotatingSection();
                $user_assignment_setting_json = json_encode($row->getSubmitter()->getTeam()->getAssignmentSettings($gradeable));
                $members = json_encode($row->getSubmitter()->getTeam()->getMembers());
                $pending_members = json_encode($row->getSubmitter()->getTeam()->getInvitations());
                $info["team_edit_onclick"] = "adminTeamForm(false, '{$row->getSubmitter()->getId()}', '{$reg_section}', '{$rot_section}', {$user_assignment_setting_json}, {$members}, {$pending_members},{$gradeable->getTeamSizeMax()});";
            }

            //List of graded components
            $info["graded_groups"] = [];
            foreach ($gradeable->getComponents() as $component) {
                $graded_component = $row->getOrCreateTaGradedGradeable()->getGradedComponent($component);
                if ($graded_component === null) {
                    //not graded
                    $info["graded_groups"][] = "NULL";
                } else if(!$graded_component->getVerifier()){
                    //no verifier exists, show the grader group
                    $info["graded_groups"][] = $graded_component->getGrader()->getGroup();
                } else if($graded_component->getGrader()->accessFullGrading()){
                    //verifier exists and original grader is full access, show verifier grader group
                    $info["graded_groups"][] = $graded_component->getVerifier()->getGroup();
                } else{
                    //verifier exists and limited access grader, change the group to show semicircle on the details page
                    $info["graded_groups"][] = "verified";
                }
            }

            //More complicated info generation should go here


            //-----------------------------------------------------------------
            // Now insert this student into the list of sections

            $found = false;
            for ($i = 0; $i < count($sections); $i++) {
                if ($sections[$i]["title"] === $section_title) {
                    $found = true;
                    $sections[$i]["rows"][] = $info;
                    break;
                }
            }
            //Not found? Create it
            if (!$found) {
                $sections[] = ["title" => $section_title, "rows" => [$info], "graders" => $section_graders];
            }
        }

        // TODO: this duplication is not ideal
        foreach($teamless_users as $teamless_user) {
            //Extra info for the template
            $info = [
                "user" => $teamless_user
            ];

            if ($peer) {
                $section_title = "PEER STUDENT GRADER";
            } else if ($gradeable->isGradeByRegistration()) {
                $section_title = $teamless_user->getRegistrationSection();
            } else {
                $section_title = $teamless_user->getRotatingSection();
            }
            if ($section_title === null) {
                $section_title = "NULL";
            }

            if (isset($graders[$section_title]) && count($graders[$section_title]) > 0) {
                $section_graders = implode(", ", array_map(function (User $user) {
                    return $user->getId();
                }, $graders[$section_title]));
            } else {
                $section_graders = "Nobody";
            }
            if ($peer) {
                $section_graders = $this->core->getUser()->getId();
            }

            //Team edit button, specifically the onclick event.
            $reg_section = $teamless_user->getRegistrationSection() ?? 'NULL';
            $rot_section = $teamless_user->getRotatingSection() ?? 'NULL';
            $info['new_team_onclick'] = "adminTeamForm(true, '{$teamless_user->getId()}', '{$reg_section}', '{$rot_section}', [], [], [],{$gradeable->getTeamSizeMax()});";

            //-----------------------------------------------------------------
            // Now insert this student into the list of sections

            $found = false;
            for ($i = 0; $i < count($sections); $i++) {
                if ($sections[$i]["title"] === $section_title) {
                    $found = true;
                    $sections[$i]["teamless_users"][] = $info;
                    break;
                }
            }
            //Not found? Create it
            if (!$found) {
                $sections[] = ["title" => $section_title, "teamless_users" => [$info], "graders" => $section_graders];
            }
        }

        //sorts sections numerically, NULL always at the end
        usort($sections, function($a,$b)
            { return ($a['title'] == 'NULL' or $b['title'] == 'NULL') ? ($a['title'] == 'NULL') : ($a['title'] > $b['title']);   });


        $empty_team_info = [];
        foreach ($empty_teams as $team) {
            /* @var Team $team */
            $user_assignment_setting_json = json_encode($row->getSubmitter()->getTeam()->getAssignmentSettings($gradeable));
            $reg_section = ($team->getRegistrationSection() === null) ? "NULL" : $team->getRegistrationSection();
            $rot_section = ($team->getRotatingSection() === null) ? "NULL" : $team->getRotatingSection();

            $empty_team_info[] = [
                "team_edit_onclick" => "adminTeamForm(false, '{$team->getId()}', '{$reg_section}', '{$rot_section}', {$user_assignment_setting_json}, [], [],{$gradeable->getTeamSizeMax()});"
            ];
        }

        $team_gradeable_view_history = $gradeable->isTeamAssignment() ? $this->core->getQueries()->getAllTeamViewedTimesForGradeable($gradeable) : array();
        foreach ($team_gradeable_view_history as $team_id => $team) {
            $not_viewed_yet = true;
            $hover_over_string = "";
            ksort($team_gradeable_view_history[$team_id]);
            ksort($team);
                foreach ($team as $user => $value) {
                    if ($value != null) {
                        $not_viewed_yet = false;
                        $date_object = new \DateTime($value);
                        $hover_over_string.= "Viewed by ".$user." at ".$date_object->format('F d, Y g:i')."\n";
                    }
                    else {
                        $hover_over_string.= "Not viewed by ".$user."\n";
                    }
                }

                if ($not_viewed_yet) {
                    $team_gradeable_view_history[$team_id]['hover_string'] = '';
                }
                else {
                    $team_gradeable_view_history[$team_id]['hover_string'] = $hover_over_string;
                }
        }

        return $this->core->getOutput()->renderTwigTemplate("grading/electronic/Details.twig", [
            "gradeable" => $gradeable,
            "sections" => $sections,
            "graders" => $graders,
            "empty_teams" => $empty_teams,
            "empty_team_info" => $empty_team_info,
            "team_gradeable_view_history" => $team_gradeable_view_history,
            "view_all" => $view_all,
            "show_all_sections_button" => $show_all_sections_button,
            "show_import_teams_button" => $show_import_teams_button,
            "show_export_teams_button" => $show_export_teams_button,
            "past_grade_start_date" => $past_grade_start_date,
            "columns" => $columns,
            "peer" => $peer,
<<<<<<< HEAD
            "export_teams_url" => $this->core->buildNewCourseUrl(['gradeable', $gradeable->getId(), 'grading', 'teams', 'export']),
            "randomize_team_rotating_sections_url" => $this->core->buildNewCourseUrl(['gradeable', $gradeable->getId(), 'grading', 'teams', 'randomize_team_rotating_sections']),
            "grade_url" => $this->core->buildNewCourseUrl(['gradeable', $gradeable->getId(), 'grading', 'grade'])
=======
            "sort" => $sort,
            "direction" => $direction
>>>>>>> 28b5e8d1
        ]);
    }

    public function adminTeamForm(Gradeable $gradeable, $all_reg_sections, $all_rot_sections) {
        $students = $this->core->getQueries()->getAllUsers();
        $student_full = Utils::getAutoFillData($students);

        return $this->core->getOutput()->renderTwigTemplate("grading/AdminTeamForm.twig", [
            "gradeable_id" => $gradeable->getId(),
            "student_full" => $student_full,
            "view" => isset($_REQUEST["view"]) ? $_REQUEST["view"] : null,
            "all_reg_sections" => $all_reg_sections,
            "all_rot_sections" => $all_rot_sections,
            "csrf_token" => $this->core->getCsrfToken(),
            "team_submit_url" => $this->core->buildNewCourseUrl(['gradeable', $gradeable->getId(), 'grading', 'teams', 'new'])
        ]);
    }

    public function importTeamForm(Gradeable $gradeable) {
        return $this->core->getOutput()->renderTwigTemplate("grading/ImportTeamForm.twig", [
            "gradeable_id" => $gradeable->getId(),
            "csrf_token" => $this->core->getCsrfToken(),
            "team_import_url" => $this->core->buildNewCourseUrl(['gradeable', $gradeable->getId(), 'grading', 'teams', 'import'])
        ]);
    }


    public function randomizeButtonWarning(Gradeable $gradeable) {
        return $this->core->getOutput()->renderTwigTemplate("grading/electronic/RandomizeButtonWarning.twig", [
            "gradeable_id" => $gradeable->getId(),
            "randomize_team_rotating_sections_url" => $this->core->buildNewCourseUrl(['gradeable', $gradeable->getId(), 'grading', 'teams', 'randomize_team_rotating_sections'])
        ]);
    }


    //The student not in section variable indicates that an full access grader is viewing a student that is not in their
    //assigned section. canViewWholeGradeable determines whether hidden testcases can be viewed.
    public function hwGradingPage(Gradeable $gradeable, GradedGradeable $graded_gradeable, int $display_version, float $progress, string $prev_id, string $next_id, bool $not_in_my_section, bool $show_hidden_cases, bool $can_inquiry, bool $can_verify, bool $show_verify_all, bool $show_silent_edit, string $late_status, $sort, $direction) {
        $peer = false;
        if($this->core->getUser()->getGroup()==User::GROUP_STUDENT && $gradeable->isPeerGrading()) {
            $peer = true;
        }
        $this->core->getOutput()->addVendorJs(FileUtils::joinPaths('mermaid', 'mermaid.min.js'));

        $display_version_instance = $graded_gradeable->getAutoGradedGradeable()->getAutoGradedVersionInstance($display_version);

        $return = "";
        $return .= $this->core->getOutput()->renderTemplate(array('grading', 'ElectronicGrader'), 'renderNavigationBar', $graded_gradeable, $progress, $prev_id, $next_id, $not_in_my_section, $peer, $sort, $direction);
        $return .= $this->core->getOutput()->renderTemplate(array('grading', 'ElectronicGrader'), 'renderAutogradingPanel', $display_version_instance, $show_hidden_cases);
        $return .= $this->core->getOutput()->renderTemplate(array('grading', 'ElectronicGrader'), 'renderSubmissionPanel', $graded_gradeable, $display_version);
        //If TA grading isn't enabled, the rubric won't actually show up, but the template should be rendered anyway to prevent errors, as the code references the rubric panel
        $return .= $this->core->getOutput()->renderTemplate(array('grading', 'ElectronicGrader'), 'renderRubricPanel', $graded_gradeable, $display_version, $can_verify, $show_verify_all, $show_silent_edit);

        if($graded_gradeable->getGradeable()->isDiscussionBased()) {
            $return .= $this->core->getOutput()->renderTemplate(array('grading', 'ElectronicGrader'), 'renderDiscussionForum', json_decode($graded_gradeable->getGradeable()->getDiscussionThreadId(), true), $graded_gradeable->getSubmitter()->getId());
        }

        $this->core->getOutput()->addVendorCss(FileUtils::joinPaths('codemirror', 'codemirror.css'));
        $this->core->getOutput()->addVendorCss(FileUtils::joinPaths('codemirror', 'theme', 'eclipse.css'));
        $this->core->getOutput()->addVendorJs(FileUtils::joinPaths('codemirror', 'codemirror.js'));

        if(!$peer) {
            $return .= $this->core->getOutput()->renderTemplate(array('grading', 'ElectronicGrader'), 'renderInformationPanel', $graded_gradeable, $display_version_instance);
        }
        if ($this->core->getConfig()->isRegradeEnabled()) {
            $return .= $this->core->getOutput()->renderTemplate(array('grading', 'ElectronicGrader'), 'renderRegradePanel', $graded_gradeable, $can_inquiry);
        }

        if ($graded_gradeable->hasOverriddenGrades()) {
            $return .= $this->core->getOutput()->renderTwigTemplate("grading/electronic/ErrorMessage.twig", [
                "color" => "var(--standard-vibrant-yellow)", // canary yellow
                "message" => "Overridden grades"
            ]);
        }
        else if ($graded_gradeable->getAutoGradedGradeable()->getActiveVersion() === 0) {
            if ($graded_gradeable->getAutoGradedGradeable()->hasSubmission()) {
                $return .= $this->core->getOutput()->renderTwigTemplate("grading/electronic/ErrorMessage.twig", [
                    "color" => "var(--standard-creamsicle-orange)", // mango orange
                    "message" => "Cancelled Submission"
                ]);
            } else {
                $return .= $this->core->getOutput()->renderTwigTemplate("grading/electronic/ErrorMessage.twig", [
                    "color" => "var(--standard-light-pink)", // lipstick pink (purple)
                    "message" => "No Submission"
                ]);
            }
        } else {
            if ($late_status != LateDayInfo::STATUS_GOOD && $late_status != LateDayInfo::STATUS_LATE) {
                $return .= $this->core->getOutput()->renderTwigTemplate("grading/electronic/ErrorMessage.twig", [
                    "color" => "var(--standard-red-orange)", // fire engine red
                    "message" => "Late Submission"
                ]);
            }
        }

        return $return;
    }

    /**
     * @param GradedGradeable $graded_gradeable
     * @param float $progress
     * @param string $prev_id
     * @param string $next_id
     * @param bool $not_in_my_section
     * @param bool $peer
     * @param string $sort
     * @param string $direction
     * @return string
     */
    public function renderNavigationBar(GradedGradeable $graded_gradeable, float $progress, string $prev_id, string $next_id, bool $not_in_my_section, bool $peer, $sort, $direction) {
        $home_url = $this->core->buildUrl(['component' => 'grading', 'page' => 'electronic', 'action' => 'details', 'gradeable_id' => $graded_gradeable->getGradeableId(), 'view' => (count($this->core->getUser()->getGradingRegistrationSections()) == 0) ? 'all' : null, 'sort' => $sort, 'direction' => $direction]);

        //Go home if there's nobody left
        $prev_student_url = $prev_id === "" ? $home_url : $this->core->buildUrl(['component' => 'grading', 'page' => 'electronic', 'action' => 'grade', 'gradeable_id' => $graded_gradeable->getGradeableId(), 'who_id' => $prev_id, 'sort' => $sort, 'direction' => $direction]);
        $next_student_url = $next_id === "" ? $home_url : $this->core->buildUrl(['component' => 'grading', 'page' => 'electronic', 'action' => 'grade', 'gradeable_id' => $graded_gradeable->getGradeableId(), 'who_id' => $next_id, 'sort' => $sort, 'direction' => $direction]);

        return $this->core->getOutput()->renderTwigTemplate("grading/electronic/NavigationBar.twig", [
            "studentNotInSection" => $not_in_my_section,
            "progress" => $progress,
            "peer" => $peer,
<<<<<<< HEAD
            "prev_student_url" => $this->core->buildNewCourseUrl(['gradeable', $graded_gradeable->getGradeableId(), 'grading', 'grade']). '?' . http_build_query(['who_id' => $prev_id]),
            "next_student_url" => $this->core->buildNewCourseUrl(['gradeable', $graded_gradeable->getGradeableId(), 'grading', 'grade']). '?' . http_build_query(['who_id' => $next_id]),
            "home_url" => $this->core->buildNewCourseUrl(['gradeable', $graded_gradeable->getGradeableId(), 'grading', 'details']) . '?' . http_build_query(['view' => (count($this->core->getUser()->getGradingRegistrationSections()) == 0) ? 'all' : null]),
=======
            "prev_student_url" => $prev_student_url,
            "next_student_url" => $next_student_url,
            "home_url" => $home_url,
>>>>>>> 28b5e8d1
            'regrade_panel_available' => $this->core->getConfig()->isRegradeEnabled(),
            'grade_inquiry_pending' => $graded_gradeable->hasActiveRegradeRequest(),
            'discussion_based' => $graded_gradeable->getGradeable()->isDiscussionBased()
        ]);
    }

    /**
     * Render the Autograding Testcases panel
     * @param AutoGradedVersion $version_instance
     * @param bool $show_hidden_cases
     * @return string
     */
    public function renderAutogradingPanel($version_instance, bool $show_hidden_cases) {
        return $this->core->getOutput()->renderTwigTemplate("grading/electronic/AutogradingPanel.twig", [
            "version_instance" => $version_instance,
            "show_hidden_cases" => $show_hidden_cases,
        ]);
    }

    public function renderDiscussionForum($threadIds, $submitter_id) {
        $posts_view = <<<HTML
            <span class="col grading_label">Discussion Posts</span>
HTML;

        $currentCourse = $this->core->getConfig()->getCourse();

        //Empty thread input
        if($threadIds === "{}") {
            $threadIds = array();
        }

        foreach($threadIds as $threadId) {
            $posts = $this->core->getQueries()->getPostsForThread($this->core->getUser()->getId(), $threadId, false, 'time', $submitter_id);
            if(count($posts) > 0) {
                $posts_view .= $this->core->getOutput()->renderTemplate('forum\ForumThread', 'generatePostList', $threadId, $posts, [], $currentCourse, false, true, $submitter_id);
            } else {
                $posts_view .= <<<HTML
                    <h3 style="text-align: center;">No posts for thread id: {$threadId}</h3> <br/>
HTML;
            }

            $posts_view .= <<<HTML
                    <a href="{$this->core->buildNewCourseUrl(['forum', 'threads', $threadId])}" target="_blank" rel="noopener nofollow" class="btn btn-default btn-sm" style=" text-decoration: none;" onClick=""> Go to thread</a>
                    <hr style="border-top:1px solid #999;margin-bottom: 5px;" /> <br/>
HTML;

        }

        if(empty($threadIds)) {
            $posts_view .= <<<HTML
                <h3 style="text-align: center;">No thread id specified.</h3> <br/>
HTML;
        }

        return $this->core->getOutput()->renderTwigTemplate("grading/electronic/DiscussionForumPanel.twig", [
            "discussion_forum_content" => $posts_view
        ]);
    }

    /**
     * Render the Submissions and Results Browser panel
     * @param GradedGradeable $graded_gradeable
     * @param int $display_version
     * @return string
     */
    public function renderSubmissionPanel(GradedGradeable $graded_gradeable, int $display_version) {
        function add_files(&$files, $new_files, $start_dir_name) {
            $files[$start_dir_name] = array();
            if($new_files) {
                foreach ($new_files as $file) {
                    $path = explode('/', $file['relative_name']);
                    array_pop($path);
                    $working_dir = &$files[$start_dir_name];
                    foreach ($path as $dir) {
                        if (!isset($working_dir[$dir])) {
                            $working_dir[$dir] = array();
                        }
                        $working_dir = &$working_dir[$dir];
                    }
                    $working_dir[$file['name']] = $file['path'];
                }
            }
        }
        $submissions = array();
        $results = array();
        $results_public = array();
        $checkout = array();

        // NOTE TO FUTURE DEVS: There is code around line 830 (ctrl-f openAll) which depends on these names,
        // if you change here, then change there as well
        // order of these statements matter I believe

        $display_version_instance = $graded_gradeable->getAutoGradedGradeable()->getAutoGradedVersionInstance($display_version);
        $isVcs = $graded_gradeable->getGradeable()->isVcs();
        if ($display_version_instance !==  null) {
            $meta_files = $display_version_instance->getMetaFiles();
            $files = $display_version_instance->getFiles();

            add_files($submissions, array_merge($meta_files['submissions'], $files['submissions']), 'submissions');
            add_files($checkout, array_merge($meta_files['checkout'], $files['checkout']), 'checkout');
            add_files($results, $display_version_instance->getResultsFiles(), 'results');
            add_files($results_public, $display_version_instance->getResultsPublicFiles(), 'results_public');
        }

        // For PDFAnnotationBar.twig
        $toolbar_css = $this->core->getOutput()->timestampResource(FileUtils::joinPaths('pdf', 'toolbar_embedded.css'), 'css');

        return $this->core->getOutput()->renderTwigTemplate("grading/electronic/SubmissionPanel.twig", [
            "gradeable_id" => $graded_gradeable->getGradeableId(),
            "submitter_id" => $graded_gradeable->getSubmitter()->getId(),
            "has_vcs_files" => $isVcs,
            "submissions" => $submissions,
            "checkout" => $checkout,
            "results" => $results,
            "results_public" => $results_public,
            "site_url" => $this->core->getConfig()->getSiteUrl(),
            "active_version" => $display_version,
            'toolbar_css' => $toolbar_css
        ]);
    }

    /**
     * @param GradedGradeable $graded_gradeable
     * @param AutoGradedVersion|null $display_version_instance
     * @return string
     */
    public function renderInformationPanel(GradedGradeable $graded_gradeable, $display_version_instance) {
        $gradeable = $graded_gradeable->getGradeable();
        $version_change_url = $this->core->buildNewCourseUrl(['gradeable', $gradeable->getId(), 'grading', 'grade'])
            . http_build_query(['who_id'=>$graded_gradeable->getSubmitter()->getId()]);
        $onChange = "versionChange('{$version_change_url}', this)";

        $tables = [];

        //Late day calculation
        if ($gradeable->isTeamAssignment()) {
            foreach ($graded_gradeable->getSubmitter()->getTeam()->getMemberUsers() as $team_member) {
                $tables[] = LateDaysTableController::renderLateTable($this->core, $team_member, $gradeable->getId());
            }
        } else {
            $tables[] = LateDaysTableController::renderLateTable($this->core, $graded_gradeable->getSubmitter()->getUser(), $gradeable->getId());
        }

        if ($display_version_instance === null) {
            $display_version = 0;
            $submission_time = null;
        } else {
            $display_version = $display_version_instance->getVersion();
            $submission_time = $display_version_instance->getSubmissionTime();
        }

        // TODO: this is duplicated in Homework View
        $version_data = array_map(function(AutoGradedVersion $version) use ($gradeable) {
            return [
                'points' => $version->getNonHiddenPoints(),
                'days_late' => $gradeable->isStudentSubmit() && $gradeable->hasDueDate() ? $version->getDaysLate() : 0
            ];
        }, $graded_gradeable->getAutoGradedGradeable()->getAutoGradedVersions());

        //sort array by version number after values have been mapped
        ksort($version_data);
        return $this->core->getOutput()->renderTwigTemplate("grading/electronic/StudentInformationPanel.twig", [
            "gradeable_id" => $gradeable->getId(),
            "submission_time" => $submission_time,
            "submitter_id" => $graded_gradeable->getSubmitter()->getId(),
            "submitter" => $graded_gradeable->getSubmitter(),
            "team_assignment" => $gradeable->isTeamAssignment(),
            "display_version" => $display_version,
            "highest_version" => $graded_gradeable->getAutoGradedGradeable()->getHighestVersion(),
            "active_version" => $graded_gradeable->getAutoGradedGradeable()->getActiveVersion(),
            "on_change" => $onChange,
            "tables" => $tables,

            "versions" => $version_data,
            'total_points' => $gradeable->getAutogradingConfig()->getTotalNonHiddenNonExtraCredit(),
            "csrf_token" => $this->core->getCsrfToken()
        ]);
    }

    /**
     * Render the Grading Rubric panel
     * @param GradedGradeable $graded_gradeable
     * @return string
     */
    public function renderRubricPanel(GradedGradeable $graded_gradeable, int $display_version, bool $can_verify, bool $show_verify_all, bool $show_silent_edit) {
        $return = "";
        $gradeable = $graded_gradeable->getGradeable();

        // Disable grading if the requested version isn't the active one
        $grading_disabled = $graded_gradeable->getAutoGradedGradeable()->getActiveVersion() == 0
            || $display_version != $graded_gradeable->getAutoGradedGradeable()->getActiveVersion();

        $version_conflict = $graded_gradeable->getAutoGradedGradeable()->getActiveVersion() !== $display_version;
        $has_active_version = $graded_gradeable->getAutoGradedGradeable()->hasActiveVersion();
        $has_submission = $graded_gradeable->getAutoGradedGradeable()->hasSubmission();
        $has_overriden_grades = $graded_gradeable->hasOverriddenGrades();

        $this->core->getOutput()->addVendorJs(FileUtils::joinPaths('twigjs', 'twig.min.js'));
        $this->core->getOutput()->addInternalJs('ta-grading-keymap.js');
        $this->core->getOutput()->addInternalJs('ta-grading.js');
        $this->core->getOutput()->addInternalJs('ta-grading-rubric-conflict.js');
        $this->core->getOutput()->addInternalJs('ta-grading-rubric.js');
        $this->core->getOutput()->addInternalJs('gradeable.js');
        $return .= $this->core->getOutput()->renderTwigTemplate("grading/electronic/RubricPanel.twig", [
            "gradeable_id" => $gradeable->getId(),
            "is_ta_grading" => $gradeable->isTaGrading(),
            "anon_id" => $graded_gradeable->getSubmitter()->getAnonId(),
            "show_verify_all" => $show_verify_all,
            "can_verify" => $can_verify,
            "grading_disabled" => $grading_disabled,
            "has_submission" => $has_submission,
            "has_overriden_grades" => $has_overriden_grades,
            "has_active_version" => $has_active_version,
            "version_conflict" => $version_conflict,
            "show_silent_edit" => $show_silent_edit,
            "grader_id" => $this->core->getUser()->getId(),
            "display_version" => $display_version,
        ]);
        return $return;
    }

    /**
     * Render the Grade Inquiry panel
     * @param GradedGradeable $graded_gradeable
     * @param bool $can_inquiry
     * @return string
     */
    public function renderRegradePanel(GradedGradeable $graded_gradeable, bool $can_inquiry) {
        return  $this->core->getOutput()->renderTwigTemplate("grading/electronic/RegradePanel.twig", [
            "graded_gradeable" => $graded_gradeable,
            "can_inquiry" =>$can_inquiry
        ]);
    }

    public function popupStudents() {
        return $this->core->getOutput()->renderTwigTemplate("grading/electronic/ReceivedMarkForm.twig");
    }

    public function popupMarkConflicts() {
        return $this->core->getOutput()->renderTwigTemplate('grading/electronic/MarkConflictPopup.twig');
    }

    public function popupSettings() {
        return $this->core->getOutput()->renderTwigTemplate("grading/SettingsForm.twig");
    }
}<|MERGE_RESOLUTION|>--- conflicted
+++ resolved
@@ -627,15 +627,12 @@
             "show_export_teams_button" => $show_export_teams_button,
             "past_grade_start_date" => $past_grade_start_date,
             "columns" => $columns,
-            "peer" => $peer,
-<<<<<<< HEAD
             "export_teams_url" => $this->core->buildNewCourseUrl(['gradeable', $gradeable->getId(), 'grading', 'teams', 'export']),
             "randomize_team_rotating_sections_url" => $this->core->buildNewCourseUrl(['gradeable', $gradeable->getId(), 'grading', 'teams', 'randomize_team_rotating_sections']),
-            "grade_url" => $this->core->buildNewCourseUrl(['gradeable', $gradeable->getId(), 'grading', 'grade'])
-=======
+            "grade_url" => $this->core->buildNewCourseUrl(['gradeable', $gradeable->getId(), 'grading', 'grade']),
+            "peer" => $peer,
             "sort" => $sort,
             "direction" => $direction
->>>>>>> 28b5e8d1
         ]);
     }
 
@@ -756,15 +753,9 @@
             "studentNotInSection" => $not_in_my_section,
             "progress" => $progress,
             "peer" => $peer,
-<<<<<<< HEAD
-            "prev_student_url" => $this->core->buildNewCourseUrl(['gradeable', $graded_gradeable->getGradeableId(), 'grading', 'grade']). '?' . http_build_query(['who_id' => $prev_id]),
-            "next_student_url" => $this->core->buildNewCourseUrl(['gradeable', $graded_gradeable->getGradeableId(), 'grading', 'grade']). '?' . http_build_query(['who_id' => $next_id]),
-            "home_url" => $this->core->buildNewCourseUrl(['gradeable', $graded_gradeable->getGradeableId(), 'grading', 'details']) . '?' . http_build_query(['view' => (count($this->core->getUser()->getGradingRegistrationSections()) == 0) ? 'all' : null]),
-=======
             "prev_student_url" => $prev_student_url,
             "next_student_url" => $next_student_url,
             "home_url" => $home_url,
->>>>>>> 28b5e8d1
             'regrade_panel_available' => $this->core->getConfig()->isRegradeEnabled(),
             'grade_inquiry_pending' => $graded_gradeable->hasActiveRegradeRequest(),
             'discussion_based' => $graded_gradeable->getGradeable()->isDiscussionBased()
