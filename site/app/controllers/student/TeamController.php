--- conflicted
+++ resolved
@@ -8,37 +8,7 @@
 
 class TeamController extends AbstractController {
     public function run() {
-<<<<<<< HEAD
-        switch ($_REQUEST['action']) {
-            case 'create_new_team':
-                return $this->createNewTeam();
-                break;
-            case 'leave_team':
-                $this->leaveTeam();
-                break;
-            case 'invitation':
-                $this->sendInvitation();
-                break;
-            case 'accept':
-                $this->acceptInvitation();
-                break;
-            case 'cancel':
-                $this->cancelInvitation();
-                break;
-            case 'seek_team':
-                $this->seekTeam();
-                break;
-            case 'stop_seek_team':
-                $this->stopSeekTeam();
-                break;
-            case 'show_page':
-            default:
-                $this->showPage();
-                break;
-        }
-=======
         return null;
->>>>>>> 34a6ad47
     }
 
     /**
@@ -50,22 +20,14 @@
         $gradeable = $this->tryGetGradeable($gradeable_id, false);
         if ($gradeable === false) {
             $this->core->addErrorMessage('Invalid or missing gradeable id!');
-<<<<<<< HEAD
-            $this->core->redirect($this->core->getConfig()->getSiteUrl());
+            $this->core->redirect($this->core->buildNewCourseUrl());
             return $this->core->getOutput()->renderJsonFail("Invalid or missing gradeable id!");
-=======
-            $this->core->redirect($this->core->buildNewCourseUrl());
->>>>>>> 34a6ad47
-        }
-
-        if (!$gradeable->isTeamAssignment()) {
-            $this->core->addErrorMessage("{$gradeable->getTitle()} is not a team assignment");
-<<<<<<< HEAD
-            $this->core->redirect($this->core->getConfig()->getSiteUrl());
+        }
+
+        if (!$gradeable->isTeamAssignment()) {
+            $this->core->addErrorMessage("{$gradeable->getTitle()} is not a team assignment");
+            $this->core->redirect($this->core->buildNewCourseUrl());
             return $this->core->getOutput()->renderJsonFail($gradeable->getTitle() . " is not a team assignment");
-=======
-            $this->core->redirect($this->core->buildNewCourseUrl());
->>>>>>> 34a6ad47
         }
 
         $return_url = $this->core->buildNewCourseUrl([$gradeable_id, 'team']);
