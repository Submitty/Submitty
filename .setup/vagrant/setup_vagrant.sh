#!/usr/bin/env bash

# this script must be run by root or sudo
if [[ "$UID" -ne "0" ]] ; then
    echo "ERROR: This script must be run by root or sudo"
    exit
fi

<<<<<<< HEAD
SUBMITTY_REPOSITORY=/usr/local/submitty/GIT_CHECKOUT_Submitty
=======
DISTRO=$(lsb_release -i | sed -e "s/Distributor\ ID\:\t//g" | tr '[:upper:]' '[:lower:]')
SUBMITTY_INSTALL_DIR=/usr/local/submitty
SUBMITTY_REPOSITORY=/usr/local/submitty/GIT_CHECKOUT/Submitty
>>>>>>> 0fa287f4

# We only need to reset the system only if we've installed python3,
# which only happens after we've installed the system
if [ -x "$(command -v python3)" ]; then
    pip3 install -U PyYAML
    python3 ${SUBMITTY_REPOSITORY}/.setup/bin/reset_system.py
fi

sudo ${SUBMITTY_REPOSITORY}/.setup/install_system.sh --vagrant ${@}
<|MERGE_RESOLUTION|>--- conflicted
+++ resolved
@@ -6,17 +6,11 @@
     exit
 fi
 
-<<<<<<< HEAD
-SUBMITTY_REPOSITORY=/usr/local/submitty/GIT_CHECKOUT_Submitty
-=======
-DISTRO=$(lsb_release -i | sed -e "s/Distributor\ ID\:\t//g" | tr '[:upper:]' '[:lower:]')
-SUBMITTY_INSTALL_DIR=/usr/local/submitty
 SUBMITTY_REPOSITORY=/usr/local/submitty/GIT_CHECKOUT/Submitty
->>>>>>> 0fa287f4
 
-# We only need to reset the system only if we've installed python3,
+# We only need to reset the system only if we've installed pip3,
 # which only happens after we've installed the system
-if [ -x "$(command -v python3)" ]; then
+if [ -x "$(command -v pip3)" ]; then
     pip3 install -U PyYAML
     python3 ${SUBMITTY_REPOSITORY}/.setup/bin/reset_system.py
 fi
