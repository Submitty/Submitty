--- conflicted
+++ resolved
@@ -25,23 +25,14 @@
      * @Route("/courses/{_semester}/{_course}/sql_toolbox", methods={"GET"})
      */
     public function showToolbox(): WebResponse {
-<<<<<<< HEAD
-        $tables = $this->core->getCourseEntityManager()->getRepository(Table::class)->findBy(
-            ['schema' => 'public'],
-            ['name' => 'ASC']
+        return new WebResponse(
+            SqlToolboxView::class,
+            'showToolbox',
+            $this->core->getCourseEntityManager()->getRepository(Table::class)->findBy(
+                ['schema' => 'public'],
+                ['name' => 'ASC']
+            )
         );
-        return new WebResponse(SqlToolboxView::class, 'showToolbox', $tables);
-=======
-        $organizedTables = [];
-        //Loop through and create a 2d array that holds all columns for each table name.
-        foreach ($this->core->getQueries()->getCourseSchemaTables() as $table) {
-            $organizedTables[$table['table_name']][] = [
-                'name' => $table['column_name'],
-                'type' => $table['data_type']
-            ];
-        }
-        return new WebResponse(SqlToolboxView::class, 'showToolbox', $organizedTables);
->>>>>>> 46209e71
     }
 
     /**
