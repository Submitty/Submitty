--- conflicted
+++ resolved
@@ -1,13 +1,9 @@
 {
-<<<<<<< HEAD
-	"required_capabilities": "default",
-=======
-    "required_capabilities": "et-cetera",
+    "required_capabilities": "default",
     "autograding_method": "docker",
     "container_options": {
         "container_image": "submitty/autograding-default:latest"
     },
->>>>>>> caaba54c
 
     "autograding" : {
         "submission_to_runner" : [ "*.txt", "*.png" ],
