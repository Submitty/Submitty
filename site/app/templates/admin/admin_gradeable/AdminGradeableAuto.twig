--- conflicted
+++ resolved
@@ -1,13 +1,5 @@
 <div class="electronic_file">
     <b>Full path to the directory containing the autograding config.json file:</b><br>
-<<<<<<< HEAD
-    See samples here: <a target=_blank href="https://github.com/Submitty/Tutorial/tree/master/examples">Submitty GitHub sample assignment configurations</a><br>
-    <kbd>/usr/local/submitty/more_autograding_examples/upload_only/config</kbd>  (an assignment without autograding)<br>
-    <kbd>/var/local/submitty/private_course_repositories/MY_COURSE_NAME/MY_HOMEWORK_NAME/</kbd> (for a custom autograded homework)<br>
-    <kbd>/var/local/submitty/courses/{{ semester }}/{{ course }}/config_upload/#</kbd> (for a web uploaded configuration)<br>
-
-    <input style='width: 83%' type='text' id='config_path' name='autograding_config_path' value="{{ gradeable.getAutogradingConfigPath() }}" class="required" placeholder="(Required)" />
-=======
     <fieldset>
         <input type="radio" id="default_configs" class="config_option" value="true" {% if which_config_option == 0 %} checked = "true" {% endif %}/> Default configs
         <input type="radio" id="uploaded_configs" class="config_option" value="false" {% if which_config_option == 1 %} checked = "true" {% endif %}/> Uploaded configs
@@ -19,7 +11,7 @@
             <select class="select_config_path" id="select_default_config" style="width: 700px;">
                 <option value=""></option>
                 {% for path in default_config_paths %}
-                    {% if which_config_option == 0 and path == admin_gradeable.getEgConfigPath() %}
+                    {% if which_config_option == 0 and path == gradeable.getAutogradingConfigPath() %}
                         <option value="{{ path }}" selected="selected">{{ path }}</option>
                     {% else %}
                         <option value="{{ path }}">{{ path }}</option>
@@ -31,7 +23,7 @@
             <select class="select_config_path" id="select_uploaded_config" style="width: 700px;">
                 <option value=""></option>
                 {% for path in all_uploaded_config_paths %}
-                    {% if which_config_option == 1 and path == admin_gradeable.getEgConfigPath() %}
+                    {% if which_config_option == 1 and path == gradeable.getAutogradingConfigPath() %}
                         <option value="{{ path }}" selected="selected">{{ path }}</option>
                     {% else %}
                         <option value="{{ path }}">{{ path }}</option>
@@ -44,7 +36,7 @@
             <select class="select_config_path" id="select_repository_config" style="width: 700px;">
                 <option value=""></option>
                 {% for path in all_repository_config_paths %}
-                    {% if which_config_option == 2 and path == admin_gradeable.getEgConfigPath() %}
+                    {% if which_config_option == 2 and path == gradeable.getAutogradingConfigPath() %}
                         <option value="{{ path }}" selected="selected">{{ path }}</option>
                     {% else %}
                         <option value="{{ path }}">{{ path }}</option>
@@ -54,10 +46,9 @@
         </div>
         <br />
         <p>Current config setting:</p>
-        <input style='width: 83%' type='text' id='input_provide_full_path' name='eg_config_path' value="{{ admin_gradeable.getEgConfigPath() }}" class="required" placeholder="(Required)"
+        <input style='width: 83%' type='text' id='input_provide_full_path' name='autograding_config_path' value="{{ gradeable.getAutogradingConfigPath() }}" class="required" placeholder="(Required)"
                 {% if which_config_option != 3 %} disabled {% endif %}/>
     </fieldset>
->>>>>>> 674f2a53
     <br /> <br />
 
     Should students be able to view submissions?
@@ -189,12 +180,9 @@
 
         // Only show the settings if the setting is enabled
         onStudentViewChange();
-<<<<<<< HEAD
         $('[name="student_view"]').change(onStudentViewChange);
-=======
-        $('[name="eg_student_view"]').change(onStudentViewChange);
+        
         $('.config_option').change(onConfigChange);
         $('.select_config_path').change(onConfigPathChange);
->>>>>>> 674f2a53
     });
 </script>