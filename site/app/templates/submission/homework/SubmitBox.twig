--- conflicted
+++ resolved
@@ -462,29 +462,17 @@
         {% if short_answer.rows == 0 %}
             <form>
                 <input type="text" name="input_{{ index }}" id="input_{{ index }}" value="{{ short_answer.starter_value_string }}" onKeyPress="handle_input_keypress();">
-<<<<<<< HEAD
-                <input type="reset" value="Reset">
-=======
                 <br /><input type="reset" class="btn btn-primary" style="margin-top: 5px" value="Reset">
->>>>>>> b00212e6
             </form>
         {% else %}
             <form>
                 Press <kbd>TAB</kbd> to indent.  Press <kbd>ESC</kbd> to advance from textarea.</label>
                 <textarea rows="{{ short_answer.rows }}" cols="50"  style="width:60em; height:100%; min-height:110px;" name="input_{{ index }}" id="input_{{ index }}" onKeyPress="handle_input_keypress();">{{ short_answer.starter_value_string }}</textarea>
                 <br />
-<<<<<<< HEAD
-                <input type="reset" value="Reset" style="margin-top: 5px">
-                {#
-                    Allow tab in the larger text boxes (normally tab moves to the next textbox)
-                    http://stackoverflow.com/questions/6140632/how-to-handle-tab-in-textarea
-
-=======
                 <input type="reset" class="btn btn-primary" style="margin-top: 5px" value="Reset">
                 {#
                     Allow tab in the larger text boxes (normally tab moves to the next textbox)
                     http://stackoverflow.com/questions/6140632/how-to-handle-tab-in-textarea
->>>>>>> b00212e6
                     q.v. function enableTabsInTextArea(jQuerySelector) in server.js
                 #}
                 <script>
