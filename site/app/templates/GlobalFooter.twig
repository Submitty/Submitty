--- conflicted
+++ resolved
@@ -42,13 +42,8 @@
 {% macro query_list(queries) %}
     <table>
         <tr>
-<<<<<<< HEAD
-            <td style="width: 2em"></td>
+            <td class="query-list"></td>
             <td></td>
-=======
-            <th class="query-list"></th>
-            <th></th>
->>>>>>> 63a3a8c6
         </tr>
         {% for query in queries %}
             <tr>
