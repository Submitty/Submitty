--- conflicted
+++ resolved
@@ -20,11 +20,8 @@
 interface Props {
     statuses: { [key in Status]: { [key: string]: Rank } };
     notifications: Notification[];
-<<<<<<< HEAD
     course: boolean;
-=======
     userId: string;
->>>>>>> 58b54dfe
 }
 
 type SemesterCourses = {
