<?php

namespace app\libraries\database;

use app\libraries\Core;
use app\libraries\Database;
use app\libraries\Utils;
use app\models\Gradeable;
use app\models\GradeableComponent;
use app\models\GradeableDb;
use app\models\GradeableVersion;
use app\models\User;

class DatabaseQueriesPostgresql implements IDatabaseQueries{
    /** @var Core */
    private $core;

    /** @var Database */
    private $database;

    public function __construct(Core $core) {
        $this->core = $core;
        $this->database = $core->getDatabase();
    }

    public function getUserById($user_id) {
        $this->database->query("
SELECT u.*, sr.grading_registration_sections
FROM users u
LEFT JOIN (
	SELECT array_agg(sections_registration_id) as grading_registration_sections, user_id
	FROM grading_registration
	GROUP BY user_id
) as sr ON u.user_id=sr.user_id
WHERE u.user_id=?", array($user_id));
        return new User($this->database->row());
    }
    
    public function getAllUsers($section_key="registration_section") {
        $keys = array("registration_section", "rotating_section");
        $section_key = (in_array($section_key, $keys)) ? $section_key : "registration_section";
        $this->database->query("
SELECT u.*, sr.grading_registration_sections
FROM users u
LEFT JOIN (
	SELECT array_agg(sections_registration_id) as grading_registration_sections, user_id
	FROM grading_registration
	GROUP BY user_id
) as sr ON u.user_id=sr.user_id
ORDER BY u.{$section_key}, u.user_id");
        $return = array();
        foreach ($this->database->rows() as $row) {
            $return[] = new User($row);
        }
        return $return;
    }

    public function getAllGraders() {
        $this->database->query("
SELECT u.*, sr.grading_registration_sections
FROM users u
LEFT JOIN (
	SELECT array_agg(sections_registration_id) as grading_registration_sections, user_id
	FROM grading_registration
	GROUP BY user_id
) as sr ON u.user_id=sr.user_id
WHERE u.user_group < 4
ORDER BY u.registration_section, u.user_id");
        $return = array();
        foreach ($this->database->rows() as $row) {
            $return[] = new User($row);
        }
        return $return;
    }

    public function createUser(User $user) {

        $array = array($user->getId(), $user->getFirstName(), $user->getPreferredFirstName(), $user->getLastName(),
            $user->getEmail(), $user->getGroup(), $user->getRegistrationSection(), $user->getRotatingSection(),
            Utils::convertBooleanToString($user->isManualRegistration()));

        $this->database->query("
INSERT INTO users (user_id, user_firstname, user_preferred_firstname, user_lastname, user_email, 
                   user_group, registration_section, rotating_section, manual_registration) 
VALUES (?, ?, ?, ?, ?, ?, ?, ?, ?)", $array);
        $this->updateGradingRegistration($user->getId(), $user->getGroup(), $user->getGradingRegistrationSections());
    }

    public function updateUser(User $user) {
        $array = array($user->getFirstName(), $user->getPreferredFirstName(), $user->getLastName(),
            $user->getEmail(), $user->getGroup(), $user->getRegistrationSection(), $user->getRotatingSection(),
            Utils::convertBooleanToString($user->isManualRegistration()), $user->getId());
        $this->database->query("
UPDATE users SET user_firstname=?, user_preferred_firstname=?, user_lastname=?, user_email=?, user_group=?, 
registration_section=?, rotating_section=?, manual_registration=?
WHERE user_id=?", $array);
        $this->updateGradingRegistration($user->getId(), $user->getGroup(), $user->getGradingRegistrationSections());
    }

    public function updateGradingRegistration($user_id, $user_group, $sections) {
        $this->database->query("DELETE FROM grading_registration WHERE user_id=?", array($user_id));
        if ($user_group < 4) {
            foreach ($sections as $section) {
                $this->database->query("
    INSERT INTO grading_registration (user_id, sections_registration_id) VALUES(?, ?)", array($user_id, $section));
            }
        }
    }

<<<<<<< HEAD
    public function getAllGradeables($user_id = null) {
        $this->database->query("
SELECT 
  CASE WHEN egv.user_id IS NOT NULL THEN 
    CASE WHEN egv.active_version IS NULL THEN 
      0 ELSE 
      egv.active_version 
    END ELSE 
    NULL 
  END AS active_version, 
  egd.*, eg.*, gd.*, gc1.total_tagrading_extra_credit, gc2.total_tagrading_non_extra_credit, g.*, gcd.graded_tagrading
FROM gradeable as g 
LEFT JOIN (
  SELECT *
  FROM electronic_gradeable
) as eg ON eg.g_id = g.g_id
LEFT JOIN (
  SELECT SUM(gc_max_value) as total_tagrading_extra_credit, g_id
  FROM gradeable_component
  WHERE gc_is_text = FALSE AND gc_is_extra_credit = FALSE
  GROUP BY g_id
) AS gc1 ON g.g_id=gc1.g_id
LEFT JOIN (
  SELECT SUM(gc_max_value) as total_tagrading_non_extra_credit, g_id
  FROM gradeable_component
  WHERE gc_is_text = FALSE AND gc_is_extra_credit = TRUE
  GROUP BY g_id
) AS gc2 ON g.g_id=gc2.g_id
LEFT JOIN (
  SELECT *
  FROM gradeable_data
  WHERE gd_user_id=?
) as gd ON gd.g_id=g.g_id
LEFT JOIN (
  SELECT SUM(gcd_score) as graded_tagrading, gd_id
  FROM gradeable_component_data
  GROUP BY gd_id
) AS gcd ON gd.gd_id=gcd.gd_id
LEFT JOIN (
  SELECT *
  FROM electronic_gradeable_version
  WHERE user_id=?
) as egv ON egv.g_id=g.g_id
LEFT JOIN (
  SELECT *
  FROM electronic_gradeable_data
) as egd ON egd.g_id=g.g_id AND egd.g_version=egv.active_version
ORDER BY g.g_id", array($user_id, $user_id));
        $return = array();
        foreach ($this->database->rows() as $row) {
            $return[$row['g_id']] = new GradeableDb($this->core, $row);
        }
        //var_dump($return);
        //die();
        return $return;
    }

    public function getGradeableById($g_id, $user_id = null) {
        $this->database->query("
SELECT 
  gd.*, 
  CASE WHEN egv.user_id IS NOT NULL THEN 
    CASE WHEN egv.active_version IS NULL THEN 
      0 ELSE 
      egv.active_version 
    END ELSE 
    NULL 
  END AS active_version, 
  egd.*, gc1.total_tagrading_extra_credit, gc2.total_tagrading_non_extra_credit, g.*, eg.*, gcd.graded_tagrading
FROM gradeable as g
LEFT JOIN (
  SELECT *
  FROM electronic_gradeable
) as eg ON eg.g_id = g.g_id
LEFT JOIN (
  SELECT SUM(gc_max_value) as total_tagrading_extra_credit, g_id
  FROM gradeable_component
  WHERE gc_is_text = FALSE AND gc_is_extra_credit = FALSE
  GROUP BY g_id
) AS gc1 ON g.g_id=gc1.g_id
LEFT JOIN (
  SELECT SUM(gc_max_value) as total_tagrading_non_extra_credit, g_id
  FROM gradeable_component
  WHERE gc_is_text = FALSE AND gc_is_extra_credit = TRUE
  GROUP BY g_id
) AS gc2 ON g.g_id=gc2.g_id
LEFT JOIN (
  SELECT *
  FROM gradeable_data
  WHERE gd_user_id=?
) as gd ON gd.g_id=g.g_id
LEFT JOIN (
  SELECT SUM(gcd_score) as graded_tagrading, gd_id
  FROM gradeable_component_data
  GROUP BY gd_id
) AS gcd ON gd.gd_id=gcd.gd_id
LEFT JOIN (
  SELECT *
  FROM electronic_gradeable_version
  WHERE user_id=?
) as egv ON egv.g_id=g.g_id
LEFT JOIN (
  SELECT *
  FROM electronic_gradeable_data
) as egd ON egd.g_id=g.g_id AND egd.g_version=egv.active_version
WHERE g.g_id=?", array($user_id, $user_id, $g_id));
        if (count($this->database->rows()) === 0) {
            return null;
        }
        return new GradeableDb($this->core, $this->database->row());
    }

=======
>>>>>>> c094ad45
    public function getGradeableComponents($g_id, $gd_id=null) {
        $this->database->query("
SELECT gcd.*, gc.*
FROM gradeable_component AS gc
LEFT JOIN (
  SELECT *
  FROM gradeable_component_data
  WHERE gd_id = ?
) as gcd ON gc.gc_id = gcd.gc_id
WHERE gc.g_id=?
", array($gd_id, $g_id));

        $return = array();
        foreach ($this->database->rows() as $row) {
            $return[$row['gc_id']] = new GradeableComponent($row);
        }
        return $return;
    }

    public function getGradeableVersions($g_id, $user_id, $due_date) {
        $this->database->query("
SELECT egd.*, egv.active_version = egd.g_version as active_version
FROM electronic_gradeable_data AS egd
LEFT JOIN (
  SELECT *
  FROM electronic_gradeable_version
) AS egv ON egv.active_version = egd.g_version AND egv.user_id = egd.user_id AND egv.g_id = egd.g_id
WHERE egd.g_id=? AND egd.user_id=?
ORDER BY egd.g_version", array($g_id, $user_id));
        $return = array();
        foreach ($this->database->rows() as $row) {
            $return[$row['g_version']] = new GradeableVersion($row, $due_date, new \DateTimeZone($this->core->getConfig()->getTimezone()));
        }

        return $return;
    }

    public function getAllGradeables($user_id = null) {
        return $this->getGradeables(null, $user_id);
    }

    public function getGradeable($g_id = null, $user_id = null) {
        return $this->getGradeables($g_id, $user_id)[0];
    }

    /*
     * TODO:
     * This should take in for:
     *  gradeable: [string] or [array] which then maps that into a where clause (g_id = string) OR (g_id IN (?, ?))
     *  users: [string] or [array] which then maps that into a where clause as well as adding in additional
     *      components for the SELECT cause and in the FROM clause (don't need gradeable_data if this is null, etc.)
     *  section_key:
     */
    public function getGradeables($g_ids = null, $user_ids = null, $section_key="registration_section") {
        $return = array();
        $g_ids_query = "";
        $users_query = "";
        $params = array();
        if ($g_ids !== null && !is_array($g_ids)) {
            $g_ids = array($g_ids);
            $g_ids_query = implode(",", array_fill(0, count($g_ids), "?"));
            $params = $g_ids;
        }

        if ($user_ids !== null && !is_array($user_ids)) {
            $user_ids = array($user_ids);
        }
        $keys = array("registration_section", "rotating_section");
        $section_key = (in_array($section_key, $keys)) ? $section_key : "registration_section";
        if ($user_ids !== null && count($user_ids) > 0) {
            $users_query = implode(",", array_fill(0, count($user_ids), "?"));
            $params = array_merge($params, $user_ids);
        }
        $query = "
SELECT";
        if ($user_ids !== null) {
            $query .= "
  u.*,";
        }
        $query .= "
  g.*,
  eg.eg_config_path,
  eg.eg_is_repository,
  eg.eg_subdirectory,
  eg.eg_use_ta_grading,
  eg.eg_submission_open_date,
  eg.eg_submission_due_date,
  eg.eg_late_days,
  eg.eg_precision,
  gc.array_gc_id,
  gc.array_gc_title,
  gc.array_gc_ta_comment,
  gc.array_gc_student_comment,
  gc.array_gc_max_value,
  gc.array_gc_is_text,
  gc.array_gc_is_extra_credit,
  gc.array_gc_order";
        if ($user_ids !== null) {
            $query .= ",
  gd.gd_id,
  gd.gd_grader_id,
  gd.gd_overall_comment,
  gd.gd_status,
  gd.gd_late_days_used,
  gd.gd_active_version,
  gd.array_gcd_gc_id,
  gd.array_gcd_score,
  gd.array_gcd_component_comment,
  CASE WHEN egd.active_version IS NULL THEN 
    0 ELSE 
    egd.active_version 
  END AS active_version, 
  egd.g_version,
  egd.autograding_non_hidden_non_extra_credit,
  egd.autograding_non_hidden_extra_credit,
  egd.autograding_hidden_non_extra_credit,
  egd.autograding_hidden_extra_credit,
  egd.submission_time
FROM users AS u
NATURAL JOIN gradeable AS g";
        }
        else {
            $query .= "
FROM gradeable AS g";
        }
        $query .= "
LEFT JOIN (
  SELECT *
  FROM electronic_gradeable
) AS eg ON eg.g_id=g.g_id
LEFT JOIN (
  SELECT
    g_id,
    array_agg(gc_id) as array_gc_id,
    array_agg(gc_title) AS array_gc_title,
    array_agg(gc_ta_comment) AS array_gc_ta_comment,
    array_agg(gc_student_comment) AS array_gc_student_comment,
    array_agg(gc_max_value) AS array_gc_max_value,
    array_agg(gc_is_text) AS array_gc_is_text,
    array_agg(gc_is_extra_credit) AS array_gc_is_extra_credit,
    array_agg(gc_order) AS array_gc_order
  FROM gradeable_component
  GROUP BY g_id
) AS gc ON gc.g_id=g.g_id";
        if ($user_ids !== null) {
            $query .= "
LEFT JOIN (
  SELECT 
    in_gd.*,
    in_gcd.array_gcd_gc_id,
    in_gcd.array_gcd_score,
    in_gcd.array_gcd_component_comment
  FROM gradeable_data as in_gd
  LEFT JOIN (
    SELECT
      gd_id,
      array_agg(gc_id) AS array_gcd_gc_id,
      array_agg(gcd_score) as array_gcd_score,
      array_agg(gcd_component_comment) as array_gcd_component_comment
    FROM gradeable_component_data
    GROUP BY gd_id
  ) AS in_gcd ON in_gd.gd_id = in_gcd.gd_id
) AS gd ON gd.gd_user_id = u.user_id AND g.g_id = gd.g_id
LEFT JOIN (
  SELECT
    egd.*,
    egv.active_version
  FROM electronic_gradeable_version AS egv, electronic_gradeable_data AS egd
  WHERE egv.active_version = egd.g_version AND egv.g_id = egd.g_id AND egv.user_id = egd.user_id
) AS egd ON g.g_id = egd.g_id AND u.user_id = egd.user_id";
        }

        $where = array();
        if ($g_ids !== null) {
            $where[] = "g.g_id IN ({$g_ids_query})";
        }
        if ($user_ids !== null) {
            $where[] = "u.user_id IN ({$users_query})";
        }
        if (count($where) > 0) {
            $query .= "
WHERE ".implode(" AND ", $where);
        }

        if ($user_ids !== null) {
            $query .= "
ORDER BY u.{$section_key}, u.user_id";
        }

        $this->database->query($query, $params);

        foreach ($this->database->rows() as $row) {
            $user = (isset($row['user_id']) && $row['user_id'] !== null) ? new User($row) : null;
            $return[] = new GradeableDb($this->core, $row, $user);
        }

        return $return;
    }

    public function getUsersByRegistrationSections($sections) {
        $return = array();
        if (count($sections) > 0) {
            $query = implode(",", array_fill(0, count($sections), "?"));
            $this->database->query("SELECT * FROM users WHERE registration_section IN ({$query}) ORDER BY registration_section", $sections);
            foreach ($this->database->rows() as $row) {
                $return[] = new User($row);
            }
        }
        return $return;
    }

    public function getTotalUserCountByRegistrationSections($sections) {
        $return = array();
        $params = array();
        $where = "";
        if (count($sections) > 0) {
            $where = "WHERE registration_section IN (".implode(",", array_fill(0, count($sections), "?")).")";
            $params = $sections;
        }
        $this->database->query("
SELECT count(*) as cnt, registration_section 
FROM users 
{$where}
GROUP BY registration_section 
ORDER BY registration_section", $params);
        foreach ($this->database->rows() as $row) {
            if ($row['registration_section'] === null) {
                $row['registration_section'] = "NULL";
            }
            $return[$row['registration_section']] = intval($row['cnt']);
        }
        return $return;
    }

    public function getGradedUserCountByRegistrationSections($g_id, $sections) {
        $return = array();
        $params = array($g_id);
        $where = "";
        if (count($sections) > 0) {
            $where = "WHERE registration_section IN (".implode(",", array_fill(0, count($sections), "?")).")";
            $params = array_merge($params, $sections);
        }
        $this->database->query("
SELECT count(u.*) as cnt, u.registration_section
FROM users AS u
INNER JOIN (
  SELECT * FROM gradeable_data WHERE g_id=? AND (gd_active_version >= 0 OR (gd_active_version = -1 AND gd_status = 0))
) AS gd ON u.user_id = gd.gd_user_id
{$where}
GROUP BY u.registration_section
ORDER BY u.registration_section", $params);
        foreach ($this->database->rows() as $row) {
            if ($row['registration_section'] === null) {
                $row['registration_section'] = "NULL";
            }
            $return[$row['registration_section']] = intval($row['cnt']);
        }
        return $return;
    }

    public function getGradersForRegistrationSections($sections) {
        $return = array();
        $params = array();
        $where = "";
        if (count($sections) > 0) {
            $where = "WHERE sections_registration_id IN (" . implode(",", array_fill(0, count($sections), "?")) . ")";
            $params = $sections;
        }
        $this->database->query("
SELECT g.*, u.* 
FROM grading_registration AS g
LEFT JOIN (
  SELECT *
  FROM users
) AS u ON u.user_id = g.user_id
{$where}
ORDER BY g.sections_registration_id, g.user_id", $params);
        $user_store = array();
        foreach ($this->database->rows() as $row) {
            if ($row['sections_registration_id'] === null) {
                $row['sections_registration_id'] = "NULL";
            }
            if (!isset($return[$row['sections_registration_id']])) {
                $return[$row['sections_registration_id']] = array();
            }
            if (!isset($user_store[$row['user_id']])) {
                $user_store[$row['user_id']] = new User($row);
            }
            $return[$row['sections_registration_id']][] = $user_store[$row['user_id']];
        }
        return $return;
    }

    public function getRotatingSectionsForGradeableAndUser($g_id, $user) {
        $this->database->query("SELECT sections_rotating_id FROM grading_rotating WHERE g_id=? AND user_id=?", array($g_id, $user));
        $return = array();
        foreach ($this->database->rows() as $row) {
            $return[] = $row['sections_rotating_id'];
        }
        return $return;
    }

    public function getUsersByRotatingSections($sections) {
        $return = array();
        if (count($sections) > 0) {
            $query = implode(",", array_fill(0, count($sections), "?"));
            $this->database->query("SELECT * FROM users WHERE rotating_section IN ({$query}) ORDER BY rotating_section", $sections);
            foreach ($this->database->rows() as $row) {
                $return[] = new User($row);
            }
        }
        return $return;
    }

    public function getTotalUserCountByRotatingSections($sections) {
        $return = array();
        $where = "";
        $params = array();
        if (count($sections) > 0) {
            $where = "WHERE rotating_section IN (".implode(",", array_fill(0, count($sections), "?")).")";
            $params = $sections;
        }
        $this->database->query("
SELECT count(*) as cnt, rotating_section 
FROM users 
{$where}
GROUP BY rotating_section 
ORDER BY rotating_section", $params);
        foreach ($this->database->rows() as $row) {
            if ($row['rotating_section'] === null) {
                $row['rotating_section'] = "NULL";
            }
            $return[$row['rotating_section']] = intval($row['cnt']);
        }
        return $return;
    }

    public function getGradedUserCountByRotatingSections($g_id, $sections) {
        $return = array();
        $params = array($g_id);
        $where = "";
        if (count($sections) > 0) {
            $where = "WHERE rotating_section IN (".implode(",", array_fill(0, count($sections), "?")).")";
            $params = array_merge($params, $sections);
        }
        $this->database->query("
SELECT count(u.*) as cnt, u.rotating_section
FROM users AS u
INNER JOIN (
  SELECT * FROM gradeable_data WHERE g_id=? AND (gd_active_version >= 0 OR (gd_active_version = -1 AND gd_status = 0))
) AS gd ON u.user_id = gd.gd_user_id
{$where}
GROUP BY u.rotating_section
ORDER BY u.rotating_section", $params);
        foreach ($this->database->rows() as $row) {
            if ($row['rotating_section'] === null) {
                $row['rotating_section'] = "NULL";
            }
            $return[$row['rotating_section']] = intval($row['cnt']);
        }
        return $return;
    }

    public function getGradersForRotatingSections($g_id, $sections) {
        $return = array();
        $params = array($g_id);
        $where = "";
        if (count($sections) > 0) {
            $where = " AND sections_rotating_id IN (" . implode(",", array_fill(0, count($sections), "?")) . ")";
            $params = array_merge($params, $sections);
        }
        $this->database->query("
SELECT g.*, u.* 
FROM grading_rotating AS g
LEFT JOIN (
  SELECT *
  FROM users
) AS u ON u.user_id = g.user_id
WHERE g.g_id=? {$where}
ORDER BY g.sections_rotating_id, g.user_id", $params);
        $user_store = array();
        foreach ($this->database->rows() as $row) {
            if ($row['sections_rotating_id'] === null) {
                $row['sections_rotating_id'] = "NULL";
            }
            if (!isset($return[$row['sections_rotating_id']])) {
                $return[$row['sections_rotating_id']] = array();
            }
            if (!isset($user_store[$row['user_id']])) {
                $user_store[$row['user_id']] = new User($row);
            }
            $return[$row['sections_rotating_id']][] = $user_store[$row['user_id']];
        }
        return $return;
    }

    public function getRegistrationSections() {
        $this->database->query("SELECT * FROM sections_registration ORDER BY sections_registration_id");
        return $this->database->rows();
    }

    public function getRotatingSections() {
        $this->database->query("SELECT * FROM sections_rotating ORDER BY sections_rotating_id");
        return $this->database->rows();
    }

    public function getCountUsersRotatingSections() {
        $this->database->query("
SELECT rotating_section, count(*) as count
FROM users
WHERE (registration_section IS NOT NULL OR manual_registration)
GROUP BY rotating_section
ORDER BY rotating_section");
        return $this->database->rows();
    }

    public function getCountNullUsersRotatingSections() {
        $this->database->query("
SELECT rotating_section, count(*) as count
FROM users
WHERE (registration_section IS NULL and NOT manual_registration) AND rotating_section IS NOT NULL
GROUP BY rotating_section
ORDER BY rotating_section");
        return $this->database->rows();
    }

    public function getRegisteredUserIdsWithNullRotating() {
        $this->database->query("
SELECT user_id 
FROM users 
WHERE
    (rotating_section IS NULL) and 
    (registration_section IS NOT NULL or manual_registration)
ORDER BY user_id ASC");
        return array_map(function($elem) { return $elem['user_id']; }, $this->database->rows());
    }

    public function getRegisteredUserIds() {
        $this->database->query("
SELECT user_id 
FROM users 
WHERE
    (registration_section IS NOT NULL) OR 
    (manual_registration)
ORDER BY user_id ASC");
        return array_map(function($elem) { return $elem['user_id']; }, $this->database->rows());
    }

    public function setAllUsersRotatingSectionNull() {
        $this->database->query("UPDATE users SET rotating_section=NULL");
    }

    public function setNonRegisteredUsersRotatingSectionNull() {
        $this->database->query("UPDATE users SET rotating_section=NULL WHERE registration_section IS NULL AND NOT manual_registration");
    }

    public function deleteAllRotatingSections() {
        $this->database->query("DELETE FROM sections_rotating");
    }

    public function getMaxRotatingSection() {
        $this->database->query("SELECT MAX(sections_rotating_id) as max FROM sections_rotating");
        $row = $this->database->row();
        return $row['max'];
    }

    public function insertNewRotatingSection($section) {
        $this->database->query("INSERT INTO sections_rotating (sections_rotating_id) VALUES(?)", array($section));
    }

    public function updateUsersRotatingSection($section, $users) {
        $update_array = array_merge(array($section), $users);
        $update_string = implode(",", array_pad(array(), count($users), "?"));
        $this->database->query("UPDATE users SET rotating_section=? WHERE user_id IN ({$update_string})", $update_array);
    }

    public function insertVersionDetails($g_id, $user_id, $version, $timestamp) {
        $this->database->query("
INSERT INTO electronic_gradeable_data 
(g_id, user_id, g_version, autograding_non_hidden_non_extra_credit, autograding_non_hidden_extra_credit, 
autograding_hidden_non_extra_credit, autograding_hidden_extra_credit, submission_time) 
VALUES(?, ?, ?, 0, 0, 0, 0, ?)", array($g_id, $user_id, $version, $timestamp));
        $this->database->query("SELECT * FROM electronic_gradeable_version WHERE g_id=? AND user_id=?",
            array($g_id, $user_id));
        $row = $this->database->row();
        if (!empty($row)) {
            $this->updateActiveVersion($g_id, $user_id, $version);
        }
        else {
            $this->database->query("INSERT INTO electronic_gradeable_version (g_id, user_id, active_version) VALUES(?, ?, ?)",
                array($g_id, $user_id, $version));
        }
    }

    public function updateActiveVersion($g_id, $user_id, $version) {
        $this->database->query("UPDATE electronic_gradeable_version SET active_version=? WHERE g_id=? AND user_id=?",
            array($version, $g_id, $user_id));
    }

    /*
    public function insertGradeableData(Gradeable $gradeable) {
        $params = array($gradeable->getId(), $gradeable->getUser()->getId(), $gradeable->getGrader()->getId(),
            $gradeable->getOverallComment(), $gradeable->getStatus(), 0, $gradeable->getActiveVersion());
        $this->database->beginTransaction();

        $this->database->commit();
    }
    */

    public function updateGradeableData(Gradeable $gradeable) {
        $this->database->beginTransaction();
        if ($gradeable->getGdId() === null) {
            $params = array($gradeable->getId(), $gradeable->getUser()->getId(), $gradeable->getGrader()->getId(),
                            $gradeable->getOverallComment(), $gradeable->getStatus(), 0,
                            $gradeable->getActiveVersion());
            $this->database->query("INSERT INTO 
gradeable_data (g_id, gd_user_id, gd_grader_id, gd_overall_comment, gd_status, gd_late_days_used, gd_active_version)
VALUES (?, ?, ?, ?, ?, ?, ?)", $params);
            $gradeable->setGdId($this->database->getLastInsertId("gradeable_data_gd_id_seq"));
        }
        else {
            $this->database->query("UPDATE gradeable_data SET gd_grader_id=? WHERE gd_id=?", array($gradeable->getGrader()->getId(), $gradeable->getGdId()));
        }
        foreach ($gradeable->getComponents() as $component) {

        }

        foreach ($gradeable->getComponents() as $component) {
            if ($component->hasGrade()) {
                $params = array($component->getScore(), $component->getComment(), $component->getId(), $gradeable->getGdId());
                $this->database->query("
UPDATE gradeable_component_data SET gcd_score=?, gcd_component_comment=? WHERE gc_id=? AND gd_id=?", $params);
            }
            else {
                $params = array($component->getId(), $gradeable->getGdId(), $component->getScore(),
                                $component->getComment());
                $this->database->query("
INSERT INTO gradeable_component_data (gc_id, gd_id, gcd_score, gcd_component_comment) 
VALUES (?, ?, ?, ?)", $params);
            }

        }
        $this->database->commit();
    }

    public function getSession($session_id) {
        $this->database->query("SELECT * FROM sessions WHERE session_id=?", array($session_id));
        return $this->database->row();
    }

    public function updateSessionExpiration($session_id) {
        $this->database->query("UPDATE sessions SET session_expires=(current_timestamp + interval '336 hours') 
        WHERE session_id=?", array($session_id));
    }

    public function newSession($session_id, $user_id, $csrf_token) {
        $this->database->query("INSERT INTO sessions (session_id, user_id, csrf_token, session_expires) VALUES(?,?,?,current_timestamp + interval '336 hours')",
                               array($session_id, $user_id, $csrf_token));

    }

    public function removeExpiredSessions() {
        $this->database->query("DELETE FROM sessions WHERE session_expires < current_timestamp");
    }

    public function removeSessionById($session_id) {
        $this->database->query("DELETE FROM sessions WHERE session_id=?", array($session_id));
    }
    
    public function getAllGradeablesIds() {
        $this->database->query("SELECT g_id FROM gradeable ORDER BY g_id");
        return $this->database->rows();
    }
}<|MERGE_RESOLUTION|>--- conflicted
+++ resolved
@@ -107,121 +107,6 @@
         }
     }
 
-<<<<<<< HEAD
-    public function getAllGradeables($user_id = null) {
-        $this->database->query("
-SELECT 
-  CASE WHEN egv.user_id IS NOT NULL THEN 
-    CASE WHEN egv.active_version IS NULL THEN 
-      0 ELSE 
-      egv.active_version 
-    END ELSE 
-    NULL 
-  END AS active_version, 
-  egd.*, eg.*, gd.*, gc1.total_tagrading_extra_credit, gc2.total_tagrading_non_extra_credit, g.*, gcd.graded_tagrading
-FROM gradeable as g 
-LEFT JOIN (
-  SELECT *
-  FROM electronic_gradeable
-) as eg ON eg.g_id = g.g_id
-LEFT JOIN (
-  SELECT SUM(gc_max_value) as total_tagrading_extra_credit, g_id
-  FROM gradeable_component
-  WHERE gc_is_text = FALSE AND gc_is_extra_credit = FALSE
-  GROUP BY g_id
-) AS gc1 ON g.g_id=gc1.g_id
-LEFT JOIN (
-  SELECT SUM(gc_max_value) as total_tagrading_non_extra_credit, g_id
-  FROM gradeable_component
-  WHERE gc_is_text = FALSE AND gc_is_extra_credit = TRUE
-  GROUP BY g_id
-) AS gc2 ON g.g_id=gc2.g_id
-LEFT JOIN (
-  SELECT *
-  FROM gradeable_data
-  WHERE gd_user_id=?
-) as gd ON gd.g_id=g.g_id
-LEFT JOIN (
-  SELECT SUM(gcd_score) as graded_tagrading, gd_id
-  FROM gradeable_component_data
-  GROUP BY gd_id
-) AS gcd ON gd.gd_id=gcd.gd_id
-LEFT JOIN (
-  SELECT *
-  FROM electronic_gradeable_version
-  WHERE user_id=?
-) as egv ON egv.g_id=g.g_id
-LEFT JOIN (
-  SELECT *
-  FROM electronic_gradeable_data
-) as egd ON egd.g_id=g.g_id AND egd.g_version=egv.active_version
-ORDER BY g.g_id", array($user_id, $user_id));
-        $return = array();
-        foreach ($this->database->rows() as $row) {
-            $return[$row['g_id']] = new GradeableDb($this->core, $row);
-        }
-        //var_dump($return);
-        //die();
-        return $return;
-    }
-
-    public function getGradeableById($g_id, $user_id = null) {
-        $this->database->query("
-SELECT 
-  gd.*, 
-  CASE WHEN egv.user_id IS NOT NULL THEN 
-    CASE WHEN egv.active_version IS NULL THEN 
-      0 ELSE 
-      egv.active_version 
-    END ELSE 
-    NULL 
-  END AS active_version, 
-  egd.*, gc1.total_tagrading_extra_credit, gc2.total_tagrading_non_extra_credit, g.*, eg.*, gcd.graded_tagrading
-FROM gradeable as g
-LEFT JOIN (
-  SELECT *
-  FROM electronic_gradeable
-) as eg ON eg.g_id = g.g_id
-LEFT JOIN (
-  SELECT SUM(gc_max_value) as total_tagrading_extra_credit, g_id
-  FROM gradeable_component
-  WHERE gc_is_text = FALSE AND gc_is_extra_credit = FALSE
-  GROUP BY g_id
-) AS gc1 ON g.g_id=gc1.g_id
-LEFT JOIN (
-  SELECT SUM(gc_max_value) as total_tagrading_non_extra_credit, g_id
-  FROM gradeable_component
-  WHERE gc_is_text = FALSE AND gc_is_extra_credit = TRUE
-  GROUP BY g_id
-) AS gc2 ON g.g_id=gc2.g_id
-LEFT JOIN (
-  SELECT *
-  FROM gradeable_data
-  WHERE gd_user_id=?
-) as gd ON gd.g_id=g.g_id
-LEFT JOIN (
-  SELECT SUM(gcd_score) as graded_tagrading, gd_id
-  FROM gradeable_component_data
-  GROUP BY gd_id
-) AS gcd ON gd.gd_id=gcd.gd_id
-LEFT JOIN (
-  SELECT *
-  FROM electronic_gradeable_version
-  WHERE user_id=?
-) as egv ON egv.g_id=g.g_id
-LEFT JOIN (
-  SELECT *
-  FROM electronic_gradeable_data
-) as egd ON egd.g_id=g.g_id AND egd.g_version=egv.active_version
-WHERE g.g_id=?", array($user_id, $user_id, $g_id));
-        if (count($this->database->rows()) === 0) {
-            return null;
-        }
-        return new GradeableDb($this->core, $this->database->row());
-    }
-
-=======
->>>>>>> c094ad45
     public function getGradeableComponents($g_id, $gd_id=null) {
         $this->database->query("
 SELECT gcd.*, gc.*
