<?php

namespace tests\app\controllers\course;

use tests\BaseUnitTest;
use app\controllers\course\CourseMaterialsController;
use app\libraries\FileUtils;
use app\libraries\Utils;
use ZipArchive;

class CourseMaterialsControllerTester extends BaseUnitTest {
    use \phpmock\phpunit\PHPMock;

    private $core;
    private $config;
    private $json_path;
    private $upload_path;

    public function setUp(): void {
        $this->config = array();
        $this->config['course_path'] = FileUtils::joinPaths(sys_get_temp_dir(), Utils::generateRandomString());
        $this->config['use_mock_time'] = true;
        $_POST['csrf_token'] = "";
        $this->core = $this->createMockCore($this->config);
        $_POST['release_time'] = $this->core->getDateTimeNow()->format("Y-m-d H:i:s");

        FileUtils::createDir($this->core->getConfig()->getCoursePath() . "/uploads/course_materials", true);
        $this->json_path = $this->core->getConfig()->getCoursePath() . '/uploads/course_materials_file_data.json';
        $this->upload_path = $this->core->getConfig()->getCoursePath() . "/uploads/course_materials";
    }

    public function tearDown(): void {
        FileUtils::recursiveRmdir($this->config['course_path']);
        $_POST = array();
        $_FILES = array();
    }

    private function buildFakeFile($filename, $part = 1) {
        $_FILES["files{$part}"]['name'][] = $filename;
        $_FILES["files{$part}"]['type'][] = mime_content_type($this->upload_path . "/" . $filename);
        $_FILES["files{$part}"]['size'][] = filesize($this->upload_path . "/" . $filename);

        $tmpname = $this->upload_path . "/" . Utils::generateRandomString() . $filename;
        copy($this->upload_path . "/" . $filename, $tmpname);

        $_FILES["files{$part}"]['tmp_name'][] = $tmpname;
        $_FILES["files{$part}"]['error'][] = 0;
    }

    private function buildFakeZipFile($name, $part = 1, $num_files = 1, $depth = 1) {
        $zip = new ZipArchive();

        $filename_full = FileUtils::joinPaths($this->config['course_path'], $name);
        $files = array();
        if ($zip->open($filename_full, ZipArchive::CREATE) === true) {
            $lev = "";
            for ($i = 0; $i < $depth; $i++) {
                for ($j = 0; $j < $num_files; $j++) {
                    $fname = "test" . $j . ".txt";
                    $tmpfile = fopen($this->config['course_path'] . $lev . "/" . $fname, "w");
                    $zip->addFile($this->config['course_path'] . $lev . "/" . $fname);
                    $files[] = $this->config['course_path'] . $lev . "/" . $fname;
                }
                $lev .= "/lev" . $i . "";
                FileUtils::createDir($this->config['course_path'] . $lev);
            }

            $zip->close();
        }

        $_FILES["files{$part}"]['name'][] = $name;
        $_FILES["files{$part}"]['type'][] = mime_content_type($filename_full);
        $_FILES["files{$part}"]['size'][] = filesize($this->config['course_path'] . "/" .   $name);

        $tmpname = $this->config['course_path'] . "/" . Utils::generateRandomString() . $name;
        copy($this->config['course_path'] . "/" . $name, $tmpname);

        $_FILES["files{$part}"]['tmp_name'][] = $tmpname;
        $_FILES["files{$part}"]['error'][] = 0;

        return $files;
    }

    public function testCourseMaterialsUpload() {
        $this->getFunctionMock('app\controllers\course', 'is_uploaded_file')
            ->expects($this->any())
            ->willReturn(true);

        $controller = new CourseMaterialsController($this->core);

        $name = "foo.txt";
        file_put_contents($this->upload_path . "/" .  $name, 'a');
        $this->buildFakeFile($name);

        $ret = $controller->ajaxUploadCourseMaterialsFiles();

        $json = FileUtils::readJsonFile($this->json_path);
        //we need to check that the file exists in the correct folder and also the JSON file
        $filename_full = FileUtils::joinPaths($this->upload_path, $name);
        $expected_json = [
            $filename_full => [
<<<<<<< HEAD
                "checked" => "1",
=======
>>>>>>> ffbe4475
                "release_datetime" => $_POST['release_time'],
                'hide_from_students' => null
            ]
        ];
        $this->assertEquals($expected_json, $json);
        //check the uploads directory now
        $files = FileUtils::getAllFiles($this->upload_path, array(), true);

        $expected_files = [
            $name => [
                'name' => $name,
                'path' => $filename_full,
                'size' => filesize($filename_full),
                'relative_name' => $name
            ]
        ];

        $this->assertEquals($expected_files, $files);
    }

    public function testZipCourseUpload() {
        $this->getFunctionMock('app\controllers\course', 'is_uploaded_file')
            ->expects($this->any())
            ->willReturn(true);

        $controller = new CourseMaterialsController($this->core);

        $_FILES = array();
        $_POST['expand_zip'] = 'on';
        //create a zip file of depth = 2 with 2 files in each level.
        $fake_files = $this->buildFakeZipFile('foo.zip', 1, 2, 2);
        $ret = $controller->ajaxUploadCourseMaterialsFiles();
        $json = FileUtils::readJsonFile($this->json_path);

        $expected_ret = array('status' => 'success', 'data' => 'Successfully uploaded!');
        $this->assertEquals($expected_ret, $ret);

        $files = FileUtils::getAllFiles($this->upload_path, array(), true);
        $this->assertEquals(4, count($files));

        $f1 = Utils::getFirstArrayElement($files);
        $keys =     array_keys($json);

        $expected_json1 = [
<<<<<<< HEAD
            'checked' => "1",
=======
>>>>>>> ffbe4475
            'release_datetime' => $_POST['release_time'],
            'hide_from_students' => null
        ];

        $this->assertEquals($expected_json1, $json[$keys[1]]);
        $expected_files1 = [
            'name' => 'test0.txt',
            'path' => $this->upload_path . $this->config['course_path'] . '/lev0/test0.txt',
            'size' => 0,
            'relative_name' => ltrim($this->config['course_path'], '/') . '/lev0/test0.txt'
        ];

        $this->assertEquals($expected_files1, $f1);
    }
    
    /**
     * @runInSeparateProcess
    */

    public function testModifyCourseMaterials() {
        $this->getFunctionMock('app\controllers\course', 'is_uploaded_file')
            ->expects($this->any())
            ->willReturn(true);
        $controller = new CourseMaterialsController($this->core);

        $_FILES = array();

        //create a file
        $name = "foo.txt";
        file_put_contents($this->upload_path . "/" .  $name, 'a');
        $this->buildFakeFile($name);

        //'upload it'
        $ret = $controller->ajaxUploadCourseMaterialsFiles();
        $json = FileUtils::readJsonFile($this->json_path);

        $expected_json = [
            $this->upload_path . "/" . $name => [
<<<<<<< HEAD
                'checked' => "1",
=======
>>>>>>> ffbe4475
                'release_datetime' => $_POST['release_time'],
                'hide_from_students' => null
            ]
        ];

        $this->assertEquals($expected_json, $json);

        $_POST['fn'][] = FileUtils::joinPaths($this->upload_path, $name);
        $new_date = new \DateTime('2005-01-01');
        $new_date = $new_date->format('Y-m-d H:i:s');

        $ret = $controller->modifyCourseMaterialsFileTimeStamp($_POST['fn'][0], $new_date);

        $this->assertEquals(['status' => 'success', 'data' => 'Time successfully set.'], $ret);
        $json = FileUtils::readJsonFile($this->json_path);

        //check the date has been updated to the new time
        $expected_json = [
            $this->upload_path . "/" . $name => [
<<<<<<< HEAD
                'checked' => "1",
=======
>>>>>>> ffbe4475
                'release_datetime' => $new_date,
                'hide_from_students' => null
            ]
        ];

        $this->assertEquals($expected_json, $json);

        $_FILES = array();
        //try multiple
        //create a file
        $name = "foo2.txt";
        file_put_contents($this->upload_path . "/" .  $name, 'a');
        $this->buildFakeFile($name);

        //'upload it'
        $ret = $controller->ajaxUploadCourseMaterialsFiles();

        $_POST['fn'][] = FileUtils::joinPaths($this->upload_path, $name);
        $ret = $controller->modifyCourseMaterialsFileTimeStamp($_POST['fn'], $new_date);

        $json = FileUtils::readJsonFile($this->json_path);
        $this->assertEquals(2, count($json));   //2 files

        $expected_json2 = [
            'release_datetime' => $new_date,
            'hide_from_students' => null
        ];
        $this->assertEquals($expected_json2, $json[$_POST['fn'][1]]);
    }

    /**
     * @runInSeparateProcess
     */
    public function testDeleteCourseMaterial() {
        $this->getFunctionMock('app\controllers\course', 'is_uploaded_file')
            ->expects($this->any())
            ->willReturn(true);

        $controller = new CourseMaterialsController($this->core);

        $_FILES = array();

        //create a file
        $name = "foo.txt";
        file_put_contents($this->upload_path . "/" .  $name, 'a');
        $this->buildFakeFile($name);
        //'upload it'
        $ret = $controller->ajaxUploadCourseMaterialsFiles();

        $dir = 'course_materials';
        $path = $this->upload_path . "/" . $name;

        $this->core->getAccess()->method('resolveDirPath')->willReturn($path);
        $controller->deleteCourseMaterial($this->upload_path . "/" . $name);

        //check that the file no longer exists in the path and json file
        $json = FileUtils::readJsonFile($this->json_path);
        $this->assertEquals([], $json);

        $files = FileUtils::getAllFiles($this->upload_path);
        $this->assertEquals(0, count($files));
    }

<<<<<<< HEAD
    public function testModifyCourseMaterialsPermission() {
        $this->getFunctionMock('app\controllers\course', 'is_uploaded_file')
            ->expects($this->any())
            ->willReturn(true);

        $controller = new CourseMaterialsController($this->core);

        $_FILES = array();
        //create a file
        $name = "foo.txt";
        $_POST['fn'] = array($this->upload_path . "/" .  $name);
        file_put_contents($this->upload_path . "/" .  $name, 'a');
        $this->buildFakeFile($name);

        //'upload it'
        $ret = $controller->ajaxUploadCourseMaterialsFiles();

        $controller->modifyCourseMaterialsFilePermission('0');
        $json = FileUtils::readJsonFile($this->json_path);

        $expected_json = [
            $this->upload_path . '/' . $name => [
                'checked' => "0",
                'release_datetime' => $_POST['release_time'],
                'hide_from_students' => null
            ]
        ];

        $this->assertEquals($expected_json, $json);
    }

=======
>>>>>>> ffbe4475
    public function testRequestedPathUpload() {
         $this->getFunctionMock('app\controllers\course', 'is_uploaded_file')
            ->expects($this->any())
            ->willReturn(true);

        $controller = new CourseMaterialsController($this->core);
        $_FILES = array();
        $_POST['requested_path'] = 'foo/foo2';

        $name = "foo.txt";
        file_put_contents($this->upload_path . "/" .  $name, 'a');
        $this->buildFakeFile($name);

        $ret = $controller->ajaxUploadCourseMaterialsFiles();
        $json = FileUtils::readJsonFile($this->json_path);

        $filename_full = FileUtils::joinPaths($this->upload_path, "foo/foo2", $name);
        $expected_json = [
            $filename_full => [
<<<<<<< HEAD
                "checked" => "1",
=======
>>>>>>> ffbe4475
                "release_datetime" => $_POST['release_time'],
                "hide_from_students" => null
            ]
        ];

        $this->assertEquals($expected_json, $json);
    }
}<|MERGE_RESOLUTION|>--- conflicted
+++ resolved
@@ -99,10 +99,6 @@
         $filename_full = FileUtils::joinPaths($this->upload_path, $name);
         $expected_json = [
             $filename_full => [
-<<<<<<< HEAD
-                "checked" => "1",
-=======
->>>>>>> ffbe4475
                 "release_datetime" => $_POST['release_time'],
                 'hide_from_students' => null
             ]
@@ -147,10 +143,6 @@
         $keys =     array_keys($json);
 
         $expected_json1 = [
-<<<<<<< HEAD
-            'checked' => "1",
-=======
->>>>>>> ffbe4475
             'release_datetime' => $_POST['release_time'],
             'hide_from_students' => null
         ];
@@ -189,10 +181,6 @@
 
         $expected_json = [
             $this->upload_path . "/" . $name => [
-<<<<<<< HEAD
-                'checked' => "1",
-=======
->>>>>>> ffbe4475
                 'release_datetime' => $_POST['release_time'],
                 'hide_from_students' => null
             ]
@@ -212,10 +200,6 @@
         //check the date has been updated to the new time
         $expected_json = [
             $this->upload_path . "/" . $name => [
-<<<<<<< HEAD
-                'checked' => "1",
-=======
->>>>>>> ffbe4475
                 'release_datetime' => $new_date,
                 'hide_from_students' => null
             ]
@@ -279,40 +263,6 @@
         $this->assertEquals(0, count($files));
     }
 
-<<<<<<< HEAD
-    public function testModifyCourseMaterialsPermission() {
-        $this->getFunctionMock('app\controllers\course', 'is_uploaded_file')
-            ->expects($this->any())
-            ->willReturn(true);
-
-        $controller = new CourseMaterialsController($this->core);
-
-        $_FILES = array();
-        //create a file
-        $name = "foo.txt";
-        $_POST['fn'] = array($this->upload_path . "/" .  $name);
-        file_put_contents($this->upload_path . "/" .  $name, 'a');
-        $this->buildFakeFile($name);
-
-        //'upload it'
-        $ret = $controller->ajaxUploadCourseMaterialsFiles();
-
-        $controller->modifyCourseMaterialsFilePermission('0');
-        $json = FileUtils::readJsonFile($this->json_path);
-
-        $expected_json = [
-            $this->upload_path . '/' . $name => [
-                'checked' => "0",
-                'release_datetime' => $_POST['release_time'],
-                'hide_from_students' => null
-            ]
-        ];
-
-        $this->assertEquals($expected_json, $json);
-    }
-
-=======
->>>>>>> ffbe4475
     public function testRequestedPathUpload() {
          $this->getFunctionMock('app\controllers\course', 'is_uploaded_file')
             ->expects($this->any())
@@ -332,10 +282,6 @@
         $filename_full = FileUtils::joinPaths($this->upload_path, "foo/foo2", $name);
         $expected_json = [
             $filename_full => [
-<<<<<<< HEAD
-                "checked" => "1",
-=======
->>>>>>> ffbe4475
                 "release_datetime" => $_POST['release_time'],
                 "hide_from_students" => null
             ]
