--- conflicted
+++ resolved
@@ -297,7 +297,9 @@
                 progress_points.style.display = '';
                 cancel_mark.style.display = '';
                 save_mark.style.display = '';
-<<<<<<< HEAD
+                title.attr('colspan', 3);
+                title_cancel[0].style.display = '';
+                title_cancel.attr('colspan', 1);
                 // if the component has a page saved
                 // only open if their submissions folder has items inside
                 // based off of code in openDiv and openFrame functions
@@ -335,11 +337,6 @@
                         iframe.addClass('shown');
                     }
                 }
-=======
-                title.attr('colspan', 3);
-                title_cancel[0].style.display = '';
-                title_cancel.attr('colspan', 1);
->>>>>>> 008df14d
             } else {
                 current.style.display = 'none';
                 current_summary.style.display = '';
