code: sample
instructor: instructor
registration_sections: 10
registered_students: 80
no_registration_students: 15
no_rotating_students: 15
unregistered_students: 15
make_customization: true
gradeables:
- g_id: future_peer_grading
  g_title: Future Peer Homework
  gradeable_config: python_simple_homework
  eg_peer_grading: true
  components:
  - gc_lower_clamp: 0
    gc_is_peer: true
    gc_default: 2
    gc_max_value: 2
    gc_upper_clamp: 2
    gc_title: Read Me
    marks:
      - gcm_note: Full Credit
        gcm_points: 0
      - gcm_note: Minor errors in Read Me
        gcm_points: -1
      - gcm_note: Major errors in Read Me or Read Me missing
        gcm_points: -2
  - gc_lower_clamp: 0
    gc_default: 5
    gc_is_peer: true
    gc_max_value: 5
    gc_upper_clamp: 5
    gc_title: Coding Style
    marks:
      - gcm_note: Full Credit
        gcm_points: 0
      - gcm_note: Code is unreadable
        gcm_points: -5
      - gcm_note: Code is very difficult to understand
        gcm_points: -3
      - gcm_note: Code is difficult to understand
        gcm_points: -1
  - gc_lower_clamp: 0
    gc_default: 5
    gc_max_value: 5
    gc_upper_clamp: 5
    gc_is_peer: true
    gc_title: Documentation
    marks:
      - gcm_note: Full Credit
        gcm_points: 0
      - gcm_note: No documentation
        gcm_points: -5
      - gcm_note: Very little documentation or documentation makes no sense
        gcm_points: -3
      - gcm_note: Way too much documentation and/or documentation makes no sense
        gcm_points: -1
  - gc_lower_clamp: 0
    gc_default: 0
    gc_max_value: 0
    gc_upper_clamp: 5
    gc_title: Extra Credit
    marks: 
      - gcm_note: No Credit
        gcm_points: 0
      - gcm_note: Extra credit done poorly
        gcm_points: 2
      - gcm_note: Extra credit is acceptable
        gcm_points: 5
  g_ta_view_start_date: 9994-12-31 23:59:59
  eg_submission_open_date: 9995-12-31 23:59:59
  eg_submission_due_date: 9996-12-31 23:59:59
  g_grade_start_date: 9997-12-31 23:59:59
  g_grade_due_date: 9998-12-31 23:59:59
  g_grade_released_date: 9998-12-31 23:59:59
  eg_grade_inquiry_start_date: 9999-01-01 23:59:59
  eg_grade_inquiry_due_date: 9999-01-06 23:59:59
  g_bucket: homework

- g_id: future_no_tas_homework
  g_title: Future (No TAs) Homework
  gradeable_config: python_simple_homework
  components:
  - gc_lower_clamp: 0
    gc_default: 2
    gc_max_value: 2
    gc_upper_clamp: 2
    gc_title: Read Me
    marks:
      - gcm_note: Full Credit
        gcm_points: 0
      - gcm_note: Minor errors in Read Me
        gcm_points: -1
      - gcm_note: Major errors in Read Me or Read Me missing
        gcm_points: -2
  - gc_lower_clamp: 0
    gc_default: 5
    gc_max_value: 5
    gc_upper_clamp: 5
    gc_title: Coding Style
    marks:
      - gcm_note: Full Credit
        gcm_points: 0
      - gcm_note: Code is unreadable
        gcm_points: -5
      - gcm_note: Code is very difficult to understand
        gcm_points: -3
      - gcm_note: Code is difficult to understand
        gcm_points: -1
  - gc_lower_clamp: 0
    gc_default: 5
    gc_max_value: 5
    gc_upper_clamp: 5
    gc_title: Documentation
    marks:
      - gcm_note: Full Credit
        gcm_points: 0
      - gcm_note: No documentation
        gcm_points: -5
      - gcm_note: Very little documentation or documentation makes no sense
        gcm_points: -3
      - gcm_note: Way too much documentation and/or documentation makes no sense
        gcm_points: -1
  - gc_lower_clamp: 0
    gc_default: 0
    gc_max_value: 0
    gc_upper_clamp: 5
    gc_title: Extra Credit
    marks: 
      - gcm_note: No Credit
        gcm_points: 0
      - gcm_note: Extra credit done poorly
        gcm_points: 2
      - gcm_note: Extra credit is acceptable
        gcm_points: 5
  g_ta_view_start_date: 9994-12-31 23:59:59
  eg_submission_open_date: 9995-12-31 23:59:59
  eg_submission_due_date: 9996-12-31 23:59:59
  g_grade_start_date: 9997-12-31 23:59:59
  g_grade_due_date: 9998-12-31 23:59:59
  g_grade_released_date: 9998-12-31 23:59:59
  eg_grade_inquiry_start_date: 9999-01-01 23:59:59
  eg_grade_inquiry_due_date: 9999-01-06 23:59:59
  g_bucket: homework

- g_id: future_tas_homework
  components:
  - gc_lower_clamp: 0
    gc_default: 2
    gc_max_value: 2
    gc_upper_clamp: 2
    gc_title: Read Me
    marks:
      - gcm_note: Full Credit
        gcm_points: 0
      - gcm_note: Minor errors in Read Me
        gcm_points: -1
      - gcm_note: Major errors in Read Me or Read Me missing
        gcm_points: -2
  - gc_lower_clamp: 0
    gc_default: 5
    gc_max_value: 5
    gc_upper_clamp: 5
    gc_title: Coding Style
    marks:
      - gcm_note: Full Credit
        gcm_points: 0
      - gcm_note: Code is unreadable
        gcm_points: -5
      - gcm_note: Code is very difficult to understand
        gcm_points: -3
      - gcm_note: Code is difficult to understand
        gcm_points: -1
  - gc_lower_clamp: 0
    gc_default: 5
    gc_max_value: 5
    gc_upper_clamp: 5
    gc_title: Documentation
    marks:
      - gcm_note: Full Credit
        gcm_points: 0
      - gcm_note: No documentation
        gcm_points: -5
      - gcm_note: Very little documentation or documentation makes no sense
        gcm_points: -3
      - gcm_note: Way too much documentation and/or documentation makes no sense
        gcm_points: -1
  - gc_lower_clamp: 0
    gc_default: 0
    gc_max_value: 0
    gc_upper_clamp: 5
    gc_title: Extra Credit
    marks: 
      - gcm_note: No Credit
        gcm_points: 0
      - gcm_note: Extra credit done poorly
        gcm_points: 2
      - gcm_note: Extra credit is acceptable
        gcm_points: 5
  eg_submission_due_date: 9996-12-31 23:59:59
  eg_submission_open_date: 9995-12-31 23:59:59
  g_grade_due_date: 9998-12-31 23:59:59
  g_grade_released_date: 9998-12-31 23:59:59
  g_grade_start_date: 9997-12-31 23:59:59
  g_ta_view_start_date: 1970-01-01 23:59:59
  eg_grade_inquiry_start_date: 9999-01-01 23:59:59
  eg_grade_inquiry_due_date: 9999-01-06 23:59:59
  g_title: Future (TAs) Homework
  gradeable_config: python_simple_homework
  g_bucket: homework

- g_id: open_peer_homework
  eg_peer_grading: true
  components:
  - gc_lower_clamp: 0
    gc_is_peer: true
    gc_default: 2
    gc_max_value: 2
    gc_upper_clamp: 2
    gc_title: Read Me
    marks:
      - gcm_note: Full Credit
        gcm_points: 0
      - gcm_note: Minor errors in Read Me
        gcm_points: -1
      - gcm_note: Major errors in Read Me or Read Me missing
        gcm_points: -2
  - gc_lower_clamp: 0
    gc_default: 5
    gc_is_peer: true
    gc_max_value: 5
    gc_upper_clamp: 5
    gc_title: Coding Style
    marks:
      - gcm_note: Full Credit
        gcm_points: 0
      - gcm_note: Code is unreadable
        gcm_points: -5
      - gcm_note: Code is very difficult to understand
        gcm_points: -3
      - gcm_note: Code is difficult to understand
        gcm_points: -1
  - gc_lower_clamp: 0
    gc_default: 5
    gc_is_peer: true
    gc_max_value: 5
    gc_upper_clamp: 5
    gc_title: Documentation
    marks:
      - gcm_note: Full Credit
        gcm_points: 0
      - gcm_note: No documentation
        gcm_points: -5
      - gcm_note: Very little documentation or documentation makes no sense
        gcm_points: -3
      - gcm_note: Way too much documentation and/or documentation makes no sense
        gcm_points: -1
  - gc_lower_clamp: 0
    gc_default: 0
    gc_max_value: 0
    gc_upper_clamp: 5
    gc_title: Extra Credit
    marks: 
      - gcm_note: No Credit
        gcm_points: 0
      - gcm_note: Extra credit done poorly
        gcm_points: 2
      - gcm_note: Extra credit is acceptable
        gcm_points: 5
  eg_submission_due_date: 9996-12-31 23:59:59
  eg_submission_open_date: 1971-01-01 23:59:59
  g_grade_due_date: 9998-12-31 23:59:59
  g_grade_released_date: 9998-12-31 23:59:59
  g_grade_start_date: 9997-12-31 23:59:59
  g_ta_view_start_date: 1970-01-01 23:59:59
  eg_grade_inquiry_start_date: 9999-01-01 23:59:59
  eg_grade_inquiry_due_date: 9999-01-06 23:59:59
  g_title: Open Peer Homework
  gradeable_config: python_simple_homework
  g_bucket: homework

- g_id: open_homework
  components:
  - gc_lower_clamp: 0
    gc_default: 2
    gc_max_value: 2
    gc_upper_clamp: 2
    gc_title: Read Me
    marks:
      - gcm_note: Full Credit
        gcm_points: 0
      - gcm_note: Minor errors in Read Me
        gcm_points: -1
      - gcm_note: Major errors in Read Me or Read Me missing
        gcm_points: -2
  - gc_lower_clamp: 0
    gc_default: 5
    gc_max_value: 5
    gc_upper_clamp: 5
    gc_title: Coding Style
    marks:
      - gcm_note: Full Credit
        gcm_points: 0
      - gcm_note: Code is unreadable
        gcm_points: -5
      - gcm_note: Code is very difficult to understand
        gcm_points: -3
      - gcm_note: Code is difficult to understand
        gcm_points: -1
  - gc_lower_clamp: 0
    gc_default: 5
    gc_max_value: 5
    gc_upper_clamp: 5
    gc_title: Documentation
    marks:
      - gcm_note: Full Credit
        gcm_points: 0
      - gcm_note: No documentation
        gcm_points: -5
      - gcm_note: Very little documentation or documentation makes no sense
        gcm_points: -3
      - gcm_note: Way too much documentation and/or documentation makes no sense
        gcm_points: -1
  - gc_lower_clamp: 0
    gc_default: 0
    gc_max_value: 0
    gc_upper_clamp: 5
    gc_title: Extra Credit
    marks: 
      - gcm_note: No Credit
        gcm_points: 0
      - gcm_note: Extra credit done poorly
        gcm_points: 2
      - gcm_note: Extra credit is acceptable
        gcm_points: 5
  eg_submission_due_date: 9996-12-31 23:59:59
  eg_submission_open_date: 1971-01-01 23:59:59
  g_grade_due_date: 9998-12-31 23:59:59
  g_grade_released_date: 9998-12-31 23:59:59
  g_grade_start_date: 9997-12-31 23:59:59
  g_ta_view_start_date: 1970-01-01 23:59:59
  eg_grade_inquiry_start_date: 9999-01-01 23:59:59
  eg_grade_inquiry_due_date: 9999-01-06 23:59:59
  g_title: Open Homework
  gradeable_config: python_simple_homework
  g_bucket: homework

- g_id: open_team_homework
  components:
  - gc_lower_clamp: 0
    gc_default: 2
    gc_max_value: 2
    gc_upper_clamp: 2
    gc_title: Read Me
    marks:
      - gcm_note: Full Credit
        gcm_points: 0
      - gcm_note: Minor errors in Read Me
        gcm_points: -1
      - gcm_note: Major errors in Read Me or Read Me missing
        gcm_points: -2
  - gc_lower_clamp: 0
    gc_default: 5
    gc_max_value: 5
    gc_upper_clamp: 5
    gc_title: Coding Style
    marks:
      - gcm_note: Full Credit
        gcm_points: 0
      - gcm_note: Code is unreadable
        gcm_points: -5
      - gcm_note: Code is very difficult to understand
        gcm_points: -3
      - gcm_note: Code is difficult to understand
        gcm_points: -1
  - gc_lower_clamp: 0
    gc_default: 5
    gc_max_value: 5
    gc_upper_clamp: 5
    gc_title: Documentation
    marks:
      - gcm_note: Full Credit
        gcm_points: 0
      - gcm_note: No documentation
        gcm_points: -5
      - gcm_note: Very little documentation or documentation makes no sense
        gcm_points: -3
      - gcm_note: Way too much documentation and/or documentation makes no sense
        gcm_points: -1
  - gc_lower_clamp: 0
    gc_default: 0
    gc_max_value: 0
    gc_upper_clamp: 5
    gc_title: Extra Credit
    marks: 
      - gcm_note: No Credit
        gcm_points: 0
      - gcm_note: Extra credit done poorly
        gcm_points: 2
      - gcm_note: Extra credit is acceptable
        gcm_points: 5
  eg_submission_due_date: 9996-12-31 23:59:59
  eg_submission_open_date: 1971-01-01 23:59:59
  g_grade_due_date: 9998-12-31 23:59:59
  g_grade_released_date: 9998-12-31 23:59:59
  g_grade_start_date: 9997-12-31 23:59:59
  eg_grade_inquiry_start_date: 9999-01-01 23:59:59
  eg_grade_inquiry_due_date: 9999-01-06 23:59:59
  eg_team_assignment: true
  eg_max_team_size: 3
  g_ta_view_start_date: 1970-01-01 23:59:59
  g_title: Open Team Homework
  gradeable_config: python_simple_homework
  g_bucket: homework

- g_id: grading_team_homework
  components:
  - gc_lower_clamp: 0
    gc_default: 2
    gc_max_value: 2
    gc_upper_clamp: 2
    gc_title: Read Me
    marks:
      - gcm_note: Full Credit
        gcm_points: 0
      - gcm_note: Minor errors in Read Me
        gcm_points: -1
      - gcm_note: Major errors in Read Me or Read Me missing
        gcm_points: -2
  - gc_lower_clamp: 0
    gc_default: 5
    gc_max_value: 5
    gc_upper_clamp: 5
    gc_title: Coding Style
    marks:
      - gcm_note: Full Credit
        gcm_points: 0
      - gcm_note: Code is unreadable
        gcm_points: -5
      - gcm_note: Code is very difficult to understand
        gcm_points: -3
      - gcm_note: Code is difficult to understand
        gcm_points: -1
  - gc_lower_clamp: 0
    gc_default: 5
    gc_max_value: 5
    gc_upper_clamp: 5
    gc_title: Documentation
    marks:
      - gcm_note: Full Credit
        gcm_points: 0
      - gcm_note: No documentation
        gcm_points: -5
      - gcm_note: Very little documentation or documentation makes no sense
        gcm_points: -3
      - gcm_note: Way too much documentation and/or documentation makes no sense
        gcm_points: -1
  - gc_lower_clamp: 0
    gc_default: 0
    gc_max_value: 0
    gc_upper_clamp: 5
    gc_title: Extra Credit
    marks: 
      - gcm_note: No Credit
        gcm_points: 0
      - gcm_note: Extra credit done poorly
        gcm_points: 2
      - gcm_note: Extra credit is acceptable
        gcm_points: 5
  eg_submission_due_date: 1972-01-01 23:59:59
  eg_submission_open_date: 1971-01-01 23:59:59
  g_grade_due_date: 9998-12-31 23:59:59
  g_grade_released_date: 9998-12-31 23:59:59
  g_grade_start_date: 1973-01-01 23:59:59
  eg_grade_inquiry_start_date: 9999-01-01 23:59:59
  eg_grade_inquiry_due_date: 9999-01-06 23:59:59
  eg_team_assignment: true
  eg_max_team_size: 3
  g_ta_view_start_date: 1970-01-01 23:59:59
  g_title: Grading Team Homework
  gradeable_config: python_simple_homework
  g_bucket: homework

- g_id: grading_only_peer_team_homework
  eg_peer_grading: true
  components:
  - gc_lower_clamp: 0
    gc_is_peer: true
    gc_default: 2
    gc_max_value: 2
    gc_upper_clamp: 2
    gc_title: Read Me
    marks:
      - gcm_note: Full Credit
        gcm_points: 0
      - gcm_note: Minor errors in Read Me
        gcm_points: -1
      - gcm_note: Major errors in Read Me or Read Me missing
        gcm_points: -2
  - gc_lower_clamp: 0
    gc_default: 5
    gc_is_peer: true
    gc_max_value: 5
    gc_upper_clamp: 5
    gc_title: Coding Style
    marks:
      - gcm_note: Full Credit
        gcm_points: 0
      - gcm_note: Code is unreadable
        gcm_points: -5
      - gcm_note: Code is very difficult to understand
        gcm_points: -3
      - gcm_note: Code is difficult to understand
        gcm_points: -1
  - gc_lower_clamp: 0
    gc_default: 5
    gc_is_peer: true
    gc_max_value: 5
    gc_upper_clamp: 5
    gc_title: Documentation
    marks:
      - gcm_note: Full Credit
        gcm_points: 0
      - gcm_note: No documentation
        gcm_points: -5
      - gcm_note: Very little documentation or documentation makes no sense
        gcm_points: -3
      - gcm_note: Way too much documentation and/or documentation makes no sense
        gcm_points: -1
  - gc_lower_clamp: 0
    gc_default: 0
    gc_is_peer: true
    gc_max_value: 0
    gc_upper_clamp: 5
    gc_title: Extra Credit
    marks: 
      - gcm_note: No Credit
        gcm_points: 0
      - gcm_note: Extra credit done poorly
        gcm_points: 2
      - gcm_note: Extra credit is acceptable
        gcm_points: 5
  eg_submission_due_date: 1972-01-01 23:59:59
  eg_submission_open_date: 1971-01-01 23:59:59
  g_grade_due_date: 9998-12-31 23:59:59
  g_grade_released_date: 9998-12-31 23:59:59
  g_grade_start_date: 1973-01-01 23:59:59
  eg_grade_inquiry_start_date: 9999-01-01 23:59:59
  eg_grade_inquiry_due_date: 9999-01-06 23:59:59
  eg_team_assignment: true
  eg_max_team_size: 3
  g_ta_view_start_date: 1970-01-01 23:59:59
  g_title: Open Only Peer Team Homework
  gradeable_config: python_simple_homework
  g_bucket: homework

- g_id: grading_pdf_peer_team_homework
  eg_peer_grading: true
  components:
  - gc_lower_clamp: 0
    gc_is_peer: true
    gc_default: 2
    gc_max_value: 2
    gc_upper_clamp: 2
    gc_title: Read Me
    marks:
      - gcm_note: Full Credit
        gcm_points: 0
      - gcm_note: Minor errors in Read Me
        gcm_points: -1
      - gcm_note: Major errors in Read Me or Read Me missing
        gcm_points: -2
  - gc_lower_clamp: 0
    gc_default: 5
    gc_is_peer: true
    gc_max_value: 5
    gc_upper_clamp: 5
    gc_title: Coding Style
    marks:
      - gcm_note: Full Credit
        gcm_points: 0
      - gcm_note: Code is unreadable
        gcm_points: -5
      - gcm_note: Code is very difficult to understand
        gcm_points: -3
      - gcm_note: Code is difficult to understand
        gcm_points: -1
  - gc_lower_clamp: 0
    gc_default: 5
    gc_is_peer: true
    gc_max_value: 5
    gc_upper_clamp: 5
    gc_title: Documentation
    marks:
      - gcm_note: Full Credit
        gcm_points: 0
      - gcm_note: No documentation
        gcm_points: -5
      - gcm_note: Very little documentation or documentation makes no sense
        gcm_points: -3
      - gcm_note: Way too much documentation and/or documentation makes no sense
        gcm_points: -1
  - gc_lower_clamp: 0
    gc_default: 0
    gc_is_peer: true
    gc_max_value: 0
    gc_upper_clamp: 5
    gc_title: Extra Credit
    marks: 
      - gcm_note: No Credit
        gcm_points: 0
      - gcm_note: Extra credit done poorly
        gcm_points: 2
      - gcm_note: Extra credit is acceptable
        gcm_points: 5
  eg_submission_due_date: 1972-01-01 23:59:59
  eg_submission_open_date: 1971-01-01 23:59:59
  g_grade_due_date: 9998-12-31 23:59:59
  g_grade_released_date: 9998-12-31 23:59:59
  g_grade_start_date: 1973-01-01 23:59:59
  eg_grade_inquiry_start_date: 9999-01-01 23:59:59
  eg_grade_inquiry_due_date: 9999-01-06 23:59:59
  eg_team_assignment: true
  eg_max_team_size: 3
  g_ta_view_start_date: 1970-01-01 23:59:59
  g_title: Open PDF Peer Team Homework
  gradeable_config: pdf_word_count
  g_bucket: homework
  g_grader_assignment_method: 1

- g_id: grading_pdf_peer_homework
  eg_peer_grading: true
  components:
  - gc_lower_clamp: 0
    gc_is_peer: true
    gc_default: 2
    gc_max_value: 2
    gc_upper_clamp: 2
    gc_title: Read Me
    marks:
      - gcm_note: Full Credit
        gcm_points: 0
      - gcm_note: Minor errors in Read Me
        gcm_points: -1
      - gcm_note: Major errors in Read Me or Read Me missing
        gcm_points: -2
  - gc_lower_clamp: 0
    gc_default: 5
    gc_is_peer: true
    gc_max_value: 5
    gc_upper_clamp: 5
    gc_title: Coding Style
    marks:
      - gcm_note: Full Credit
        gcm_points: 0
      - gcm_note: Code is unreadable
        gcm_points: -5
      - gcm_note: Code is very difficult to understand
        gcm_points: -3
      - gcm_note: Code is difficult to understand
        gcm_points: -1
  - gc_lower_clamp: 0
    gc_default: 5
    gc_is_peer: true
    gc_max_value: 5
    gc_upper_clamp: 5
    gc_title: Documentation
    marks:
      - gcm_note: Full Credit
        gcm_points: 0
      - gcm_note: No documentation
        gcm_points: -5
      - gcm_note: Very little documentation or documentation makes no sense
        gcm_points: -3
      - gcm_note: Way too much documentation and/or documentation makes no sense
        gcm_points: -1
  - gc_lower_clamp: 0
    gc_default: 0
    gc_is_peer: true
    gc_max_value: 0
    gc_upper_clamp: 5
    gc_title: Extra Credit
    marks: 
      - gcm_note: No Credit
        gcm_points: 0
      - gcm_note: Extra credit done poorly
        gcm_points: 2
      - gcm_note: Extra credit is acceptable
        gcm_points: 5
  eg_submission_due_date: 1972-01-01 23:59:59
  eg_submission_open_date: 1971-01-01 23:59:59
  g_grade_due_date: 1974-01-01 23:59:59
  g_grade_released_date: 1974-01-01 23:59:59
  eg_grade_inquiry_start_date: 1974-01-01 23:59:59
  eg_grade_inquiry_due_date: 1974-01-08 23:59:59
  g_grade_start_date: 1973-01-01 23:59:59
  g_ta_view_start_date: 1970-01-01 23:59:59
  g_title: Released Peer PDF Homework
  gradeable_config: pdf_word_count
  g_bucket: homework
<<<<<<< HEAD
  g_grader_assignment_method: 2

=======

- g_id: grading_pdf_peer_homework
  eg_peer_grading: true
  components:
  - gc_lower_clamp: 0
    gc_is_peer: true
    gc_default: 2
    gc_max_value: 2
    gc_upper_clamp: 2
    gc_title: Read Me
    marks:
      - gcm_note: Full Credit
        gcm_points: 0
      - gcm_note: Minor errors in Read Me
        gcm_points: -1
      - gcm_note: Major errors in Read Me or Read Me missing
        gcm_points: -2
  - gc_lower_clamp: 0
    gc_default: 5
    gc_is_peer: true
    gc_max_value: 5
    gc_upper_clamp: 5
    gc_title: Coding Style
    marks:
      - gcm_note: Full Credit
        gcm_points: 0
      - gcm_note: Code is unreadable
        gcm_points: -5
      - gcm_note: Code is very difficult to understand
        gcm_points: -3
      - gcm_note: Code is difficult to understand
        gcm_points: -1
  - gc_lower_clamp: 0
    gc_default: 5
    gc_is_peer: true
    gc_max_value: 5
    gc_upper_clamp: 5
    gc_title: Documentation
    marks:
      - gcm_note: Full Credit
        gcm_points: 0
      - gcm_note: No documentation
        gcm_points: -5
      - gcm_note: Very little documentation or documentation makes no sense
        gcm_points: -3
      - gcm_note: Way too much documentation and/or documentation makes no sense
        gcm_points: -1
  - gc_lower_clamp: 0
    gc_default: 0
    gc_is_peer: true
    gc_max_value: 0
    gc_upper_clamp: 5
    gc_title: Extra Credit
    marks: 
      - gcm_note: No Credit
        gcm_points: 0
      - gcm_note: Extra credit done poorly
        gcm_points: 2
      - gcm_note: Extra credit is acceptable
        gcm_points: 5
  eg_submission_due_date: 1972-01-01 23:59:59
  eg_submission_open_date: 1971-01-01 23:59:59
  g_grade_due_date: 1974-01-01 23:59:59
  g_grade_released_date: 1974-01-01 23:59:59
  eg_grade_inquiry_start_date: 1974-01-08 23:59:59
  eg_grade_inquiry_due_date: 1974-01-13 23:59:59
  g_grade_start_date: 1973-01-01 23:59:59
  g_ta_view_start_date: 1970-01-01 23:59:59
  g_title: Released Peer PDF Homework
  gradeable_config: pdf_word_count
  g_bucket: homework
>>>>>>> f0ecd5ab

- g_id: closed_team_homework
  eg_peer_grading: true
  components:
  - gc_lower_clamp: 0
    gc_default: 2
    gc_max_value: 2
    gc_upper_clamp: 2
    gc_title: Read Me
    marks:
      - gcm_note: Full Credit
        gcm_points: 0
      - gcm_note: Minor errors in Read Me
        gcm_points: -1
      - gcm_note: Major errors in Read Me or Read Me missing
        gcm_points: -2
  - gc_lower_clamp: 0
    gc_default: 5
    gc_max_value: 5
    gc_upper_clamp: 5
    gc_title: Coding Style
    marks:
      - gcm_note: Full Credit
        gcm_points: 0
      - gcm_note: Code is unreadable
        gcm_points: -5
      - gcm_note: Code is very difficult to understand
        gcm_points: -3
      - gcm_note: Code is difficult to understand
        gcm_points: -1
  - gc_lower_clamp: 0
    gc_default: 5
    gc_max_value: 5
    gc_upper_clamp: 5
    gc_title: Documentation
    marks:
      - gcm_note: Full Credit
        gcm_points: 0
      - gcm_note: No documentation
        gcm_points: -5
      - gcm_note: Very little documentation or documentation makes no sense
        gcm_points: -3
      - gcm_note: Way too much documentation and/or documentation makes no sense
        gcm_points: -1
  - gc_lower_clamp: 0
    gc_default: 0
    gc_max_value: 0
    gc_upper_clamp: 5
    gc_title: Extra Credit
    marks: 
      - gcm_note: No Credit
        gcm_points: 0
      - gcm_note: Extra credit done poorly
        gcm_points: 2
      - gcm_note: Extra credit is acceptable
        gcm_points: 5
  eg_submission_due_date: 1972-01-01 23:59:59
  eg_submission_open_date: 1971-01-01 23:59:59
  g_grade_due_date: 9998-12-31 23:59:59
  g_grade_released_date: 9998-12-31 23:59:59
  eg_grade_inquiry_start_date: 9999-01-01 23:59:59
  eg_grade_inquiry_due_date: 9999-01-06 23:59:59
  g_grade_start_date: 9997-12-31 23:59:59
  eg_team_assignment: true
  eg_max_team_size: 3
  g_ta_view_start_date: 1970-01-01 23:59:59
  g_title: Closed Team Homework
  gradeable_config: cpp_hidden_tests
  g_bucket: homework

- g_id: closed_homework
  components:
  - gc_lower_clamp: 0
    gc_default: 2
    gc_max_value: 2
    gc_upper_clamp: 2
    gc_title: Read Me
    marks:
      - gcm_note: Full Credit
        gcm_points: 0
      - gcm_note: Minor errors in Read Me
        gcm_points: -1
      - gcm_note: Major errors in Read Me or Read Me missing
        gcm_points: -2
  - gc_lower_clamp: 0
    gc_default: 5
    gc_max_value: 5
    gc_upper_clamp: 5
    gc_title: Coding Style
    marks:
      - gcm_note: Full Credit
        gcm_points: 0
      - gcm_note: Code is unreadable
        gcm_points: -5
      - gcm_note: Code is very difficult to understand
        gcm_points: -3
      - gcm_note: Code is difficult to understand
        gcm_points: -1
  - gc_lower_clamp: 0
    gc_default: 5
    gc_max_value: 5
    gc_upper_clamp: 5
    gc_title: Documentation
    marks:
      - gcm_note: Full Credit
        gcm_points: 0
      - gcm_note: No documentation
        gcm_points: -5
      - gcm_note: Very little documentation or documentation makes no sense
        gcm_points: -3
      - gcm_note: Way too much documentation and/or documentation makes no sense
        gcm_points: -1
  - gc_lower_clamp: 0
    gc_default: 0
    gc_max_value: 0
    gc_upper_clamp: 5
    gc_title: Extra Credit
    marks: 
      - gcm_note: No Credit
        gcm_points: 0
      - gcm_note: Extra credit done poorly
        gcm_points: 2
      - gcm_note: Extra credit is acceptable
        gcm_points: 5
  eg_submission_due_date: 1972-01-01 23:59:59
  eg_submission_open_date: 1971-01-01 23:59:59
  g_grade_due_date: 9998-12-31 23:59:59
  g_grade_released_date: 9998-12-31 23:59:59
  eg_grade_inquiry_start_date: 9999-01-01 23:59:59
  eg_grade_inquiry_due_date: 9999-01-06 23:59:59
  g_grade_start_date: 9997-12-31 23:59:59
  g_ta_view_start_date: 1970-01-01 23:59:59
  g_title: Closed Homework
  gradeable_config: python_simple_homework
  g_bucket: homework

- g_id: grading_homework
  components:
  - gc_lower_clamp: 0
    gc_default: 2
    gc_max_value: 2
    gc_upper_clamp: 2
    gc_title: Read Me
    marks:
      - gcm_note: Full Credit
        gcm_points: 0
      - gcm_note: Minor errors in Read Me
        gcm_points: -1
      - gcm_note: Major errors in Read Me or Read Me missing
        gcm_points: -2
  - gc_lower_clamp: 0
    gc_default: 5
    gc_max_value: 5
    gc_upper_clamp: 5
    gc_title: Coding Style
    marks:
      - gcm_note: Full Credit
        gcm_points: 0
      - gcm_note: Code is unreadable
        gcm_points: -5
      - gcm_note: Code is very difficult to understand
        gcm_points: -3
      - gcm_note: Code is difficult to understand
        gcm_points: -1
  - gc_lower_clamp: 0
    gc_default: 5
    gc_max_value: 5
    gc_upper_clamp: 5
    gc_title: Documentation
    marks:
      - gcm_note: Full Credit
        gcm_points: 0
      - gcm_note: No documentation
        gcm_points: -5
      - gcm_note: Very little documentation or documentation makes no sense
        gcm_points: -3
      - gcm_note: Way too much documentation and/or documentation makes no sense
        gcm_points: -1
  - gc_lower_clamp: 0
    gc_default: 0
    gc_max_value: 0
    gc_upper_clamp: 5
    gc_title: Extra Credit
    marks: 
      - gcm_note: No Credit
        gcm_points: 0
      - gcm_note: Extra credit done poorly
        gcm_points: 2
      - gcm_note: Extra credit is acceptable
        gcm_points: 5
  eg_submission_due_date: 1972-01-01 23:59:59
  eg_submission_open_date: 1971-01-01 23:59:59
  g_grade_due_date: 9998-12-31 23:59:59
  g_grade_released_date: 9998-12-31 23:59:59
  eg_grade_inquiry_start_date: 9999-01-01 23:59:59
  eg_grade_inquiry_due_date: 9999-01-06 23:59:59
  g_grade_start_date: 1973-01-01 23:59:59
  g_ta_view_start_date: 1970-01-01 23:59:59
  g_title: Grading Homework
  gradeable_config: python_simple_homework
  g_bucket: homework

- g_id: grades_released_homework
  components:
  - gc_lower_clamp: 0
    gc_default: 5
    gc_max_value: 5
    gc_upper_clamp: 5
    gc_title: Question 1
  - gc_is_extra_credit: true
    gc_lower_clamp: 0
    gc_default: 5
    gc_max_value: 5
    gc_upper_clamp: 5
    gc_title: Question 2
  eg_submission_due_date: 1972-01-01 23:59:59
  eg_submission_open_date: 1971-01-01 23:59:59
  g_grade_due_date: 1974-01-01 23:59:59
  g_grade_released_date: 1974-01-01 23:59:59
  eg_grade_inquiry_start_date: 1974-01-01 23:59:59
  eg_grade_inquiry_due_date: 1974-01-08 23:59:59
  g_grade_start_date: 1973-01-01 23:59:59
  g_ta_view_start_date: 1970-01-01 23:59:59
  g_title: Grades Released Homework
  gradeable_config: python_simple_homework
  g_bucket: homework

- g_id: future_no_tas_lab
  components:
  - gc_title: Question 1
    gc_lower_clamp: 0
    gc_default: 0
    gc_max_value: 1
    gc_upper_clamp: 1
  - gc_title: Question 2
    gc_lower_clamp: 0
    gc_default: 0
    gc_max_value: 0
    gc_upper_clamp: 1
  g_grade_due_date: 9998-12-31 23:59:59
  g_grade_released_date: 9998-12-31 23:59:59
  g_grade_start_date: 9997-12-31 23:59:59
  g_ta_view_start_date: 9996-12-31 23:59:59
  g_title: Future (No TAs) Lab
  g_type: 1
  g_bucket: lab

- g_id: future_tas_lab
  components:
  - gc_title: Question 1
    gc_lower_clamp: 0
    gc_default: 0
    gc_max_value: 1
    gc_upper_clamp: 1
  - gc_title: Question 2
    gc_lower_clamp: 0
    gc_default: 0
    gc_max_value: 0
    gc_upper_clamp: 1
  g_grade_due_date: 9998-12-31 23:59:59
  g_grade_released_date: 9998-12-31 23:59:59
  g_grade_start_date: 9997-12-31 23:59:59
  g_ta_view_start_date: 1970-01-01 23:59:59
  g_title: Future (TAs) Lab
  g_type: 1
  g_bucket: lab

- g_id: grading_lab
  components:
  - gc_title: Question 1
    gc_lower_clamp: 0
    gc_default: 0
    gc_max_value: 1
    gc_upper_clamp: 1
  - gc_title: Question 2
    gc_lower_clamp: 0
    gc_default: 0
    gc_max_value: 0
    gc_upper_clamp: 1
  g_grade_due_date: 9998-12-31 23:59:59
  g_grade_released_date: 9998-12-31 23:59:59
  g_grade_start_date: 1971-01-01 23:59:59
  g_ta_view_start_date: 1970-01-01 23:59:59
  g_title: Grading Lab
  g_type: 1
  g_bucket: lab

- g_id: grading_lab_rotating
  components:
  - gc_title: Question 1
    gc_lower_clamp: 0
    gc_default: 0
    gc_max_value: 1
    gc_upper_clamp: 1
  - gc_title: Question 2
    gc_lower_clamp: 0
    gc_default: 0
    gc_max_value: 0
    gc_upper_clamp: 1
  g_grade_due_date: 9998-12-31 23:59:59
  g_grade_released_date: 9998-12-31 23:59:59
  g_grade_start_date: 1971-01-01 23:59:59
  g_ta_view_start_date: 1970-01-01 23:59:59
  g_title: Grading Lab (Rotating Sections)
  g_type: 1
  g_bucket: lab
  g_grader_assignment_method: 0

- g_id: grades_released_lab
  components:
  - gc_title: Question 1
    gc_lower_clamp: 0
    gc_default: 0
    gc_max_value: 1
    gc_upper_clamp: 1
  - gc_title: Question 2
    gc_lower_clamp: 0
    gc_default: 0
    gc_max_value: 0
    gc_upper_clamp: 1
  g_grade_due_date: 1972-01-01 23:59:59
  g_grade_released_date: 1972-01-01 23:59:59
  g_grade_start_date: 1971-01-01 23:59:59
  g_ta_view_start_date: 1970-01-01 23:59:59
  g_title: Grades Released Lab
  g_type: 1
  g_bucket: lab

- g_id: future_no_tas_test
  components:
  - gc_lower_clamp: 0
    gc_default: 0
    gc_max_value: 0
    gc_upper_clamp: 5
    gc_title: Question 1
  - gc_lower_clamp: 0
    gc_default: 0
    gc_max_value: 5
    gc_upper_clamp: 5
    gc_title: Question 2
  - gc_is_text: true
    gc_title: Text 1
  g_grade_due_date: 9998-12-31 23:59:59
  g_grade_released_date: 9998-12-31 23:59:59
  g_grade_start_date: 9997-12-31 23:59:59
  g_ta_view_start_date: 9996-12-31 23:59:59
  g_title: Future (No TAs) Test
  g_type: 2
  g_bucket: test

- g_id: future_tas_test
  components:
  - gc_lower_clamp: 0
    gc_default: 0
    gc_max_value: 0
    gc_upper_clamp: 5
    gc_title: Question 1
  - gc_lower_clamp: 0
    gc_default: 0
    gc_max_value: 5
    gc_upper_clamp: 5
    gc_title: Question 2
  - gc_is_text: true
    gc_title: Text 1
  g_grade_due_date: 9998-12-31 23:59:59
  g_grade_released_date: 9998-12-31 23:59:59
  g_grade_start_date: 9997-12-31 23:59:59
  g_ta_view_start_date: 1970-01-01 23:59:59
  g_title: Future (TAs) Test
  g_type: 2
  g_bucket: test

- g_id: grading_test
  components:
  - gc_lower_clamp: 0
    gc_default: 0
    gc_max_value: 0
    gc_upper_clamp: 5
    gc_title: Question 1
  - gc_lower_clamp: 0
    gc_default: 0
    gc_max_value: 5
    gc_upper_clamp: 5
    gc_title: Question 2
  - gc_is_text: true
    gc_title: Text 1
  g_grade_due_date: 9998-12-31 23:59:59
  g_grade_released_date: 9998-12-31 23:59:59
  g_grade_start_date: 1971-01-01 23:59:59
  g_ta_view_start_date: 1970-01-01 23:59:59
  g_title: Grading Test
  g_type: 2
  g_bucket: test

- g_id: grading_test_rotating
  components:
  - gc_lower_clamp: 0
    gc_default: 0
    gc_max_value: 0
    gc_upper_clamp: 5
    gc_title: Question 1
  - gc_lower_clamp: 0
    gc_default: 0
    gc_max_value: 5
    gc_upper_clamp: 5
    gc_title: Question 2
  - gc_is_text: true
    gc_title: Text 1
  g_grade_due_date: 9998-12-31 23:59:59
  g_grade_released_date: 9998-12-31 23:59:59
  g_grade_start_date: 1971-01-01 23:59:59
  g_ta_view_start_date: 1970-01-01 23:59:59
  g_title: Grading Test (Rotating Sections)
  g_type: 2
  g_bucket: test
  g_grader_assignment_method: 0

- g_id: grades_released_test
  components:
  - gc_lower_clamp: 0
    gc_default: 0
    gc_max_value: 0
    gc_upper_clamp: 5
    gc_title: Question 1
  - gc_lower_clamp: 0
    gc_default: 0
    gc_max_value: 5
    gc_upper_clamp: 5
    gc_title: Question 2
  - gc_is_text: true
    gc_title: Text 1
  g_grade_due_date: 1972-01-01 23:59:59
  g_grade_released_date: 1972-01-01 23:59:59
  g_grade_start_date: 1971-01-01 23:59:59
  g_ta_view_start_date: 1970-01-01 23:59:59
  g_title: Grades Released Test
  g_type: 2
  g_bucket: test

- g_id: grades_released_homework_onlyta
  components:
  - gc_lower_clamp: 0
    gc_default: 5
    gc_max_value: 5
    gc_upper_clamp: 5
    gc_title: Question 1
    marks:
      - gcm_note: Full Credit
        gcm_points: 0
  eg_submission_due_date: 1972-01-01 23:59:59
  eg_submission_open_date: 1971-01-01 23:59:59
  g_grade_due_date: 1974-01-01 23:59:59
  g_grade_released_date: 1974-01-01 23:59:59
  eg_grade_inquiry_start_date: 1974-01-02 23:59:59
  eg_grade_inquiry_due_date: 1974-01-08 23:59:59
  g_grade_start_date: 1973-01-01 23:59:59
  g_ta_view_start_date: 1970-01-01 23:59:59
  g_title: TA Grade Only Homework (Upload Only)
  gradeable_config: upload_only
  g_bucket: homework

# For no autograding, still need components, but also ned eg_use_ta_grading flag
- g_id: grades_released_homework_onlyauto
  components:
  - gc_lower_clamp: 0
    gc_default: 2
    gc_max_value: 2
    gc_upper_clamp: 2
    gc_title: Read Me
    marks:
      - gcm_note: Full Credit
        gcm_points: 0
      - gcm_note: Minor errors in Read Me
        gcm_points: -1
      - gcm_note: Major errors in Read Me or Read Me missing
        gcm_points: -2
  - gc_lower_clamp: 0
    gc_default: 5
    gc_max_value: 5
    gc_upper_clamp: 5
    gc_title: Coding Style
    marks:
      - gcm_note: Full Credit
        gcm_points: 0
      - gcm_note: Code is unreadable
        gcm_points: -5
      - gcm_note: Code is very difficult to understand
        gcm_points: -3
      - gcm_note: Code is difficult to understand
        gcm_points: -1
  - gc_lower_clamp: 0
    gc_default: 5
    gc_max_value: 5
    gc_upper_clamp: 5
    gc_title: Documentation
    marks:
      - gcm_note: Full Credit
        gcm_points: 0
      - gcm_note: No documentation
        gcm_points: -5
      - gcm_note: Very little documentation or documentation makes no sense
        gcm_points: -3
      - gcm_note: Way too much documentation and/or documentation makes no sense
        gcm_points: -1
  - gc_lower_clamp: 0
    gc_default: 0
    gc_max_value: 0
    gc_upper_clamp: 5
    gc_title: Extra Credit
    marks: 
      - gcm_note: No Credit
        gcm_points: 0
      - gcm_note: Extra credit done poorly
        gcm_points: 2
      - gcm_note: Extra credit is acceptable
        gcm_points: 5
  eg_submission_due_date: 1972-01-01 23:59:59
  eg_submission_open_date: 1971-01-01 23:59:59
  g_grade_due_date: 1974-01-01 23:59:59
  g_grade_released_date: 1974-01-01 23:59:59
  eg_grade_inquiry_start_date: 1974-01-02 23:59:59
  eg_grade_inquiry_due_date: 1974-01-08 23:59:59
  g_grade_start_date: 1973-01-01 23:59:59
  g_ta_view_start_date: 1970-01-01 23:59:59
  g_title: Autograde Only Homework (Simple Python)
  gradeable_config: 01_simple_python
  eg_use_ta_grading: False
  g_bucket: homework

- g_id: grades_released_homework_autota
  components:
  - gc_lower_clamp: 0
    gc_default: 2
    gc_max_value: 2
    gc_upper_clamp: 2
    gc_title: Read Me
    marks:
      - gcm_note: Full Credit
        gcm_points: 0
      - gcm_note: Minor errors in Read Me
        gcm_points: -1
      - gcm_note: Major errors in Read Me or Read Me missing
        gcm_points: -2
  - gc_lower_clamp: 0
    gc_default: 5
    gc_max_value: 5
    gc_upper_clamp: 5
    gc_title: Coding Style
    marks:
      - gcm_note: Full Credit
        gcm_points: 0
      - gcm_note: Code is unreadable
        gcm_points: -5
      - gcm_note: Code is very difficult to understand
        gcm_points: -3
      - gcm_note: Code is difficult to understand
        gcm_points: -1
  - gc_lower_clamp: 0
    gc_default: 5
    gc_max_value: 5
    gc_upper_clamp: 5
    gc_title: Documentation
    marks:
      - gcm_note: Full Credit
        gcm_points: 0
      - gcm_note: No documentation
        gcm_points: -5
      - gcm_note: Very little documentation or documentation makes no sense
        gcm_points: -3
      - gcm_note: Way too much documentation and/or documentation makes no sense
        gcm_points: -1
  - gc_lower_clamp: 0
    gc_default: 0
    gc_max_value: 0
    gc_upper_clamp: 5
    gc_title: Extra Credit
    marks: 
      - gcm_note: No Credit
        gcm_points: 0
      - gcm_note: Extra credit done poorly
        gcm_points: 2
      - gcm_note: Extra credit is acceptable
        gcm_points: 5
  eg_submission_due_date: 1972-01-01 23:59:59
  eg_submission_open_date: 1971-01-01 23:59:59
  g_grade_due_date: 1974-01-01 23:59:59
  g_grade_released_date: 1974-01-01 23:59:59
  eg_grade_inquiry_start_date: 1974-01-02 23:59:59
  eg_grade_inquiry_due_date: 1974-01-08 23:59:59
  g_grade_start_date: 1973-01-01 23:59:59
  g_ta_view_start_date: 1970-01-01 23:59:59
  g_title: Autograde and TA Homework (C System Calls)
  gradeable_config: 12_system_calls
  g_bucket: homework

- g_id: grades_released_homework_autohiddenEC
  components:
  - gc_lower_clamp: 0
    gc_default: 2
    gc_max_value: 2
    gc_upper_clamp: 2
    gc_title: Read Me
    marks:
      - gcm_note: Full Credit
        gcm_points: 0
      - gcm_note: Minor errors in Read Me
        gcm_points: -1
      - gcm_note: Major errors in Read Me or Read Me missing
        gcm_points: -2
  - gc_lower_clamp: 0
    gc_default: 5
    gc_max_value: 5
    gc_upper_clamp: 5
    gc_title: Coding Style
    marks:
      - gcm_note: Full Credit
        gcm_points: 0
      - gcm_note: Code is unreadable
        gcm_points: -5
      - gcm_note: Code is very difficult to understand
        gcm_points: -3
      - gcm_note: Code is difficult to understand
        gcm_points: -1
  - gc_lower_clamp: 0
    gc_default: 5
    gc_max_value: 5
    gc_upper_clamp: 5
    gc_title: Documentation
    marks:
      - gcm_note: Full Credit
        gcm_points: 0
      - gcm_note: No documentation
        gcm_points: -5
      - gcm_note: Very little documentation or documentation makes no sense
        gcm_points: -3
      - gcm_note: Way too much documentation and/or documentation makes no sense
        gcm_points: -1
  - gc_lower_clamp: 0
    gc_default: 0
    gc_max_value: 0
    gc_upper_clamp: 5
    gc_title: Extra Credit
    marks: 
      - gcm_note: No Credit
        gcm_points: 0
      - gcm_note: Extra credit done poorly
        gcm_points: 2
      - gcm_note: Extra credit is acceptable
        gcm_points: 5
  eg_submission_due_date: 1972-01-01 23:59:59
  eg_submission_open_date: 1971-01-01 23:59:59
  g_grade_due_date: 1974-01-01 23:59:59
  g_grade_released_date: 1974-01-01 23:59:59
  eg_grade_inquiry_start_date: 1974-01-02 23:59:59
  eg_grade_inquiry_due_date: 1974-01-08 23:59:59
  g_grade_start_date: 1973-01-01 23:59:59
  eg_lichen_sample_path: /usr/local/submitty/more_autograding_examples/cpp_cats/submissions
  eg_plagiarized_users:
    - aphacker
      - columnSpacingOff.zip
    - bitdiddle
      - columnSpacingOff.zip
    - bechta
      - spellingOff.zip
      - columnSpacingOff.zip
    - reynoa
      - spellingOff.zip
  g_ta_view_start_date: 1970-01-01 23:59:59
  g_title: Autograder Hidden and Extra Credit (C++ Hidden Tests)
  gradeable_config: cpp_hidden_tests
  g_bucket: homework

- g_id: grading_homework_pdf
  components:
  - gc_lower_clamp: 0
    gc_default: 2
    gc_max_value: 2
    gc_upper_clamp: 2
    gc_title: Read Me
    marks:
      - gcm_note: Full Credit
        gcm_points: 0
      - gcm_note: Minor errors in Read Me
        gcm_points: -1
      - gcm_note: Major errors in Read Me or Read Me missing
        gcm_points: -2
  - gc_lower_clamp: 0
    gc_default: 5
    gc_max_value: 5
    gc_upper_clamp: 5
    gc_title: Coding Style
    marks:
      - gcm_note: Full Credit
        gcm_points: 0
      - gcm_note: Code is unreadable
        gcm_points: -5
      - gcm_note: Code is very difficult to understand
        gcm_points: -3
      - gcm_note: Code is difficult to understand
        gcm_points: -1
  - gc_lower_clamp: 0
    gc_default: 5
    gc_max_value: 5
    gc_upper_clamp: 5
    gc_title: Documentation
    marks:
      - gcm_note: Full Credit
        gcm_points: 0
      - gcm_note: No documentation
        gcm_points: -5
      - gcm_note: Very little documentation or documentation makes no sense
        gcm_points: -3
      - gcm_note: Way too much documentation and/or documentation makes no sense
        gcm_points: -1
  - gc_lower_clamp: 0
    gc_default: 0
    gc_max_value: 0
    gc_upper_clamp: 5
    gc_title: Extra Credit
    marks: 
      - gcm_note: No Credit
        gcm_points: 0
      - gcm_note: Extra credit done poorly
        gcm_points: 2
      - gcm_note: Extra credit is acceptable
        gcm_points: 5
  eg_submission_due_date: 1972-01-01 23:59:59
  eg_submission_open_date: 1971-01-01 23:59:59
  g_grade_due_date: 9998-12-31 23:59:59
  g_grade_released_date: 9998-12-31 23:59:59
  eg_grade_inquiry_start_date: 9999-01-01 23:59:59
  eg_grade_inquiry_due_date: 9999-01-06 23:59:59
  g_grade_start_date: 1973-01-01 23:59:59
  g_ta_view_start_date: 1970-01-01 23:59:59
  g_title: Grading Homework PDF
  gradeable_config: pdf_word_count
  g_bucket: homework

- g_id: grading_homework_team_pdf
  components:
  - gc_lower_clamp: 0
    gc_default: 2
    gc_max_value: 2
    gc_upper_clamp: 2
    gc_title: Read Me
    marks:
      - gcm_note: Full Credit
        gcm_points: 0
      - gcm_note: Minor errors in Read Me
        gcm_points: -1
      - gcm_note: Major errors in Read Me or Read Me missing
        gcm_points: -2
  - gc_lower_clamp: 0
    gc_default: 5
    gc_max_value: 5
    gc_upper_clamp: 5
    gc_title: Coding Style
    marks:
      - gcm_note: Full Credit
        gcm_points: 0
      - gcm_note: Code is unreadable
        gcm_points: -5
      - gcm_note: Code is very difficult to understand
        gcm_points: -3
      - gcm_note: Code is difficult to understand
        gcm_points: -1
  - gc_lower_clamp: 0
    gc_default: 5
    gc_max_value: 5
    gc_upper_clamp: 5
    gc_title: Documentation
    marks:
      - gcm_note: Full Credit
        gcm_points: 0
      - gcm_note: No documentation
        gcm_points: -5
      - gcm_note: Very little documentation or documentation makes no sense
        gcm_points: -3
      - gcm_note: Way too much documentation and/or documentation makes no sense
        gcm_points: -1
  - gc_lower_clamp: 0
    gc_default: 0
    gc_max_value: 0
    gc_upper_clamp: 5
    gc_title: Extra Credit
    marks: 
      - gcm_note: No Credit
        gcm_points: 0
      - gcm_note: Extra credit done poorly
        gcm_points: 2
      - gcm_note: Extra credit is acceptable
        gcm_points: 5
  eg_submission_due_date: 1972-01-01 23:59:59
  eg_submission_open_date: 1971-01-01 23:59:59
  g_grade_due_date: 9998-12-31 23:59:59
  g_grade_released_date: 9998-12-31 23:59:59
  eg_grade_inquiry_start_date: 9999-01-01 23:59:59
  eg_grade_inquiry_due_date: 9999-01-06 23:59:59
  eg_team_assignment: true
  eg_max_team_size: 3
  g_grade_start_date: 1973-01-01 23:59:59
  g_ta_view_start_date: 1970-01-01 23:59:59
  g_title: Grading Homework Team PDF
  gradeable_config: pdf_word_count
  g_bucket: homework
<<<<<<< HEAD
  g_grader_assignment_method: 0
=======
>>>>>>> f0ecd5ab

- g_id: grades_released_homework_onlytaEC
  components:
  - gc_lower_clamp: 0
    gc_default: 2
    gc_max_value: 2
    gc_upper_clamp: 2
    gc_title: Read Me
    marks:
      - gcm_note: Full Credit
        gcm_points: 0
      - gcm_note: Minor errors in Read Me
        gcm_points: -1
      - gcm_note: Major errors in Read Me or Read Me missing
        gcm_points: -2
  - gc_lower_clamp: 0
    gc_default: 5
    gc_max_value: 5
    gc_upper_clamp: 5
    gc_title: Coding Style
    marks:
      - gcm_note: Full Credit
        gcm_points: 0
      - gcm_note: Code is unreadable
        gcm_points: -5
      - gcm_note: Code is very difficult to understand
        gcm_points: -3
      - gcm_note: Code is difficult to understand
        gcm_points: -1
  - gc_lower_clamp: 0
    gc_default: 5
    gc_max_value: 5
    gc_upper_clamp: 5
    gc_title: Documentation
    marks:
      - gcm_note: Full Credit
        gcm_points: 0
      - gcm_note: No documentation
        gcm_points: -5
      - gcm_note: Very little documentation or documentation makes no sense
        gcm_points: -3
      - gcm_note: Way too much documentation and/or documentation makes no sense
        gcm_points: -1
  - gc_lower_clamp: 0
    gc_default: 0
    gc_max_value: 0
    gc_upper_clamp: 5
    gc_title: Extra Credit
    marks: 
      - gcm_note: No Credit
        gcm_points: 0
      - gcm_note: Extra credit done poorly
        gcm_points: 2
      - gcm_note: Extra credit is acceptable
        gcm_points: 5
  eg_submission_due_date: 1972-01-01 23:59:59
  eg_submission_open_date: 1971-01-01 23:59:59
  g_grade_due_date: 1974-01-01 23:59:59
  g_grade_released_date: 1974-01-01 23:59:59
  eg_grade_inquiry_start_date: 1974-01-02 23:59:59
  eg_grade_inquiry_due_date: 1974-01-08 23:59:59
  g_grade_start_date: 1973-01-01 23:59:59
  g_ta_view_start_date: 1970-01-01 23:59:59
  g_title: TA Only w/ Extra Credit (Upload Only)
  gradeable_config: upload_only
  g_bucket: homework

- g_id: grades_released_homework_onlytaPenalty
  components:
  - gc_lower_clamp: 0
    gc_default: 2
    gc_max_value: 2
    gc_upper_clamp: 2
    gc_title: Read Me
    marks:
      - gcm_note: Full Credit
        gcm_points: 0
      - gcm_note: Minor errors in Read Me
        gcm_points: -1
      - gcm_note: Major errors in Read Me or Read Me missing
        gcm_points: -2
  - gc_lower_clamp: 0
    gc_default: 5
    gc_max_value: 5
    gc_upper_clamp: 5
    gc_title: Coding Style
    marks:
      - gcm_note: Full Credit
        gcm_points: 0
      - gcm_note: Code is unreadable
        gcm_points: -5
      - gcm_note: Code is very difficult to understand
        gcm_points: -3
      - gcm_note: Code is difficult to understand
        gcm_points: -1
  - gc_lower_clamp: 0
    gc_default: 5
    gc_max_value: 5
    gc_upper_clamp: 5
    gc_title: Documentation
    marks:
      - gcm_note: Full Credit
        gcm_points: 0
      - gcm_note: No documentation
        gcm_points: -5
      - gcm_note: Very little documentation or documentation makes no sense
        gcm_points: -3
      - gcm_note: Way too much documentation and/or documentation makes no sense
        gcm_points: -1
  - gc_lower_clamp: 0
    gc_default: 0
    gc_max_value: 0
    gc_upper_clamp: 5
    gc_title: Extra Credit
    marks: 
      - gcm_note: No Credit
        gcm_points: 0
      - gcm_note: Extra credit done poorly
        gcm_points: 2
      - gcm_note: Extra credit is acceptable
        gcm_points: 5
  eg_submission_due_date: 1972-01-01 23:59:59
  eg_submission_open_date: 1971-01-01 23:59:59
  g_grade_due_date: 1974-01-01 23:59:59
  g_grade_released_date: 1974-01-01 23:59:59
  eg_grade_inquiry_start_date: 1974-01-02 23:59:59
  eg_grade_inquiry_due_date: 1974-01-08 23:59:59
  g_grade_start_date: 1973-01-01 23:59:59
  g_ta_view_start_date: 1970-01-01 23:59:59
  g_title: TA Only w/ Penalty (Upload Only)
  gradeable_config: upload_only
  g_bucket: homework<|MERGE_RESOLUTION|>--- conflicted
+++ resolved
@@ -698,10 +698,7 @@
   g_title: Released Peer PDF Homework
   gradeable_config: pdf_word_count
   g_bucket: homework
-<<<<<<< HEAD
   g_grader_assignment_method: 2
-
-=======
 
 - g_id: grading_pdf_peer_homework
   eg_peer_grading: true
@@ -773,7 +770,6 @@
   g_title: Released Peer PDF Homework
   gradeable_config: pdf_word_count
   g_bucket: homework
->>>>>>> f0ecd5ab
 
 - g_id: closed_team_homework
   eg_peer_grading: true
@@ -1579,10 +1575,7 @@
   g_title: Grading Homework Team PDF
   gradeable_config: pdf_word_count
   g_bucket: homework
-<<<<<<< HEAD
   g_grader_assignment_method: 0
-=======
->>>>>>> f0ecd5ab
 
 - g_id: grades_released_homework_onlytaEC
   components:
