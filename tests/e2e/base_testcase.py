from __future__ import print_function

import shutil
import tempfile
from datetime import date
import os
import unittest

from urllib.parse import urlencode

from selenium import webdriver
from selenium.webdriver.chrome.options import Options

from selenium.webdriver.support.ui import WebDriverWait
from selenium.webdriver.support import expected_conditions as EC
from selenium.webdriver.common.by import By


# noinspection PyPep8Naming
class BaseTestCase(unittest.TestCase):
    """
    Base class that all e2e tests should extend. It provides several useful
    helper functions, sets up the selenium webdriver, and provides a common
    interface for logging in/out a user. Each test then only really needs to
    override user_id, user_name, and user_password as necessary for a
    particular testcase and this class will handle the rest to setup the test.
    """
    TEST_URL = "http://192.168.56.101"
    USER_ID = "student"
    USER_NAME = "Joe"
    USER_PASSWORD = "student"

    def __init__(self, testname, user_id=None, user_password=None, user_name=None, log_in=True):
        super().__init__(testname)
        if "TEST_URL" in os.environ and os.environ['TEST_URL'] is not None:
            self.test_url = os.environ['TEST_URL']
        else:
            self.test_url = BaseTestCase.TEST_URL
        self.driver = None
        """ :type driver: webdriver.Chrome """
        self.options = Options()
        self.options.add_argument('--headless')
        self.options.add_argument("--disable-extensions")
        self.options.add_argument('--hide-scrollbars')
        self.options.add_argument('--disable-gpu')
        self.options.add_argument('--no-proxy-server')

        self.download_dir = tempfile.mkdtemp(prefix="vagrant-submitty")
        # https://stackoverflow.com/a/26916386/214063
        profile = {
            'download.prompt_for_download': False,
            'download.default_directory': self.download_dir,
            'download.directory_upgrade': True,
            'plugins.plugins_disabled': ['Chrome PDF Viewer']
        }
        self.options.add_experimental_option('prefs', profile)
        self.user_id = user_id if user_id is not None else BaseTestCase.USER_ID
        self.user_name = user_name if user_name is not None else BaseTestCase.USER_NAME
        if user_password is None and user_id is not None:
            user_password = user_id
        self.user_password = user_password if user_password is not None else BaseTestCase.USER_PASSWORD
        self.semester = BaseTestCase.get_current_semester()
        self.logged_in = False
        self.use_log_in = log_in

    def setUp(self):
        self.driver = webdriver.Chrome(options=self.options)
        self.enable_download_in_headless_chrome(self.download_dir)
        if self.use_log_in:
            self.log_in()

    def tearDown(self):
        self.driver.quit()
        shutil.rmtree(self.download_dir)

    def get(self, url=None, parts=None):
        if url is None:
            # Can specify parts = [('semester', 's18'), ...]
            self.assertIsNotNone(parts)
            url = "/index.php?" + urlencode(parts)

        if url[0] != "/":
            url = "/" + url
        self.driver.get(self.test_url + url)

        # Frog robot
        self.assertNotEqual(self.driver.title, "Submitty - Error", "Got Error Page")

    def log_in(self, url=None, title="Submitty", user_id=None, user_password=None, user_name=None):
        """
        Provides a common function for logging into the site (and ensuring
        that we're logged in)
        :return:
        """
        if url is None:
            url = "/index.php"

        if user_password is None:
            user_password = user_id if user_id is not None else self.user_password
        if user_id is None:
            user_id = self.user_id
        if user_name is None:
            user_name = self.user_name

        self.get(url)
        # print(self.driver.page_source)
        self.assertIn(title, self.driver.title)
        self.driver.find_element_by_name('user_id').send_keys(user_id)
        self.driver.find_element_by_name('password').send_keys(user_password)
        self.driver.find_element_by_name('login').click()
        self.assertEqual(user_name, self.driver.find_element_by_id("login-id").text)
        self.logged_in = True

    def log_out(self):
        if self.logged_in:
            self.logged_in = False
            self.driver.find_element_by_id('logout').click()
            self.driver.find_element_by_id('login-guest')

    def click_class(self, course, course_name):
        self.driver.find_element_by_id(self.get_current_semester() + '_' + course).click()
<<<<<<< HEAD
        WebDriverWait(self.driver, 10).until(EC.title_is(course_name))

    # see Navigation.twig for html attributes to use as arguments
    # loaded_selector must recognize an element on the page being loaded (test_simple_grader.py has xpath example)
    def click_nav_gradeable_button(self, gradeable_category, gradeable_id, button_name, loaded_selector):
        self.driver.find_element_by_xpath("//tbody[@id='{}_tbody']/tr[@id='{}']/td/a[@name='{}-btn']".format(gradeable_category, gradeable_id, button_name)).click()
=======
        WebDriverWait(self.driver, 10).until(EC.title_is(course_name))        

    # see Navigation.twig for css selectors
    # loaded_selector must recognize an element on the page being loaded (test_simple_grader.py has xpath example)
    def click_nav_gradeable_button(self, gradeable_category, gradeable_id, button_name, loaded_selector):
        self.driver.find_element_by_xpath("//tbody[@id='{}_tbody']/tr[@id='{}']/td/a[@name='{}_button']".format(gradeable_category, gradeable_id, button_name)).click()
>>>>>>> 43093448
        WebDriverWait(self.driver, 10).until(EC.presence_of_element_located(loaded_selector))

    # clicks the navigation header text to 'go back' pages
    # for homepage, selector can be gradeable list
    def click_header_link_text(self, text, loaded_selector):
        self.driver.find_element_by_xpath("//div[@id='header-text']/h2[2]/a[text()='{}']".format(text)).click()
        WebDriverWait(self.driver, 10).until(EC.presence_of_element_located(loaded_selector))

<<<<<<< HEAD

    

=======
>>>>>>> 43093448
    @staticmethod
    def wait_user_input():
        """
        Causes the running selenium test to pause until the user has hit the enter key in the
        terminal that is running python. This is useful for using in the middle of building tests
        as then you cna use the javascript console to inspect the page, get the name/id of elements
        or other such actions and then use that to continue building the test
        """
        input("Hit enter to continue...")

    @staticmethod
    def get_current_semester():
        """
        Returns the "current" academic semester which is in use on the Vagrant/Travis machine (as we
        want to keep referring to a url that is "up-to-date"). The semester will either be spring
        (prefix "s") if we're in the first half of the year otherwise fall (prefix "f") followed
        by the last two digits of the current year. Unless you know you're using a course that
        was specifically set-up for a certain semester, you should always be using the value
        generated by this function in the code.

        :return:
        """
        today = date.today()
        semester = "f" + str(today.year)[-2:]
        if today.month < 7:
            semester = "s" + str(today.year)[-2:]
        return semester

    # https://stackoverflow.com/a/47366981/214063
    def enable_download_in_headless_chrome(self, download_dir):
        # add missing support for chrome "send_command"  to selenium webdriver
        self.driver.command_executor._commands["send_command"] = ("POST", '/session/$sessionId/chromium/send_command')

        params = {'cmd': 'Page.setDownloadBehavior', 'params': {'behavior': 'allow', 'downloadPath': download_dir}}
        command_result = self.driver.execute("send_command", params)<|MERGE_RESOLUTION|>--- conflicted
+++ resolved
@@ -119,21 +119,12 @@
 
     def click_class(self, course, course_name):
         self.driver.find_element_by_id(self.get_current_semester() + '_' + course).click()
-<<<<<<< HEAD
         WebDriverWait(self.driver, 10).until(EC.title_is(course_name))
 
     # see Navigation.twig for html attributes to use as arguments
     # loaded_selector must recognize an element on the page being loaded (test_simple_grader.py has xpath example)
     def click_nav_gradeable_button(self, gradeable_category, gradeable_id, button_name, loaded_selector):
         self.driver.find_element_by_xpath("//tbody[@id='{}_tbody']/tr[@id='{}']/td/a[@name='{}-btn']".format(gradeable_category, gradeable_id, button_name)).click()
-=======
-        WebDriverWait(self.driver, 10).until(EC.title_is(course_name))        
-
-    # see Navigation.twig for css selectors
-    # loaded_selector must recognize an element on the page being loaded (test_simple_grader.py has xpath example)
-    def click_nav_gradeable_button(self, gradeable_category, gradeable_id, button_name, loaded_selector):
-        self.driver.find_element_by_xpath("//tbody[@id='{}_tbody']/tr[@id='{}']/td/a[@name='{}_button']".format(gradeable_category, gradeable_id, button_name)).click()
->>>>>>> 43093448
         WebDriverWait(self.driver, 10).until(EC.presence_of_element_located(loaded_selector))
 
     # clicks the navigation header text to 'go back' pages
@@ -142,12 +133,8 @@
         self.driver.find_element_by_xpath("//div[@id='header-text']/h2[2]/a[text()='{}']".format(text)).click()
         WebDriverWait(self.driver, 10).until(EC.presence_of_element_located(loaded_selector))
 
-<<<<<<< HEAD
 
-    
 
-=======
->>>>>>> 43093448
     @staticmethod
     def wait_user_input():
         """
