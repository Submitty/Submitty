parameters:
	ignoreErrors:
		-
			message: "#^PHPDoc tag @param has invalid value \\(\\$show_all\\)\\: Unexpected token \"\\$show_all\", expected type at offset 18$#"
			count: 1
			path: app/controllers/NotificationController.php

		-
			message: "#^PHPDoc tag @param has invalid value \\(\\$nid\\)\\: Unexpected token \"\\$nid\", expected type at offset 18$#"
			count: 2
			path: app/controllers/NotificationController.php

		-
			message: "#^PHPDoc tag @param has invalid value \\(\\$seen\\)\\: Unexpected token \"\\$seen\", expected type at offset 37$#"
			count: 1
			path: app/controllers/NotificationController.php

		-
			message: "#^PHPDoc tag @param references unknown parameter\\: \\$gradeable$#"
			count: 1
			path: app/controllers/admin/AdminGradeableController.php

		-
			message: "#^Variable \\$repo_paths in isset\\(\\) always exists and is not nullable\\.$#"
			count: 1
			path: app/controllers/admin/AdminGradeableController.php

		-
			message: "#^Call to an undefined method app\\\\libraries\\\\Core\\:\\:buildNewCourseUrl\\(\\)\\.$#"
			count: 2
			path: app/controllers/admin/AdminGradeableController.php

		-
			message: "#^PHPDoc tag @param has invalid value \\(\\$config_path\\)\\: Unexpected token \"\\$config_path\", expected type at offset 18$#"
			count: 1
			path: app/controllers/admin/AutogradingConfigController.php

		-
			message: "#^PHPDoc tag @param has invalid value \\(\\$csv_option string csv_option_overwrite_all or csv_option_preserve_higher\\)\\: Unexpected token \"\\$csv_option\", expected type at offset 18$#"
			count: 1
			path: app/controllers/admin/LateController.php

		-
			message: "#^Variable \\$tokens_user_2 might not be defined\\.$#"
			count: 4
			path: app/controllers/admin/PlagiarismController.php

		-
			message: "#^Variable \\$gg in PHPDoc tag @var does not match any variable in the foreach loop\\: \\$user_id$#"
			count: 1
			path: app/controllers/admin/ReportController.php

		-
			message: "#^PHPDoc tag @param has invalid value \\(GradedGradeable\\[\\] The list of graded gradeables, indexed by gradeable id\\)\\: Unexpected token \"The\", expected variable at offset 127$#"
			count: 1
			path: app/controllers/admin/ReportController.php

		-
			message: "#^PHPDoc tag @param has invalid value \\(GradedGradeable\\[\\] The list of graded gradeables, indexed by gradeable id\\)\\: Unexpected token \"The\", expected variable at offset 192$#"
			count: 1
			path: app/controllers/admin/ReportController.php

		-
			message: "#^Variable \\$file in isset\\(\\) is always null\\.$#"
			count: 1
			path: app/controllers/admin/UsersController.php

		-
			message: "#^Offset 4 does not exist on null\\.$#"
			count: 5
			path: app/controllers/admin/UsersController.php

		-
			message: "#^PHPDoc tag @param has invalid value \\(integer\\(0/1/2\\) \\$modifyType \\- 0 \\=\\> delete, 1 \\=\\> edit content, 2 \\=\\> undelete\\)\\: Unexpected token \"\\(\", expected variable at offset 200$#"
			count: 1
			path: app/controllers/forum/ForumController.php

		-
			message: "#^Variable \\$content might not be defined\\.$#"
			count: 1
			path: app/controllers/forum/ForumController.php

		-
			message: "#^Variable \\$subject might not be defined\\.$#"
			count: 1
			path: app/controllers/forum/ForumController.php

		-
			message: "#^Variable \\$original_creator might not be defined\\.$#"
			count: 2
			path: app/controllers/forum/ForumController.php

		-
			message: "#^Variable \\$graded_component might not be defined\\.$#"
			count: 2
			path: app/controllers/grading/ElectronicGraderController.php

		-
			message: "#^Variable \\$team_users might not be defined\\.$#"
			count: 1
			path: app/controllers/grading/ElectronicGraderController.php

		-
			message: "#^Variable \\$all_teams might not be defined\\.$#"
			count: 2
			path: app/controllers/grading/ElectronicGraderController.php

		-
			message: "#^Offset 0 does not exist on array\\(\\)\\.$#"
			count: 1
			path: app/controllers/grading/ElectronicGraderController.php

		-
			message:
				"""
					#^PHPDoc tag @param has invalid value \\(\\$from This is the user that was being viewed when a navigation button was clicked on the TA grading
					                 interface\\.  Knowing who we were viewing allows us to decide who to view next\\.\\)\\: Unexpected token "\\$from", expected type at offset 236$#
				"""
			count: 1
			path: app/controllers/grading/ElectronicGraderController.php

		-
			message: "#^PHPDoc tag @param has invalid value \\(\\$to Used to determine the direction to move in, either 'prev' or 'next'\\)\\: Unexpected token \"\\$to\", expected type at offset 452$#"
			count: 1
			path: app/controllers/grading/ElectronicGraderController.php

		-
			message: "#^PHPDoc tag @param has invalid value \\(\\$to_ungraded Should the next student we go to be the next submission or next ungraded submission\\?\\)\\: Unexpected token \"\\$to_ungraded\", expected type at offset 538$#"
			count: 1
			path: app/controllers/grading/ElectronicGraderController.php

		-
			message:
				"""
					#^PHPDoc tag @param has invalid value \\(\\$who_id This is the user we wish to view, this field will only be passed on when the request originates
					                 on the grading index page\\)\\: Unexpected token "\\$who_id", expected type at offset 68$#
				"""
			count: 1
			path: app/controllers/grading/ElectronicGraderController.php

		-
			message: "#^Variable \\$goToStudent might not be defined\\.$#"
			count: 1
			path: app/controllers/grading/ElectronicGraderController.php

		-
			message: "#^PHPDoc tag @param references unknown parameter\\: \\$full_sets$#"
			count: 1
			path: app/controllers/grading/ElectronicGraderController.php

		-
			message: "#^PHPDoc tag @param has invalid value \\(\\$gradeable_id\\)\\: Unexpected token \"\\$gradeable_id\", expected type at offset 18$#"
			count: 4
			path: app/controllers/grading/SimpleGraderController.php

		-
			message: "#^PHPDoc tag @param has invalid value \\(\\$section\\)\\: Unexpected token \"\\$section\", expected type at offset 46$#"
			count: 1
			path: app/controllers/grading/SimpleGraderController.php

		-
			message: "#^PHPDoc tag @param has invalid value \\(\\$section_type\\)\\: Unexpected token \"\\$section_type\", expected type at offset 69$#"
			count: 1
			path: app/controllers/grading/SimpleGraderController.php

		-
			message: "#^PHPDoc tag @param has invalid value \\(\\$sort\\)\\: Unexpected token \"\\$sort\", expected type at offset 97$#"
			count: 1
			path: app/controllers/grading/SimpleGraderController.php

		-
			message: "#^PHPDoc tag @param has invalid value \\(\\$sort\\)\\: Unexpected token \"\\$sort\", expected type at offset 66$#"
			count: 1
			path: app/controllers/grading/SimpleGraderController.php

		-
			message: "#^PHPDoc tag @param has invalid value \\(\\$view\\)\\: Unexpected token \"\\$view\", expected type at offset 46$#"
			count: 1
			path: app/controllers/grading/SimpleGraderController.php

		-
			message: "#^PHPDoc tag @param has invalid value \\(\\$gradeable_id\\)\\: Unexpected token \"\\$gradeable_id\", expected type at offset 18$#"
			count: 5
			path: app/controllers/student/GradeInquiryController.php

		-
			message: "#^Variable \\$body might not be defined\\.$#"
			count: 5
			path: app/controllers/student/GradeInquiryController.php

		-
			message: "#^Variable \\$subject might not be defined\\.$#"
			count: 3
			path: app/controllers/student/GradeInquiryController.php

		-
			message: "#^Variable \\$notifications might not be defined\\.$#"
			count: 1
			path: app/controllers/student/GradeInquiryController.php

		-
			message: "#^Variable \\$emails might not be defined\\.$#"
			count: 1
			path: app/controllers/student/GradeInquiryController.php

		-
			message: "#^Variable \\$teams might not be defined\\.$#"
			count: 1
			path: app/controllers/student/SubmissionController.php

		-
			message: "#^Variable \\$uploaded_file might not be defined\\.$#"
			count: 6
			path: app/controllers/student/SubmissionController.php

		-
			message: "#^Variable \\$uploaded_file in isset\\(\\) always exists and is not nullable\\.$#"
			count: 1
			path: app/controllers/student/SubmissionController.php

		-
			message: "#^Variable \\$team might not be defined\\.$#"
			count: 1
			path: app/controllers/student/SubmissionController.php

		-
			message: "#^PHPDoc tag @param has invalid value \\(\\$core Core core\\)\\: Unexpected token \"\\$core\", expected type at offset 230$#"
			count: 1
			path: app/libraries/DateUtils.php

		-
			message: "#^Call to an undefined method Throwable\\:\\:getDetails\\(\\)\\.$#"
			count: 1
			path: app/libraries/ExceptionHandler.php

		-
			message: "#^PHPDoc tag @param has invalid value \\(\\$mode\\)\\: Unexpected token \"\\$mode\", expected type at offset 38$#"
			count: 1
			path: app/libraries/FileUtils.php

		-
			message: "#^PHPDoc tag @param has invalid value \\(\\$path\\)\\: Unexpected token \"\\$path\", expected type at offset 18$#"
			count: 1
			path: app/libraries/FileUtils.php

		-
			message: "#^PHPDoc tag @param has invalid value \\(\\$zipname\\)\\: Unexpected token \"\\$zipname\", expected type at offset 18$#"
			count: 1
			path: app/libraries/FileUtils.php

		-
			message: "#^PHPDoc tag @param for parameter \\$type with type app\\\\libraries\\\\GradeableType\\|int is not subtype of native type int\\.$#"
			count: 1
			path: app/libraries/GradeableType.php

		-
			message: "#^PHPDoc tag @param has invalid value \\(\\$string\\)\\: Unexpected token \"\\$string\", expected type at offset 18$#"
			count: 1
			path: app/libraries/GradeableType.php

		-
			message: "#^Access to an undefined property Ratchet\\\\ConnectionInterface\\:\\:\\$httpRequest\\.$#"
			count: 1
			path: app/libraries/socket/Server.php

		-
			message: "#^PHPDoc tag @param has invalid value \\(\\$check_property\\)\\: Unexpected token \"\\$check_property\", expected type at offset 350$#"
			count: 1
			path: app/models/AbstractModel.php

		-
			message: "#^PHPDoc tag @param has invalid value \\(\\$object\\)\\: Unexpected token \"\\$object\", expected type at offset 328$#"
			count: 1
			path: app/models/AbstractModel.php

		-
			message: "#^PHPDoc tag @param has invalid value \\(\\$arguments\\)\\: Unexpected token \"\\$arguments\", expected type at offset 451$#"
			count: 1
			path: app/models/AbstractModel.php

		-
			message: "#^PHPDoc tag @param has invalid value \\(\\$name\\)\\: Unexpected token \"\\$name\", expected type at offset 431$#"
			count: 1
			path: app/models/AbstractModel.php

		-
			message: "#^PHPDoc tag @param has invalid value \\(\\$course_path\\)\\: Unexpected token \"\\$course_path\", expected type at offset 112$#"
			count: 1
			path: app/models/GradeableAutocheck.php

		-
			message: "#^PHPDoc tag @param has invalid value \\(\\$details\\)\\: Unexpected token \"\\$details\", expected type at offset 89$#"
			count: 1
			path: app/models/GradeableAutocheck.php

		-
			message: "#^PHPDoc tag @param has invalid value \\(\\$idx\\)\\: Unexpected token \"\\$idx\", expected type at offset 202$#"
			count: 1
			path: app/models/GradeableAutocheck.php

		-
			message: "#^PHPDoc tag @param has invalid value \\(\\$results_path\\)\\: Unexpected token \"\\$results_path\", expected type at offset 139$#"
			count: 1
			path: app/models/GradeableAutocheck.php

		-
			message: "#^PHPDoc tag @param has invalid value \\(\\$results_public_path\\)\\: Unexpected token \"\\$results_public_path\", expected type at offset 167$#"
			count: 1
			path: app/models/GradeableAutocheck.php

		-
			message: "#^PHPDoc tag @param has invalid value \\(\\$component_id\\)\\: Unexpected token \"\\$component_id\", expected type at offset 89$#"
			count: 1
			path: app/models/GradingOrder.php

		-
			message: "#^Method app\\\\models\\\\GradingOrder\\:\\:getPrevSubmitterMatching\\(\\) should return app\\\\models\\\\gradeable\\\\Submitter but returns null\\.$#"
			count: 2
			path: app/models/GradingOrder.php

		-
			message: "#^Method app\\\\models\\\\GradingOrder\\:\\:getNextSubmitterMatching\\(\\) should return app\\\\models\\\\gradeable\\\\Submitter but returns null\\.$#"
			count: 2
			path: app/models/GradingOrder.php

		-
			message: "#^PHPDoc tag @param has invalid value \\(\\$direction Direction of sort \\(ASC or DESC\\)\\)\\: Unexpected token \"\\$direction\", expected type at offset 225$#"
			count: 1
			path: app/models/GradingOrder.php

		-
			message: "#^PHPDoc tag @param has invalid value \\(\\$sort Sort type\\)\\: Unexpected token \"\\$sort\", expected type at offset 195$#"
			count: 1
			path: app/models/GradingOrder.php

		-
			message: "#^PHPDoc tag @param references unknown parameter\\: \\$details$#"
			count: 1
			path: app/models/Notification.php

		-
			message: "#^PHPDoc tag @return has invalid value \\(\\$trimmed_message\\)\\: Unexpected token \"\\$trimmed_message\", expected type at offset 119$#"
			count: 1
			path: app/models/Notification.php

		-
			message: "#^PHPDoc tag @param has invalid value \\(\\$display The item to add\\)\\: Unexpected token \"\\$display\", expected type at offset 67$#"
			count: 1
			path: app/models/RainbowCustomizationJSON.php

		-
			message: "#^PHPDoc tag @param has invalid value \\(\\$label The label you would like to assign to the sectionID\\)\\: Unexpected token \"\\$label\", expected type at offset 91$#"
			count: 1
			path: app/models/RainbowCustomizationJSON.php

		-
			message: "#^PHPDoc tag @param has invalid value \\(\\$sectionID The sectionID\\)\\: Unexpected token \"\\$sectionID\", expected type at offset 52$#"
			count: 1
			path: app/models/RainbowCustomizationJSON.php

		-
			message: "#^Argument of an invalid type app\\\\models\\\\RainbowCustomizationJSON supplied for foreach, only iterables are supported\\.$#"
			count: 1
			path: app/models/RainbowCustomizationJSON.php

		-
			message: "#^Method app\\\\libraries\\\\database\\\\DatabaseQueries\\:\\:threadExists\\(\\) invoked with 1 parameter, 0 required\\.$#"
			count: 1
			path: app/models/forum/Forum.php

		-
			message: "#^Call to an undefined method app\\\\models\\\\forum\\\\Forum\\:\\:checkPostEditAccess\\(\\)\\.$#"
			count: 1
			path: app/models/forum/Forum.php

		-
			message: "#^Call to an undefined method app\\\\models\\\\forum\\\\Forum\\:\\:modifyAnonymous\\(\\)\\.$#"
			count: 1
			path: app/models/forum/Forum.php

		-
			message: "#^Call to an undefined method app\\\\models\\\\forum\\\\Thread\\:\\:getContent\\(\\)\\.$#"
			count: 1
			path: app/models/forum/Forum.php

		-
			message: "#^Call to an undefined method app\\\\libraries\\\\database\\\\DatabaseQueries\\:\\:createEmail\\(\\)\\.$#"
			count: 1
			path: app/models/forum/Forum.php

		-
			message: "#^Call to an undefined method app\\\\models\\\\forum\\\\Forum\\:\\:isValidCategories\\(\\)\\.$#"
			count: 1
			path: app/models/forum/Forum.php

		-
			message: "#^Method app\\\\models\\\\gradeable\\\\AutoGradedGradeable\\:\\:getTotalPoints\\(\\) should return int but returns float\\.$#"
			count: 1
			path: app/models/gradeable/AutoGradedGradeable.php

		-
			message: "#^Comparison operation \"\\=\\=\" between \\(array\\|float\\|int\\) and 0 results in an error\\.$#"
			count: 1
			path: app/models/gradeable/AutoGradedVersion.php

		-
			message: "#^PHPDoc tag @param has invalid value \\(\\$details\\)\\: Unexpected token \"\\$details\", expected type at offset 108$#"
			count: 1
			path: app/models/gradeable/Component.php

		-
			message: "#^PHPDoc tag @param has invalid value \\(\\$details\\)\\: Unexpected token \"\\$details\", expected type at offset 69$#"
			count: 1
			path: app/models/gradeable/Component.php

		-
			message: "#^PHPDoc tag @param has invalid value \\(\\$gc_id int Gradeable Component id\\)\\: Unexpected token \"\\$gc_id\", expected type at offset 95$#"
			count: 1
			path: app/models/gradeable/GradedGradeable.php

		-
			message: "#^PHPDoc tag @param has invalid value \\(\\$status\\)\\: Unexpected token \"\\$status\", expected type at offset 68$#"
			count: 1
			path: app/models/gradeable/LateDays.php

		-
			message: "#^PHPDoc tag @param has invalid value \\(\\$details\\)\\: Unexpected token \"\\$details\", expected type at offset 103$#"
			count: 1
			path: app/models/gradeable/Mark.php

		-
			message: "#^PHPDoc tag @param has invalid value \\(\\$popup_css_file\\)\\: Unexpected token \"\\$popup_css_file\", expected type at offset 211$#"
			count: 1
			path: app/views/AutoGradingView.php

		-
			message: "#^Method app\\\\views\\\\AutoGradingView\\:\\:autoShouldDisplayPopup\\(\\) should return string but returns false\\.$#"
			count: 1
			path: app/views/AutoGradingView.php

		-
			message: "#^Method app\\\\views\\\\AutoGradingView\\:\\:autoShouldDisplayPopup\\(\\) should return string but returns true\\.$#"
			count: 1
			path: app/views/AutoGradingView.php
<<<<<<< HEAD
=======

		-
			message: "#^Variable \\$row might not be defined\\.$#"
			count: 1
			path: app/views/grading/ElectronicGraderView.php

		-
			message: "#^PHPDoc tag @param references unknown parameter\\: \\$next_id$#"
			count: 1
			path: app/views/grading/ElectronicGraderView.php

		-
			message: "#^PHPDoc tag @param references unknown parameter\\: \\$prev_id$#"
			count: 1
			path: app/views/grading/ElectronicGraderView.php

		-
			message: "#^Result of method app\\\\libraries\\\\Output\\:\\:renderTwigOutput\\(\\) \\(void\\) is used\\.$#"
			count: 1
			path: app/views/submission/HomeworkView.php
>>>>>>> 7d682aee
<|MERGE_RESOLUTION|>--- conflicted
+++ resolved
@@ -441,27 +441,4 @@
 		-
 			message: "#^Method app\\\\views\\\\AutoGradingView\\:\\:autoShouldDisplayPopup\\(\\) should return string but returns true\\.$#"
 			count: 1
-			path: app/views/AutoGradingView.php
-<<<<<<< HEAD
-=======
-
-		-
-			message: "#^Variable \\$row might not be defined\\.$#"
-			count: 1
-			path: app/views/grading/ElectronicGraderView.php
-
-		-
-			message: "#^PHPDoc tag @param references unknown parameter\\: \\$next_id$#"
-			count: 1
-			path: app/views/grading/ElectronicGraderView.php
-
-		-
-			message: "#^PHPDoc tag @param references unknown parameter\\: \\$prev_id$#"
-			count: 1
-			path: app/views/grading/ElectronicGraderView.php
-
-		-
-			message: "#^Result of method app\\\\libraries\\\\Output\\:\\:renderTwigOutput\\(\\) \\(void\\) is used\\.$#"
-			count: 1
-			path: app/views/submission/HomeworkView.php
->>>>>>> 7d682aee
+			path: app/views/AutoGradingView.php