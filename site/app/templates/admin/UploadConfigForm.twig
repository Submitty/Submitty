{% import _self as self %}

{% if gradeable_id|length %}
    {% set upload_url = upload_url ~ '?g_id=' ~ gradeable_id %}
    {% set rename_url = rename_url ~ '?g_id=' ~ gradeable_id %}
    {% set delete_url = delete_url ~ '?g_id=' ~ gradeable_id %}
{% endif %}

<div class="content">
    <h1>Upload Autograding Config</h1>
    <br><br>
    <p>
        Following the assignment configuration specifications:<br>
        <a href="http://submitty.org/instructor/assignment_configuration">
            http://submitty.org/instructor/assignment_configuration</a><br>
        and examples:<br>
        <a target=_blank href="https://github.com/Submitty/Tutorial/tree/master/examples">Submitty Tutorial example autograding configurations</a><br>
        <a target=_blank href="https://github.com/Submitty/Submitty/tree/master/more_autograding_examples">Additional example autograding configurations</a><br>
    </p>

    <br><br>
    <p>
        Prepare your autograding configuration as a single <code>config.json</code> file.<br>
        Or as a zip of the <code>config.json</code>, and the directories <code>provided_code</code>,
        <code>test_input</code>, <code>instructor_solution</code>, <code>test_output</code>, and/or <code>custom_validation_code</code>.
    </p>

    <br><br>

    <form action="{{ upload_url }}" method="POST" enctype="multipart/form-data">
        <input type="hidden" name="csrf_token" value="{{ csrf_token }}" />
        Upload Config: <input type="file" name="config_upload" /><br />
<<<<<<< HEAD
        <button type="submit" value="Upload" >Upload</button>
=======
        <input type="submit" value="Upload" /><br />
        <button type='reset'>Cancel Upload</button>
>>>>>>> d5eda897
    </form>
    <br>
    
    <br>
    {% if gradeable_id|length %}
        <a class="btn btn-primary" style="margin-top: 6px" href={{ back_url }}>Go Back To Autograding Page</a>
    {% endif %}
</div>

{% if all_files|length > 0 %}
<div class="content">
    <h2>Previous Uploads</h2>
    <br>
    <b>located in {{ target_dir }}</b>
    <br>&nbsp;<br>
    <script>
        function openRenamePopup(file_path){
            let url = buildCourseUrl(['autograding_config', 'usage']) + '?config_path=' + encodeURIComponent(file_path);
            $('#alert_in_use').html('');
            $('#gradeables_using_config').empty();
            $.ajax({
                url : url,
                success(data){
                    var gradeable_ids = JSON.parse(data)['data'];
                    if(gradeable_ids.length > 0){
                        $('#alert_in_use').html("Note: Currently these gradeables are using this config, rename at your own risk");
                        for(var i = 0; i < gradeable_ids.length; i++){
                            $('#gradeables_using_config').append("<li>" + gradeable_ids[i] + "</li>");
                        }
                    }
                }
            });
            $('#rename_config_popup').css('display', 'block');
            $('#curr_config_name').val(file_path);
        }

        function openDeletePopup(file_path) {
            let message = $('[name="delete-config-message"]');
            message.html('');
            message.append('<b>'+file_path+'</b>');
            $('[name="config_path"]').val(file_path);
            $('#delete_config_popup').css("display", "block");
        }
    </script>
    <ul>
        {{ self.display_files(self, all_files, 1, false, inuse_config, display_url) }}
    </ul>
</div>
{% endif %}

{% macro display_files(self, files, indent, seen_root, inuse_config, display_url) %}
    {% set margin_left = 15 %}
    {% set neg_margin_left = -15 * indent %}
    {% for name, file in files %}
        {% set id = file.path | trim('/', 'right') | replace({'/': '_', '.': '_'}) %}
        {% if file.files != null %}
            <div>
                {% if indent == 1 %}
                    <a class="fas fa-pencil-alt key_to_click" tabindex="0" onclick="openRenamePopup('{{ file.path }}')"></a>
                    {% if file.path not in inuse_config %}
                        <a class="fas fa-trash key_to_click" tabindex="0" onclick="openDeletePopup('{{ file.path }}')"></a>
                    {% endif %}
                {% endif %}
                <span id='{{ id }}-span' class='fa icon-folder-closed'></span><a class="key_to_click" tabindex="0" onclick='openDiv("{{ id }}");'>{{ seen_root ? name : file.path }}</a>
                <div id='{{ id }}' style='margin-left: {{ margin_left }}px; display: none'>
                    {{ self.display_files(self, file.files, indent + 1, true, inuse_config, display_url) }}
                </div>
            </div>
        {% else %}
            <div>
                <div class="file-viewer"><a class="key_to_click" tabindex="0" onclick='openFrame("{{ display_url }}?dir=config_upload&path={{ file.path | url_encode }}", "{{ id }}", "{{ file.name }}")'>
                    <span class='icon-plus'></span>{{ file.name }}</a> <a class="key_to_click" tabindex="0" onclick='openUrl("{{ display_url }}?dir=config_upload&path={{ file.path | url_encode }}")'>(Popout)</a>
                </div>
                <div id="file_viewer_{{ id }}" style='margin-left: {{ neg_margin_left }}px'></div>
            </div>
        {% endif %}
    {% endfor %}
{% endmacro %}

{% include('admin/RenameConfigPopup.twig')%}
{% include('admin/DeleteConfigPopup.twig')%}<|MERGE_RESOLUTION|>--- conflicted
+++ resolved
@@ -30,12 +30,8 @@
     <form action="{{ upload_url }}" method="POST" enctype="multipart/form-data">
         <input type="hidden" name="csrf_token" value="{{ csrf_token }}" />
         Upload Config: <input type="file" name="config_upload" /><br />
-<<<<<<< HEAD
-        <button type="submit" value="Upload" >Upload</button>
-=======
-        <input type="submit" value="Upload" /><br />
+        <button type="submit" value="Upload" >Upload</button><br />
         <button type='reset'>Cancel Upload</button>
->>>>>>> d5eda897
     </form>
     <br>
     
