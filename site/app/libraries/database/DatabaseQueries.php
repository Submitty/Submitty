--- conflicted
+++ resolved
@@ -9587,7 +9587,6 @@
     }
 
     /**
-<<<<<<< HEAD
      * @param Gradeable $gradeable
      * @param array<Redaction> $redactions
      */
@@ -9608,7 +9607,8 @@
             );
         }
         $this->course_db->commit();
-=======
+    }
+
      * @param string $user_id the userid of the user
      * @return array<string>
      */
@@ -9642,6 +9642,5 @@
             [$user_id, $query_id]
         );
         return $this->submitty_db->getRowCount() > 0;
->>>>>>> 14777244
     }
 }