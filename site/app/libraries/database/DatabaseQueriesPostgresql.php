<?php

namespace app\libraries\database;

use app\libraries\Utils;
use \app\libraries\GradeableType;
use app\models\Gradeable;
use app\models\GradeableComponent;
use app\models\GradeableComponentMark;
use app\models\GradeableVersion;
use app\models\User;
use app\models\SimpleLateUser;
use app\models\Team;

class DatabaseQueriesPostgresql extends AbstractDatabaseQueries{

    public function getSubmittyUser($user_id) {
        $this->submitty_db->query("SELECT * FROM users WHERE user_id=?", array($user_id));
        return ($this->submitty_db->rowCount() > 0) ? new User($this->core, $this->submitty_db->row()) : null;
    }

    public function getUserById($user_id) {
        $this->course_db->query("
SELECT u.*, sr.grading_registration_sections
FROM users u
LEFT JOIN (
	SELECT array_agg(sections_registration_id) as grading_registration_sections, user_id
	FROM grading_registration
	GROUP BY user_id
) as sr ON u.user_id=sr.user_id
WHERE u.user_id=?", array($user_id));
        return ($this->course_db->rowCount() > 0) ? new User($this->core, $this->course_db->row()) : null;
    }

    public function getGradingSectionsByUserId($user_id) {
        $this->course_db->query("
SELECT array_agg(sections_registration_id) as grading_registration_sections, user_id
FROM grading_registration
GROUP BY user_id
WHERE user_id=?", array($user_id));
        return $this->course_db->row();
    }
    
    public function getAllUsers($section_key="registration_section") {
        $keys = array("registration_section", "rotating_section");
        $section_key = (in_array($section_key, $keys)) ? $section_key : "registration_section";
        $this->course_db->query("
SELECT u.*, sr.grading_registration_sections
FROM users u
LEFT JOIN (
	SELECT array_agg(sections_registration_id) as grading_registration_sections, user_id
	FROM grading_registration
	GROUP BY user_id
) as sr ON u.user_id=sr.user_id
ORDER BY u.{$section_key}, u.user_id");
        $return = array();
        foreach ($this->course_db->rows() as $row) {
            $return[] = new User($this->core, $row);
        }
        return $return;
    }

    public function getAllGraders() {
        $this->course_db->query("
SELECT u.*, sr.grading_registration_sections
FROM users u
LEFT JOIN (
	SELECT array_agg(sections_registration_id) as grading_registration_sections, user_id
	FROM grading_registration
	GROUP BY user_id
) as sr ON u.user_id=sr.user_id
WHERE u.user_group < 4
ORDER BY u.registration_section, u.user_id");
        $return = array();
        foreach ($this->course_db->rows() as $row) {
            $return[] = new User($this->core, $row);
        }
        return $return;
    }


    public function insertSubmittyUser(User $user) {
        $array = array($user->getId(), $user->getPassword(), $user->getFirstName(), $user->getPreferredFirstName(),
                       $user->getLastName(), $user->getEmail());

        $this->submitty_db->query("
INSERT INTO users (user_id, user_password, user_firstname, user_preferred_firstname, user_lastname, user_email) 
VALUES (?, ?, ?, ?, ?, ?)", $array);
    }

    public function insertCourseUser(User $user, $semester, $course) {
        $params = array($semester, $course, $user->getId(), $user->getGroup(), $user->getRegistrationSection(),
                        Utils::convertBooleanToString($user->isManualRegistration()));
        $this->submitty_db->query("
INSERT INTO courses_users (semester, course, user_id, user_group, registration_section, manual_registration) 
VALUES (?,?,?,?,?,?)", $params);

        $params = array($user->getRotatingSection(), $user->getId());
        $this->course_db->query("UPDATE users SET rotating_section=? WHERE user_id=?", $params);
        $this->updateGradingRegistration($user->getId(), $user->getGroup(), $user->getGradingRegistrationSections());
    }

    public function updateUser(User $user, $semester, $course) {
        $array = array($user->getPassword(), $user->getFirstName(), $user->getPreferredFirstName(),
                       $user->getLastName(), $user->getEmail(), $user->getId());
        $this->submitty_db->query("
UPDATE users SET user_password=?, user_firstname=?, user_preferred_firstname=?, user_lastname=?, user_email=?
WHERE user_id=?", $array);

        $params = array($user->getGroup(), $user->getRegistrationSection(),
                        Utils::convertBooleanToString($user->isManualRegistration()), $semester, $course,
                        $user->getId());
        $this->submitty_db->query("
UPDATE courses_users SET user_group=?, registration_section=?, manual_registration=? 
WHERE semester=? AND course=? AND user_id=?", $params);

        $params = array($user->getRotatingSection(), $user->getId());
        $this->course_db->query("UPDATE users SET rotating_section=? WHERE user_id=?", $params);
        $this->updateGradingRegistration($user->getId(), $user->getGroup(), $user->getGradingRegistrationSections());
    }

    public function updateGradingRegistration($user_id, $user_group, $sections) {
        $this->course_db->query("DELETE FROM grading_registration WHERE user_id=?", array($user_id));
        if ($user_group < 4) {
            foreach ($sections as $section) {
                $this->course_db->query("
    INSERT INTO grading_registration (user_id, sections_registration_id) VALUES(?, ?)", array($user_id, $section));
            }
        }
    }

    public function getAllGradeables($user_id = null) {
        return $this->getGradeables(null, $user_id);
    }

    public function getGradeable($g_id = null, $user_id = null) {
        return $this->getGradeables($g_id, $user_id)[0];
    }

    /*
     * TODO:
     * This should take in for:
     *  gradeable: [string] or [array] which then maps that into a where clause (g_id = string) OR (g_id IN (?, ?))
     *  users: [string] or [array] which then maps that into a where clause as well as adding in additional
     *      components for the SELECT cause and in the FROM clause (don't need gradeable_data if this is null, etc.)
     *  section_key:
     */
    public function getGradeables($g_ids = null, $user_ids = null, $section_key="registration_section", $sort_key="u.user_id", $g_type = null) {
        $return = array();
        $g_ids_query = "";
        $users_query = "";
        $g_type_query = "";
        $params = array();
        if ($g_ids !== null) {
            if (!is_array($g_ids)) {
                $g_ids = array($g_ids);
            }
            if (count($g_ids) > 0) {
                $g_ids_query = implode(",", array_fill(0, count($g_ids), "?"));
                $params = $g_ids;
            }
            else {
                return $return;
            }
        }

        if ($user_ids !== null) {
            if (!is_array($user_ids)) {
                $user_ids = array($user_ids);
            }
            if (count($user_ids) > 0) {
                $users_query = implode(",", array_fill(0, count($user_ids), "?"));
                $params = array_merge($params, $user_ids);
            }
            else {
                return $return;
            }
        }
        // added toggling of gradeable type to only grab Homeworks for HWReport generation
        if ($g_type !== null) {
            if (!is_array($g_type)) {
                $g_type = array($g_type);
            }
            if (count($g_type) > 0) {
                $g_type_query = implode(",", array_fill(0, count($g_type), "?"));
                $params = array_merge($params, $g_type);
            }
            else {
                return $return;
            }
        }
        $section_keys = array("registration_section", "rotating_section");
        $section_key = (in_array($section_key, $section_keys)) ? $section_key : "registration_section";
        $sort_keys = array("u.user_firstname", "u.user_lastname", "u.user_id");
        $sort_key = (in_array($sort_key, $sort_keys)) ? $sort_key : "u.user_id";
        $sort = array();
        switch ($sort_key) {
            case 'u.user_firstname':
                $sort[] = 'u.user_firstname';
            case 'u.user_lastname':
                $sort[] = 'u.user_lastname';
            case 'u.user_id':
                $sort[] = 'u.user_id';
                break;
            default:
                $sort[] = 'u.user_firstname';
        }
        $sort_key = implode(', ', $sort);
        $query = "
SELECT";
        if ($user_ids !== null) {
            $query .= "
  u.*,";
        }
        $query .= "
  g.*,
  eg.eg_config_path,
  eg.eg_is_repository,
  eg.eg_subdirectory,
  eg.eg_team_assignment,
  eg.eg_max_team_size,
  eg.eg_team_lock_date,
  eg.eg_use_ta_grading,
  eg.eg_peer_grading,
  eg.eg_submission_open_date,
  eg.eg_submission_due_date,
  eg.eg_late_days,
  eg.eg_precision,
  gc.array_gc_id,
  gc.array_gc_title,
  gc.array_gc_ta_comment,
  gc.array_gc_student_comment,
  gc.array_gc_max_value,
  gc.array_gc_is_text,
  gc.array_gc_is_extra_credit,
  gc.array_gc_is_peer,
  gc.array_gc_order,
  gc.array_array_gcm_id,
  gc.array_array_gc_id,
  gc.array_array_gcm_points,
  gc.array_array_gcm_note,
  gc.array_array_gcm_order";
        if ($user_ids !== null) {
            $query .= ",
  gd.gd_id,
  gd.gd_overall_comment,
  gd.gd_user_viewed_date,
  gd.array_array_gcm_mark,
  gd.array_gcd_gc_id,
  gd.array_gcd_score,
  gd.array_gcd_component_comment,
  gd.array_gcd_grader_id,
  gd.array_gcd_graded_version,
  gd.array_gcd_grade_time,
  gd.array_gcd_user_id,
  gd.array_gcd_user_firstname,
  gd.array_gcd_user_preferred_firstname,
  gd.array_gcd_user_lastname,
  gd.array_gcd_user_email,
  gd.array_gcd_user_group,
  CASE WHEN egd.active_version IS NULL THEN 
    0 ELSE 
    egd.active_version 
  END AS active_version,
  egd.team_id,
  egd.g_version,
  egd.autograding_non_hidden_non_extra_credit,
  egd.autograding_non_hidden_extra_credit,
  egd.autograding_hidden_non_extra_credit,
  egd.autograding_hidden_extra_credit,
  egd.submission_time,
  egv.highest_version
FROM users AS u
NATURAL JOIN gradeable AS g";
        }
        else {
            $query .= "
FROM gradeable AS g";
        }
        $query .= "
LEFT JOIN (
  SELECT *
  FROM electronic_gradeable
) AS eg ON eg.g_id=g.g_id
LEFT JOIN (
  SELECT
    g_id,
    array_agg(gc_is_peer) as array_gc_is_peer,
    array_agg(gc_id) as array_gc_id,
    array_agg(gc_title) AS array_gc_title,
    array_agg(gc_ta_comment) AS array_gc_ta_comment,
    array_agg(gc_student_comment) AS array_gc_student_comment,
    array_agg(gc_max_value) AS array_gc_max_value,
    array_agg(gc_is_text) AS array_gc_is_text,
    array_agg(gc_is_extra_credit) AS array_gc_is_extra_credit,
    array_agg(gc_order) AS array_gc_order,
    array_agg(array_gcm_id) AS array_array_gcm_id,
    array_agg(array_gc_id) AS array_array_gc_id,
    array_agg(array_gcm_points) AS array_array_gcm_points,
    array_agg(array_gcm_note) AS array_array_gcm_note,
    array_agg(array_gcm_order) AS array_array_gcm_order
  FROM
  (SELECT gc.*, gcm.array_gcm_id, gcm.array_gc_id, gcm.array_gcm_points, array_gcm_note, array_gcm_order
  FROM gradeable_component AS gc
  LEFT JOIN(
    SELECT
      gc_id,
      array_to_string(array_agg(gcm_id), ',') as array_gcm_id,
      array_to_string(array_agg(gc_id), ',') as array_gc_id,
      array_to_string(array_agg(gcm_points), ',') as array_gcm_points,
      array_to_string(array_agg(gcm_note), ',') as array_gcm_note,
      array_to_string(array_agg(gcm_order), ',') as array_gcm_order
    FROM gradeable_component_mark
    GROUP BY gc_id
  ) AS gcm
  ON gc.gc_id=gcm.gc_id) as gradeable_component
  GROUP BY g_id
) AS gc ON gc.g_id=g.g_id";
        if ($user_ids !== null) {
            $query .= "
LEFT JOIN (
  SELECT 
    in_gd.*,
    in_gcd.array_gcd_gc_id,
    in_gcd.array_gcd_score,
    in_gcd.array_gcd_component_comment,
    in_gcd.array_gcd_grader_id,
    in_gcd.array_gcd_graded_version,
    in_gcd.array_gcd_grade_time,
    in_gcd.array_array_gcm_mark,
    in_gcd.array_gcd_user_id,
    in_gcd.array_gcd_user_firstname,
    in_gcd.array_gcd_user_preferred_firstname,
    in_gcd.array_gcd_user_lastname,
    in_gcd.array_gcd_user_email,
    in_gcd.array_gcd_user_group
  FROM gradeable_data as in_gd
  LEFT JOIN (
    SELECT
      gcd.gd_id,
      array_agg(gc_id) AS array_gcd_gc_id,
      array_agg(gcd_score) AS array_gcd_score,
      array_agg(gcd_component_comment) AS array_gcd_component_comment,
      array_agg(gcd_grader_id) AS array_gcd_grader_id,
      array_agg(gcd_graded_version) AS array_gcd_graded_version,
      array_agg(gcd_grade_time) AS array_gcd_grade_time,
      array_agg(array_gcm_mark) AS array_array_gcm_mark,
      array_agg(u.user_id) AS array_gcd_user_id,
      array_agg(u.user_firstname) AS array_gcd_user_firstname,
      array_agg(u.user_preferred_firstname) AS array_gcd_user_preferred_firstname,
      array_agg(u.user_lastname) AS array_gcd_user_lastname,
      array_agg(u.user_email) AS array_gcd_user_email,
      array_agg(u.user_group) AS array_gcd_user_group
    FROM(
        SELECT gcd.* , gcmd.array_gcm_mark
        FROM gradeable_component_data AS gcd 
        LEFT JOIN (
          SELECT gc_id, gd_id, array_to_string(array_agg(gcm_id), ',') as array_gcm_mark
          FROM gradeable_component_mark_data AS gcmd
          GROUP BY gc_id, gd_id, gd_id
        ) as gcmd
    ON gcd.gc_id=gcmd.gc_id AND gcd.gd_id=gcmd.gd_id
    ) AS gcd
    INNER JOIN users AS u ON gcd.gcd_grader_id = u.user_id 
    GROUP BY gcd.gd_id
  ) AS in_gcd ON in_gd.gd_id = in_gcd.gd_id
) AS gd ON g.g_id = gd.g_id AND (gd.gd_user_id = u.user_id OR u.user_id IN (
    SELECT
      t.user_id
    FROM gradeable_teams AS gt, teams AS t
    WHERE g.g_id = gt.g_id AND gt.team_id = t.team_id AND t.team_id = gd.gd_team_id AND t.state = 1)
)
LEFT JOIN (
  SELECT
    egd.*,
    egv.active_version
  FROM electronic_gradeable_version AS egv, electronic_gradeable_data AS egd
  WHERE egv.active_version = egd.g_version AND egv.g_id = egd.g_id AND (egv.user_id = egd.user_id OR egv.team_id = egd.team_id)
) AS egd ON g.g_id = egd.g_id AND (u.user_id = egd.user_id OR u.user_id IN ( 
    SELECT
      t.user_id
    FROM gradeable_teams AS gt, teams AS t
    WHERE g.g_id = gt.g_id AND gt.team_id = t.team_id AND t.team_id = egd.team_id AND t.state = 1)
) 
LEFT JOIN (
  SELECT
    g_id,
    user_id,
    team_id,
    count(*) as highest_version
  FROM electronic_gradeable_data
  GROUP BY g_id, user_id, team_id
) AS egv ON g.g_id = egv.g_id AND (u.user_id = egv.user_id OR u.user_id IN (
    SELECT
      t.user_id
    FROM gradeable_teams AS gt, teams AS t
    WHERE g.g_id = gt.g_id AND gt.team_id = t.team_id AND t.team_id = egv.team_id AND t.state = 1)
)";
        }

        $where = array();
        if ($g_ids !== null) {
            $where[] = "g.g_id IN ({$g_ids_query})";
        }
        if ($user_ids !== null) {
            $where[] = "u.user_id IN ({$users_query})";
        }
        if ($g_type !== null) {
            $where[] = "g.g_gradeable_type IN ({$g_type_query})";
        }
        if (count($where) > 0) {
            $query .= "
WHERE ".implode(" AND ", $where);
        }
        if ($user_ids !== null) {
          $query .= "
ORDER BY u.{$section_key}, {$sort_key}";
        }


        $this->course_db->query($query, $params);

        foreach ($this->course_db->rows() as $row) {
            $user = (isset($row['user_id']) && $row['user_id'] !== null) ? new User($this->core, $row) : null;
            $return[] = new Gradeable($this->core, $row, $user);
        }

        return $return;
    }

    public function getGradeableComponents($g_id, $gd_id=null) {
        $this->course_db->query("
SELECT gcd.*, gc.*
FROM gradeable_component AS gc
LEFT JOIN (
  SELECT *
  FROM gradeable_component_data
  WHERE gd_id = ?
) as gcd ON gc.gc_id = gcd.gc_id
WHERE gc.g_id=?
", array($gd_id, $g_id));

        $return = array();
        foreach ($this->course_db->rows() as $row) {
            $return[$row['gc_id']] = new GradeableComponent($this->core, $row);
        }
        return $return;
    }

    public function getGradeableComponentsMarks($gc_id) {
      $this->course_db->query("
SELECT *
FROM gradeable_component_mark
WHERE gc_id=?
ORDER BY gcm_order ASC
", array($gc_id));
      $return = array();
        foreach ($this->course_db->rows() as $row) {
            $return[$row['gcm_id']] = new GradeableComponentMark($this->core, $row);
        }
        return $return;
    }

// This has to be updated to also load components for each version
    public function getGradeableVersions($g_id, $user_id, $team_id, $due_date) {
        if ($user_id === null) {
            $this->course_db->query("
SELECT egd.*, egv.active_version = egd.g_version as active_version
FROM electronic_gradeable_data AS egd
LEFT JOIN (
  SELECT *
  FROM electronic_gradeable_version
) AS egv ON egv.active_version = egd.g_version AND egv.team_id = egd.team_id AND egv.g_id = egd.g_id
WHERE egd.g_id=? AND egd.team_id=?
ORDER BY egd.g_version", array($g_id, $team_id));
        }
        else {
            $this->course_db->query("
SELECT egd.*, egv.active_version = egd.g_version as active_version
FROM electronic_gradeable_data AS egd
LEFT JOIN (
  SELECT *
  FROM electronic_gradeable_version
) AS egv ON egv.active_version = egd.g_version AND egv.user_id = egd.user_id AND egv.g_id = egd.g_id
WHERE egd.g_id=? AND egd.user_id=?
ORDER BY egd.g_version", array($g_id, $user_id));
        }
        
        $return = array();
        foreach ($this->course_db->rows() as $row) {
            $row['submission_time'] = new \DateTime($row['submission_time'], $this->core->getConfig()->getTimezone());
            $return[$row['g_version']] = new GradeableVersion($this->core, $row, $due_date);
        }

        return $return;
    }

    // Moved from class LateDaysCalculation on port from TAGrading server.  May want to incorporate late day information into gradeable object rather than having a separate query 
    public function getLateDayUpdates() {
        $this->course_db->query("SELECT * FROM late_days");
        return $this->course_db->rows();
    }
    
    // Moved from class LateDaysCalculation on port from TAGrading server.  May want to incorporate late day information into gradeable object rather than having a separate query
    public function getLateDayInformation() {
        $params = array(300);
        $query = "SELECT
                      submissions.*
                      , coalesce(late_day_exceptions, 0) extensions
                      , greatest(0, ceil((extract(EPOCH FROM(coalesce(submission_time, eg_submission_due_date) - eg_submission_due_date)) - (?*60))/86400):: integer) as days_late
                    FROM
                      (
                        SELECT
                        base.g_id
                        , g_title
                        , base.assignment_allowed
                        , base.user_id
                        , eg_submission_due_date
                        , coalesce(active_version, -1) as active_version
                        , submission_time
                      FROM
                      (
                        --Begin BASE--
                        SELECT
                          g.g_id,
                          u.user_id,
                          g.g_title,
                          eg.eg_submission_due_date,
                          eg.eg_late_days AS assignment_allowed
                        FROM
                          users u
                          , gradeable g
                          , electronic_gradeable eg
                        WHERE
                          g.g_id = eg.g_id
                        --End Base--
                      ) as base
                    LEFT JOIN
                    (
                        --Begin Details--
                        SELECT
                          egv.g_id
                          , egv.user_id
                          , active_version
                          , g_version
                          , submission_time
                        FROM
                          electronic_gradeable_version egv INNER JOIN electronic_gradeable_data egd
                        ON
                          egv.active_version = egd.g_version
                          AND egv.g_id = egd.g_id
                          AND egv.user_id = egv.user_id
                        --WHERE egv.user_id = ?
                        GROUP BY  egv.g_id,egv.user_id, active_version, g_version, submission_time
                        --End Details--
                    ) as details
                    ON
                      base.user_id = details.user_id
                      AND base.g_id = details.g_id
                    ) 
                      AS submissions 
                      FULL OUTER JOIN 
                        late_day_exceptions AS lde 
                      ON submissions.g_id = lde.g_id 
                      AND submissions.user_id = lde.user_id";
        //Query database and return results.
        
        $this->course_db->query($query, $params);
        return $this->course_db->rows();
    }

    public function getUsersByRegistrationSections($sections) {
        $return = array();
        if (count($sections) > 0) {
            $query = implode(",", array_fill(0, count($sections), "?"));
            $this->course_db->query("SELECT * FROM users WHERE registration_section IN ({$query}) ORDER BY registration_section", $sections);
            foreach ($this->course_db->rows() as $row) {
                $return[] = new User($this->core, $row);
            }
        }
        return $return;
    }

    public function getTotalUserCountByRegistrationSections($sections) {
        $return = array();
        $params = array();
        $where = "";
        if (count($sections) > 0) {
            $where = "WHERE registration_section IN (".implode(",", array_fill(0, count($sections), "?")).")";
            $params = $sections;
        }
        $this->course_db->query("
SELECT count(*) as cnt, registration_section 
FROM users 
{$where}
GROUP BY registration_section 
ORDER BY registration_section", $params);
        foreach ($this->course_db->rows() as $row) {
            if ($row['registration_section'] === null) {
                $row['registration_section'] = "NULL";
            }
            $return[$row['registration_section']] = intval($row['cnt']);
        }
        return $return;
    }

    public function getTotalComponentCount($g_id) {
        $this->course_db->query("SELECT count(*) AS cnt FROM gradeable_component WHERE g_id=?", array($g_id));
        return intval($this->course_db->row()['cnt']);
    }

    public function getGradedComponentsCountByRegistrationSections($g_id, $sections) {
        $return = array();
        $params = array($g_id);
        $where = "";
        if (count($sections) > 0) {
            $where = "WHERE registration_section IN (".implode(",", array_fill(0, count($sections), "?")).")";
            $params = array_merge($params, $sections);
        }
        $this->course_db->query("
SELECT count(u.*) as cnt, u.registration_section
FROM users AS u
INNER JOIN (
  SELECT * FROM gradeable_data AS gd LEFT JOIN gradeable_component_data AS gcd ON gcd.gd_id = gd.gd_id WHERE g_id=?
) AS gd ON u.user_id = gd.gd_user_id
{$where}
GROUP BY u.registration_section
ORDER BY u.registration_section", $params);
        foreach ($this->course_db->rows() as $row) {
            if ($row['registration_section'] === null) {
                $row['registration_section'] = "NULL";
            }
            $return[$row['registration_section']] = intval($row['cnt']);
        }
        return $return;
    }

    public function getGradersForRegistrationSections($sections) {
        $return = array();
        $params = array();
        $where = "";
        if (count($sections) > 0) {
            $where = "WHERE sections_registration_id IN (" . implode(",", array_fill(0, count($sections), "?")) . ")";
            $params = $sections;
        }
        $this->course_db->query("
SELECT g.*, u.* 
FROM grading_registration AS g
LEFT JOIN (
  SELECT *
  FROM users
) AS u ON u.user_id = g.user_id
{$where}
ORDER BY g.sections_registration_id, g.user_id", $params);
        $user_store = array();
        foreach ($this->course_db->rows() as $row) {
            if ($row['sections_registration_id'] === null) {
                $row['sections_registration_id'] = "NULL";
            }
            if (!isset($return[$row['sections_registration_id']])) {
                $return[$row['sections_registration_id']] = array();
            }
            if (!isset($user_store[$row['user_id']])) {
                $user_store[$row['user_id']] = new User($this->core, $row);
            }
            $return[$row['sections_registration_id']][] = $user_store[$row['user_id']];
        }
        return $return;
    }

    public function getRotatingSectionsForGradeableAndUser($g_id, $user) {
        $this->course_db->query("SELECT sections_rotating_id FROM grading_rotating WHERE g_id=? AND user_id=?", array($g_id, $user));
        $return = array();
        foreach ($this->course_db->rows() as $row) {
            $return[] = $row['sections_rotating_id'];
        }
        return $return;
    }

    public function getUsersByRotatingSections($sections) {
        $return = array();
        if (count($sections) > 0) {
            $query = implode(",", array_fill(0, count($sections), "?"));
            $this->course_db->query("SELECT * FROM users WHERE rotating_section IN ({$query}) ORDER BY rotating_section", $sections);
            foreach ($this->course_db->rows() as $row) {
                $return[] = new User($this->core, $row);
            }
        }
        return $return;
    }

    public function getTotalUserCountByRotatingSections($sections) {
        $return = array();
        $where = "";
        $params = array();
        if (count($sections) > 0) {
            $where = "WHERE rotating_section IN (".implode(",", array_fill(0, count($sections), "?")).")";
            $params = $sections;
        }
        $this->course_db->query("
SELECT count(*) as cnt, rotating_section 
FROM users 
{$where}
GROUP BY rotating_section 
ORDER BY rotating_section", $params);
        foreach ($this->course_db->rows() as $row) {
            if ($row['rotating_section'] === null) {
                $row['rotating_section'] = "NULL";
            }
            $return[$row['rotating_section']] = intval($row['cnt']);
        }
        return $return;
    }

    public function getGradedComponentsCountByRotatingSections($g_id, $sections) {
        $return = array();
        $params = array($g_id);
        $where = "";
        if (count($sections) > 0) {
            $where = "WHERE rotating_section IN (".implode(",", array_fill(0, count($sections), "?")).")";
            $params = array_merge($params, $sections);
        }
        $this->course_db->query("
SELECT count(u.*) as cnt, u.rotating_section
FROM users AS u
INNER JOIN (
    SELECT * FROM gradeable_data AS gd LEFT JOIN gradeable_component_data AS gcd ON gcd.gd_id = gd.gd_id WHERE g_id=?
) AS gd ON u.user_id = gd.gd_user_id
{$where}
GROUP BY u.rotating_section
ORDER BY u.rotating_section", $params);
        foreach ($this->course_db->rows() as $row) {
            if ($row['rotating_section'] === null) {
                $row['rotating_section'] = "NULL";
            }
            $return[$row['rotating_section']] = intval($row['cnt']);
        }
        return $return;
    }

    public function getGradersForRotatingSections($g_id, $sections) {
        $return = array();
        $params = array($g_id);
        $where = "";
        if (count($sections) > 0) {
            $where = " AND sections_rotating_id IN (" . implode(",", array_fill(0, count($sections), "?")) . ")";
            $params = array_merge($params, $sections);
        }
        $this->course_db->query("
SELECT g.*, u.* 
FROM grading_rotating AS g
LEFT JOIN (
  SELECT *
  FROM users
) AS u ON u.user_id = g.user_id
WHERE g.g_id=? {$where}
ORDER BY g.sections_rotating_id, g.user_id", $params);
        $user_store = array();
        foreach ($this->course_db->rows() as $row) {
            if ($row['sections_rotating_id'] === null) {
                $row['sections_rotating_id'] = "NULL";
            }
            if (!isset($return[$row['sections_rotating_id']])) {
                $return[$row['sections_rotating_id']] = array();
            }
            if (!isset($user_store[$row['user_id']])) {
                $user_store[$row['user_id']] = new User($this->core, $row);
            }
            $return[$row['sections_rotating_id']][] = $user_store[$row['user_id']];
        }
        return $return;
    }

    public function getRegistrationSections() {
        $this->course_db->query("SELECT * FROM sections_registration ORDER BY sections_registration_id");
        return $this->course_db->rows();
    }

    public function getRotatingSections() {
        $this->course_db->query("SELECT * FROM sections_rotating ORDER BY sections_rotating_id");
        return $this->course_db->rows();
    }

    public function getRotatingSectionsGradeableIDS() {
        $this->course_db->query("SELECT g_id FROM gradeable WHERE g_grade_by_registration = 'f' ORDER BY g_grade_start_date ASC");
        return $this->course_db->rows();
    }

    public function getGradeablesPastAndSection() {
        $this->course_db->query("
  SELECT
    gu.g_id, gu.user_id, gu.user_group, gr.sections_rotating_id, g_grade_start_date
  FROM (SELECT g.g_id, u.user_id, u.user_group, g_grade_start_date
          FROM (SELECT user_id, user_group FROM users WHERE user_group BETWEEN 1 AND 3) AS u CROSS JOIN (
            SELECT
              DISTINCT g.g_id,
              g_grade_start_date
            FROM gradeable AS g
            LEFT JOIN
              grading_rotating AS gr ON g.g_id = gr.g_id
            WHERE g_grade_by_registration = 'f') AS g ) as gu
        LEFT JOIN (
              SELECT
                g_id, user_id, array_agg(sections_rotating_id) as sections_rotating_id
              FROM
                grading_rotating
              GROUP BY
              g_id, user_id) AS gr ON gu.user_id=gr.user_id AND gu.g_id=gr.g_id
              ORDER BY user_group, user_id, g_grade_start_date");
        return $this->course_db->rows();
    }

    public function getCountUsersRotatingSections() {
        $this->course_db->query("
SELECT rotating_section, count(*) as count
FROM users
WHERE (registration_section IS NOT NULL OR manual_registration)
GROUP BY rotating_section
ORDER BY rotating_section");
        return $this->course_db->rows();
    }

    public function getGradersForAllRotatingSections($gradeable_id) {
        $this->course_db->query("
    SELECT 
        u.user_id, array_agg(sections_rotating_id ORDER BY sections_rotating_id ASC) AS sections
    FROM 
        users AS u INNER JOIN grading_rotating AS gr ON u.user_id = gr.user_id
    WHERE 
        g_id=?
    AND 
        u.user_group BETWEEN 1 AND 3
    GROUP BY 
        u.user_id
    ",array($gradeable_id));
        return $this->course_db->rows();
    }

    public function getGradersFromUserType($user_type) {
        $this->course_db->query("SELECT user_id FROM users WHERE user_group=? ORDER BY user_id ASC", array($user_type));
        return $this->course_db->rows();
    }

    public function getCountNullUsersRotatingSections() {
        $this->course_db->query("
SELECT rotating_section, count(*) as count
FROM users
WHERE (registration_section IS NULL and NOT manual_registration) AND rotating_section IS NOT NULL
GROUP BY rotating_section
ORDER BY rotating_section");
        return $this->course_db->rows();
    }

    public function getRegisteredUserIdsWithNullRotating() {
        $this->course_db->query("
SELECT user_id 
FROM users 
WHERE
    (rotating_section IS NULL) and 
    (registration_section IS NOT NULL or manual_registration)
ORDER BY user_id ASC");
        return array_map(function($elem) { return $elem['user_id']; }, $this->course_db->rows());
    }

    public function getRegisteredUserIds() {
        $this->course_db->query("
SELECT user_id 
FROM users 
WHERE
    (registration_section IS NOT NULL) OR 
    (manual_registration)
ORDER BY user_id ASC");
        return array_map(function($elem) { return $elem['user_id']; }, $this->course_db->rows());
    }

    public function setAllUsersRotatingSectionNull() {
        $this->course_db->query("UPDATE users SET rotating_section=NULL");
    }

    public function setNonRegisteredUsersRotatingSectionNull() {
        $this->course_db->query("UPDATE users SET rotating_section=NULL WHERE registration_section IS NULL AND NOT manual_registration");
    }

    public function deleteAllRotatingSections() {
        $this->course_db->query("DELETE FROM sections_rotating");
    }

    public function getMaxRotatingSection() {
        $this->course_db->query("SELECT MAX(sections_rotating_id) as max FROM sections_rotating");
        $row = $this->course_db->row();
        return $row['max'];
    }

    public function getNumberRotatingSections() {
        $this->course_db->query("SELECT COUNT(*) AS cnt FROM sections_rotating");
        return $this->course_db->row()['cnt'];
    }

    public function insertNewRotatingSection($section) {
        $this->course_db->query("INSERT INTO sections_rotating (sections_rotating_id) VALUES(?)", array($section));
    }

    public function setupRotatingSections($graders, $gradeable_id) {
        $this->course_db->query("DELETE FROM grading_rotating WHERE g_id=?", array($gradeable_id));
        foreach ($graders as $grader=>$sections){
            foreach($sections as $i=>$section){
                $this->course_db->query("INSERT INTO grading_rotating(g_id, user_id, sections_rotating_id) VALUES(?,?,?)", array($gradeable_id,$grader,$section));
            }
        }
    }

    public function updateUsersRotatingSection($section, $users) {
        $update_array = array_merge(array($section), $users);
        $update_string = implode(",", array_pad(array(), count($users), "?"));
        $this->course_db->query("UPDATE users SET rotating_section=? WHERE user_id IN ({$update_string})", $update_array);
    }

    public function insertVersionDetails($g_id, $user_id, $team_id, $version, $timestamp) {
        $this->course_db->query("
INSERT INTO electronic_gradeable_data 
(g_id, user_id, team_id, g_version, autograding_non_hidden_non_extra_credit, autograding_non_hidden_extra_credit, 
autograding_hidden_non_extra_credit, autograding_hidden_extra_credit, submission_time) 

VALUES(?, ?, ?, ?, 0, 0, 0, 0, ?)", array($g_id, $user_id, $team_id, $version, $timestamp));
        if ($user_id === null) {
            $this->course_db->query("SELECT * FROM electronic_gradeable_version WHERE g_id=? AND team_id=?",
            array($g_id, $team_id));
        }
        else {
            $this->course_db->query("SELECT * FROM electronic_gradeable_version WHERE g_id=? AND user_id=?",
            array($g_id, $user_id));
        }
        $row = $this->course_db->row();
        if (!empty($row)) {
            $this->updateActiveVersion($g_id, $user_id, $team_id, $version);
        }
        else {
            $this->course_db->query("INSERT INTO electronic_gradeable_version (g_id, user_id, team_id, active_version) VALUES(?, ?, ?, ?)",
                array($g_id, $user_id, $team_id, $version));
        }
    }

    public function updateActiveVersion($g_id, $user_id, $team_id, $version) {
        if ($user_id === null) {
            $this->course_db->query("UPDATE electronic_gradeable_version SET active_version=? WHERE g_id=? AND team_id=?",
            array($version, $g_id, $team_id));
        }
        else {
            $this->course_db->query("UPDATE electronic_gradeable_version SET active_version=? WHERE g_id=? AND user_id=?",
            array($version, $g_id, $user_id));
        }  
    }

    public function insertGradeableData(Gradeable $gradeable) {
        if ($gradeable->isTeamAssignment()) {
            $params = array($gradeable->getId(), $gradeable->getTeam()->getId(),
                            $gradeable->getOverallComment());
            $this->course_db->query("INSERT INTO 
gradeable_data (g_id, gd_team_id, gd_overall_comment)
VALUES (?, ?, ?)", $params);
        }
        else {
            $params = array($gradeable->getId(), $gradeable->getUser()->getId(),
                            $gradeable->getOverallComment());
            $this->course_db->query("INSERT INTO 
gradeable_data (g_id, gd_user_id, gd_overall_comment)
VALUES (?, ?, ?)", $params);
        }
        return $this->course_db->getLastInsertId("gradeable_data_gd_id_seq");
    }

    public function updateGradeableData(Gradeable $gradeable) {
        $params = array($gradeable->getOverallComment(), $gradeable->getGdId());

        $this->course_db->query("UPDATE gradeable_data SET gd_overall_comment=? WHERE gd_id=?", $params);
    }

    public function insertGradeableComponentData($gd_id, GradeableComponent $component) {
        $params = array($component->getId(), $gd_id, $component->getScore(), $component->getComment(), $component->getGrader()->getId(), $component->getGradedVersion(), $component->getGradeTime()->format("Y-m-d H:i:s"));
        $this->course_db->query("
INSERT INTO gradeable_component_data (gc_id, gd_id, gcd_score, gcd_component_comment, gcd_grader_id, gcd_graded_version, gcd_grade_time) 
VALUES (?, ?, ?, ?, ?, ?, ?)", $params);
    }

    public function updateGradeableComponentData($gd_id, GradeableComponent $component) {
        $params = array($component->getScore(), $component->getComment(), $component->getGrader()->getId(), $component->getGradedVersion(), $component->getGradeTime()->format("Y-m-d H:i:s"), $component->getId(), $gd_id);
        $this->course_db->query("
UPDATE gradeable_component_data SET gcd_score=?, gcd_component_comment=?, gcd_grader_id=?, gcd_graded_version=?, gcd_grade_time=? WHERE gc_id=? AND gd_id=?", $params);
    }

    public function deleteGradeableComponentMarkData($gd_id, $gc_id, GradeableComponentMark $mark) {
        $params = array($gc_id, $gd_id, $mark->getId());
        $this->course_db->query("
DELETE FROM gradeable_component_mark_data WHERE gc_id=? AND gd_id=? AND gcm_id=?", $params);
    }

    public function insertGradeableComponentMarkData($gd_id, $gc_id, GradeableComponentMark $mark) {
        $params = array($gc_id, $gd_id, $mark->getId());
        $this->course_db->query("
<<<<<<< HEAD
INSERT INTO gradeable_component_mark_data (gc_id, gd_id, gcm_id)
VALUES (?, ?, ?)", $params);
=======
DELETE FROM gradeable_component_mark_data WHERE gc_id=? AND gd_id=? AND gcm_id=?", $params);
>>>>>>> 1e00a8a4
    }

    public function createNewGradeable(Gradeable $gradeable) {
        $params = array($gradeable->getId(), $gradeable->getName(), $gradeable->getInstructionsUrl(), $gradeable->getTaInstructions(), $gradeable->getType(), var_export($gradeable->getGradeByRegistration(), true), $gradeable->getTaViewDate()->format('Y/m/d H:i:s'), $gradeable->getGradeStartDate()->format('Y/m/d H:i:s'), $gradeable->getGradeReleasedDate()->format('Y/m/d H:i:s'), $gradeable->getMinimumGradingGroup(), $gradeable->getBucket());
        $this->course_db->query("
INSERT INTO gradeable(g_id, g_title, g_instructions_url,g_overall_ta_instructions, g_gradeable_type, g_grade_by_registration, g_ta_view_start_date, g_grade_start_date,  g_grade_released_date,  g_min_grading_group, g_syllabus_bucket) 
VALUES (?, ?, ?, ?, ?, ?, ?, ?, ?, ?, ?)", $params);
        if ($gradeable->getType() === GradeableType::ELECTRONIC_FILE) {
            $params = array($gradeable->getId(), $gradeable->getOpenDate()->format('Y/m/d H:i:s'), $gradeable->getDueDate()->format('Y/m/d H:i:s'), var_export($gradeable->getIsRepository(), true), $gradeable->getSubdirectory(), var_export($gradeable->getTaGrading(), true), var_export($gradeable->getTeamAssignment(),true), $gradeable->getMaxTeamSize(), $gradeable->getTeamLockDate()->format('Y/m/d H:i:s'), $gradeable->getConfigPath(), $gradeable->getLateDays(), $gradeable->getPointPrecision(), var_export($gradeable->getPeerGrading(), true), $gradeable->getPeerGradeSet());
            $this->course_db->query("
INSERT INTO electronic_gradeable(g_id, eg_submission_open_date, eg_submission_due_date, eg_is_repository, eg_subdirectory, eg_use_ta_grading,
eg_team_assignment, eg_max_team_size, eg_team_lock_date, eg_config_path, eg_late_days, eg_precision, eg_peer_grading, eg_peer_grade_set) 
VALUES(?, ?, ?, ?, ?, ?, ?, ?, ?, ?, ?, ?, ?, ?)", $params);
        }
    }

    public function updateGradeable(Gradeable $gradeable) {
        $params = array($gradeable->getName(), $gradeable->getInstructionsUrl(), $gradeable->getTaInstructions(), $gradeable->getType(), var_export($gradeable->getGradeByRegistration(), true), $gradeable->getTaViewDate()->format('Y/m/d H:i:s'), $gradeable->getGradeStartDate()->format('Y/m/d H:i:s'), $gradeable->getGradeReleasedDate()->format('Y/m/d H:i:s'), $gradeable->getMinimumGradingGroup(), $gradeable->getBucket(), $gradeable->getId());
        $this->course_db->query("
UPDATE gradeable SET g_title=?, g_instructions_url=?, g_overall_ta_instructions=?,
g_gradeable_type=?, g_grade_by_registration=?, g_ta_view_start_date=?, g_grade_start_date=?, 
g_grade_released_date=?, g_min_grading_group=?, g_syllabus_bucket=? WHERE g_id=?", $params);
        if ($gradeable->getType() === 0) {
          $params = array($gradeable->getOpenDate()->format('Y/m/d H:i:s'), $gradeable->getDueDate()->format('Y/m/d H:i:s'), var_export($gradeable->getIsRepository(), true), $gradeable->getSubdirectory(), var_export($gradeable->getTaGrading(), true), var_export($gradeable->getTeamAssignment(),true), $gradeable->getMaxTeamSize(), $gradeable->getTeamLockDate()->format('Y/m/d H:i:s'), $gradeable->getConfigPath(), $gradeable->getLateDays(), $gradeable->getPointPrecision(), var_export($gradeable->getPeerGrading(), true), $gradeable->getPeerGradeSet(), $gradeable->getId());
          $this->course_db->query("
UPDATE electronic_gradeable SET eg_submission_open_date=?, eg_submission_due_date=?, eg_is_repository=?, eg_subdirectory=?, eg_use_ta_grading=?,
eg_team_assignment=?, eg_max_team_size=?, eg_team_lock_date=?, eg_config_path=?, eg_late_days=?, eg_precision=?, eg_peer_grading=?, eg_peer_grade_set=? WHERE g_id=?", $params);
        }
    }

    public function createNewGradeableComponent(GradeableComponent $component, Gradeable $gradeable) {
        $params = array($gradeable->getId(), $component->getTitle(), $component->getTaComment(), $component->getStudentComment(), $component->getMaxValue(), var_export($component->getIsText(), true), var_export($component->getIsExtraCredit(), true), $component->getOrder(), var_export($component->getIsPeer(), true));
        $this->course_db->query("
INSERT INTO gradeable_component(g_id, gc_title, gc_ta_comment, gc_student_comment, gc_max_value, 
gc_is_text, gc_is_extra_credit, gc_order, gc_is_peer) 
VALUES(?, ?, ?, ?, ?, ?, ?, ?, ?)", $params);
    }   

    public function updateGradeableComponent(GradeableComponent $component) {
        $params = array($component->getTitle(), $component->getTaComment(), $component->getStudentComment(), $component->getMaxValue(), var_export($component->getIsText(), true), var_export($component->getIsExtraCredit(), true), $component->getOrder(), var_export($component->getIsPeer(), true), $component->getId());
        $this->course_db->query("
UPDATE gradeable_component SET gc_title=?, gc_ta_comment=?, gc_student_comment=?, gc_max_value=?, gc_is_text=?, gc_is_extra_credit=?, gc_order=?, gc_is_peer=? WHERE gc_id=?", $params);
    }

    public function deleteGradeableComponent(GradeableComponent $component) {
        $this->course_db->query("DELETE FROM gradeable_component_data WHERE gc_id=?",array($component->getId()));
        $this->course_db->query("DELETE FROM gradeable_component WHERE gc_id=?", array($component->getId()));
    }

    public function createGradeableComponentMark(GradeableComponentMark $mark) {
        $params = array($mark->getGcId(), $mark->getPoints(), $mark->getNoteNoDecode(), $mark->getOrder());

        $this->course_db->query("
INSERT INTO gradeable_component_mark (gc_id, gcm_points, gcm_note, gcm_order)
VALUES (?, ?, ?, ?)", $params);
        return $this->course_db->getLastInsertId();
    }

    public function updateGradeableComponentMark(GradeableComponentMark $mark) {
        $params = array($mark->getGcId(), $mark->getPoints(), $mark->getNoteNoDecode(), $mark->getOrder(), $mark->getId());

        $this->course_db->query("
UPDATE gradeable_component_mark SET gc_id=?, gcm_points=?, gcm_note=?, gcm_order=?
WHERE gcm_id=?", $params);
    }

    public function deleteGradeableComponentMark(GradeableComponentMark $mark) {
        $this->course_db->query("DELETE FROM gradeable_component_mark_data WHERE gcm_id=?",array($mark->getId()));
        $this->course_db->query("DELETE FROM gradeable_component_mark WHERE gcm_id=?", array($mark->getId()));
    }

    public function getGradeableData($gradeable_id) {
        $this->course_db->query("SELECT * FROM gradeable WHERE g_id=?",array($gradeable_id));
        $old_gradeable = $this->course_db->row();
        $this->course_db->query("SELECT * FROM gradeable_component WHERE g_id=? ORDER BY gc_order", array($gradeable_id));
        $old_components = json_encode($this->course_db->rows());
        if ($old_gradeable['g_gradeable_type']==2){
            $this->course_db->query("SELECT COUNT(*) AS cnt FROM gradeable AS g INNER JOIN gradeable_component AS gc 
                        ON g.g_id=gc.g_id WHERE g.g_id=? AND gc_is_text='false'", array($gradeable_id));
            $num_numeric = $this->course_db->row()['cnt'];
            $this->course_db->query("SELECT COUNT(*) AS cnt FROM gradeable AS g INNER JOIN gradeable_component AS gc 
                        ON g.g_id=gc.g_id WHERE g.g_id=? AND gc_is_text='true'", array($gradeable_id));
            $num_text = $this->course_db->row()['cnt'];
        }

        $this->course_db->query("SELECT COUNT(*) as cnt FROM gradeable AS g INNER JOIN gradeable_component AS gc ON g.g_id=gc.g_id 
                    INNER JOIN gradeable_component_data AS gcd ON gcd.gc_id=gc.gc_id WHERE g.g_id=?",array($gradeable_id));
        $has_grades= $this->course_db->row()['cnt'];

        if($old_gradeable['g_gradeable_type']==0){
            //get the electronic file stuff
            $this->course_db->query("SELECT * FROM electronic_gradeable WHERE g_id=?", array($gradeable_id));
            $electronic_gradeable = $this->course_db->row();
            $use_ta_grading = $electronic_gradeable['eg_use_ta_grading'];

            $initial_ta_grading_compare_date = "Due Date (+ max allowed late days)";

            if ($use_ta_grading) {
              $initial_grades_released_compare_date = "TA Grading Open Date";
            } else {
              $initial_grades_released_compare_date = "Due Date";
            }

            $is_repository = $electronic_gradeable['eg_is_repository'];
            $late_days = $electronic_gradeable['eg_late_days'];
            $this->course_db->query("SELECT gc_title, gc_ta_comment, gc_student_comment, gc_max_value, gc_is_extra_credit, gc_is_peer FROM gradeable_component 
                        WHERE g_id=? GROUP BY gc_id ORDER BY gc_order ASC",array($gradeable_id));
            $tmp_questions = $this->course_db->rows();
            $old_questions = array();
            if ($use_ta_grading) {
                foreach($tmp_questions as $question){

                    array_push($old_questions, array('question_message' => $question['gc_title'],
                                                    'question_grading_note' => $question['gc_ta_comment'],
                                                    'student_grading_note'  => $question['gc_student_comment'],
                                                    'question_total'        => $question['gc_max_value'],
                                                    'question_extra_credit' => $question['gc_is_extra_credit'],
                                                    'peer_component'        => $question['gc_is_peer']));
                }
            }
        } else {
         // numeric or checkpoint
         $initial_ta_grading_compare_date = "TA Beta Testing Date";
         $initial_grades_released_compare_date = "TA Grading Open Date";
        }
        if ($old_gradeable['g_gradeable_type']==0) {
            $data = array($old_gradeable, $old_components, $has_grades, $electronic_gradeable, $initial_grades_released_compare_date, 
                $old_questions);
        }
        if ($old_gradeable['g_gradeable_type']==1) {
            $data = array($old_gradeable, $old_components, $has_grades, $initial_ta_grading_compare_date, $initial_grades_released_compare_date);
        }
        if ($old_gradeable['g_gradeable_type']==2) {
            $data = array($old_gradeable, $old_components, $has_grades, $num_numeric, $num_text, $initial_ta_grading_compare_date, 
                $initial_grades_released_compare_date);
        }

        return $data;
    }

    public function updateUserViewedDate(Gradeable $gradeable) {
        if ($gradeable->getGdId() !== null) {
            $this->course_db->query("UPDATE gradeable_data SET gd_user_viewed_date = NOW() WHERE gd_id=?",
                array($gradeable->getGdId()));
        }
    }

    public function getSession($session_id) {
        $this->submitty_db->query("SELECT * FROM sessions WHERE session_id=?", array($session_id));
        return $this->submitty_db->row();
    }

    public function newSession($session_id, $user_id, $csrf_token) {
        $this->submitty_db->query("INSERT INTO sessions (session_id, user_id, csrf_token, session_expires) 
                                   VALUES(?,?,?,current_timestamp + interval '336 hours')",
            array($session_id, $user_id, $csrf_token));

    }

    public function updateSessionExpiration($session_id) {
        $this->submitty_db->query("UPDATE sessions SET session_expires=(current_timestamp + interval '336 hours') 
                                   WHERE session_id=?", array($session_id));
    }

    public function removeExpiredSessions() {
        $this->submitty_db->query("DELETE FROM sessions WHERE session_expires < current_timestamp");
    }

    public function removeSessionById($session_id) {
        $this->submitty_db->query("DELETE FROM sessions WHERE session_id=?", array($session_id));
    }
    
    public function getAllGradeablesIdsAndTitles() {
        $this->course_db->query("SELECT g_id, g_title FROM gradeable ORDER BY g_title ASC");
        return $this->course_db->rows();
    }

    public function getAllGradeablesIds() {
        $this->course_db->query("SELECT g_id FROM gradeable ORDER BY g_id");
        return $this->course_db->rows();
    }
    public function getAllElectronicGradeablesIds() {
        $this->course_db->query("SELECT g_id, g_title FROM gradeable WHERE g_gradeable_type=0 ORDER BY g_grade_released_date DESC");
        return $this->course_db->rows();
    }
      
    public function createTeam($g_id, $user_id, $registration_section, $rotating_section) {
        $this->course_db->query("SELECT COUNT(*) AS cnt FROM gradeable_teams");
        $team_id_prefix = strval($this->course_db->row()['cnt']);
        if (strlen($team_id_prefix) < 5) $team_id_prefix = str_repeat("0", 5-strlen($team_id_prefix)) . $team_id_prefix;
        $team_id = "{$team_id_prefix}_{$user_id}";
        
        $params = array($team_id, $g_id, $registration_section, $rotating_section);
        $this->course_db->query("INSERT INTO gradeable_teams (team_id, g_id, registration_section, rotating_section) VALUES(?,?,?,?)", $params);
        $this->course_db->query("INSERT INTO teams (team_id, user_id, state) VALUES(?,?,1)", array($team_id, $user_id));
    }

    public function leaveTeam($team_id, $user_id) {
        $this->course_db->query("DELETE FROM teams AS t
          WHERE team_id=? AND user_id=? AND state=1", array($team_id, $user_id));
    }

    public function sendTeamInvitation($team_id, $user_id) {
        $this->course_db->query("INSERT INTO teams (team_id, user_id, state) VALUES(?,?,0)", array($team_id, $user_id));
    }

    public function acceptTeamInvitation($team_id, $user_id) {
        $this->course_db->query("INSERT INTO teams (team_id, user_id, state) VALUES(?,?,1)", array($team_id, $user_id));
    }

    public function cancelTeamInvitation($team_id, $user_id) {
        $this->course_db->query("DELETE FROM teams WHERE team_id=? AND user_id=? AND state=0", array($team_id, $user_id));
    }

    public function declineAllTeamInvitations($g_id, $user_id) {
        $this->course_db->query("DELETE FROM teams AS t USING gradeable_teams AS gt
          WHERE gt.g_id=? AND gt.team_id = t.team_id AND t.user_id=? AND t.state=0", array($g_id, $user_id));
    }

    public function getTeamById($team_id) {
        $this->course_db->query("
          SELECT team_id, registration_section, rotating_section, user_id, state FROM gradeable_teams NATURAL JOIN teams WHERE team_id=? ORDER BY user_id", array($team_id));

        if (count($this->course_db->rows()) === 0) {
            return null;
        }
        else {
            $team = new Team($this->core, $this->course_db->rows());
            return $team;
        }
    }

    public function getTeamByGradeableAndUser($g_id, $user_id) {
        $this->course_db->query("
          SELECT team_id, registration_section, rotating_section, user_id, state
          FROM gradeable_teams NATURAL JOIN teams
          WHERE g_id=? AND team_id IN (
            SELECT team_id
            FROM teams
            WHERE user_id=? AND state=1)
          ORDER BY user_id",
          array($g_id, $user_id));

        if (count($this->course_db->rows()) === 0) {
            return null;
        }
        else {
            $team = new Team($this->core, $this->course_db->rows());
            return $team;
        }
    }

    public function getTeamsByGradeableId($g_id) {
        $this->course_db->query("
          SELECT gt.team_id, gt.registration_section, gt.rotating_section, t.user_id, t.state
          FROM gradeable_teams AS gt 
          LEFT JOIN (
            SELECT *
            FROM teams
          ) AS t ON gt.team_id=t.team_id
          WHERE g_id=?
          ORDER BY user_id",
          array($g_id));

        $team_rows = array();
        foreach($this->course_db->rows() as $row) {
            if (!isset($team_rows[$row['team_id']])){
                $team_rows[$row['team_id']] = array();
            }
            $team_rows[$row['team_id']][] = $row;
        }
        $teams = array();
        foreach($team_rows as $team_row) {
            $teams[] = new Team($this->core, $team_row);
        }
        return $teams;
    }

    public function getTotalTeamCountByGradingSections($g_id, $sections, $section_key) {
        $return = array();
        $params = array($g_id);
        $sections_query = "";
        if (count($sections) > 0) {
            $sections_query = "{$section_key} IN (".implode(",", array_fill(0, count($sections), "?")).") AND";
            $params = array_merge($sections, $params);
        }
        $this->course_db->query("
SELECT count(*) as cnt, {$section_key} 
FROM gradeable_teams 
WHERE {$sections_query} g_id=? AND team_id IN (
  SELECT team_id
  FROM teams
)
GROUP BY {$section_key} 
ORDER BY {$section_key}", $params);
        foreach ($this->course_db->rows() as $row) {
            $return[$row[$section_key]] = intval($row['cnt']);
        }
        foreach ($sections as $section) {
            if (!isset($return[$section])) $return[$section] = 0;
        }
        ksort($return);
        return $return;
    }

    public function getUsersWithoutTeamByGradingSections($g_id, $sections, $section_key) {
        $return = array();
        $params = array($g_id);
        $sections_query = "";
        if (count($sections) > 0) {
            $sections_query= "{$section_key} IN (".implode(",", array_fill(0, count($sections), "?")).") AND";
            $params = array_merge($sections, $params);
        }
        $this->course_db->query("
SELECT count(*) as cnt, {$section_key} 
FROM users 
WHERE {$sections_query} user_id NOT IN (
  SELECT user_id
  FROM gradeable_teams NATURAL JOIN teams
  WHERE g_id=?
  ORDER BY user_id
)
GROUP BY {$section_key} 
ORDER BY {$section_key}", $params);
        foreach ($this->course_db->rows() as $row) {
            $return[$row[$section_key]] = intval($row['cnt']);
        }
        foreach ($sections as $section) {
            if (!isset($return[$section])) $return[$section] = 0;
        }
        ksort($return);
        return $return;
    }

    public function getGradedComponentsCountByTeamGradingSections($g_id, $sections, $section_key) {
        $return = array();
        $params = array($g_id);
        $where = "";
        if (count($sections) > 0) {
            $where = "WHERE {$section_key} IN (".implode(",", array_fill(0, count($sections), "?")).")";
            $params = array_merge($params, $sections);
        }
        $this->course_db->query("
SELECT count(gt.*) as cnt, gt.{$section_key}
FROM gradeable_teams AS gt
INNER JOIN (
  SELECT * FROM gradeable_data AS gd LEFT JOIN gradeable_component_data AS gcd ON gcd.gd_id = gd.gd_id WHERE g_id=?
) AS gd ON gt.team_id = gd.gd_team_id
{$where}
GROUP BY gt.{$section_key}
ORDER BY gt.{$section_key}", $params);
        foreach ($this->course_db->rows() as $row) {
            $return[$row[$section_key]] = intval($row['cnt']);
        }
        return $return;
    }

    public function getUsersWithLateDays() {
      $this->course_db->query("
        SELECT u.user_id, user_firstname, user_preferred_firstname, 
          user_lastname, allowed_late_days, since_timestamp::timestamp::date
        FROM users AS u
        FULL OUTER JOIN late_days AS l
          ON u.user_id=l.user_id
        WHERE allowed_late_days IS NOT NULL
          AND allowed_late_days>0
        ORDER BY
          user_email ASC, since_timestamp DESC;");

      $return = array();
      foreach($this->course_db->rows() as $row){
        $return[] = new SimpleLateUser($this->core, $row);
      }
      return $return;
    }

    public function getUsersWithExtensions($gradeable_id) {
      $this->course_db->query("
        SELECT u.user_id, user_firstname,
          user_preferred_firstname, user_lastname, late_day_exceptions
        FROM users as u
        FULL OUTER JOIN late_day_exceptions as l
          ON u.user_id=l.user_id
        WHERE g_id=?
          AND late_day_exceptions IS NOT NULL
          AND late_day_exceptions>0
        ORDER BY user_email ASC;", array($gradeable_id));

      $return = array();
      foreach($this->course_db->rows() as $row){
        $return[] = new SimpleLateUser($this->core, $row);
      }
      return $return;
    }

    public function updateLateDays($user_id, $timestamp, $days){
        $this->course_db->query("
          UPDATE late_days
          SET allowed_late_days=?
          WHERE user_id=?
            AND since_timestamp=?", array($days, $user_id, $timestamp));
        if(count($this->course_db->rows())==0){
          $this->course_db->query("
            INSERT INTO late_days
            (user_id, since_timestamp, allowed_late_days)
            VALUES(?,?,?)", array($user_id, $timestamp, $days));
        }
    }

    public function updateExtensions($user_id, $g_id, $days){
        $this->course_db->query("
          UPDATE late_day_exceptions
          SET late_day_exceptions=?
          WHERE user_id=?
            AND g_id=?;", array($days, $user_id, $g_id));
        if(count($this->course_db->rows())==0){
          $this->course_db->query("
            INSERT INTO late_day_exceptions
            (user_id, g_id, late_day_exceptions)
            VALUES(?,?,?)", array($user_id, $g_id, $days));
        }
    }
    
    public function getPeerGradingAssignNumber($gradeable_id) {
        $this->course_db->query("SELECT eg_peer_grade_set FROM electronic_gradeable WHERE g_id=?", array($gradeable_id));
        return $this->course_db->row()['eg_peer_grade_set'];
    }
    
    public function clearPeerGradingAssignments($gradeable_id) {
        $this->course_db->query("DELETE FROM peer_assign WHERE g_id=?", array($gradeable_id));
    }
    
    public function insertPeerGradingAssignment($grader, $student, $gradeable_id) {
        $this->course_db->query("INSERT INTO peer_assign(grader_id, user_id, g_id) VALUES (?,?,?)", array($grader, $student, $gradeable_id));
    }
}
<|MERGE_RESOLUTION|>--- conflicted
+++ resolved
@@ -997,12 +997,8 @@
     public function insertGradeableComponentMarkData($gd_id, $gc_id, GradeableComponentMark $mark) {
         $params = array($gc_id, $gd_id, $mark->getId());
         $this->course_db->query("
-<<<<<<< HEAD
 INSERT INTO gradeable_component_mark_data (gc_id, gd_id, gcm_id)
 VALUES (?, ?, ?)", $params);
-=======
-DELETE FROM gradeable_component_mark_data WHERE gc_id=? AND gd_id=? AND gcm_id=?", $params);
->>>>>>> 1e00a8a4
     }
 
     public function createNewGradeable(Gradeable $gradeable) {
