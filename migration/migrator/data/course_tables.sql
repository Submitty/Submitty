--
-- PostgreSQL database dump
--


SET statement_timeout = 0;
SET lock_timeout = 0;
SET idle_in_transaction_session_timeout = 0;
SET client_encoding = 'UTF8';
SET standard_conforming_strings = on;
SET check_function_bodies = false;
SET xmloption = content;
SET client_min_messages = warning;
SET row_security = off;

--
-- Name: notifications_component; Type: TYPE; Schema: public; Owner: -
--

CREATE TYPE public.notifications_component AS ENUM (
    'forum',
    'student',
    'grading',
    'team'
);


--
-- Name: add_course_user(); Type: FUNCTION; Schema: public; Owner: -
--

CREATE FUNCTION public.add_course_user() RETURNS trigger
    LANGUAGE plpgsql
    AS $$
        DECLARE
            temp_row RECORD;
            random_str TEXT;
            num_rows INT;
        BEGIN
            FOR temp_row IN SELECT g_id FROM gradeable LOOP
                LOOP
                    random_str = random_string(15);
                    PERFORM 1 FROM gradeable_anon
                    WHERE g_id=temp_row.g_id AND anon_id=random_str;
                    GET DIAGNOSTICS num_rows = ROW_COUNT;
                    IF num_rows = 0 THEN
                        EXIT;
                    END IF;
                END LOOP;
                INSERT INTO gradeable_anon (
                    SELECT NEW.user_id, temp_row.g_id, random_str
                    WHERE NOT EXISTS (
                        SELECT 1
                        FROM gradeable_anon
                        WHERE user_id=NEW.user_id AND g_id=temp_row.g_id
                    )
                );
            END LOOP;
            RETURN NULL;
        END;
    $$;


SET default_tablespace = '';


--
-- Name: late_day_cache; Type: TABLE; Schema: public; Owner: -
--

CREATE TABLE public.late_day_cache (
    g_id character varying(255),
    user_id character varying(255) NOT NULL,
    team_id character varying(255),
    late_day_date timestamp with time zone NOT NULL,
    late_days_remaining integer NOT NULL,
    late_days_allowed integer,
    submission_days_late integer,
    late_day_exceptions integer,
    late_day_status integer,
    late_days_change integer NOT NULL,
    reason_for_exception character varying(255),
    CONSTRAINT ldc_gradeable_info CHECK (((g_id IS NULL) OR ((submission_days_late IS NOT NULL) AND (late_day_exceptions IS NOT NULL))))
);


--
-- Name: calculate_remaining_cache_for_user(text, integer); Type: FUNCTION; Schema: public; Owner: -
--

CREATE FUNCTION public.calculate_remaining_cache_for_user(user_id text, default_late_days integer) RETURNS SETOF public.late_day_cache
    LANGUAGE plpgsql
    AS $$
    #variable_conflict use_variable
    DECLARE
        var_row RECORD;
        return_cache late_day_cache%rowtype;
        latestDate timestamp with time zone;
        late_days_remaining integer;
        late_days_change integer;
        late_days_used integer;
        returnedrow late_day_cache%rowtype;
    BEGIN
        -- Grab latest row of data available
        FOR var_row IN (
            SELECT * 
            FROM late_day_cache ldc 
            WHERE ldc.user_id = user_id
            ORDER BY ldc.late_day_date DESC, ldc.g_id DESC NULLS LAST
            LIMIT 1
        ) LOOP
            late_days_remaining = var_row.late_days_remaining;
            latestDate = var_row.late_day_date;
        END LOOP;
        
        -- Get the number of late days charged up to this point
        late_days_used = (SELECT COALESCE(SUM(-ldc.late_days_change), 0)
            FROM late_day_cache ldc
            WHERE (latestDate is NULL OR ldc.late_day_date <= latestDate)
                AND ldc.user_id = user_id AND ldc.g_id IS NOT NULL
        );
        
        -- if there is no cache in the table, the starting point
        -- should be the course default late days
        IF late_days_remaining IS NULL THEN
            late_days_remaining = default_late_days;
            late_days_used = 0;
        END IF;
        
        -- For every event after the cache's latest entry, calculate the 
        -- late days remaining and the late day change (increase or decrease)
        FOR var_row IN (
            SELECT * FROM (
                SELECT * FROM grab_late_day_gradeables_for_user (user_id := user_id)
                UNION
                SELECT * FROM grab_late_day_updates_for_user (user_id := user_id)
            ) as combined
            WHERE latestDate is NULL OR late_day_date > latestDate
            ORDER BY late_day_date NULLS LAST, g_id NULLS FIRST
        ) LOOP
            --is late day update
            IF var_row.g_id IS NULL THEN
                late_days_change = var_row.late_days_allowed - (late_days_remaining + late_days_used);
                late_days_remaining = GREATEST(0, late_days_remaining + late_days_change);
                return_cache = var_row;
                return_cache.late_days_change = late_days_change;
                return_cache.late_days_remaining = late_days_remaining;
            --is gradeable event
            ELSE
                returnedrow = get_late_day_info_from_previous(var_row.submission_days_late, var_row.late_days_allowed, var_row.late_day_exceptions, late_days_remaining);
                late_days_used = late_days_used - returnedrow.late_days_change;
				late_days_remaining = late_days_remaining + returnedrow.late_days_change;
                return_cache = var_row;
                return_cache.late_days_change = returnedrow.late_days_change;
                return_cache.late_days_remaining = returnedrow.late_days_remaining;
            END IF;
            RETURN NEXT return_cache;
        END LOOP;
        RETURN;
    END;
    $$;


--
-- Name: calculate_submission_days_late(timestamp with time zone, timestamp with time zone); Type: FUNCTION; Schema: public; Owner: -
--

CREATE FUNCTION public.calculate_submission_days_late(submission_time timestamp with time zone, submission_due_date timestamp with time zone) RETURNS integer
    LANGUAGE plpgsql
    AS $$
    #variable_conflict use_variable
    DECLARE
        return_row late_day_cache%rowtype;
        late_days_change integer;
        assignment_budget integer;
    BEGIN
        RETURN 
        CASE
            WHEN submission_time IS NULL THEN 0
            WHEN DATE_PART('day', submission_time - submission_due_date) < 0 THEN 0
            WHEN DATE_PART('hour', submission_time - submission_due_date) > 0
                OR DATE_PART('minute', submission_time - submission_due_date) > 0
                OR DATE_PART('second', submission_time - submission_due_date) > 0
                THEN DATE_PART('day', submission_time - submission_due_date) + 1
            ELSE DATE_PART('day', submission_time - submission_due_date)
        END;
    END;
    $$;


--
-- Name: check_valid_score(numeric, integer); Type: FUNCTION; Schema: public; Owner: -
--

CREATE FUNCTION public.check_valid_score(numeric, integer) RETURNS boolean
    LANGUAGE plpgsql
    AS $_$
declare
valid_score BOOLEAN;
BEGIN
   SELECT
   CASE WHEN gc_max_value >=0 THEN $1<=gc_max_value AND $1>=0
        ELSE $1>=gc_max_value AND $1<=0
   END INTO valid_score FROM gradeable_component AS gc WHERE gc.gc_id=$2;
   RETURN valid_score;
END;
$_$;


--
-- Name: csv_to_numeric_gradeable(text[], text, text); Type: FUNCTION; Schema: public; Owner: -
--

CREATE FUNCTION public.csv_to_numeric_gradeable(vcode text[], gradeable_id text, grader_id text) RETURNS boolean
    LANGUAGE plpgsql
    AS $$
    DECLARE
        -- Size of first array after splitting
        size INTEGER;
        -- Array of individual line after splitting
        line TEXT[];
        -- Variable to store each line in the array
        i TEXT;
        -- Array of gc_ids for this gradeable
        gcids INTEGER[];
        -- gradeable_data id for this gradeable for this student
        gdid INTEGER;
        -- Array counter
        j INTEGER;
        -- Is this gradeable component text?
        istext BOOLEAN[];
        --Score to be inserted
        score NUMERIC;
    BEGIN
        gcids := ARRAY(SELECT gc_id FROM gradeable_component WHERE g_id = gradeable_id);
        istext := ARRAY(SELECT gc_is_text FROM gradeable_component WHERE g_id = gradeable_id);
        -- Get the number of gradeable components for this gradeable. Will be used to test
        -- for uniform sized arrays
        size := array_length(gcids, 1);
        FOREACH i IN ARRAY vcode
        LOOP
            -- Split the current line
            line := string_to_array(i, ',');
            -- Check for uniform size
            IF array_length(line, 1) <> size + 1 THEN
            RAISE EXCEPTION 'INVALID SIZE: Arrays are jagged.';
            END IF;

            -- Remove any existing record for this student for this gradeable
            DELETE FROM gradeable_data WHERE gd_user_id = line[1] AND g_id = gradeable_id;

            INSERT INTO gradeable_data(g_id, gd_user_id) VALUES (gradeable_id, line[1]);

            SELECT gd_id INTO gdid FROM gradeable_data WHERE g_id = gradeable_id AND gd_user_id = line[1];

            FOR j IN 1..size
            LOOP
            IF istext[j] THEN
            --COME BACK AND FIX: need to put in gcd_grade_time...double check to see that CSV upload still works for numeric/text
                INSERT INTO gradeable_component_data(gc_id, gd_id, gcd_component_comment, gcd_grader_id, gcd_graded_version, gcd_grade_time) VALUES (gcids[j], gdid, line[j+1], grader_id, NULL);
            ELSE
                score := CAST(line[j+1] AS NUMERIC);
                INSERT INTO gradeable_component_data(gc_id, gd_id, gcd_score, gcd_grader_id, gcd_graded_version, gcd_grade_time) VALUES (gcids[j], gdid, score, grader_id, NULL);
            END IF;
            END LOOP;

        END LOOP;
        RETURN TRUE ;
    END;
    $$;


--
-- Name: electronic_gradeable_change(); Type: FUNCTION; Schema: public; Owner: -
--

CREATE FUNCTION public.electronic_gradeable_change() RETURNS trigger
    LANGUAGE plpgsql
    AS $$
        #variable_conflict use_variable
        DECLARE
            g_id varchar ;
            due_date timestamp;
        BEGIN
            -- Check for any important changes
            IF TG_OP = 'UPDATE'
            AND NEW.eg_submission_due_date = OLD.eg_submission_due_date
            AND NEW.eg_has_due_date = OLD.eg_has_due_date
            AND NEW.eg_allow_late_submission = OLD.eg_allow_late_submission
            AND NEW.eg_late_days = OLD.eg_late_days THEN
                RETURN NEW;
            END IF;
            
            -- Grab submission due date
            due_date = 
            CASE
                -- INSERT
                WHEN TG_OP = 'INSERT' THEN NEW.eg_submission_due_date
                -- DELETE
                WHEN TG_OP = 'DELETE' THEN OLD.eg_submission_due_date
                -- UPDATE
                ELSE LEAST(NEW.eg_submission_due_date, OLD.eg_submission_due_date)
            END;
            
            DELETE FROM late_day_cache WHERE late_day_date >= due_date;
            RETURN NEW;
        END;
    $$;


--
-- Name: get_allowed_late_days(character varying, timestamp with time zone); Type: FUNCTION; Schema: public; Owner: -
--

CREATE FUNCTION public.get_allowed_late_days(character varying, timestamp with time zone) RETURNS integer
    LANGUAGE sql
    AS $_$
SELECT allowed_late_days FROM late_days WHERE user_id = $1 AND since_timestamp <= $2 ORDER BY since_timestamp DESC LIMIT 1;
$_$;


--
-- Name: get_late_day_info_from_previous(integer, integer, integer, integer); Type: FUNCTION; Schema: public; Owner: -
--

CREATE FUNCTION public.get_late_day_info_from_previous(submission_days_late integer, late_days_allowed integer, late_day_exceptions integer, late_days_remaining integer) RETURNS SETOF public.late_day_cache
    LANGUAGE plpgsql
    AS $$
    #variable_conflict use_variable
    DECLARE
        return_row late_day_cache%rowtype;
        late_days_change integer;
        assignment_budget integer;
    BEGIN
        late_days_change = 0;
        assignment_budget = LEAST(late_days_allowed, late_days_remaining) + late_day_exceptions;
        IF submission_days_late <= assignment_budget THEN
            -- clamp the days charged to be the days late minus exceptions above zero.
            late_days_change = -GREATEST(0, LEAST(submission_days_late, assignment_budget) - late_day_exceptions);
        END IF;

        return_row.late_day_status = 
        CASE
            -- BAD STATUS
            WHEN (submission_days_late > late_day_exceptions AND late_days_change = 0) THEN 3
            -- LATE STATUS
            WHEN submission_days_late > late_day_exceptions THEN 2
            -- GOOD STATUS
            ELSE 1
        END;

        return_row.late_days_change = late_days_change;
        return_row.late_days_remaining = late_days_remaining + late_days_change;
        RETURN NEXT return_row;
        RETURN;
    END;
    $$;


--
-- Name: grab_late_day_gradeables_for_user(text); Type: FUNCTION; Schema: public; Owner: -
--

CREATE FUNCTION public.grab_late_day_gradeables_for_user(user_id text) RETURNS SETOF public.late_day_cache
    LANGUAGE plpgsql
    AS $$
    #variable_conflict use_variable
    DECLARE
    latestDate timestamp with time zone ;
    var_row RECORD;
    returnrow late_day_cache%rowtype;
    BEGIN
        FOR var_row in (
            WITH valid_gradeables AS (
				SELECT g.g_id, g.g_title, eg.eg_submission_due_date, eg.eg_late_days
				FROM gradeable g
				JOIN electronic_gradeable eg
					ON eg.g_id=g.g_id
				WHERE 
					eg.eg_submission_due_date IS NOT NULL
					and eg.eg_has_due_date = TRUE
					and eg.eg_student_submit = TRUE
					and eg.eg_student_view = TRUE
					and g.g_gradeable_type = 0
					and eg.eg_allow_late_submission = TRUE
					and eg.eg_submission_open_date <= NOW()
			),
			submitted_gradeables AS (
				SELECT egd.g_id, u.user_id, t.team_id, egd.submission_time
				FROM electronic_gradeable_version egv
				JOIN electronic_gradeable_data egd
					ON egv.g_id=egd.g_id 
					AND egv.active_version=egd.g_version
					AND (
						CASE
							when egd.team_id IS NOT NULL THEN egv.team_id=egd.team_id
							else egv.user_id=egd.user_id
						END
					)
				LEFT JOIN teams t
					ON t.team_id=egd.team_id
				LEFT JOIN users u
					ON u.user_id=t.user_id
					OR u.user_id=egd.user_id
				WHERE u.user_id=user_id
			)
			SELECT
				vg.g_id,
				vg.g_title,
				COALESCE(sg.user_id, user_id) as user_id,
				sg.team_id,
				vg.eg_submission_due_date AS late_day_date,
				vg.eg_late_days AS late_days_allowed,
				calculate_submission_days_late(sg.submission_time, vg.eg_submission_due_date) AS submission_days_late,
				CASE
					WHEN lde.late_day_exceptions IS NULL THEN 0
					ELSE lde.late_day_exceptions
				END AS late_day_exceptions,
				lde.reason_for_exception
			FROM valid_gradeables vg
			LEFT JOIN submitted_gradeables sg
				ON vg.g_id=sg.g_id
			LEFT JOIN late_day_exceptions lde
				ON lde.user_id=user_id
				AND vg.g_id=lde.g_id
		ORDER BY late_day_date, g_id
	) LOOP
		returnrow.g_id = var_row.g_id;
		returnrow.team_id = var_row.team_id;
		returnrow.user_id = var_row.user_id;
		returnrow.late_days_allowed = var_row.late_days_allowed;
		returnrow.late_day_date = var_row.late_day_date;
		returnrow.submission_days_late = var_row.submission_days_late;
		returnrow.late_day_exceptions = var_row.late_day_exceptions;
		returnrow.reason_for_exception = var_row.reason_for_exception;
		RETURN NEXT returnrow;
        END LOOP;
        RETURN;	
    END;
    $$;


--
-- Name: grab_late_day_updates_for_user(text); Type: FUNCTION; Schema: public; Owner: -
--

CREATE FUNCTION public.grab_late_day_updates_for_user(user_id text) RETURNS SETOF public.late_day_cache
    LANGUAGE plpgsql
    AS $$
    #variable_conflict use_variable
    DECLARE
    latestDate timestamp with time zone ;
    var_row RECORD;
    returnrow late_day_cache%rowtype;
    BEGIN
        FOR var_row in (
            SELECT
                ld.user_id,
                ld.since_timestamp AS late_day_date,
                ld.allowed_late_days AS late_days_allowed
            FROM late_days ld
            WHERE 
                ld.user_id = user_id
            ORDER BY late_day_date
        ) LOOP
            returnrow.user_id = var_row.user_id;
            returnrow.late_day_date = var_row.late_day_date;
            returnrow.late_days_allowed = var_row.late_days_allowed;
            RETURN NEXT returnrow;
        END LOOP;
        RETURN;	
    END;
    $$;


--
-- Name: gradeable_delete(); Type: FUNCTION; Schema: public; Owner: -
--

CREATE FUNCTION public.gradeable_delete() RETURNS trigger
    LANGUAGE plpgsql
    AS $$
        BEGIN
            DELETE FROM late_day_cache WHERE late_day_date >= (SELECT eg_submission_due_date 
                                                                FROM electronic_gradeable 
                                                                WHERE g_id = OLD.g_id);
            RETURN OLD;
        END;
    $$;


--
-- Name: gradeable_version_change(); Type: FUNCTION; Schema: public; Owner: -
--

CREATE FUNCTION public.gradeable_version_change() RETURNS trigger
    LANGUAGE plpgsql
    AS $$
        #variable_conflict use_variable
        DECLARE
            g_id varchar;
            user_id varchar;
            team_id varchar;
            version RECORD;
        BEGIN
            g_id = CASE WHEN TG_OP = 'DELETE' THEN OLD.g_id ELSE NEW.g_id END;
            user_id = CASE WHEN TG_OP = 'DELETE' THEN OLD.user_id ELSE NEW.user_id END;
            team_id = CASE WHEN TG_OP = 'DELETE' THEN OLD.team_id ELSE NEW.team_id END;
            
            --- Remove all lade day cache for all gradeables past this submission due date
            --- for every user associated with the gradeable
            DELETE FROM late_day_cache ldc
            WHERE late_day_date >= (SELECT eg.eg_submission_due_date 
                                    FROM electronic_gradeable eg
                                    WHERE eg.g_id = g_id)
                AND (
                    ldc.user_id IN (SELECT t.user_id FROM teams t WHERE t.team_id = team_id)
                    OR
                    ldc.user_id = user_id
                );

            RETURN NEW;
        END;
    $$;


--
-- Name: late_day_extension_change(); Type: FUNCTION; Schema: public; Owner: -
--

CREATE FUNCTION public.late_day_extension_change() RETURNS trigger
    LANGUAGE plpgsql
    AS $$
        #variable_conflict use_variable
        DECLARE
            g_id varchar;
            user_id varchar;
        BEGIN
            -- Grab values for delete/update/insert
            g_id = CASE WHEN TG_OP = 'DELETE' THEN OLD.g_id ELSE NEW.g_id END;
            user_id = CASE WHEN TG_OP = 'DELETE' THEN OLD.user_id ELSE NEW.user_id END;

            DELETE FROM late_day_cache ldc 
            WHERE ldc.late_day_date >= (SELECT eg_submission_due_date 
                                        FROM electronic_gradeable eg 
                                        WHERE eg.g_id = g_id)
            AND ldc.user_id = user_id;
            RETURN NEW;
        END;
    $$;


--
-- Name: late_days_allowed_change(); Type: FUNCTION; Schema: public; Owner: -
--

CREATE FUNCTION public.late_days_allowed_change() RETURNS trigger
    LANGUAGE plpgsql
    AS $$
    #variable_conflict use_variable
    DECLARE
        g_id varchar;
        user_id varchar;
        team_id varchar;
        version RECORD;
    BEGIN
        version = CASE WHEN TG_OP = 'DELETE' THEN OLD ELSE NEW END;
        -- since_timestamp = CASE WHEN TG_OP = 'DELETE' THEN OLD.since_timestamp ELSE NEW.since_timestamp END;
        -- user_id = CASE WHEN TG_OP = 'DELETE' THEN OLD.user_id ELSE NEW.user_id END;

        DELETE FROM late_day_cache ldc WHERE ldc.late_day_date >= version.since_timestamp AND ldc.user_id = version.user_id;
        RETURN NEW;
    END;
    $$;


--
-- Name: random_string(integer); Type: FUNCTION; Schema: public; Owner: -
--

CREATE FUNCTION public.random_string(length integer) RETURNS text
    LANGUAGE plpgsql
    AS $$
        DECLARE
            chars text[] := '{0,1,2,3,4,5,6,7,8,9,A,B,C,D,E,F,G,H,I,J,K,L,M,N,O,P,Q,R,S,T,U,V,W,X,Y,Z,a,b,c,d,e,f,g,h,i,j,k,l,m,n,o,p,q,r,s,t,u,v,w,x,y,z}';
            result text := '';
            i integer := 0;
        BEGIN
            IF length < 0 THEN
                raise exception 'Given length cannot be less than 0';
            END IF;
            FOR i IN 1..length LOOP
                result := result || chars[1+random()*(array_length(chars, 1)-1)];
            END LOOP;
            RETURN result;
        END;
    $$;


--
-- Name: update_previous_rotating_section(); Type: FUNCTION; Schema: public; Owner: -
--

CREATE FUNCTION public.update_previous_rotating_section() RETURNS trigger
    LANGUAGE plpgsql
    AS $$
BEGIN
	IF (
		(NEW.rotating_section IS NULL AND OLD.rotating_section IS NOT NULL)
		OR NEW.rotating_section != OLD.rotating_section
	) THEN
		NEW.previous_rotating_section := OLD.rotating_section;
	END IF;
	RETURN NEW;
END;
$$;


--
-- Name: autograding_metrics; Type: TABLE; Schema: public; Owner: -
--

CREATE TABLE public.autograding_metrics (
    user_id text NOT NULL,
    team_id text NOT NULL,
    g_id text NOT NULL,
    g_version integer NOT NULL,
    testcase_id text NOT NULL,
    elapsed_time real,
    max_rss_size integer,
    points integer NOT NULL,
    passed boolean NOT NULL,
    hidden boolean NOT NULL,
    CONSTRAINT elapsed_time_nonnegative CHECK ((elapsed_time >= (0)::double precision)),
    CONSTRAINT max_rss_size_nonnegative CHECK ((max_rss_size >= 0)),
    CONSTRAINT metrics_user_team_id_check CHECK (((user_id IS NOT NULL) OR (team_id IS NOT NULL)))
);


--
-- Name: calendar_messages; Type: TABLE; Schema: public; Owner: -
--

CREATE TABLE public.calendar_messages (
    id integer NOT NULL,
    type integer NOT NULL,
    text character varying(255) NOT NULL,
    date date NOT NULL
);


--
-- Name: calendar_messages_id_seq; Type: SEQUENCE; Schema: public; Owner: -
--

CREATE SEQUENCE public.calendar_messages_id_seq
    AS integer
    START WITH 1
    INCREMENT BY 1
    NO MINVALUE
    NO MAXVALUE
    CACHE 1;


--
-- Name: calendar_messages_id_seq; Type: SEQUENCE OWNED BY; Schema: public; Owner: -
--

ALTER SEQUENCE public.calendar_messages_id_seq OWNED BY public.calendar_messages.id;


--
-- Name: categories_list; Type: TABLE; Schema: public; Owner: -
--

CREATE TABLE public.categories_list (
    category_id integer NOT NULL,
    category_desc character varying NOT NULL,
    rank integer,
    color character varying DEFAULT '#000080'::character varying NOT NULL,
    visible_date date
);


--
-- Name: categories_list_category_id_seq; Type: SEQUENCE; Schema: public; Owner: -
--

CREATE SEQUENCE public.categories_list_category_id_seq
    AS integer
    START WITH 1
    INCREMENT BY 1
    NO MINVALUE
    NO MAXVALUE
    CACHE 1;


--
-- Name: categories_list_category_id_seq; Type: SEQUENCE OWNED BY; Schema: public; Owner: -
--

ALTER SEQUENCE public.categories_list_category_id_seq OWNED BY public.categories_list.category_id;


--
-- Name: course_materials; Type: TABLE; Schema: public; Owner: -
--

CREATE TABLE public.course_materials (
    id integer NOT NULL,
    path character varying(255),
    type smallint NOT NULL,
    release_date timestamp with time zone,
    hidden_from_students boolean,
    priority double precision NOT NULL,
    url text,
    title character varying(255)
);


--
-- Name: course_materials_access; Type: TABLE; Schema: public; Owner: -
--

CREATE TABLE public.course_materials_access (
    id integer NOT NULL,
    course_material_id integer NOT NULL,
    user_id character varying(255) NOT NULL,
    "timestamp" timestamp with time zone NOT NULL
);


--
-- Name: course_materials_access_id_seq; Type: SEQUENCE; Schema: public; Owner: -
--

CREATE SEQUENCE public.course_materials_access_id_seq
    AS integer
    START WITH 1
    INCREMENT BY 1
    NO MINVALUE
    NO MAXVALUE
    CACHE 1;


--
-- Name: course_materials_access_id_seq; Type: SEQUENCE OWNED BY; Schema: public; Owner: -
--

ALTER SEQUENCE public.course_materials_access_id_seq OWNED BY public.course_materials_access.id;


--
-- Name: course_materials_id_seq; Type: SEQUENCE; Schema: public; Owner: -
--

CREATE SEQUENCE public.course_materials_id_seq
    AS integer
    START WITH 1
    INCREMENT BY 1
    NO MINVALUE
    NO MAXVALUE
    CACHE 1;


--
-- Name: course_materials_id_seq; Type: SEQUENCE OWNED BY; Schema: public; Owner: -
--

ALTER SEQUENCE public.course_materials_id_seq OWNED BY public.course_materials.id;


--
-- Name: course_materials_sections; Type: TABLE; Schema: public; Owner: -
--

CREATE TABLE public.course_materials_sections (
    course_material_id integer NOT NULL,
    section_id character varying(255) NOT NULL
);


--
-- Name: electronic_gradeable; Type: TABLE; Schema: public; Owner: -
--

CREATE TABLE public.electronic_gradeable (
    g_id character varying(255) NOT NULL,
    eg_config_path character varying(1024) NOT NULL,
    eg_is_repository boolean NOT NULL,
    eg_vcs_partial_path character varying(1024) NOT NULL,
    eg_vcs_host_type integer DEFAULT 0 NOT NULL,
    eg_team_assignment boolean NOT NULL,
    eg_max_team_size integer NOT NULL,
    eg_team_lock_date timestamp(6) with time zone NOT NULL,
    eg_use_ta_grading boolean NOT NULL,
    eg_student_download boolean DEFAULT false NOT NULL,
    eg_student_view boolean NOT NULL,
    eg_student_view_after_grades boolean DEFAULT false NOT NULL,
    eg_student_submit boolean NOT NULL,
    eg_submission_open_date timestamp(6) with time zone NOT NULL,
    eg_submission_due_date timestamp(6) with time zone NOT NULL,
    eg_has_due_date boolean DEFAULT true NOT NULL,
    eg_late_days integer DEFAULT '-1'::integer NOT NULL,
    eg_allow_late_submission boolean DEFAULT true NOT NULL,
    eg_precision numeric NOT NULL,
    eg_grade_inquiry_allowed boolean DEFAULT true NOT NULL,
    eg_grade_inquiry_per_component_allowed boolean DEFAULT false NOT NULL,
    eg_grade_inquiry_due_date timestamp(6) with time zone NOT NULL,
    eg_thread_ids json DEFAULT '{}'::json NOT NULL,
    eg_has_discussion boolean DEFAULT false NOT NULL,
    eg_limited_access_blind integer DEFAULT 1,
    eg_peer_blind integer DEFAULT 3,
    eg_grade_inquiry_start_date timestamp(6) with time zone NOT NULL,
    eg_hidden_files character varying(1024),
    eg_depends_on character varying(255) DEFAULT NULL::character varying,
    eg_depends_on_points integer,
    eg_has_release_date boolean DEFAULT true NOT NULL,
    eg_vcs_subdirectory character varying(1024) DEFAULT ''::character varying NOT NULL,
    eg_using_subdirectory boolean DEFAULT false NOT NULL,
    eg_instructor_blind integer DEFAULT 1,
    CONSTRAINT eg_grade_inquiry_allowed_true CHECK (((eg_grade_inquiry_allowed IS TRUE) OR (eg_grade_inquiry_per_component_allowed IS FALSE))),
    CONSTRAINT eg_grade_inquiry_due_date_max CHECK ((eg_grade_inquiry_due_date <= '9999-03-01 00:00:00-05'::timestamp with time zone)),
    CONSTRAINT eg_grade_inquiry_start_date_max CHECK ((eg_grade_inquiry_start_date <= '9999-03-01 00:00:00-05'::timestamp with time zone)),
    CONSTRAINT eg_submission_date CHECK ((eg_submission_open_date <= eg_submission_due_date)),
    CONSTRAINT eg_submission_due_date_max CHECK ((eg_submission_due_date <= '9999-03-01 00:00:00-05'::timestamp with time zone)),
    CONSTRAINT eg_team_lock_date_max CHECK ((eg_team_lock_date <= '9999-03-01 00:00:00-05'::timestamp with time zone))
);


--
-- Name: electronic_gradeable_data; Type: TABLE; Schema: public; Owner: -
--

CREATE TABLE public.electronic_gradeable_data (
    g_id character varying(255) NOT NULL,
    user_id character varying(255),
    team_id character varying(255),
    g_version integer NOT NULL,
    autograding_non_hidden_non_extra_credit numeric DEFAULT 0 NOT NULL,
    autograding_non_hidden_extra_credit numeric DEFAULT 0 NOT NULL,
    autograding_hidden_non_extra_credit numeric DEFAULT 0 NOT NULL,
    autograding_hidden_extra_credit numeric DEFAULT 0 NOT NULL,
    submission_time timestamp(6) with time zone NOT NULL,
    autograding_complete boolean DEFAULT false NOT NULL,
    CONSTRAINT egd_user_team_id_check CHECK (((user_id IS NOT NULL) OR (team_id IS NOT NULL)))
);


--
-- Name: electronic_gradeable_version; Type: TABLE; Schema: public; Owner: -
--

CREATE TABLE public.electronic_gradeable_version (
    g_id character varying(255) NOT NULL,
    user_id character varying(255),
    team_id character varying(255),
    active_version integer,
    anonymous_leaderboard boolean DEFAULT true NOT NULL,
    CONSTRAINT egv_user_team_id_check CHECK (((user_id IS NOT NULL) OR (team_id IS NOT NULL)))
);


--
-- Name: forum_attachments; Type: TABLE; Schema: public; Owner: -
--

CREATE TABLE public.forum_attachments (
    post_id integer NOT NULL,
    file_name character varying NOT NULL,
    version_added integer DEFAULT 1 NOT NULL,
    version_deleted integer DEFAULT 0 NOT NULL
);


--
-- Name: forum_posts_history; Type: TABLE; Schema: public; Owner: -
--

CREATE TABLE public.forum_posts_history (
    post_id integer NOT NULL,
    edit_author character varying NOT NULL,
    content text NOT NULL,
    edit_timestamp timestamp(0) with time zone NOT NULL,
    has_attachment boolean DEFAULT false,
    version_id integer
);


--
-- Name: forum_upducks; Type: TABLE; Schema: public; Owner: -
--

CREATE TABLE public.forum_upducks (
    post_id integer NOT NULL,
    user_id character varying(255) NOT NULL
);


--
-- Name: grade_inquiries; Type: TABLE; Schema: public; Owner: -
--

CREATE TABLE public.grade_inquiries (
    id integer NOT NULL,
    g_id character varying(255) NOT NULL,
    "timestamp" timestamp(0) with time zone NOT NULL,
    user_id character varying(255),
    team_id character varying(255),
    status integer DEFAULT 0 NOT NULL,
    gc_id integer
);


--
-- Name: grade_inquiries_id_seq; Type: SEQUENCE; Schema: public; Owner: -
--

CREATE SEQUENCE public.grade_inquiries_id_seq
    AS integer
    START WITH 1
    INCREMENT BY 1
    NO MINVALUE
    NO MAXVALUE
    CACHE 1;


--
-- Name: grade_inquiries_id_seq; Type: SEQUENCE OWNED BY; Schema: public; Owner: -
--

ALTER SEQUENCE public.grade_inquiries_id_seq OWNED BY public.grade_inquiries.id;


--
-- Name: grade_inquiry_discussion; Type: TABLE; Schema: public; Owner: -
--

CREATE TABLE public.grade_inquiry_discussion (
    id integer NOT NULL,
    grade_inquiry_id integer NOT NULL,
    "timestamp" timestamp(0) with time zone NOT NULL,
    user_id character varying(255) NOT NULL,
    content text,
    deleted boolean DEFAULT false NOT NULL,
    gc_id integer
);


--
-- Name: grade_inquiry_discussion_id_seq; Type: SEQUENCE; Schema: public; Owner: -
--

CREATE SEQUENCE public.grade_inquiry_discussion_id_seq
    AS integer
    START WITH 1
    INCREMENT BY 1
    NO MINVALUE
    NO MAXVALUE
    CACHE 1;


--
-- Name: grade_inquiry_discussion_id_seq; Type: SEQUENCE OWNED BY; Schema: public; Owner: -
--

ALTER SEQUENCE public.grade_inquiry_discussion_id_seq OWNED BY public.grade_inquiry_discussion.id;


--
-- Name: grade_override; Type: TABLE; Schema: public; Owner: -
--

CREATE TABLE public.grade_override (
    user_id character varying(255) NOT NULL,
    g_id character varying(255) NOT NULL,
    marks double precision NOT NULL,
    comment character varying
);


--
-- Name: gradeable; Type: TABLE; Schema: public; Owner: -
--

CREATE TABLE public.gradeable (
    g_id character varying(255) NOT NULL,
    g_title character varying(255) NOT NULL,
    g_instructions_url character varying NOT NULL,
    g_overall_ta_instructions character varying NOT NULL,
    g_gradeable_type integer NOT NULL,
    g_grader_assignment_method integer NOT NULL,
    g_ta_view_start_date timestamp(6) with time zone NOT NULL,
    g_grade_start_date timestamp(6) with time zone NOT NULL,
    g_grade_due_date timestamp(6) with time zone NOT NULL,
    g_grade_released_date timestamp(6) with time zone NOT NULL,
    g_min_grading_group integer NOT NULL,
    g_syllabus_bucket character varying(255) NOT NULL,
    g_allowed_minutes integer,
    g_allow_custom_marks boolean DEFAULT true NOT NULL,
    CONSTRAINT g_grade_due_date CHECK ((g_grade_due_date <= g_grade_released_date)),
    CONSTRAINT g_grade_start_date CHECK ((g_grade_start_date <= g_grade_due_date)),
    CONSTRAINT g_ta_view_start_date CHECK ((g_ta_view_start_date <= g_grade_start_date))
);


--
-- Name: gradeable_access; Type: TABLE; Schema: public; Owner: -
--

CREATE TABLE public.gradeable_access (
    id integer NOT NULL,
    g_id character varying(255) NOT NULL,
    user_id character varying(255),
    team_id character varying(255),
    accessor_id character varying(255),
    "timestamp" timestamp with time zone NOT NULL,
    CONSTRAINT access_team_id_check CHECK (((user_id IS NOT NULL) OR (team_id IS NOT NULL)))
);


--
-- Name: gradeable_access_id_seq; Type: SEQUENCE; Schema: public; Owner: -
--

CREATE SEQUENCE public.gradeable_access_id_seq
    AS integer
    START WITH 1
    INCREMENT BY 1
    NO MINVALUE
    NO MAXVALUE
    CACHE 1;


--
-- Name: gradeable_access_id_seq; Type: SEQUENCE OWNED BY; Schema: public; Owner: -
--

ALTER SEQUENCE public.gradeable_access_id_seq OWNED BY public.gradeable_access.id;


--
-- Name: gradeable_allowed_minutes_override; Type: TABLE; Schema: public; Owner: -
--

CREATE TABLE public.gradeable_allowed_minutes_override (
    g_id character varying(255) NOT NULL,
    user_id character varying(255) NOT NULL,
    allowed_minutes integer NOT NULL
);


--
-- Name: gradeable_anon; Type: TABLE; Schema: public; Owner: -
--

CREATE TABLE public.gradeable_anon (
    user_id character varying NOT NULL,
    g_id character varying(255) NOT NULL,
    anon_id character varying(255) NOT NULL
);


--
-- Name: gradeable_component; Type: TABLE; Schema: public; Owner: -
--

CREATE TABLE public.gradeable_component (
    gc_id integer NOT NULL,
    g_id character varying(255) NOT NULL,
    gc_title character varying(255) NOT NULL,
    gc_ta_comment character varying NOT NULL,
    gc_student_comment character varying NOT NULL,
    gc_lower_clamp numeric NOT NULL,
    gc_default numeric NOT NULL,
    gc_max_value numeric NOT NULL,
    gc_upper_clamp numeric NOT NULL,
    gc_is_text boolean NOT NULL,
    gc_is_peer boolean NOT NULL,
    gc_order integer NOT NULL,
    gc_page integer NOT NULL,
    gc_is_itempool_linked boolean DEFAULT false NOT NULL,
    gc_itempool character varying(100) DEFAULT ''::character varying NOT NULL
);


--
-- Name: gradeable_component_data; Type: TABLE; Schema: public; Owner: -
--

CREATE TABLE public.gradeable_component_data (
    gc_id integer NOT NULL,
    gd_id integer NOT NULL,
    gcd_score numeric NOT NULL,
    gcd_component_comment character varying NOT NULL,
    gcd_grader_id character varying(255) NOT NULL,
    gcd_graded_version integer,
    gcd_grade_time timestamp(6) with time zone NOT NULL,
    gcd_verifier_id character varying(255),
    gcd_verify_time timestamp without time zone
);


--
-- Name: gradeable_component_gc_id_seq; Type: SEQUENCE; Schema: public; Owner: -
--

CREATE SEQUENCE public.gradeable_component_gc_id_seq
    START WITH 1
    INCREMENT BY 1
    NO MINVALUE
    NO MAXVALUE
    CACHE 1;


--
-- Name: gradeable_component_gc_id_seq; Type: SEQUENCE OWNED BY; Schema: public; Owner: -
--

ALTER SEQUENCE public.gradeable_component_gc_id_seq OWNED BY public.gradeable_component.gc_id;


--
-- Name: gradeable_component_mark; Type: TABLE; Schema: public; Owner: -
--

CREATE TABLE public.gradeable_component_mark (
    gcm_id integer NOT NULL,
    gc_id integer NOT NULL,
    gcm_points numeric NOT NULL,
    gcm_note character varying NOT NULL,
    gcm_publish boolean DEFAULT false,
    gcm_order integer NOT NULL
);


--
-- Name: gradeable_component_mark_data; Type: TABLE; Schema: public; Owner: -
--

CREATE TABLE public.gradeable_component_mark_data (
    gc_id integer NOT NULL,
    gd_id integer NOT NULL,
    gcd_grader_id character varying(255) NOT NULL,
    gcm_id integer NOT NULL
);


--
-- Name: gradeable_component_mark_gcm_id_seq; Type: SEQUENCE; Schema: public; Owner: -
--

CREATE SEQUENCE public.gradeable_component_mark_gcm_id_seq
    START WITH 1
    INCREMENT BY 1
    NO MINVALUE
    NO MAXVALUE
    CACHE 1;


--
-- Name: gradeable_component_mark_gcm_id_seq; Type: SEQUENCE OWNED BY; Schema: public; Owner: -
--

ALTER SEQUENCE public.gradeable_component_mark_gcm_id_seq OWNED BY public.gradeable_component_mark.gcm_id;


--
-- Name: gradeable_data; Type: TABLE; Schema: public; Owner: -
--

CREATE TABLE public.gradeable_data (
    gd_id integer NOT NULL,
    g_id character varying(255) NOT NULL,
    gd_user_id character varying(255),
    gd_team_id character varying(255),
    gd_user_viewed_date timestamp(6) with time zone DEFAULT NULL::timestamp with time zone
);


--
-- Name: gradeable_data_gd_id_seq; Type: SEQUENCE; Schema: public; Owner: -
--

CREATE SEQUENCE public.gradeable_data_gd_id_seq
    START WITH 1
    INCREMENT BY 1
    NO MINVALUE
    NO MAXVALUE
    CACHE 1;


--
-- Name: gradeable_data_gd_id_seq; Type: SEQUENCE OWNED BY; Schema: public; Owner: -
--

ALTER SEQUENCE public.gradeable_data_gd_id_seq OWNED BY public.gradeable_data.gd_id;


--
-- Name: gradeable_data_overall_comment; Type: TABLE; Schema: public; Owner: -
--

CREATE TABLE public.gradeable_data_overall_comment (
    goc_id integer NOT NULL,
    g_id character varying(255) NOT NULL,
    goc_user_id character varying(255),
    goc_team_id character varying(255),
    goc_grader_id character varying(255) NOT NULL,
    goc_overall_comment character varying NOT NULL,
    CONSTRAINT goc_user_team_id_check CHECK (((goc_user_id IS NOT NULL) OR (goc_team_id IS NOT NULL)))
);


--
-- Name: gradeable_data_overall_comment_goc_id_seq; Type: SEQUENCE; Schema: public; Owner: -
--

CREATE SEQUENCE public.gradeable_data_overall_comment_goc_id_seq
    START WITH 1
    INCREMENT BY 1
    NO MINVALUE
    NO MAXVALUE
    CACHE 1;


--
-- Name: gradeable_data_overall_comment_goc_id_seq; Type: SEQUENCE OWNED BY; Schema: public; Owner: -
--

ALTER SEQUENCE public.gradeable_data_overall_comment_goc_id_seq OWNED BY public.gradeable_data_overall_comment.goc_id;


--
-- Name: gradeable_teams; Type: TABLE; Schema: public; Owner: -
--

CREATE TABLE public.gradeable_teams (
    team_id character varying(255) NOT NULL,
    g_id character varying(255) NOT NULL,
    anon_id character varying(255),
    registration_section character varying(255),
    rotating_section integer,
    team_name character varying(255) DEFAULT NULL::character varying
);


--
-- Name: grading_registration; Type: TABLE; Schema: public; Owner: -
--

CREATE TABLE public.grading_registration (
    sections_registration_id character varying(255) NOT NULL,
    user_id character varying NOT NULL
);


--
-- Name: grading_rotating; Type: TABLE; Schema: public; Owner: -
--

CREATE TABLE public.grading_rotating (
    sections_rotating_id integer NOT NULL,
    user_id character varying NOT NULL,
    g_id character varying NOT NULL
);


--
-- Name: late_day_exceptions; Type: TABLE; Schema: public; Owner: -
--

CREATE TABLE public.late_day_exceptions (
    user_id character varying(255) NOT NULL,
    g_id character varying(255) NOT NULL,
    late_day_exceptions integer NOT NULL,
    reason_for_exception character varying(255) DEFAULT ''::character varying
);


--
-- Name: late_days; Type: TABLE; Schema: public; Owner: -
--

CREATE TABLE public.late_days (
    user_id character varying(255) NOT NULL,
    allowed_late_days integer NOT NULL,
    since_timestamp date NOT NULL
);


--
-- Name: lichen; Type: TABLE; Schema: public; Owner: -
--

CREATE TABLE public.lichen (
    id integer NOT NULL,
    gradeable_id character varying(255) NOT NULL,
    config_id smallint NOT NULL,
    version character varying(255) NOT NULL,
    regex text,
    regex_dir_submissions boolean NOT NULL,
    regex_dir_results boolean NOT NULL,
    regex_dir_checkout boolean NOT NULL,
    language character varying(255) NOT NULL,
    threshold smallint NOT NULL,
    hash_size smallint NOT NULL,
    other_gradeables text,
    ignore_submissions text,
    last_run_timestamp timestamp with time zone DEFAULT now(),
    has_provided_code boolean DEFAULT false NOT NULL,
    other_gradeable_paths text,
    CONSTRAINT lichen_config_id_check CHECK ((config_id > 0)),
    CONSTRAINT lichen_hash_size_check CHECK ((hash_size > 1)),
    CONSTRAINT lichen_threshold_check CHECK ((threshold > 1))
);


--
-- Name: lichen_id_seq; Type: SEQUENCE; Schema: public; Owner: -
--

CREATE SEQUENCE public.lichen_id_seq
    AS integer
    START WITH 1
    INCREMENT BY 1
    NO MINVALUE
    NO MAXVALUE
    CACHE 1;


--
-- Name: lichen_id_seq; Type: SEQUENCE OWNED BY; Schema: public; Owner: -
--

ALTER SEQUENCE public.lichen_id_seq OWNED BY public.lichen.id;


--
-- Name: lichen_run_access; Type: TABLE; Schema: public; Owner: -
--

CREATE TABLE public.lichen_run_access (
    id integer NOT NULL,
    lichen_run_id integer NOT NULL,
    user_id character varying(255) NOT NULL,
    "timestamp" timestamp with time zone NOT NULL
);


--
-- Name: lichen_run_access_id_seq; Type: SEQUENCE; Schema: public; Owner: -
--

CREATE SEQUENCE public.lichen_run_access_id_seq
    AS integer
    START WITH 1
    INCREMENT BY 1
    NO MINVALUE
    NO MAXVALUE
    CACHE 1;


--
-- Name: lichen_run_access_id_seq; Type: SEQUENCE OWNED BY; Schema: public; Owner: -
--

ALTER SEQUENCE public.lichen_run_access_id_seq OWNED BY public.lichen_run_access.id;


--
-- Name: migrations_course; Type: TABLE; Schema: public; Owner: -
--

CREATE TABLE public.migrations_course (
    id character varying(100) NOT NULL,
    commit_time timestamp without time zone DEFAULT CURRENT_TIMESTAMP NOT NULL,
    status numeric(1,0) DEFAULT 0 NOT NULL
);


--
-- Name: notification_settings; Type: TABLE; Schema: public; Owner: -
--

CREATE TABLE public.notification_settings (
    user_id character varying NOT NULL,
    merge_threads boolean DEFAULT false NOT NULL,
    all_new_threads boolean DEFAULT false NOT NULL,
    all_new_posts boolean DEFAULT false NOT NULL,
    all_modifications_forum boolean DEFAULT false NOT NULL,
    reply_in_post_thread boolean DEFAULT false NOT NULL,
    team_invite boolean DEFAULT true NOT NULL,
    team_joined boolean DEFAULT true NOT NULL,
    team_member_submission boolean DEFAULT true NOT NULL,
    self_notification boolean DEFAULT false NOT NULL,
    merge_threads_email boolean DEFAULT false NOT NULL,
    all_new_threads_email boolean DEFAULT false NOT NULL,
    all_new_posts_email boolean DEFAULT false NOT NULL,
    all_modifications_forum_email boolean DEFAULT false NOT NULL,
    reply_in_post_thread_email boolean DEFAULT false NOT NULL,
    team_invite_email boolean DEFAULT true NOT NULL,
    team_joined_email boolean DEFAULT true NOT NULL,
    team_member_submission_email boolean DEFAULT true NOT NULL,
    self_notification_email boolean DEFAULT false NOT NULL
);


--
-- Name: notifications; Type: TABLE; Schema: public; Owner: -
--

CREATE TABLE public.notifications (
    id integer NOT NULL,
    component public.notifications_component NOT NULL,
    metadata text NOT NULL,
    content text NOT NULL,
    from_user_id character varying(255),
    to_user_id character varying(255) NOT NULL,
    created_at timestamp(0) with time zone NOT NULL,
    seen_at timestamp(0) with time zone
);


--
-- Name: notifications_id_seq; Type: SEQUENCE; Schema: public; Owner: -
--

CREATE SEQUENCE public.notifications_id_seq
    AS integer
    START WITH 1
    INCREMENT BY 1
    NO MINVALUE
    NO MAXVALUE
    CACHE 1;


--
-- Name: notifications_id_seq; Type: SEQUENCE OWNED BY; Schema: public; Owner: -
--

ALTER SEQUENCE public.notifications_id_seq OWNED BY public.notifications.id;


--
-- Name: peer_assign; Type: TABLE; Schema: public; Owner: -
--

CREATE TABLE public.peer_assign (
    g_id character varying NOT NULL,
    grader_id character varying NOT NULL,
    user_id character varying NOT NULL
);


--
-- Name: peer_feedback; Type: TABLE; Schema: public; Owner: -
--

CREATE TABLE public.peer_feedback (
    grader_id character varying(255) NOT NULL,
    user_id character varying(255) NOT NULL,
    g_id character varying(255) NOT NULL,
    feedback character varying(255)
);


--
-- Name: poll_options; Type: TABLE; Schema: public; Owner: -
--

CREATE TABLE public.poll_options (
    order_id integer NOT NULL,
    poll_id integer,
    response text NOT NULL,
    correct boolean NOT NULL,
    option_id integer NOT NULL
);


--
-- Name: poll_options_option_id_seq; Type: SEQUENCE; Schema: public; Owner: -
--

CREATE SEQUENCE public.poll_options_option_id_seq
    AS integer
    START WITH 1
    INCREMENT BY 1
    NO MINVALUE
    NO MAXVALUE
    CACHE 1;


--
-- Name: poll_options_option_id_seq; Type: SEQUENCE OWNED BY; Schema: public; Owner: -
--

ALTER SEQUENCE public.poll_options_option_id_seq OWNED BY public.poll_options.option_id;


--
-- Name: poll_responses; Type: TABLE; Schema: public; Owner: -
--

CREATE TABLE public.poll_responses (
    poll_id integer NOT NULL,
    student_id text NOT NULL,
    option_id integer NOT NULL,
    id integer NOT NULL
);


--
-- Name: poll_responses_id_seq; Type: SEQUENCE; Schema: public; Owner: -
--

CREATE SEQUENCE public.poll_responses_id_seq
    AS integer
    START WITH 1
    INCREMENT BY 1
    NO MINVALUE
    NO MAXVALUE
    CACHE 1;


--
-- Name: poll_responses_id_seq; Type: SEQUENCE OWNED BY; Schema: public; Owner: -
--

ALTER SEQUENCE public.poll_responses_id_seq OWNED BY public.poll_responses.id;


--
-- Name: polls; Type: TABLE; Schema: public; Owner: -
--

CREATE TABLE public.polls (
    poll_id integer NOT NULL,
    name text NOT NULL,
    question text NOT NULL,
    status text,
    release_date date NOT NULL,
    image_path text,
    question_type character varying(35) DEFAULT 'single-response-multiple-correct'::character varying,
    release_histogram character varying(10) DEFAULT 'never'::character varying,
    release_answer character varying(10) DEFAULT 'never'::character varying,
    duration integer DEFAULT 0,
<<<<<<< HEAD
    end_time timestamp with time zone DEFAULT '1900-02-01 00:00:00-05'::timestamp with time zone NOT NULL
=======
    end_time timestamp with time zone,
    is_visible boolean DEFAULT false NOT NULL
>>>>>>> d97cd68d
);


--
-- Name: polls_poll_id_seq; Type: SEQUENCE; Schema: public; Owner: -
--

CREATE SEQUENCE public.polls_poll_id_seq
    AS integer
    START WITH 1
    INCREMENT BY 1
    NO MINVALUE
    NO MAXVALUE
    CACHE 1;


--
-- Name: polls_poll_id_seq; Type: SEQUENCE OWNED BY; Schema: public; Owner: -
--

ALTER SEQUENCE public.polls_poll_id_seq OWNED BY public.polls.poll_id;


--
-- Name: posts; Type: TABLE; Schema: public; Owner: -
--

CREATE TABLE public.posts (
    id integer NOT NULL,
    thread_id integer NOT NULL,
    parent_id integer DEFAULT '-1'::integer,
    author_user_id character varying NOT NULL,
    content text NOT NULL,
    "timestamp" timestamp(0) with time zone NOT NULL,
    anonymous boolean NOT NULL,
    deleted boolean DEFAULT false NOT NULL,
    endorsed_by character varying,
    type integer NOT NULL,
    has_attachment boolean NOT NULL,
    render_markdown boolean DEFAULT false NOT NULL,
    version_id integer DEFAULT 1
);


--
-- Name: posts_id_seq; Type: SEQUENCE; Schema: public; Owner: -
--

CREATE SEQUENCE public.posts_id_seq
    AS integer
    START WITH 1
    INCREMENT BY 1
    NO MINVALUE
    NO MAXVALUE
    CACHE 1;


--
-- Name: posts_id_seq; Type: SEQUENCE OWNED BY; Schema: public; Owner: -
--

ALTER SEQUENCE public.posts_id_seq OWNED BY public.posts.id;


--
-- Name: queue; Type: TABLE; Schema: public; Owner: -
--

CREATE TABLE public.queue (
    entry_id integer NOT NULL,
    current_state text NOT NULL,
    removal_type text,
    queue_code text NOT NULL,
    user_id text NOT NULL,
    name text NOT NULL,
    time_in timestamp with time zone NOT NULL,
    time_out timestamp with time zone,
    added_by text NOT NULL,
    help_started_by text,
    removed_by text,
    contact_info text,
    last_time_in_queue timestamp with time zone,
    time_help_start timestamp with time zone,
    paused boolean DEFAULT false NOT NULL,
    time_paused integer DEFAULT 0 NOT NULL,
    time_paused_start timestamp with time zone,
    star_type character varying(16) DEFAULT 'none'::character varying
);


--
-- Name: queue_entry_id_seq; Type: SEQUENCE; Schema: public; Owner: -
--

CREATE SEQUENCE public.queue_entry_id_seq
    AS integer
    START WITH 1
    INCREMENT BY 1
    NO MINVALUE
    NO MAXVALUE
    CACHE 1;


--
-- Name: queue_entry_id_seq; Type: SEQUENCE OWNED BY; Schema: public; Owner: -
--

ALTER SEQUENCE public.queue_entry_id_seq OWNED BY public.queue.entry_id;


--
-- Name: queue_settings; Type: TABLE; Schema: public; Owner: -
--

CREATE TABLE public.queue_settings (
    id integer NOT NULL,
    open boolean NOT NULL,
    code text NOT NULL,
    token text,
    regex_pattern character varying,
    contact_information boolean DEFAULT true NOT NULL,
    message character varying(400) DEFAULT NULL::character varying,
    message_sent_time timestamp with time zone
);


--
-- Name: queue_settings_id_seq; Type: SEQUENCE; Schema: public; Owner: -
--

CREATE SEQUENCE public.queue_settings_id_seq
    AS integer
    START WITH 1
    INCREMENT BY 1
    NO MINVALUE
    NO MAXVALUE
    CACHE 1;


--
-- Name: queue_settings_id_seq; Type: SEQUENCE OWNED BY; Schema: public; Owner: -
--

ALTER SEQUENCE public.queue_settings_id_seq OWNED BY public.queue_settings.id;


--
-- Name: sections_registration; Type: TABLE; Schema: public; Owner: -
--

CREATE TABLE public.sections_registration (
    sections_registration_id character varying(255) NOT NULL,
    course_section_id character varying(255) DEFAULT ''::character varying
);


--
-- Name: sections_rotating; Type: TABLE; Schema: public; Owner: -
--

CREATE TABLE public.sections_rotating (
    sections_rotating_id integer NOT NULL
);


--
-- Name: seeking_team; Type: TABLE; Schema: public; Owner: -
--

CREATE TABLE public.seeking_team (
    g_id character varying(255) NOT NULL,
    user_id character varying NOT NULL,
    message character varying
);


--
-- Name: solution_ta_notes; Type: TABLE; Schema: public; Owner: -
--

CREATE TABLE public.solution_ta_notes (
    g_id character varying(255) NOT NULL,
    component_id integer NOT NULL,
    solution_notes text NOT NULL,
    author character varying NOT NULL,
    edited_at timestamp(0) with time zone NOT NULL,
    itempool_item character varying(100) DEFAULT ''::character varying NOT NULL
);


--
-- Name: student_favorites; Type: TABLE; Schema: public; Owner: -
--

CREATE TABLE public.student_favorites (
    id integer NOT NULL,
    user_id character varying NOT NULL,
    thread_id integer
);


--
-- Name: student_favorites_id_seq; Type: SEQUENCE; Schema: public; Owner: -
--

CREATE SEQUENCE public.student_favorites_id_seq
    AS integer
    START WITH 1
    INCREMENT BY 1
    NO MINVALUE
    NO MAXVALUE
    CACHE 1;


--
-- Name: student_favorites_id_seq; Type: SEQUENCE OWNED BY; Schema: public; Owner: -
--

ALTER SEQUENCE public.student_favorites_id_seq OWNED BY public.student_favorites.id;


--
-- Name: teams; Type: TABLE; Schema: public; Owner: -
--

CREATE TABLE public.teams (
    team_id character varying(255) NOT NULL,
    user_id character varying(255) NOT NULL,
    state integer NOT NULL,
    last_viewed_time timestamp(6) with time zone DEFAULT NULL::timestamp with time zone
);


--
-- Name: thread_categories; Type: TABLE; Schema: public; Owner: -
--

CREATE TABLE public.thread_categories (
    thread_id integer NOT NULL,
    category_id integer NOT NULL
);


--
-- Name: threads; Type: TABLE; Schema: public; Owner: -
--

CREATE TABLE public.threads (
    id integer NOT NULL,
    title character varying NOT NULL,
    created_by character varying NOT NULL,
    pinned boolean DEFAULT false NOT NULL,
    deleted boolean DEFAULT false NOT NULL,
    merged_thread_id integer DEFAULT '-1'::integer,
    merged_post_id integer DEFAULT '-1'::integer,
    is_visible boolean NOT NULL,
    status integer DEFAULT 0 NOT NULL,
    lock_thread_date timestamp with time zone,
    pinned_expiration timestamp with time zone DEFAULT '1900-01-01 00:00:00-05'::timestamp with time zone NOT NULL,
    announced timestamp(6) with time zone DEFAULT NULL::timestamp with time zone,
    CONSTRAINT threads_status_check CHECK ((status = ANY (ARRAY['-1'::integer, 0, 1])))
);


--
-- Name: threads_id_seq; Type: SEQUENCE; Schema: public; Owner: -
--

CREATE SEQUENCE public.threads_id_seq
    AS integer
    START WITH 1
    INCREMENT BY 1
    NO MINVALUE
    NO MAXVALUE
    CACHE 1;


--
-- Name: threads_id_seq; Type: SEQUENCE OWNED BY; Schema: public; Owner: -
--

ALTER SEQUENCE public.threads_id_seq OWNED BY public.threads.id;


--
-- Name: users; Type: TABLE; Schema: public; Owner: -
--

CREATE TABLE public.users (
    user_id character varying NOT NULL,
    user_numeric_id character varying,
    user_givenname character varying NOT NULL,
    user_preferred_givenname character varying,
    user_familyname character varying NOT NULL,
    user_preferred_familyname character varying,
    user_email character varying NOT NULL,
    user_group integer NOT NULL,
    registration_section character varying(255),
    rotating_section integer,
    user_updated boolean DEFAULT false NOT NULL,
    instructor_updated boolean DEFAULT false NOT NULL,
    manual_registration boolean DEFAULT false,
    last_updated timestamp(6) with time zone,
    time_zone character varying DEFAULT 'NOT_SET/NOT_SET'::character varying NOT NULL,
    display_image_state character varying DEFAULT 'system'::character varying NOT NULL,
    registration_subsection character varying(255) DEFAULT ''::character varying NOT NULL,
    user_email_secondary character varying(255) DEFAULT ''::character varying NOT NULL,
    user_email_secondary_notify boolean DEFAULT false,
    registration_type character varying(255) DEFAULT 'graded'::character varying,
    user_pronouns character varying(255) DEFAULT ''::character varying,
    user_last_initial_format integer DEFAULT 0 NOT NULL,
    display_name_order character varying(255) DEFAULT 'GIVEN_F'::character varying NOT NULL,
    display_pronouns boolean DEFAULT false,
    user_preferred_locale character varying,
    previous_rotating_section integer,
    CONSTRAINT check_registration_type CHECK (((registration_type)::text = ANY (ARRAY[('graded'::character varying)::text, ('audit'::character varying)::text, ('withdrawn'::character varying)::text, ('staff'::character varying)::text]))),
    CONSTRAINT users_user_group_check CHECK (((user_group >= 1) AND (user_group <= 4))),
    CONSTRAINT users_user_last_initial_format_check CHECK (((user_last_initial_format >= 0) AND (user_last_initial_format <= 3)))
);


--
-- Name: viewed_responses; Type: TABLE; Schema: public; Owner: -
--

CREATE TABLE public.viewed_responses (
    thread_id integer NOT NULL,
    user_id character varying NOT NULL,
    "timestamp" timestamp(0) with time zone NOT NULL
);


--
-- Name: calendar_messages id; Type: DEFAULT; Schema: public; Owner: -
--

ALTER TABLE ONLY public.calendar_messages ALTER COLUMN id SET DEFAULT nextval('public.calendar_messages_id_seq'::regclass);


--
-- Name: categories_list category_id; Type: DEFAULT; Schema: public; Owner: -
--

ALTER TABLE ONLY public.categories_list ALTER COLUMN category_id SET DEFAULT nextval('public.categories_list_category_id_seq'::regclass);


--
-- Name: course_materials id; Type: DEFAULT; Schema: public; Owner: -
--

ALTER TABLE ONLY public.course_materials ALTER COLUMN id SET DEFAULT nextval('public.course_materials_id_seq'::regclass);


--
-- Name: course_materials_access id; Type: DEFAULT; Schema: public; Owner: -
--

ALTER TABLE ONLY public.course_materials_access ALTER COLUMN id SET DEFAULT nextval('public.course_materials_access_id_seq'::regclass);


--
-- Name: grade_inquiries id; Type: DEFAULT; Schema: public; Owner: -
--

ALTER TABLE ONLY public.grade_inquiries ALTER COLUMN id SET DEFAULT nextval('public.grade_inquiries_id_seq'::regclass);


--
-- Name: grade_inquiry_discussion id; Type: DEFAULT; Schema: public; Owner: -
--

ALTER TABLE ONLY public.grade_inquiry_discussion ALTER COLUMN id SET DEFAULT nextval('public.grade_inquiry_discussion_id_seq'::regclass);


--
-- Name: gradeable_access id; Type: DEFAULT; Schema: public; Owner: -
--

ALTER TABLE ONLY public.gradeable_access ALTER COLUMN id SET DEFAULT nextval('public.gradeable_access_id_seq'::regclass);


--
-- Name: gradeable_component gc_id; Type: DEFAULT; Schema: public; Owner: -
--

ALTER TABLE ONLY public.gradeable_component ALTER COLUMN gc_id SET DEFAULT nextval('public.gradeable_component_gc_id_seq'::regclass);


--
-- Name: gradeable_component_mark gcm_id; Type: DEFAULT; Schema: public; Owner: -
--

ALTER TABLE ONLY public.gradeable_component_mark ALTER COLUMN gcm_id SET DEFAULT nextval('public.gradeable_component_mark_gcm_id_seq'::regclass);


--
-- Name: gradeable_data gd_id; Type: DEFAULT; Schema: public; Owner: -
--

ALTER TABLE ONLY public.gradeable_data ALTER COLUMN gd_id SET DEFAULT nextval('public.gradeable_data_gd_id_seq'::regclass);


--
-- Name: gradeable_data_overall_comment goc_id; Type: DEFAULT; Schema: public; Owner: -
--

ALTER TABLE ONLY public.gradeable_data_overall_comment ALTER COLUMN goc_id SET DEFAULT nextval('public.gradeable_data_overall_comment_goc_id_seq'::regclass);


--
-- Name: lichen id; Type: DEFAULT; Schema: public; Owner: -
--

ALTER TABLE ONLY public.lichen ALTER COLUMN id SET DEFAULT nextval('public.lichen_id_seq'::regclass);


--
-- Name: lichen_run_access id; Type: DEFAULT; Schema: public; Owner: -
--

ALTER TABLE ONLY public.lichen_run_access ALTER COLUMN id SET DEFAULT nextval('public.lichen_run_access_id_seq'::regclass);


--
-- Name: notifications id; Type: DEFAULT; Schema: public; Owner: -
--

ALTER TABLE ONLY public.notifications ALTER COLUMN id SET DEFAULT nextval('public.notifications_id_seq'::regclass);


--
-- Name: poll_options option_id; Type: DEFAULT; Schema: public; Owner: -
--

ALTER TABLE ONLY public.poll_options ALTER COLUMN option_id SET DEFAULT nextval('public.poll_options_option_id_seq'::regclass);


--
-- Name: poll_responses id; Type: DEFAULT; Schema: public; Owner: -
--

ALTER TABLE ONLY public.poll_responses ALTER COLUMN id SET DEFAULT nextval('public.poll_responses_id_seq'::regclass);


--
-- Name: polls poll_id; Type: DEFAULT; Schema: public; Owner: -
--

ALTER TABLE ONLY public.polls ALTER COLUMN poll_id SET DEFAULT nextval('public.polls_poll_id_seq'::regclass);


--
-- Name: posts id; Type: DEFAULT; Schema: public; Owner: -
--

ALTER TABLE ONLY public.posts ALTER COLUMN id SET DEFAULT nextval('public.posts_id_seq'::regclass);


--
-- Name: queue entry_id; Type: DEFAULT; Schema: public; Owner: -
--

ALTER TABLE ONLY public.queue ALTER COLUMN entry_id SET DEFAULT nextval('public.queue_entry_id_seq'::regclass);


--
-- Name: queue_settings id; Type: DEFAULT; Schema: public; Owner: -
--

ALTER TABLE ONLY public.queue_settings ALTER COLUMN id SET DEFAULT nextval('public.queue_settings_id_seq'::regclass);


--
-- Name: student_favorites id; Type: DEFAULT; Schema: public; Owner: -
--

ALTER TABLE ONLY public.student_favorites ALTER COLUMN id SET DEFAULT nextval('public.student_favorites_id_seq'::regclass);


--
-- Name: threads id; Type: DEFAULT; Schema: public; Owner: -
--

ALTER TABLE ONLY public.threads ALTER COLUMN id SET DEFAULT nextval('public.threads_id_seq'::regclass);


--
-- Name: gradeable_teams anon_id_unique; Type: CONSTRAINT; Schema: public; Owner: -
--

ALTER TABLE ONLY public.gradeable_teams
    ADD CONSTRAINT anon_id_unique UNIQUE (anon_id);


--
-- Name: autograding_metrics autograding_metrics_pkey; Type: CONSTRAINT; Schema: public; Owner: -
--

ALTER TABLE ONLY public.autograding_metrics
    ADD CONSTRAINT autograding_metrics_pkey PRIMARY KEY (user_id, team_id, g_id, testcase_id, g_version);


--
-- Name: categories_list categories_list_pk; Type: CONSTRAINT; Schema: public; Owner: -
--

ALTER TABLE ONLY public.categories_list
    ADD CONSTRAINT categories_list_pk PRIMARY KEY (category_id);


--
-- Name: categories_list category_unique; Type: CONSTRAINT; Schema: public; Owner: -
--

ALTER TABLE ONLY public.categories_list
    ADD CONSTRAINT category_unique UNIQUE (category_desc);


--
-- Name: course_materials course_materials_path_key; Type: CONSTRAINT; Schema: public; Owner: -
--

ALTER TABLE ONLY public.course_materials
    ADD CONSTRAINT course_materials_path_key UNIQUE (path);


--
-- Name: course_materials course_materials_pkey; Type: CONSTRAINT; Schema: public; Owner: -
--

ALTER TABLE ONLY public.course_materials
    ADD CONSTRAINT course_materials_pkey PRIMARY KEY (id);


--
-- Name: electronic_gradeable_data egd_g_user_team_id_unique; Type: CONSTRAINT; Schema: public; Owner: -
--

ALTER TABLE ONLY public.electronic_gradeable_data
    ADD CONSTRAINT egd_g_user_team_id_unique UNIQUE (g_id, user_id, team_id, g_version);


--
-- Name: electronic_gradeable_version egv_g_user_team_id_unique; Type: CONSTRAINT; Schema: public; Owner: -
--

ALTER TABLE ONLY public.electronic_gradeable_version
    ADD CONSTRAINT egv_g_user_team_id_unique UNIQUE (g_id, user_id, team_id);


--
-- Name: electronic_gradeable electronic_gradeable_g_id_pkey; Type: CONSTRAINT; Schema: public; Owner: -
--

ALTER TABLE ONLY public.electronic_gradeable
    ADD CONSTRAINT electronic_gradeable_g_id_pkey PRIMARY KEY (g_id);


--
-- Name: forum_upducks forum_upducks_user_id_post_id_key; Type: CONSTRAINT; Schema: public; Owner: -
--

ALTER TABLE ONLY public.forum_upducks
    ADD CONSTRAINT forum_upducks_user_id_post_id_key UNIQUE (user_id, post_id);


--
-- Name: gradeable_data g_id_gd_team_id_unique; Type: CONSTRAINT; Schema: public; Owner: -
--

ALTER TABLE ONLY public.gradeable_data
    ADD CONSTRAINT g_id_gd_team_id_unique UNIQUE (g_id, gd_team_id);


--
-- Name: grade_inquiries grade_inquiries_pkey; Type: CONSTRAINT; Schema: public; Owner: -
--

ALTER TABLE ONLY public.grade_inquiries
    ADD CONSTRAINT grade_inquiries_pkey PRIMARY KEY (id);


--
-- Name: grade_inquiry_discussion grade_inquiry_discussion_pkey; Type: CONSTRAINT; Schema: public; Owner: -
--

ALTER TABLE ONLY public.grade_inquiry_discussion
    ADD CONSTRAINT grade_inquiry_discussion_pkey PRIMARY KEY (id);


--
-- Name: grade_override grade_override_pkey; Type: CONSTRAINT; Schema: public; Owner: -
--

ALTER TABLE ONLY public.grade_override
    ADD CONSTRAINT grade_override_pkey PRIMARY KEY (user_id, g_id);


--
-- Name: gradeable_access gradeable_access_pkey; Type: CONSTRAINT; Schema: public; Owner: -
--

ALTER TABLE ONLY public.gradeable_access
    ADD CONSTRAINT gradeable_access_pkey PRIMARY KEY (id);


--
-- Name: gradeable_anon gradeable_anon_pkey; Type: CONSTRAINT; Schema: public; Owner: -
--

ALTER TABLE ONLY public.gradeable_anon
    ADD CONSTRAINT gradeable_anon_pkey PRIMARY KEY (g_id, anon_id);


--
-- Name: gradeable_component_data gradeable_component_data_pkey; Type: CONSTRAINT; Schema: public; Owner: -
--

ALTER TABLE ONLY public.gradeable_component_data
    ADD CONSTRAINT gradeable_component_data_pkey PRIMARY KEY (gc_id, gd_id, gcd_grader_id);


--
-- Name: gradeable_component_mark_data gradeable_component_mark_data_pkey; Type: CONSTRAINT; Schema: public; Owner: -
--

ALTER TABLE ONLY public.gradeable_component_mark_data
    ADD CONSTRAINT gradeable_component_mark_data_pkey PRIMARY KEY (gcm_id, gc_id, gd_id, gcd_grader_id);


--
-- Name: gradeable_component_mark gradeable_component_mark_pkey; Type: CONSTRAINT; Schema: public; Owner: -
--

ALTER TABLE ONLY public.gradeable_component_mark
    ADD CONSTRAINT gradeable_component_mark_pkey PRIMARY KEY (gcm_id);


--
-- Name: gradeable_component gradeable_component_pkey; Type: CONSTRAINT; Schema: public; Owner: -
--

ALTER TABLE ONLY public.gradeable_component
    ADD CONSTRAINT gradeable_component_pkey PRIMARY KEY (gc_id);


--
-- Name: gradeable_data_overall_comment gradeable_data_overall_comment_pkey; Type: CONSTRAINT; Schema: public; Owner: -
--

ALTER TABLE ONLY public.gradeable_data_overall_comment
    ADD CONSTRAINT gradeable_data_overall_comment_pkey PRIMARY KEY (goc_id);


--
-- Name: gradeable_data_overall_comment gradeable_data_overall_comment_team_unique; Type: CONSTRAINT; Schema: public; Owner: -
--

ALTER TABLE ONLY public.gradeable_data_overall_comment
    ADD CONSTRAINT gradeable_data_overall_comment_team_unique UNIQUE (g_id, goc_team_id, goc_grader_id);


--
-- Name: gradeable_data_overall_comment gradeable_data_overall_comment_user_unique; Type: CONSTRAINT; Schema: public; Owner: -
--

ALTER TABLE ONLY public.gradeable_data_overall_comment
    ADD CONSTRAINT gradeable_data_overall_comment_user_unique UNIQUE (g_id, goc_user_id, goc_grader_id);


--
-- Name: gradeable_data gradeable_data_pkey; Type: CONSTRAINT; Schema: public; Owner: -
--

ALTER TABLE ONLY public.gradeable_data
    ADD CONSTRAINT gradeable_data_pkey PRIMARY KEY (gd_id);


--
-- Name: gradeable gradeable_pkey; Type: CONSTRAINT; Schema: public; Owner: -
--

ALTER TABLE ONLY public.gradeable
    ADD CONSTRAINT gradeable_pkey PRIMARY KEY (g_id);


--
-- Name: grade_inquiries gradeable_team_gc_id; Type: CONSTRAINT; Schema: public; Owner: -
--

ALTER TABLE ONLY public.grade_inquiries
    ADD CONSTRAINT gradeable_team_gc_id UNIQUE (team_id, g_id, gc_id);


--
-- Name: gradeable_teams gradeable_teams_pkey; Type: CONSTRAINT; Schema: public; Owner: -
--

ALTER TABLE ONLY public.gradeable_teams
    ADD CONSTRAINT gradeable_teams_pkey PRIMARY KEY (team_id);


--
-- Name: gradeable_data gradeable_unqiue; Type: CONSTRAINT; Schema: public; Owner: -
--

ALTER TABLE ONLY public.gradeable_data
    ADD CONSTRAINT gradeable_unqiue UNIQUE (g_id, gd_user_id);


--
-- Name: grade_inquiries gradeable_user_gc_id; Type: CONSTRAINT; Schema: public; Owner: -
--

ALTER TABLE ONLY public.grade_inquiries
    ADD CONSTRAINT gradeable_user_gc_id UNIQUE (user_id, g_id, gc_id);


--
-- Name: grading_registration grading_registration_pkey; Type: CONSTRAINT; Schema: public; Owner: -
--

ALTER TABLE ONLY public.grading_registration
    ADD CONSTRAINT grading_registration_pkey PRIMARY KEY (sections_registration_id, user_id);


--
-- Name: grading_rotating grading_rotating_pkey; Type: CONSTRAINT; Schema: public; Owner: -
--

ALTER TABLE ONLY public.grading_rotating
    ADD CONSTRAINT grading_rotating_pkey PRIMARY KEY (sections_rotating_id, user_id, g_id);


--
-- Name: late_day_exceptions late_day_exceptions_pkey; Type: CONSTRAINT; Schema: public; Owner: -
--

ALTER TABLE ONLY public.late_day_exceptions
    ADD CONSTRAINT late_day_exceptions_pkey PRIMARY KEY (g_id, user_id);


--
-- Name: late_days late_days_pkey; Type: CONSTRAINT; Schema: public; Owner: -
--

ALTER TABLE ONLY public.late_days
    ADD CONSTRAINT late_days_pkey PRIMARY KEY (user_id, since_timestamp);


--
-- Name: late_day_cache ldc_g_team_id_unique; Type: CONSTRAINT; Schema: public; Owner: -
--

ALTER TABLE ONLY public.late_day_cache
    ADD CONSTRAINT ldc_g_team_id_unique UNIQUE (g_id, user_id, team_id);


--
-- Name: lichen lichen_gradeable_id_config_id_key; Type: CONSTRAINT; Schema: public; Owner: -
--

ALTER TABLE ONLY public.lichen
    ADD CONSTRAINT lichen_gradeable_id_config_id_key UNIQUE (gradeable_id, config_id);


--
-- Name: lichen lichen_pkey; Type: CONSTRAINT; Schema: public; Owner: -
--

ALTER TABLE ONLY public.lichen
    ADD CONSTRAINT lichen_pkey PRIMARY KEY (id);


--
-- Name: lichen_run_access lichen_run_access_pkey; Type: CONSTRAINT; Schema: public; Owner: -
--

ALTER TABLE ONLY public.lichen_run_access
    ADD CONSTRAINT lichen_run_access_pkey PRIMARY KEY (id);


--
-- Name: migrations_course migrations_course_pkey; Type: CONSTRAINT; Schema: public; Owner: -
--

ALTER TABLE ONLY public.migrations_course
    ADD CONSTRAINT migrations_course_pkey PRIMARY KEY (id);


--
-- Name: notification_settings notification_settings_pkey; Type: CONSTRAINT; Schema: public; Owner: -
--

ALTER TABLE ONLY public.notification_settings
    ADD CONSTRAINT notification_settings_pkey PRIMARY KEY (user_id);


--
-- Name: notifications notifications_pkey; Type: CONSTRAINT; Schema: public; Owner: -
--

ALTER TABLE ONLY public.notifications
    ADD CONSTRAINT notifications_pkey PRIMARY KEY (id);


--
-- Name: peer_assign peer_assign_pkey; Type: CONSTRAINT; Schema: public; Owner: -
--

ALTER TABLE ONLY public.peer_assign
    ADD CONSTRAINT peer_assign_pkey PRIMARY KEY (g_id, grader_id, user_id);


--
-- Name: peer_feedback peer_feedback_pkey; Type: CONSTRAINT; Schema: public; Owner: -
--

ALTER TABLE ONLY public.peer_feedback
    ADD CONSTRAINT peer_feedback_pkey PRIMARY KEY (g_id, grader_id, user_id);


--
-- Name: course_materials_sections pk_course_material_section; Type: CONSTRAINT; Schema: public; Owner: -
--

ALTER TABLE ONLY public.course_materials_sections
    ADD CONSTRAINT pk_course_material_section PRIMARY KEY (course_material_id, section_id);


--
-- Name: poll_options poll_options_pkey; Type: CONSTRAINT; Schema: public; Owner: -
--

ALTER TABLE ONLY public.poll_options
    ADD CONSTRAINT poll_options_pkey PRIMARY KEY (option_id);


--
-- Name: poll_responses poll_responses_pkey; Type: CONSTRAINT; Schema: public; Owner: -
--

ALTER TABLE ONLY public.poll_responses
    ADD CONSTRAINT poll_responses_pkey PRIMARY KEY (id);


--
-- Name: polls polls_pkey; Type: CONSTRAINT; Schema: public; Owner: -
--

ALTER TABLE ONLY public.polls
    ADD CONSTRAINT polls_pkey PRIMARY KEY (poll_id);


--
-- Name: posts posts_pk; Type: CONSTRAINT; Schema: public; Owner: -
--

ALTER TABLE ONLY public.posts
    ADD CONSTRAINT posts_pk PRIMARY KEY (id);


--
-- Name: queue queue_pkey; Type: CONSTRAINT; Schema: public; Owner: -
--

ALTER TABLE ONLY public.queue
    ADD CONSTRAINT queue_pkey PRIMARY KEY (entry_id);


--
-- Name: queue_settings queue_settings_pkey; Type: CONSTRAINT; Schema: public; Owner: -
--

ALTER TABLE ONLY public.queue_settings
    ADD CONSTRAINT queue_settings_pkey PRIMARY KEY (id);


--
-- Name: sections_registration sections_registration_pkey; Type: CONSTRAINT; Schema: public; Owner: -
--

ALTER TABLE ONLY public.sections_registration
    ADD CONSTRAINT sections_registration_pkey PRIMARY KEY (sections_registration_id);


--
-- Name: sections_rotating sections_rotating_pkey; Type: CONSTRAINT; Schema: public; Owner: -
--

ALTER TABLE ONLY public.sections_rotating
    ADD CONSTRAINT sections_rotating_pkey PRIMARY KEY (sections_rotating_id);


--
-- Name: seeking_team seeking_team_pkey; Type: CONSTRAINT; Schema: public; Owner: -
--

ALTER TABLE ONLY public.seeking_team
    ADD CONSTRAINT seeking_team_pkey PRIMARY KEY (g_id, user_id);


--
-- Name: student_favorites student_favorites_pk; Type: CONSTRAINT; Schema: public; Owner: -
--

ALTER TABLE ONLY public.student_favorites
    ADD CONSTRAINT student_favorites_pk PRIMARY KEY (id);


--
-- Name: teams teams_pkey; Type: CONSTRAINT; Schema: public; Owner: -
--

ALTER TABLE ONLY public.teams
    ADD CONSTRAINT teams_pkey PRIMARY KEY (team_id, user_id);


--
-- Name: thread_categories thread_and_category_unique; Type: CONSTRAINT; Schema: public; Owner: -
--

ALTER TABLE ONLY public.thread_categories
    ADD CONSTRAINT thread_and_category_unique UNIQUE (thread_id, category_id);


--
-- Name: threads threads_pk; Type: CONSTRAINT; Schema: public; Owner: -
--

ALTER TABLE ONLY public.threads
    ADD CONSTRAINT threads_pk PRIMARY KEY (id);


--
-- Name: student_favorites user_and_thread_unique; Type: CONSTRAINT; Schema: public; Owner: -
--

ALTER TABLE ONLY public.student_favorites
    ADD CONSTRAINT user_and_thread_unique UNIQUE (user_id, thread_id);


--
-- Name: users users_pkey; Type: CONSTRAINT; Schema: public; Owner: -
--

ALTER TABLE ONLY public.users
    ADD CONSTRAINT users_pkey PRIMARY KEY (user_id);


--
-- Name: viewed_responses viewed_responses_pkey; Type: CONSTRAINT; Schema: public; Owner: -
--

ALTER TABLE ONLY public.viewed_responses
    ADD CONSTRAINT viewed_responses_pkey PRIMARY KEY (thread_id, user_id);


--
-- Name: forum_posts_history_edit_timestamp_index; Type: INDEX; Schema: public; Owner: -
--

CREATE INDEX forum_posts_history_edit_timestamp_index ON public.forum_posts_history USING btree (edit_timestamp DESC);


--
-- Name: forum_posts_history_post_id_index; Type: INDEX; Schema: public; Owner: -
--

CREATE INDEX forum_posts_history_post_id_index ON public.forum_posts_history USING btree (post_id);


--
-- Name: gradeable_allowed_minutes_override_g_id_idx; Type: INDEX; Schema: public; Owner: -
--

CREATE INDEX gradeable_allowed_minutes_override_g_id_idx ON public.gradeable_allowed_minutes_override USING btree (g_id);


--
-- Name: gradeable_component_data_gd; Type: INDEX; Schema: public; Owner: -
--

CREATE INDEX gradeable_component_data_gd ON public.gradeable_component_data USING btree (gd_id);


--
-- Name: gradeable_component_data_no_grader_index; Type: INDEX; Schema: public; Owner: -
--

CREATE INDEX gradeable_component_data_no_grader_index ON public.gradeable_component_data USING btree (gc_id, gd_id);


--
-- Name: gradeable_component_mark_data_gcm_id_idx; Type: INDEX; Schema: public; Owner: -
--

CREATE INDEX gradeable_component_mark_data_gcm_id_idx ON public.gradeable_component_mark_data USING btree (gcm_id);


--
-- Name: gradeable_component_mark_data_gd_id_idx; Type: INDEX; Schema: public; Owner: -
--

CREATE INDEX gradeable_component_mark_data_gd_id_idx ON public.gradeable_component_mark_data USING btree (gd_id);


--
-- Name: gradeable_team_unique; Type: INDEX; Schema: public; Owner: -
--

CREATE UNIQUE INDEX gradeable_team_unique ON public.grade_inquiries USING btree (team_id, g_id) WHERE (gc_id IS NULL);


--
-- Name: gradeable_user_unique; Type: INDEX; Schema: public; Owner: -
--

CREATE UNIQUE INDEX gradeable_user_unique ON public.grade_inquiries USING btree (user_id, g_id) WHERE (gc_id IS NULL);


--
-- Name: grading_registration_user_id_idx; Type: INDEX; Schema: public; Owner: -
--

CREATE INDEX grading_registration_user_id_idx ON public.grading_registration USING btree (user_id);


--
-- Name: grading_registration_user_id_index; Type: INDEX; Schema: public; Owner: -
--

CREATE INDEX grading_registration_user_id_index ON public.grading_registration USING btree (user_id);


--
-- Name: ldc_g_user_id_unique; Type: INDEX; Schema: public; Owner: -
--

CREATE UNIQUE INDEX ldc_g_user_id_unique ON public.late_day_cache USING btree (g_id, user_id) WHERE (team_id IS NULL);


--
-- Name: notifications_to_user_id_index; Type: INDEX; Schema: public; Owner: -
--

CREATE INDEX notifications_to_user_id_index ON public.notifications USING btree (to_user_id);


--
-- Name: users_user_numeric_id_idx; Type: INDEX; Schema: public; Owner: -
--

CREATE INDEX users_user_numeric_id_idx ON public.users USING btree (user_numeric_id);


--
-- Name: users add_course_user; Type: TRIGGER; Schema: public; Owner: -
--

CREATE TRIGGER add_course_user AFTER INSERT OR UPDATE ON public.users FOR EACH ROW EXECUTE PROCEDURE public.add_course_user();


--
-- Name: users before_update_users_update_previous_rotating_section; Type: TRIGGER; Schema: public; Owner: -
--

CREATE TRIGGER before_update_users_update_previous_rotating_section BEFORE UPDATE OF rotating_section ON public.users FOR EACH ROW EXECUTE PROCEDURE public.update_previous_rotating_section();


--
-- Name: electronic_gradeable electronic_gradeable_change; Type: TRIGGER; Schema: public; Owner: -
--

CREATE TRIGGER electronic_gradeable_change AFTER INSERT OR UPDATE OF eg_submission_due_date, eg_has_due_date, eg_allow_late_submission, eg_late_days ON public.electronic_gradeable FOR EACH ROW EXECUTE PROCEDURE public.electronic_gradeable_change();


--
-- Name: gradeable gradeable_delete; Type: TRIGGER; Schema: public; Owner: -
--

CREATE TRIGGER gradeable_delete BEFORE DELETE ON public.gradeable FOR EACH ROW EXECUTE PROCEDURE public.gradeable_delete();


--
-- Name: electronic_gradeable_version gradeable_version_change; Type: TRIGGER; Schema: public; Owner: -
--

CREATE TRIGGER gradeable_version_change AFTER INSERT OR DELETE OR UPDATE ON public.electronic_gradeable_version FOR EACH ROW EXECUTE PROCEDURE public.gradeable_version_change();


--
-- Name: late_day_exceptions late_day_extension_change; Type: TRIGGER; Schema: public; Owner: -
--

CREATE TRIGGER late_day_extension_change AFTER INSERT OR DELETE OR UPDATE ON public.late_day_exceptions FOR EACH ROW EXECUTE PROCEDURE public.late_day_extension_change();


--
-- Name: late_days late_days_allowed_change; Type: TRIGGER; Schema: public; Owner: -
--

CREATE TRIGGER late_days_allowed_change AFTER INSERT OR DELETE OR UPDATE ON public.late_days FOR EACH ROW EXECUTE PROCEDURE public.late_days_allowed_change();


--
-- Name: electronic_gradeable_data electronic_gradeable_data_gid; Type: FK CONSTRAINT; Schema: public; Owner: -
--

ALTER TABLE ONLY public.electronic_gradeable_data
    ADD CONSTRAINT electronic_gradeable_data_gid FOREIGN KEY (g_id) REFERENCES public.gradeable(g_id) ON UPDATE CASCADE ON DELETE CASCADE;


--
-- Name: electronic_gradeable_data electronic_gradeable_data_team; Type: FK CONSTRAINT; Schema: public; Owner: -
--

ALTER TABLE ONLY public.electronic_gradeable_data
    ADD CONSTRAINT electronic_gradeable_data_team FOREIGN KEY (team_id) REFERENCES public.gradeable_teams(team_id) ON UPDATE CASCADE;


--
-- Name: electronic_gradeable_data electronic_gradeable_data_user; Type: FK CONSTRAINT; Schema: public; Owner: -
--

ALTER TABLE ONLY public.electronic_gradeable_data
    ADD CONSTRAINT electronic_gradeable_data_user FOREIGN KEY (user_id) REFERENCES public.users(user_id) ON UPDATE CASCADE;


--
-- Name: electronic_gradeable electronic_gradeable_g_id_fkey; Type: FK CONSTRAINT; Schema: public; Owner: -
--

ALTER TABLE ONLY public.electronic_gradeable
    ADD CONSTRAINT electronic_gradeable_g_id_fkey FOREIGN KEY (g_id) REFERENCES public.gradeable(g_id) ON DELETE CASCADE;


--
-- Name: electronic_gradeable_version electronic_gradeable_version; Type: FK CONSTRAINT; Schema: public; Owner: -
--

ALTER TABLE ONLY public.electronic_gradeable_version
    ADD CONSTRAINT electronic_gradeable_version FOREIGN KEY (g_id, user_id, team_id, active_version) REFERENCES public.electronic_gradeable_data(g_id, user_id, team_id, g_version) ON UPDATE CASCADE ON DELETE CASCADE;


--
-- Name: electronic_gradeable_version electronic_gradeable_version_g_id; Type: FK CONSTRAINT; Schema: public; Owner: -
--

ALTER TABLE ONLY public.electronic_gradeable_version
    ADD CONSTRAINT electronic_gradeable_version_g_id FOREIGN KEY (g_id) REFERENCES public.gradeable(g_id) ON DELETE CASCADE;


--
-- Name: electronic_gradeable_version electronic_gradeable_version_team; Type: FK CONSTRAINT; Schema: public; Owner: -
--

ALTER TABLE ONLY public.electronic_gradeable_version
    ADD CONSTRAINT electronic_gradeable_version_team FOREIGN KEY (team_id) REFERENCES public.gradeable_teams(team_id) ON UPDATE CASCADE;


--
-- Name: electronic_gradeable_version electronic_gradeable_version_user; Type: FK CONSTRAINT; Schema: public; Owner: -
--

ALTER TABLE ONLY public.electronic_gradeable_version
    ADD CONSTRAINT electronic_gradeable_version_user FOREIGN KEY (user_id) REFERENCES public.users(user_id) ON UPDATE CASCADE;


--
-- Name: course_materials_sections fk_course_material_id; Type: FK CONSTRAINT; Schema: public; Owner: -
--

ALTER TABLE ONLY public.course_materials_sections
    ADD CONSTRAINT fk_course_material_id FOREIGN KEY (course_material_id) REFERENCES public.course_materials(id) ON DELETE CASCADE;


--
-- Name: course_materials_access fk_course_material_id; Type: FK CONSTRAINT; Schema: public; Owner: -
--

ALTER TABLE ONLY public.course_materials_access
    ADD CONSTRAINT fk_course_material_id FOREIGN KEY (course_material_id) REFERENCES public.course_materials(id);


--
-- Name: electronic_gradeable fk_depends_on; Type: FK CONSTRAINT; Schema: public; Owner: -
--

ALTER TABLE ONLY public.electronic_gradeable
    ADD CONSTRAINT fk_depends_on FOREIGN KEY (eg_depends_on) REFERENCES public.electronic_gradeable(g_id);


--
-- Name: lichen fk_gradeable_id; Type: FK CONSTRAINT; Schema: public; Owner: -
--

ALTER TABLE ONLY public.lichen
    ADD CONSTRAINT fk_gradeable_id FOREIGN KEY (gradeable_id) REFERENCES public.gradeable(g_id) ON DELETE CASCADE;


--
-- Name: lichen_run_access fk_lichen_run_id; Type: FK CONSTRAINT; Schema: public; Owner: -
--

ALTER TABLE ONLY public.lichen_run_access
    ADD CONSTRAINT fk_lichen_run_id FOREIGN KEY (lichen_run_id) REFERENCES public.lichen(id) ON DELETE CASCADE;


--
-- Name: course_materials_sections fk_section_id; Type: FK CONSTRAINT; Schema: public; Owner: -
--

ALTER TABLE ONLY public.course_materials_sections
    ADD CONSTRAINT fk_section_id FOREIGN KEY (section_id) REFERENCES public.sections_registration(sections_registration_id) ON DELETE CASCADE;


--
-- Name: course_materials_access fk_user_id; Type: FK CONSTRAINT; Schema: public; Owner: -
--

ALTER TABLE ONLY public.course_materials_access
    ADD CONSTRAINT fk_user_id FOREIGN KEY (user_id) REFERENCES public.users(user_id);


--
-- Name: gradeable_allowed_minutes_override fk_user_id; Type: FK CONSTRAINT; Schema: public; Owner: -
--

ALTER TABLE ONLY public.gradeable_allowed_minutes_override
    ADD CONSTRAINT fk_user_id FOREIGN KEY (user_id) REFERENCES public.users(user_id);


--
-- Name: forum_posts_history forum_posts_history_edit_author_fk; Type: FK CONSTRAINT; Schema: public; Owner: -
--

ALTER TABLE ONLY public.forum_posts_history
    ADD CONSTRAINT forum_posts_history_edit_author_fk FOREIGN KEY (edit_author) REFERENCES public.users(user_id);


--
-- Name: forum_posts_history forum_posts_history_post_id_fk; Type: FK CONSTRAINT; Schema: public; Owner: -
--

ALTER TABLE ONLY public.forum_posts_history
    ADD CONSTRAINT forum_posts_history_post_id_fk FOREIGN KEY (post_id) REFERENCES public.posts(id);


--
-- Name: forum_upducks forum_upducks_post_id_fkey; Type: FK CONSTRAINT; Schema: public; Owner: -
--

ALTER TABLE ONLY public.forum_upducks
    ADD CONSTRAINT forum_upducks_post_id_fkey FOREIGN KEY (post_id) REFERENCES public.posts(id) ON UPDATE CASCADE ON DELETE CASCADE;


--
-- Name: forum_upducks forum_upducks_user_id_fkey; Type: FK CONSTRAINT; Schema: public; Owner: -
--

ALTER TABLE ONLY public.forum_upducks
    ADD CONSTRAINT forum_upducks_user_id_fkey FOREIGN KEY (user_id) REFERENCES public.users(user_id) ON UPDATE CASCADE ON DELETE CASCADE;


--
-- Name: grade_inquiries grade_inquiries_fk0; Type: FK CONSTRAINT; Schema: public; Owner: -
--

ALTER TABLE ONLY public.grade_inquiries
    ADD CONSTRAINT grade_inquiries_fk0 FOREIGN KEY (g_id) REFERENCES public.gradeable(g_id);


--
-- Name: grade_inquiries grade_inquiries_fk1; Type: FK CONSTRAINT; Schema: public; Owner: -
--

ALTER TABLE ONLY public.grade_inquiries
    ADD CONSTRAINT grade_inquiries_fk1 FOREIGN KEY (user_id) REFERENCES public.users(user_id);


--
-- Name: grade_inquiries grade_inquiries_fk2; Type: FK CONSTRAINT; Schema: public; Owner: -
--

ALTER TABLE ONLY public.grade_inquiries
    ADD CONSTRAINT grade_inquiries_fk2 FOREIGN KEY (team_id) REFERENCES public.gradeable_teams(team_id);


--
-- Name: grade_inquiries grade_inquiries_fk3; Type: FK CONSTRAINT; Schema: public; Owner: -
--

ALTER TABLE ONLY public.grade_inquiries
    ADD CONSTRAINT grade_inquiries_fk3 FOREIGN KEY (gc_id) REFERENCES public.gradeable_component(gc_id);


--
-- Name: grade_inquiry_discussion grade_inquiry_discussion_fk0; Type: FK CONSTRAINT; Schema: public; Owner: -
--

ALTER TABLE ONLY public.grade_inquiry_discussion
    ADD CONSTRAINT grade_inquiry_discussion_fk0 FOREIGN KEY (grade_inquiry_id) REFERENCES public.grade_inquiries(id);


--
-- Name: grade_inquiry_discussion grade_inquiry_discussion_fk1; Type: FK CONSTRAINT; Schema: public; Owner: -
--

ALTER TABLE ONLY public.grade_inquiry_discussion
    ADD CONSTRAINT grade_inquiry_discussion_fk1 FOREIGN KEY (user_id) REFERENCES public.users(user_id);


--
-- Name: grade_inquiry_discussion grade_inquiry_discussion_grade_inquiries_id_fk; Type: FK CONSTRAINT; Schema: public; Owner: -
--

ALTER TABLE ONLY public.grade_inquiry_discussion
    ADD CONSTRAINT grade_inquiry_discussion_grade_inquiries_id_fk FOREIGN KEY (grade_inquiry_id) REFERENCES public.grade_inquiries(id) ON UPDATE CASCADE;


--
-- Name: grade_override grade_override_g_id_fkey; Type: FK CONSTRAINT; Schema: public; Owner: -
--

ALTER TABLE ONLY public.grade_override
    ADD CONSTRAINT grade_override_g_id_fkey FOREIGN KEY (g_id) REFERENCES public.gradeable(g_id) ON DELETE CASCADE;


--
-- Name: grade_override grade_override_user_id_fkey; Type: FK CONSTRAINT; Schema: public; Owner: -
--

ALTER TABLE ONLY public.grade_override
    ADD CONSTRAINT grade_override_user_id_fkey FOREIGN KEY (user_id) REFERENCES public.users(user_id) ON UPDATE CASCADE;


--
-- Name: gradeable_access gradeable_access_fk0; Type: FK CONSTRAINT; Schema: public; Owner: -
--

ALTER TABLE ONLY public.gradeable_access
    ADD CONSTRAINT gradeable_access_fk0 FOREIGN KEY (g_id) REFERENCES public.gradeable(g_id) ON DELETE CASCADE;


--
-- Name: gradeable_access gradeable_access_fk1; Type: FK CONSTRAINT; Schema: public; Owner: -
--

ALTER TABLE ONLY public.gradeable_access
    ADD CONSTRAINT gradeable_access_fk1 FOREIGN KEY (user_id) REFERENCES public.users(user_id) ON DELETE CASCADE;


--
-- Name: gradeable_access gradeable_access_fk2; Type: FK CONSTRAINT; Schema: public; Owner: -
--

ALTER TABLE ONLY public.gradeable_access
    ADD CONSTRAINT gradeable_access_fk2 FOREIGN KEY (team_id) REFERENCES public.gradeable_teams(team_id);


--
-- Name: gradeable_access gradeable_access_fk3; Type: FK CONSTRAINT; Schema: public; Owner: -
--

ALTER TABLE ONLY public.gradeable_access
    ADD CONSTRAINT gradeable_access_fk3 FOREIGN KEY (accessor_id) REFERENCES public.users(user_id) ON DELETE CASCADE;


--
-- Name: gradeable_anon gradeable_anon_g_id_fkey; Type: FK CONSTRAINT; Schema: public; Owner: -
--

ALTER TABLE ONLY public.gradeable_anon
    ADD CONSTRAINT gradeable_anon_g_id_fkey FOREIGN KEY (g_id) REFERENCES public.gradeable(g_id) ON UPDATE CASCADE;


--
-- Name: gradeable_anon gradeable_anon_user_id_fkey; Type: FK CONSTRAINT; Schema: public; Owner: -
--

ALTER TABLE ONLY public.gradeable_anon
    ADD CONSTRAINT gradeable_anon_user_id_fkey FOREIGN KEY (user_id) REFERENCES public.users(user_id) ON UPDATE CASCADE;


--
-- Name: gradeable_component_data gradeable_component_data_gc_id_fkey; Type: FK CONSTRAINT; Schema: public; Owner: -
--

ALTER TABLE ONLY public.gradeable_component_data
    ADD CONSTRAINT gradeable_component_data_gc_id_fkey FOREIGN KEY (gc_id) REFERENCES public.gradeable_component(gc_id) ON DELETE CASCADE;


--
-- Name: gradeable_component_data gradeable_component_data_gcd_grader_id_fkey; Type: FK CONSTRAINT; Schema: public; Owner: -
--

ALTER TABLE ONLY public.gradeable_component_data
    ADD CONSTRAINT gradeable_component_data_gcd_grader_id_fkey FOREIGN KEY (gcd_grader_id) REFERENCES public.users(user_id) ON UPDATE CASCADE;


--
-- Name: gradeable_component_data gradeable_component_data_gd_id_fkey; Type: FK CONSTRAINT; Schema: public; Owner: -
--

ALTER TABLE ONLY public.gradeable_component_data
    ADD CONSTRAINT gradeable_component_data_gd_id_fkey FOREIGN KEY (gd_id) REFERENCES public.gradeable_data(gd_id) ON DELETE CASCADE;


--
-- Name: gradeable_component_data gradeable_component_data_verifier_id_fkey; Type: FK CONSTRAINT; Schema: public; Owner: -
--

ALTER TABLE ONLY public.gradeable_component_data
    ADD CONSTRAINT gradeable_component_data_verifier_id_fkey FOREIGN KEY (gcd_verifier_id) REFERENCES public.users(user_id);


--
-- Name: gradeable_component gradeable_component_g_id_fkey; Type: FK CONSTRAINT; Schema: public; Owner: -
--

ALTER TABLE ONLY public.gradeable_component
    ADD CONSTRAINT gradeable_component_g_id_fkey FOREIGN KEY (g_id) REFERENCES public.gradeable(g_id) ON DELETE CASCADE;


--
-- Name: gradeable_component_mark_data gradeable_component_mark_data_gcm_id_fkey; Type: FK CONSTRAINT; Schema: public; Owner: -
--

ALTER TABLE ONLY public.gradeable_component_mark_data
    ADD CONSTRAINT gradeable_component_mark_data_gcm_id_fkey FOREIGN KEY (gcm_id) REFERENCES public.gradeable_component_mark(gcm_id) ON DELETE CASCADE;


--
-- Name: gradeable_component_mark_data gradeable_component_mark_data_gd_id_and_gc_id_fkey; Type: FK CONSTRAINT; Schema: public; Owner: -
--

ALTER TABLE ONLY public.gradeable_component_mark_data
    ADD CONSTRAINT gradeable_component_mark_data_gd_id_and_gc_id_fkey FOREIGN KEY (gd_id, gc_id, gcd_grader_id) REFERENCES public.gradeable_component_data(gd_id, gc_id, gcd_grader_id) ON UPDATE CASCADE ON DELETE CASCADE;


--
-- Name: gradeable_component_mark gradeable_component_mark_gc_id_fkey; Type: FK CONSTRAINT; Schema: public; Owner: -
--

ALTER TABLE ONLY public.gradeable_component_mark
    ADD CONSTRAINT gradeable_component_mark_gc_id_fkey FOREIGN KEY (gc_id) REFERENCES public.gradeable_component(gc_id) ON DELETE CASCADE;


--
-- Name: gradeable_data gradeable_data_g_id_fkey; Type: FK CONSTRAINT; Schema: public; Owner: -
--

ALTER TABLE ONLY public.gradeable_data
    ADD CONSTRAINT gradeable_data_g_id_fkey FOREIGN KEY (g_id) REFERENCES public.gradeable(g_id) ON DELETE CASCADE;


--
-- Name: gradeable_data gradeable_data_gd_team_id_fkey; Type: FK CONSTRAINT; Schema: public; Owner: -
--

ALTER TABLE ONLY public.gradeable_data
    ADD CONSTRAINT gradeable_data_gd_team_id_fkey FOREIGN KEY (gd_team_id) REFERENCES public.gradeable_teams(team_id) ON UPDATE CASCADE;


--
-- Name: gradeable_data gradeable_data_gd_user_id_fkey; Type: FK CONSTRAINT; Schema: public; Owner: -
--

ALTER TABLE ONLY public.gradeable_data
    ADD CONSTRAINT gradeable_data_gd_user_id_fkey FOREIGN KEY (gd_user_id) REFERENCES public.users(user_id) ON UPDATE CASCADE;


--
-- Name: gradeable_data_overall_comment gradeable_data_overall_comment_g_id_fkey; Type: FK CONSTRAINT; Schema: public; Owner: -
--

ALTER TABLE ONLY public.gradeable_data_overall_comment
    ADD CONSTRAINT gradeable_data_overall_comment_g_id_fkey FOREIGN KEY (g_id) REFERENCES public.gradeable(g_id) ON DELETE CASCADE;


--
-- Name: gradeable_data_overall_comment gradeable_data_overall_comment_goc_grader_id; Type: FK CONSTRAINT; Schema: public; Owner: -
--

ALTER TABLE ONLY public.gradeable_data_overall_comment
    ADD CONSTRAINT gradeable_data_overall_comment_goc_grader_id FOREIGN KEY (goc_grader_id) REFERENCES public.users(user_id) ON DELETE CASCADE;


--
-- Name: gradeable_data_overall_comment gradeable_data_overall_comment_goc_team_id_fkey; Type: FK CONSTRAINT; Schema: public; Owner: -
--

ALTER TABLE ONLY public.gradeable_data_overall_comment
    ADD CONSTRAINT gradeable_data_overall_comment_goc_team_id_fkey FOREIGN KEY (goc_team_id) REFERENCES public.gradeable_teams(team_id) ON DELETE CASCADE;


--
-- Name: gradeable_data_overall_comment gradeable_data_overall_comment_goc_user_id_fkey; Type: FK CONSTRAINT; Schema: public; Owner: -
--

ALTER TABLE ONLY public.gradeable_data_overall_comment
    ADD CONSTRAINT gradeable_data_overall_comment_goc_user_id_fkey FOREIGN KEY (goc_user_id) REFERENCES public.users(user_id) ON DELETE CASCADE;


--
-- Name: gradeable_teams gradeable_teams_g_id_fkey; Type: FK CONSTRAINT; Schema: public; Owner: -
--

ALTER TABLE ONLY public.gradeable_teams
    ADD CONSTRAINT gradeable_teams_g_id_fkey FOREIGN KEY (g_id) REFERENCES public.gradeable(g_id) ON DELETE CASCADE;


--
-- Name: gradeable_teams gradeable_teams_registration_section_fkey; Type: FK CONSTRAINT; Schema: public; Owner: -
--

ALTER TABLE ONLY public.gradeable_teams
    ADD CONSTRAINT gradeable_teams_registration_section_fkey FOREIGN KEY (registration_section) REFERENCES public.sections_registration(sections_registration_id);


--
-- Name: gradeable_teams gradeable_teams_rotating_section_fkey; Type: FK CONSTRAINT; Schema: public; Owner: -
--

ALTER TABLE ONLY public.gradeable_teams
    ADD CONSTRAINT gradeable_teams_rotating_section_fkey FOREIGN KEY (rotating_section) REFERENCES public.sections_rotating(sections_rotating_id);


--
-- Name: grading_registration grading_registration_sections_registration_id_fkey; Type: FK CONSTRAINT; Schema: public; Owner: -
--

ALTER TABLE ONLY public.grading_registration
    ADD CONSTRAINT grading_registration_sections_registration_id_fkey FOREIGN KEY (sections_registration_id) REFERENCES public.sections_registration(sections_registration_id);


--
-- Name: grading_registration grading_registration_user_id_fkey; Type: FK CONSTRAINT; Schema: public; Owner: -
--

ALTER TABLE ONLY public.grading_registration
    ADD CONSTRAINT grading_registration_user_id_fkey FOREIGN KEY (user_id) REFERENCES public.users(user_id) ON UPDATE CASCADE;


--
-- Name: grading_rotating grading_rotating_g_id_fkey; Type: FK CONSTRAINT; Schema: public; Owner: -
--

ALTER TABLE ONLY public.grading_rotating
    ADD CONSTRAINT grading_rotating_g_id_fkey FOREIGN KEY (g_id) REFERENCES public.gradeable(g_id) ON DELETE CASCADE;


--
-- Name: grading_rotating grading_rotating_sections_rotating_fkey; Type: FK CONSTRAINT; Schema: public; Owner: -
--

ALTER TABLE ONLY public.grading_rotating
    ADD CONSTRAINT grading_rotating_sections_rotating_fkey FOREIGN KEY (sections_rotating_id) REFERENCES public.sections_rotating(sections_rotating_id) ON DELETE CASCADE;


--
-- Name: grading_rotating grading_rotating_user_id_fkey; Type: FK CONSTRAINT; Schema: public; Owner: -
--

ALTER TABLE ONLY public.grading_rotating
    ADD CONSTRAINT grading_rotating_user_id_fkey FOREIGN KEY (user_id) REFERENCES public.users(user_id) ON UPDATE CASCADE;


--
-- Name: late_day_cache late_day_cache_g_id; Type: FK CONSTRAINT; Schema: public; Owner: -
--

ALTER TABLE ONLY public.late_day_cache
    ADD CONSTRAINT late_day_cache_g_id FOREIGN KEY (g_id) REFERENCES public.gradeable(g_id) ON DELETE CASCADE;


--
-- Name: late_day_cache late_day_cache_team; Type: FK CONSTRAINT; Schema: public; Owner: -
--

ALTER TABLE ONLY public.late_day_cache
    ADD CONSTRAINT late_day_cache_team FOREIGN KEY (team_id) REFERENCES public.gradeable_teams(team_id) ON UPDATE CASCADE ON DELETE CASCADE;


--
-- Name: late_day_cache late_day_cache_user; Type: FK CONSTRAINT; Schema: public; Owner: -
--

ALTER TABLE ONLY public.late_day_cache
    ADD CONSTRAINT late_day_cache_user FOREIGN KEY (user_id) REFERENCES public.users(user_id) ON UPDATE CASCADE ON DELETE CASCADE;


--
-- Name: late_day_exceptions late_day_exceptions_g_id_fkey; Type: FK CONSTRAINT; Schema: public; Owner: -
--

ALTER TABLE ONLY public.late_day_exceptions
    ADD CONSTRAINT late_day_exceptions_g_id_fkey FOREIGN KEY (g_id) REFERENCES public.gradeable(g_id) ON DELETE CASCADE;


--
-- Name: late_day_exceptions late_day_exceptions_user_id_fkey; Type: FK CONSTRAINT; Schema: public; Owner: -
--

ALTER TABLE ONLY public.late_day_exceptions
    ADD CONSTRAINT late_day_exceptions_user_id_fkey FOREIGN KEY (user_id) REFERENCES public.users(user_id) ON UPDATE CASCADE;


--
-- Name: late_days late_days_user_id_fkey; Type: FK CONSTRAINT; Schema: public; Owner: -
--

ALTER TABLE ONLY public.late_days
    ADD CONSTRAINT late_days_user_id_fkey FOREIGN KEY (user_id) REFERENCES public.users(user_id) ON UPDATE CASCADE;


--
-- Name: notification_settings notification_settings_fkey; Type: FK CONSTRAINT; Schema: public; Owner: -
--

ALTER TABLE ONLY public.notification_settings
    ADD CONSTRAINT notification_settings_fkey FOREIGN KEY (user_id) REFERENCES public.users(user_id) ON UPDATE CASCADE;


--
-- Name: notifications notifications_from_user_id_fkey; Type: FK CONSTRAINT; Schema: public; Owner: -
--

ALTER TABLE ONLY public.notifications
    ADD CONSTRAINT notifications_from_user_id_fkey FOREIGN KEY (from_user_id) REFERENCES public.users(user_id) ON UPDATE CASCADE;


--
-- Name: notifications notifications_to_user_id_fkey; Type: FK CONSTRAINT; Schema: public; Owner: -
--

ALTER TABLE ONLY public.notifications
    ADD CONSTRAINT notifications_to_user_id_fkey FOREIGN KEY (to_user_id) REFERENCES public.users(user_id) ON UPDATE CASCADE;


--
-- Name: peer_assign peer_assign_g_id_fkey; Type: FK CONSTRAINT; Schema: public; Owner: -
--

ALTER TABLE ONLY public.peer_assign
    ADD CONSTRAINT peer_assign_g_id_fkey FOREIGN KEY (g_id) REFERENCES public.gradeable(g_id) ON UPDATE CASCADE ON DELETE CASCADE;


--
-- Name: peer_assign peer_assign_grader_id_fkey; Type: FK CONSTRAINT; Schema: public; Owner: -
--

ALTER TABLE ONLY public.peer_assign
    ADD CONSTRAINT peer_assign_grader_id_fkey FOREIGN KEY (grader_id) REFERENCES public.users(user_id) ON UPDATE CASCADE;


--
-- Name: peer_assign peer_assign_user_id_fkey; Type: FK CONSTRAINT; Schema: public; Owner: -
--

ALTER TABLE ONLY public.peer_assign
    ADD CONSTRAINT peer_assign_user_id_fkey FOREIGN KEY (user_id) REFERENCES public.users(user_id) ON UPDATE CASCADE;


--
-- Name: peer_feedback peer_feedback_g_id_fkey; Type: FK CONSTRAINT; Schema: public; Owner: -
--

ALTER TABLE ONLY public.peer_feedback
    ADD CONSTRAINT peer_feedback_g_id_fkey FOREIGN KEY (g_id) REFERENCES public.gradeable(g_id) ON DELETE CASCADE;


--
-- Name: peer_feedback peer_feedback_grader_id_fkey; Type: FK CONSTRAINT; Schema: public; Owner: -
--

ALTER TABLE ONLY public.peer_feedback
    ADD CONSTRAINT peer_feedback_grader_id_fkey FOREIGN KEY (grader_id) REFERENCES public.users(user_id) ON DELETE CASCADE;


--
-- Name: peer_feedback peer_feedback_user_id_fkey; Type: FK CONSTRAINT; Schema: public; Owner: -
--

ALTER TABLE ONLY public.peer_feedback
    ADD CONSTRAINT peer_feedback_user_id_fkey FOREIGN KEY (user_id) REFERENCES public.users(user_id) ON DELETE CASCADE;


--
-- Name: poll_options poll_options_poll_id_fkey; Type: FK CONSTRAINT; Schema: public; Owner: -
--

ALTER TABLE ONLY public.poll_options
    ADD CONSTRAINT poll_options_poll_id_fkey FOREIGN KEY (poll_id) REFERENCES public.polls(poll_id);


--
-- Name: poll_responses poll_responses_poll_id_fkey; Type: FK CONSTRAINT; Schema: public; Owner: -
--

ALTER TABLE ONLY public.poll_responses
    ADD CONSTRAINT poll_responses_poll_id_fkey FOREIGN KEY (poll_id) REFERENCES public.polls(poll_id);


--
-- Name: poll_responses poll_responses_student_id_fkey; Type: FK CONSTRAINT; Schema: public; Owner: -
--

ALTER TABLE ONLY public.poll_responses
    ADD CONSTRAINT poll_responses_student_id_fkey FOREIGN KEY (student_id) REFERENCES public.users(user_id);


--
-- Name: posts posts_fk0; Type: FK CONSTRAINT; Schema: public; Owner: -
--

ALTER TABLE ONLY public.posts
    ADD CONSTRAINT posts_fk0 FOREIGN KEY (thread_id) REFERENCES public.threads(id);


--
-- Name: posts posts_fk1; Type: FK CONSTRAINT; Schema: public; Owner: -
--

ALTER TABLE ONLY public.posts
    ADD CONSTRAINT posts_fk1 FOREIGN KEY (author_user_id) REFERENCES public.users(user_id);


--
-- Name: queue queue_added_by_fkey; Type: FK CONSTRAINT; Schema: public; Owner: -
--

ALTER TABLE ONLY public.queue
    ADD CONSTRAINT queue_added_by_fkey FOREIGN KEY (added_by) REFERENCES public.users(user_id);


--
-- Name: queue queue_help_started_by_fkey; Type: FK CONSTRAINT; Schema: public; Owner: -
--

ALTER TABLE ONLY public.queue
    ADD CONSTRAINT queue_help_started_by_fkey FOREIGN KEY (help_started_by) REFERENCES public.users(user_id);


--
-- Name: queue queue_removed_by_fkey; Type: FK CONSTRAINT; Schema: public; Owner: -
--

ALTER TABLE ONLY public.queue
    ADD CONSTRAINT queue_removed_by_fkey FOREIGN KEY (removed_by) REFERENCES public.users(user_id);


--
-- Name: queue queue_user_id_fkey; Type: FK CONSTRAINT; Schema: public; Owner: -
--

ALTER TABLE ONLY public.queue
    ADD CONSTRAINT queue_user_id_fkey FOREIGN KEY (user_id) REFERENCES public.users(user_id);


--
-- Name: seeking_team seeking_team_g_id_fkey; Type: FK CONSTRAINT; Schema: public; Owner: -
--

ALTER TABLE ONLY public.seeking_team
    ADD CONSTRAINT seeking_team_g_id_fkey FOREIGN KEY (g_id) REFERENCES public.gradeable(g_id) ON UPDATE CASCADE ON DELETE CASCADE;


--
-- Name: solution_ta_notes solution_ta_notes_author_fk; Type: FK CONSTRAINT; Schema: public; Owner: -
--

ALTER TABLE ONLY public.solution_ta_notes
    ADD CONSTRAINT solution_ta_notes_author_fk FOREIGN KEY (author) REFERENCES public.users(user_id);


--
-- Name: solution_ta_notes solution_ta_notes_g_id_fk; Type: FK CONSTRAINT; Schema: public; Owner: -
--

ALTER TABLE ONLY public.solution_ta_notes
    ADD CONSTRAINT solution_ta_notes_g_id_fk FOREIGN KEY (g_id) REFERENCES public.gradeable(g_id);


--
-- Name: student_favorites student_favorites_fk0; Type: FK CONSTRAINT; Schema: public; Owner: -
--

ALTER TABLE ONLY public.student_favorites
    ADD CONSTRAINT student_favorites_fk0 FOREIGN KEY (user_id) REFERENCES public.users(user_id);


--
-- Name: student_favorites student_favorites_fk1; Type: FK CONSTRAINT; Schema: public; Owner: -
--

ALTER TABLE ONLY public.student_favorites
    ADD CONSTRAINT student_favorites_fk1 FOREIGN KEY (thread_id) REFERENCES public.threads(id);


--
-- Name: teams teams_team_id_fkey; Type: FK CONSTRAINT; Schema: public; Owner: -
--

ALTER TABLE ONLY public.teams
    ADD CONSTRAINT teams_team_id_fkey FOREIGN KEY (team_id) REFERENCES public.gradeable_teams(team_id) ON DELETE CASCADE;


--
-- Name: teams teams_user_id_fkey; Type: FK CONSTRAINT; Schema: public; Owner: -
--

ALTER TABLE ONLY public.teams
    ADD CONSTRAINT teams_user_id_fkey FOREIGN KEY (user_id) REFERENCES public.users(user_id) ON UPDATE CASCADE;


--
-- Name: thread_categories thread_categories_fk0; Type: FK CONSTRAINT; Schema: public; Owner: -
--

ALTER TABLE ONLY public.thread_categories
    ADD CONSTRAINT thread_categories_fk0 FOREIGN KEY (thread_id) REFERENCES public.threads(id);


--
-- Name: thread_categories thread_categories_fk1; Type: FK CONSTRAINT; Schema: public; Owner: -
--

ALTER TABLE ONLY public.thread_categories
    ADD CONSTRAINT thread_categories_fk1 FOREIGN KEY (category_id) REFERENCES public.categories_list(category_id);


--
-- Name: users users_registration_section_fkey; Type: FK CONSTRAINT; Schema: public; Owner: -
--

ALTER TABLE ONLY public.users
    ADD CONSTRAINT users_registration_section_fkey FOREIGN KEY (registration_section) REFERENCES public.sections_registration(sections_registration_id);


--
-- Name: users users_rotating_section_fkey; Type: FK CONSTRAINT; Schema: public; Owner: -
--

ALTER TABLE ONLY public.users
    ADD CONSTRAINT users_rotating_section_fkey FOREIGN KEY (rotating_section) REFERENCES public.sections_rotating(sections_rotating_id);


--
-- Name: viewed_responses viewed_responses_fk0; Type: FK CONSTRAINT; Schema: public; Owner: -
--

ALTER TABLE ONLY public.viewed_responses
    ADD CONSTRAINT viewed_responses_fk0 FOREIGN KEY (thread_id) REFERENCES public.threads(id);


--
-- Name: viewed_responses viewed_responses_fk1; Type: FK CONSTRAINT; Schema: public; Owner: -
--

ALTER TABLE ONLY public.viewed_responses
    ADD CONSTRAINT viewed_responses_fk1 FOREIGN KEY (user_id) REFERENCES public.users(user_id);


--
-- PostgreSQL database dump complete
--
<|MERGE_RESOLUTION|>--- conflicted
+++ resolved
@@ -1545,12 +1545,8 @@
     release_histogram character varying(10) DEFAULT 'never'::character varying,
     release_answer character varying(10) DEFAULT 'never'::character varying,
     duration integer DEFAULT 0,
-<<<<<<< HEAD
-    end_time timestamp with time zone DEFAULT '1900-02-01 00:00:00-05'::timestamp with time zone NOT NULL
-=======
     end_time timestamp with time zone,
     is_visible boolean DEFAULT false NOT NULL
->>>>>>> d97cd68d
 );
 
 
