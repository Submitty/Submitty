<?php

namespace app\models\gradeable;


use app\libraries\Core;
use app\libraries\Utils;
use app\models\AbstractModel;
use app\models\GradeableTestcase;

/**
 * Class AutogradingConfig
 * @package app\models\gradeable
 *
 * TODO: evaluate which fields need to be loaded from the config file
 *
 * @method int getMaxSubmissionSize()
 * @method int getMaxSubmissions()
 * @method string getAssignmentMessage()
 * @method string getRequiredCapabilities()
 * @method float getMaxPossibleGradingTime()
 * @method string[] getPartNames()
 * @method string getEarlySubmissionMessage()
 * @method int getEarlySubmissionMinimumDaysEarly()
 * @method float getEarlySubmissionMinimumPoints()
 * @method GradeableTestcase[] getEarlySubmissionTestCases()
 * @method float getTotalNonHiddenNonExtraCredit()
 * @method float getTotalNonHiddenExtraCredit()
 * @method float getTotalHiddenNonExtraCredit()
 * @method float getTotalHiddenExtraCredit()
 */
class AutogradingConfig extends AbstractModel {

    /** @property @var int The maximum allowed size (in bytes) of a submission */
    protected $max_submission_size;
    /** @property @var int The maximum number of submissions allowed */
    protected $max_submissions;
    /** @property @var string A message to show the user above the file upload box */
    protected $assignment_message;

    /** @property @var string Any additional requirements for worker machine (i.e. "extra_ram")  */
    protected $required_capabilities;
    /** @property @var float The number of seconds allowed for autograding */
    protected $max_possible_grading_time = -1;

    /** @property @var string[] The names of different upload bins on the submission page (1-indexed) */
    protected $part_names = [];

    /** @property @var SubmissionTextBox[] Text box configs for text box submissions*/
    private $textboxes = [];
    /** @property @var AutogradingTestcase[] Cut-down information about autograding test cases*/
    private $testcases = [];

    /* Properties if early submission incentive enabled */
    /** @property @var bool If there is an early submission incentive */
    private $early_submission_incentive = false;
    /** @property @var string The message given to describe the early submission */
    protected $early_submission_message = '';
    /** @property @var int The minimum number days early to receive the early submission incentive */
    protected $early_submission_minimum_days_early = 0;
    /** @property @var int The minimum number of points required to receive the early submission incentive */
    protected $early_submission_minimum_points = 0;
    /** @property @var GradeableTestcase[] The test cases for which the points must be earned to satisfy the incentive */
    protected $early_submission_test_cases = [];


    /* Properties accumulated from GradeableTestcase's */

    /** @property @var float Total number of non-hidden non-extra-credit ('normal') points for all test cases */
    protected $total_non_hidden_non_extra_credit = 0;
    /** @property @var float Total number of non-hidden extra-credit points for all test cases */
    protected $total_non_hidden_extra_credit = 0;
    /** @property @var float Total number of hidden non-extra-credit points for all test cases */
    protected $total_hidden_non_extra_credit = 0;
    /** @property @var float Total number of hidden extra-credit points for all test cases */
    protected $total_hidden_extra_credit = 0;

    public function __construct(Core $core, array $details) {
        parent::__construct($core);

        // Was there actually a config file to read from
        if ($details === null || $details === []) {
            throw new \InvalidArgumentException('Provided details were blank or null');
        }

        $this->max_submission_size = floatval($details['max_submission_size'] ?? 0);
        $this->max_submissions = intval($details['max_submissions'] ?? 0);
        $this->assignment_message = Utils::prepareHtmlString($details['assignment_message'] ?? '');

        $this->required_capabilities = $details['required_capabilities'] ?? 'default';
        $this->max_possible_grading_time = $details['max_possible_grading_time'] ?? -1;

        if (isset($details['testcases'])) {
            foreach ($details['testcases'] as $idx => $testcase_details) {
                $testcase = new AutogradingTestcase($this->core, $testcase_details, $idx);

                // Accumulate the points
                if ($testcase->isHidden()) {
                    if ($testcase->isExtraCredit()) {
                        $this->total_hidden_extra_credit += $testcase->getPoints();
                    } else {
                        $this->total_hidden_non_extra_credit += $testcase->getPoints();
                    }
                } else {
                    if ($testcase->isExtraCredit()) {
                        $this->total_non_hidden_extra_credit += $testcase->getPoints();
                    } else {
                        $this->total_non_hidden_non_extra_credit += $testcase->getPoints();
                    }
                }

                $this->testcases[$idx] = $testcase;
            }
        }

        if (isset($details['early_submission_incentive'])) {
            $this->early_submission_incentive = true;
            $this->early_submission_message = Utils::prepareHtmlString($details['early_submission_incentive']['message'] ?? '');
            $this->early_submission_minimum_days_early = intval($details['early_submission_incentive']['minimum_days_early'] ?? 0);
            $this->early_submission_minimum_points = intval($details['early_submission_incentive']['minimum_points'] ?? 0);
            foreach ($details['early_submission_incentive']['test_cases'] ?? [] as $testcase) {
                $this->early_submission_test_cases[] = $this->testcases[$testcase];
            }
        }

        // defaults to 1 if no set
        $num_parts = count($details['part_names'] ?? [1]);

        // defaults to 0 if not set
        $num_textboxes = count($details['textboxes'] ?? []);

        // Get all of the part names
        for ($i = 1; $i <= $num_parts; $i++) {
            $j = $i - 1;
            if (isset($details['part_names']) && isset($details['part_names'][$j]) &&
                trim($details['part_names'][$j]) !== "") {
                $this->part_names[$i] = $details['part_names'][$j];
            } else {
                $this->part_names[$i] = "Part " . $i;
            }
        }

        // Get textbox details
        for ($i = 0; $i < $num_textboxes; $i++) {
            $this->textboxes[$i] = new SubmissionTextBox($this->core, $details['textboxes'][$i]);
        }
    }

    public function toArray() {
        $details = parent::toArray();

        $details['testcases'] = parent::parseObject($this->testcases);
        $details['textboxes'] = parent::parseObject($this->textboxes);

        return $details;
    }

    /**
     * Gets the test cases for this configuration
     * @return AutogradingTestcase[]
     */
    public function getTestcases() {
        return $this->testcases;
    }

    /**
     * Gets the text boxes for this configuration
     * @return SubmissionTextBox[]
     */
    public function getTextboxes() {
        return $this->textboxes;
    }

    /**
     * Gets whether this config has an early submission incentive
     * @return bool
     */
    public function hasEarlySubmissionIncentive() {
        return $this->early_submission_incentive;
    }

    /**
     * Gets the number of submission parts
     * @return int
     */
    public function getNumParts() {
        return count($this->getPartNames());
    }

    /**
     * Gets the number of text boxes on the submission page
     * @return int
     */
    public function getNumTextBoxes() {
        return count($this->getTextboxes());
    }

<<<<<<< HEAD
=======
    /**
     * Gets the number of non-hidden points possible for this assignment (including extra credit)
     * @return int
     */
    public function getTotalNonHidden() {
        return $this->total_non_hidden_non_extra_credit + $this->total_non_hidden_extra_credit;
    }

    /**
     * Gets the number of non-extra-credit points possible for this assignment
     * @return int
     */
    public function getTotalNonExtraCredit() {
        return $this->total_non_hidden_non_extra_credit + $this->total_hidden_non_extra_credit;
    }

    /**
     * Gets if there are any user-viewable testcases
     * @return bool
     */
    public function anyVisibleTestcases() {
        /** @var AutogradingTestcase $testcase */
        foreach($this->testcases as $testcase) {
            if(!$testcase->isHidden()) {
                return true;
            }
        }
        return false;
    }

>>>>>>> 051281e3
    /* Disabled setters */

    /** @internal */
    public function setMaxSubmissionSize() {
        throw new \BadFunctionCallException('Setters disabled for AutogradingConfig');
    }

    /** @internal */
    public function setMaxSubmissions() {
        throw new \BadFunctionCallException('Setters disabled for AutogradingConfig');
    }

    /** @internal */
    public function setRequiredCapabilities() {
        throw new \BadFunctionCallException('Setters disabled for AutogradingConfig');
    }

    /** @internal */
    public function setMaxPossibleGradingTime() {
        throw new \BadFunctionCallException('Setters disabled for AutogradingConfig');
    }

    /** @internal */
    public function setPartNames() {
        throw new \BadFunctionCallException('Setters disabled for AutogradingConfig');
    }

    /** @internal */
    public function setEarlySubmissionMessage() {
        throw new \BadFunctionCallException('Setters disabled for AutogradingConfig');
    }

    /** @internal */
    public function setEarlySubmissionMinimumDaysEarly() {
        throw new \BadFunctionCallException('Setters disabled for AutogradingConfig');
    }

    /** @internal */
    public function setEarlySubmissionMinimumPoints() {
        throw new \BadFunctionCallException('Setters disabled for AutogradingConfig');
    }

    /** @internal */
    public function setEarlySubmissionTestCases() {
        throw new \BadFunctionCallException('Setters disabled for AutogradingConfig');
    }

    /** @internal */
    public function setTotalNonHiddenNonExtraCredit() {
        throw new \BadFunctionCallException('Setters disabled for AutogradingConfig');
    }

    /** @internal */
    public function setTotalNonHiddenExtraCredit() {
        throw new \BadFunctionCallException('Setters disabled for AutogradingConfig');
    }

    /** @internal */
    public function setTotalHiddenNonExtraCredit() {
        throw new \BadFunctionCallException('Setters disabled for AutogradingConfig');
    }

    /** @internal */
    public function setTotalHiddenExtraCredit() {
        throw new \BadFunctionCallException('Setters disabled for AutogradingConfig');
    }
}<|MERGE_RESOLUTION|>--- conflicted
+++ resolved
@@ -195,8 +195,6 @@
         return count($this->getTextboxes());
     }
 
-<<<<<<< HEAD
-=======
     /**
      * Gets the number of non-hidden points possible for this assignment (including extra credit)
      * @return int
@@ -227,7 +225,6 @@
         return false;
     }
 
->>>>>>> 051281e3
     /* Disabled setters */
 
     /** @internal */
