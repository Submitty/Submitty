--- conflicted
+++ resolved
@@ -285,10 +285,7 @@
     config['institution_name'] = INSTITUTION_NAME
     config['username_change_text'] = USERNAME_TEXT
     config['institution_homepage'] = INSTITUTION_HOMEPAGE
-<<<<<<< HEAD
-=======
     config['debugging_enabled'] = DEBUGGING_ENABLED
->>>>>>> ec44ab8c
 
     config['site_log_path'] = TAGRADING_LOG_PATH
 
@@ -369,22 +366,6 @@
 # WRITE CONFIG FILES IN ${SUBMITTY_INSTALL_DIR}/conf
 
 if not args.worker:
-<<<<<<< HEAD
-	if not os.path.isfile(WORKERS_JSON):
-	    worker_dict = {
-	        "primary": {
-	            "capabilities": ["default"],
-	            "address": "localhost",
-	            "username": "",
-	            "num_autograding_workers": NUM_GRADING_SCHEDULER_WORKERS
-	        }
-	    }
-
-	    with open(WORKERS_JSON, 'w') as workers_file:
-	        json.dump(worker_dict, workers_file, indent=4)
-	shutil.chown(WORKERS_JSON, 'root', HWCRON_GROUP)
-	os.chmod(WORKERS_JSON, 0o440)
-=======
     if not os.path.isfile(WORKERS_JSON):
         worker_dict = {
             "primary": {
@@ -399,7 +380,6 @@
             json.dump(worker_dict, workers_file, indent=4)
     shutil.chown(WORKERS_JSON, 'root', HWCRON_GROUP)
     os.chmod(WORKERS_JSON, 0o440)
->>>>>>> ec44ab8c
 
 ##############################################################################
 # Write database json
