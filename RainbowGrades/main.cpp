--- conflicted
+++ resolved
@@ -767,12 +767,8 @@
             g == GRADEABLE_ENUM::EXAM ||
             g == GRADEABLE_ENUM::PARTICIPATION ||
             g == GRADEABLE_ENUM::PROJECT ||
-<<<<<<< HEAD
-            g == GRADEABLE_ENUM::TEST) {
-=======
             g == GRADEABLE_ENUM::TEST ||
             g == GRADEABLE_ENUM::NOTE) {
->>>>>>> 8ade004c
           ss >> which_token;
           
           assert (!GRADEABLES[g].hasCorrespondence(which_token));
@@ -837,12 +833,9 @@
   Student *perfect = GetStudent(students,"PERFECT");
   assert (perfect != NULL);
 
-<<<<<<< HEAD
-=======
   Student *student_average = GetStudent(students,"AVERAGE");
   assert (student_average != NULL);
 
->>>>>>> 8ade004c
   
   std::string command2 = "ls -1 " + RAW_DATA_DIRECTORY + "*.json > files_json.txt";
 
@@ -863,21 +856,12 @@
 	j << istr;
 
 	for (json::iterator itr = j.begin(); itr != j.end(); itr++) {
-<<<<<<< HEAD
-	  //std::string token = (itr->first).get<std::string>();
-	  std::string token = itr.key();
-	  GRADEABLE_ENUM g;
-	  bool gradeable_enum_success = string_to_gradeable_enum(token,g);
-	  //if (!gradeable_enum_success) {
-          if (!gradeable_enum_success && token != "Other" && token != "rubric" && token != "Test") {
-=======
 	  std::string token = itr.key();
 	  // std::cout << "token: " << token << "!" << std::endl;
 	  GRADEABLE_ENUM g;
 	  bool gradeable_enum_success = string_to_gradeable_enum(token,g);
       if (!gradeable_enum_success && token != "Other" && token != "rubric" && token != "Test") {
 		// non grableables
->>>>>>> 8ade004c
 		if (token == "rcs_id") {
 			s->setUserName(j[token].get<std::string>());
 		} else if (token == "first_name") {
@@ -896,24 +880,14 @@
 		  }
 		  s->setSection(a);
 		} else {
-<<<<<<< HEAD
-                  std::cout << "UNKNOWN TOKEN Y '" << token << "'" << std::endl;
-=======
             std::cout << "UNKNOWN TOKEN Y '" << token << "'" << std::endl;
->>>>>>> 8ade004c
 			exit(0);
 		}
 	  } else {
 	    for (json::iterator itr2 = (itr.value()).begin(); itr2 != (itr.value()).end(); itr2++) {
 		  int which;
-<<<<<<< HEAD
-	      float value;
-	      std::string label;
-	      bool invalid = false;
-=======
 		  float value;
 		  bool invalid = false;
->>>>>>> 8ade004c
 	      
 		  std::string gradeable_id;
 		  std::string gradeable_name;
@@ -922,17 +896,11 @@
 		  gradeable_id = itr2.key();
 		  gradeable_name = (itr2.value())["name"].get<std::string>();
 		  value = (itr2.value())["score"].get<float>();
-<<<<<<< HEAD
-		  if ((itr2.value()).find("text") != (itr2.value()).end()) {
-			other_note = (itr2.value())["text"].get<std::string>();
-		  }
-=======
 		  
 		  if ((itr2.value()).find("text") != (itr2.value()).end()) {
 			other_note = (itr2.value())["text"].get<std::string>();
 		  }
 
->>>>>>> 8ade004c
 		  // Search through the gradeable categories as needed to find where this item belongs
           // (e.g. project may be prefixed by "hw", or exam may be prefixed by "test")
 		  if (!GRADEABLES[g].hasCorrespondence(gradeable_id)) {
@@ -946,27 +914,8 @@
 		  
 		  if (!GRADEABLES[g].hasCorrespondence(gradeable_id)) {
 			invalid = true;
-<<<<<<< HEAD
-			std::cerr << "ERROR! cannot find a category for this item " << gradeable_id << std::endl;
-		    /*
-			invalid = true;
-		    which = -1;
-		    if (gradeable_name == "Lab15") {
-			  std::cout << "value " << s->getUserName() << " " << value << std::endl;
-			  assert (value >= 0 && value <= 5);
-			  s->setParticipation(value);
-		    } else if (gradeable_name == "Lab16") {
-			  assert (value >= 0 && value <= 5);
-			  s->setUnderstanding(value);
-		    } else if (gradeable_name == "Test4") {
-			  assert (value >= 0 && value <= 150);
-		    } else {
-			  //std::cerr << "WARNING: INVALID gradeable item" << gradeable_name << " " << value << std::endl;
-			}*/
-=======
 			//std::cerr << "ERROR! cannot find a category for this item " << gradeable_id << std::endl;
 
->>>>>>> 8ade004c
 		  } else {
 			invalid = false;
 			const std::pair<int,std::string>& c = GRADEABLES[g].getCorrespondence(gradeable_id);
@@ -984,8 +933,6 @@
 			s->setGradeableValue(g,which,value);
 			s->setGradeableNote(g,which,other_note);
 			
-<<<<<<< HEAD
-=======
 			// set test zone for tests
 			if (g == GRADEABLE_ENUM::TEST) {
 			  s->setTestZone(which,other_note);
@@ -994,7 +941,6 @@
 			}
 			
 			// late days for homework assignments
->>>>>>> 8ade004c
 			if (token == "rubric") {
 			  if (j[token][gradeable_id].find("days_late") != j[token][gradeable_id].end()) {
 			    if (value <= 0) {
@@ -1006,22 +952,8 @@
 			  }
 		    }
 			
-<<<<<<< HEAD
-			if (label != "") {
-			  if (g == GRADEABLE_ENUM::TEST) {
-				s->setTestZone(which,label);
-			  } else {
-				assert (g == GRADEABLE_ENUM::EXAM);
-				s->setTestZone(which+GRADEABLES[GRADEABLE_ENUM::TEST].getCount(),label);
-			  }
-			}
-			
-		  }
-	    }
-=======
 		  }
 	    }  
->>>>>>> 8ade004c
 	  }
 	}
 	students.push_back(s);
@@ -1285,45 +1217,6 @@
 
   for (int S = 0; S < (int)students.size(); S++) {
     if (students[S]->getSection() == 0) continue;
-<<<<<<< HEAD
-
-
-#if 0
-    std::string file = INDIVIDUAL_FILES_OUTPUT_DIRECTORY + students[S]->getUserName() + "_summary.html";
-
-    start_table_open_file(ostr,file,false,students,S,month,day,year,GRADEABLE_ENUM::NONE);
-    start_table_output(ostr,file,false,students,S,month,day,year,GRADEABLE_ENUM::NONE,
-                     sp,sa,sb,sc,sd);
-    output_line(ostr,0,false,students[S],-1,sp,sa,sb,sc,sd,GRADEABLE_ENUM::NONE);
-    //    output_line(ostr,0,false,blank,-1,sp,sa,sb,sc,sd,GRADEABLE_ENUM::NONE);
-    output_line(ostr,0,false,sp,-1,sp,sa,sb,sc,sd,GRADEABLE_ENUM::NONE);
-    output_line(ostr,0,false,sa,-1,sp,sa,sb,sc,sd,GRADEABLE_ENUM::NONE);
-    output_line(ostr,0,false,sb,-1,sp,sa,sb,sc,sd,GRADEABLE_ENUM::NONE);
-    output_line(ostr,0,false,sc,-1,sp,sa,sb,sc,sd,GRADEABLE_ENUM::NONE);
-    output_line(ostr,0,false,sd,-1,sp,sa,sb,sc,sd,GRADEABLE_ENUM::NONE);
-    ostr << "</table><br>\n";
-
-    /*
-    for (int i = 0; i < ALL_GRADEABLES.size(); i++) {
-      enum GRADEABLE_ENUM g = ALL_GRADEABLES[i];
-      start_table_output(ostr,file,false,students,S,month,day,year,g);
-      output_line(ostr,0,false,students[S],-1,sp,sa,sb,sc,sd,g);
-      output_line(ostr,0,false,blank,-1,sp,sa,sb,sc,sd,g);
-      output_line(ostr,0,false,sp,-1,sp,sa,sb,sc,sd,g);
-      output_line(ostr,0,false,sa,-1,sp,sa,sb,sc,sd,g);
-      output_line(ostr,0,false,sb,-1,sp,sa,sb,sc,sd,g);
-      output_line(ostr,0,false,sc,-1,sp,sa,sb,sc,sd,g);
-      output_line(ostr,0,false,sd,-1,sp,sa,sb,sc,sd,g);
-      ostr << "</table><br>\n";
-    }
-    */    
-    //bool any_notes = false;
-    
-    end_table(ostr,false,students,S);
-
-#endif
-=======
->>>>>>> 8ade004c
 
     std::string file2 = INDIVIDUAL_FILES_OUTPUT_DIRECTORY + students[S]->getUserName() + "_message.html";
     std::ofstream ostr2(file2.c_str());
@@ -1538,13 +1431,10 @@
 }
 
 
-<<<<<<< HEAD
-=======
 void suggest_curves(std::vector<Student*> &students) {
 
   Student *student_average  = GetStudent(students,"AVERAGE");
 
->>>>>>> 8ade004c
   for (unsigned int i = 0; i < ALL_GRADEABLES.size(); i++) {
     GRADEABLE_ENUM g = ALL_GRADEABLES[i];
 
