--- conflicted
+++ resolved
@@ -269,20 +269,12 @@
           - name: Cache pip
             uses: actions/cache@v2
             with:
-<<<<<<< HEAD
               path: ~/.cache/pip
-              key: ${{ runner.os }}-py-pip-${{ hashFiles('**/system_requirements.txt') }}
-              restore-keys: |
-                ${{ runner.os }}-py-pip
-
-          - name: Install Test-specific python dependencies
-=======
-              path: path ~/.cache/pip
-              key: ${{ runner.os }}-${{ github.job }}-pip-${{ hashFiles('**/requirements.txt') }}
+              key: ${{ runner.os }}-${{ github.job }}-pip-${{ hashFiles('**/system_requirements.txt') }}
               restore-keys: |
                 ${{ runner.os }}-${{ github.job }}-pip-
-          - name: Install python dependencies
->>>>>>> 1c3a30b2
+
+          - name: Install Test-specific python dependencies
             run: |
               # Install for local
               python3 -m pip install --upgrade pip setuptools wheel
