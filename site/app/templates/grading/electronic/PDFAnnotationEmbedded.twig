<script src="js/pdf/pdf.min.js"></script>
<script src="js/pdf/pdf_viewer.js"></script>
<<<<<<< HEAD
<script src="js/pdf/pdf-annotate.min.js"></script>

{% if student_popup is defined and student_popup == true %}
    {#This is currently a hack to get the javascript working. There are
      some duplicate codes in the JS but that's for later#}
    <script src="https://code.jquery.com/jquery-3.3.1.min.js" integrity="sha256-FgpCb/KJQlLNfOu91ta32o/NMZxltwRo8QtmkMRdAu8=" crossorigin="anonymous"></script>
    <script src="js/pdf/PDFStudentView.js"></script>
=======
<script src="js/pdf/pdf-annotate.js"></script>
<script src="js/pdf/PDFAnnotateEmbedded.js"></script>
{% if student_popup is not defined or student_popup == false %}
    {#This initializes the toolbar and activates annotation mode#}
    <script src="js/pdf/PDFInitToolbar.js"></script>
>>>>>>> d4628a98
{% else %}
    {#Jquery is needed if a new window is popping up#}
    <script src="js/jquery.min.js"></script>
{% endif %}

<link rel="stylesheet" type="text/css" href="css/pdf/pdf_viewer.css"/>
<style>
    .annotationLayer {
        position: absolute;
        top: 0;
        left: 0;
        right: 0;
        bottom: 0;
        cursor: url('https://www.bg-wiki.com/images/d/d3/Demon_Pen_icon.png'), auto;
        cursor: default;
    }

    .pdfViewer .canvasWrapper {
        box-shadow: 0 0 3px #bbb;
    }
    .pdfViewer .page {
        margin-bottom: 10px;
    }
</style>

<div id="content-wrapper">
    <div id="viewer" class="pdfViewer"></div>
</div>

<script>

    try {
        for(let i = 0 ; i < localStorage.length; i++){
            if(localStorage.key(i).includes('annotations')){
                localStorage.removeItem(localStorage.key(i));
            }
        }
        let annotations = JSON.parse({{ annotation_jsons|json_encode|raw }});
        for(let grader in annotations){
            if(annotations[grader] !== ""){
                localStorage.setItem('{{ filename }}/' + grader +'/annotations', annotations[grader]);
            }
        }
    } catch {
        alert("Can't fetch annotations");
    }
    {% if student_popup is defined and student_popup == true %}
    render_student("{{ gradeable_id }}", "{{ user_id }}", '{{ filename }}', '{{ pdf_url_base | raw}}');
    {% else %}
    render("{{ gradeable_id }}", "{{ user_id }}", "{{ grader_id }}", '{{ filename }}');
    {% endif %}
</script><|MERGE_RESOLUTION|>--- conflicted
+++ resolved
@@ -1,20 +1,10 @@
 <script src="js/pdf/pdf.min.js"></script>
 <script src="js/pdf/pdf_viewer.js"></script>
-<<<<<<< HEAD
-<script src="js/pdf/pdf-annotate.min.js"></script>
-
-{% if student_popup is defined and student_popup == true %}
-    {#This is currently a hack to get the javascript working. There are
-      some duplicate codes in the JS but that's for later#}
-    <script src="https://code.jquery.com/jquery-3.3.1.min.js" integrity="sha256-FgpCb/KJQlLNfOu91ta32o/NMZxltwRo8QtmkMRdAu8=" crossorigin="anonymous"></script>
-    <script src="js/pdf/PDFStudentView.js"></script>
-=======
 <script src="js/pdf/pdf-annotate.js"></script>
 <script src="js/pdf/PDFAnnotateEmbedded.js"></script>
 {% if student_popup is not defined or student_popup == false %}
     {#This initializes the toolbar and activates annotation mode#}
     <script src="js/pdf/PDFInitToolbar.js"></script>
->>>>>>> d4628a98
 {% else %}
     {#Jquery is needed if a new window is popping up#}
     <script src="js/jquery.min.js"></script>
