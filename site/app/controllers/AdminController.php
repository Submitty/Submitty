<?php

namespace app\controllers;

use app\controllers\admin\AdminGradeableController;
<<<<<<< HEAD
use app\controllers\admin\UsersController;
use app\controllers\admin\LateController;
use app\controllers\admin\GradeOverrideController;
=======
>>>>>>> ce4ef8f1
use app\controllers\admin\PlagiarismController;

class AdminController extends AbstractController {
    public function run() {
        if (!$this->core->getUser()->accessAdmin()) {
            $this->core->getOutput()->showError("This account cannot access admin pages");
        }

        //$this->core->getOutput()->addBreadcrumb('Admin');
        $controller = null;
        switch ($_REQUEST['page']) {
<<<<<<< HEAD
            case 'users':
                $controller = new UsersController($this->core);
                break;
            case 'late':
                $controller = new LateController($this->core);
                break;
            case 'grade_override':
                $controller = new GradeOverrideController($this->core);
                break;
=======
>>>>>>> ce4ef8f1
            case 'admin_gradeable':
                $controller = new AdminGradeableController($this->core);
                break;
            case 'plagiarism':
                $controller = new PlagiarismController($this->core);
                break;
            default:
                $this->core->getOutput()->showError("Invalid page request for controller ".get_class($this));
                break;
        }
        $controller->run();
    }
}<|MERGE_RESOLUTION|>--- conflicted
+++ resolved
@@ -3,12 +3,7 @@
 namespace app\controllers;
 
 use app\controllers\admin\AdminGradeableController;
-<<<<<<< HEAD
-use app\controllers\admin\UsersController;
-use app\controllers\admin\LateController;
 use app\controllers\admin\GradeOverrideController;
-=======
->>>>>>> ce4ef8f1
 use app\controllers\admin\PlagiarismController;
 
 class AdminController extends AbstractController {
@@ -20,18 +15,9 @@
         //$this->core->getOutput()->addBreadcrumb('Admin');
         $controller = null;
         switch ($_REQUEST['page']) {
-<<<<<<< HEAD
-            case 'users':
-                $controller = new UsersController($this->core);
-                break;
-            case 'late':
-                $controller = new LateController($this->core);
-                break;
             case 'grade_override':
                 $controller = new GradeOverrideController($this->core);
                 break;
-=======
->>>>>>> ce4ef8f1
             case 'admin_gradeable':
                 $controller = new AdminGradeableController($this->core);
                 break;
