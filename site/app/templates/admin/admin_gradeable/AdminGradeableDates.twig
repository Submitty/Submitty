<div id="gradeable-dates">
    <input name="ta_view_start_date" id="date_ta_view" class="date_picker" type="text" value="{{ gradeable.getTaViewStartDate()|date(date_format) }}">
    TA Beta Testing Date (visible to TAs)

    <br />


    <div class="electronic_file electronic_file_dates">
        <div class="team_yes team_yes_dates">
            <input name="team_lock_date" id="date_team_lock" class="date_picker" type="text" value="{{ gradeable.getTeamLockDate()|date(date_format) }}">
            Team Lock Date (Instructors can still manually manage teams)

            <br />
        </div>

        <input id="date_submit" name="submission_open_date" class="date_picker" type="text" value="{{ gradeable.getSubmissionOpenDate()|date(date_format) }}">
        Submission Open Date (submission available to students)

        <br />

        <div id="due_date_options_container">
            <div>Will this assignment have a due date?
                <input id="has_due_date_yes" name="has_due_date" value="true" type="radio" {{ gradeable.hasDueDate() ? 'checked' : '' }}/>Yes
                <input id="has_due_date_no" name="has_due_date" value="false" type="radio" {{ not gradeable.hasDueDate() ? 'checked' : '' }}/>No
            </div>

            <div id="due_date_container" {{ gradeable.hasDueDate() ? '' : 'hidden' }}>
                <input id="date_due" name="submission_due_date" class="date_picker" type="text" value="{{ gradeable.getSubmissionDueDate()|date(date_format) }}">
                Due Date
            </div>
        </div>
    </div>

    <div class="manual_grading manual_grading_dates">
        <input name="grade_start_date" id="date_grade" class="date_picker" type="text" value="{{ gradeable.getGradeStartDate()|date(date_format) }}">
        TA/Instructor Manual Grading Open Date (grading may begin)

        <br />

        <input name="grade_due_date" id="date_grade_due" class="date_picker" type="text" value="{{ gradeable.getGradeDueDate()|date(date_format) }}">
        TA/Instructor Manual Grading Due Date

        <br />
    </div>

    <input name="grade_released_date" id="date_released" class="date_picker" type="text" value="{{ gradeable.getGradeReleasedDate()|date(date_format) }}">
    Grades Released Date (grades will be visible to students)

    <br />

    <div class="electronic_file electronic_file_dates">
        <div class="regrade_request_date" {{ regrade_allowed != true or regrade_enabled != true ? 'hidden' : '' }}>
            <input name="regrade_request_date" id="date_regrade_request" class="date_picker" type="text" value="{{ gradeable.getRegradeRequestDate()|date(date_format) }}">
            Regrade Request Due Date (Regrade Requests must be sent by this date)
        </div>

<<<<<<< HEAD
        <br />

        Should submissions be accepted after the due date?
        <br />
        <input type="radio" id = "yes_late_submission" name="late_submission_allowed" value="true"
                {{ action != 'new' and gradeable.isLateSubmissionAllowed() ? 'checked' : '' }}> Yes

        <input type="radio" id = "no_late_submission" name="late_submission_allowed" value ="false"
                {{ not (action != 'new' and gradeable.isLateSubmissionAllowed()) ? 'checked' :  '' }}> No
        <br />
        <div class="yes-late-submission">
            How many late days may students use on this assignment?
            <input style="width: 50px" id="late_days" name="late_days" class="int_val" type="text" value="{{ gradeable.getLateDays() }}"/>
=======
        <div id="late_days_options_container" {{ gradeable.hasDueDate() and gradeable.isStudentSubmit() ? '' : 'hidden' }}>
            Should submissions be accepted after the due date?  [ FIXME: UI MODIFICATIONS REQUIRED]
            <br />
            <input type="radio" id = "yes_late_submission" name="late_submission_allowed" value="true"
                    {{ action != 'new' and gradeable.isLateSubmissionAllowed() ? 'checked' : '' }}> Yes
>>>>>>> 89c76e26

            <input type="radio" id = "no_late_submission" name="late_submission_allowed" value ="false"
                    {{ not (action != 'new' and gradeable.isLateSubmissionAllowed()) ? 'checked' :  '' }}> No
            <br />
            <div class="yes-late-submission">
                How many late days may students use on this assignment?
                <input style="width: 50px" id="late_days" name="late_days" class="int_val" type="text" value="{{ gradeable.getLateDays() }}"/>

                <br />

                <span id="late-days-message">Note: Submissions received after the deadline will be automatically recorded as a zero if late days are not allowed
                    for this assignment (or the student does not have sufficient late days to cover the submission) and no excused
                    absence extension is entered for this student for this gradeable.  See <a href="http://submitty.org/student/late_days">Late Days & Extensions</a>.
                </span>
            </div>
        </div>
    </div>

    <br />

    <input type="button" class="btn btn-default" value="Show All Dates" id="show_all_dates" onclick="showAllDates()" />
    <input type="button" class="btn btn-primary" value="Hide Irrelevant Dates" id="hide_dates" onclick="hideDates()" hidden/>

    <br />
    <span id="gray_date_warning" hidden>Note: grayed-out dates are for debugging & consistency checks.  These dates are not relevant with your current assignment configuration.</span>
    <div id="timezone-container"><i>Time Zone: {{ timezone_string }}</i></div>
</div>

<script type="text/javascript">
    function showAllDates() {
        $('#gradeable-dates').find('div,input').show();
        $('#gray_date_warning').show();
        $('#hide_dates').show();
        $('#show_all_dates').hide();
    }

    // This hides the dates by calling the event handlers that do that automatically
    function hideDates() {
        $('#gray_date_warning').hide();
        onGradeableTypeChange();
        onTeamAssignmentChange();
        onManualGradingChange();
        onIsRegradeAllowedChange();
        onLateSubmissionAllowedChanged();
        if (onStudentSubmitChange !== undefined) {
            onStudentSubmitChange();
        }
    }

    $(document).ready(function() {
        $('input[name=has_due_date]').change(function() {
            let cont = $('#due_date_container');
            let cont1 = $('#late_days_options_container');
            if($('#has_due_date_no').is(':checked')) {
                cont.hide();
                cont1.hide();
            } else {
                cont.show();
                cont1.show();
            }
        });
    });

</script><|MERGE_RESOLUTION|>--- conflicted
+++ resolved
@@ -54,27 +54,11 @@
             Regrade Request Due Date (Regrade Requests must be sent by this date)
         </div>
 
-<<<<<<< HEAD
-        <br />
-
-        Should submissions be accepted after the due date?
-        <br />
-        <input type="radio" id = "yes_late_submission" name="late_submission_allowed" value="true"
-                {{ action != 'new' and gradeable.isLateSubmissionAllowed() ? 'checked' : '' }}> Yes
-
-        <input type="radio" id = "no_late_submission" name="late_submission_allowed" value ="false"
-                {{ not (action != 'new' and gradeable.isLateSubmissionAllowed()) ? 'checked' :  '' }}> No
-        <br />
-        <div class="yes-late-submission">
-            How many late days may students use on this assignment?
-            <input style="width: 50px" id="late_days" name="late_days" class="int_val" type="text" value="{{ gradeable.getLateDays() }}"/>
-=======
         <div id="late_days_options_container" {{ gradeable.hasDueDate() and gradeable.isStudentSubmit() ? '' : 'hidden' }}>
-            Should submissions be accepted after the due date?  [ FIXME: UI MODIFICATIONS REQUIRED]
+            Should submissions be accepted after the due date?
             <br />
             <input type="radio" id = "yes_late_submission" name="late_submission_allowed" value="true"
                     {{ action != 'new' and gradeable.isLateSubmissionAllowed() ? 'checked' : '' }}> Yes
->>>>>>> 89c76e26
 
             <input type="radio" id = "no_late_submission" name="late_submission_allowed" value ="false"
                     {{ not (action != 'new' and gradeable.isLateSubmissionAllowed()) ? 'checked' :  '' }}> No
