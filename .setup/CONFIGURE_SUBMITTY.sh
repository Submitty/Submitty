#!/bin/bash

########################################################################################################################
########################################################################################################################
# this script must be run by root or sudo
if [[ "$UID" -ne "0" ]] ; then
    echo "ERROR: This script must be run by root or sudo"
    exit
fi

echo -e "\nWelcome to the Submitty Homework Submission Server Configuration\n"

echo "What is the database host? (ex: localhost or your.database.server)"
read DATABASE_HOST

echo "What is the database user? (ex: hsdbu)"
read DATABASE_USER

echo "What is the database password for the database user $DATABASE_USER?"
read DATABASE_PASSWORD

<<<<<<< HEAD
echo "What is the url for submission? (ex: http://localhost/ or https://submitty.cs.rpi.edu/)"
read SUBMISSION_URL

#echo "What is the url for the Grading Server? (ex: http://localhost/TAGrading/ or https://submitty.cs.rpi.edu/hwgrading/)"
#read TAGRADING_URL

TAGRADING_URL=${SUBMISSION_URL}/hwgrading/

echo "What is the url for the CGI scripts (cgi-bin)? (ex: http://localhost/cgi-bin/ or https://submitty-cgi.cs.rpi.edu/)"
=======
echo "What is the url for submission? (ex: http://192.168.56.101/ or https://submitty.cs.rpi.edu/)"
read SUBMISSION_URL

TAGRADING_URL=${SUBMISSION_URL}/hwgrading/

echo "What is the url for the CGI scripts (cgi-bin)? (ex: http://192.168.56.102/ or https://submitty-cgi.cs.rpi.edu/)"
>>>>>>> 54a91818
read CGI_URL

echo "What is the SVN path to be used? (ex: svn+ssh://192.168.56.103/ or file:///var/lib/svn/csci2600/)"
read SVN_PATH


DEBUGGING_ENABLED=false
# FIXME:  Replace with a safety check for a live installation
# (localhost could be a valid database for live installation)
if [ "$DATABASE_HOST" = "localhost" ] ; then
    echo "Would you like to enable debugging? (NOT RECOMMENDED FOR LIVE INSTALLATION) y/n"
    read en_debug
    if [ "$en_debug" = "y" ] ; then
	DEBUGGING_ENABLED=true
    fi
fi


########################################################################################################################
########################################################################################################################

# determine location of SUBMITTY GIT repository
# this script (CONFIGURE.sh) is in the top level directory of the repository
# (this command works even if we run configure from a different directory)
SETUP_SCRIPT_DIRECTORY=$( cd "$( dirname "${BASH_SOURCE[0]}" )" && pwd )
SUBMITTY_REPOSITORY=`dirname $SETUP_SCRIPT_DIRECTORY`

# recommended (default) directory locations
SUBMITTY_INSTALL_DIR=/usr/local/submitty
SUBMITTY_DATA_DIR=/var/local/submitty

# Log locations
TAGRADING_LOG_PATH=$SUBMITTY_DATA_DIR/tagrading_logs/
AUTOGRADING_LOG_PATH=$SUBMITTY_DATA_DIR/autograding_logs/

# recommended names for special users & groups related to the SUBMITTY system
HWPHP_USER=hwphp
HWCGI_USER=hwcgi
HWCRON_USER=hwcron
HWCRONPHP_GROUP=hwcronphp
COURSE_BUILDERS_GROUP=course_builders

# This value must be at least 60: assumed in INSTALL_SUBMITTY.sh generation of crontab
NUM_UNTRUSTED=60
# FIXME: should check for existence of these users
FIRST_UNTRUSTED_UID=$(id -u untrusted00) # untrusted's user id
FIRST_UNTRUSTED_GID=$(id -g untrusted00) # untrusted's group id

HWCRON_UID=$(id -u ${HWCRON_USER})       # hwcron's user id
HWCRON_GID=$(id -g ${HWCRON_USER})       # hwcron's group id
HWPHP_UID=$(id -u ${HWPHP_USER})         # hwphp's user id
HWPHP_GID=$(id -g ${HWPHP_USER})         # hwphp's group id
HWCGI_UID=$(id -u ${HWCGI_USER})
HWCGI_GID=$(id -g ${HWCGI_USER})

# adjust this number depending on the # of processors
# available on your hardware
MAX_INSTANCES_OF_GRADE_STUDENTS=15

# if queue is empty, wait this long before checking the queue again
GRADE_STUDENTS_IDLE_SECONDS=5
# each grade_students.sh process should idle for this long total
# before terminating the process
GRADE_STUDENTS_IDLE_TOTAL_MINUTES=16

# how often should the cron job launch a new grade_students.sh script?
# 4 starts per hour  = every 15 minutes
# 12 starts per hour = every 5 minutes
# 15 starts per hour = every 4 minutes
#GRADE_STUDENTS_STARTS_PER_HOUR=12
GRADE_STUDENTS_STARTS_PER_HOUR=20

########################################################################################################################
########################################################################################################################

# confirm that the uid/gid of the untrusted users are sequential
which_untrusted=0
while [ $which_untrusted -lt $NUM_UNTRUSTED ]; do
    an_untrusted_user=$(printf "untrusted%.2d" $which_untrusted)
    if [ $(id -u $an_untrusted_user) -ne $(($FIRST_UNTRUSTED_UID+$which_untrusted)) ] ; then
		echo "CONFIGURATION ERROR: untrusted UID not sequential: $an_untrusted_user"
		exit
	fi
    if [ $(id -g $an_untrusted_user) -ne $(($FIRST_UNTRUSTED_GID+$which_untrusted)) ] ; then
		echo "CONFIGURATION ERROR: untrusted GID not sequential: $an_untrusted_user"
	    echo "AN UNTRUSTED $an_untrusted_user"
		exit
    fi
    let which_untrusted=which_untrusted+1
done

########################################################################################################################
########################################################################################################################

# FIXME: DO SOME ERROR CHECKING ON THE VARIABLE SETTINGS
#        (variables are different from each other, directories valid/exist/writeable, etc)

# make the installation setup directory
rm -rf $SUBMITTY_INSTALL_DIR/.setup
mkdir -p $SUBMITTY_INSTALL_DIR/.setup
chown root:root $SUBMITTY_INSTALL_DIR/.setup
chmod 700 $SUBMITTY_INSTALL_DIR/.setup


########################################################################################################################
########################################################################################################################

# WRITE THE VARIABLES TO A FILE

CONFIGURATION_FILE=${SUBMITTY_INSTALL_DIR}/.setup/INSTALL_SUBMITTY.sh

echo "#!/bin/bash"                                                                            >  $CONFIGURATION_FILE
echo ""                                                                                       >> $CONFIGURATION_FILE

echo "# Variables prepared by CONFIGURE_SUBMITTY.sh"                                          >> $CONFIGURATION_FILE
echo "# Manual editing is allowed (but will be clobbered if CONFIGURE_SUBMITTY.sh is re-run)" >> $CONFIGURATION_FILE
echo ""                                                                                       >> $CONFIGURATION_FILE

echo "SUBMITTY_REPOSITORY="${SUBMITTY_REPOSITORY}                                             >> $CONFIGURATION_FILE
echo "SUBMITTY_INSTALL_DIR="${SUBMITTY_INSTALL_DIR}                                           >> $CONFIGURATION_FILE
echo "SUBMITTY_DATA_DIR="${SUBMITTY_DATA_DIR}                                                 >> $CONFIGURATION_FILE
echo "SVN_PATH="${SVN_PATH}                                                                   >> $CONFIGURATION_FILE
echo "HWPHP_USER="${HWPHP_USER}                                                               >> $CONFIGURATION_FILE
echo "HWCGI_USER="${HWCGI_USER}                                                               >> $CONFIGURATION_FILE
echo "HWCRON_USER="${HWCRON_USER}                                                             >> $CONFIGURATION_FILE
echo "HWCRONPHP_GROUP="${HWCRONPHP_GROUP}                                                     >> $CONFIGURATION_FILE
echo "COURSE_BUILDERS_GROUP="${COURSE_BUILDERS_GROUP}                                         >> $CONFIGURATION_FILE

echo "NUM_UNTRUSTED="${NUM_UNTRUSTED}                                                         >> $CONFIGURATION_FILE
echo "FIRST_UNTRUSTED_UID="${FIRST_UNTRUSTED_UID}                                             >> $CONFIGURATION_FILE
echo "FIRST_UNTRUSTED_GID="${FIRST_UNTRUSTED_GID}                                             >> $CONFIGURATION_FILE

echo "HWCRON_UID="${HWCRON_UID}                                                               >> $CONFIGURATION_FILE
echo "HWCRON_GID="${HWCRON_GID}                                                               >> $CONFIGURATION_FILE
echo "HWPHP_UID="${HWPHP_UID}                                                                 >> $CONFIGURATION_FILE
echo "HWPHP_GID="${HWPHP_GID}                                                                 >> $CONFIGURATION_FILE

echo "DATABASE_HOST="${DATABASE_HOST}                                                         >> $CONFIGURATION_FILE
echo "DATABASE_USER="${DATABASE_USER}                                                         >> $CONFIGURATION_FILE
echo "DATABASE_PASSWORD="${DATABASE_PASSWORD}                                                 >> $CONFIGURATION_FILE

echo "TAGRADING_URL="${TAGRADING_URL}                                                         >> $CONFIGURATION_FILE
echo "SUBMISSION_URL="${SUBMISSION_URL}                                                       >> $CONFIGURATION_FILE
echo "CGI_URL="${CGI_URL}                                                                     >> $CONFIGURATION_FILE
echo "TAGRADING_LOG_PATH="${TAGRADING_LOG_PATH}                                               >> $CONFIGURATION_FILE

echo "DEBUGGING_ENABLED="${DEBUGGING_ENABLED}                                                 >> $CONFIGURATION_FILE
echo "AUTOGRADING_LOG_PATH="${AUTOGRADING_LOG_PATH}                                           >> $CONFIGURATION_FILE

echo "MAX_INSTANCES_OF_GRADE_STUDENTS="${MAX_INSTANCES_OF_GRADE_STUDENTS}                     >> $CONFIGURATION_FILE
echo "GRADE_STUDENTS_IDLE_SECONDS="${GRADE_STUDENTS_IDLE_SECONDS}                             >> $CONFIGURATION_FILE
echo "GRADE_STUDENTS_IDLE_TOTAL_MINUTES="${GRADE_STUDENTS_IDLE_TOTAL_MINUTES}                 >> $CONFIGURATION_FILE
echo "GRADE_STUDENTS_STARTS_PER_HOUR="${GRADE_STUDENTS_STARTS_PER_HOUR}                       >> $CONFIGURATION_FILE

echo ""                                                                                       >> $CONFIGURATION_FILE
echo "# Now actually run the installation script"                                             >> $CONFIGURATION_FILE
echo "source ${SUBMITTY_REPOSITORY}/.setup/INSTALL_SUBMITTY_HELPER.sh  \"\$@\""               >> $CONFIGURATION_FILE

chmod u+x ${CONFIGURATION_FILE}
chmod g-r ${CONFIGURATION_FILE}


########################################################################################################################
########################################################################################################################

echo -e "Configuration completed.  Now you may run the installation script"
echo -e "   sudo ${CONFIGURATION_FILE}"
echo -e "          or"
echo -e "   sudo ${CONFIGURATION_FILE} clean\n\n"<|MERGE_RESOLUTION|>--- conflicted
+++ resolved
@@ -19,24 +19,12 @@
 echo "What is the database password for the database user $DATABASE_USER?"
 read DATABASE_PASSWORD
 
-<<<<<<< HEAD
-echo "What is the url for submission? (ex: http://localhost/ or https://submitty.cs.rpi.edu/)"
-read SUBMISSION_URL
-
-#echo "What is the url for the Grading Server? (ex: http://localhost/TAGrading/ or https://submitty.cs.rpi.edu/hwgrading/)"
-#read TAGRADING_URL
-
-TAGRADING_URL=${SUBMISSION_URL}/hwgrading/
-
-echo "What is the url for the CGI scripts (cgi-bin)? (ex: http://localhost/cgi-bin/ or https://submitty-cgi.cs.rpi.edu/)"
-=======
 echo "What is the url for submission? (ex: http://192.168.56.101/ or https://submitty.cs.rpi.edu/)"
 read SUBMISSION_URL
 
 TAGRADING_URL=${SUBMISSION_URL}/hwgrading/
 
 echo "What is the url for the CGI scripts (cgi-bin)? (ex: http://192.168.56.102/ or https://submitty-cgi.cs.rpi.edu/)"
->>>>>>> 54a91818
 read CGI_URL
 
 echo "What is the SVN path to be used? (ex: svn+ssh://192.168.56.103/ or file:///var/lib/svn/csci2600/)"
