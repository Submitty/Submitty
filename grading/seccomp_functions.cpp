#include <sys/types.h>
#include <sys/stat.h>
#include <cstdio>
#include <cstddef>
#include <cstdlib>
#include <unistd.h>
#include <fcntl.h>
#include <elf.h>
#include <algorithm>
#include <cassert>

// COMPILATION NOTE: Must pass -lseccomp to build
#include <seccomp.h>
#include <set>
#include <string>
#include <seccomp.h>
#include <iostream>
#include <fstream>
#include <vector>
#include <string>

#define SUBMITTY_INSTALL_DIRECTORY  std::string("__INSTALL__FILLIN__SUBMITTY_INSTALL_DIR__")

#define ALLOW_SYSCALL(name)  allow_syscall(sc,SCMP_SYS(name),#name)

inline void allow_syscall(scmp_filter_ctx sc, int syscall, const std::string &syscall_string) {
  //std::cout << "allow " << syscall_string << std::endl;
  int res = seccomp_rule_add(sc, SCMP_ACT_ALLOW, syscall, 0);
  if (res < 0) {
    std::cerr << "WARNING:  Errno " << res << " installing seccomp rule for " << syscall_string << std::endl;
  }
}

// ===========================================================================
// ===========================================================================
//
// This helper file defines one function:
// void allow_system_calls(scmp_filter_ctx sc, const std::set<std::string> &categories) {
//
// It is placed in a separate file, since the helper utility
// system_call_check.cpp parses this function to define the categories.
//
#include "system_call_categories.cpp"
#include "json.hpp"

// ===========================================================================
// ===========================================================================

int install_syscall_filter(bool is_32, const std::string &my_program, std::ofstream &execute_logfile, const nlohmann::json &whole_config) {

  int res;
  scmp_filter_ctx sc = seccomp_init(SCMP_ACT_KILL);
  int target_arch = is_32 ? SCMP_ARCH_X86 : SCMP_ARCH_X86_64;
  if (seccomp_arch_native() != target_arch) {
    res = seccomp_arch_add(sc, target_arch);
    if (res != 0) {
      //fprintf(stderr, "seccomp_arch_add failed: %d\n", res);
      return 1;
    }
  }

  // libseccomp uses pseudo-syscalls to let us use the 64-bit split
  // system call names for SYS_socketcall on 32-bit.  The translation
  // being on their side means we have no choice in the matter as we
  // cannot pass them the number for the target: only for the source.
  // We could use raw seccomp-bpf instead.

  std::set<std::string> categories;
  
  // grep ' :' grading/system_call_categories.cpp | grep WHITELIST | cut -f 6 -d ' '
  // grep ' :' grading/system_call_categories.cpp | grep RESTRICTED | cut -f 6 -d ' '
  // grep ' :' grading/system_call_categories.cpp | grep FORBIDDEN | cut -f 6 -d ' ' 

  std::set<std::string> whitelist_categories = {
    "PROCESS_CONTROL",
    "PROCESS_CONTROL_MEMORY",
    "PROCESS_CONTROL_WAITING",
    "FILE_MANAGEMENT",
    "DEVICE_MANAGEMENT",
    "INFORMATION_MAINTENANCE"
  };

  std::set<std::string> restricted_categories = {
    "PROCESS_CONTROL_MEMORY_ADVANCED",
    "PROCESS_CONTROL_NEW_PROCESS_THREAD",
    "PROCESS_CONTROL_SYNCHRONIZATION",
    "PROCESS_CONTROL_SCHEDULING",
    "PROCESS_CONTROL_ADVANCED",
    "PROCESS_CONTROL_GET_SET_USER_GROUP_ID",
    "FILE_MANAGEMENT_MOVE_DELETE_RENAME_FILE_DIRECTORY",
    "FILE_MANAGEMENT_PERMISSIONS",
    "FILE_MANAGEMENT_CAPABILITIES",
    "FILE_MANAGEMENT_EXTENDED_ATTRIBUTES",
    "FILE_MANAGEMENT_RARE",
    "DEVICE_MANAGEMENT_ADVANCED",
    "DEVICE_MANAGEMENT_NEW_DEVICE",
    "INFORMATION_MAINTENANCE_ADVANCED",
    "COMMUNICATIONS_AND_NETWORKING_SOCKETS_MINIMAL",
    "COMMUNICATIONS_AND_NETWORKING_SOCKETS",
    "COMMUNICATIONS_AND_NETWORKING_SIGNALS",
    "COMMUNICATIONS_AND_NETWORKING_INTERPROCESS_COMMUNICATION",
    "TGKILL",
    "COMMUNICATIONS_AND_NETWORKING_KILL",
    "UNKNOWN",
    "UNKNOWN_MODULE",
    "UNKNOWN_REMAP_PAGES"
  };

  std::set<std::string> forbidden_categories = {
    "INFORMATION_MAINTENANCE_SET_TIME"
  };


  // ---------------------------------------------------------------
  // READ ALLOWED SYSTEM CALLS FROM CONFIG.JSON
  const nlohmann::json &config_whitelist = whole_config.value("allow_system_calls",nlohmann::json());
  for (nlohmann::json::const_iterator cwitr = config_whitelist.begin();
       cwitr != config_whitelist.end(); cwitr++) {
    std::string my_category = *cwitr;
    if (my_category.size() > 27 && my_category.substr(0,27) == "ALLOW_SYSTEM_CALL_CATEGORY_") {
      my_category = my_category.substr(27,my_category.size()-27);
    }
    // make sure categories is valid
    assert (restricted_categories.find(my_category) != restricted_categories.end());
    categories.insert(my_category);
  }

  
  // ---------------------------------------------------------------
  // HELPER UTILTIY PROGRAMS
  if (my_program == "/bin/cp") {
    categories.insert("PROCESS_CONTROL_NEW_PROCESS_THREAD");
  }
  else if (my_program == "/bin/mv") {
    categories.insert("PROCESS_CONTROL_NEW_PROCESS_THREAD");
    categories.insert("FILE_MANAGEMENT_MOVE_DELETE_RENAME_FILE_DIRECTORY");
  }
  else if (my_program == "/usr/bin/time") {
    categories.insert("PROCESS_CONTROL_NEW_PROCESS_THREAD");
  }

  else if (my_program == "/usr/bin/strace") {
    categories = restricted_categories;
  } 
  
  // ---------------------------------------------------------------
  // SUBMITTY ANALYSIS TOOLS
  else if (my_program == SUBMITTY_INSTALL_DIRECTORY+"/SubmittyAnalysisTools/bin/count_node" ||
           my_program == SUBMITTY_INSTALL_DIRECTORY+"/SubmittyAnalysisTools/bin/count_function" ||
           my_program == SUBMITTY_INSTALL_DIRECTORY+"/SubmittyAnalysisTools/bin/count_token") {
    categories = restricted_categories;
    categories.insert("COMMUNICATIONS_AND_NETWORKING_SIGNALS");
    categories.insert("FILE_MANAGEMENT_RARE");
    categories.insert("PROCESS_CONTROL_NEW_PROCESS_THREAD");
    categories.insert("COMMUNICATIONS_AND_NETWORKING_INTERPROCESS_COMMUNICATION");
  }

  // ---------------------------------------------------------------
  // PYTHON 
  else if (my_program.find("/usr/bin/python") != std::string::npos) {
    categories.insert("PROCESS_CONTROL_NEW_PROCESS_THREAD");
    categories.insert("COMMUNICATIONS_AND_NETWORKING_SIGNALS");
    categories.insert("FILE_MANAGEMENT_RARE");
    categories.insert("COMMUNICATIONS_AND_NETWORKING_SOCKETS_MINIMAL");
  }
  
  // ---------------------------------------------------------------
  // C/C++ COMPILATION
  else if (my_program == "/usr/bin/g++" ||
           my_program == "/usr/bin/clang++" ||
           my_program == "/usr/bin/gcc") {
    categories.insert("PROCESS_CONTROL_NEW_PROCESS_THREAD");
    categories.insert("FILE_MANAGEMENT_MOVE_DELETE_RENAME_FILE_DIRECTORY");
    categories.insert("FILE_MANAGEMENT_PERMISSIONS");
    categories.insert("FILE_MANAGEMENT_RARE");
    categories.insert("PROCESS_CONTROL_ADVANCED");
    categories.insert("PROCESS_CONTROL_NEW_PROCESS_THREAD");
    categories.insert("TGKILL");
  }

  // ---------------------------------------------------------------
<<<<<<< HEAD
  // cmake/make COMPILATION
=======
  // CMAKE/MAKE COMPILATION
>>>>>>> e3b4ba4e
  else if (my_program == "/usr/bin/cmake" ||
           my_program == "/usr/bin/make") {
    categories = restricted_categories;
  }

  // ---------------------------------------------------------------
  // JAVA COMPILATION
  else if (my_program == "/usr/bin/javac") {
    categories.insert("PROCESS_CONTROL_NEW_PROCESS_THREAD");
    categories.insert("PROCESS_CONTROL_MEMORY_ADVANCED");
    categories.insert("PROCESS_CONTROL_SYNCHRONIZATION");
    categories.insert("PROCESS_CONTROL_SCHEDULING");
    categories.insert("PROCESS_CONTROL_ADVANCED");
    categories.insert("FILE_MANAGEMENT_MOVE_DELETE_RENAME_FILE_DIRECTORY");
    categories.insert("FILE_MANAGEMENT_PERMISSIONS");
    categories.insert("FILE_MANAGEMENT_CAPABILITIES");
    categories.insert("FILE_MANAGEMENT_EXTENDED_ATTRIBUTES");
    categories.insert("FILE_MANAGEMENT_RARE");
    categories.insert("INFORMATION_MAINTENANCE_ADVANCED");
    categories.insert("COMMUNICATIONS_AND_NETWORKING_SOCKETS_MINIMAL");
    categories.insert("COMMUNICATIONS_AND_NETWORKING_SOCKETS");
    categories.insert("COMMUNICATIONS_AND_NETWORKING_SIGNALS");
    categories.insert("COMMUNICATIONS_AND_NETWORKING_INTERPROCESS_COMMUNICATION");
    categories.insert("TGKILL");
    categories.insert("COMMUNICATIONS_AND_NETWORKING_KILL");
    categories.insert("UNKNOWN");
    categories.insert("UNKNOWN_MODULE");
  }

  // ---------------------------------------------------------------
  // JAVA
  else if (my_program == "/usr/bin/java") {
    categories.insert("COMMUNICATIONS_AND_NETWORKING_SIGNALS");
    categories.insert("COMMUNICATIONS_AND_NETWORKING_SOCKETS_MINIMAL");
    categories.insert("COMMUNICATIONS_AND_NETWORKING_SOCKETS");
    categories.insert("FILE_MANAGEMENT_MOVE_DELETE_RENAME_FILE_DIRECTORY");
    categories.insert("FILE_MANAGEMENT_PERMISSIONS");
    categories.insert("FILE_MANAGEMENT_RARE");
    categories.insert("PROCESS_CONTROL_ADVANCED");
    categories.insert("PROCESS_CONTROL_GET_SET_USER_GROUP_ID");
    categories.insert("PROCESS_CONTROL_MEMORY_ADVANCED");
    categories.insert("PROCESS_CONTROL_NEW_PROCESS_THREAD");
    categories.insert("PROCESS_CONTROL_SCHEDULING");
    categories.insert("PROCESS_CONTROL_SYNCHRONIZATION");
    categories.insert("FILE_MANAGEMENT_CAPABILITIES");
    categories.insert("FILE_MANAGEMENT_EXTENDED_ATTRIBUTES");
    categories.insert("INFORMATION_MAINTENANCE_ADVANCED");
    categories.insert("COMMUNICATIONS_AND_NETWORKING_INTERPROCESS_COMMUNICATION");
    categories.insert("TGKILL");
    categories.insert("COMMUNICATIONS_AND_NETWORKING_KILL");
    categories.insert("UNKNOWN");
    categories.insert("UNKNOWN_MODULE");
  }
  
  // ---------------------------------------------------------------
  // SWI PROLOG
  else if (my_program == "/usr/bin/swipl") {
    categories.insert("FILE_MANAGEMENT_PERMISSIONS");
    categories.insert("FILE_MANAGEMENT_RARE");
    categories.insert("PROCESS_CONTROL_ADVANCED");
    categories.insert("PROCESS_CONTROL_NEW_PROCESS_THREAD");
  }

  // RACKET SCHEME
  else if (my_program == "/usr/bin/plt-r5rs") {
    categories.insert("COMMUNICATIONS_AND_NETWORKING_INTERPROCESS_COMMUNICATION");
    categories.insert("COMMUNICATIONS_AND_NETWORKING_SIGNALS");
    categories.insert("FILE_MANAGEMENT_PERMISSIONS");
    categories.insert("FILE_MANAGEMENT_RARE");
    categories.insert("PROCESS_CONTROL_ADVANCED");
    categories.insert("PROCESS_CONTROL_GET_SET_USER_GROUP_ID");
    categories.insert("PROCESS_CONTROL_NEW_PROCESS_THREAD");
    categories.insert("PROCESS_CONTROL_SYNCHRONIZATION");
  }

  // ---------------------------------------------------------------
  // C++ Memory Debugging
  // FIXME: update with the actual dr memory install location?
  else if (my_program.find("drmemory") != std::string::npos || 
           my_program.find("valgrind") != std::string::npos) {
    categories.insert("COMMUNICATIONS_AND_NETWORKING_SIGNALS");
    categories.insert("COMMUNICATIONS_AND_NETWORKING_INTERPROCESS_COMMUNICATION");
    categories.insert("FILE_MANAGEMENT_EXTENDED_ATTRIBUTES");
    categories.insert("FILE_MANAGEMENT_MOVE_DELETE_RENAME_FILE_DIRECTORY");
    categories.insert("FILE_MANAGEMENT_PERMISSIONS");
    categories.insert("FILE_MANAGEMENT_RARE");
    categories.insert("PROCESS_CONTROL_ADVANCED");
    categories.insert("PROCESS_CONTROL_GET_SET_USER_GROUP_ID");
    categories.insert("PROCESS_CONTROL_NEW_PROCESS_THREAD");
    categories.insert("PROCESS_CONTROL_SYNCHRONIZATION");
    categories.insert("DEVICE_MANAGEMENT_NEW_DEVICE");
  } 

  // ---------------------------------------------------------------
  // IMAGE COMPARISON
  else if (my_program == "/usr/bin/compare") {
    categories.insert("FILE_MANAGEMENT_PERMISSIONS");
    categories.insert("PROCESS_CONTROL_ADVANCED");
    categories.insert("PROCESS_CONTROL_NEW_PROCESS_THREAD");
    categories.insert("PROCESS_CONTROL_SCHEDULING");
  }

  // ---------------------------------------------------------------
<<<<<<< HEAD
=======
  else if (my_program == "/usr/bin/sort") {
    categories.insert("PROCESS_CONTROL_NEW_PROCESS_THREAD");
    categories.insert("PROCESS_CONTROL_SCHEDULING");
  }

  // ---------------------------------------------------------------
>>>>>>> e3b4ba4e
  //KEYBOARD INPUT
  else if(my_program == "/usr/bin/xdotool"){
    categories = restricted_categories; //TODO: fix
  }

  // ---------------------------------------------------------------
  //WINDOW FOCUS
  else if(my_program == "/usr/bin/wmctrl"){
    categories = restricted_categories; //TODO: fix
  }

  // ---------------------------------------------------------------
  //WINDOW INFORMATION
  else if(my_program == "/usr/bin/xwininfo"){
    categories = restricted_categories; //TODO: fix
  }

  // ---------------------------------------------------------------
  //SCREENSHOT FUNCTIONALITY
  else if(my_program == "/usr/bin/scrot"){
    categories = restricted_categories; //TODO: fix
  }

  else {
    categories = restricted_categories; //TODO: fix
    // UGH, don't want this here
    categories.insert("PROCESS_CONTROL_NEW_PROCESS_THREAD");
  }

  // make sure all categories are valid
  for_each(categories.begin(),categories.end(),
           [restricted_categories](const std::string &s){
             assert (restricted_categories.find(s) != restricted_categories.end()); });
  
  allow_system_calls(sc,categories);

  if (seccomp_load(sc) < 0)
    return 1; // failure                                                                                   
  
  /* This does not remove the filter */
  seccomp_release(sc);

  return 0;
}


// ===========================================================================
// ===========================================================================<|MERGE_RESOLUTION|>--- conflicted
+++ resolved
@@ -179,11 +179,7 @@
   }
 
   // ---------------------------------------------------------------
-<<<<<<< HEAD
-  // cmake/make COMPILATION
-=======
   // CMAKE/MAKE COMPILATION
->>>>>>> e3b4ba4e
   else if (my_program == "/usr/bin/cmake" ||
            my_program == "/usr/bin/make") {
     categories = restricted_categories;
@@ -287,15 +283,12 @@
   }
 
   // ---------------------------------------------------------------
-<<<<<<< HEAD
-=======
   else if (my_program == "/usr/bin/sort") {
     categories.insert("PROCESS_CONTROL_NEW_PROCESS_THREAD");
     categories.insert("PROCESS_CONTROL_SCHEDULING");
   }
 
   // ---------------------------------------------------------------
->>>>>>> e3b4ba4e
   //KEYBOARD INPUT
   else if(my_program == "/usr/bin/xdotool"){
     categories = restricted_categories; //TODO: fix
