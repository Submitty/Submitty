{#
    Combo box for choosing an existing gradeable as a template for the new one
        (Only show this option if we aren't in edit mode).
#}
{% if action == 'new' or action == 'template' %}
    <div>
        From Template: 
        <select name="gradeable_template" style='width: 170px;'>
            <option>--None--</option>

            {% for template in template_list %}
                <option {{ action != 'new' and gradeable.getId() == template.g_id ? 'selected' : '' }}
                    value="{{ template.g_id }}">{{ template.g_title }}</option>
            {% endfor %}
        </select>
    </div>
{% endif %}

{# 
    Primary Form
#}
<!-- Gradeable Title (read/write in all modes) -->
What is the title of this gradeable?:
    <input style='width: 350px' type='text' name='title' id='g_title' class="required auto_save"
        value="{{ action != 'new' ? gradeable.getTitle() : '' }}" placeholder="(Required)" required/>

<br />

<!-- Instruction URL (read/write in all modes) -->
What is the URL to the assignment instructions? (shown to student)
    <input style='width: 350px' type='text' name='instructions_url' class="auto_save"
        value="{{ action != 'new' ? gradeable.getInstructionsUrl() : '' }}" placeholder="(Optional)" />

<br />

<!-- Gradeable ID (readonly in edit mode, required) -->
What is the unique id of this gradeable? (e.g., <kbd>hw01</kbd>, <kbd>lab_12</kbd>, or <kbd>midterm</kbd>):
<input style='width: 350px' type='text' name='id' id="g_id" class="required"
       value="{{ action != 'new' ? gradeable.getId() : '' }}" placeholder="(Required)"
        {{ action == 'edit' ? 'readonly' : 'required' }} />

<br />

{% if action == 'new' or action == 'template' %}
    <!-- Gradeable Type radio buttons (readonly in edit mode) -->
    What is the <a target=_blank href="http://submitty.org/instructor/create_edit_gradeable#types-of-gradeables">type of the gradeable</a>?:
{% else %}
    Gradeable type: {{ type_string }}
    <br />
{% endif %}
<div style="{{ action == 'edit' ? 'display:none' : '' }}">
    <input type='radio' id="radio_electronic_file" name="type" value="Electronic File"
            {{ action != 'new' and gradeable.getType() == 0 ? 'checked' : '' }}> Electronic File

    <input type='radio' id="radio_checkpoints" name="type" value="Checkpoints"
            {{ action != 'new' and gradeable.getType() == 1 ? 'checked' : '' }}> Checkpoints

    <input type='radio' id="radio_numeric" name="type" value="Numeric"
            {{ action != 'new' and gradeable.getType() == 2 ? 'checked' : '' }}> Numeric/Text

    <span id="required_type" style="color:red; display:inline;">(Required)</span>
</div>

<!-- This is only relevant to Electronic Files -->
<fieldset class="gradeable_type_options electronic_file" id="electronic_file">
    Will any or all of this assignment be manually graded (e.g., by the TAs or the instructor)?
    <br />
    <input type="radio" id="yes_ta_grade" name="ta_grading" value="true" class="bool_val auto_save"
            {{ action != 'new' and gradeable.getTaGrading() ? 'checked' : '' }} /> Yes
    <input type="radio" id="no_ta_grade" name="ta_grading" value="false" class="bool_val auto_save"
            {{ not (action != 'new' and gradeable.getTaGrading()) ? 'checked' : '' }} /> No
    {% if regrade_enabled == true %}
    <br /><br /><br />
        Will regrade requests be enabled for this assignment?
        <br />
        <input type="radio" id="yes_is_regrade_allowed" name="is_regrade_allowed" value="true" class="bool_val auto_save"
                {{ action != 'new' and gradeable.getIsRegradeAllowed() ? 'checked' : '' }} /> Yes
        <input type="radio" id="no_is_regrade_allowed" name="is_regrade_allowed" value="false" class="bool_val auto_save"
                {{ not (action != 'new' and gradeable.getIsRegradeAllowed()) ? 'checked' : '' }} /> No
    {% endif %}
    <br /><br />
    {% if action == 'new' or action == 'template' %}
        Is this a team assignment?
    {% else %}
        {{ gradeable.isTeamAssignment() ? 'Team Settings:' : '' }}
    {% endif %}
    <div style="{{ action == 'edit' ? 'display:none' : '' }}">
        <input type="radio" id = "team_yes_radio" name="team_assignment" value="true"
                {{ action != 'new' and gradeable.isTeamAssignment() ? 'checked' : '' }}> Yes

        <input type="radio" id = "team_no_radio" name="team_assignment" value ="false"
                {{ not (action != 'new' and gradeable.isTeamAssignment()) ? 'checked' :  '' }}> No
    </div>
    <br />

    <!-- Team settings (read only in edit mode) -->
    <div class="team_assignment team_yes" id="team_yes">

        What is the maximum team size?
            <input style="width: 50px" name="team_size_max" class="int_val auto_save" type="text"
                   value="{{ action != 'new' ? gradeable.getTeamSizeMax() : '3' }}"/>

        {#Use teams from a previous gradeable:
        <!-- Inherit teams from another gradeable? -->
        <br />

            <!--Use a combo box if we can edit the value, otherwise show a text box (readonly)-->

        {% if action == 'new' %}
            <select id='gradeable_teams' name="eg_inherit_teams_from" style='width: 170px;'
                value='{{ admin_gradeable.getEgInheritTeamsFrom() }}'>
                <option value=''>--None--</option>

                {% for parent in inherit_teams_list %}
                    <option {{ admin_gradeable.getEgInheritTeamsFrom() == parent.g_id ? 'selected' : '' }}
                        value="{{ parent.g_id }}">{{ parent.g_title }}</option>
                {% endfor %}
            </select>
        {% else %}
            <input id='gradeable_teams_read' name='gradeable_teams_read' style='width=170px'
                value='{{ admin_gradeable.getEgInheritTeamsFrom() }}' readonly/>
        {% endif %}
        #}
        <br /> <br />
    </div>

    {% if action == 'new' or action == 'template' %}
        Are students uploading files or submitting to a Version Control System (VCS) repository?
    {% else %}
        Student Submission Format: {{ gradeable.isVcs() ? 'VCS Repository' : 'Upload File(s)' }}
    {% endif %}

    <div style="{{ action == 'edit' ? 'display:none' : '' }}">
        <input type="radio" id="upload_file_radio" name="vcs" value="false"
                {{ not(action != 'new' and gradeable.isVcs()) ? 'checked ' : '' }}/> Upload File(s)

        <input type="radio" id="repository_radio" name="vcs" value="true"
                {{ action != 'new' and gradeable.isVcs() ? 'checked ' : '' }}/> Version Control System (VCS) Repository
    </div>

    <br />

    <div id="repository">
        <b>Path for the Version Control System (VCS) repository:</b><br />
        VCS base URL: <kbd>{{ vcs_base_url }}</kbd><br />
        The VCS base URL is configured in Course Settings. If there is a base URL, you can define the rest of the path below. If there is no base URL because the entire path changes for each assignment, you can input the full path below. If the entire URL is decided by the student, you can leave this input blank.<br />
        You are allowed to use the following string replacement variables in format $&#123;&hellip;&#125;<br />
        <ul style="list-style-position: inside;">
            <li>gradeable_id</li>
            <li>user_id OR team_id OR repo_id (only use one)</li>
        </ul>
        ex. <kbd>/&#123;&#36;gradeable_id&#125;/&#123;&#36;user_id&#125;</kbd> or <kbd>https://github.com/test-course/&#123;&#36;gradeable_id&#125;/&#123;&#36;repo_id&#125;</kbd><br />
        <input style='width: 83%' type='text' id="subdirectory" name='vcs_subdirectory' class="auto_save"
               value="{{ action != 'new' ? gradeable.getVcsSubdirectory() : '' }}" placeholder="(Optional)"/><br />
        VCS URL: <kbd id="vcs_url"></kbd>
        <br />
    </div>

    <br />
</fieldset>

<!-- Gradeable bucket (read/write in all modes) -->
What <a target=_blank href="http://submitty.org/instructor/rainbow_grades">syllabus category</a> does this item belong to?:

<select name="syllabus_bucket" class="auto_save" style="width: 170px;">
    {% for bucket in syllabus_buckets %}
        <option value="{{ bucket }}" {{ action != 'new' and gradeable.getSyllabusBucket() == bucket ? 'selected' : '' }}>
            {{ bucket | title }}
        </option>
    {% endfor %}
</select>

<br />
{% if action == 'new' or action == 'template' %}
    <button class="btn btn-primary" type="submit" style="margin-left:10px;">Create Gradeable</button>
{% endif %}


<div id="alert-message" title="WARNING">
    <p>Gradeable ID must not be blank and only contain characters <strong> a-z A-Z 0-9 _ - </strong> </p>
</div>

<script type="text/javascript">
    //
    // Event Handlers
    //
    function onGradeableTypeChange() {
        // Hide red text once user selects an option
        if($('#radio_electronic_file').is(':checked') ||
           $('#radio_checkpoints').is(':checked') ||
           $('#radio_numeric').is(':checked')) {
               $('#required_type').hide();
        }

        disableElementChildren('.electronic_file');
        disableElementChildren('.checkpoints');
        disableElementChildren('.numeric');

        // Display the correct options for all forms depending
        //  on gradeable type
        if($('#radio_electronic_file').is(':checked')) {
            disableElementChildren('.electronic_file', false);
            $('#page_1_nav').show();
            onManualGradingChange();
        }
        else if ($('#radio_checkpoints').is(':checked')) {
            disableElementChildren('.checkpoints', false);
        }
        else if ($('#radio_numeric').is(':checked')) {
            disableElementChildren('.numeric', false);
        }
    }

    function onTeamAssignmentChange() {
        if($('#team_yes_radio').is(':checked')) {
            // $('.team_yes').show();
            disableElementChildren('.team_yes', false);
        }
        else {
            // $('.team_yes').hide();
            disableElementChildren('.team_yes', true);
        }
    }

    function onManualGradingChange() {
        if($('#yes_ta_grade').is(':checked') || !$('#radio_electronic_file').is(':checked')) {
            // $('.manual_grading').show();
            disableElementChildren('.manual_grading', false);
            disableElementChildren('.no_manual_grading', true);
        }
        else {
            // $('.manual_grading').hide();
            disableElementChildren('.manual_grading', true);
            disableElementChildren('.no_manual_grading', false);
        }
    }

    function onUploadTypeChange() {
        if($('#repository_radio').is(':checked')) {
            // $('#repository').hide();
            disableElementChildren('#repository', false);
        }
        else {
            // $('#repository').show();
            disableElementChildren('#repository', true);
        }
    }

    function onVcsSubdirChange() {
        setVcsUrl($('#subdirectory').val());
    }

    function onIsRegradeAllowedChange(){
        if($('#yes_is_regrade_allowed').is(':checked')){
         //   $('.regrade_request_date').hide();
            disableElementChildren('.regrade_request_date', false);
        }
        else{
         //   $('.regrade_request_date').show();
            disableElementChildren('.regrade_request_date', true);
        }
    }
<<<<<<< HEAD

=======
>>>>>>> 9c74be6a
    var vcs_base_url = "{{ vcs_base_url }}";
    function setVcsUrl(subdirectory) {
        if (subdirectory.indexOf('://') > -1 || subdirectory[0] == '/') {
            $('#vcs_url').text(subdirectory);
        }
        else {
            $('#vcs_url').text(vcs_base_url.replace(/[\/]+$/g, '') + '/' + subdirectory);
        }
    }

    $(function () {
        $('#subdirectory').on('change paste keyup', function() {
            setVcsUrl(this.value);
        });
        setVcsUrl($('#subdirectory').val());
    });

    $(function () {
        $("#alert-message").dialog({
            modal: true,
            autoOpen: false,
            buttons: {
                Ok: function () {
                    $(this).dialog("close");
                }
            }
        });
    });

    $(document).ready(function() {

        onManualGradingChange();
        $('[name="ta_grading"]').change(onManualGradingChange);

        //
        // Template Selector Box Events
        //

        // Event handler for the gradeable template selection change
        $('[name="gradeable_template"]').change(
        function() {
            // TODO: what if this.value === ''?
            let arrayUrlParts = [];
            arrayUrlParts["component"]   = ["admin"];
            arrayUrlParts["page"]        = ["admin_gradeable"];
            arrayUrlParts["action"]      = ["upload_new_template"];
            arrayUrlParts["template_id"] = [this.value];

            // Redirect user to the same page, but in the process,
            //  fetch the data from the template gradeable
            window.location.href = buildUrl(arrayUrlParts);
        });

        //
        // Gradeable Type Radio Button Events
        //

        // Hide team settings if it isn't a electronic gradeable
        onGradeableTypeChange();
        $('[name="type"]').change(onGradeableTypeChange);

        // Hide team settings if team's are not the selected option
        onTeamAssignmentChange();
        $('[name="team_assignment"]').change(onTeamAssignmentChange);

        // Only show repo settings if the gradeable is using repo upload
        onUploadTypeChange();
        $('[name="vcs"]').change(onUploadTypeChange);

        // Upload the vcs url in real time
        onVcsSubdirChange();
        $('#subdirectory').keypress(onVcsSubdirChange);
        $('#subdirectory').keyup(onVcsSubdirChange);

        //Hide Regrade Request Date if Regrade Requests are not enabled
        onIsRegradeAllowedChange();
        $('[name="is_regrade_allowed"]').change(onIsRegradeAllowedChange);
    });

    function checkForm() {
        var gradeable_id = $('#g_id').val();
        var gradeable_title = $('#g_title').val();
        var has_space = gradeable_id.includes(" ");
        var test = /^[a-zA-Z0-9_-]*$/.test(gradeable_id);

        var check1 = $('#radio_electronic_file').is(':checked');
        var check2 = $('#radio_checkpoints').is(':checked');
        var check3 = $('#radio_numeric').is(':checked');


        {% if action != 'edit' %}
            var all_gradeable_ids = {{ template_list|json_encode|raw }};
            if(all_gradeable_ids.find(element => element.g_id === gradeable_id)) {
                alert("Gradeable already exists");
                return false;
            }
        {% endif %}
        if (!test || has_space || gradeable_id == "" || gradeable_id === null) {
            $( "#alert-message" ).dialog( "open" );
            return false;
        }

        if (gradeable_title == '' || gradeable_title === null) {
            alert("A name for the gradeable must be assigned");
            return false;
        }

        if(!check1 && !check2 && !check3) {
            alert("A type of gradeable must be selected");
            return false;
        }

        var subdirectory = $('#subdirectory').val();
        var vcs_url = $('#vcs_url').text();

        if ($('repository_radio').is(':checked')) {
            var subdirectory_parts = subdirectory.split("{");
            // if this is a vcs path extension, make sure it starts with '/'
            console.log(vcs_url);
            if (vcs_url.indexOf('://') === -1 && vcs_url[0] !== "/") {
                alert("VCS path needs to either be a URL or start with a /");
                return false;
            }
            // check that path is made up of valid variables
            var allowed_variables = ["\$gradeable_id", "\$user_id", "\$team_id", "\$repo_id"];
            var used_id = false;
            for (var x = 1; x < subdirectory_parts.length; x++) {
                var subdirectory_part = subdirectory_parts[x].substring(0, subdirectory_parts[x].lastIndexOf("}"));
                if (allowed_variables.indexOf(subdirectory_part) === -1) {
                    alert("For the VCS path, '" + subdirectory_part + "' is not a valid variable name.")
                    return false;
                }
                if (!used_id && ((subdirectory_part === "\$user_id") || (subdirectory_part === "\$team_id") || (subdirectory_part === "\$repo_id"))) {
                    used_id = true;
                    continue;
                }
                if (used_id && ((subdirectory_part === "\$user_id") || (subdirectory_part === "\$team_id") || (subdirectory_part === "\$repo_id"))) {
                    alert("You can only use one of \$user_id, \$team_id and \$repo_id in VCS path");
                    return false;
                }
            }

        }

        return true;
    }

</script><|MERGE_RESOLUTION|>--- conflicted
+++ resolved
@@ -260,10 +260,7 @@
             disableElementChildren('.regrade_request_date', true);
         }
     }
-<<<<<<< HEAD
-
-=======
->>>>>>> 9c74be6a
+
     var vcs_base_url = "{{ vcs_base_url }}";
     function setVcsUrl(subdirectory) {
         if (subdirectory.indexOf('://') > -1 || subdirectory[0] == '/') {
