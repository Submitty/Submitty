--- conflicted
+++ resolved
@@ -18,11 +18,7 @@
 
 {% block footer_content %}
     <input type="button" class="btn btn-primary" value="Add New Component" onclick="onAddComponent(false)" />
-<<<<<<< HEAD
-    <input type="button" class="btn btn-danger" value="Add New Peer Component" onclick="onAddComponent(true)"  />
-=======
     <input type="button" class="btn btn-danger" value="(DO NOT USE) Add New Peer Component" onclick="onAddComponent(true)"  />
->>>>>>> c12006d5
     <a href="{{ export_components_url }}" class="btn btn-default">Export Components</a>
     <label for="import-components-file" class="btn btn-default">Import Components</label>
     <input id="import-components-file" type="file" class="btn ignore" onchange="importComponentsFromFile();" style="display: none;"/>
