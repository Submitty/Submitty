--- conflicted
+++ resolved
@@ -7822,8 +7822,6 @@
 SQL;
     }
 
-<<<<<<< HEAD
-=======
     /**
      * Gets the number of students who have submitted to a given gradeable
      *
@@ -7835,7 +7833,6 @@
         return $this->course_db->rows()[0]["user_id"];
     }
 
->>>>>>> 258cb7ee
     /**
      * Gets the total number of submissions made to a given gradeable
      *
