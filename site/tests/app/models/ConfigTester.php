<?php

namespace tests\app\models;

use app\exceptions\ConfigException;
use app\libraries\Core;
use app\libraries\FileUtils;
use app\libraries\Utils;
use app\models\Config;

class ConfigTester extends \PHPUnit\Framework\TestCase {
    private $core;

    private $temp_dir = null;
    private $config_path = null;
    private $course_json_path = null;

    public function setUp(): void {
        $this->core = $this->createMock(Core::class);
    }

    public function tearDown(): void {
        if ($this->temp_dir !== null && is_dir($this->temp_dir)) {
            FileUtils::recursiveRmdir($this->temp_dir);
        }
    }

    /**
     * This test ensures that the default value of the DEBUG flag within the config model is always false. This
     * means that if the value is not found within the json file, we don't have to worry about accidently
     * exposing things to students.
     */
    public function testClassProperties() {
        /** @noinspection PhpUnhandledExceptionInspection */
        $class = new \ReflectionClass('app\models\Config');
        $properties = $class->getDefaultProperties();
        $this->assertFalse($properties['debug']);
    }

    private function createConfigFile($extra = []) {
        $this->temp_dir = FileUtils::joinPaths(sys_get_temp_dir(), Utils::generateRandomString());
        FileUtils::createDir($this->temp_dir);
        $this->config_path = FileUtils::joinPaths($this->temp_dir, 'config');
        $course_path = FileUtils::joinPaths($this->temp_dir, "courses", "s17", "csci0000");
        $log_path = FileUtils::joinPaths($this->temp_dir, "logs");

        FileUtils::createDir($this->config_path);
        FileUtils::createDir($course_path, true, 0777);
        FileUtils::createDir(FileUtils::joinPaths($course_path, "config"));
        FileUtils::createDir($log_path);
        FileUtils::createDir(FileUtils::joinPaths($log_path, 'access'));
        FileUtils::createDir(FileUtils::joinPaths($log_path, 'autograding'));
        FileUtils::createDir(FileUtils::joinPaths($log_path, 'site_errors'));
        FileUtils::createDir(FileUtils::joinPaths($log_path, 'ta_grading'));

        $config = [
            "authentication_method" => "PamAuthentication",
            "database_host" => "/var/run/postgresql",
            "database_user" => "submitty_dbuser",
            "database_password" => "submitty_dbpass",
            "debugging_enabled" => false,
        ];
        $config = array_replace($config, $extra);
        FileUtils::writeJsonFile(FileUtils::joinPaths($this->config_path, "database.json"), $config);

        $config = [
            "submitty_install_dir" => $this->temp_dir,
            "submitty_repository" => "/usr/local/submitty/GIT_CHECKOUT/Submitty",
            "submitty_data_dir" => $this->temp_dir,
            "autograding_log_path" => FileUtils::joinPaths($log_path, 'autograding'),
            "timezone" => "America/Chicago",
            "site_log_path" => $log_path,
            "submission_url" => "http://example.com",
            "vcs_url" => "",
            "cgi_url" => "",
            "institution_name" => "RPI",
            "sys_admin_email" => "admin@example.com",
            "sys_admin_url" => "https://example.com/admin",
            "username_change_text" => "Submitty welcomes all students.",
            "course_code_requirements" => "Please follow your school's convention for course code.",
            "institution_homepage" => "https://rpi.edu",
            'system_message' => "Some system message",
            "duck_special_effects" => false
        ];
        $config = array_replace($config, $extra);
        FileUtils::writeJsonFile(FileUtils::joinPaths($this->config_path, "submitty.json"), $config);

        $config = [
            'session' => 'LIW0RT5XAxOn2xjVY6rrLTcb6iacl4IDNRyPw58M0Kn0haQbHtNvPfK18xpvpD93'
        ];
        $config = array_replace($config, $extra);
        FileUtils::writeJsonFile(FileUtils::joinPaths($this->config_path, "secrets_submitty_php.json"), $config);

        $this->course_json_path = FileUtils::joinPaths($course_path, "config", "config.json");
        $config = [
            'database_details' => [
                'dbname' => 'submitty_s17_csci0000'
            ],
            'course_details' => [
                'course_name' => 'Test Course',
                'course_home_url' => '',
                'default_hw_late_days' => 0,
                'default_student_late_days' => 0,
                'zero_rubric_grades' => false,
                'upload_message' => "",
                'display_rainbow_grades_summary' => false,
                'display_custom_message' => false,
                'course_email' => 'Please contact your TA or instructor to submit a grade inquiry.',
                'vcs_base_url' => '',
                'vcs_type' => 'git',
                'private_repository' => '',
                'forum_enabled' => true,
                'forum_create_thread_message' => '',
                'regrade_enabled' => false,
                'seating_only_for_instructor' => false,
                'regrade_message' => 'Warning: Frivolous grade inquiries may lead to grade deductions or lost late days',
                'room_seating_gradeable_id' => "",
                'auto_rainbow_grades' => false,
                'queue_enabled' => true,
                'queue_contact_info' => true,
                'queue_message' => ''
            ],
            'feature_flags' => [

            ]
        ];

        $config = array_replace_recursive($config, $extra);
        foreach ($config as $key => $value) {
            if (is_array($value)) {
                foreach ($value as $kkey => $vvalue) {
                    if ($vvalue === null) {
                        unset($config[$key][$kkey]);
                    }
                }
            }
        }
        FileUtils::writeJsonFile($this->course_json_path, $config);

        // Create psuedo email json
        $config = [
            'email_enabled' => true,
            'email_user' => '',
            'email_password' => '',
            'email_sender' => 'submitty@myuniversity.edu',
            'email_reply_to' => 'submitty_do_not_reply@myuniversity.edu',
            'email_server_hostname' => 'localhost',
            'email_server_port' => 25
        ];
        $config = array_replace($config, $extra);
        FileUtils::writeJsonFile(FileUtils::joinPaths($this->config_path, "email.json"), $config);

        // Create version json
        $config = [
            "installed_commit" => "d150131c19e3e8084b25cddcc32e6c40a8e93a2b",
            "short_installed_commit" => "d150131c",
            "most_recent_git_tag" => "v19.07.00"
        ];
        $config = array_replace($config, $extra);
        FileUtils::writeJsonFile(FileUtils::joinPaths($this->config_path, "version.json"), $config);
    }

    public function testConfig() {
        $this->createConfigFile();

        $config = new Config($this->core);

        $config->loadMasterConfigs($this->config_path);
        $course_path = FileUtils::joinPaths($config->getSubmittyPath(), "courses", "s17", "csci0000");
        $course_json_path = FileUtils::joinPaths($course_path, "config", "config.json");
        $config->loadCourseJson("s17", "csci0000", $course_json_path);

        $this->assertFalse($config->isDebug());
        $this->assertEquals("s17", $config->getSemester());
        $this->assertEquals("csci0000", $config->getCourse());
        $this->assertEquals("http://example.com/", $config->getBaseUrl());
        $this->assertEquals("http://example.com/cgi-bin/", $config->getCgiUrl());
        $this->assertEquals($this->temp_dir, $config->getSubmittyPath());
        $this->assertEquals($this->temp_dir . "/courses/s17/csci0000", $config->getCoursePath());
        $this->assertEquals($this->temp_dir . "/logs", $config->getLogPath());

        $this->assertEquals(FileUtils::joinPaths($this->temp_dir, "tmp", "cgi"), $config->getCgiTmpPath());
        $this->assertTrue($config->shouldLogExceptions());
        $this->assertEquals("pgsql", $config->getDatabaseDriver());
        $db_params = [
            'dbname' => 'submitty',
            'host' => '/var/run/postgresql',
            'username' => 'submitty_dbuser',
            'password' => 'submitty_dbpass'
        ];

        $this->assertEquals($db_params, $config->getSubmittyDatabaseParams());
        $this->assertEquals("PamAuthentication", $config->getAuthentication());
        $this->assertEquals("America/Chicago", $config->getTimezone()->getName());
        $this->assertEquals("RPI", $config->getInstitutionName());
        $this->assertEquals("admin@example.com", $config->getSysAdminEmail());
        $this->assertEquals("https://example.com/admin", $config->getSysAdminUrl());
        $this->assertEquals("https://rpi.edu", $config->getInstitutionHomepage());
        $this->assertEquals("Submitty welcomes all students.", $config->getUsernameChangeText());
        $this->assertEquals("Please follow your school's convention for course code.", $config->getCourseCodeRequirements());
        $this->assertEquals("Some system message", $config->getSystemMessage());

        $this->assertEquals(array_merge($db_params, ['dbname' => 'submitty_s17_csci0000']), $config->getCourseDatabaseParams());
        $this->assertEquals("Test Course", $config->getCourseName());
        $this->assertEquals("", $config->getCourseHomeUrl());
        $this->assertEquals(0, $config->getDefaultHwLateDays());
        $this->assertEquals(0, $config->getDefaultStudentLateDays());
        $this->assertFalse($config->shouldZeroRubricGrades());
        $this->assertEquals(FileUtils::joinPaths($this->temp_dir, 'config'), $config->getConfigPath());

        $this->assertEquals("", $config->getUploadMessage());
        $this->assertFalse($config->displayCustomMessage());
        $this->assertFalse($config->displayRainbowGradesSummary());
        $this->assertEquals(
            FileUtils::joinPaths($this->temp_dir, "courses", "s17", "csci0000", "config", "config.json"),
            $config->getCourseJsonPath()
        );
        $this->assertEquals('', $config->getRoomSeatingGradeableId());
        $this->assertFalse($config->displayRoomSeating());
        $this->assertEquals('LIW0RT5XAxOn2xjVY6rrLTcb6iacl4IDNRyPw58M0Kn0haQbHtNvPfK18xpvpD93', $config->getSecretSession());

        $expected = [
            'debug' => false,
            'semester' => 's17',
            'course' => 'csci0000',
            'base_url' => 'http://example.com/',
            'cgi_url' => 'http://example.com/cgi-bin/',
            'submitty_path' => $this->temp_dir,
            'course_path' => $this->temp_dir . '/courses/s17/csci0000',
            'submitty_log_path' => $this->temp_dir . '/logs',
            'log_exceptions' => true,
            'cgi_tmp_path' => FileUtils::joinPaths($this->temp_dir, "tmp", "cgi"),
            'database_driver' => 'pgsql',
            'submitty_database_params' => $db_params,
            'course_database_params' => array_merge($db_params, ['dbname' => 'submitty_s17_csci0000']),
            'course_name' => 'Test Course',
            'config_path' => FileUtils::joinPaths($this->temp_dir, 'config'),
            'course_json_path' => $this->temp_dir . '/courses/s17/csci0000/config/config.json',
            'authentication' => 'PamAuthentication',
            'timezone' => 'DateTimeZone',
            'course_home_url' => '',
            'default_hw_late_days' => 0,
            'default_student_late_days' => 0,
            'zero_rubric_grades' => false,
            'duck_banner_enabled' => false,
            'upload_message' => '',
            'display_rainbow_grades_summary' => false,
            'display_custom_message' => false,
            'course_email' => 'Please contact your TA or instructor to submit a grade inquiry.',
            'vcs_base_url' => 'http://example.com/{$vcs_type}/s17/csci0000/',
            'vcs_type' => 'git',
            'modified' => false,
            'hidden_details' => null,
            'regrade_message' => 'Warning: Frivolous grade inquiries may lead to grade deductions or lost late days',
            'course_json' => [
                'database_details' => [
                    'dbname' => 'submitty_s17_csci0000'
                ],
                'course_details' => [
                    'course_name' => 'Test Course',
                    'course_home_url' => '',
                    'default_hw_late_days' => 0,
                    'default_student_late_days' => 0,
                    'zero_rubric_grades' => false,
                    'upload_message' => "",
                    'display_rainbow_grades_summary' => false,
                    'display_custom_message' => false,
                    'course_email' => 'Please contact your TA or instructor to submit a grade inquiry.',
                    'vcs_base_url' => '',
                    'vcs_type' => 'git',
                    'private_repository' => '',
                    'forum_enabled' => true,
                    'forum_create_thread_message' => '',
                    'regrade_enabled' => false,
                    'seating_only_for_instructor' => false,
                    'regrade_message' => 'Warning: Frivolous grade inquiries may lead to grade deductions or lost late days',
                    'room_seating_gradeable_id' => "",
                    'auto_rainbow_grades' => false,
                    'queue_enabled' => true,
                    'queue_contact_info' => true,
                    'queue_message' => ''
                ],
                'feature_flags' => []
            ],
            'course_loaded' => true,
            'forum_enabled' => true,
            'forum_create_thread_message' => '',
            'institution_homepage' => 'https://rpi.edu',
            'institution_name' => 'RPI',
            "sys_admin_email" => "admin@example.com",
            "sys_admin_url" => "https://example.com/admin",
            'private_repository' => '',
            'regrade_enabled' => false,
            'seating_only_for_instructor' => false,
            'room_seating_gradeable_id' => '',
            'username_change_text' => 'Submitty welcomes all students.',
            'course_code_requirements' => "Please follow your school's convention for course code.",
            'vcs_url' => 'http://example.com/{$vcs_type}/',
            'wrapper_files' => [],
            'system_message' => 'Some system message',
            'secret_session' => 'LIW0RT5XAxOn2xjVY6rrLTcb6iacl4IDNRyPw58M0Kn0haQbHtNvPfK18xpvpD93',
            'email_enabled' => true,
            'auto_rainbow_grades' => false,
            'latest_commit' => 'd150131c',
            'latest_tag' => 'v19.07.00',
            'verified_submitty_admin_user' => null,
            'queue_enabled' => true,
            'queue_contact_info' => true,
            'queue_message' => '',
            'feature_flags' => [],
            'submitty_install_path' => $this->temp_dir,
<<<<<<< HEAD
            'date_time_format' => ['modified' => false]
        );
=======
        ];
>>>>>>> 717e6dc8
        $actual = $config->toArray();

        ksort($expected);
        ksort($actual);

        $this->assertEquals($expected, $actual);
    }

    public function testHiddenCourseUrl() {
        $extra = ['hidden_details' => ['course_url' => 'http://example.com/course']];
        $this->createConfigFile($extra);

        $config = new Config($this->core);
        $config->loadMasterConfigs($this->config_path);
        $course_path = FileUtils::joinPaths($config->getSubmittyPath(), "courses", "s17", "csci0000");
        $course_json_path = FileUtils::joinPaths($course_path, "config", "config.json");
        $config->loadCourseJson("s17", "csci0000", $course_json_path);
        $this->assertEquals("http://example.com/course/", $config->getBaseUrl());
        $this->assertEquals("http://example.com/course", $config->getHiddenDetails()['course_url']);
    }

    public function testDefaultTimezone() {
        $extra = ['timezone' => null];
        $this->createConfigFile($extra);
        $config = new Config($this->core);
        $config->loadMasterConfigs($this->config_path);
        $this->assertEquals("America/New_York", $config->getTimezone()->getName());
    }

    public function testDebugTrue() {
        $extra = ['debugging_enabled' => true];
        $this->createConfigFile($extra);

        $config = new Config($this->core);
        $config->loadMasterConfigs($this->config_path);
        $this->assertTrue($config->isDebug());
    }

    public function testDatabaseDriver() {
        $extra = ['driver' => 'sqlite'];
        $this->createConfigFile($extra);

        $config = new Config($this->core);
        $config->loadMasterConfigs($this->config_path);
        $this->assertEquals("sqlite", $config->getDatabaseDriver());
    }

    public function testNonEmptyVcsUrl() {
        $extra = ['vcs_url' => 'https://some.vcs.url.com'];
        $this->createConfigFile($extra);

        $config = new Config($this->core);
        $config->loadMasterConfigs($this->config_path);
        $this->assertEquals("https://some.vcs.url.com/", $config->getVcsUrl());
    }

    public function testNonEmptyCgiUrl() {
        $extra = ['cgi_url' => 'https://some.cgi.url.com'];
        $this->createConfigFile($extra);

        $config = new Config($this->core);
        $config->loadMasterConfigs($this->config_path);
        $this->assertEquals("https://some.cgi.url.com/", $config->getCgiUrl());
    }

    public function testCourseSeating() {
        $extra = ['course_details' => ['room_seating_gradeable_id' => 'test_id']];
        $this->createConfigFile($extra);

        $config = new Config($this->core);
        $config->loadMasterConfigs($this->config_path);
        $course_path = FileUtils::joinPaths($config->getSubmittyPath(), "courses", "s17", "csci0000");
        $course_json_path = FileUtils::joinPaths($course_path, "config", "config.json");
        $config->loadCourseJson("s17", "csci0000", $course_json_path);
        $this->assertEquals("test_id", $config->getRoomSeatingGradeableId());
        $this->assertTrue($config->displayRoomSeating());
    }

    public function testInvalidMasterConfigPath() {
        $config = new Config($this->core);
        $this->expectException(\app\exceptions\ConfigException::class);
        $this->expectExceptionMessage('Could not find config directory: /invalid/path');
        $config->loadMasterConfigs('/invalid/path');
    }

    public function testConfigPathFile() {
        $this->createConfigFile();
        $config = new Config($this->core);
        $this->expectException(\app\exceptions\ConfigException::class);
        $this->expectExceptionMessageMatches('/Could not find config directory: .*\/config\/database.json/');
        $config->loadMasterConfigs(FileUtils::joinPaths($this->temp_dir, 'config', 'database.json'));
    }

    public function testMissingDatabaseJson() {
        $this->createConfigFile();
        unlink(FileUtils::joinPaths($this->temp_dir, 'config', 'database.json'));
        $config = new Config($this->core);
        $this->expectException(\app\exceptions\ConfigException::class);
        $this->expectExceptionMessageMatches('/Could not find database config: .*\/config\/database.json/');
        $config->loadMasterConfigs($this->config_path);
    }

    public function testMissingSubmittyJson() {
        $this->createConfigFile();
        unlink(FileUtils::joinPaths($this->temp_dir, 'config', 'submitty.json'));
        $config = new Config($this->core);
        $this->expectException(\app\exceptions\ConfigException::class);
        $this->expectExceptionMessageMatches('/Could not find submitty config: .*\/config\/submitty.json/');
        $config->loadMasterConfigs($this->config_path);
    }

    public function testInvalidCourseConfigPath() {
        $config = new Config($this->core);
        $this->expectException(\app\exceptions\ConfigException::class);
        $this->expectExceptionMessage('Could not find course config file: /invalid/path');
        $config->loadCourseJson("s17", "csci0000", "/invalid/path");
    }

    public function testInvalidCourseConfigJson() {
        $this->createConfigFile();
        $config = new Config($this->core);
        file_put_contents(FileUtils::joinPaths($this->temp_dir, "test.txt"), "afds{}fasdf");
        $this->expectException(\app\exceptions\ConfigException::class);
        $this->expectExceptionMessage('Error parsing the config file: Syntax error');
        $config->loadCourseJson("s17", "csci1000", FileUtils::joinPaths($this->temp_dir, "test.txt"));
    }

    public function testMissingEmailJson() {
        $this->createConfigFile();
        unlink(FileUtils::joinPaths($this->temp_dir, 'config', 'email.json'));
        $config = new Config($this->core);
        $this->expectException(\app\exceptions\ConfigException::class);
        $this->expectExceptionMessageMatches('/Could not find email config: .*\/config\/email.json/');
        $config->loadMasterConfigs($this->config_path);
    }

    public function getRequiredSections() {
        return [
            ['database_details'],
            ['course_details']
        ];
    }

    /**
     * @dataProvider getRequiredSections
     *
     * @param string $section
     */
    public function testMissingSections($section) {
        try {
            $extra = [$section => null];
            $this->createConfigFile($extra);

            $config = new Config($this->core);
            $config->loadMasterConfigs($this->config_path);
            $course_path = FileUtils::joinPaths($config->getSubmittyPath(), "courses", "s17", "csci0000");
            $course_json_path = FileUtils::joinPaths($course_path, "config", "config.json");
            $config->loadCourseJson("s17", "csci0000", $course_json_path);
            $this->fail("Should have thrown ConfigException");
        }
        catch (ConfigException $exception) {
            $this->assertEquals("Missing config section '{$section}' in json file", $exception->getMessage());
        }
    }

    public function getRequiredSettings() {
        $settings = [
            'course_details' => [
                'course_name', 'course_home_url', 'default_hw_late_days', 'default_student_late_days',
                'zero_rubric_grades', 'upload_message', 'display_rainbow_grades_summary',
                'display_custom_message', 'course_email', 'vcs_base_url', 'vcs_type', 'private_repository',
                'forum_enabled', 'forum_create_thread_message', 'regrade_enabled', 'seating_only_for_instructor',
                'regrade_message', 'room_seating_gradeable_id', 'queue_enabled', 'queue_contact_info',
                'queue_message'
            ],
        ];
        $return = [];
        foreach ($settings as $key => $value) {
            foreach ($value as $vv) {
                $return[] = [$key, $vv];
            }
        }
        return $return;
    }

    /**
     * @dataProvider getRequiredSettings
     *
     * @param string $section
     * @param string $setting
     */
    public function testMissingSectionSetting($section, $setting) {
        try {
            $extra = [$section => [$setting => null]];
            $this->createConfigFile($extra);

            $config = new Config($this->core);
            $config->loadMasterConfigs($this->config_path);
            $course_path = FileUtils::joinPaths($config->getSubmittyPath(), "courses", "s17", "csci0000");
            $course_json_path = FileUtils::joinPaths($course_path, "config", "config.json");
            $config->loadCourseJson("s17", "csci0000", $course_json_path);
            $this->fail("Should have thrown ConfigException for {$section}.{$setting}");
        }
        catch (ConfigException $exception) {
            $this->assertEquals(
                "Missing config setting '{$section}.{$setting}' in configuration json file",
                $exception->getMessage()
            );
        }
    }

    public function testInvalidTimezone() {
        $extra = ['timezone' => "invalid"];
        $this->createConfigFile($extra);

        $config = new Config($this->core);
        $this->expectException(\app\exceptions\ConfigException::class);
        $this->expectExceptionMessage('Invalid Timezone identifier: invalid');
        $config->loadMasterConfigs($this->config_path);
    }

    public function testInvalidSubmittyPath() {
        $extra = ['submitty_data_dir' => '/invalid'];
        $this->createConfigFile($extra);

        $config = new Config($this->core);
        $this->expectException(\app\exceptions\ConfigException::class);
        $this->expectExceptionMessage('Invalid path for setting submitty_path: /invalid');
        $config->loadMasterConfigs($this->config_path);
    }

    public function testInvalidLogPath() {
        $extra = ['site_log_path' => '/invalid'];
        $this->createConfigFile($extra);

        $config = new Config($this->core);
        $this->expectException(\app\exceptions\ConfigException::class);
        $this->expectExceptionMessage('Invalid path for setting submitty_log_path: /invalid');
        $config->loadMasterConfigs($this->config_path);
    }

    public function testMissingSecretsFile() {
        $this->createConfigFile();
        unlink(FileUtils::joinPaths($this->temp_dir, 'config', 'secrets_submitty_php.json'));
        $this->expectException(ConfigException::class);
        $this->expectExceptionMessageMatches('/^Could not find secrets config: .*\/config\/secrets_submitty_php\.json$/');
        $config = new Config($this->core);
        $config->loadMasterConfigs($this->config_path);
    }

    public function testNullSecret() {
        $extra = ['session' => null];
        $this->createConfigFile($extra);
        $this->expectException(ConfigException::class);
        $this->expectExceptionMessage("Missing secret var: session");
        $config = new Config($this->core);
        $config->loadMasterConfigs($this->config_path);
    }

    public function testWeakSecret() {
        $extra = ['session' => 'weak'];
        $this->createConfigFile($extra);
        $this->expectException(ConfigException::class);
        $this->expectExceptionMessage('Secret session is too weak. It should be at least 32 bytes.');

        $config = new Config($this->core);
        $config->loadMasterConfigs($this->config_path);
    }

    public function testFeatureFlagTrueDebug() {
        $extra = ['debugging_enabled' => true];
        $this->createConfigFile($extra);

        $config = new Config($this->core);
        $config->loadMasterConfigs($this->config_path);
        $course_path = FileUtils::joinPaths($config->getSubmittyPath(), "courses", "s17", "csci0000");
        $course_json_path = FileUtils::joinPaths($course_path, "config", "config.json");
        $config->loadCourseJson("s17", "csci0000", $course_json_path);

        $this->assertTrue($config->isDebug());
        $this->assertTrue($config->checkFeatureFlagEnabled('non_existing_name'));
    }

    public function testFeatureFlagEnabled() {
        $extra = ['feature_flags' => ['feature_1' => true, 'feature_2' => false]];
        $this->createConfigFile($extra);

        $config = new Config($this->core);
        $config->loadMasterConfigs($this->config_path);
        $course_path = FileUtils::joinPaths($config->getSubmittyPath(), "courses", "s17", "csci0000");
        $course_json_path = FileUtils::joinPaths($course_path, "config", "config.json");
        $config->loadCourseJson("s17", "csci0000", $course_json_path);

        $this->assertFalse($config->isDebug());
        $this->assertFalse($config->checkFeatureFlagEnabled('non_existing_name'));
        $this->assertTrue($config->checkFeatureFlagEnabled('feature_1'));
        $this->assertFalse($config->checkFeatureFlagEnabled('feature_2'));
    }

    public function testNonexistingFeatureFlagConfig() {
        $extra = ['feature_flags' => null];
        $this->createConfigFile($extra);

        $config = new Config($this->core);
        $config->loadMasterConfigs($this->config_path);
        $course_path = FileUtils::joinPaths($config->getSubmittyPath(), "courses", "s17", "csci0000");
        $course_json_path = FileUtils::joinPaths($course_path, "config", "config.json");
        $config->loadCourseJson("s17", "csci0000", $course_json_path);

        $this->assertFalse($config->isDebug());
        $this->assertFalse($config->checkFeatureFlagEnabled('non_existing_name'));
        $this->assertFalse($config->checkFeatureFlagEnabled('feature_1'));
    }
}<|MERGE_RESOLUTION|>--- conflicted
+++ resolved
@@ -309,12 +309,8 @@
             'queue_message' => '',
             'feature_flags' => [],
             'submitty_install_path' => $this->temp_dir,
-<<<<<<< HEAD
             'date_time_format' => ['modified' => false]
-        );
-=======
-        ];
->>>>>>> 717e6dc8
+        ];
         $actual = $config->toArray();
 
         ksort($expected);
