"""
Contains the Mark class and User class
"""
from pathlib import Path
import random
from sample_courses import *
from sample_courses.utils.create_or_generate import generate_random_user_id, generate_pronouns
from sample_courses.utils.checks import user_exists
from sample_courses.utils.dependent import add_to_group


class Mark(object):
    def __init__(self, mark, order) -> None:
        self.note = mark["gcm_note"]
        self.points = mark["gcm_points"]
        self.order = order
        self.grader = "instructor"
        self.key = None

    def create(self, gc_id, conn, table) -> None:
        ins = table.insert().values(
            gc_id=gc_id,
            gcm_points=self.points,
            gcm_note=self.note,
            gcm_order=self.order,
        )
        res = conn.execute(ins)
        self.key = res.inserted_primary_key[0]


def generate_random_marks(default_value, max_value) -> list:
    with open(os.path.join(SETUP_DATA_PATH, "random", "marks.yml")) as f:
        marks_yml = yaml.load(f)
    if default_value == max_value and default_value > 0:
        key = "count_down"
    else:
        key = "count_up"
    marks = []
    mark_list = random.choice(marks_yml[key])
    for i in range(len(mark_list)):
        marks.append(Mark(mark_list[i], i))
    return marks


class User(object):
    """
    A basic object to contain the objects loaded from the users.json file. We use this to link
    against the courses.

    Attributes:
        id
        numeric_id
        password
        givenname
        familyname
        pronouns
        email
        group
        preferred_givenname
        preferred_familyname
        access_level
        registration_section
        rotating_section
        unix_groups
        courses
    """

    def __init__(self, user) -> None:
        self.id = user["user_id"]
        self.numeric_id = user["user_numeric_id"]
        self.password = self.id
        self.givenname = user["user_givenname"]
        self.familyname = user["user_familyname"]
        self.pronouns = user["user_pronouns"]
        self.email = self.id + "@example.com"
        self.group = 4
        self.preferred_givenname = None
        self.preferred_familyname = None
        self.access_level = 3
        self.registration_section = None
        self.rotating_section = None
        self.grading_registration_section = None
        self.unix_groups = None
        self.courses = None
        self.manual = False
        self.sudo = False

        if "user_preferred_givenname" in user:
            self.preferred_givenname = user["user_preferred_givenname"]
        if "user_preferred_familyname" in user:
            self.preferred_familyname = user["user_preferred_familyname"]
        if "user_email" in user:
            self.email = user["user_email"]
        if "user_group" in user:
            self.group = user["user_group"]
        if self.group < 1 or 4 < self.group:
            raise SystemExit(
                f"ASSERT: user {self.id}, user_group is not between 1 - 4. Check YML file.")
        if "user_access_level" in user:
            self.access_level = user["user_access_level"]
        if self.access_level < 1 or 3 < self.access_level:
            raise SystemExit(
                f"ASSERT: user {self.id}, user_access_level is not between 1 - 3. Check YML file.")
        if "registration_section" in user:
            self.registration_section = int(user["registration_section"])
        if "rotating_section" in user:
            self.rotating_section = int(user["rotating_section"])
        if "grading_registration_section" in user:
            self.grading_registration_section = user["grading_registration_section"]
        if "unix_groups" in user:
            self.unix_groups = user["unix_groups"]
        if "manual_registration" in user:
            self.manual = user["manual_registration"] is True
        if "courses" in user:
            self.courses = {}
            if isinstance(user["courses"], list):
                for course in user["courses"]:
                    self.courses[course] = {"user_group": self.group}
            elif isinstance(user["courses"], dict):
                self.courses = user["courses"]
                for course in self.courses:
                    if "user_group" not in self.courses[course]:
                        self.courses[course]["user_group"] = self.group
            else:
                raise ValueError(
                    "Invalid type for courses key, it should either be list or dict"
                )
        if "sudo" in user:
            self.sudo = user["sudo"] is True
        if "user_password" in user:
            self.password = user["user_password"]

    def create(self, force_ssh=False) -> None:
        if not DB_ONLY and not user_exists(self.id):
            if self.group > 2 and not force_ssh:
                self.create_non_ssh()
            else:
                self.create_ssh()
            self.create_ldap()

        if self.group <= 1:
            add_to_group("submitty_course_builders", self.id)
        if self.sudo:
            add_to_group("sudo", self.id)

<<<<<<< HEAD
    def create_ssh(self) -> None:
        print("Creating user {}...".format(self.id))
=======
    def create_ssh(self):
        print(f"Creating user {self.id}...")
>>>>>>> 03fd36e2
        os.system(
            f"useradd -m -c 'First Last,RoomNumber,WorkPhone,HomePhone' {self.id}"
        )
        self.set_password()

    def create_non_ssh(self) -> None:
        # Change this to f strings
        print(f"Creating user {self.id}...")
        os.system(
            "useradd --home /tmp -c 'AUTH ONLY account' "
            f"-M --shell /bin/false {self.id}"
        )
        self.set_password()

    def create_ldap(self) -> None:
        print(f"Creating LDAP user {self.id}...")
        path = Path("/tmp", self.id)
        path.write_text(
            f"""
dn: uid={self.id},ou=users,dc=vagrant,dc=local
objectClass: top
objectClass: account
objectClass: shadowAccount
uid: {self.id}
userPassword: {self.id}
shadowLastChange: 0
shadowMax: 0
shadowWarning: 0"""
        )
        os.system(
            f'ldapadd -x -w root_password -D "cn=admin,dc=vagrant,dc=local" -f {path}'
        )
        path.unlink()

<<<<<<< HEAD
    def set_password(self) -> None:
        print("Setting password for user {}...".format(self.id))
        os.system("echo {}:{} | chpasswd".format(self.id, self.password))
=======
    def set_password(self):
        print(f"Setting password for user {self.id}...")
        os.system(f"echo {self.id}:{self.password} | chpasswd")
>>>>>>> 03fd36e2

    def get_detail(self, course, detail):
        if self.courses is not None and course in self.courses:
            user_detail = "user_" + detail
            if user_detail in self.courses[course]:
                return self.courses[course][user_detail]
            elif detail in self.courses[course]:
                return self.courses[course][detail]
        if detail in self.__dict__:
            return self.__dict__[detail]
        else:
            return None


def generate_random_users(total, real_users) -> list:
    """
    :param total:
    :param real_users:
    :return:
    :rtype: list[User]
    """
    with open(
        os.path.join(SETUP_DATA_PATH, "random", "familyNames.txt")
    ) as family_file, open(
        os.path.join(SETUP_DATA_PATH, "random", "maleGivenNames.txt")
    ) as male_file, open(
        os.path.join(SETUP_DATA_PATH, "random", "womenGivenNames.txt")
    ) as woman_file:
        family_names = family_file.read().strip().split()
        male_names = male_file.read().strip().split()
        women_names = woman_file.read().strip().split()

    users = []
    user_ids = []
    anon_ids = []
    with open(
        os.path.join(SETUP_DATA_PATH, "random_users.txt"), "w"
    ) as random_users_file:
        for i in range(total):
            if random.random() < 0.5:
                given_name = random.choice(male_names)
            else:
                given_name = random.choice(women_names)
            family_name = random.choice(family_names)
            user_id = family_name.replace("'", "")[:5] + given_name[0]
            user_id = user_id.lower()
            anon_id = generate_random_user_id(15)
            # create a binary string for the numeric ID
            numeric_id = f"{i:09b}"
            while user_id in user_ids or user_id in real_users:
                if user_id[-1].isdigit():
                    user_id = user_id[:-1] + str(int(user_id[-1]) + 1)
                else:
                    user_id = user_id + "1"
            if anon_id in anon_ids:
                anon_id = generate_random_user_id()
            new_user = User(
                {
                    "user_id": user_id,
                    "user_numeric_id": numeric_id,
                    "user_givenname": given_name,
                    "user_familyname": family_name,
                    "user_pronouns": generate_pronouns(),
                    "user_group": 4,
                    "courses": dict(),
                }
            )
            new_user.create()
            user_ids.append(user_id)
            users.append(new_user)
            anon_ids.append(anon_id)
            random_users_file.write(user_id + "\n")
    return users<|MERGE_RESOLUTION|>--- conflicted
+++ resolved
@@ -143,13 +143,9 @@
         if self.sudo:
             add_to_group("sudo", self.id)
 
-<<<<<<< HEAD
     def create_ssh(self) -> None:
-        print("Creating user {}...".format(self.id))
-=======
-    def create_ssh(self):
         print(f"Creating user {self.id}...")
->>>>>>> 03fd36e2
+
         os.system(
             f"useradd -m -c 'First Last,RoomNumber,WorkPhone,HomePhone' {self.id}"
         )
@@ -184,15 +180,9 @@
         )
         path.unlink()
 
-<<<<<<< HEAD
     def set_password(self) -> None:
-        print("Setting password for user {}...".format(self.id))
-        os.system("echo {}:{} | chpasswd".format(self.id, self.password))
-=======
-    def set_password(self):
         print(f"Setting password for user {self.id}...")
         os.system(f"echo {self.id}:{self.password} | chpasswd")
->>>>>>> 03fd36e2
 
     def get_detail(self, course, detail):
         if self.courses is not None and course in self.courses:
@@ -205,7 +195,6 @@
             return self.__dict__[detail]
         else:
             return None
-
 
 def generate_random_users(total, real_users) -> list:
     """
