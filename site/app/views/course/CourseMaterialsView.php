<?php

namespace app\views\course;

use app\entities\course\CourseMaterial;
use app\libraries\FileUtils;
use app\views\AbstractView;
use app\libraries\DateUtils;

class CourseMaterialsView extends AbstractView {
    public function listCourseMaterials(array $course_materials_db) {
        $this->core->getOutput()->addInternalCss(FileUtils::joinPaths('fileinput.css'));
        $this->core->getOutput()->addInternalCss(FileUtils::joinPaths('course-materials.css'));
        $this->core->getOutput()->addVendorJs(FileUtils::joinPaths('flatpickr', 'flatpickr.min.js'));
        $this->core->getOutput()->addVendorCss(FileUtils::joinPaths('flatpickr', 'flatpickr.min.css'));
        $this->core->getOutput()->addVendorJs(FileUtils::joinPaths('flatpickr', 'plugins', 'shortcutButtons', 'shortcut-buttons-flatpickr.min.js'));
        $this->core->getOutput()->addVendorCss(FileUtils::joinPaths('flatpickr', 'plugins', 'shortcutButtons', 'themes', 'light.min.css'));
        $this->core->getOutput()->addBreadcrumb("Course Materials");
        $this->core->getOutput()->enableMobileViewport();
        $this->core->getOutput()->addInternalJs("drag-and-drop.js");
        $this->core->getOutput()->addInternalJs("course-materials.js");

        $base_course_material_path = FileUtils::joinPaths($this->core->getConfig()->getCoursePath(), 'uploads', 'course_materials');
        $directories = [];
        $directory_priorities = [];
        $seen = [];
        $folder_visibilities = [];
        $folder_ids = [];
        $links = [];
        $base_view_url = $this->core->buildCourseUrl(['course_material']);
        $begining_of_time_date = DateUtils::BEGINING_OF_TIME;
        /** @var CourseMaterial $course_material */
        foreach ($course_materials_db as $course_material) {
            $rel_path = substr($course_material->getPath(), strlen($base_course_material_path) + 1);
            if ($course_material->isDir()) {
                $directories[$rel_path] = $course_material;
                $directory_priorities[$course_material->getPath()] = $course_material->getPriority();
                $folder_ids[$course_material->getPath()] = $course_material->getId();
            }
            else {
                $path_parts = explode("/", $rel_path);
                $fin_path = "";
                foreach ($path_parts as $path_part) {
                    $fin_path .= rawurlencode($path_part) . '/';
                }
                $fin_path = substr($fin_path, 0, strlen($fin_path) - 1);
                $links[$course_material->getId()] = $base_view_url . "/" . $fin_path;
            }
        }
        $sort_priority = function (CourseMaterial $a, CourseMaterial $b) use ($base_course_material_path) {
            $rel_path_a = substr($a->getPath(), strlen($base_course_material_path) + 1);
            $rel_path_b = substr($b->getPath(), strlen($base_course_material_path) + 1);
            $dir_count_a = substr_count($rel_path_a, "/");
            $dir_count_b = substr_count($rel_path_b, "/");
            if ($dir_count_a > $dir_count_b) {
                return 1;
            }
            elseif ($dir_count_a < $dir_count_b) {
                return -1;
            }
            else {
                if ($a->getPriority() > $b->getPriority()) {
                    return 1;
                }
                elseif ($a->getPriority() < $b->getPriority()) {
                    return -1;
                }
                else {
                    return $a->getPath() > $b->getPath() ? 1 : -1;
                }
            }
        };
        uasort($directories, $sort_priority);

        $final_structure = [];

        foreach ($directories as $rel_path => $directory) {
            $dirs = explode("/", $rel_path);
            $cur_dir = &$final_structure;
            $folder_to_make = array_pop($dirs);
            foreach ($dirs as $dir) {
                $cur_dir = &$cur_dir[$dir];
            }
            $cur_dir[$folder_to_make] = [];
        }

        $date_now = new \DateTime();

        foreach ($course_materials_db as $course_material) {
            if ($course_material->isDir()) {
                continue;
            }
            if (!$this->core->getUser()->accessGrading() && $course_material->getReleaseDate() > $date_now) {
                continue;
            }
            $rel_path = substr($course_material->getPath(), strlen($base_course_material_path) + 1);
            $dirs = explode("/", $rel_path);
            $file_name = array_pop($dirs);
            if ($course_material->isLink()) {
                $file_name = $course_material->getTitle() . $course_material->getPath();
            }
            $path_to_place = &$final_structure;
            $path = "";
            foreach ($dirs as $dir) {
                $path_to_place = &$path_to_place[$dir];
                $path = FileUtils::joinPaths($path, $dir);
            }
            $index = 0;
            foreach ($path_to_place as $key => $value) {
                if (is_array($value)) {
                    $priority = $directories[FileUtils::joinPaths($path, $key)]->getPriority();
                }
                else {
                    $priority = $value->getPriority();
                }
                if ($course_material->getPriority() > $priority) {
                    $index++;
                }
                elseif ($course_material->getPriority() === $priority) {
                    if (is_array($value)) {
                        $index++;
                    }
                    else {
                        if ($course_material->getPath() > $value->getPath()) {
                            $index++;
                        }
                    }
                }
                else {
                    break;
                }
            }
            $path_to_place = array_slice($path_to_place, 0, $index, true) +
                [$file_name => $course_material] + array_slice($path_to_place, $index, null, true);
        }

        $this->removeEmptyFolders($final_structure);

        $this->setSeen($final_structure, $seen, $base_course_material_path);

        $this->setFolderVisibilities($final_structure, $folder_visibilities);

        $folder_paths = $this->compileAllFolderPaths($final_structure);

        return $this->core->getOutput()->renderTwigTemplate("course/CourseMaterials.twig", [
            "user_group" => $this->core->getUser()->getGroup(),
            "user_section" => $this->core->getUser()->getRegistrationSection(),
            "reg_sections" => $this->core->getQueries()->getRegistrationSections(),
            "csrf_token" => $this->core->getCsrfToken(),
            "display_file_url" => $this->core->buildCourseUrl(['display_file']),
            "seen" => $seen,
            "folder_visibilities" => $folder_visibilities,
            "base_course_material_path" => $base_course_material_path,
            "directory_priorities" => $directory_priorities,
            "material_list" => $course_materials_db,
            "materials_exist" => count($course_materials_db) != 0,
            "date_format" => $this->core->getConfig()->getDateTimeFormat()->getFormat('date_time_picker'),
            "course_materials" => $final_structure,
            "folder_ids" => $folder_ids,
            "links" => $links,
            "folder_paths" => $folder_paths,
<<<<<<< HEAD
            "gradeables" => $this->core->getQueries()->getAllElectronicGradeablesIds(),
            "current_gradeable" => null,
=======
            "begining_of_time_date" => $begining_of_time_date
>>>>>>> b696d1fe
        ]);
    }

    private function removeEmptyFolders(array &$course_materials): bool {
        $is_empty = true;
        foreach ($course_materials as $path => $course_material) {
            if (is_array($course_material) && $this->removeEmptyFolders($course_material)) {
                unset($course_materials[$path]);
            }
            else {
                $is_empty = false;
            }
        }
        return $is_empty;
    }

    private function setSeen(array $course_materials, array &$seen, string $cur_path): bool {
        $has_unseen = false;
        foreach ($course_materials as $path => $course_material) {
            /** @var CourseMaterial $course_material */
            if (is_array($course_material)) {
                if ($this->setSeen($course_material, $seen, FileUtils::joinPaths($cur_path, $path))) {
                    $seen[FileUtils::joinPaths($cur_path, $path)] = false;
                    $has_unseen = true;
                }
                else {
                    $seen[FileUtils::joinPaths($cur_path, $path)] = true;
                }
            }
            else {
                $seen[$course_material->getPath()] = $course_material->userHasViewed($this->core->getUser()->getId());
                $reg_sec = $this->core->getUser()->getRegistrationSection();
                if ($reg_sec !== null && !$course_material->isSectionAllowed($reg_sec)) {
                    $seen[$course_material->getPath()] = true;
                }
                if (!$seen[$course_material->getPath()]) {
                    $has_unseen = true;
                }
            }
        }
        return $has_unseen;
    }

    /**
     * Recurses through folders and decides whether they should appear to students.
     *
     * @param array $course_materials - Dictionary: path name => CourseMaterial.
     * @param array $folder_visibilities -  Dictionary: path name => bool. True if visible to students, false if not.
     */
    private function setFolderVisibilities(array $course_materials, array &$folder_visibilities): void {
        foreach ($course_materials as $path => $course_material) {
            if (is_array($course_material)) {
                // Found root-level folder; this folder could be invisible
                $this->setFolderVisibilitiesR($course_material, $folder_visibilities, "root/$path");
            }
        }
    }

    /**
     * Recurses through folders and decides whether they should appear to students.
     *
     * @param array $course_materials - Dictionary: path name => CourseMaterial.
     * @param array $folder_visibilities - Dictionary: path name => bool. True if visible to students, false if not.
     * @param string $current_path - Path to the folder that $course_materials represents.
     */
    private function setFolderVisibilitiesR(array $course_materials, array &$folder_visibilities, string $current_path): void {
        $cur_visibility = false;
        foreach ($course_materials as $name => $course_material) {
            if (is_array($course_material)) {
                // Material is actually folder
                $sub_path = "$current_path/$name";

                $this->setFolderVisibilitiesR($course_material, $folder_visibilities, $sub_path);

                // At least one file visible in this folder
                if ($folder_visibilities[$sub_path]) {
                    $cur_visibility = true;
                }
            }
            else {
                // Material is file
                if (!$course_material->isHiddenFromStudents()) {
                    $cur_visibility = true;
                }
            }
        }

        $folder_visibilities[$current_path] = $cur_visibility;
    }

    /**
     * Recurses through folders and compiles an array of all the paths to folders.
     *
     * @param array<mixed> $course_materials - Dictionary: path name => CourseMaterial.
     * @return array<string> List of folders paths.
     */
    private function compileAllFolderPaths(array $course_materials): array {
        $folder_paths = [];
        $this->compileAllFolderPathsR($course_materials, $folder_paths, "");
        return $folder_paths;
    }

    /**
     * Recurses through folders and compiles an array of all the paths to folders.
     * Helper recursive function.
     *
     * @param array<mixed> $course_materials - Dictionary: path name => CourseMaterial.
     * @param array<string>  $folder_paths - List we append
     * @param string $full_path - Current path we are examining files in.
     */
    private function compileAllFolderPathsR(
        array $course_materials,
        array &$folder_paths,
        string $full_path
    ): void {
        foreach ($course_materials as $name => $course_material) {
            if (is_array($course_material)) {
                $inner_full_path = "";
                if (empty($full_path)) {
                    $inner_full_path = $name;
                }
                else {
                    $inner_full_path = $full_path . '/' . $name;
                }
                array_push($folder_paths, $inner_full_path);
                $this->compileAllFolderPathsR($course_material, $folder_paths, $inner_full_path);
            }
        }
    }
}<|MERGE_RESOLUTION|>--- conflicted
+++ resolved
@@ -159,12 +159,9 @@
             "folder_ids" => $folder_ids,
             "links" => $links,
             "folder_paths" => $folder_paths,
-<<<<<<< HEAD
             "gradeables" => $this->core->getQueries()->getAllElectronicGradeablesIds(),
             "current_gradeable" => null,
-=======
             "begining_of_time_date" => $begining_of_time_date
->>>>>>> b696d1fe
         ]);
     }
 
