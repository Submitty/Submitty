--- conflicted
+++ resolved
@@ -223,11 +223,7 @@
             }
 
             // make students' notifications and emails
-<<<<<<< HEAD
             $metadata = json_encode(['url' => $this->core->buildNewCourseUrl(['gradeable', $gradeable_id])]);
-=======
-            $metadata = json_encode(['url' => $this->core->buildUrl(['component' => 'student', 'gradeable_id' => $gradeable_id])]);
->>>>>>> baafa73f
             if($submitter->isTeam()){
                 $submitting_team = $submitter->getTeam()->getMemberUsers();
                 foreach($submitting_team as $submitting_user){
