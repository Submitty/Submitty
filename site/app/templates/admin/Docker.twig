--- conflicted
+++ resolved
@@ -2,21 +2,6 @@
     <h1>Submitty Docker Interface</h1>
 
     <h2>System Wide information:</h2>
-<<<<<<< HEAD
-    {% if docker_info is not null %}
-        {# TODO: include worker information here in the future #}
-        <p>Docker Version : {{ docker_info['ServerVersion'] }} </p>
-        <p>Updated on: {{last_updated}}</p>
-        {% if error_logs | length > 0 %}
-            <h2 style="margin-top: 1vh;">Error Logs associated with the last update attempt:</h2>
-            <pre class="error-log">
-                {% for error_log in error_logs %}
-                    {{error_log}} <br>
-                {% endfor %}
-            </pre>
-        {% endif %}
-        <button class="btn btn-primary" id="update-machines" onclick=updateImage("{{admin_url}}/update_docker") style="margin-top: 1em"> Update dockers and machines</button>
-=======
     {# TODO: include worker information here in the future #}
     {#
     Should be added back eventually, ideally showing workers' version as well
@@ -27,10 +12,9 @@
         <h2 style="margin-top: 1vh;">Error Logs associated with the last update attempt:</h2>
         <pre class="error-log">
             {% for error_log in error_logs %}
-                {{error_log ~ "\n"}}
+                {{error_log }} <br>
             {% endfor %}
         </pre>
->>>>>>> b1ed959b
     {% endif %}
     <button class="btn btn-primary" id="update-machines" onclick=updateImage("{{admin_url}}/update_docker") style="margin-top: 1em"> Update dockers and machines</button>
 </div>
