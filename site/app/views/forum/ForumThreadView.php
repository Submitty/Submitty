--- conflicted
+++ resolved
@@ -524,12 +524,10 @@
 
                         $post["author_user_group"] = $author_user_groups_map[$post["author_user_id"]];
 
-<<<<<<< HEAD
                         // $likeCount = $upDuckCounter_map[$post["id"]];
                         // $userLiked = $userLiked_map[$post["id"]];
                         //then here I can make a call with the specific postid
-                        $post_data[] = $this->createPost($thread_id, $post, $unviewed_posts, $first, $reply_level, $display_option, $includeReply, false, $thread_announced);
-=======
+                        
                         $post_data[] = $this->createPost(
                             $activeThread,
                             $post,
@@ -547,7 +545,6 @@
                             $isCurrentFavorite,
                         );
 
->>>>>>> 5f705570
                         break;
                     }
                 }
@@ -1151,15 +1148,10 @@
         $userGroup = $this->core->getUser()->getGroup();
 
         $post_user_info = [];
-<<<<<<< HEAD
-        
-        $merged_thread = false;
-        if ($this->core->getUser()->getGroup() <= 2) {
-=======
-
+      
         $merged_thread = $is_merged_thread && $userAccessFullGrading;
+      
         if ($userAccessFullGrading) {
->>>>>>> 5f705570
             $info_name = $given_name . " " . $family_name . " (" . $post['author_user_id'] . ")";
             $visible_user_json = json_encode($visible_username);
             $pronouns = trim($author_info["pronouns"]);
