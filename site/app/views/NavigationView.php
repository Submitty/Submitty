--- conflicted
+++ resolved
@@ -278,14 +278,9 @@
                     		$points_percent = $g_data->getGradedNonHiddenPoints() / $g_data->getTotalNonHiddenNonExtraCreditPoints();
                     	}                    	
 						$points_percent = $points_percent * 100;
-<<<<<<< HEAD
-						if ($points_percent > 100) { $points_percent = 100; }
-                        //prints out the button if $points_percent >= 50% or if there is no autograding points
-=======
 						if ($points_percent > 100) { 
                             $points_percent = 100; 
                         }
->>>>>>> f4c63169
 						if (($g_data->beenAutograded() && $g_data->getTotalNonHiddenNonExtraCreditPoints() != 0 && $g_data->getActiveVersion() >= 1
 							&& $title_save == "CLOSED" && $points_percent >= 50) || ($g_data->beenAutograded() && $g_data->getTotalNonHiddenNonExtraCreditPoints() == 0 && $g_data->getActiveVersion() >= 1)) {
 						$gradeable_open_range = <<<HTML
@@ -294,11 +289,8 @@
                  </button>
 HTML;
 						}
-<<<<<<< HEAD
-						else { //prints out the button if $points_percent < 50%
-=======
+
 						else { 
->>>>>>> f4c63169
 							$gradeable_open_range = <<<HTML
                  <button class="btn {$title_to_button_type_submission[$title]}" style="width:100%;" onclick="location.href='{$site_url}&component=student&gradeable_id={$gradeable}';">
                      {$button_text}
@@ -311,11 +303,7 @@
 							&& ($title_save == "CLOSED" || $title_save == "OPEN"))
 						{							
 							//from https://css-tricks.com/css3-progress-bars/
-<<<<<<< HEAD
-							if ($points_percent >= 50) { //if $points_percent >= 50%
-=======
 							if ($points_percent >= 50) {
->>>>>>> f4c63169
 								$gradeable_open_range .= <<<HTML
 								<style type="text/css">	
 									.meter1 { 
@@ -337,11 +325,7 @@
 								</div>				 
 HTML;
 							}
-<<<<<<< HEAD
-							else { //if $points_percent < 50%
-=======
 							else {
->>>>>>> f4c63169
 								$gradeable_open_range .= <<<HTML
 								<style type="text/css">	
 								.meter2 { 
@@ -441,7 +425,6 @@
                                 <button class="btn btn-default" style="width:100%;" \\
                                 onclick="location.href='{$this->core->buildUrl(array('component' => 'grading', 'page' => 'electronic', 'gradeable_id' => $gradeable))}'">
                                 {$temp_regrade_text}</button>
-<<<<<<< HEAD
 HTML;
                             } else if ($TA_percent == 100 && $title_save=='GRADED') {
                                 $gradeable_grade_range = <<<HTML
@@ -449,15 +432,6 @@
                                 onclick="location.href='{$this->core->buildUrl(array('component' => 'grading', 'page' => 'electronic', 'gradeable_id' => $gradeable))}'">
                                 REGRADE</button>
 HTML;
-=======
-HTML;
-                            } else if ($TA_percent == 100 && $title_save=='GRADED') {
-                                $gradeable_grade_range = <<<HTML
-                                <button class="btn btn-default" style="width:100%;" \\
-                                onclick="location.href='{$this->core->buildUrl(array('component' => 'grading', 'page' => 'electronic', 'gradeable_id' => $gradeable))}'">
-                                REGRADE</button>
-HTML;
->>>>>>> f4c63169
                             } else {
                                 $gradeable_grade_range = <<<HTML
                                 <button class="btn {$title_to_button_type_grading[$title_save]}" style="width:100%;" \\
