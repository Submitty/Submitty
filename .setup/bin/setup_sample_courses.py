--- conflicted
+++ resolved
@@ -1065,14 +1065,9 @@
         #This segment adds the sample forum posts and sample polls for the sample course only
         if self.code == "sample":
             self.add_sample_forum_data()
-<<<<<<< HEAD
             print('Added forum data to sample course.')
             self.add_sample_queue_data()
             print('Added office hours queue data to sample course.')
-=======
-            self.add_sample_polls_data()
-            print('Added forum and polls data to sample course.')
->>>>>>> e941be89
 
         self.conn.close()
         submitty_conn.close()
@@ -1224,7 +1219,83 @@
                               type=postData[9],
                               has_attachment=True if postData[10] != "f" else False)
 
-<<<<<<< HEAD
+    def add_sample_polls_data(self):
+        # set sample course to have polls enabled by default
+        course_json_file = os.path.join(self.course_path, 'config', 'config.json')
+        with open(course_json_file, 'r+') as open_file:
+            course_json = json.load(open_file)
+            course_json['course_details']['polls_enabled'] = True
+            open_file.seek(0)
+            open_file.truncate()
+            json.dump(course_json, open_file, indent=2)
+
+        # load the sample polls from input file
+        polls_data_path = os.path.join(SETUP_DATA_PATH, "polls", "polls_data.json")
+        with open(polls_data_path, 'r') as polls_file:
+            polls_data = json.load(polls_file)
+
+        # set some values that depend on current time
+        polls_data[0]["image_path"] = self.course_path + polls_data[0]["image_path"]
+        polls_data[2]["release_date"] = f"{datetime.today().date()}"
+
+        # add attached image
+        image_dir = os.path.dirname(polls_data[0]["image_path"])
+        if os.path.isdir(image_dir):
+            shutil.rmtree(image_dir)
+
+        os.makedirs(image_dir)
+        os.system(f"chown -R submitty_php:sample_tas_www {image_dir}")
+        copyfile(os.path.join(SETUP_DATA_PATH, "polls", "sea_animals.png"), polls_data[0]["image_path"])
+
+        # add polls to DB
+        polls_table = Table("polls", self.metadata, autoload=True)
+        poll_options_table = Table("poll_options", self.metadata, autoload=True)
+        poll_responses_table = Table("poll_responses", self.metadata, autoload=True)
+
+        for poll in polls_data:
+            self.conn.execute(polls_table.insert(),
+                              name=poll["name"],
+                              question=poll["question"],
+                              status=poll["status"],
+                              release_date=poll["release_date"],
+                              image_path=poll["image_path"],
+                              question_type=poll["question_type"])
+            for i in range(len(poll["responses"])):
+                self.conn.execute(poll_options_table.insert(),
+                                  option_id=i,
+                                  order_id=i,
+                                  poll_id=poll["id"],
+                                  response=poll["responses"][i],
+                                  correct=(i in poll["correct_responses"]))
+
+        # generate responses to the polls
+        poll_responses_data = []
+        # poll1: for each self.users make a random number (0-5) of responses
+        poll1_response_ids = list(range(len(polls_data[0]['responses'])))
+        for user in self.users:
+            random_responses = random.sample(poll1_response_ids, random.randint(0, 5))
+            for response_id in random_responses:
+                poll_responses_data.append({
+                    "poll_id": polls_data[0]["id"],
+                    "student_id": user.id,
+                    "option_id": response_id
+                })
+        # poll2: take a large portion of self.users and make each submit one random response
+        for user in self.users:
+            if random.random() < 0.8:
+                poll_responses_data.append({
+                    "poll_id": polls_data[1]["id"],
+                    "student_id": user.id,
+                    "option_id": random.randint(0, len(polls_data[1]['responses']) - 1)
+                })
+
+        # add responses to DB
+        for response in poll_responses_data:
+            self.conn.execute(poll_responses_table.insert(),
+                              poll_id=response["poll_id"],
+                              student_id=response["student_id"],
+                              option_id=response["option_id"])                          
+
     def add_sample_queue_data(self):
         # load the sample polls from input file
         queue_data_path = os.path.join(SETUP_DATA_PATH, "queue", "queue_data.json")
@@ -1239,19 +1310,10 @@
             course_json['course_details']['queue_contact_info'] = True
             course_json['course_details']['queue_message'] = queue_data["queue_message"]
             course_json['course_details']['queue_announcement_message'] = queue_data["queue_announcement_message"]
-=======
-    def add_sample_polls_data(self):
-        # set sample course to have polls enabled by default
-        course_json_file = os.path.join(self.course_path, 'config', 'config.json')
-        with open(course_json_file, 'r+') as open_file:
-            course_json = json.load(open_file)
-            course_json['course_details']['polls_enabled'] = True
->>>>>>> e941be89
             open_file.seek(0)
             open_file.truncate()
             json.dump(course_json, open_file, indent=2)
 
-<<<<<<< HEAD
         # generate values that depend on current date and time
         # helped for the first time today, done --- LAB queue
         queue_data["queue_entries"][0]["time_in"] = datetime.now() - timedelta(minutes=25)
@@ -1311,74 +1373,6 @@
                               paused=queue_entry["paused"],
                               time_paused=queue_entry["time_paused"],
                               time_paused_start=queue_entry["time_paused_start"])
-=======
-        # load the sample polls from input file
-        polls_data_path = os.path.join(SETUP_DATA_PATH, "polls", "polls_data.json")
-        with open(polls_data_path, 'r') as polls_file:
-            polls_data = json.load(polls_file)
-
-        # set some values that depend on current time
-        polls_data[0]["image_path"] = self.course_path + polls_data[0]["image_path"]
-        polls_data[2]["release_date"] = f"{datetime.today().date()}"
-
-        # add attached image
-        image_dir = os.path.dirname(polls_data[0]["image_path"])
-        if os.path.isdir(image_dir):
-            shutil.rmtree(image_dir)
-
-        os.makedirs(image_dir)
-        os.system(f"chown -R submitty_php:sample_tas_www {image_dir}")
-        copyfile(os.path.join(SETUP_DATA_PATH, "polls", "sea_animals.png"), polls_data[0]["image_path"])
-
-        # add polls to DB
-        polls_table = Table("polls", self.metadata, autoload=True)
-        poll_options_table = Table("poll_options", self.metadata, autoload=True)
-        poll_responses_table = Table("poll_responses", self.metadata, autoload=True)
-
-        for poll in polls_data:
-            self.conn.execute(polls_table.insert(),
-                              name=poll["name"],
-                              question=poll["question"],
-                              status=poll["status"],
-                              release_date=poll["release_date"],
-                              image_path=poll["image_path"],
-                              question_type=poll["question_type"])
-            for i in range(len(poll["responses"])):
-                self.conn.execute(poll_options_table.insert(),
-                                  option_id=i,
-                                  order_id=i,
-                                  poll_id=poll["id"],
-                                  response=poll["responses"][i],
-                                  correct=(i in poll["correct_responses"]))
-
-        # generate responses to the polls
-        poll_responses_data = []
-        # poll1: for each self.users make a random number (0-5) of responses
-        poll1_response_ids = list(range(len(polls_data[0]['responses'])))
-        for user in self.users:
-            random_responses = random.sample(poll1_response_ids, random.randint(0, 5))
-            for response_id in random_responses:
-                poll_responses_data.append({
-                    "poll_id": polls_data[0]["id"],
-                    "student_id": user.id,
-                    "option_id": response_id
-                })
-        # poll2: take a large portion of self.users and make each submit one random response
-        for user in self.users:
-            if random.random() < 0.8:
-                poll_responses_data.append({
-                    "poll_id": polls_data[1]["id"],
-                    "student_id": user.id,
-                    "option_id": random.randint(0, len(polls_data[1]['responses']) - 1)
-                })
-
-        # add responses to DB
-        for response in poll_responses_data:
-            self.conn.execute(poll_responses_table.insert(),
-                              poll_id=response["poll_id"],
-                              student_id=response["student_id"],
-                              option_id=response["option_id"])
->>>>>>> e941be89
 
     def make_course_json(self):
         """
