<?php

namespace app\controllers\forum;

use app\libraries\Core;
use app\libraries\ForumUtils;
use app\models\Notification;
use app\controllers\AbstractController;
use app\libraries\Utils;
use app\libraries\FileUtils;
use app\libraries\DateUtils;
use app\libraries\routers\AccessControl;
use app\libraries\routers\Enabled;
use app\libraries\response\JsonResponse;
use Symfony\Component\Routing\Annotation\Route;
use app\libraries\socket\Client;
use app\entities\forum\Post;
<<<<<<< HEAD
use app\entities\forum\Thread;
=======
>>>>>>> c5a51378
use WebSocket;

/**
 * Class ForumHomeController
 *
 * Controller to deal with the submitty home page. Once the user has been authenticated, but before they have
 * selected which course they want to access, they are forwarded to the home page.
 *
 * @Enabled("forum")
 */
class ForumController extends AbstractController {
    /**
     * ForumHomeController constructor.
     *
     * @param Core $core
     */
    public function __construct(Core $core) {
        parent::__construct($core);
    }

    private function showDeleted() {
        return ($this->core->getUser()->accessGrading() && isset($_COOKIE['show_deleted']) && $_COOKIE['show_deleted'] == "1");
    }

    private function showMergedThreads($currentCourse) {
        return (isset($_COOKIE["{$currentCourse}_show_merged_thread"]) && $_COOKIE["{$currentCourse}_show_merged_thread"] == "1");
    }

    private function showUnreadThreads() {
        $unread_threads = false;
        if (!empty($_COOKIE['unread_select_value'])) {
            $unread_threads = ($_COOKIE['unread_select_value'] === 'true');
        }
        return $unread_threads;
    }

    private function getSavedCategoryIds($currentCourse, $category_ids) {
        if (empty($category_ids) && !empty($_COOKIE[$currentCourse . '_forum_categories'])) {
            $category_ids = explode('|', $_COOKIE[$currentCourse . '_forum_categories']);
        }
        foreach ($category_ids as &$id) {
            $id = (int) $id;
        }
        return $category_ids;
    }

    private function getSavedThreadStatus($thread_status) {
        if (empty($thread_status) && !empty($_COOKIE['forum_thread_status'])) {
            $thread_status = explode("|", $_COOKIE['forum_thread_status']);
        }
        foreach ($thread_status as &$status) {
            $status = (int) $status;
        }
        return $thread_status;
    }

    private function returnUserContentToPage($error, $isThread, $thread_id) {
        //Notify User
        $this->core->addErrorMessage($error);

        if ($isThread) {
            $url = $this->core->buildCourseUrl(['forum', 'threads', 'new']);
        }
        else {
            $url = $this->core->buildCourseUrl(['forum', 'threads', $thread_id]);
        }
        return [-1, $url];
    }

    /**
     * @param mixed[] $posts
     * @return mixed[]
     */
    public static function getPostsOrderAndReplies(array $posts, string $thread_id): array {
        $first = true;
        $first_post_id = 1;
        $order_array = [];
        $reply_level_array = [];
        foreach ($posts as $post_) {
            if (((int) $thread_id) === -1) {
                $thread_id = $post_["thread_id"];
            }
            if ($first) {
                $first = false;
                $first_post_id = $post_["id"];
            }
            if ($post_["parent_id"] > $first_post_id) {
                $place = array_search($post_["parent_id"], $order_array, true);
                $tmp_array = [$post_["id"]];
                $parent_reply_level = $reply_level_array[$place];
                if ($place !== false) {
                    while (array_key_exists($place + 1, $reply_level_array) && $reply_level_array[$place + 1] > $parent_reply_level) {
                        $place++;
                    }
                }
                array_splice($order_array, $place + 1, 0, $tmp_array);
                array_splice($reply_level_array, $place + 1, 0, $parent_reply_level + 1);
            }
            else {
                array_push($order_array, $post_["id"]);
                array_push($reply_level_array, 1);
            }
        }

        return [$order_array, $reply_level_array];
    }

    #[Route("/courses/{_semester}/{_course}/forum/threads/status", methods: ["POST"])]
    public function changeThreadStatus($status, $thread_id = null) {
        if (is_null($thread_id)) {
            $thread_id = $_POST['thread_id'];
        }
        if ($this->core->getQueries()->getAuthorOfThread($thread_id) === $this->core->getUser()->getId() || $this->core->getUser()->accessGrading()) {
            if ($this->core->getQueries()->updateResolveState($thread_id, $status)) {
                $this->sendSocketMessage(['type' => 'resolve_thread', 'thread_id' => $thread_id]);
                return $this->core->getOutput()->renderJsonSuccess();
            }
            else {
                return $this->core->getOutput()->renderJsonFail('The thread resolve state could not be updated. Please try again.');
            }
        }
        else {
            return $this->core->getOutput()->renderJsonFail("You do not have permissions to do that.");
        }
    }

    private function checkGoodAttachment($isThread, $thread_id, $file_post) {
        if ((!isset($_FILES[$file_post])) || $_FILES[$file_post]['error'][0] === UPLOAD_ERR_NO_FILE) {
            return [0];
        }
        if (count($_FILES[$file_post]['tmp_name']) > 5) {
            return $this->returnUserContentToPage("Max file upload size is 5. Please try again.", $isThread, $thread_id);
        }
        $imageCheck = Utils::checkUploadedImageFile($file_post) ? 1 : 0;
        if ($imageCheck == 0 && !empty($_FILES[$file_post]['tmp_name'])) {
            return $this->returnUserContentToPage("Invalid file type. Please upload only image files. (PNG, JPG, GIF, BMP...)", $isThread, $thread_id);
        }
        return [$imageCheck];
    }

    private function isValidCategories($inputCategoriesIds = -1, $inputCategoriesName = -1) {
        $rows = $this->core->getQueries()->getCategories();
        if (is_array($inputCategoriesIds)) {
            if (count($inputCategoriesIds) < 1) {
                return false;
            }
            foreach ($inputCategoriesIds as $category_id) {
                $match_found = false;
                foreach ($rows as $index => $values) {
                    if ($values["category_id"] === $category_id) {
                        $match_found = true;
                        break;
                    }
                }
                if (!$match_found) {
                    return false;
                }
            }
        }
        if (is_array($inputCategoriesName)) {
            if (count($inputCategoriesName) < 1) {
                return false;
            }
            foreach ($inputCategoriesName as $category_name) {
                $match_found = false;
                foreach ($rows as $index => $values) {
                    if ($values["category_desc"] === $category_name) {
                        $match_found = true;
                        break;
                    }
                }
                if (!$match_found) {
                    return false;
                }
            }
        }
        return true;
    }

    private function isCategoryDeletionGood($category_id) {
        // Check if not the last category which exists
        $rows = $this->core->getQueries()->getCategories();
        foreach ($rows as $index => $values) {
            if (((int) $values["category_id"]) !== $category_id) {
                return true;
            }
        }
        return false;
    }

    /**
     * @AccessControl(permission="forum.modify_category")
     */
    #[Route("/courses/{_semester}/{_course}/forum/categories/new", methods: ["POST"])]
    public function addNewCategory($category = []) {
        $result = [];
        if (!empty($_POST["newCategory"])) {
            $category = trim($_POST["newCategory"]);
            if ($this->core->getUser()->accessAdmin() && !empty($_POST["visibleDate"])) {
                $visibleDate = DateUtils::parseDateTime($_POST['visibleDate'], $this->core->getUser()->getUsableTimeZone());
            }
            else {
                $visibleDate = null;
            }
            if ($this->isValidCategories(-1, [$category])) {
                return $this->core->getOutput()->renderJsonFail("That category already exists.");
            }
            else {
                if (strlen($category) > 50) {
                    return $this->core->getOutput()->renderJsonFail("Category name is more than 50 characters.");
                }
                else {
                    $newCategoryId = $this->core->getQueries()->addNewCategory($category, $_POST["rank"], $visibleDate);
                    $result["new_id"] = $newCategoryId["category_id"];
                }
            }
        }
        elseif (count($category) > 0) {
            $result["new_ids"] = [];
            foreach ($category as $categoryName) {
                if (!$this->isValidCategories(-1, [$categoryName])) {
                    $newCategoryId = $this->core->getQueries()->addNewCategory($categoryName, $_POST["rank"]);
                    $result["new_ids"][] = $newCategoryId;
                }
            }
        }
        else {
            return $this->core->getOutput()->renderJsonFail("No category data submitted. Please try again.");
        }
        return $this->core->getOutput()->renderJsonSuccess($result);
    }

    /**
     * @AccessControl(permission="forum.modify_category")
     */
    #[Route("/courses/{_semester}/{_course}/forum/categories/delete", methods: ["POST"])]
    public function deleteCategory() {
        if (!empty($_POST["deleteCategory"])) {
            $category = (int) $_POST["deleteCategory"];
            if (!$this->isValidCategories([$category])) {
                return $this->core->getOutput()->renderJsonFail("That category doesn't exists.");
            }
            elseif (!$this->isCategoryDeletionGood($category)) {
                return $this->core->getOutput()->renderJsonFail("Last category can't be deleted.");
            }
            else {
                if ($this->core->getQueries()->deleteCategory($category)) {
                    return $this->core->getOutput()->renderJsonSuccess();
                }
                else {
                    return $this->core->getOutput()->renderJsonFail("Category is in use.");
                }
            }
        }
        else {
            return $this->core->getOutput()->renderJsonFail("No category data submitted. Please try again.");
        }
    }

    /**
     * @AccessControl(permission="forum.modify_category")
     */
    #[Route("/courses/{_semester}/{_course}/forum/categories/edit", methods: ["POST"])]
    public function editCategory() {
        $category_id = $_POST["category_id"];
        $category_desc = null;
        $category_color = null;
        $category_visible_date = null;

        if (!empty($_POST["category_desc"])) {
            $category_desc = trim($_POST["category_desc"]);
            if ($this->isValidCategories(-1, [$category_desc])) {
                return $this->core->getOutput()->renderJsonFail("That category already exists.");
            }
            elseif (strlen($category_desc) > 50) {
                return $this->core->getOutput()->renderJsonFail("Category name is more than 50 characters.");
            }
        }
        if (!empty($_POST["category_color"])) {
            $category_color = $_POST["category_color"];
            if (!in_array(strtoupper($category_color), $this->getAllowedCategoryColor())) {
                return $this->core->getOutput()->renderJsonFail("Given category color is not allowed.");
            }
        }
        if (!empty($_POST["visibleDate"]) && $this->core->getUser()->accessAdmin()) {
            if ($_POST["visibleDate"] === "    ") {
                $category_visible_date = "";
            }
            else {
                $category_visible_date = DateUtils::parseDateTime($_POST['visibleDate'], $this->core->getUser()->getUsableTimeZone());
                //ASSUME NO ISSUE
            }
        }
        else {
            $category_visible_date = null;
        }

        $this->core->getQueries()->editCategory($category_id, $category_desc, $category_color, $category_visible_date);
        return $this->core->getOutput()->renderJsonSuccess();
    }

    /**
     * @AccessControl(permission="forum.modify_category")
     */
    #[Route("/courses/{_semester}/{_course}/forum/categories/reorder", methods: ["POST"])]
    public function reorderCategories() {
        $rows = $this->core->getQueries()->getCategories();

        $current_order = [];
        foreach ($rows as $row) {
            $current_order[] = (int) $row['category_id'];
        }
        $new_order = [];
        foreach ($_POST['categorylistitem'] as $item) {
            $new_order[] = (int) $item;
        }

        if (count(array_diff(array_merge($current_order, $new_order), array_intersect($current_order, $new_order))) === 0) {
            $this->core->getQueries()->reorderCategories($new_order);
            return $this->core->getOutput()->renderJsonSuccess();
        }
        else {
            return $this->core->getOutput()->renderJsonFail("Different Categories IDs given");
        }
    }

    //CODE WILL BE CONSOLIDATED IN FUTURE

    /**
     * @AccessControl(permission="forum.publish")
     */
    #[Route("/courses/{_semester}/{_course}/forum/threads/new", methods: ["POST"])]
    public function publishThread() {
        $markdown = !empty($_POST['markdown_status']);
        $current_user_id = $this->core->getUser()->getId();
        $result = [];
        $thread_title = trim($_POST["title"]);
        $thread_post_content = str_replace("\r", "", $_POST["thread_post_content"]);
        $anon = (isset($_POST["Anon"]) && $_POST["Anon"] == "Anon") ? 1 : 0;

        if (strlen($thread_post_content) > ForumUtils::FORUM_CHAR_POST_LIMIT) {
            $result['next_page'] = $this->core->buildUrl(['forum', 'threads', 'new']);
            return $this->core->getOutput()->renderJsonFail("Posts cannot be over " . ForumUtils::FORUM_CHAR_POST_LIMIT . " characters long", $result);
        }

        if (!empty($_POST['lock_thread_date']) && $this->core->getUser()->accessAdmin()) {
            $lock_thread_date = DateUtils::parseDateTime($_POST['lock_thread_date'], $this->core->getUser()->getUsableTimeZone());
        }
        else {
            $lock_thread_date = null;
        }

        $thread_status = $_POST["thread_status"];

        $pinned = (isset($_POST["Announcement"]) && $_POST["Announcement"] == "Announcement" && $this->core->getUser()->accessFullGrading()) || (isset($_POST["pinThread"]) && $_POST["pinThread"] == "pinThread" && $this->core->getUser()->accessFullGrading()) ? 1 : 0;
        $announcement = (isset($_POST["Announcement"]) && $_POST["Announcement"] == "Announcement" && $this->core->getUser()->accessFullGrading()) ? 1 : 0;
        $expiration = (isset($_POST["expirationDate"]) && $this->core->getUser()->accessFullGrading()) ? $_POST["expirationDate"] : '1900-01-01 00:00:00';

        if (empty($expiration) && $pinned && $this->core->getUser()->accessAdmin()) {
            $expiration = $this->core->getDateTimeNow();
            $expiration = $expiration->add(new \DateInterval('P7D'));
        }
        elseif (!$pinned) {
            $expiration = '1900-01-01 00:00:00';
        }

        $categories_ids  = [];
        foreach ($_POST["cat"] as $category_id) {
            $categories_ids[] = (int) $category_id;
        }
        if (strlen($thread_title) === 0 || strlen($thread_post_content) === 0) {
            $this->core->addErrorMessage("One of the fields was empty or bad. Please re-submit your thread.");
            $result['next_page'] = $this->core->buildCourseUrl(['forum', 'threads', 'new']);
        }
        elseif (!$this->isValidCategories($categories_ids)) {
            $this->core->addErrorMessage("You must select valid categories. Please re-submit your thread.");
            $result['next_page'] = $this->core->buildCourseUrl(['forum', 'threads', 'new']);
        }
        else {
            $hasGoodAttachment = $this->checkGoodAttachment(true, -1, 'file_input');
            if ($hasGoodAttachment[0] === -1) {
                $result['next_page'] = $hasGoodAttachment[1];
            }
            else {
                // Good Attachment
                $attachment_name = [];
                if ($hasGoodAttachment[0] === 1) {
                    foreach ($_FILES['file_input']["name"] as $file_name) {
                        $attachment_name[] = basename($file_name);
                    }
                }
                $result = $this->core->getQueries()->createThread(
                    $markdown,
                    $current_user_id,
                    $thread_title,
                    $thread_post_content,
                    $anon,
                    $pinned,
                    $thread_status,
                    $hasGoodAttachment[0],
                    $attachment_name,
                    $categories_ids,
                    $lock_thread_date,
                    $expiration,
                    $announcement
                );
                $thread_id = $result["thread_id"];
                $post_id = $result["post_id"];

                if ($hasGoodAttachment[0] === 1) {
                    $thread_dir = FileUtils::joinPaths(FileUtils::joinPaths($this->core->getConfig()->getCoursePath(), "forum_attachments"), $thread_id);
                    FileUtils::createDir($thread_dir);

                    $post_dir = FileUtils::joinPaths($thread_dir, $post_id);
                    FileUtils::createDir($post_dir);

                    for ($i = 0; $i < count($_FILES["file_input"]["name"]); $i++) {
                        $target_file = $post_dir . "/" . basename($_FILES["file_input"]["name"][$i]);
                        move_uploaded_file($_FILES["file_input"]["tmp_name"][$i], $target_file);
                    }
                }
                $full_course_name = $this->core->getFullCourseName();
                $metadata = json_encode(['url' => $this->core->buildCourseUrl(['forum', 'threads', $thread_id]), 'thread_id' => $thread_id]);
                if ($announcement) {
                    // notify on a new announcement
                    $subject = "New Announcement: " . Notification::textShortner($thread_title);
                    $content = "An Instructor or Teaching Assistant made an announcement in:\n" . $full_course_name . "\n\n" . $thread_title . "\n\n" . $thread_post_content;
                    $event = ['component' => 'forum', 'metadata' => $metadata, 'content' => $content, 'subject' => $subject];
                    $this->core->getNotificationFactory()->onNewAnnouncement($event);
                }
                else {
                    // notify on a new thread
                    $subject = "New Thread: " . Notification::textShortner($thread_title);
                    $content = "A new discussion thread was created in:\n" . $full_course_name . "\n\n" . $thread_title . "\n\n" . $thread_post_content;
                    $event = ['component' => 'forum', 'metadata' => $metadata, 'content' => $content, 'subject' => $subject];
                    $this->core->getNotificationFactory()->onNewThread($event);
                }

                $result['next_page'] = $this->core->buildCourseUrl(['forum', 'threads', $thread_id]);
                 $this->sendSocketMessage(['type' => 'new_thread', 'thread_id' => $thread_id]);
            }
        }
        return $this->core->getOutput()->renderJsonSuccess($result);
    }

    /**
     * @AccessControl(permission="forum.modify_announcement")
     */
    #[Route("/courses/{_semester}/{_course}/forum/make_announcement", methods: ["POST"])]
    public function makeAnnouncement(): JsonResponse {
        if (!isset($_POST['id'])) {
            $this->core->addErrorMessage("thread_id not provided");
            return JsonResponse::getFailResponse("thread_id not provided");
        }
        // Check that the post is the first post of the thread
        $thread_info = $this->core->getQueries()->findParentPost($_POST['id']);
        if (count($thread_info) == 0) {
            $this->core->addErrorMessage("No post found");
            return JsonResponse::getFailResponse("No post found");
        }
        // Check that the post is indeed less than an hour old on the server
        $dateTime = new \DateTime($thread_info['timestamp']);
        $now = $this->core->getDateTimeNow();

        if ($dateTime->add(new \DateInterval("PT1H")) < $now) {
            $this->core->addErrorMessage("Post is too old");
            return JsonResponse::getFailResponse("Post is too old.");
        }

        $full_course_name = $this->core->getFullCourseName();
        $thread_post_content = str_replace("\r", "", $thread_info['content']);
        $metadata = json_encode(['url' => $this->core->buildCourseUrl(['forum', 'threads', $_POST['id']]), 'thread_id' => $_POST['id']]);

        $thread_title = $this->core->getQueries()->findThread($_POST['id'])['title'];
        $subject = "New Announcement: " . Notification::textShortner($thread_title);
        $content = "An Instructor or Teaching Assistant made an announcement in:\n" . $full_course_name . "\n\n" . $thread_title . "\n\n" . $thread_post_content;
        $event = ['component' => 'forum', 'metadata' => $metadata, 'content' => $content, 'subject' => $subject];
        $this->core->getNotificationFactory()->onNewAnnouncement($event);
        $this->core->addSuccessMessage("Announcement successfully queued for sending");
        $this->core->getQueries()->setAnnounced($_POST['id']);
        $this->core->getQueries()->updateResolveState($_POST['id'], 0);
        return JsonResponse::getSuccessResponse("Announcement successfully queued for sending");
    }

    #[Route("/courses/{_semester}/{_course}/forum/search", methods: ["POST"])]
    public function search() {
        $results = $this->core->getQueries()->searchThreads($_POST['search_content']);
        $this->core->getOutput()->renderOutput('forum\ForumThread', 'searchResult', $results);
    }

    /**
     * @AccessControl(permission="forum.publish")
     */
    #[Route("/courses/{_semester}/{_course}/forum/posts/new", methods: ["POST"])]
    public function publishPost() {
        $current_user_id = $this->core->getUser()->getId();
        $result = [];
        $parent_id = (!empty($_POST["parent_id"])) ? htmlentities($_POST["parent_id"], ENT_QUOTES | ENT_HTML5, 'UTF-8') : -1;
        $post_content_tag = 'thread_post_content';
        $file_post = 'file_input';
        $post_content = str_replace("\r", "", $_POST[$post_content_tag]);
        $thread_id = htmlentities($_POST["thread_id"], ENT_QUOTES | ENT_HTML5, 'UTF-8');

        if (strlen($post_content) > ForumUtils::FORUM_CHAR_POST_LIMIT) {
            $result['next_page'] = $this->core->buildUrl(['forum', 'threads']);
            return $this->core->getOutput()->renderJsonFail("Posts cannot be over " . ForumUtils::FORUM_CHAR_POST_LIMIT . " characters long", $result);
        }

        if (isset($_POST['thread_status'])) {
            $this->changeThreadStatus($_POST['thread_status'], $thread_id);
        }

        $markdown = !empty($_POST['markdown_status']);

        $display_option = (!empty($_POST["display_option"])) ? htmlentities($_POST["display_option"], ENT_QUOTES | ENT_HTML5, 'UTF-8') : "tree";
        $anon = (isset($_POST["Anon"]) && $_POST["Anon"] == "Anon") ? 1 : 0;
        if (!$this->core->getQueries()->existsThread($thread_id)) {
            $this->core->addErrorMessage("There was an error submitting your post. Thread doesn't exist.");
            $result['next_page'] = $this->core->buildCourseUrl(['forum', 'threads']);
        }
        elseif (!$this->core->getQueries()->existsPost($thread_id, $parent_id)) {
            $this->core->addErrorMessage("There was an error submitting your post. Parent post doesn't exist in given thread.");
            $result['next_page'] = $this->core->buildCourseUrl(['forum', 'threads']);
        }
        elseif ($this->core->getQueries()->isThreadLocked(intval($thread_id)) && !$this->core->getUser()->accessAdmin()) {
            $this->core->addErrorMessage("Thread is locked.");
            $result['next_page'] = $this->core->buildCourseUrl(['forum', 'threads', $thread_id]);
        }
        else {
            $hasGoodAttachment = $this->checkGoodAttachment(false, $thread_id, $file_post);
            if ($hasGoodAttachment[0] === -1) {
                $result['next_page'] = $hasGoodAttachment[1];
            }
            else {
                $attachment_name = [];

                if ($hasGoodAttachment[0] !== 1 && (strlen($post_content) === 0 || strlen($thread_id) === 0)) {
                    $this->core->addErrorMessage("There was an error submitting your post. Please re-submit your post.");
                    $result['next_page'] = $this->core->buildCourseUrl(['forum', 'threads']);
                }
                elseif ($hasGoodAttachment[0] === 1) {
                    for ($i = 0; $i < count($_FILES[$file_post]["name"]); $i++) {
                        $attachment_name[] = basename($_FILES[$file_post]["name"][$i]);
                    }
                }

                $post_id = $this->core->getQueries()->createPost(
                    $current_user_id,
                    $post_content,
                    $thread_id,
                    $anon,
                    0,
                    false,
                    $hasGoodAttachment[0],
                    $markdown,
                    $attachment_name,
                    $parent_id
                );
                $thread_dir = FileUtils::joinPaths(FileUtils::joinPaths($this->core->getConfig()->getCoursePath(), "forum_attachments"), $thread_id);

                if (!is_dir($thread_dir)) {
                    FileUtils::createDir($thread_dir);
                }

                if ($hasGoodAttachment[0] === 1) {
                    $post_dir = FileUtils::joinPaths($thread_dir, $post_id);
                    FileUtils::createDir($post_dir);
                    for ($i = 0; $i < count($_FILES[$file_post]["name"]); $i++) {
                        $target_file = $post_dir . "/" . basename($_FILES[$file_post]["name"][$i]);
                        move_uploaded_file($_FILES[$file_post]["tmp_name"][$i], $target_file);
                    }
                }

                $full_course_name = $this->core->getFullCourseName();
                $thread_title = $this->core->getQueries()->getThread(intval($thread_id))['title'];
                $parent_post = $this->core->getQueries()->getPost($parent_id);
                $parent_post_content = $parent_post['content'];

                $metadata = json_encode(['url' => $this->core->buildCourseUrl(['forum', 'threads', $thread_id]), 'thread_id' => $thread_id]);

                $subject = "New Reply: " . Notification::textShortner($thread_title);
                $content = "A new message was posted in:\n" . $full_course_name . "\n\nThread Title: " . $thread_title . "\nPost: " . Notification::textShortner($parent_post_content) . "\n\nNew Reply:\n\n" . $post_content;
                $event = ['component' => 'forum', 'metadata' => $metadata, 'content' => $content, 'subject' => $subject, 'post_id' => $post_id, 'thread_id' => $thread_id];
                $this->core->getNotificationFactory()->onNewPost($event);

                $result['next_page'] = $this->core->buildCourseUrl(['forum', 'threads', $thread_id]) . '?' . http_build_query(['option' => $display_option]);
                $result['post_id'] = $post_id;
                $result['thread_id'] = $thread_id;

                $posts = $this->core->getQueries()->getPostsInThreads([$thread_id]);
                $order_array = [];
                $reply_level_array = [];
                if ($display_option !== 'tree') {
                    $reply_level = 1;
                }
                else {
                    $order_and_replies = self::getPostsOrderAndReplies($posts, $thread_id);
                    $order_array = $order_and_replies[0];
                    $reply_level_array = $order_and_replies[1];
                }

                $place = array_search($post_id, $order_array, true);
                $reply_level = $reply_level_array[$place];
                $max_post_box_id = count($posts);
                $this->sendSocketMessage([
                    'type' => 'new_post',
                    'thread_id' => $thread_id,
                    'post_id' => $post_id,
                    'reply_level' => $reply_level,
                    'post_box_id' => $max_post_box_id
                ]);
            }
        }
        return $this->core->getOutput()->renderJsonSuccess($result);
    }

    #[Route("/courses/{_semester}/{_course}/forum/posts/single", methods: ["POST"])]
    public function getSinglePost() {
        $post_id = $_POST['post_id'];
        $repo = $this->core->getCourseEntityManager()->getRepository(Post::class);
        $post = $repo->getPostDetail($post_id);
        if (is_null($post)) {
            return $this->core->getOutput()->renderJsonFail("Invalid post id : {$post_id}");
        }
        $post->setReplyLevel($_POST['reply_level']);
        $GLOBALS['totalAttachments'] = 0;

        $result = $this->core->getOutput()->renderTemplate(
            'forum\ForumThread',
            'createPost',
            $post->getThread()->getFirstPost(),
            $post->getThread(),
            $post,
            $post->getParent()->getId() === -1,
            'tree',
            true,
            $_POST['post_box_id'],
            true,
            $post->getThread()->isAnnounced()
        );
        return $this->core->getOutput()->renderJsonSuccess($result);
    }

    /**
     * @AccessControl(permission="forum.modify_announcement")
     */
    #[Route("/courses/{_semester}/{_course}/forum/announcements", methods: ["POST"])]
    public function alterAnnouncement(bool $type) {
        $thread_id = $_POST["thread_id"];
        $this->sendSocketMessage([
            'type' => $type ? 'announce_thread' : 'unpin_thread',
            'thread_id' => $thread_id,
        ]);
        $this->core->getQueries()->setAnnouncement($thread_id, $type);
        //TODO: notify on edited announcement
    }


    #[Route("/courses/{_semester}/{_course}/forum/threads/bookmark", methods: ["POST"])]
    public function bookmarkThread(bool $type) {
        $thread_id = $_POST["thread_id"];
        $current_user = $this->core->getUser()->getId();
        $this->core->getQueries()->addBookmarkedThread($current_user, $thread_id, $type);
        $response = ['user' => $current_user, 'thread' => $thread_id, 'type' => $type];
        return $this->core->getOutput()->renderJsonSuccess($response);
    }

    #[Route("/courses/{_semester}/{_course}/forum/threads/unread", methods: ["POST"])]
    public function markThreadUnread(): JsonResponse {
        $thread_id = $_POST["thread_id"];
        $current_user = $this->core->getUser()->getId();
        $this->core->getQueries()->unreadThread($current_user, $thread_id);
        $response = ['user' => $current_user, 'thread' => $thread_id];
        return JsonResponse::getSuccessResponse($response);
    }

    #[Route("/courses/{_semester}/{_course}/forum/posts/unread", methods: ["POST"])]
    public function markPostUnread(): JsonResponse {
        $thread_id = $_POST["thread_id"];
        $last_viewed_timestamp = $_POST["last_viewed_timestamp"];
        // format the last viewed timestamp to be in the same format as the database
        $last_viewed_timestamp = DateUtils::parseDateTime($last_viewed_timestamp, $this->core->getUser()->getUsableTimeZone())->format("Y-m-d H:i:sO");
        $current_user = $this->core->getUser()->getId();
        $this->core->getQueries()->visitThread($current_user, $thread_id, $last_viewed_timestamp);
        $response = ['user' => $current_user, 'last_viewed_timestamp' => $last_viewed_timestamp];
        return JsonResponse::getSuccessResponse($response);
    }

    /**
     * Alter content/delete/undelete post of a thread
     *
     * If applied on the first post of a thread, same action will be reflected on the corresponding thread
     *
     * @param int $modify_type (0/1/2) 0 => delete, 1 => edit content, 2 => undelete
     */
    #[Route("/courses/{_semester}/{_course}/forum/posts/modify", methods: ["POST"])]
    public function alterPost($modify_type) {
        $full_course_name = $this->core->getFullCourseName();
        $post_id = $_POST["post_id"] ?? $_POST["edit_post_id"];
        $post = $this->core->getQueries()->getPost($post_id);
        $current_user_id = $this->core->getUser()->getId();

        $markdown = !empty($_POST['markdown_status']);

        if (!$this->core->getAccess()->canI("forum.modify_post", ['post_author' => $post['author_user_id']])) {
                return $this->core->getOutput()->renderJsonFail('You do not have permissions to do that.');
        }
        if (isset($_POST['thread_id']) && $post['thread_id'] !== intval($_POST['thread_id'])) {
            return $this->core->getOutput()->renderJsonFail("You do not have permission to do that.");
        }
        if (isset($_POST['edit_thread_id']) && $post['thread_id'] !== intval($_POST['edit_thread_id'])) {
            return $this->core->getOutput()->renderJsonFail("You do not have permission to do that.");
        }
        if (!empty($_POST['edit_thread_id']) && $this->core->getQueries()->isThreadLocked($_POST['edit_thread_id']) && !$this->core->getUser()->accessAdmin()) {
            return $this->core->getOutput()->renderJsonFail('Thread is locked');
        }
        elseif (!empty($_POST['thread_id']) && $this->core->getQueries()->isThreadLocked($_POST['thread_id']) && !$this->core->getUser()->accessAdmin()) {
            return $this->core->getOutput()->renderJsonFail('Thread is locked');
        }
        elseif ($modify_type == 0) { //delete post or thread
            $thread_id = $_POST["thread_id"];
            $thread_title = $this->core->getQueries()->getThread($thread_id)['title'];
            if ($this->core->getQueries()->setDeletePostStatus($post_id, $thread_id, 1)) {
                $type = "thread";
            }
            else {
                $type = "post";
            }

            $post_author_id = $post['author_user_id'];
            $metadata = json_encode([]);
            $subject = "Deleted: " . Notification::textShortner($post["content"]);
            $content = "In " . $full_course_name . "\n\nThread: " . $thread_title . "\n\nPost:\n" . $post["content"] . " was deleted.";
            $event = [ 'component' => 'forum', 'metadata' => $metadata, 'content' => $content, 'subject' => $subject, 'recipient' => $post_author_id, 'preference' => 'all_modifications_forum'];
            $this->core->getNotificationFactory()->onPostModified($event);
            $this->core->getQueries()->removeNotificationsPost($post_id);

            $post_id = $_POST["post_id"];
            $this->sendSocketMessage(array_merge(
                ['type' => 'delete_post', 'thread_id' => $thread_id],
                $type === "post" ? ['post_id' => $post_id] : []
            ));

            return $this->core->getOutput()->renderJsonSuccess(['type' => $type]);
        }
        elseif ($modify_type == 2) { //undelete post or thread
            $thread_id = $_POST["thread_id"];
            $result = $this->core->getQueries()->setDeletePostStatus($post_id, $thread_id, 0);
            if (is_null($result)) {
                $error = "Parent post must be undeleted first.";
                return $this->core->getOutput()->renderJsonFail($error);
            }
            else {
                // We want to reload same thread again, in both case (thread/post undelete)
                $thread_title = $this->core->getQueries()->getThread($thread_id)['title'];
                $post_author_id = $post['author_user_id'];
                $metadata = json_encode(['url' => $this->core->buildCourseUrl(['forum', 'threads', $thread_id]) . '#' . (string) $post_id, 'thread_id' => $thread_id, 'post_id' => $post_id]);
                $subject = "Undeleted: " . Notification::textShortner($post["content"]);
                $content = "In " . $full_course_name . "\n\nThe following post was undeleted.\n\nThread: " . $thread_title . "\n\n" . $post["content"];
                $event = ['component' => 'forum', 'metadata' => $metadata, 'content' => $content, 'subject' => $subject, 'recipient' => $post_author_id, 'preference' => 'all_modifications_forum'];
                $this->core->getNotificationFactory()->onPostModified($event);
                $type = "post";
                return $this->core->getOutput()->renderJsonSuccess(['type' => $type]);
            }
        }
        elseif ($modify_type == 1) { //edit post or thread
            $thread_id = $_POST["edit_thread_id"];
            $status_edit_thread = $this->editThread();
            $status_edit_post   = $this->editPost();

            $any_changes = false;
            $type = null;
            $isError = false;
            $messageString = '';
             // Author of first post and thread must be same
            if (is_null($status_edit_thread) && is_null($status_edit_post)) {
                $this->core->addErrorMessage("No data submitted. Please try again.");
            }
            elseif (is_null($status_edit_thread) || is_null($status_edit_post)) {
                $type = is_null($status_edit_thread) ? "Post" : "Thread";
                if ($status_edit_thread || $status_edit_post) {
                    //$type is true
                    $messageString = "{$type} updated successfully.";
                    $any_changes = true;
                }
                else {
                    $isError = true;
                    $messageString = "{$type} update failed. Please try again.";
                }
            }
            else {
                if ($status_edit_thread && $status_edit_post) {
                    $type = "Thread and Post";
                    $messageString = "Thread and post updated successfully.";
                    $any_changes = true;
                }
                else {
                    $type = ($status_edit_thread) ? "Thread" : "Post";
                    $type_opposite = (!$status_edit_thread) ? "Thread" : "Post";
                    $isError = true;
                    if ($status_edit_thread || $status_edit_post) {
                        //$type is true
                        $messageString = "{$type} updated successfully. {$type_opposite} update failed. Please try again.";
                        $any_changes = true;
                    }
                    else {
                        $messageString = "Thread and Post update failed. Please try again.";
                    }
                }
            }
            if ($any_changes) {
                $thread_title = $this->core->getQueries()->getThread($thread_id)['title'];
                $post_author_id = $post['author_user_id'];
                $metadata = json_encode(['url' => $this->core->buildCourseUrl(['forum', 'threads', $thread_id]) . '#' . (string) $post_id, 'thread_id' => $thread_id, 'post_id' => $post_id]);
                if ($type == "Post") {
                    $post_content = $_POST["thread_post_content"];
                    $subject = "Post Edited: " . Notification::textShortner($post_content);
                    $content = "A message was edited in:\n" . $full_course_name . "\n\nThread Title: " . $thread_title . "\n\nEdited Post: \n\n" . $post_content;
                }
                elseif ($type == "Thread and Post") {
                    $post_content = $_POST["thread_post_content"];
                    $subject = "Thread Edited: " . Notification::textShortner($thread_title);
                    $content = "A thread was edited in:\n" . $full_course_name . "\n\nEdited Thread: " . $thread_title . "\n\nEdited Post: \n\n" . $post_content;
                }
                else {
                    $subject = "Thread Edited: " . Notification::textShortner($thread_title);
                    $content = "A thread was edited in:\n" . $full_course_name . "\n\nEdited Thread: " . $thread_title;
                }

                $event = ['component' => 'forum', 'metadata' => $metadata, 'content' => $content, 'subject' => $subject, 'recipient' => $post_author_id, 'preference' => 'all_modifications_forum'];
                $this->core->getNotificationFactory()->onPostModified($event);
            }
            if ($isError) {
                return $this->core->getOutput()->renderJsonFail($messageString);
            }
            if ($type === 'Post') {
                $posts = $this->core->getQueries()->getPostsInThreads([$thread_id]);
                $order_and_replies = self::getPostsOrderAndReplies($posts, $thread_id);
                $order_array = $order_and_replies[0];
                $reply_level_array = $order_and_replies[1];

                $place = array_search($post["id"], $order_array, true);
                $reply_level = $reply_level_array[$place];
                $post_box_id = 1;

                $this->sendSocketMessage([
                    'type' => 'edit_post',
                    'thread_id' => $thread_id,
                    'post_id' => $post_id,
                    'reply_level' => $reply_level,
                    'post_box_id' => $post_box_id,
                ]);
            }
            elseif ($type === 'Thread and Post') {
                $this->sendSocketMessage([
                    'type' => 'edit_thread',
                    'thread_id' => $thread_id,
                    'post_id' => $post_id,
                    'reply_level' => 1,
                    'post_box_id' => 1,
                ]);
            }
            return $this->core->getOutput()->renderJsonSuccess(['type' => $type]);
        }
    }

    /**
     * @AccessControl(permission="forum.merge_thread")
     */
    #[Route("/courses/{_semester}/{_course}/forum/threads/merge", methods: ["POST"])]
    public function mergeThread() {
        $current_user_id = $this->core->getUser()->getId();
        $parent_thread_id = $_POST["merge_thread_parent"];
        $child_thread_id = $_POST["merge_thread_child"];
        $thread_id = $child_thread_id;
        if (is_numeric($parent_thread_id) && is_numeric($child_thread_id)) {
            $message = "";
            $child_root_post = -1;
            if ($this->core->getQueries()->mergeThread($parent_thread_id, $child_thread_id, $message, $child_root_post)) {
                $child_thread_dir = FileUtils::joinPaths(FileUtils::joinPaths($this->core->getConfig()->getCoursePath(), "forum_attachments"), $child_thread_id);
                if (is_dir($child_thread_dir)) {
                    $parent_thread_dir = FileUtils::joinPaths(FileUtils::joinPaths($this->core->getConfig()->getCoursePath(), "forum_attachments"), $parent_thread_id);
                    if (!is_dir($parent_thread_dir)) {
                        FileUtils::createDir($parent_thread_dir);
                    }
                    $child_posts_dirs = FileUtils::getAllDirs($child_thread_dir);
                    foreach ($child_posts_dirs as $post_id) {
                        $child_post_dir = FileUtils::joinPaths($child_thread_dir, $post_id);
                        $parent_post_dir = FileUtils::joinPaths($parent_thread_dir, $post_id);
                        rename($child_post_dir, $parent_post_dir);
                    }
                }

                $full_course_name = $this->core->getFullCourseName();
                $child_thread = $this->core->getQueries()->getThread($child_thread_id);
                $child_thread_author = $child_thread['created_by'];
                $child_thread_title = $child_thread['title'];
                $parent_thread_title = $this->core->getQueries()->getThreadTitle($parent_thread_id);
                $metadata = json_encode(['url' => $this->core->buildCourseUrl(['forum', 'threads', $parent_thread_id]) . '#' . (string) $child_root_post, 'thread_id' => $parent_thread_id, 'post_id' => $child_root_post]);
                $subject = "Thread Merge: " . Notification::textShortner($child_thread_title);
                $content = "Two threads were merged in:\n" . $full_course_name . "\n\nAll messages posted in Merged Thread:\n" . $child_thread_title . "\n\nAre now contained within Parent Thread:\n" . $parent_thread_title;
                $event = [ 'component' => 'forum', 'metadata' => $metadata, 'content' => $content, 'subject' => $subject, 'recipient' => $child_thread_author, 'preference' => 'merge_threads'];
                $this->core->getNotificationFactory()->onPostModified($event);
                $this->core->addSuccessMessage("Threads merged!");
                $thread_id = $parent_thread_id;
            }
            else {
                $this->core->addErrorMessage("Merging Failed! " . $message);
            }
        }
        $this->core->redirect($this->core->buildCourseUrl(['forum', 'threads', $thread_id]));
    }

    /**
     * @AccessControl(permission="forum.merge_thread")
     */
    #[Route("/courses/{_semester}/{_course}/forum/posts/split", methods: ["POST"])]
    public function splitThread() {
        $title = $_POST["split_post_input"];
        $post_id = $_POST["split_post_id"];
        $thread_id = -1;
        $categories_ids = [];
        if (isset($_POST["cat"]) && is_array($_POST["cat"])) {
            foreach ($_POST["cat"] as $category_id) {
                $categories_ids[] = (int) $category_id;
            }
        }
        if (empty($title) || empty($categories_ids) || !$this->isValidCategories($categories_ids)) {
            $msg = "Failed to split thread; make sure that you have a title and that you have at least one category selected.";
            return $this->core->getOutput()->renderJsonFail($msg);
        }
        elseif (is_numeric($post_id) && $post_id > 0) {
            $thread_ids = $this->core->getQueries()->splitPost($post_id, $title, $categories_ids);
            if ($thread_ids[0] != -1) {
                $original_thread_dir = FileUtils::joinPaths(FileUtils::joinPaths($this->core->getConfig()->getCoursePath(), "forum_attachments"), $thread_ids[0]);
                if (is_dir($original_thread_dir)) {
                    $thread_dir = FileUtils::joinPaths(FileUtils::joinPaths($this->core->getConfig()->getCoursePath(), "forum_attachments"), $thread_ids[1]);
                    if (!is_dir($thread_dir)) {
                        FileUtils::createDir($thread_dir);
                    }
                    $old_post_dirs = FileUtils::getAllDirs($original_thread_dir);
                    foreach ($old_post_dirs as $file_post_id) {
                        if (in_array($file_post_id, $thread_ids[2])) {
                            $old_post_dir = FileUtils::joinPaths($original_thread_dir, $file_post_id);
                            $new_post_dir = FileUtils::joinPaths($thread_dir, $file_post_id);
                            rename($old_post_dir, $new_post_dir);
                        }
                    }
                }
                $thread_id = $thread_ids[1];

                $full_course_name = $this->core->getFullCourseName();
                $thread = $this->core->getQueries()->getThread($thread_id);
                $thread_author = $thread['created_by'];
                $thread_title = $thread['title'];
                $metadata = json_encode(['url' => $this->core->buildCourseUrl(['forum', 'threads', $thread_id]), 'thread_id' => $thread_id, 'post_id' => $post_id]);
                $subject = "Post Split: " . Notification::textShortner($thread['title']);
                $content = "A post was split in:\n" . $full_course_name . "\n\nAll posts under the split post are now contained within the new thread:\n" . $thread_title;
                $event = [ 'component' => 'forum', 'metadata' => $metadata, 'content' => $content, 'subject' => $subject, 'recipient' => $thread_author, 'preference' => 'merge_threads'];
                $this->core->getNotificationFactory()->onPostModified($event);
                $this->core->addSuccessMessage("Post split!");

                $result = [];
                $result['next'] = $this->core->buildCourseUrl(['forum', 'threads', $thread_id]);
                $result['new_thread_id'] = $thread_id;
                $result['old_thread_id'] = $thread_ids[0];
                $this->sendSocketMessage(['type' => 'split_post', 'new_thread_id' =>  $result['new_thread_id'], 'thread_id' => $result['old_thread_id'], 'post_id' => $post_id]);
                return $this->core->getOutput()->renderJsonSuccess($result);
            }
            else {
                return $this->core->getOutput()->renderJsonFail("Splitting Failed!");
            }
        }
    }

    private function editThread() {
        // Ensure authentication before call
        if (!empty($_POST["title"])) {
            $thread_id = $_POST["edit_thread_id"];
            if (!empty($_POST['lock_thread_date']) && $this->core->getUser()->accessAdmin()) {
                $lock_thread_date = $_POST['lock_thread_date'];
            }
            else {
                $lock_thread_date = null;
            }
            if (!empty($_POST["expirationDate"]) && $this->core->getUser()->accessAdmin()) {
                $expiration = $_POST["expirationDate"];
            }
            else {
                $expiration = null;
            }
            $thread_title = $_POST["title"];
            $status = $_POST["thread_status"];
            $categories_ids  = [];
            if (!empty($_POST["cat"])) {
                foreach ($_POST["cat"] as $category_id) {
                    $categories_ids[] = (int) $category_id;
                }
            }
            if (!$this->isValidCategories($categories_ids)) {
                return false;
            }
            return $this->core->getQueries()->editThread($thread_id, $thread_title, $categories_ids, $status, $lock_thread_date, $expiration);
        }
        return null;
    }

    private function editPost() {
        // Ensure authentication before call
        $new_post_content = $_POST["thread_post_content"];
        if (!empty($new_post_content)) {
            if (strlen($new_post_content) > ForumUtils::FORUM_CHAR_POST_LIMIT) {
                $this->core->addErrorMessage("Posts cannot be over " . ForumUtils::FORUM_CHAR_POST_LIMIT . " characters long");
                return null;
            }

            $post_id = $_POST["edit_post_id"];
            $original_post = $this->core->getQueries()->getPost($post_id);
            $original_creator = !empty($original_post) ? $original_post['author_user_id'] : null;
            $anon = (!empty($_POST["Anon"]) && $_POST["Anon"] == "Anon") ? 1 : 0;
            $current_user = $this->core->getUser()->getId();
            if (!$this->modifyAnonymous($original_creator)) {
                $anon = $original_post["anonymous"] ? 1 : 0;
            }

            $markdown = !empty($_POST['markdown_status']);

            $file_post = 'file_input';
            $thread_id = $original_post["thread_id"];
            $hasGoodAttachment = $this->checkGoodAttachment(false, $thread_id, $file_post);
            if ($hasGoodAttachment[0] === -1) {
                return null;
            }

            $attachment_name = [];
            if ($hasGoodAttachment[0] === 1) {
                $thread_dir = FileUtils::joinPaths($this->core->getConfig()->getCoursePath(), "forum_attachments", $thread_id);
                $post_dir = FileUtils::joinPaths($thread_dir, $post_id);

                if (!is_dir($thread_dir)) {
                    FileUtils::createDir($thread_dir);
                }
                if (!is_dir($post_dir)) {
                    FileUtils::createDir($post_dir);
                }

                $existing_attachments = array_column(FileUtils::getAllFiles($post_dir), "name");
                //compile list of attachment names
                for ($i = 0; $i < count($_FILES[$file_post]["name"]); $i++) {
                    //check for files with same name
                    $file_name = basename($_FILES[$file_post]["name"][$i]);
                    if (in_array($file_name, $existing_attachments, true)) {
                        // add unique prefix if file with this name already exists on this post
                        $tmp = 1;
                        while (in_array("(" . $tmp . ")" . $file_name, $existing_attachments, true)) {
                            $tmp++;
                        }
                        $file_name = "(" . $tmp . ")" . $file_name;
                    }
                    $attachment_name[] = $file_name;
                }

                for ($i = 0; $i < count($_FILES[$file_post]["name"]); $i++) {
                    $target_file = $post_dir . "/" . $attachment_name[$i];
                    move_uploaded_file($_FILES[$file_post]["tmp_name"][$i], $target_file);
                }
            }

            return $this->core->getQueries()->editPost(
                $original_creator,
                $current_user,
                $post_id,
                $new_post_content,
                $anon,
                $markdown,
                json_decode($_POST['deleted_attachments']),
                $attachment_name,
            );
        }
        return null;
    }

    #[Route("/courses/{_semester}/{_course}/forum/threads", methods: ["POST"])]
    public function getThreads($page_number = null) {
        $current_user = $this->core->getUser()->getId();
        $pageNumber = !empty($page_number) && is_numeric($page_number) ? (int) $page_number : 0;
        $show_deleted = $this->showDeleted();
        $currentCourse = $this->core->getConfig()->getCourse();
        $show_merged_thread = $this->showMergedThreads($currentCourse);
        $categories_ids = array_key_exists('thread_categories', $_POST) && !empty($_POST["thread_categories"]) ? explode("|", $_POST['thread_categories']) : [];
        $thread_status = array_key_exists('thread_status', $_POST) && ($_POST["thread_status"] === "0" || !empty($_POST["thread_status"])) ? explode("|", $_POST['thread_status']) : [];
        $unread_threads = ($_POST["unread_select"] === 'true');

        $categories_ids = $this->getSavedCategoryIds($currentCourse, $categories_ids);
        $thread_status = $this->getSavedThreadStatus($thread_status);

        $repo = $this->core->getCourseEntityManager()->getRepository(Thread::class);
        $threads = $repo->getAllThreads($categories_ids, $thread_status, $show_deleted, $show_merged_thread, $unread_threads, $current_user, $pageNumber);
        $this->core->getOutput()->renderOutput('forum\ForumThread', 'showAlteredDisplayList', $threads);
        $this->core->getOutput()->useHeader(false);
        $this->core->getOutput()->useFooter(false);
        return $this->core->getOutput()->renderJsonSuccess([
                "html" => $this->core->getOutput()->getOutput(),
                "count" => count($threads),
                "page_number" => $pageNumber,
            ]);
    }

    #[Route("/courses/{_semester}/{_course}/forum/threads/single", methods: ["POST"])]
    public function getSingleThread() {
        $thread_id = $_POST['thread_id'];
        // Checks if thread id is empty. If so, render "fail" json response case informing that thread id is empty.
        if (empty($thread_id)) {
            return $this->core->getOutput()->renderJsonFail("Invalid thread id (EMPTY ID)");
        }
        // Checks if thread id is not an integer value. If so, render "fail" json response case informing that thread id is not an integer value.
        if (!(is_int($thread_id) || ctype_digit($_POST['thread_id']))) {
            return $this->core->getOutput()->renderJsonFail("Invalid thread id (NON-INTEGER ID)");
        }
        $repo = $this->core->getCourseEntityManager()->getRepository(Thread::class);
        $thread = $repo->getThreadDetail($thread_id);
        // Checks if no threads were found. If so, render "fail" json response case informing that the no threads were found with the given ID.
        if (is_null($thread)) {
            return $this->core->getOutput()->renderJsonFail("Invalid thread id (NON-EXISTENT ID)");
        }
        $result = $this->core->getOutput()->renderTemplate('forum\ForumThread', 'showAlteredDisplayList', [$thread]);
        return $this->core->getOutput()->renderJsonSuccess($result);
    }

    #[Route("/courses/{_semester}/{_course}/forum", methods: ["GET"])]
    public function showFullThreads() {
        // preparing the params for threads
        $current_user = $this->core->getUser()->getId();
        $currentCourse = $this->core->getConfig()->getCourse();
        $show_deleted = $this->showDeleted();
        $show_merged_thread = $this->showMergedThreads($currentCourse);
        $category_ids = $this->getSavedCategoryIds($currentCourse, []);
        $thread_status = $this->getSavedThreadStatus([]);
        $unread_threads = $this->showUnreadThreads();
        $this->core->getOutput()->addBreadcrumb("Discussion Forum");

        $repo = $this->core->getCourseEntityManager()->getRepository(Thread::class);
        $threads = $repo->getAllThreads($category_ids, $thread_status, $show_deleted, $show_merged_thread, $unread_threads, $current_user, 0);
        return $this->core->getOutput()->renderOutput('forum\ForumThread', 'showFullThreadsPage', $threads, $show_deleted, $show_merged_thread);
    }

    #[Route("/courses/{_semester}/{_course}/forum/threads/{thread_id}", methods: ["GET","POST"], requirements: ["thread_id" => "\d+"])]
    public function showThreads($thread_id = null, $option = 'tree') {
        $thread_id = (int) $thread_id;
        $user = $this->core->getUser()->getId();
        $currentCourse = $this->core->getConfig()->getCourse();
        $category_id = in_array('thread_category', $_POST) ? [$_POST['thread_category']] : [];
        $category_ids = $this->getSavedCategoryIds($currentCourse, $category_id);
        $thread_status = $this->getSavedThreadStatus([]);
        $unread_threads = $this->showUnreadThreads();
        $show_deleted = $this->showDeleted();
        $show_merged_thread = $this->showMergedThreads($currentCourse);
        $option = 'tree';
        if (!empty($_COOKIE['forum_display_option'])) {
            $option = $_COOKIE['forum_display_option'];
        }
        $option = ($this->core->getUser()->accessGrading() || $option != 'alpha') ? $option : 'tree';

        $repo = $this->core->getCourseEntityManager()->getRepository(Thread::class);
        $thread = $repo->getThreadDetail($thread_id, $option, $show_deleted);
        if (is_null($thread)) {
            return $this->core->getOutput()->renderJsonFail("Invalid thread id (NON-EXISTENT ID)");
        }

        $this->core->getQueries()->markNotificationAsSeen($user, -2, (string) $thread_id);
        if ($thread->isMergedThread()) {
            // Redirect merged thread to parent
            $this->core->addSuccessMessage("Requested thread is merged into current thread.");
            if (!empty($_REQUEST["ajax"])) {
                return $this->core->getOutput()->renderJsonSuccess(['merged' => true, 'destination' => $this->core->buildCourseUrl(['forum', 'threads', $thread->getMergedThread()->getId()])]);
            }
            $this->core->redirect($this->core->buildCourseUrl(['forum', 'threads', $thread->getMergedThread()->getId()]));
            return;
        }

        $merge_thread_options = $repo->getMergeThreadOptions($thread);

        $pageNumber = 0;
        $threads = $repo->getAllThreads($category_ids, $thread_status, $show_deleted, $show_merged_thread, $unread_threads, $user, $pageNumber);
        if (!empty($_REQUEST["ajax"])) {
            $this->core->getOutput()->renderTemplate('forum\ForumThread', 'showForumThreads', $user, $thread, $threads, $merge_thread_options, $show_deleted, $show_merged_thread, $option, $pageNumber, true);
        }
        else {
            $this->core->getOutput()->renderOutput('forum\ForumThread', 'showForumThreads', $user, $thread, $threads, $merge_thread_options, $show_deleted, $show_merged_thread, $option, $pageNumber, false);
        }
    }

    private function getAllowedCategoryColor() {
        $colors = [];
        $colors["MAROON"]   = "#800000";
        $colors["OLIVE"]    = "#808000";
        $colors["GREEN"]    = "#008000";
        $colors["TEAL"]     = "#008080";
        $colors["NAVY"]     = "#000080";
        $colors["PURPLE"]   = "#800080";
        $colors["GRAY"]     = "#808080";
        $colors["BLACK"]    = "#000000";
        return $colors;
    }

    #[Route("/courses/{_semester}/{_course}/forum/threads/new", methods: ["GET"])]
    public function showCreateThread() {
        if (empty($this->core->getQueries()->getCategories())) {
            $this->core->redirect($this->core->buildCourseUrl(['forum', 'threads']));
            return;
        }
        $this->core->getOutput()->renderOutput('forum\ForumThread', 'createThread', $this->getAllowedCategoryColor());
    }

    /**
     * @AccessControl(permission="forum.view_modify_category")
     */
    #[Route("/courses/{_semester}/{_course}/forum/categories", methods: ["GET"])]
    public function showCategories() {
        $this->core->getOutput()->renderOutput('forum\ForumThread', 'showCategories', $this->getAllowedCategoryColor());
    }

    /**
     * @AccessControl(permission="forum.merge_thread")
     */
    #[Route("/courses/{_semester}/{_course}/forum/posts/splitinfo", methods: ["POST"])]
    public function getSplitPostInfo() {
        $post_id = $_POST["post_id"];
        $result = $this->core->getQueries()->getPostOldThread($post_id);
        $result["all_categories_list"] = $this->core->getQueries()->getCategories();
        if ($result["merged_thread_id"] == -1) {
            $post = $this->core->getQueries()->getPost($post_id);
            $result["categories_list"] = $this->core->getQueries()->getCategoriesIdForThread($post["thread_id"]);
            $result["title"] = $this->core->getQueries()->getThreadTitle($post["thread_id"]);
        }
        else {
            $result["categories_list"] = $this->core->getQueries()->getCategoriesIdForThread($result["id"]);
        }
        return $this->core->getOutput()->renderJsonSuccess($result);
    }

    /**
     * @AccessControl(role="LIMITED_ACCESS_GRADER")
     */
    #[Route("/courses/{_semester}/{_course}/forum/posts/history", methods: ["POST"])]
    public function getHistory() {
        $repo = $this->core->getCourseEntityManager()->getRepository(Post::class);
        $post_id = $_POST["post_id"];
        $output = [];
<<<<<<< HEAD
        $post = $repo->getPostHistory($post_id);
        $edit_author_ids = $post->getHistory()->map(function ($x) {
            return $x->getEditAuthor();
        })->toArray();
        $edit_authors = $this->core->getQueries()->getUsersByIds($edit_author_ids);
        $edit_authors_display = $this->core->getQueries()->getDisplayUserInfoFromUserIds($edit_author_ids);
=======
        $post = $repo->getPostWithHistory($post_id);
>>>>>>> c5a51378

        $GLOBALS['totalAttachments'] = 0;
        $edit_id = 0;
        foreach ($post->getHistory() as $version) {
            $tmp = [];
<<<<<<< HEAD
            $tmp['user'] = (!$this->modifyAnonymous($post->getAuthor()->getId()) && $post->getAuthor()->getId() == $version->getEditAuthor() && $post->isAnonymous()) ? '' : $version->getEditAuthor();
=======
            // If I'm not full-access nor post author, AND the post author was the editor, AND the post is anonymous, then preserve anonymity
            $tmp['user'] = (!$this->modifyAnonymous($post->getAuthor()->getId())
                            && $post->getAuthor()->getId() == $version->getEditAuthor()->getId()
                            && $post->isAnonymous()) ? '' : $version->getEditAuthor()->getId();
>>>>>>> c5a51378
            $tmp['content'] = $this->core->getOutput()->renderTwigTemplate("forum/RenderPost.twig", [
                "post_content" => $version->getContent(),
                "render_markdown" => false,
                "post_attachment" => ForumUtils::getForumAttachments(
                    $post_id,
                    $post->getThread()->getId(),
                    $version->getAttachments()->map(function ($x) {
                        return $x->getFileName();
                    })->toArray(),
                    $this->core->getConfig()->getCoursePath(),
                    $this->core->buildCourseUrl(['display_file'])
                ),
                "edit_id" => $post_id . "-" . $edit_id,
            ]);
            $emptyAuthor = $tmp['user'] === '';
<<<<<<< HEAD
            $tmp['user_info'] = $emptyAuthor ? ['given_name' => 'Anonymous', 'family_name' => '', 'email' => '', 'pronouns' => '', 'display_pronouns' => false ] : $edit_authors_display[$tmp['user']];
            $tmp['is_staff_post'] = !$emptyAuthor && $edit_authors[$version->getEditAuthor()]->accessFullGrading();
            $tmp['post_time'] = DateUtils::parseDateTime($version->getEditTimestamp(), $this->core->getConfig()->getTimezone())->format("n/j g:i A");
=======
            $tmp['user_info'] = $emptyAuthor ? ['given_name' => 'Anonymous', 'family_name' => '', 'email' => '', 'pronouns' => '', 'display_pronouns' => false ] : $version->getEditAuthor()->getDisplayInfo();
            $tmp['is_staff_post'] = $version->getEditAuthor()->accessFullGrading();
            $tmp['post_time'] = DateUtils::parseDateTime($version->getEditTimestamp(), $this->core->getConfig()->getTimezone())->format($this->core->getConfig()->getDateTimeFormat()->getFormat('forum'));
>>>>>>> c5a51378
            $output[] = $tmp;
            $edit_id++;
        }
        if (count($output) == 0) {
            // No history, get current post
            $tmp = [];
            $tmp['user'] = (!$this->modifyAnonymous($post->getAuthor()->getId()) && $post->isAnonymous()) ? '' : $post->getAuthor()->getId();
            $tmp['content'] = $this->core->getOutput()->renderTwigTemplate("forum/RenderPost.twig", [
                "post_content" => $post->getContent(),
                "render_markdown" => false,
                "post_attachment" => ForumUtils::getForumAttachments(
                    $post_id,
                    $post->getThread()->getId(),
                    $post->getAttachments()->filter(function ($x) {
                        return $x->isCurrent();
                    })->map(function ($x) {
                        return $x->getFileName();
                    })->toArray(),
                    $this->core->getConfig()->getCoursePath(),
                    $this->core->buildCourseUrl(['display_file'])
                ),
                "edit_id" => $post_id . "-" . $edit_id,
            ]);
            $emptyAuthor = $tmp['user'] === '';
<<<<<<< HEAD
            $tmp['user_info'] = $emptyAuthor ? ['given_name' => 'Anonymous', 'family_name' => '', 'email' => '', 'pronouns' => '', 'display_pronouns' => false ] : $this->core->getQueries()->getDisplayUserInfoFromUserId($tmp['user']);
            $tmp['is_staff_post'] = !$emptyAuthor && $post->getAuthor()->accessFullGrading();
            $tmp['post_time'] = DateUtils::parseDateTime($post->getTimestamp(), $this->core->getConfig()->getTimezone())->format("n/j g:i A");
=======
            $tmp['user_info'] = $emptyAuthor ? ['given_name' => 'Anonymous', 'family_name' => '', 'email' => '', 'pronouns' => '', 'display_pronouns' => false ] : $post->getAuthor()->getDisplayInfo();
            $tmp['is_staff_post'] = !$emptyAuthor && $post->getAuthor()->accessFullGrading();
            $tmp['post_time'] = DateUtils::parseDateTime($post->getTimestamp(), $this->core->getConfig()->getTimezone())->format($this->core->getConfig()->getDateTimeFormat()->getFormat('forum'));
>>>>>>> c5a51378
            $output[] = $tmp;
        }
        return $this->core->getOutput()->renderJsonSuccess($output);
    }

    public function modifyAnonymous($author) {
        return $this->core->getUser()->accessFullGrading() || $this->core->getUser()->getId() === $author;
    }

    #[Route("/courses/{_semester}/{_course}/forum/posts/get", methods: ["POST"])]
    public function getEditPostContent() {
        $post_id = $_POST["post_id"];
        if (!empty($post_id)) {
            $result = $this->core->getQueries()->getPost($post_id);
            $post_attachments = $this->core->getQueries()->getForumAttachments([$post_id]);
            $GLOBALS['totalAttachments'] = 0;
            $img_table = $this->core->getOutput()->renderTwigTemplate('forum/EditImgTable.twig', [
                "post_attachments" => ForumUtils::getForumAttachments(
                    $post_id,
                    $result['thread_id'],
                    $post_attachments[$post_id][0],
                    $this->core->getConfig()->getCoursePath(),
                    $this->core->buildCourseUrl(['display_file'])
                )
            ]);
            if ($this->core->getAccess()->canI("forum.modify_post", ['post_author' => $result['author_user_id']])) {
                $output = [];
                $output['post'] = $result["content"];
                $output['post_time'] = $result['timestamp'];
                $output['anon'] = $result['anonymous'];
                $output['change_anon'] = $this->modifyAnonymous($result["author_user_id"]);
                $output['user'] = $output['anon'] ? 'Anonymous' : $result["author_user_id"];
                $output['markdown'] = $result['render_markdown'];
                $output['img_table'] = $img_table;

                if (isset($_POST["thread_id"])) {
                    $this->getThreadContent($_POST["thread_id"], $output);
                }
                return $this->core->getOutput()->renderJsonSuccess($output);
            }
            else {
                return $this->core->getOutput()->renderJsonFail("You do not have permissions to do that.");
            }
        }
        return $this->core->getOutput()->renderJsonFail("Empty edit post content.");
    }

    private function getThreadContent($thread_id, &$output) {
        $result = $this->core->getQueries()->getThread($thread_id);
        $output['lock_thread_date'] = $result['lock_thread_date'];
        $output['title'] = $result["title"];
        $output['categories_ids'] = $this->core->getQueries()->getCategoriesIdForThread($thread_id);
        $output['thread_status'] = $result["status"];
        $output['expiration'] = $result["pinned_expiration"];
    }

    #[Route("/courses/{_semester}/{_course}/forum/stats")]
    public function showStats() {
        $posts = $this->core->getQueries()->getPosts();
        $num_posts = count($posts);
        $upducks = $this->core->getQueries()->getUpDucks();
        $num_users_with_upducks = count($upducks);
        $users = [];
        for ($i = 0; $i < $num_posts; $i++) {
            $user = $posts[$i]["author_user_id"];
            $content = $posts[$i]["content"];
            if (!isset($users[$user])) {
                $users[$user] = [];
                $u = $this->core->getQueries()->getSubmittyUser($user);
                $users[$user]["given_name"] = htmlspecialchars($u -> getDisplayedGivenName());
                $users[$user]["family_name"] = htmlspecialchars($u -> getDisplayedFamilyName());
                $users[$user]["posts"] = [];
                $users[$user]["id"] = [];
                $users[$user]["timestamps"] = [];
                $users[$user]["total_threads"] = 0;
                $users[$user]["num_deleted_posts"] = count($this->core->getQueries()->getDeletedPostsByUser($user));
                $users[$user]["total_upducks"] = 0;
            }
            if ($posts[$i]["parent_id"] == -1) {
                $users[$user]["total_threads"]++;
            }
            $users[$user]["posts"][] = $content;
            $users[$user]["id"][] = $posts[$i]["id"];
            $users[$user]["timestamps"][] = DateUtils::parseDateTime($posts[$i]["timestamp"], $this->core->getConfig()->getTimezone())->format("n/j g:i A");
            $users[$user]["thread_id"][] = $posts[$i]["thread_id"];
            $users[$user]["thread_title"][] = $this->core->getQueries()->getThreadTitle($posts[$i]["thread_id"]);
        }
        for ($i = 0; $i < $num_users_with_upducks; $i++) {
            $user = $upducks[$i]["author_user_id"];
            $users[$user]["total_upducks"] = $upducks[$i]["upducks"];
        }
        ksort($users);
        $this->core->getOutput()->renderOutput('forum\ForumThread', 'statPage', $users);
    }

    #[Route("/courses/{_semester}/{_course}/posts/likes", methods: ["POST"])]
    public function toggleLike(): JsonResponse {
        $requiredKeys = ['post_id', 'current_user'];
        foreach ($requiredKeys as $key) {
            if (!isset($_POST[$key])) {
                return JsonResponse::getErrorResponse('Missing required key in POST data: ' . $key);
            }
        }
        $output = $this->core->getQueries()->toggleLikes($_POST['post_id'], $this->core->getUser()->getId());

        if ($output['status'] === "false") {
            return JsonResponse::getErrorResponse('Catch Fail in Query');
        }

        $this->sendSocketMessage([
            'type' => 'edit_likes',
            'post_id' => $_POST['post_id'],
            'status' => $output['status'],
            'likesCount' => $output['likesCount'],
            'likesFromStaff' => $output['likesFromStaff']
        ]);

        return JsonResponse::getSuccessResponse([
            'status' => $output['status'], // 'like' or 'unlike'
            'likesCount' => $output['likesCount'], // Total likes count
            'likesFromStaff' => $output['likesFromStaff'] // Likes from staff
        ]);
    }

    /**
     * this function opens a WebSocket client and sends a message with the corresponding update
     * @param array<mixed> $msg_array
     */
    private function sendSocketMessage(array $msg_array): void {
        $msg_array['user_id'] = $this->core->getUser()->getId();
        $msg_array['page'] = $this->core->getConfig()->getTerm() . '-' . $this->core->getConfig()->getCourse() . "-discussion_forum";
        try {
            $client = new Client($this->core);
            $client->json_send($msg_array);
        }
        catch (WebSocket\ConnectionException $e) {
            $this->core->addNoticeMessage("WebSocket Server is down, page won't load dynamically.");
        }
    }
}<|MERGE_RESOLUTION|>--- conflicted
+++ resolved
@@ -15,10 +15,7 @@
 use Symfony\Component\Routing\Annotation\Route;
 use app\libraries\socket\Client;
 use app\entities\forum\Post;
-<<<<<<< HEAD
 use app\entities\forum\Thread;
-=======
->>>>>>> c5a51378
 use WebSocket;
 
 /**
@@ -1268,29 +1265,16 @@
         $repo = $this->core->getCourseEntityManager()->getRepository(Post::class);
         $post_id = $_POST["post_id"];
         $output = [];
-<<<<<<< HEAD
-        $post = $repo->getPostHistory($post_id);
-        $edit_author_ids = $post->getHistory()->map(function ($x) {
-            return $x->getEditAuthor();
-        })->toArray();
-        $edit_authors = $this->core->getQueries()->getUsersByIds($edit_author_ids);
-        $edit_authors_display = $this->core->getQueries()->getDisplayUserInfoFromUserIds($edit_author_ids);
-=======
         $post = $repo->getPostWithHistory($post_id);
->>>>>>> c5a51378
 
         $GLOBALS['totalAttachments'] = 0;
         $edit_id = 0;
         foreach ($post->getHistory() as $version) {
             $tmp = [];
-<<<<<<< HEAD
-            $tmp['user'] = (!$this->modifyAnonymous($post->getAuthor()->getId()) && $post->getAuthor()->getId() == $version->getEditAuthor() && $post->isAnonymous()) ? '' : $version->getEditAuthor();
-=======
             // If I'm not full-access nor post author, AND the post author was the editor, AND the post is anonymous, then preserve anonymity
             $tmp['user'] = (!$this->modifyAnonymous($post->getAuthor()->getId())
                             && $post->getAuthor()->getId() == $version->getEditAuthor()->getId()
                             && $post->isAnonymous()) ? '' : $version->getEditAuthor()->getId();
->>>>>>> c5a51378
             $tmp['content'] = $this->core->getOutput()->renderTwigTemplate("forum/RenderPost.twig", [
                 "post_content" => $version->getContent(),
                 "render_markdown" => false,
@@ -1306,15 +1290,9 @@
                 "edit_id" => $post_id . "-" . $edit_id,
             ]);
             $emptyAuthor = $tmp['user'] === '';
-<<<<<<< HEAD
-            $tmp['user_info'] = $emptyAuthor ? ['given_name' => 'Anonymous', 'family_name' => '', 'email' => '', 'pronouns' => '', 'display_pronouns' => false ] : $edit_authors_display[$tmp['user']];
-            $tmp['is_staff_post'] = !$emptyAuthor && $edit_authors[$version->getEditAuthor()]->accessFullGrading();
-            $tmp['post_time'] = DateUtils::parseDateTime($version->getEditTimestamp(), $this->core->getConfig()->getTimezone())->format("n/j g:i A");
-=======
             $tmp['user_info'] = $emptyAuthor ? ['given_name' => 'Anonymous', 'family_name' => '', 'email' => '', 'pronouns' => '', 'display_pronouns' => false ] : $version->getEditAuthor()->getDisplayInfo();
             $tmp['is_staff_post'] = $version->getEditAuthor()->accessFullGrading();
             $tmp['post_time'] = DateUtils::parseDateTime($version->getEditTimestamp(), $this->core->getConfig()->getTimezone())->format($this->core->getConfig()->getDateTimeFormat()->getFormat('forum'));
->>>>>>> c5a51378
             $output[] = $tmp;
             $edit_id++;
         }
@@ -1339,15 +1317,9 @@
                 "edit_id" => $post_id . "-" . $edit_id,
             ]);
             $emptyAuthor = $tmp['user'] === '';
-<<<<<<< HEAD
-            $tmp['user_info'] = $emptyAuthor ? ['given_name' => 'Anonymous', 'family_name' => '', 'email' => '', 'pronouns' => '', 'display_pronouns' => false ] : $this->core->getQueries()->getDisplayUserInfoFromUserId($tmp['user']);
-            $tmp['is_staff_post'] = !$emptyAuthor && $post->getAuthor()->accessFullGrading();
-            $tmp['post_time'] = DateUtils::parseDateTime($post->getTimestamp(), $this->core->getConfig()->getTimezone())->format("n/j g:i A");
-=======
             $tmp['user_info'] = $emptyAuthor ? ['given_name' => 'Anonymous', 'family_name' => '', 'email' => '', 'pronouns' => '', 'display_pronouns' => false ] : $post->getAuthor()->getDisplayInfo();
             $tmp['is_staff_post'] = !$emptyAuthor && $post->getAuthor()->accessFullGrading();
             $tmp['post_time'] = DateUtils::parseDateTime($post->getTimestamp(), $this->core->getConfig()->getTimezone())->format($this->core->getConfig()->getDateTimeFormat()->getFormat('forum'));
->>>>>>> c5a51378
             $output[] = $tmp;
         }
         return $this->core->getOutput()->renderJsonSuccess($output);
