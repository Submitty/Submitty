/* global displaySuccessMessage */
/* global luxon */
/* global hljs */
/* exported markForDeletion */
/* exported unMarkForDeletion */
/* exported  displayHistoryAttachment */
/* exported toggleUpduck */
/* exported toggleLike */
// eslint-disable-next-line no-unused-vars
function categoriesFormEvents() {
    $('#ui-category-list').sortable({
        items: '.category-sortable',
        handle: '.handle',
        // eslint-disable-next-line no-unused-vars
        update: function (event, ui) {
            reorderCategories();
        },
    });
    $('#ui-category-list').find('.fa-edit').click(function () {
        const item = $(this).parent().parent().parent();
        const category_desc = item.find('.categorylistitem-desc span').text().trim();
        item.find('.categorylistitem-editdesc input').val(category_desc);
        item.find('.categorylistitem-desc').hide();
        item.find('.categorylistitem-editdesc').show();
    });
    $('#ui-category-list').find('.fa-times').click(function () {
        const item = $(this).parent().parent().parent();
        item.find('.categorylistitem-editdesc').hide();
        item.find('.categorylistitem-desc').show();
    });

    const refresh_color_select = function (element) {
        $(element).css('background-color', $(element).val());
    };

    $('.category-color-picker').each(function () {
        refresh_color_select($(this));
    });
}

// eslint-disable-next-line no-unused-vars
function openFileForum(directory, file, path) {
    // eslint-disable-next-line no-undef
    const url = `${buildCourseUrl(['display_file'])}?dir=${directory}&file=${file}&path=${path}`;
    window.open(url, '_blank', 'toolbar=no,scrollbars=yes,resizable=yes, width=700, height=600');
}

function checkForumFileExtensions(post_box_id, files) {
    const count = files.length;
    for (let i = 0; i < files.length; i++) {
        // eslint-disable-next-line no-undef
        const extension = getFileExtension(files[i].name);
        if (!['gif', 'png', 'jpg', 'jpeg', 'bmp'].includes(extension)) {
            // eslint-disable-next-line no-undef
            deleteSingleFile(files[i].name, post_box_id, false);
            // eslint-disable-next-line no-undef
            removeLabel(files[i].name, post_box_id);
            files.splice(i, 1);
            i--;
        }
    }
    return count === files.length;
}

function resetForumFileUploadAfterError(displayPostId) {
    $(`#file_name${displayPostId}`).html('');
    document.getElementById(`file_input_label${displayPostId}`).style.border = '2px solid red';
    document.getElementById(`file_input${displayPostId}`).value = null;
}

// eslint-disable-next-line no-unused-vars
function checkNumFilesForumUpload(input, post_id) {
    // eslint-disable-next-line no-undef
    const displayPostId = (typeof post_id !== 'undefined') ? `_${escapeSpecialChars(post_id)}` : '';
    if (input.files.length > 5) {
        // eslint-disable-next-line no-undef
        displayErrorMessage('Max file upload size is 5. Please try again.');
        resetForumFileUploadAfterError(displayPostId);
    }
    else {
        if (!checkForumFileExtensions(input.files)) {
            // eslint-disable-next-line no-undef
            displayErrorMessage('Invalid file type. Please upload only image files. (PNG, JPG, GIF, BMP...)');
            resetForumFileUploadAfterError(displayPostId);
            return;
        }
        $(`#file_name${displayPostId}`).html(`<p style="display:inline-block;">${input.files.length} files selected.</p>`);
        $('#messages').fadeOut();
        document.getElementById(`file_input_label${displayPostId}`).style.border = '';
    }
}

function uploadImageAttachments(attachment_box) {
    const observer = new MutationObserver((e) => {
        if (e[0].addedNodes.length === 0 || e[0].addedNodes[0].className === 'thumbnail') {
            return;
        }
        // eslint-disable-next-line no-undef
        const part = get_part_number(e[0]);
        if (isNaN(parseInt(part))) {
            return;
        }
        const target = $(e[0].target).find('tr')[$(e[0].target).find('tr').length - 1];
        let file_object = null;
        const filename = $(target).attr('fname');
        // eslint-disable-next-line no-undef
        for (let j = 0; j < file_array[part - 1].length; j++) {
            // eslint-disable-next-line no-undef
            if (file_array[part - 1][j].name === filename) {
                // eslint-disable-next-line no-undef
                file_object = file_array[part - 1][j];
                break;
            }
        }
        const image = document.createElement('div');
        $(image).addClass('thumbnail');
        $(image).css('background-image', `url(${window.URL.createObjectURL(file_object)})`);
        target.prepend(image);
    });
    $(attachment_box).each(function () {
        observer.observe($(this)[0], {
            childList: true,
            subtree: true,
        });
    });
}

function testAndGetAttachments(post_box_id, dynamic_check) {
    const index = post_box_id - 1;
    const files = [];
    // eslint-disable-next-line no-undef
    for (let j = 0; j < file_array[index].length; j++) {
        // eslint-disable-next-line no-undef
        if (file_array[index][j].name.indexOf("'") !== -1
            // eslint-disable-next-line no-undef
            || file_array[index][j].name.indexOf('"') !== -1) {
            // eslint-disable-next-line no-undef
            alert(`ERROR! You may not use quotes in your filename: ${file_array[index][j].name}`);
            return false;
        }
        // eslint-disable-next-line no-undef
        else if (file_array[index][j].name.indexOf('\\\\') !== -1
            // eslint-disable-next-line no-undef
            || file_array[index][j].name.indexOf('/') !== -1) {
            // eslint-disable-next-line no-undef
            alert(`ERROR! You may not use a slash in your filename: ${file_array[index][j].name}`);
            return false;
        }
        // eslint-disable-next-line no-undef
        else if (file_array[index][j].name.indexOf('<') !== -1
            // eslint-disable-next-line no-undef
            || file_array[index][j].name.indexOf('>') !== -1) {
            // eslint-disable-next-line no-undef
            alert(`ERROR! You may not use angle brackets in your filename: ${file_array[index][j].name}`);
            return false;
        }
        // eslint-disable-next-line no-undef
        files.push(file_array[index][j]);
    }

    let valid = true;
    if (!checkForumFileExtensions(post_box_id, files)) {
        // eslint-disable-next-line no-undef
        displayErrorMessage('Invalid file type. Please upload only image files. (PNG, JPG, GIF, BMP...)');
        valid = false;
    }

    if (files.length > 5) {
        if (dynamic_check) {
            // eslint-disable-next-line no-undef
            displayErrorMessage('Max file upload size is 5. Please remove attachments accordingly.');
        }
        else {
            // eslint-disable-next-line no-undef
            displayErrorMessage('Max file upload size is 5. Please try again.');
        }
        valid = false;
    }

    if (!valid) {
        return false;
    }
    else {
        const submitButtons = document.querySelectorAll(`[data-post_box_id="${post_box_id}"] input[type="submit"]`);
        submitButtons.forEach((button) => {
            button.disabled = false;
        });
        return files;
    }
}

function publishFormWithAttachments(form, test_category, error_message, is_thread) {
    if (!form[0].checkValidity()) {
        form[0].reportValidity();
        return false;
    }
    if (test_category) {
        if ((!form.prop('ignore-cat')) && form.find('.btn-selected').length === 0 && ($('.cat-buttons input').is(':checked') === false)) {
            alert('At least one category must be selected.');
            return false;
        }
    }
    const post_box_id = form.find('.thread-post-form').data('post_box_id');
    const formData = new FormData(form[0]);

    const files = testAndGetAttachments(post_box_id, false);
    if (files === false) {
        return false;
    }
    for (let i = 0; i < files.length; i++) {
        formData.append('file_input[]', files[i], files[i].name);
    }
    const submit_url = form.attr('action');

    form.find('[type=submit]').prop('disabled', true);

    $.ajax({
        url: submit_url,
        data: formData,
        processData: false,
        contentType: false,
        type: 'POST',
        success: function (data) {
            try {
                // eslint-disable-next-line no-var
                var json = JSON.parse(data);

                if (json['status'] === 'fail') {
                    // eslint-disable-next-line no-undef
                    displayErrorMessage(json['message']);
                    return;
                }
            }
            catch (err) {
                // eslint-disable-next-line no-undef
                displayErrorMessage('Error parsing data. Please try again.');
                return;
            }
            // Now that we've successfully submitted the form, clear autosave data
            // eslint-disable-next-line no-undef
            cancelDeferredSave(autosaveKeyFor(form));
            clearReplyBoxAutosave(form);

            const thread_id = json['data']['thread_id'];
            if (is_thread) {
                window.socketClient.send({ type: 'new_thread', thread_id: thread_id });
            }
            else {
                const post_id = json['data']['post_id'];
                let reply_level = form[0].hasAttribute('id') ? parseInt(form.prev().attr('data-reply_level')) : 0;
                reply_level = reply_level < 7 ? reply_level + 1 : reply_level;
                const post_box_ids = $('.post_reply_form .thread-post-form').map(function () {
                    return $(this).data('post_box_id');
                }).get();
                const max_post_box_id = Math.max.apply(Math, post_box_ids);
                window.socketClient.send({ type: 'new_post', thread_id: thread_id, post_id: post_id, reply_level: reply_level, post_box_id: max_post_box_id });
            }

            window.location.href = json['data']['next_page'];
        },
        error: function () {
            // eslint-disable-next-line no-undef
            displayErrorMessage(error_message);
        },
    });
    return false;
}

// eslint-disable-next-line no-unused-vars
function createThread(e) {
    e.preventDefault();
    try {
        return publishFormWithAttachments($(this), true, 'Something went wrong while creating thread. Please try again.', true);
    }
    catch (err) {
        console.error(err);
        alert('Something went wrong. Please try again.');
        return false;
    }
}

function publishPost(e) {
    e.preventDefault();
    try {
        return publishFormWithAttachments($(this), false, 'Something went wrong while publishing post. Please try again.', false);
    }
    catch (err) {
        console.error(err);
        alert('Something went wrong. Please try again.');
        return false;
    }
}

function socketNewOrEditPostHandler(post_id, reply_level, post_box_id = null, edit = false) {
    $.ajax({
        type: 'POST',
        // eslint-disable-next-line no-undef
        url: buildCourseUrl(['forum', 'posts', 'single']),
        data: { post_id: post_id, reply_level: reply_level, post_box_id: post_box_id, edit: edit, csrf_token: window.csrfToken },
        success: function (response) {
            try {
                const new_post = JSON.parse(response).data;
                const forum_display_setting = Cookies.get('forum_display_option');
                if (!edit) {
                    const parent_id = $($(new_post)[0]).attr('data-parent_id');
                    const parent_post = $(`#${parent_id}`);
                    if (forum_display_setting === 'reverse-time') {
                        $(new_post).insertAfter('#currents-thread').hide().fadeIn();
                    }
                    else if (forum_display_setting === 'time') {
                        $(new_post).insertBefore('#post-hr').hide().fadeIn();
                    }
                    else if (parent_post.hasClass('first_post')) {
                        if (forum_display_setting === 'reverse-tree') {
                            $(new_post).insertAfter('#current-thread').hide().fadeIn();
                        }
                        else if (forum_display_setting === 'alpha' || forum_display_setting === 'alpha_by_registration' || forum_display_setting === 'alpha_by_rotating') {
                            $(new_post).insertBefore('#post-hr').hide().fadeIn();
                            displaySuccessMessage('Refresh for correct ordering');
                        }
                        else {
                            $(new_post).insertBefore('#post-hr').hide().fadeIn();
                        }
                    }
                    else {
                        const sibling_posts = $(`[data-parent_id="${parent_id}"]`);
                        if (sibling_posts.length !== 0) {
                            const parent_sibling_posts = $(`#${parent_id} ~ .post_box`).map(function () {
                                return $(this).attr('data-reply_level') <= $(`#${parent_id}`).attr('data-reply_level') ? this : null;
                            });
                            if (parent_sibling_posts.length !== 0) {
                                $(new_post).insertBefore(parent_sibling_posts.first()).hide().fadeIn();
                                displaySuccessMessage('Refresh for correct ordering');
                            }
                        }
                        else {
                            $(new_post).insertAfter(parent_post.next()).hide().fadeIn();
                        }
                    }
                }
                else {
                    const original_post = $(`#${post_id}`);
                    $(new_post).insertBefore(original_post);
                    original_post.next().remove();
                    original_post.remove();
                }

                $(`#${post_id}`).addClass('new_post');
                $(`#${post_id}-reply`).css('display', 'none');
                $(`#${post_id}-reply`).submit(publishPost);
                // eslint-disable-next-line no-undef
                previous_files[post_box_id] = [];
                // eslint-disable-next-line no-undef
                label_array[post_box_id] = [];
                // eslint-disable-next-line no-undef
                file_array[post_box_id] = [];
                uploadImageAttachments(`#${post_id}-reply .upload_attachment_box`);
                hljs.highlightAll();
            }
            catch (error) {
                // eslint-disable-next-line no-undef
                displayErrorMessage('Error parsing new post. Please refresh the page.');
            }
        },
    });
}

function socketDeletePostHandler(post_id) {
    const main_post = $(`#${post_id}`);
    const sibling_posts = $(`#${post_id} ~ .post_box`).map(function () {
        return $(this).attr('data-reply_level') <= $(`#${post_id}`).attr('data-reply_level') ? this : null;
    });
    if (sibling_posts.length !== 0) {
        // eslint-disable-next-line no-var
        var posts_to_delete = main_post.nextUntil(sibling_posts.first());
    }
    else {
        // eslint-disable-next-line no-var, no-redeclare
        var posts_to_delete = main_post.nextUntil('#post-hr');
    }

    posts_to_delete.filter('.reply-box').remove();
    main_post.add(posts_to_delete).fadeOut(400, () => {
        main_post.add(posts_to_delete).remove();
    });
}

function socketNewOrEditThreadHandler(thread_id, edit = false) {
    $.ajax({
        type: 'POST',
        // eslint-disable-next-line no-undef
        url: buildCourseUrl(['forum', 'threads', 'single']),
        data: { thread_id: thread_id, csrf_token: window.csrfToken },
        success: function (response) {
            try {
                const new_thread = JSON.parse(response).data;
                if (!edit) {
                    if ($(new_thread).find('.thread-announcement').length !== 0) {
                        const last_bookmarked_announcement = $('.thread-announcement').siblings('.thread-favorite').last().parent().parent();
                        if (last_bookmarked_announcement.length !== 0) {
                            $(new_thread).insertAfter(last_bookmarked_announcement.next()).hide().fadeIn('slow');
                        }
                        else {
                            $(new_thread).insertBefore($('.thread_box_link').first()).hide().fadeIn('slow');
                        }
                    }
                    else {
                        let spot_after_announcements = $('.thread_box_link').first();
                        if ($(new_thread).find('.thread-announcement-expiring').length === 1) {
                            $(new_thread).insertBefore($('.thread_box_link').first()).hide().fadeIn('slow');
                        }
                        else {
                            while (spot_after_announcements.find('.thread-announcement-expiring').length !== 0) {
                                spot_after_announcements = spot_after_announcements.next();
                            }
                            while (spot_after_announcements.find('.thread-favorite').length !== 0) {
                                spot_after_announcements = spot_after_announcements.next();
                            }
                            $(new_thread).insertBefore(spot_after_announcements).hide().fadeIn('slow');
                        }
                    }
                }
                else {
                    const original_thread = $(`[data-thread_id="${thread_id}"]`);
                    $(new_thread).insertBefore(original_thread);
                    original_thread.next().remove();
                    original_thread.remove();
                }
                // eslint-disable-next-line eqeqeq
                if ($('data#current-thread').val() != thread_id) {
                    $(`[data-thread_id="${thread_id}"] .thread_box`).removeClass('active');
                }
            }
            catch (err) {
                // eslint-disable-next-line no-undef
                displayErrorMessage('Error parsing new thread. Please refresh the page.');
                return;
            }
        },
        // eslint-disable-next-line no-unused-vars
        error: function (a, b) {
            window.alert('Something went wrong when adding new thread. Please refresh the page.');
        },
    });
}

function socketDeleteOrMergeThreadHandler(thread_id, merge = false, merge_thread_id = null) {
    const thread_to_delete = `[data-thread_id='${thread_id}']`;
    $(thread_to_delete).fadeOut('slow', () => {
        $(thread_to_delete).next().remove();
        $(thread_to_delete).remove();
    });

    // eslint-disable-next-line eqeqeq
    if ($('#current-thread').val() == thread_id) {
        if (merge) {
            // eslint-disable-next-line no-var, no-undef
            var new_url = buildCourseUrl(['forum', 'threads', merge_thread_id]);
        }
        else {
            // eslint-disable-next-line no-var, no-undef, no-redeclare
            var new_url = buildCourseUrl(['forum', 'threads']);
        }
        window.location.replace(new_url);
    }
    // eslint-disable-next-line eqeqeq
    else if (merge && $('#current-thread').val() == merge_thread_id) {
        // will be changed when posts work with sockets
        window.location.reload();
    }
}

function socketResolveThreadHandler(thread_id) {
    const icon_to_update = $(`[data-thread_id='${thread_id}']`).find('i.fa-question');
    $(icon_to_update).fadeOut(400, () => {
        $(icon_to_update).removeClass('fa-question thread-unresolved').addClass('fa-check thread-resolved').fadeIn(400);
    });
    $(icon_to_update).attr('title', 'Thread Resolved');
    $(icon_to_update).attr('aria-label', 'Thread Resolved');

    // eslint-disable-next-line eqeqeq
    if ($('#current-thread').val() == thread_id) {
        $("[title='Mark thread as resolved']").remove();
    }
}

function socketAnnounceThreadHandler(thread_id) {
    /*
  * 1. get announced thread with thread_id
  * 2. find correct new place according to the following order:
  *     announcements & pins --> announcements only --> pins only --> other
  *     each group should be sorted chronologically
  * 3. if thread is "active" thread update related elements
  * */
    const thread_to_announce = `[data-thread_id='${thread_id}']`;
    const hr = $(thread_to_announce).next(); // saving the <hr> for inserting later below the thread div
    hr.remove(); // removing this sibling <hr>
    // if there exists other announcements
    if ($('.thread-announcement').length !== 0) {
    // if thread to announce is already bookmarked
        if ($(thread_to_announce).find('.thread-favorite').length !== 0) {
            // if there exists other bookmarked announcements
            if ($('.thread-announcement').siblings('.thread-favorite').length !== 0) {
                // notice that ids in desc order are also in a chronological order (newest : oldest)
                // get announcement threads ids as an array -> [7, 6, 4, 3]
                const announced_pinned_threads_ids = $('.thread-announcement').siblings('.thread-favorite').parent().parent().map(function () {
                    return Number($(this).attr('data-thread_id'));
                }).get();
                // look for thread to insert before -> thread_id 4 if inserting thread_id = 5
                for (let i = 0; i < announced_pinned_threads_ids.length; i++) {
                    if (announced_pinned_threads_ids[i] < thread_id) {
                        // eslint-disable-next-line no-var
                        var thread_to_insert_before = `[data-thread_id='${announced_pinned_threads_ids[i]}']`;
                        $(thread_to_announce).insertBefore($(thread_to_insert_before)).hide().fadeIn('slow');
                        break;
                    }

                    // if last thread then insert after -> if inserting thread_id = 2
                    if (i === announced_pinned_threads_ids.length - 1) {
                        // eslint-disable-next-line no-var
                        var thread_to_insert_after = `[data-thread_id='${announced_pinned_threads_ids[i]}']`;
                        $(thread_to_announce).insertAfter($(thread_to_insert_after).next()).hide().fadeIn('slow');
                    }
                }
            }
            // no bookmarked announcements -> insert already-bookmarked new announcement at the beginning
            else {
                $(thread_to_announce).insertBefore($('.thread_box_link').first()).hide().fadeIn('slow');
            }
        }
        // thread to announce is not bookmarked
        else {
            // find announcements that are not bookmarked
            const announced_pinned_threads = $('.thread-announcement').siblings('.thread-favorite').parent().parent();
            const announced_only_threads = $('.thread-announcement').parent().parent().not(announced_pinned_threads);
            if (announced_only_threads.length !== 0) {
                const announced_only_threads_ids = $(announced_only_threads).map(function () {
                    return Number($(this).attr('data-thread_id'));
                }).get();
                for (let i = 0; i < announced_only_threads_ids.length; i++) {
                    if (announced_only_threads_ids[i] < thread_id) {
                        // eslint-disable-next-line no-var, no-redeclare
                        var thread_to_insert_before = `[data-thread_id='${announced_only_threads_ids[i]}']`;
                        $(thread_to_announce).insertBefore($(thread_to_insert_before)).hide().fadeIn('slow');
                        break;
                    }

                    if (i === announced_only_threads_ids.length - 1) {
                        // eslint-disable-next-line no-var, no-redeclare
                        var thread_to_insert_after = `[data-thread_id='${announced_only_threads_ids[i]}']`;
                        $(thread_to_announce).insertAfter($(thread_to_insert_after).next()).hide().fadeIn('slow');
                    }
                }
            }
            // if all announcements are bookmarked -> insert new announcement after the last one
            else {
                // eslint-disable-next-line no-var, no-redeclare
                var thread_to_insert_after = announced_pinned_threads.last();
                $(thread_to_announce).insertAfter($(thread_to_insert_after).next()).hide().fadeIn('slow');
            }
        }
    }
    // no annoucements at all -> insert new announcement at the beginning
    else {
        $(thread_to_announce).insertBefore($('.thread_box_link').first()).hide().fadeIn('slow');
    }

    let announcement_icon = '<i class="fas fa-thumbtack thread-announcement" title = "Pinned to the top" aria-label="Pinned to the top"></i>';
    $(thread_to_announce).children().prepend(announcement_icon);
    $(hr).insertAfter($(thread_to_announce)); // insert <hr> right after thread div
    // if user's current thread is the one modified -> update
    // eslint-disable-next-line eqeqeq
    if ($('#current-thread').val() == thread_id) {
    // if is instructor
        const instructor_pin = $('.not-active-thread-announcement');
        if (instructor_pin.length) {
            instructor_pin.removeClass('.not-active-thread-announcement').addClass('active-thread-remove-announcement');
            instructor_pin.attr('onClick', instructor_pin.attr('onClick').replace('1,', '0,').replace('pin this thread to the top?', 'unpin this thread?'));
            instructor_pin.attr('title', 'Unpin Thread');
            instructor_pin.attr('aria-label', 'Unpin Thread');
            instructor_pin.children().removeClass('golden_hover').addClass('reverse_golden_hover');
        }
        else {
            announcement_icon = '<i class="fas fa-thumbtack active-thread-announcement" title = "Pinned Thread" aria-label="Pinned Thread"></i>';
            $('#posts_list').find('h2').prepend(announcement_icon);
        }
    }
}

function socketUnpinThreadHandler(thread_id) {
    const thread_to_unpin = `[data-thread_id='${thread_id}']`;

    const hr = $(thread_to_unpin).next(); // saving the <hr> for inserting later below the thread div
    hr.remove(); // removing this sibling <hr>

    const not_pinned_threads = $('.thread_box').not($('.thread-announcement').parent()).parent();
    // if there exists other threads that are not pinned
    if (not_pinned_threads.length) {
        // if thread is bookmarked
        if ($(thread_to_unpin).find('.thread-favorite').length !== 0) {
            // if there exists other threads that are bookmarked
            if (not_pinned_threads.find('.thread-favorite').length !== 0) {
                const bookmarked_threads_ids = not_pinned_threads.find('.thread-favorite').parent().parent().map(function () {
                    return Number($(this).attr('data-thread_id'));
                }).get();

                for (let i = 0; i < bookmarked_threads_ids.length; i++) {
                    if (bookmarked_threads_ids[i] < thread_id) {
                        // eslint-disable-next-line no-var
                        var thread_to_insert_before = `[data-thread_id='${bookmarked_threads_ids[i]}']`;
                        $(thread_to_unpin).insertBefore($(thread_to_insert_before)).hide().fadeIn('slow');
                        break;
                    }

                    if (i === bookmarked_threads_ids.length - 1) {
                        // eslint-disable-next-line no-var
                        var thread_to_insert_after = `[data-thread_id='${bookmarked_threads_ids[i]}']`;
                        $(thread_to_unpin).insertAfter($(thread_to_insert_after).next()).hide().fadeIn('slow');
                    }
                }
            }
            // no other bookmarked threads -> insert thread at the beginning of not announced threads
            else {
                $(thread_to_unpin).insertBefore(not_pinned_threads.first()).hide().fadeIn('slow');
            }
        }
        // thread is not bookmarked
        else {
            // if there exists other threads that are neither bookmarked nor pinned
            const not_bookmarked_threads = not_pinned_threads.not($('.thread-favorite').parent().parent());
            if (not_bookmarked_threads.length) {
                const not_bookmarked_threads_ids = not_bookmarked_threads.map(function () {
                    return Number($(this).attr('data-thread_id'));
                }).get();

                for (let i = 0; i < not_bookmarked_threads_ids.length; i++) {
                    if (not_bookmarked_threads_ids[i] < thread_id) {
                        // eslint-disable-next-line no-var, no-redeclare
                        var thread_to_insert_before = `[data-thread_id='${not_bookmarked_threads_ids[i]}']`;
                        $(thread_to_unpin).insertBefore($(thread_to_insert_before)).hide().fadeIn('slow');
                        break;
                    }

                    if (i === not_bookmarked_threads_ids.length - 1) {
                        // eslint-disable-next-line no-var, no-redeclare
                        var thread_to_insert_after = `[data-thread_id='${not_bookmarked_threads_ids[i]}']`;
                        $(thread_to_unpin).insertAfter($(thread_to_insert_after).next()).hide().fadeIn('slow');
                    }
                }
            }
            // no other threads -> insert thread at the end
            else {
                // eslint-disable-next-line no-var, no-redeclare
                var thread_to_insert_after = $('.thread_box').last().parent();
                $(thread_to_unpin).insertAfter($(thread_to_insert_after).next()).hide().fadeIn('slow');
            }
        }
    }
    // no unpinned threads -> insert thread at the end
    else {
        // eslint-disable-next-line no-var, no-redeclare
        var thread_to_insert_after = $('.thread_box').last().parent();
        $(thread_to_unpin).insertAfter($(thread_to_insert_after).next()).hide().fadeIn('slow');
    }

    $(hr).insertAfter($(thread_to_unpin)); // insert <hr> right after thread div
    $(thread_to_unpin).find('.thread-announcement').remove();

    // if user's current thread is the one modified -> update
    // eslint-disable-next-line eqeqeq
    if ($('#current-thread').val() == thread_id) {
    // if is instructor
        const instructor_pin = $('.active-thread-remove-announcement');
        if (instructor_pin.length) {
            instructor_pin.removeClass('active-thread-remove-announcement').addClass('not-active-thread-announcement');
            instructor_pin.attr('onClick', instructor_pin.attr('onClick').replace('0,', '1,').replace('unpin this thread?', 'pin this thread to the top?'));
            instructor_pin.attr('title', 'Make thread an announcement');
            instructor_pin.attr('aria-label', 'Pin Thread');
            instructor_pin.children().removeClass('reverse_golden_hover').addClass('golden_hover');
        }
        else {
            $('.active-thread-announcement').remove();
        }
    }
}

// eslint-disable-next-line no-unused-vars
function initSocketClient() {
    // eslint-disable-next-line no-undef
    window.socketClient = new WebSocketClient();
    window.socketClient.onmessage = (msg) => {
        switch (msg.type) {
            case 'new_thread':
                socketNewOrEditThreadHandler(msg.thread_id);
                break;
            case 'delete_thread':
                socketDeleteOrMergeThreadHandler(msg.thread_id);
                break;
            case 'resolve_thread':
                socketResolveThreadHandler(msg.thread_id);
                break;
            case 'announce_thread':
                socketAnnounceThreadHandler(msg.thread_id);
                break;
            case 'unpin_thread':
                socketUnpinThreadHandler(msg.thread_id);
                break;
            case 'merge_thread':
                socketDeleteOrMergeThreadHandler(msg.thread_id, true, msg.merge_thread_id);
                break;
            case 'new_post':
                // eslint-disable-next-line eqeqeq
                if ($('data#current-thread').val() == msg.thread_id) {
                    socketNewOrEditPostHandler(msg.post_id, msg.reply_level, msg.post_box_id);
                }
                break;
            case 'delete_post':
                // eslint-disable-next-line eqeqeq
                if ($('data#current-thread').val() == msg.thread_id) {
                    socketDeletePostHandler(msg.post_id);
                }
                break;
            case 'edit_post':
                // eslint-disable-next-line eqeqeq
                if ($('data#current-thread').val() == msg.thread_id) {
                    socketNewOrEditPostHandler(msg.post_id, msg.reply_level, msg.post_box_id, true);
                }
                break;
            case 'edit_thread':
                // eslint-disable-next-line eqeqeq
                if ($('data#current-thread').val() == msg.thread_id) {
                    socketNewOrEditPostHandler(msg.post_id, msg.reply_level, msg.post_box_id, true);
                }
                socketNewOrEditThreadHandler(msg.thread_id, true);
                break;
            case 'split_post':
                // eslint-disable-next-line eqeqeq
                if ($('data#current-thread').val() == msg.thread_id) {
                    socketDeletePostHandler(msg.post_id);
                }
                socketNewOrEditThreadHandler(msg.new_thread_id, false);
                break;
            default:
                console.log('Undefined message received.');
        }
        thread_post_handler();
        loadThreadHandler();
    };
    window.socketClient.open('discussion_forum');
}

// eslint-disable-next-line no-unused-vars
function changeThreadStatus(thread_id) {
    // eslint-disable-next-line no-undef
    const url = `${buildCourseUrl(['forum', 'threads', 'status'])}?status=1`;
    $.ajax({
        url: url,
        type: 'POST',
        data: {
            thread_id: thread_id,
            // eslint-disable-next-line no-undef
            csrf_token: csrfToken,
        },
        success: function (data) {
            try {
                // eslint-disable-next-line no-var
                var json = JSON.parse(data);
            }
            catch (err) {
                // eslint-disable-next-line no-undef
                displayErrorMessage('Error parsing data. Please try again.');
                return;
            }
            if (json['status'] === 'fail') {
                // eslint-disable-next-line no-undef
                displayErrorMessage(json['message']);
                return;
            }

            window.socketClient.send({ type: 'resolve_thread', thread_id: thread_id });
            window.location.reload();
            // eslint-disable-next-line no-undef
            displaySuccessMessage('Thread marked as resolved.');
        },
        error: function () {
            window.alert('Something went wrong when trying to mark this thread as resolved. Please try again.');
        },
    });
}

// eslint-disable-next-line no-unused-vars
function modifyOrSplitPost(e) {
    e.preventDefault();
    // eslint-disable-next-line no-var
    const form = $(this);
    const formData = new FormData(form[0]);
    formData.append('deleted_attachments', JSON.stringify(getDeletedAttachments()));
    const files = testAndGetAttachments(1, false);
    if (files === false) {
        return false;
    }
    for (let i = 0; i < files.length; i++) {
        formData.append('file_input[]', files[i], files[i].name);
    }
    const submit_url = form.attr('action');

    $.ajax({
        url: submit_url,
        type: 'POST',
        data: formData,
        processData: false,
        contentType: false,
        success: function (response) {
            try {
                // eslint-disable-next-line no-var
                var json = JSON.parse(response);
            }
            catch (e) {
                // eslint-disable-next-line no-undef
                displayErrorMessage('Error parsing data. Please try again.');
                return;
            }
            if (json['status'] === 'fail') {
                // eslint-disable-next-line no-undef
                displayErrorMessage(json['message']);
                return;
            }

            // modify
            if (form.attr('id') === 'thread_form') {
                const thread_id = form.find('#edit_thread_id').val();
                const post_id = form.find('#edit_post_id').val();
                const reply_level = $(`#${post_id}`).attr('data-reply_level');
                const post_box_id = $(`#${post_id}-reply .thread-post-form`).data('post_box_id') - 1;
                const msg_type = json['data']['type'] === 'Post' ? 'edit_post' : 'edit_thread';
                window.socketClient.send({ type: msg_type, thread_id: thread_id, post_id: post_id, reply_level: reply_level, post_box_id: post_box_id });
                window.location.reload();
            }
            // split
            else {
                // eslint-disable-next-line no-var, no-redeclare
                var post_id = form.find('#split_post_id').val();
                const new_thread_id = json['data']['new_thread_id'];
                const old_thread_id = json['data']['old_thread_id'];
                window.socketClient.send({ type: 'split_post', new_thread_id: new_thread_id, thread_id: old_thread_id, post_id: post_id });
                window.location.replace(json['data']['next']);
            }
        },
    });
}

// eslint-disable-next-line no-unused-vars
function showEditPostForm(post_id, thread_id, shouldEditThread, render_markdown, csrf_token) {
    const DateTime = luxon.DateTime;
    if (!checkAreYouSureForm()) {
        return;
    }
    const form = $('#thread_form');
    // eslint-disable-next-line no-undef
    const url = buildCourseUrl(['forum', 'posts', 'get']);
    $.ajax({
        url: url,
        type: 'POST',
        data: {
            post_id: post_id,
            thread_id: thread_id,
            render_markdown: render_markdown,
            csrf_token: csrf_token,
        },
        success: function (data) {
            $('body').css('overflow', 'hidden');
            try {
                // eslint-disable-next-line no-var
                var json = JSON.parse(data);
            }
            catch (err) {
                // eslint-disable-next-line no-undef
                displayErrorMessage('Error parsing data. Please try again');
                return;
            }
            if (json['status'] === 'fail') {
                // eslint-disable-next-line no-undef
                displayErrorMessage(json['message']);
                return;
            }
            json = json['data'];
            const post_content = json.post;
            const lines = post_content.split(/\r|\r\n|\n/).length;
            const anon = json.anon;
            const change_anon = json.change_anon;
            // eslint-disable-next-line no-undef
            const user_id = escapeSpecialChars(json.user);
            const validIsoString = json.post_time.replace(' ', 'T');
            let time = DateTime.fromISO(json.validIsoString, { zone: 'local' });
            if (!time.isValid) {
                // Timezone suffix ":00" might be missing
                time = DateTime.fromISO(`${validIsoString}:00`, { zone: 'local' });
            }
            const categories_ids = json.categories_ids;
            const date = time.toLocaleString(DateTime.DATE_SHORT);
            const timeString = time.toLocaleString(DateTime.TIME_SIMPLE);
            const contentBox = form.find('[name=thread_post_content]')[0];
            contentBox.style.height = lines * 14;
            const editUserPrompt = document.getElementById('edit_user_prompt');
            editUserPrompt.innerHTML = `Editing a post by: ${user_id} on ${date} at ${timeString}`;
            contentBox.value = post_content;
            document.getElementById('edit_post_id').value = post_id;
            document.getElementById('edit_thread_id').value = thread_id;
            if (change_anon) {
                $('#thread_post_anon_edit').prop('checked', anon);
            }
            else {
                $('label[for=Anon]').remove();
                $('#thread_post_anon_edit').remove();
            }
            $('#edit-user-post').css('display', 'block');
            // eslint-disable-next-line no-undef
            captureTabInModal('edit-user-post');
            $('.cat-buttons input').prop('checked', false);
            if (json.markdown === true) {
                $('#markdown_input_').val('1');
                $('#markdown_toggle_').addClass('markdown-active');
                $('#markdown_buttons_').show();
            }
            else {
                $('#markdown_input_').val('0');
                $('#markdown_toggle_').removeClass('markdown-active');
                $('#markdown_buttons_').hide();
            }
            $('#img-table-loc').append(json.img_table);
            $('.display-attachment-name').each(function () {
                $(this).text(decodeURIComponent($(this).text()));
            });

            // If first post of thread
            if (shouldEditThread) {
                const thread_title = json.title;
                const thread_lock_date = json.lock_thread_date;
                const thread_status = json.thread_status;
                let expiration = json.expiration.replace('-', '/');
                expiration = expiration.replace('-', '/');
                $('#title').prop('disabled', false);
                $('.edit_thread').show();
                $('#label_lock_thread').show();
                $('#title').val(thread_title);
                $('#thread_status').val(thread_status);
                $('#lock_thread_date').val(thread_lock_date);
                if (Date.parse(expiration) > new Date()) {
                    $('.expiration').show();
                }
                $('#expirationDate').val(json.expiration);
                // Categories
                $('.cat-buttons').removeClass('btn-selected');
                $.each(categories_ids, (index, category_id) => {
                    const cat_input = $(`.cat-buttons input[value=${category_id}]`);
                    cat_input.prop('checked', true);
                    cat_input.parent().addClass('btn-selected');
                });
                $('.cat-buttons').trigger('eventChangeCatClass');
                $('#thread_form').prop('ignore-cat', false);
                $('#category-selection-container').show();
                $('#thread_status').show();
            }
            else {
                $('#title').prop('disabled', true);
                $('.edit_thread').hide();
                $('.expiration').hide();
                $('#label_lock_thread').hide();
                $('#thread_form').prop('ignore-cat', true);
                $('#category-selection-container').hide();
                $('#thread_status').hide();
            }
        },
        error: function () {
            window.alert('Something went wrong while trying to edit the post. Please try again.');
        },
    });
}

function markForDeletion(ele) {
    $(ele).attr('class', 'btn btn-danger');
    $(ele).attr('onclick', 'unMarkForDeletion(this)');
    $(ele).text('Keep');
}

function unMarkForDeletion(ele) {
    $(ele).attr('class', 'btn btn-default');
    $(ele).attr('onclick', 'markForDeletion(this)');
    $(ele).text('Delete');
}

// eslint-disable-next-line no-unused-vars
function cancelEditPostForum() {
    if (!checkAreYouSureForm()) {
        return;
    }
    const markdown_header = $('#markdown_header_0');
    const edit_button = markdown_header.find('.markdown-write-mode');
    if (markdown_header.attr('data-mode') === 'preview') {
        edit_button.trigger('click');
    }
    $('#edit-user-post').css('display', 'none');
    $(this).closest('.thread-post-form').find('[name=thread_post_content]').val('');
    $('#title').val('');
    $('body').css('overflow', 'auto');
    $('#display-existing-attachments').remove();
}

// eslint-disable-next-line no-unused-vars
function changeDisplayOptions(option) {
    // eslint-disable-next-line no-undef
    thread_id = $('#current-thread').val();
    Cookies.set('forum_display_option', option);
    // eslint-disable-next-line no-undef
    window.location.replace(`${buildCourseUrl(['forum', 'threads', thread_id])}?option=${option}`);
}

function readCategoryValues() {
    const categories_value = [];
    $('#thread_category button').each(function () {
        if ($(this).data('btn-selected') === 'true') {
            categories_value.push($(this).data('cat_id'));
        }
    });
    return categories_value;
}

function readThreadStatusValues() {
    const thread_status_value = [];
    $('#thread_status_select button').each(function () {
        if ($(this).data('btn-selected') === 'true') {
            thread_status_value.push($(this).data('sel_id'));
        }
    });
    return thread_status_value;
}

function dynamicScrollLoadPage(element, atEnd) {
    const load_page = $(element).data(atEnd ? 'next_page' : 'prev_page');
    if (load_page === 0) {
        return false;
    }
    if ($(element).data('dynamic_lock_load')) {
        return null;
    }
    let load_page_callback;
    let load_page_fail_callback;
    const arrow_up = $(element).find('.fa-caret-up');
    const arrow_down = $(element).find('.fa-caret-down');
    const spinner_up = arrow_up.prev();
    const spinner_down = arrow_down.next();
    $(element).data('dynamic_lock_load', true);
    if (atEnd) {
        arrow_down.hide();
        spinner_down.show();
        load_page_callback = function (content, count) {
            spinner_down.hide();
            arrow_down.before(content);
            // eslint-disable-next-line eqeqeq
            if (count == 0) {
                // Stop further loads
                $(element).data('next_page', 0);
            }
            else {
                $(element).data('next_page', parseInt(load_page) + 1);
                arrow_down.show();
            }
            dynamicScrollLoadIfScrollVisible($(element));
        };
        // eslint-disable-next-line no-unused-vars
        load_page_fail_callback = function (content, count) {
            spinner_down.hide();
        };
    }
    else {
        arrow_up.hide();
        spinner_up.show();
        load_page_callback = function (content, count) {
            spinner_up.hide();
            arrow_up.after(content);
            if (count === 0) {
                // Stop further loads
                $(element).data('prev_page', 0);
            }
            else {
                const prev_page = parseInt(load_page) - 1;
                $(element).data('prev_page', prev_page);
                if (prev_page >= 1) {
                    arrow_up.show();
                }
            }
            dynamicScrollLoadIfScrollVisible($(element));
        };
        // eslint-disable-next-line no-unused-vars
        load_page_fail_callback = function (content, count) {
            spinner_up.hide();
        };
    }

    const urlPattern = $(element).data('urlPattern');
    const currentThreadId = $(element).data('currentThreadId');
    const currentCategoriesId = $(element).data('currentCategoriesId');
    // eslint-disable-next-line no-unused-vars
    const course = $(element).data('course');

    const next_url = urlPattern.replace('{{#}}', load_page);

    let categories_value = readCategoryValues();
    let thread_status_value = readThreadStatusValues();

    // var thread_status_value = $("#thread_status_select").val();
    const unread_select_value = $('#unread').is(':checked');
    // eslint-disable-next-line eqeqeq
    categories_value = (categories_value == null) ? '' : categories_value.join('|');
    // eslint-disable-next-line eqeqeq
    thread_status_value = (thread_status_value == null) ? '' : thread_status_value.join('|');
    $.ajax({
        url: next_url,
        type: 'POST',
        data: {
            thread_categories: categories_value,
            thread_status: thread_status_value,
            unread_select: unread_select_value,
            currentThreadId: currentThreadId,
            currentCategoriesId: currentCategoriesId,
            csrf_token: window.csrfToken,
        },
        success: function (r) {
            const x = JSON.parse(r)['data'];
            let content = x.html;
            const count = x.count;
            content = `${content}`;
            $(element).data('dynamic_lock_load', false);
            load_page_callback(content, count);
        },
        error: function () {
            $(element).data('dynamic_lock_load', false);
            load_page_fail_callback();
            window.alert('Something went wrong while trying to load more threads. Please try again.');
        },
    });
    return true;
}

function dynamicScrollLoadIfScrollVisible(jElement) {
    if (jElement[0].scrollHeight <= jElement[0].clientHeight) {
        if (dynamicScrollLoadPage(jElement[0], true) === false) {
            dynamicScrollLoadPage(jElement[0], false);
        }
    }
}

// eslint-disable-next-line no-unused-vars
function dynamicScrollContentOnDemand(jElement, urlPattern, currentThreadId, currentCategoriesId, course) {
    jElement.data('urlPattern', urlPattern);
    jElement.data('currentThreadId', currentThreadId);
    jElement.data('currentCategoriesId', currentCategoriesId);
    jElement.data('course', course);

    dynamicScrollLoadIfScrollVisible(jElement);
    $(jElement).scroll(function () {
        const element = $(this)[0];
        const sensitivity = 2;
        const isTop = element.scrollTop < sensitivity;
        const isBottom = (element.scrollHeight - element.offsetHeight - element.scrollTop) < sensitivity;
        if (isTop) {
            if ($(element).data('prev_page') !== 0) {
                element.scrollTop = sensitivity;
            }
            dynamicScrollLoadPage(element, false);
        }
        else if (isBottom) {
            dynamicScrollLoadPage(element, true);
        }
    });
}

// eslint-disable-next-line no-unused-vars
function resetScrollPosition(id) {
    // eslint-disable-next-line eqeqeq
    if (sessionStorage.getItem(`${id}_scrollTop`) != 0) {
        sessionStorage.setItem(`${id}_scrollTop`, 0);
    }
}

function saveScrollLocationOnRefresh(id) {
    const element = document.getElementById(id);
    $(element).scroll(() => {
        sessionStorage.setItem(`${id}_scrollTop`, $(element).scrollTop());
    });
    $(document).ready(() => {
        if (sessionStorage.getItem(`${id}_scrollTop`) !== null) {
            $(element).scrollTop(sessionStorage.getItem(`${id}_scrollTop`));
        }
    });
}

function checkAreYouSureForm() {
    const elements = $('form');
    if (elements.hasClass('dirty')) {
        if (confirm('You have unsaved changes! Do you want to continue?')) {
            elements.trigger('reinitialize.areYouSure');
            return true;
        }
        else {
            return false;
        }
    }
    return true;
}

// eslint-disable-next-line no-unused-vars
function alterShowDeletedStatus(newStatus) {
    if (!checkAreYouSureForm()) {
        return;
    }
    Cookies.set('show_deleted', newStatus, { path: '/' });
    location.reload();
}

// eslint-disable-next-line no-unused-vars
function alterShowMergeThreadStatus(newStatus, course) {
    if (!checkAreYouSureForm()) {
        return;
    }
    Cookies.set(`${course}_show_merged_thread`, newStatus, { path: '/' });
    location.reload();
}

// eslint-disable-next-line no-unused-vars
function modifyThreadList(currentThreadId, currentCategoriesId, course, loadFirstPage, success_callback) {
    let categories_value = readCategoryValues();
    let thread_status_value = readThreadStatusValues();

    const unread_select_value = $('#unread').is(':checked');
    // eslint-disable-next-line eqeqeq
    categories_value = (categories_value == null) ? '' : categories_value.join('|');
    // eslint-disable-next-line eqeqeq
    thread_status_value = (thread_status_value == null) ? '' : thread_status_value.join('|');
    Cookies.set(`${course}_forum_categories`, categories_value, { path: '/' });
    Cookies.set('forum_thread_status', thread_status_value, { path: '/' });
    Cookies.set('unread_select_value', unread_select_value, { path: '/' });
    // eslint-disable-next-line no-undef
    const url = `${buildCourseUrl(['forum', 'threads'])}?page_number=${(loadFirstPage ? '1' : '-1')}`;
    $.ajax({
        url: url,
        type: 'POST',
        data: {
            thread_categories: categories_value,
            thread_status: thread_status_value,
            unread_select: unread_select_value,
            currentThreadId: currentThreadId,
            currentCategoriesId: currentCategoriesId,
            // eslint-disable-next-line no-undef
            csrf_token: csrfToken,
        },
        success: function (r) {
            let x = JSON.parse(r)['data'];
            const page_number = parseInt(x.page_number);
            const threadCount = parseInt(x.count);
            x = x.html;
            x = `${x}`;
            const jElement = $('#thread_list');
            jElement.children(':not(.fas)').remove();
            $('#thread_list .fa-caret-up').after(x);
            jElement.data('prev_page', page_number - 1);
            jElement.data('next_page', page_number + 1);
            jElement.data('dynamic_lock_load', false);
            $('#thread_list .fa-spinner').hide();
            if (loadFirstPage) {
                $('#thread_list .fa-caret-up').hide();
                $('#thread_list .fa-caret-down').show();
            }
            else {
                $('#thread_list .fa-caret-up').show();
                $('#thread_list .fa-caret-down').hide();
            }

            $('#num_filtered').text(threadCount);

            dynamicScrollLoadIfScrollVisible(jElement);
            loadThreadHandler();
            // eslint-disable-next-line eqeqeq
            if (success_callback != null) {
                success_callback();
            }
        },
        error: function () {
            window.alert('Something went wrong when trying to filter. Please try again.');
            Cookies.remove(`${course}_forum_categories`, { path: '/' });
            Cookies.remove('forum_thread_status', { path: '/' });
        },
    });
}

function toggleLike(post_id, current_user) {
    // eslint-disable-next-line no-undef
    const url = buildCourseUrl(['posts', 'likes']);
    $.ajax({
        url: url,
        type: 'POST',
        data: {
            post_id: post_id,
            current_user: current_user,
            // eslint-disable-next-line no-undef
            csrf_token: csrfToken,
        },
        success: function (data) {
            let json;
            try {
                json = JSON.parse(data);
            }
            catch (err) {
                // eslint-disable-next-line no-undef
                displayErrorMessage('Error parsing data. Please try again.');
                return;
            }
            if (json['status'] === 'fail') {
                // eslint-disable-next-line no-undef
                displayErrorMessage(json['message']);
                return;
            }
            json = json['data'];
            const likes = json['likesCount'];
            const liked = json['status'];
            const staffLiked = json['likesFromStaff'];

            const likeCounterElement = document.getElementById(`likeCounter_${post_id}`);
            let likeCounter = parseInt(likeCounterElement.innerText);

            // eslint-disable-next-line no-useless-concat
            const likeIconSrc = document.getElementById(`likeIcon_${post_id}`);
            let likeIconSrcElement = likeIconSrc.src;

<<<<<<< HEAD
            const theme = localStorage.getItem('theme');
            if (liked === 'unlike') {
                if (theme === 'light' && likeIconSrcElement.endsWith('/img/on-duck-button.svg')) {
                    likeIconSrcElement = likeIconSrcElement.replace('on-duck-button.svg', 'light-mode-off-duck.svg');
=======
            if (liked === 'unlike') {
                likeIconSrcElement = likeIconSrcElement.replace('on-duck-button.svg', 'light-mode-off-duck.svg');

                if (staffLiked > 0) {
                    $(`#likedByInstructor_${post_id}`).show();
>>>>>>> 27c4f818
                }
                else {
                    $(`#likedByInstructor_${post_id}`).hide();
                }
<<<<<<< HEAD
                likeCounter = likes;// set to the sql like value
=======

                likeCounter=likes;//set to the sql like value
>>>>>>> 27c4f818

                likeIconSrc.src = likeIconSrcElement; // Update the state
                likeCounterElement.innerText = likeCounter;
            }
<<<<<<< HEAD
            else if (liked === 'like') {
                if (theme === 'light') {
                    likeIconSrcElement = likeIconSrcElement.replace('light-mode-off-duck.svg', 'on-duck-button.svg');
=======
            else if (liked ==='like') {
                likeIconSrcElement = likeIconSrcElement.replace('light-mode-off-duck.svg', 'on-duck-button.svg');
                if (staffLiked > 0) {
                    $(`#likedByInstructor_${post_id}`).show();
>>>>>>> 27c4f818
                }
                else {
                    $(`#likedByInstructor_${post_id}`).hide();
                }
<<<<<<< HEAD
                likeCounter = likes;

=======
                likeCounter=likes;
>>>>>>> 27c4f818
                likeIconSrc.src = likeIconSrcElement; // Update the state
                likeCounterElement.innerText = likeCounter;
            }
        },
        error: function (err) {
            console.log(err);
        },
    });
}

function displayHistoryAttachment(edit_id) {
    $(`#history-table-${edit_id}`).toggle();
    $(`#history-table-${edit_id}`).find('.attachment-name-history').each(function () {
        $(this).text(decodeURIComponent($(this).text()));
    });
}

// eslint-disable-next-line no-unused-vars
function replyPost(post_id) {
    if ($(`#${post_id}-reply`).css('display') === 'block') {
        $(`#${post_id}-reply`).css('display', 'none');
    }
    else {
        hideReplies();
        $(`#${post_id}-reply`).css('display', 'block');
    }
}

function generateCodeMirrorBlocks(container_element) {
    const codeSegments = container_element.querySelectorAll('.code');
    for (const element of codeSegments) {
        // eslint-disable-next-line no-undef
        const editor0 = CodeMirror.fromTextArea(element, {
            lineNumbers: true,
            readOnly: true,
            cursorHeight: 0.0,
            lineWrapping: true,
            autoRefresh: true,
        });

        const lineCount = editor0.lineCount();
        if (lineCount === 1) {
            editor0.setSize('100%', `${editor0.defaultTextHeight() * 2}px`);
        }
        else {
            // Default height for CodeMirror is 300px... 500px looks good
            const h = (editor0.defaultTextHeight()) * lineCount + 15;
            editor0.setSize('100%', `${h > 500 ? 500 : h}px`);
        }

        editor0.setOption('theme', 'eclipse');
        editor0.refresh();
    }
}

// eslint-disable-next-line no-unused-vars
function showSplit(post_id) {
    // If a thread was merged in the database earlier, we want to reuse the thread id and information
    // so we don't have any loose ends
    // eslint-disable-next-line no-undef
    const url = buildCourseUrl(['forum', 'posts', 'splitinfo']);
    $.ajax({
        url: url,
        type: 'POST',
        data: {
            post_id: post_id,
            // eslint-disable-next-line no-undef
            csrf_token: csrfToken,
        },
        success: function (data) {
            try {
                // eslint-disable-next-line no-var
                var json = JSON.parse(data);
            }
            catch (err) {
                // eslint-disable-next-line no-undef
                displayErrorMessage('Error parsing data. Please try again.');
                return;
            }
            if (json['status'] === 'fail') {
                // eslint-disable-next-line no-undef
                displayErrorMessage(json['message']);
                return;
            }
            json = json['data'];
            if (json['merged_thread_id'] === -1) {
                document.getElementById('split_post_previously_merged').style.display = 'none';
                document.getElementById('split_post_submit').disabled = true;
            }
            else {
                document.getElementById('split_post_previously_merged').style.display = 'block';
                document.getElementById('split_post_submit').disabled = false;
                // eslint-disable-next-line no-undef
                captureTabInModal('popup-post-split', false);
            }
            document.getElementById('split_post_input').value = json['title'];
            document.getElementById('split_post_id').value = post_id;
            let i;
            for (i = 0; i < json['all_categories_list'].length; i++) {
                const id = json['all_categories_list'][i]['category_id'];
                const target = `#split_post_category_${id}`;
                if (json['categories_list'].includes(id)) {
                    if (!($(target).hasClass('btn-selected'))) {
                        $(target).addClass('btn-selected').trigger('eventChangeCatClass');
                        $(target).find("input[type='checkbox']").prop('checked', true);
                    }
                }
                else {
                    if ($(target).hasClass('btn-selected')) {
                        $(target).removeClass('btn-selected').trigger('eventChangeCatClass');
                        $(target).find("input[type='checkbox']").prop('checked', false);
                    }
                }
            }
            $('#popup-post-split').show();
            // eslint-disable-next-line no-undef
            captureTabInModal('popup-post-split');
        },
        error: function () {
            window.alert('Something went wrong while trying to get post information for splitting. Try again later.');
        },
    });
}

// eslint-disable-next-line no-unused-vars
function showHistory(post_id) {
    // eslint-disable-next-line no-undef
    const url = buildCourseUrl(['forum', 'posts', 'history']);
    $.ajax({
        url: url,
        type: 'POST',
        data: {
            post_id: post_id,
            // eslint-disable-next-line no-undef
            csrf_token: csrfToken,
        },
        success: function (data) {
            try {
                // eslint-disable-next-line no-var
                var json = JSON.parse(data);
            }
            catch (err) {
                // eslint-disable-next-line no-undef
                displayErrorMessage('Error parsing data. Please try again.');
                return;
            }
            if (json['status'] === 'fail') {
                // eslint-disable-next-line no-undef
                displayErrorMessage(json['message']);
                return;
            }
            $('#popup-post-history').show();
            // eslint-disable-next-line no-undef
            captureTabInModal('popup-post-history');
            $('#popup-post-history .post_box.history_box').remove();
            $('#popup-post-history .form-body').css('padding', '5px');
            const dummy_box = $($('#popup-post-history .post_box')[0]);
            json = json['data'];
            for (let i = json.length - 1; i >= 0; i -= 1) {
                const post = json[i];
                // eslint-disable-next-line no-undef
                box = dummy_box.clone();
                // eslint-disable-next-line no-undef
                box.show();
                // eslint-disable-next-line no-undef
                box.addClass('history_box');
                // eslint-disable-next-line no-undef
                box.find('.post_content').html(post['content']);
                if (post.is_staff_post) {
                    // eslint-disable-next-line no-undef
                    box.addClass('important');
                }

                const given_name = post['user_info']['given_name'].trim();
                const family_name = post['user_info']['family_name'].trim();
                const author_user_id = post['user'];
                const visible_username = `${given_name} ${(family_name.length === 0) ? '' : (`${family_name.substr(0, 1)}.`)}`;
                let info_name = `${given_name} ${family_name} (${author_user_id})`;
                const visible_user_json = JSON.stringify(visible_username);
                info_name = JSON.stringify(info_name);
                let user_button_code = `<a style='margin-right:2px;display:inline-block; color:black;' onClick='changeName(this.parentNode, ${info_name}, ${visible_user_json}, false)' title='Show full user information'><i class='fas fa-eye' aria-hidden='true'></i></a>&nbsp;`;
                if (!author_user_id) {
                    user_button_code = '';
                }
                // eslint-disable-next-line no-undef
                box.find('span.edit_author').html(`<strong>${visible_username}</strong> ${post['post_time']}`);
                // eslint-disable-next-line no-undef
                box.find('span.edit_author').before(user_button_code);
                // eslint-disable-next-line no-undef
                $('#popup-post-history .form-body').prepend(box);
            }
            $('.history-attachment-table').hide();
            generateCodeMirrorBlocks($('#popup-post-history')[0]);
        },
        error: function () {
            window.alert('Something went wrong while trying to display post history. Please try again.');
        },
    });
}

// eslint-disable-next-line no-unused-vars
function addNewCategory(csrf_token) {
    const newCategory = $('#new_category_text').val();
    const visibleDate = $('#category_visible_date').val();
    // eslint-disable-next-line no-undef
    const url = buildCourseUrl(['forum', 'categories', 'new']);
    $.ajax({
        url: url,
        type: 'POST',
        data: {
            newCategory: newCategory,
            visibleDate: visibleDate,
            rank: $('[id^="categorylistitem-').length,
            csrf_token: csrf_token,
        },
        success: function (data) {
            try {
                // eslint-disable-next-line no-var
                var json = JSON.parse(data);
            }
            catch (err) {
                // eslint-disable-next-line no-undef
                displayErrorMessage('Error parsing data. Please try again.');
                return;
            }
            if (json['status'] === 'fail') {
                // eslint-disable-next-line no-undef
                displayErrorMessage(json['message']);
                return;
            }
            // eslint-disable-next-line no-undef
            displaySuccessMessage(`Successfully created category ${escapeSpecialChars(newCategory)}.`);
            $('#new_category_text').val('');
            // Create new item in #ui-category-list using dummy category
            const category_id = json['data']['new_id'];
            const category_color_code = '#000080';
            // eslint-disable-next-line no-undef
            const category_desc = escapeSpecialChars(newCategory);
            // eslint-disable-next-line no-undef
            newelement = $($('#ui-category-template li')[0]).clone(true);
            // eslint-disable-next-line no-undef
            newelement.attr('id', `categorylistitem-${category_id}`);
            // eslint-disable-next-line no-undef
            newelement.css('color', category_color_code);
            // eslint-disable-next-line no-undef
            newelement.find('.categorylistitem-desc span').text(category_desc);
            // eslint-disable-next-line no-undef
            newelement.find('.category-color-picker').val(category_color_code);
            // eslint-disable-next-line no-undef
            newelement.show();
            // eslint-disable-next-line no-undef
            newelement.addClass('category-sortable');
            // eslint-disable-next-line no-undef
            newcatcolorpicker = newelement.find('.category-color-picker');
            // eslint-disable-next-line no-undef
            newcatcolorpicker.css('background-color', newcatcolorpicker.val());
            // eslint-disable-next-line no-undef
            $('#ui-category-list').append(newelement);
            $('.category-list-no-element').hide();
            refreshCategories();
            window.location.reload();
        },
        error: function () {
            window.alert('Something went wrong while trying to add a new category. Please try again.');
        },
    });
}

// eslint-disable-next-line no-unused-vars
function deleteCategory(category_id, category_desc, csrf_token) {
    // eslint-disable-next-line no-undef
    const url = buildCourseUrl(['forum', 'categories', 'delete']);
    $.ajax({
        url: url,
        type: 'POST',
        data: {
            deleteCategory: category_id,
            csrf_token: csrf_token,
        },
        success: function (data) {
            try {
                // eslint-disable-next-line no-var
                var json = JSON.parse(data);
            }
            catch (err) {
                // eslint-disable-next-line no-undef
                displayErrorMessage('Error parsing data. Please try again.');
                return;
            }
            if (json['status'] === 'fail') {
                // eslint-disable-next-line no-undef
                displayErrorMessage(json['message']);
                return;
            }
            // eslint-disable-next-line no-undef
            displaySuccessMessage(`Successfully deleted category ${escapeSpecialChars(category_desc)}.`);
            $(`#categorylistitem-${category_id}`).remove();
            refreshCategories();
        },
        error: function () {
            window.alert('Something went wrong while trying to add a new category. Please try again.');
        },
    });
}

// eslint-disable-next-line no-unused-vars
function editCategory(category_id, category_desc, category_color, category_date, changed, csrf_token) {
    if (category_desc === null && category_color === null && category_date === null) {
        return;
    }
    const data = { category_id: category_id, csrf_token: csrf_token };
    if (category_desc !== null && changed === 'desc') {
        data['category_desc'] = category_desc;
    }
    if (category_color !== null && changed === 'color') {
        data['category_color'] = category_color;
    }
    if (category_date !== null && changed === 'date') {
        if (category_date.trim() === '') {
            category_date = '    ';
        }

        data['visibleDate'] = category_date;
    }
    // eslint-disable-next-line no-undef
    const url = buildCourseUrl(['forum', 'categories', 'edit']);
    $.ajax({
        url: url,
        type: 'POST',
        data: data,
        success: function (data) {
            try {
                // eslint-disable-next-line no-var
                var json = JSON.parse(data);
            }
            catch (err) {
                // eslint-disable-next-line no-undef
                displayErrorMessage('Error parsing data. Please try again.');
                return;
            }
            if (json['status'] === 'fail') {
                // eslint-disable-next-line no-undef
                displayErrorMessage(json['message']);
                return;
            }
            // eslint-disable-next-line no-undef
            displaySuccessMessage(`Successfully updated category "${category_desc}"!`);
            setTimeout(() => {
                // eslint-disable-next-line no-undef
                removeMessagePopup('theid');
            }, 1000);
            if (category_color !== null) {
                $(`#categorylistitem-${category_id}`).css('color', category_color);
            }
            if (category_desc !== null) {
                $(`#categorylistitem-${category_id}`).find('.categorylistitem-desc span').text(category_desc);
            }
            if (category_date !== null) {
                $(`#categorylistitem-${category_id}`).find('.categorylistitemdate-desc span').text(category_date);
            }

            refreshCategories();
        },
        error: function () {
            window.alert('Something went wrong while trying to add a new category. Please try again.');
        },
    });
}

function refreshCategories() {
    if ($('#ui-category-list').length) {
        // Refresh cat-buttons from #ui-category-list

        let data = $('#ui-category-list').sortable('serialize');
        if (!data.trim()) {
            return;
        }
        data = data.split('&');
        const order = [];
        // eslint-disable-next-line no-var
        for (var i = 0; i < data.length; i += 1) {
            // eslint-disable-next-line no-var
            var category_id = parseInt(data[i].split('=')[1]);
            const category_desc = $(`#categorylistitem-${category_id} .categorylistitem-desc span`).text().trim();
            const category_color = $(`#categorylistitem-${category_id} select`).val();
            order.push([category_id, category_desc, category_color]);
        }

        // Obtain current selected category
        const selected_button = new Set();
        const category_pick_buttons = $('.cat-buttons');
        // eslint-disable-next-line no-var, no-redeclare
        for (var i = 0; i < category_pick_buttons.length; i += 1) {
            const cat_button_checkbox = $(category_pick_buttons[i]).find('input');
            // eslint-disable-next-line no-var, no-redeclare
            var category_id = parseInt(cat_button_checkbox.val());
            if (cat_button_checkbox.prop('checked')) {
                selected_button.add(category_id);
            }
        }

        // Refresh selected categories
        $('#categories-pick-list').empty();
        order.forEach((category) => {
            const category_id = category[0];
            const category_desc = category[1];
            const category_color = category[2];
            let selection_class = '';
            if (selected_button.has(category_id)) {
                selection_class = 'btn-selected';
            }
            const element = ` <div tabindex="0" class="btn cat-buttons ${selection_class}" data-color="${category_color}">${category_desc}\
                                <input aria-label="Category: ${category_desc}" type="checkbox" name="cat[]" value="${category_id}">\
                            </div>`;
            $('#categories-pick-list').append(element);
        });

        $(".cat-buttons input[type='checkbox']").each(function () {
            if ($(this).parent().hasClass('btn-selected')) {
                $(this).prop('checked', true);
            }
        });
    }

    // Selectors for categories pick up
    // If JS enabled hide checkbox
    $('div.cat-buttons input').hide();

    $('.cat-buttons').click(function () {
        if ($(this).hasClass('btn-selected')) {
            $(this).removeClass('btn-selected');
            $(this).find("input[type='checkbox']").prop('checked', false);
        }
        else {
            $(this).addClass('btn-selected');
            $(this).find("input[type='checkbox']").prop('checked', true);
        }
        $(this).trigger('eventChangeCatClass');
    });

    $('.cat-buttons').bind('eventChangeCatClass', changeColorClass);
    $('.cat-buttons').trigger('eventChangeCatClass');
}

function changeColorClass() {
    const color = $(this).data('color');
    $(this).css('border-color', color);
    if ($(this).hasClass('btn-selected')) {
        $(this).css('background-color', color);
        $(this).css('color', 'white');
    }
    else {
        $(this).css('background-color', 'white');
        $(this).css('color', color);
    }
}

function reorderCategories(csrf_token) {
    let data = $('#ui-category-list').sortable('serialize');
    data += `&csrf_token=${csrf_token}`;
    // eslint-disable-next-line no-undef
    const url = buildCourseUrl(['forum', 'categories', 'reorder']);
    $.ajax({
        url: url,
        type: 'POST',
        data: data,
        success: function (data) {
            try {
                // eslint-disable-next-line no-var
                var json = JSON.parse(data);
            }
            catch (err) {
                // eslint-disable-next-line no-undef
                displayErrorMessage('Error parsing data. Please try again');
                return;
            }
            if (json['status'] === 'fail') {
                // eslint-disable-next-line no-undef
                displayErrorMessage(json['message']);
                return;
            }
            // eslint-disable-next-line no-undef
            displaySuccessMessage('Successfully reordered categories.');
            setTimeout(() => {
                // eslint-disable-next-line no-undef
                removeMessagePopup('theid');
            }, 1000);
            refreshCategories();
        },
        error: function () {
            window.alert('Something went wrong while trying to reordering categories. Please try again.');
        },
    });
}

/* This function ensures that only one reply box is open at a time */
function hideReplies() {
    const hide_replies = document.getElementsByClassName('reply-box');
    for (let i = 0; i < hide_replies.length; i++) {
        hide_replies[i].style.display = 'none';
    }
}

// eslint-disable-next-line no-unused-vars
function deletePostToggle(isDeletion, thread_id, post_id, author, time, csrf_token) {
    if (!checkAreYouSureForm()) {
        return;
    }
    const type = (isDeletion ? '0' : '2');
    const message = (isDeletion ? 'delete' : 'undelete');

    const confirm = window.confirm(`Are you sure you would like to ${message} this post?: \n\nWritten by:  ${author}  @  ${time}\n\nPlease note: The replies to this comment will also be ${message}d. \n\nIf you ${message} the first post in a thread this will ${message} the entire thread.`);
    if (confirm) {
        // eslint-disable-next-line no-undef
        const url = `${buildCourseUrl(['forum', 'posts', 'modify'])}?modify_type=${type}`;
        $.ajax({
            url: url,
            type: 'POST',
            data: {
                post_id: post_id,
                thread_id: thread_id,
                csrf_token: csrf_token,
            },
            success: function (data) {
                try {
                    // eslint-disable-next-line no-var
                    var json = JSON.parse(data);
                }
                catch (err) {
                    // eslint-disable-next-line no-undef
                    displayErrorMessage('Error parsing data. Please try again');
                    return;
                }
                if (json['status'] === 'fail') {
                    // eslint-disable-next-line no-undef
                    displayErrorMessage(json['message']);
                    return;
                }
                let new_url = '';
                switch (json['data']['type']) {
                    case 'thread':
                        window.socketClient.send({ type: 'delete_thread', thread_id: thread_id });
                        // eslint-disable-next-line no-undef
                        new_url = buildCourseUrl(['forum']);
                        break;
                    case 'post':
                        window.socketClient.send({ type: 'delete_post', thread_id: thread_id, post_id: post_id });
                        // eslint-disable-next-line no-undef
                        new_url = buildCourseUrl(['forum', 'threads', thread_id]);
                        break;
                    default:
                        // eslint-disable-next-line no-undef
                        new_url = buildCourseUrl(['forum']);
                        break;
                }
                window.location.replace(new_url);
            },
            error: function () {
                window.alert('Something went wrong while trying to delete/undelete a post. Please try again.');
            },
        });
    }
}

// eslint-disable-next-line no-unused-vars
function alterAnnouncement(thread_id, confirmString, type, csrf_token) {
    const confirm = window.confirm(confirmString);
    if (confirm) {
        // eslint-disable-next-line no-undef
        const url = `${buildCourseUrl(['forum', 'announcements'])}?type=${type}`;
        $.ajax({
            url: url,
            type: 'POST',
            data: {
                thread_id: thread_id,
                csrf_token: csrf_token,

            },
            // eslint-disable-next-line no-unused-vars
            success: function (data) {
                if (type) {
                    window.socketClient.send({ type: 'announce_thread', thread_id: thread_id });
                }
                else {
                    window.socketClient.send({ type: 'unpin_thread', thread_id: thread_id });
                }
                window.location.reload();
            },
            error: function () {
                window.alert('Something went wrong while trying to remove announcement. Please try again.');
            },
        });
    }
}

// eslint-disable-next-line no-unused-vars
function bookmarkThread(thread_id, type) {
    // eslint-disable-next-line no-undef
    const url = `${buildCourseUrl(['forum', 'threads', 'bookmark'])}?type=${type}`;
    $.ajax({
        url: url,
        type: 'POST',
        data: {
            thread_id: thread_id,
            // eslint-disable-next-line no-undef
            csrf_token: csrfToken,
        },
        // eslint-disable-next-line no-unused-vars
        success: function (data) {
            // eslint-disable-next-line no-undef
            window.location.replace(buildCourseUrl(['forum', 'threads', thread_id]));
        },
        error: function () {
            window.alert('Something went wrong while trying to update the bookmark. Please try again.');
        },
    });
}

// eslint-disable-next-line no-unused-vars
function toggleMarkdown(post_box_id, triggered) {
    if (post_box_id === undefined) {
        post_box_id = '';
    }
    // display/hide the markdown header
    $(`#markdown_header_${post_box_id}`).toggle();
    $(this).toggleClass('markdown-active markdown-inactive');
    // if markdown has just been turned off, make sure we exit preview mode if it is active
    if ($(this).hasClass('markdown-inactive')) {
        const markdown_header = $(`#markdown_header_${post_box_id}`);
        const edit_button = markdown_header.find('.markdown-write-mode');
        if (markdown_header.attr('data-mode') === 'preview') {
            edit_button.trigger('click');
        }
    }
    // trigger this event for all other markdown toggle buttons (since the setting should be persistent)
    if (!triggered) {
        $('.markdown-toggle').not(this).each(function () {
            toggleMarkdown.call(this, this.id.split('_')[2], true);
        });
    }
    // set various settings related to new markdown state
    // eslint-disable-next-line eqeqeq
    $(`#markdown_input_${post_box_id}`).val($(`#markdown_input_${post_box_id}`).val() == 0 ? '1' : '0');
    $(`#markdown-info-${post_box_id}`).toggleClass('disabled');
    Cookies.set('markdown_enabled', $(`#markdown_input_${post_box_id}`).val(), { path: '/', expires: 365 });
}

// eslint-disable-next-line no-unused-vars
function checkInputMaxLength(obj) {
    // eslint-disable-next-line eqeqeq
    if ($(obj).val().length == $(obj).attr('maxLength')) {
        alert('Maximum input length reached!');
        $(obj).val($(obj).val().substr(0, $(obj).val().length));
    }
}

// eslint-disable-next-line no-unused-vars
function sortTable(sort_element_index, reverse = false) {
    const table = document.getElementById('forum_stats_table');
    let switching = true;
    while (switching) {
        switching = false;
        const rows = table.getElementsByTagName('TBODY');
        // eslint-disable-next-line no-var
        for (var i = 1; i < rows.length - 1; i++) {
            const a = rows[i].getElementsByTagName('TR')[0].getElementsByTagName('TD')[sort_element_index];
            const b = rows[i + 1].getElementsByTagName('TR')[0].getElementsByTagName('TD')[sort_element_index];
            if (reverse) {
                // eslint-disable-next-line eqeqeq
                if (sort_element_index == 0 ? a.innerHTML < b.innerHTML : parseInt(a.innerHTML) > parseInt(b.innerHTML)) {
                    rows[i].parentNode.insertBefore(rows[i + 1], rows[i]);
                    switching = true;
                }
            }
            else {
                // eslint-disable-next-line eqeqeq
                if (sort_element_index == 0 ? a.innerHTML > b.innerHTML : parseInt(a.innerHTML) < parseInt(b.innerHTML)) {
                    rows[i].parentNode.insertBefore(rows[i + 1], rows[i]);
                    switching = true;
                }
            }
        }
    }

    const row0 = table.getElementsByTagName('TBODY')[0].getElementsByTagName('TR')[0];
    const headers = row0.getElementsByTagName('TH');

    // eslint-disable-next-line no-var, no-redeclare
    for (var i = 0; i < headers.length; i++) {
        const index = headers[i].innerHTML.indexOf(' ↓');
        const reverse_index = headers[i].innerHTML.indexOf(' ↑');

        if (index > -1 || reverse_index > -1) {
            headers[i].innerHTML = headers[i].innerHTML.slice(0, -2);
        }
    }
    if (reverse) {
        headers[sort_element_index].innerHTML = `${headers[sort_element_index].innerHTML} ↑`;
    }
    else {
        headers[sort_element_index].innerHTML = `${headers[sort_element_index].innerHTML} ↓`;
    }
}

function loadThreadHandler() {
    $('a.thread_box_link').click(function (event) {
        // if a thread is clicked on the full-forum-page just follow normal GET request else continue with ajax request
        // eslint-disable-next-line no-undef
        if (window.location.origin + window.location.pathname === buildCourseUrl(['forum'])) {
            return;
        }
        event.preventDefault();
        const obj = this;
        const thread_id = $(obj).data('thread_id');
        const thread_title = $(obj).data('thread_title');

        // eslint-disable-next-line no-undef
        const url = buildCourseUrl(['forum', 'threads', thread_id]);
        $.ajax({
            url: url,
            type: 'POST',
            data: {
                thread_id: thread_id,
                ajax: 'true',
                // eslint-disable-next-line no-undef
                csrf_token: csrfToken,
            },
            success: function (data) {
                try {
                    // eslint-disable-next-line no-var
                    var json = JSON.parse(data);
                }
                catch (err) {
                    // eslint-disable-next-line no-undef
                    displayErrorMessage('Error parsing data. Please try again');
                    return;
                }
                if (json['status'] === 'fail') {
                    // eslint-disable-next-line no-undef
                    displayErrorMessage(json['message']);
                    return;
                }
                if (typeof json.data.merged !== 'undefined') {
                    window.location.replace(json.data.destination);
                    return;
                }
                $(obj).find('.thread_box').removeClass('new_thread');
                $(obj).find('.thread_box').removeClass('deleted-unviewed');

                $('.thread_box').removeClass('active');

                $(obj).children('div.thread_box').addClass('active');

                $('#posts_list').empty().html(JSON.parse(json.data.html));

                window.history.pushState({ pageTitle: document.title }, '', url);
                // Updates the title and breadcrumb
                $(document).attr('title', thread_title);
                if (thread_title.length > 25) {
                    $('h1.breadcrumb-heading').text(`${thread_title.slice(0, 25)}...`);
                }
                else {
                    $('h1.breadcrumb-heading').text(thread_title);
                }

                setupForumAutosave();
                saveScrollLocationOnRefresh('posts_list');

                $('.post_reply_form').submit(publishPost);
                hljs.highlightAll();
            },
            error: function () {
                window.alert('Something went wrong while trying to display thread details. Please try again.');
            },
        });
    });
}

// eslint-disable-next-line no-unused-vars
function loadAllInlineImages(open_override = false) {
    const toggleButton = $('#toggle-attachments-button');

    const allShown = $('.attachment-well').filter(function () {
        return $(this).is(':visible');
    }).length === $('.attachment-well').length;
    // if the button were to show them all but they have all been individually shown,
    // we should hide them all
    if (allShown && toggleButton.hasClass('show-all')) {
        toggleButton.removeClass('show-all');
    }

    const allHidden = $('.attachment-well').filter(function () {
        return !($(this).is(':visible'));
    }).length === $('.attachment-well').length;
    // if the button were to hide them all but they have all been individually hidden,
    // we should show them all
    if (allHidden && !(toggleButton.hasClass('show-all'))) {
        toggleButton.addClass('show-all');
    }

    $('.attachment-btn').each(function (i) {
        $(this).click();

        // overwrite individual button click behavior to decide if it should be shown/hidden
        if (toggleButton.hasClass('show-all') || open_override) {
            $('.attachment-well').eq(i).show();
        }
        else {
            $('.attachment-well').eq(i).hide();
        }
    });

    toggleButton.toggleClass('show-all');
}

// eslint-disable-next-line no-unused-vars
function loadInlineImages(encoded_data) {
    const data = JSON.parse(encoded_data);
    const attachment_well = $(`#${data[data.length - 1]}`);

    if (attachment_well.is(':visible')) {
        attachment_well.hide();
    }
    else {
        attachment_well.show();
    }

    // if they're no images loaded for this well
    if (attachment_well.children().length === 0) {
    // add image tags
        for (let i = 0; i < data.length - 1; i++) {
            const attachment = data[i];
            const url = attachment[0];
            const img = $(`<img src="${url}" alt="Click to view attachment in popup" title="Click to view attachment in popup" class="attachment-img">`);
            // eslint-disable-next-line no-undef
            const title = $(`<p>${escapeSpecialChars(decodeURI(attachment[2]))}</p>`);
            img.click(function () {
                const url = $(this).attr('src');
                window.open(url, '_blank', 'toolbar=no,scrollbars=yes,resizable=yes, width=700, height=600');
            });
            attachment_well.append(img);
            attachment_well.append(title);
        }
    }
}

// eslint-disable-next-line no-unused-vars
function openInWindow(img) {
    const url = $(img).attr('src');
    window.open(url, '_blank', 'toolbar=no,scrollbars=yes,resizable=yes, width=700, height=600');
}

// eslint-disable-next-line no-unused-vars, no-var
var filters_applied = [];

// Taken from https://stackoverflow.com/a/1988361/2650341

if (!Array.prototype.inArray) {
    Object.defineProperty(Array.prototype, 'inArray', {
        value: function (comparer) {
            for (let i = 0; i < this.length; i++) {
                if (comparer(this[i])) {
                    return i;
                }
            }
            return false;
        },
    });
}

// adds an element to the array if it does not already exist using a comparer
// function
if (!Array.prototype.toggleElement) {
    Object.defineProperty(Array.prototype, 'toggleElement', {
        value: function (element, comparer) {
            const index = this.inArray(comparer);
            // eslint-disable-next-line valid-typeof
            if ((typeof (index) === 'boolean' && !index) || (typeof (index) === 'int' && index === 0)) {
                this.push(element);
            }
            else {
                this.splice(index, 1);
            }
        },
    });
}

function clearForumFilter() {
    if (checkUnread()) {
        $('#filter_unread_btn').click();
    }
    window.filters_applied = [];
    $('#thread_category button, #thread_status_select button').data('btn-selected', 'false').removeClass('filter-active').addClass('filter-inactive');
    $('#filter_unread_btn').removeClass('filter-active').addClass('filter-inactive');
    $('#clear_filter_button').hide();

    // eslint-disable-next-line no-undef
    updateThreads(true, null);
    return false;
}

// eslint-disable-next-line no-unused-vars
function loadFilterHandlers() {
    // eslint-disable-next-line no-unused-vars
    $('#filter_unread_btn').mousedown(function (e) {
        $(this).toggleClass('filter-inactive filter-active');
    });

    $('#thread_category button, #thread_status_select button').mousedown(function (e) {
        e.preventDefault();
        const current_selection = $(this).data('btn-selected');

        if (current_selection === 'true') {
            $(this).data('btn-selected', 'false').removeClass('filter-active').addClass('filter-inactive');
        }
        else {
            $(this).data('btn-selected', 'true').removeClass('filter-inactive').addClass('filter-active');
        }

        const filter_text = $(this).text();

        window.filters_applied.toggleElement(filter_text, (e) => {
            return e === filter_text;
        });

        if (window.filters_applied.length === 0) {
            clearForumFilter();
        }
        else {
            $('#clear_filter_button').css('display', 'inline-block');
        }
        // eslint-disable-next-line no-undef
        updateThreads(true, null);
        return true;
    });

    $('#unread').change((e) => {
        e.preventDefault();
        // eslint-disable-next-line no-undef
        updateThreads(true, null);
        checkUnread();
        return true;
    });
}

function thread_post_handler() {
    // eslint-disable-next-line no-unused-vars
    $('.submit_unresolve').click(function (event) {
        const post_box_id = $(this).data('post_box_id');
        $(`#thread_status_input_${post_box_id}`).val(-1);
        return true;
    });
}

// eslint-disable-next-line no-unused-vars
function forumFilterBar() {
    $('#forum_filter_bar').toggle();
}

function getDeletedAttachments() {
    const deleted_attachments = [];
    $('#display-existing-attachments').find('a.btn.btn-danger').each(function () {
        deleted_attachments.push(decodeURIComponent($(this).attr('id').substring(7)));
    });
    return deleted_attachments;
}

function updateThread(e) {
    // Only proceed if its full forum page
    // eslint-disable-next-line no-undef
    if (buildCourseUrl(['forum']) !== window.location.origin + window.location.pathname) {
        return;
    }

    e.preventDefault();
    const cat = [];
    $('input[name="cat[]"]:checked').each(item => cat.push($('input[name="cat[]"]:checked')[item].value));

    const form = $(this);
    const formData = new FormData(form[0]);
    formData.append('deleted_attachments', JSON.stringify(getDeletedAttachments()));

    const files = testAndGetAttachments(1, false);
    if (files === false) {
        return false;
    }

    for (let i = 0; i < files.length; i++) {
        formData.append('file_input[]', files[i], files[i].name);
    }

    $.ajax({
        // eslint-disable-next-line no-undef
        url: `${buildCourseUrl(['forum', 'posts', 'modify'])}?modify_type=1`,
        type: 'POST',
        data: formData,
        processData: false,
        contentType: false,
        success: function (response) {
            try {
                response = JSON.parse(response);
                if (response.status === 'success') {
                    // eslint-disable-next-line no-undef
                    displaySuccessMessage('Thread post updated successfully!');
                }
                else {
                    // eslint-disable-next-line no-undef
                    displayErrorMessage('Failed to update thread post');
                }
            }
            catch (e) {
                console.log(e);
                // eslint-disable-next-line no-undef
                displayErrorMessage('Something went wrong while updating thread post');
            }
            window.location.reload();
        },
        error: function (err) {
            console.log(err);
            // eslint-disable-next-line no-undef
            displayErrorMessage('Something went wrong while updating thread post');
            window.location.reload();
        },
    });
}

function checkUnread() {
    if ($('#unread').prop('checked')) {
        // eslint-disable-next-line no-undef
        unread_marked = true;
        $('#filter_unread_btn').removeClass('filter-inactive').addClass('filter-active');
        $('#clear_filter_button').css('display', 'inline-block');
        return true;
    }
    else {
        return false;
    }
}

// Used to update thread content in the "Merge Thread"
// modal.
// eslint-disable-next-line no-unused-vars
function updateSelectedThreadContent(selected_thread_first_post_id) {
    // eslint-disable-next-line no-undef
    const url = buildCourseUrl(['forum', 'posts', 'get']);
    $.ajax({
        url: url,
        type: 'POST',
        data: {
            post_id: selected_thread_first_post_id,
            // eslint-disable-next-line no-undef
            csrf_token: csrfToken,
        },
        success: function (data) {
            try {
                // eslint-disable-next-line no-var
                var json = JSON.parse(data);
            }
            catch (err) {
                // eslint-disable-next-line no-undef
                displayErrorMessage(`Error parsing data. Please try again. Error is ${err}`);
                return;
            }

            if (json['status'] === 'fail') {
                // eslint-disable-next-line no-undef
                displayErrorMessage(json['message']);
                return;
            }

            json = json['data'];
            $('#thread-content').html(json['post']);
            if (json.markdown === true) {
                $('#thread-content').addClass('markdown-active');
            }
            else {
                $('#thread-content').removeClass('markdown-active');
            }
        },
        error: function () {
            window.alert('Something went wrong while trying to fetch content. Please try again.');
        },
    });
}

function autosaveKeyFor(replyBox) {
    const parent = $(replyBox).children('[name=parent_id]').val();
    // Having `reply-to-undefined` in the key is sorta gross and might cause
    // false positive bug reports. Let's avoid that.
    if (parent !== undefined) {
        return `${window.location.pathname}-reply-to-${parent}-forum-autosave`;
    }
    else {
        return `${window.location.pathname}-create-thread-forum-autosave`;
    }
}

function saveReplyBoxToLocal(replyBox) {
    const inputBox = $(replyBox).find('textarea.thread_post_content');
    // eslint-disable-next-line no-undef
    if (autosaveEnabled) {
        if (inputBox.val()) {
            const anonCheckbox = $(replyBox).find('input.thread-anon-checkbox');
            const post = inputBox.val();
            const isAnonymous = anonCheckbox.prop('checked');
            localStorage.setItem(autosaveKeyFor(replyBox), JSON.stringify({
                timestamp: Date.now(),
                post,
                isAnonymous,
            }));
        }
        else {
            localStorage.removeItem(autosaveKeyFor(replyBox));
        }
    }
}

function restoreReplyBoxFromLocal(replyBox) {
    // eslint-disable-next-line no-undef
    if (autosaveEnabled) {
        const json = localStorage.getItem(autosaveKeyFor(replyBox));
        if (json) {
            const { post, isAnonymous } = JSON.parse(json);
            $(replyBox).find('textarea.thread_post_content').val(post);
            $(replyBox).find('input.thread-anon-checkbox').prop('checked', isAnonymous);
        }
    }
}

function clearReplyBoxAutosave(replyBox) {
    // eslint-disable-next-line no-undef
    if (autosaveEnabled) {
        localStorage.removeItem(autosaveKeyFor(replyBox));
    }
}

function setupDisableReplyThreadForm() {
    const threadPostForms = document.querySelectorAll('.thread-post-form');

    threadPostForms.forEach((form) => {
        // For all thread forms either reply's or posts, ensure that when text area is empty, the submit button appears to be disabled
        const textArea = form.querySelector('textarea');

        const submitButtons = form.querySelectorAll('input[type="submit"]');

        if (textArea.id === 'reply_box_1' || textArea.id === 'reply_box_2') {
            // Should not apply for first two reply_box's as they imply the post itself which should be handled by another controller due to extensive inputs
            return;
        }

        const inputTest = () => {
            const imageAttachments = form.querySelectorAll('.file-upload-table .file-label');

            submitButtons.forEach((button) => {
                button.disabled = textArea.value.trim() === '' && imageAttachments.length === 0;
            });
        };

        textArea.addEventListener('input', () => {
            // On any text area input, check if disabling the corresponding reply submit button is appropriate
            inputTest();
        });

        inputTest();
    });
}

function setupForumAutosave() {
    // Include both regular reply boxes on the forum as well as the "reply" box
    // on the create thread page.
    $('form.reply-box, form.post_reply_form, #thread_form').each((_index, replyBox) => {
        restoreReplyBoxFromLocal(replyBox);
        $(replyBox).find('textarea.thread_post_content').on('input',
            // eslint-disable-next-line no-undef
            () => deferredSave(autosaveKeyFor(replyBox), () => saveReplyBoxToLocal(replyBox), 1),
        );
        $(replyBox).find('input.thread-anon-checkbox').change(() => saveReplyBoxToLocal(replyBox));
    });

    setupDisableReplyThreadForm();
}

// eslint-disable-next-line no-unused-vars
const CREATE_THREAD_DEFER_KEY = 'create-thread';
const CREATE_THREAD_AUTOSAVE_KEY = `${window.location.pathname}-create-autosave`;

// eslint-disable-next-line no-unused-vars
function saveCreateThreadToLocal() {
    // eslint-disable-next-line no-undef
    if (autosaveEnabled) {
        const title = $('#title').val();
        const categories = $('div.cat-buttons.btn-selected').get().map(e => e.innerText);
        const status = $('#thread_status').val();
        const data = {
            timestamp: Date.now(),
            title,
            categories,
            status,
        };

        // These fields don't always show up
        const lockDate = $('#lock_thread_date').val();
        if (lockDate !== undefined) {
            data.lockDate = lockDate;
        }
        const isAnnouncement = $('#Announcement').prop('checked');
        if (isAnnouncement !== undefined) {
            data.isAnnouncement = isAnnouncement;
        }
        const pinThread = $('#pinThread').prop('checked');
        if (pinThread !== undefined) {
            data.pinThread = pinThread;
        }
        const expiration = $('#expirationDate').val();
        if (expiration !== undefined) {
            data.expiration = expiration;
        }

        localStorage.setItem(CREATE_THREAD_AUTOSAVE_KEY, JSON.stringify(data));
    }
}

// eslint-disable-next-line no-unused-vars
function restoreCreateThreadFromLocal() {
    // eslint-disable-next-line no-undef
    if (autosaveEnabled) {
        const json = localStorage.getItem(CREATE_THREAD_AUTOSAVE_KEY);
        if (!json) {
            return;
        }

        const data = JSON.parse(json);
        const { title, categories, status } = data;
        $('#title').val(title);
        $('#thread_status').val(status);
        $('div.cat-buttons').each((_i, e) => {
            if (categories.includes(e.innerText)) {
                e.classList.add('btn-selected');
                $(e).find("input[type='checkbox']").prop('checked', true);
            }
            else {
                e.classList.remove('btn-selected');
                $(e).find("input[type='checkbox']").prop('checked', false);
            }
            $(e).trigger('eventChangeCatClass');
        });

        // Optional fields
        $('.expiration').hide();
        if (Object.prototype.hasOwnProperty.call(data, 'lockDate')) {
            $('#lock_thread_date').val(data.lockDate);
        }
        if (data.isAnnouncement) {
            $('#Announcement').prop('checked', data.isAnnouncement);
            $('.expiration').show();
        }
        if (data.pinThread) {
            $('#pinThread').prop('checked', data.pinThread);
            $('.expiration').show();
        }
        if (Object.prototype.hasOwnProperty.call(data, 'expiration')) {
            $('#expirationDate').val(data.expiration);
        }
    }
}

// eslint-disable-next-line no-unused-vars
function clearCreateThreadAutosave() {
    localStorage.removeItem(CREATE_THREAD_AUTOSAVE_KEY);
}

$(() => {
    if (typeof cleanupAutosaveHistory === 'function') {
        // eslint-disable-next-line no-undef
        cleanupAutosaveHistory('-forum-autosave');
        setupForumAutosave();
    }
    $('form#thread_form').submit(updateThread);
});

// When the user uses tab navigation on the thread list, this function
// helps to make sure the current thread is always visible on the page
// eslint-disable-next-line no-unused-vars
function scrollThreadListTo(element) {
    $(element).get(0).scrollIntoView({ behavior: 'smooth', block: 'center' });
}

// Only used by the posters and only on recent posts (60 minutes since posted)
// eslint-disable-next-line no-unused-vars
function sendAnnouncement(id) {
    $('.pin-and-email-message').attr('disabled', 'disabled');
    $.ajax({
        type: 'POST',
        // eslint-disable-next-line no-undef
        url: buildCourseUrl(['forum', 'make_announcement']),
        data: { id: id, csrf_token: window.csrfToken },
        success: function (data) {
            try {
                if (JSON.parse(data).status === 'success') {
                    pinAnnouncement(id, 1, window.csrfToken);
                    window.location.reload();
                }
                else {
                    window.alert('Something went wrong while trying to queue the announcement. Please try again.');
                }
            }
            catch (error) {
                console.error(error);
            }
        },
        error: function () {
            window.alert('Something went wrong while trying to queue the announcement. Please try again.');
        },
    });
}

function pinAnnouncement(thread_id, type, csrf_token) {
    if (confirm) {
        // eslint-disable-next-line no-undef
        const url = `${buildCourseUrl(['forum', 'announcements'])}?type=${type}`;
        $.ajax({
            url: url,
            type: 'POST',
            data: {
                thread_id: thread_id,
                csrf_token: csrf_token,

            },
            // eslint-disable-next-line no-unused-vars
            success: function (data) {
                if (type) {
                    window.socketClient.send({ type: 'announce_thread', thread_id: thread_id });
                }
                else {
                    window.socketClient.send({ type: 'unpin_thread', thread_id: thread_id });
                }
            },
            error: function () {
                window.alert('Something went wrong while trying to remove announcement. Please try again.');
            },
        });
    }
}<|MERGE_RESOLUTION|>--- conflicted
+++ resolved
@@ -1332,52 +1332,30 @@
             const likeIconSrc = document.getElementById(`likeIcon_${post_id}`);
             let likeIconSrcElement = likeIconSrc.src;
 
-<<<<<<< HEAD
-            const theme = localStorage.getItem('theme');
-            if (liked === 'unlike') {
-                if (theme === 'light' && likeIconSrcElement.endsWith('/img/on-duck-button.svg')) {
-                    likeIconSrcElement = likeIconSrcElement.replace('on-duck-button.svg', 'light-mode-off-duck.svg');
-=======
             if (liked === 'unlike') {
                 likeIconSrcElement = likeIconSrcElement.replace('on-duck-button.svg', 'light-mode-off-duck.svg');
 
                 if (staffLiked > 0) {
                     $(`#likedByInstructor_${post_id}`).show();
->>>>>>> 27c4f818
                 }
                 else {
                     $(`#likedByInstructor_${post_id}`).hide();
                 }
-<<<<<<< HEAD
+
                 likeCounter = likes;// set to the sql like value
-=======
-
-                likeCounter=likes;//set to the sql like value
->>>>>>> 27c4f818
 
                 likeIconSrc.src = likeIconSrcElement; // Update the state
                 likeCounterElement.innerText = likeCounter;
             }
-<<<<<<< HEAD
             else if (liked === 'like') {
-                if (theme === 'light') {
-                    likeIconSrcElement = likeIconSrcElement.replace('light-mode-off-duck.svg', 'on-duck-button.svg');
-=======
-            else if (liked ==='like') {
                 likeIconSrcElement = likeIconSrcElement.replace('light-mode-off-duck.svg', 'on-duck-button.svg');
                 if (staffLiked > 0) {
                     $(`#likedByInstructor_${post_id}`).show();
->>>>>>> 27c4f818
                 }
                 else {
                     $(`#likedByInstructor_${post_id}`).hide();
                 }
-<<<<<<< HEAD
                 likeCounter = likes;
-
-=======
-                likeCounter=likes;
->>>>>>> 27c4f818
                 likeIconSrc.src = likeIconSrcElement; // Update the state
                 likeCounterElement.innerText = likeCounter;
             }
