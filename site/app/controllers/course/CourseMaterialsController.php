<?php

namespace app\controllers\course;

use app\controllers\AbstractController;
use app\controllers\MiscController;
use app\entities\course\CourseMaterialAccess;
use app\entities\course\CourseMaterialSection;
use app\libraries\CourseMaterialsUtils;
use app\libraries\DateUtils;
use app\libraries\FileUtils;
use app\libraries\response\JsonResponse;
use app\libraries\response\RedirectResponse;
use app\libraries\response\WebResponse;
use app\libraries\Utils;
use app\entities\course\CourseMaterial;
use app\repositories\course\CourseMaterialRepository;
use app\views\course\CourseMaterialsView;
use app\views\ErrorView;
use app\views\MiscView;
use Symfony\Component\Routing\Annotation\Route;
use app\libraries\routers\AccessControl;

const DIR = 2;

class CourseMaterialsController extends AbstractController {
    /**
     * @Route("/courses/{_semester}/{_course}/course_materials")
     */
    public function viewCourseMaterialsPage(): WebResponse {
        $repo = $this->core->getCourseEntityManager()->getRepository(CourseMaterial::class);
        /** @var CourseMaterialRepository $repo */
        $course_materials = $repo->getCourseMaterials();
        return new WebResponse(
            CourseMaterialsView::class,
            'listCourseMaterials',
            $course_materials
        );
    }

    /**
     * @Route("/courses/{_semester}/{_course}/course_material/{path}", requirements={"path"=".+"})
     */
    public function viewCourseMaterial(string $path) {
        $full_path = $this->core->getConfig()->getCoursePath() . "/uploads/course_materials/" . $path;
        $cm = $this->core->getCourseEntityManager()->getRepository(CourseMaterial::class)
            ->findOneBy(['path' => $full_path]);
        if ($cm === null || !$this->core->getAccess()->canI("path.read", ["dir" => "course_materials", "path" => $full_path])) {
            return new WebResponse(
                ErrorView::class,
                "errorPage",
                MiscController::GENERIC_NO_ACCESS_MSG
            );
        }
        if (!$this->core->getUser()->accessGrading()) {
            $access_failure = CourseMaterialsUtils::finalAccessCourseMaterialCheck($this->core, $cm);
            if ($access_failure) {
                return new WebResponse(
                    ErrorView::class,
                    "errorPage",
                    $access_failure
                );
            }
        }
        CourseMaterialsUtils::insertCourseMaterialAccess($this->core, $full_path);
        $file_name = basename($full_path);
        $corrected_name = pathinfo($full_path, PATHINFO_DIRNAME) . "/" .  $file_name;
        $mime_type = mime_content_type($corrected_name);
        $file_type = FileUtils::getContentType($file_name);
        $this->core->getOutput()->useHeader(false);
        $this->core->getOutput()->useFooter(false);

        if ($mime_type === "application/pdf" || (str_starts_with($mime_type, "image/") && $mime_type !== "image/svg+xml")) {
            header("Content-type: " . $mime_type);
            header('Content-Disposition: inline; filename="' . $file_name . '"');
            readfile($corrected_name);
            $this->core->getOutput()->renderString($full_path);
        }
        else {
            $contents = file_get_contents($corrected_name);
            return new WebResponse(
                MiscView::class,
                "displayFile",
                $contents
            );
        }
    }

    /**
     * @Route("/courses/{_semester}/{_course}/course_materials/view", methods={"POST"})
     */
    public function markViewed(): JsonResponse {
        $ids = $_POST['ids'];
        if (!is_array($ids)) {
            $ids = [$ids];
        }
        $cms = $this->core->getCourseEntityManager()->getRepository(CourseMaterial::class)
            ->findBy(['id' => $ids]);
        foreach ($cms as $cm) {
            $cm_access = new CourseMaterialAccess($cm, $this->core->getUser()->getId(), $this->core->getDateTimeNow());
            $cm->addAccess($cm_access);
        }
        $this->core->getCourseEntityManager()->flush();
        return JsonResponse::getSuccessResponse();
    }

    /**
     * @Route("/courses/{_semester}/{_course}/course_materials/delete")
     * @AccessControl(role="INSTRUCTOR")
     */
    public function deleteCourseMaterial($id) {
        $cm = $this->core->getCourseEntityManager()->getRepository(CourseMaterial::class)
            ->findOneBy(['id' => $id]);
        if ($cm === null) {
            $this->core->addErrorMessage("Failed to delete course material");
            return new RedirectResponse($this->core->buildCourseUrl(['course_materials']));
        }
        // security check
        $dir = "course_materials";
        $path = $this->core->getAccess()->resolveDirPath($dir, $cm->getPath());
        if ($path === false) {
            $message = "You do not have access to that page.";
            $this->core->addErrorMessage($message);
            return new RedirectResponse($this->core->buildCourseUrl(['course_materials']));
        }
        // check to prevent the deletion of course_materials folder
        if ($path === FileUtils::joinPaths($this->core->getConfig()->getCoursePath(), "uploads", "course_materials")) {
            $this->core->addErrorMessage(basename($path) . " can't be removed.");
            return new RedirectResponse($this->core->buildCourseUrl(['course_materials']));
        }
        if (!$this->core->getAccess()->canI("path.write", ["path" => $path, "dir" => $dir])) {
            $message = "You do not have access to that page.";
            $this->core->addErrorMessage($message);
            return new RedirectResponse($this->core->buildCourseUrl(['course_materials']));
        }

        if ($cm->getType() === DIR) {
            $all_files = $this->core->getCourseEntityManager()->getRepository(CourseMaterial::class)->findAll();
            foreach ($all_files as $file) {
                if (str_starts_with(pathinfo($file->getPath(), PATHINFO_DIRNAME), $path) || ($file->getPath() === $path)) {
                    $this->core->getCourseEntityManager()->remove($file);
                }
            }
        }
        else {
            $this->core->getCourseEntityManager()->remove($cm);
        }
        $success = false;
        if (is_dir($path)) {
            $success = FileUtils::recursiveRmdir($path);
        }
        else {
            $success = unlink($path);
        }
        $base_path = FileUtils::joinPaths($this->core->getConfig()->getCoursePath(), "uploads", "course_materials");
        // delete the topmost parent folder that's empty (contains no files)
        if (pathinfo($path, PATHINFO_DIRNAME) !== $base_path) {
            $empty_folders = [];
            FileUtils::getTopEmptyDir($path, $base_path, $empty_folders);
            if (count($empty_folders) > 0) {
                $path = $empty_folders[0];
                $success = $success && FileUtils::recursiveRmdir($path);
                if (!isset($all_files)) {
                    $all_files = $this->core->getCourseEntityManager()->getRepository(CourseMaterial::class)->findAll();
                }
                foreach ($all_files as $file) {
                    if (str_starts_with($file->getPath(), $path)) {
                        $this->core->getCourseEntityManager()->remove($file);
                    }
                }
            }
        }
        $this->core->getCourseEntityManager()->flush();
        if ($success) {
            $this->core->addSuccessMessage(basename($path) . " has been successfully removed.");
        }
        else {
            $this->core->addErrorMessage("Failed to remove " . basename($path));
        }

        return new RedirectResponse($this->core->buildCourseUrl(['course_materials']));
    }

    /**
     * @Route("/courses/{_semester}/{_course}/course_materials/download_zip")
     */
    public function downloadCourseMaterialZip($course_material_id) {
        $cm = $this->core->getCourseEntityManager()->getRepository(CourseMaterial::class)
            ->findOneBy(['id' => $course_material_id]);
        if ($cm === null) {
            $this->core->addErrorMessage("Invalid course material ID");
            return new RedirectResponse($this->core->buildCourseUrl(['course_materials']));
        }
        $root_path = $cm->getPath();
        $dir_name = explode("/", $root_path);
        $dir_name = array_pop($dir_name);

        // check if the user has access to course materials
        if (!$this->core->getAccess()->canI("path.read", ["dir" => 'course_materials', "path" => $root_path])) {
            $this->core->getOutput()->showError("You do not have access to this folder");
            return false;
        }

        $zip_file_name = preg_replace('/\s+/', '_', $dir_name) . ".zip";

        $isFolderEmptyForMe = true;
        // iterate over the files inside the requested directory
        $files = new \RecursiveIteratorIterator(
            new \RecursiveDirectoryIterator($root_path),
            \RecursiveIteratorIterator::LEAVES_ONLY
        );

        $options = new \ZipStream\Option\Archive();
        $options->setSendHttpHeaders(true);
        $options->setEnableZip64(false);

        // create a new zipstream object
        $zip_stream = new \ZipStream\ZipStream($zip_file_name, $options);

        foreach ($files as $name => $file) {
            if (!$file->isDir()) {
                $file_path = $file->getRealPath();
                $course_material = $this->core->getCourseEntityManager()->getRepository(CourseMaterial::class)
                    ->findOneBy(['path' => $file_path]);
                if ($course_material !== null) {
                    if (!$this->core->getUser()->accessGrading()) {
                        // only add the file if the section of student is allowed and course material is released!
                        if ($course_material->isSectionAllowed($this->core->getUser()->getRegistrationSection()) && $course_material->getReleaseDate() < $this->core->getDateTimeNow()) {
                            $relativePath = substr($file_path, strlen($root_path) + 1);
                            $isFolderEmptyForMe = false;
                            $zip_stream->addFileFromPath($relativePath, $file_path);
                            $course_material_access = new CourseMaterialAccess($course_material, $this->core->getUser()->getId(), $this->core->getDateTimeNow());
                            $course_material->addAccess($course_material_access);
                        }
                    }
                    else {
                        // For graders and instructors, download the course-material unconditionally!
                        $relativePath = substr($file_path, strlen($root_path) + 1);
                        $isFolderEmptyForMe = false;
                        $zip_stream->addFileFromPath($relativePath, $file_path);
                        $course_material_access = new CourseMaterialAccess($course_material, $this->core->getUser()->getId(), $this->core->getDateTimeNow());
                        $course_material->addAccess($course_material_access);
                    }
                }
            }
        }

        // If the Course Material Folder Does not contain anything for current user display an error message.
        if ($isFolderEmptyForMe) {
            $this->core->getOutput()->showError("You do not have access to this folder");
            return false;
        }
        $this->core->getCourseEntityManager()->flush();
        $zip_stream->finish();
    }

    /**
     * @Route("/courses/{_semester}/{_course}/course_materials/release_all")
     * @AccessControl(role="INSTRUCTOR")
     * @return JsonResponse
     */
    public function setReleaseAll(): JsonResponse {
        $newdatetime = $_POST['newdatatime'];
        $newdatetime = htmlspecialchars($newdatetime);
        $new_date_time = DateUtils::parseDateTime($newdatetime, $this->core->getDateTimeNow()->getTimezone());

        $course_materials = $this->core->getCourseEntityManager()->getRepository(CourseMaterial::class)
            ->findAll();
        foreach ($course_materials as $course_material) {
            if (!$course_material->isDir()) {
                $course_material->setReleaseDate($new_date_time);
            }
        }
        $this->core->getCourseEntityManager()->flush();
        return JsonResponse::getSuccessResponse();
    }

    private function setFileTimeStamp(CourseMaterial $courseMaterial, array $courseMaterials, \DateTime $dateTime) {
        if ($courseMaterial->isDir()) {
            foreach ($courseMaterials as $cm) {
                if (str_starts_with(pathinfo($cm->getPath(), PATHINFO_DIRNAME), $courseMaterial->getPath()) && $cm->getPath() !== $courseMaterial->getPath()) {
                    $this->setFileTimeStamp($cm, $courseMaterials, $dateTime);
                }
            }
        }
        else {
            $courseMaterial->setReleaseDate($dateTime);
        }
    }

    /**
     * @Route("/courses/{_semester}/{_course}/course_materials/modify_timestamp")
     * @AccessControl(role="INSTRUCTOR")
     */
    public function modifyCourseMaterialsFileTimeStamp($newdatatime): JsonResponse {
        if (!isset($_POST['id'])) {
            return JsonResponse::getErrorResponse("You must specify an ID");
        }
        $id = $_POST['id'];

        if (!isset($newdatatime)) {
            $this->core->redirect($this->core->buildCourseUrl(['course_materials']));
        }

        $new_data_time = htmlspecialchars($newdatatime);
        $new_data_time = DateUtils::parseDateTime($new_data_time, $this->core->getDateTimeNow()->getTimezone());

        $has_error = false;
        $success = false;

        $courseMaterial = $this->core->getCourseEntityManager()->getRepository(CourseMaterial::class)
            ->findOneBy(['id' => $id]);
        $courseMaterials = $this->core->getCourseEntityManager()->getRepository(CourseMaterial::class)
            ->findAll();

        if ($courseMaterial === null || $courseMaterials === null) {
            $has_error = true;
        }
        else {
            $this->setFileTimeStamp($courseMaterial, $courseMaterials, $new_data_time);
            $this->core->getCourseEntityManager()->flush();
        }

        if ($has_error) {
            return JsonResponse::getErrorResponse("Failed to find one of the course materials.");
        }
        return JsonResponse::getSuccessResponse("Time successfully set.");
    }

    private function recursiveEditFolder(array $course_materials, CourseMaterial $main_course_material) {
        foreach ($course_materials as $course_material) {
            if (
                str_starts_with(pathinfo($course_material->getPath(), PATHINFO_DIRNAME), $main_course_material->getPath())
                && $course_material->getPath() != $main_course_material->getPath()
            ) {
                if ($course_material->isDir()) {
                    $this->recursiveEditFolder($course_materials, $course_material);
                }
                else {
                    $_POST['id'] = $course_material->getId();
                    $this->ajaxEditCourseMaterialsFiles(false);
                }
            }
        }
    }

    /**
     * @Route("/courses/{_semester}/{_course}/course_materials/edit", methods={"POST"})
     * @AccessControl(role="INSTRUCTOR")
     */
    public function ajaxEditCourseMaterialsFiles(bool $flush = true): JsonResponse {
        $id = $_POST['id'] ?? '';
        if ($id === '') {
            return JsonResponse::getErrorResponse("Id cannot be empty");
        }
        /** @var CourseMaterial $course_material */
        $course_material = $this->core->getCourseEntityManager()->getRepository(CourseMaterial::class)
            ->findOneBy(['id' => $id]);
        if ($course_material == null) {
            return JsonResponse::getErrorResponse("Course material not found");
        }

        if ($course_material->isDir()) {
            if (isset($_POST['sort_priority'])) {
                $course_material->setPriority($_POST['sort_priority']);
                unset($_POST['sort_priority']);
            }
            if (
                (isset($_POST['sections_lock'])
                || isset($_POST['hide_from_students'])
                || isset($_POST['release_time']))
                && isset($_POST['folder_update'])
                && $_POST['folder_update'] == 'true'
            ) {
                $course_materials = $this->core->getCourseEntityManager()->getRepository(CourseMaterial::class)
                    ->findAll();
                $this->recursiveEditFolder($course_materials, $course_material);
            }
            $this->core->getCourseEntityManager()->flush();
            return JsonResponse::getSuccessResponse("Success");
        }

        //handle sections here

        if (isset($_POST['sections_lock']) && $_POST['sections_lock'] == "true") {
            if (!isset($_POST['sections'])) {
                $sections = null;
            }
            elseif ($_POST['sections'] === "") {
                $sections = [];
            }
            else {
                $sections = explode(",", $_POST['sections']);
            }
            if (!isset($_POST['partial_sections'])) {
                $partial_sections = [];
            }
            else {
                $partial_sections = explode(",", $_POST['partial_sections']);
            }
            if ($sections !== null) {
                $keep_ids = [];

                foreach ($sections as $section) {
                    $keep_ids[] = $section;
                    $found = false;
                    foreach ($course_material->getSections() as $course_section) {
                        if ($section === $course_section->getSectionId()) {
                            $found = true;
                            break;
                        }
                    }
                    if (!$found) {
                        $course_material_section = new CourseMaterialSection($section, $course_material);
                        $course_material->addSection($course_material_section);
                    }
                }

                foreach ($course_material->getSections() as $section) {
                    if (!in_array($section->getSectionId(), $keep_ids) && !in_array($section->getSectionId(), $partial_sections)) {
                        $course_material->removeSection($section);
                    }
                }
            }
        }
        elseif ($_POST['sections_lock'] == "false") {
            $course_material->getSections()->clear();
        }
        if (isset($_POST['hide_from_students'])) {
            $course_material->setHiddenFromStudents($_POST['hide_from_students'] == 'on');
        }
        if (isset($_POST['sort_priority'])) {
            $course_material->setPriority($_POST['sort_priority']);
        }
<<<<<<< HEAD

        if (isset($_POST['release_time']) && $_POST['release_time'] != '') {
            $date_time = DateUtils::parseDateTime($_POST['release_time'], $this->core->getDateTimeNow()->getTimezone());
            $course_material->setReleaseDate($date_time);
        }

        if (isset($_POST['file_path'])) {
            $path = $course_material->getPath();
            $upload_path = FileUtils::joinPaths($this->core->getConfig()->getCoursePath(), "uploads", "course_materials");
            $requested_path = $_POST['file_path'];
            $new_path = FileUtils::joinPaths($upload_path, $requested_path);
            if ($course_material->isFile() && $path !== $new_path) {
                // check valid directory
                $requested_path = explode("/", $requested_path);
                if (count($requested_path) > 1) {
                    $dir = explode("/", $new_path);
                    array_pop($dir);
                    $dir = implode("/", $dir);
                    $cm = $this->core->getCourseEntityManager()->getRepository(CourseMaterial::class)
                    ->findOneBy(['path' => $dir]);
                    if ($cm == null) {
                        return JsonResponse::getErrorResponse("The specified path does not exits. Please create folder(s) or move into existing folder");
                    }
                }
                $tmp_course_material = $this->core->getCourseEntityManager()->getRepository(CourseMaterial::class)
                        ->findOneBy(['path' => $new_path]);
                if ($tmp_course_material !== null) {
                    return JsonResponse::getErrorResponse("File already exists in current directory. Please rename file or put under different directory");
                }
                FileUtils::writeFile($new_path, "");
                rename($course_material->getPath(), $new_path);
                $course_material->setPath($new_path);
            }
            elseif ($course_material->isLink()) {
                $course_material->setUrl($_POST['file_path']);
=======
        if (isset($_POST['link_url']) && isset($_POST['link_title']) && $course_material->isLink()) {
            if ($_POST['link_title'] !== $course_material->getUrlTitle()) {
                $path = $course_material->getPath();
                $dirs = explode("/", $path);
                array_pop($dirs);
                $path = implode("/", $dirs);
                $file_name = urlencode("link-" . $_POST['link_title']);
                $overwrite = false;
                if (isset($_POST['overwrite']) && $_POST['overwrite'] === 'true') {
                    $overwrite = true;
                }
                $clash_resolution = $this->resolveClashingMaterials($path, [$file_name], $overwrite);
                if ($clash_resolution !== true) {
                    return JsonResponse::getErrorResponse(
                        'Name clash',
                        $clash_resolution
                    );
                }
                $path = FileUtils::joinPaths($path, $file_name);
                FileUtils::writeFile($path, "");
                unlink($course_material->getPath());
                $course_material->setUrlTitle($_POST['link_title']);
                $course_material->setPath($path);
>>>>>>> 01ee4613
            }
        }

        if (isset($_POST['display_name'])) {
            $display_name = $_POST['display_name'];
            $course_material->setDisplayName($display_name);
        }

        if ($flush) {
            $this->core->getCourseEntityManager()->flush();
        }

        return JsonResponse::getSuccessResponse("Successfully uploaded!");
    }

    /**
     * @Route("/courses/{_semester}/{_course}/course_materials/upload", methods={"POST"})
     * @AccessControl(role="INSTRUCTOR")
     */
    public function ajaxUploadCourseMaterialsFiles(): JsonResponse {
        $details = [];

        $expand_zip = "";
        if (isset($_POST['expand_zip'])) {
            $expand_zip = $_POST['expand_zip'];
        }

        $upload_path = FileUtils::joinPaths($this->core->getConfig()->getCoursePath(), "uploads", "course_materials");

        $requested_path = "";
        if (!empty($_POST['requested_path'])) {
            $requested_path = $_POST['requested_path'];
        }

        $details['path'][0] = $requested_path;

        if (isset($_POST['release_time'])) {
            $details['release_date'] = $_POST['release_time'];
        }

        $sections_lock = false;
        if (isset($_POST['sections_lock'])) {
            $sections_lock = $_POST['sections_lock'] == "true";
        }
        $details['section_lock'] = $sections_lock;

        if (isset($_POST['sections']) && $sections_lock) {
            $sections = $_POST['sections'];
            $sections_exploded = @explode(",", $sections);
            if ($sections_exploded[0] === "") {
                return JsonResponse::getErrorResponse("Select at least one section");
            }
            $details['sections'] = $sections_exploded;
        }
        else {
            $details['sections'] = null;
        }

        if (isset($_POST['hide_from_students'])) {
            $details['hidden_from_students'] = $_POST['hide_from_students'] == "on";
        }

        if (isset($_POST['sort_priority'])) {
            $details['priority'] = $_POST['sort_priority'];
        }

        $overwrite_all = false;
        if (isset($_POST['overwrite_all']) && $_POST['overwrite_all'] === 'true') {
            $overwrite_all = true;
        }

        $n = strpos($requested_path, '..');
        if ($n !== false) {
            return JsonResponse::getErrorResponse("Invalid filepath.");
        }

        $url_title = null;
        if (isset($_POST['url_title'])) {
            $url_title = $_POST['url_title'];
        }

        $dirs_to_make = [];

        $url_url = null;
        if (isset($_POST['url_url'])) {
            if (!filter_var($_POST['url_url'], FILTER_VALIDATE_URL)) {
                return JsonResponse::getErrorResponse("Invalid url");
            }
            $url_url = $_POST['url_url'];
            if ($requested_path !== "") {
                $this->addDirs($requested_path, $upload_path, $dirs_to_make);
            }
        }

        if (isset($url_title) && isset($url_url)) {
            $details['type'][0] = CourseMaterial::LINK;
            $final_path = FileUtils::joinPaths($this->core->getConfig()->getCoursePath(), "uploads", "course_materials");
            if (!empty($requested_path)) {
                $final_path = FileUtils::joinPaths($final_path, $requested_path);
                if (!FileUtils::createDir($final_path)) {
                    return JsonResponse::getErrorResponse("Failed to make path.");
                }
            }
            $file_name = urlencode("link-" . $url_title);
            $clash_resolution = $this->resolveClashingMaterials($final_path, [$file_name], $overwrite_all);
            if ($clash_resolution !== true) {
                return JsonResponse::getErrorResponse(
                    'Name clash',
                    $clash_resolution
                );
            }
            $details['path'][0] = FileUtils::joinPaths($final_path, $file_name);
            FileUtils::writeFile($details['path'][0], "");
        }
        else {
            $uploaded_files = [];
            if (isset($_FILES["files1"])) {
                $uploaded_files[1] = $_FILES["files1"];
            }

            if (empty($uploaded_files) && !(isset($url_url) && isset($url_title))) {
                return JsonResponse::getErrorResponse("No files were submitted.");
            }

            $status = FileUtils::validateUploadedFiles($_FILES["files1"]);
            if (array_key_exists("failed", $status)) {
                return JsonResponse::getErrorResponse("Failed to validate uploads " . $status['failed']);
            }

            $file_size = 0;
            foreach ($status as $stat) {
                $file_size += $stat['size'];
                if ($stat['success'] === false) {
                    return JsonResponse::getErrorResponse($stat['error']);
                }
            }

            $max_size = Utils::returnBytes(ini_get('upload_max_filesize'));
            if ($file_size > $max_size) {
                return JsonResponse::getErrorResponse("File(s) uploaded too large. Maximum size is " . ($max_size / 1024) . " kb. Uploaded file(s) was " . ($file_size / 1024) . " kb.");
            }

            if (!FileUtils::createDir($upload_path)) {
                return JsonResponse::getErrorResponse("Failed to make image path.");
            }
            // create nested path
            if (!empty($requested_path)) {
                $upload_nested_path = FileUtils::joinPaths($upload_path, $requested_path);
                if (!FileUtils::createDir($upload_nested_path, true)) {
                    return JsonResponse::getErrorResponse("Failed to make image path.");
                }
                $dirs_to_make = [];
                $this->addDirs($requested_path, $upload_path, $dirs_to_make);
                $upload_path = $upload_nested_path;
            }

            $count_item = count($status);
            if (isset($uploaded_files[1])) {
                $clash_resolution = $this->resolveClashingMaterials($upload_path, $uploaded_files[1]['name'], $overwrite_all);
                if ($clash_resolution !== true) {
                    return JsonResponse::getErrorResponse(
                        'Name clash',
                        $clash_resolution
                    );
                }
                $index = 0;
                for ($j = 0; $j < $count_item; $j++) {
                    if (is_uploaded_file($uploaded_files[1]["tmp_name"][$j])) {
                        $dst = FileUtils::joinPaths($upload_path, $uploaded_files[1]["name"][$j]);

                        if (strlen($dst) > 255) {
                            return JsonResponse::getErrorResponse("Path cannot have a string length of more than 255 chars.");
                        }

                        $is_zip_file = false;

                        if (mime_content_type($uploaded_files[1]["tmp_name"][$j]) == "application/zip") {
                            if (FileUtils::checkFileInZipName($uploaded_files[1]["tmp_name"][$j]) === false) {
                                return JsonResponse::getErrorResponse("You may not use quotes, backslashes, or angle brackets in your filename for files inside " . $uploaded_files[1]['name'][$j] . ".");
                            }
                            $is_zip_file = true;
                        }
                        //cannot check if there are duplicates inside zip file, will overwrite
                        //it is convenient for bulk uploads
                        if ($expand_zip == 'on' && $is_zip_file === true) {
                            //get the file names inside the zip to write to the JSON file

                            $zip = new \ZipArchive();
                            $res = $zip->open($uploaded_files[1]["tmp_name"][$j]);

                            if (!$res) {
                                return JsonResponse::getErrorResponse("Failed to open zip archive");
                            }

                            $entries = [];
                            $disallowed_folders = [".svn", ".git", ".idea", "__macosx"];
                            $disallowed_files = ['.ds_store'];
                            $double_dot = ["../","..\\","/..","\\.."];
                            for ($i = 0; $i < $zip->numFiles; $i++) {
                                $entries[] = $zip->getNameIndex($i);
                                //check to ensure that entry name doesn't have ..
                                $dot_check = array_filter($double_dot, function ($dot) use ($entries) {
                                    if (strpos($entries[count($entries) - 1], $dot) !== false) {
                                        return true;
                                    }
                                    return false;
                                });
                                if (count($dot_check) !== 0) {
                                    return JsonResponse::getErrorResponse("Uploaded zip archive contains at least one file with invalid name.");
                                }
                            }
                            $entries = array_filter($entries, function ($entry) use ($disallowed_folders, $disallowed_files) {
                                $name = strtolower($entry);
                                foreach ($disallowed_folders as $folder) {
                                    if (str_starts_with($folder, $name)) {
                                        return false;
                                    }
                                }
                                if (substr($name, -1) !== '/') {
                                    foreach ($disallowed_files as $file) {
                                        if (basename($name) === $file) {
                                            return false;
                                        }
                                    }
                                }
                                return true;
                            });
                            $zfiles = array_filter($entries, function ($entry) {
                                return substr($entry, -1) !== '/';
                            });

                            $clash_resolution = $this->resolveClashingMaterials($upload_path, $zfiles, $overwrite_all);
                            if ($clash_resolution !== true) {
                                return JsonResponse::getErrorResponse(
                                    'Name clash',
                                    $clash_resolution
                                );
                            }

                            $zip->extractTo($upload_path, $entries);

                            foreach ($zfiles as $zfile) {
                                $path = FileUtils::joinPaths($upload_path, $zfile);
                                $details['type'][$index] = CourseMaterial::FILE;
                                $details['path'][$index] = $path;
                                if ($dirs_to_make == null) {
                                    $dirs_to_make = [];
                                }
                                $dirs = explode('/', $zfile);
                                array_pop($dirs);
                                $j = count($dirs);
                                $count = count($dirs_to_make);
                                foreach ($dirs as $dir) {
                                    for ($i = $count; $i < $j + $count; $i++) {
                                        if (!isset($dirs_to_make[$i])) {
                                            $dirs_to_make[$i] = FileUtils::joinPaths($upload_path, $dir);
                                        }
                                        else {
                                            $dirs_to_make[$i] = FileUtils::joinPaths($dirs_to_make[$i], $dir);
                                        }
                                    }
                                    $j--;
                                }
                                $index++;
                            }
                        }
                        else {
                            if (!@copy($uploaded_files[1]["tmp_name"][$j], $dst)) {
                                return JsonResponse::getErrorResponse("Failed to copy uploaded file {$uploaded_files[1]['name'][$j]} to current location.");
                            }
                            else {
                                $details['type'][$index] = CourseMaterial::FILE;
                                $details['path'][$index] = $dst;
                                $index++;
                            }
                        }
                    }
                    else {
                        return JsonResponse::getErrorResponse("The tmp file '{$uploaded_files[1]['name'][$j]}' was not properly uploaded.");
                    }
                    // Is this really an error we should fail on?
                    if (!@unlink($uploaded_files[1]["tmp_name"][$j])) {
                        return JsonResponse::getErrorResponse("Failed to delete the uploaded file {$uploaded_files[1]['name'][$j]} from temporary storage.");
                    }
                }
            }
        }

        if ($dirs_to_make != null) {
            $i = -1;
            $new_paths = [];
            foreach ($dirs_to_make as $dir) {
                $cm = $this->core->getCourseEntityManager()->getRepository(CourseMaterial::class)->findOneBy(
                    ['path' => $dir]
                );
                if ($cm == null && !in_array($dir, $new_paths)) {
                    $details['type'][$i] = CourseMaterial::DIR;
                    $details['path'][$i] = $dir;
                    $i--;
                    $new_paths[] = $dir;
                }
            }
        }

        foreach ($details['type'] as $key => $value) {
            $course_material = new CourseMaterial(
                $value,
                $details['path'][$key],
                DateUtils::parseDateTime($details['release_date'], $this->core->getDateTimeNow()->getTimezone()),
                $details['hidden_from_students'],
                $details['priority'],
                $value === CourseMaterial::LINK ? $url_url : null,
                $value === CourseMaterial::LINK ? $url_title : null
            );
            $this->core->getCourseEntityManager()->persist($course_material);
            if ($details['section_lock']) {
                foreach ($details['sections'] as $section) {
                    $course_material_section = new CourseMaterialSection($section, $course_material);
                    $course_material->addSection($course_material_section);
                }
            }
        }
        $this->core->getCourseEntityManager()->flush();
        return JsonResponse::getSuccessResponse("Successfully uploaded!");
    }

    private function addDirs(string $requested_path, string $upload_path, array &$dirs_to_make): void {
        $dirs = explode('/', $requested_path);
        $j = count($dirs);
        foreach ($dirs as $dir) {
            for ($i = 0; $i < $j; $i++) {
                if (!isset($dirs_to_make[$i])) {
                    $dirs_to_make[$i] = FileUtils::joinPaths($upload_path, $dir);
                }
                else {
                    $dirs_to_make[$i] = FileUtils::joinPaths($dirs_to_make[$i], $dir);
                }
            }
            $j--;
        }
    }

<<<<<<< HEAD
=======
    /**
     * @return array<int, string>|bool true
     */
    private function resolveClashingMaterials(string $upload_path, array $file_names, bool $overwrite_all) {
        $prepend_path = function ($elem) use ($upload_path) {
            return FileUtils::joinPaths($upload_path, $elem);
        };
        $file_names = array_map($prepend_path, $file_names);
        $c_materials = $this->core->getCourseEntityManager()->getRepository(CourseMaterial::class)->
            findBy(['path' => $file_names]);
        $clashing_materials = [];
        foreach ($c_materials as $cm) {
            $clashing_materials[$cm->getId()] = $cm->getPath();
        }
        if ($clashing_materials !== []) {
            if ($overwrite_all) {
                $em = $this->core->getCourseEntityManager();
                foreach ($clashing_materials as $id => $path) {
                    $cm_ref = $em->getReference(CourseMaterial::class, $id);
                    $em->remove($cm_ref);
                    unlink($path);
                }
                $em->flush();
                return true;
            }
            return array_values($clashing_materials);
        }
        return true;
    }
>>>>>>> 01ee4613
}<|MERGE_RESOLUTION|>--- conflicted
+++ resolved
@@ -432,7 +432,34 @@
         if (isset($_POST['sort_priority'])) {
             $course_material->setPriority($_POST['sort_priority']);
         }
-<<<<<<< HEAD
+///maybe delete
+        if (isset($_POST['link_url']) && isset($_POST['link_title']) && $course_material->isLink()) {
+            if ($_POST['link_title'] !== $course_material->getUrlTitle()) {
+                $path = $course_material->getPath();
+                $dirs = explode("/", $path);
+                array_pop($dirs);
+                $path = implode("/", $dirs);
+                $file_name = urlencode("link-" . $_POST['link_title']);
+                $overwrite = false;
+                if (isset($_POST['overwrite']) && $_POST['overwrite'] === 'true') {
+                    $overwrite = true;
+                }
+                $clash_resolution = $this->resolveClashingMaterials($path, [$file_name], $overwrite);
+                if ($clash_resolution !== true) {
+                    return JsonResponse::getErrorResponse(
+                        'Name clash',
+                        $clash_resolution
+                    );
+                }
+                $path = FileUtils::joinPaths($path, $file_name);
+                FileUtils::writeFile($path, "");
+                unlink($course_material->getPath());
+                $course_material->setUrlTitle($_POST['link_title']);
+                $course_material->setPath($path);
+            }
+            $course_material->setUrl($_POST['link_url']);
+        }
+//maybe end delete?
 
         if (isset($_POST['release_time']) && $_POST['release_time'] != '') {
             $date_time = DateUtils::parseDateTime($_POST['release_time'], $this->core->getDateTimeNow()->getTimezone());
@@ -468,31 +495,6 @@
             }
             elseif ($course_material->isLink()) {
                 $course_material->setUrl($_POST['file_path']);
-=======
-        if (isset($_POST['link_url']) && isset($_POST['link_title']) && $course_material->isLink()) {
-            if ($_POST['link_title'] !== $course_material->getUrlTitle()) {
-                $path = $course_material->getPath();
-                $dirs = explode("/", $path);
-                array_pop($dirs);
-                $path = implode("/", $dirs);
-                $file_name = urlencode("link-" . $_POST['link_title']);
-                $overwrite = false;
-                if (isset($_POST['overwrite']) && $_POST['overwrite'] === 'true') {
-                    $overwrite = true;
-                }
-                $clash_resolution = $this->resolveClashingMaterials($path, [$file_name], $overwrite);
-                if ($clash_resolution !== true) {
-                    return JsonResponse::getErrorResponse(
-                        'Name clash',
-                        $clash_resolution
-                    );
-                }
-                $path = FileUtils::joinPaths($path, $file_name);
-                FileUtils::writeFile($path, "");
-                unlink($course_material->getPath());
-                $course_material->setUrlTitle($_POST['link_title']);
-                $course_material->setPath($path);
->>>>>>> 01ee4613
             }
         }
 
@@ -835,8 +837,6 @@
         }
     }
 
-<<<<<<< HEAD
-=======
     /**
      * @return array<int, string>|bool true
      */
@@ -866,5 +866,4 @@
         }
         return true;
     }
->>>>>>> 01ee4613
 }