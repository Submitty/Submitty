--- conflicted
+++ resolved
@@ -108,15 +108,9 @@
             $submitted_total = $num_components > 0 ? $total / $num_components : 0;
             $graded_total = $num_components > 0 ? round($graded / $num_components, 2) : 0;
             if ($peer) {
-<<<<<<< HEAD
-                $num_components = count($gradeable->getPeerComponents());
-                $graded_total = $graded / $num_components;
-                $submitted_total = $total / $num_components;
-=======
                 $num_components = count($gradeable->getPeerComponents()) * $gradeable->getPeerGradeSet();
                 $graded_total = $num_components > 0 ? $graded / $num_components : 0;
                 $submitted_total = $num_components > 0 ? $total / $num_components : 0;
->>>>>>> dc7f853f
             }
             if ($total_submissions != 0) {
                 $submitted_percentage = round(($submitted_total / $total_submissions) * 100, 1);
