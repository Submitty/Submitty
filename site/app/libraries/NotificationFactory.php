<?php

namespace app\libraries;

use app\models\Email;
use app\models\Notification;
use app\models\User;
use LogicException;

/**
 * A factory class that will handle all notification events and send notifications and emails accordingly
 * Class NotificationFactory
 * @package app
 */
class NotificationFactory {

    /**
     * @var Core $core
     */
    protected $core;

    public function __construct(Core $core) {
        $this->core = $core;
    }

    // ***********************************FORUM NOTIFICATIONS***********************************

    /**
     * @param array $event
     */
    public function onNewAnnouncement(array $event): void {
        $recipients = $this->core->getQueries()->getAllUsersIds();
        $notifications = $this->createNotificationsArray($event, $recipients);
        $this->sendNotifications($notifications);
        if ($this->core->getConfig()->isEmailEnabled()) {
            $emails = $this->createEmailsArray($event, $recipients, true);
            $this->sendEmails($emails);
        }
    }

    /**
     * @param array $event
     */
    public function onNewThread(array $event): void {
        $recipients = $this->core->getQueries()->getAllUsersWithPreference("all_new_threads");
        $recipients[] = $this->core->getUser()->getId();
        $recipients = array_unique($recipients);
        $notifications = $this->createNotificationsArray($event, $recipients);
        $this->sendNotifications($notifications);
        if ($this->core->getConfig()->isEmailEnabled()) {
            $recipients = $this->core->getQueries()->getAllUsersWithPreference("all_new_threads_email");
            $recipients[] = $this->core->getUser()->getId();
            $recipients = array_unique($recipients);
            $emails = $this->createEmailsArray($event, $recipients, true);
            $this->sendEmails($emails);
        }
    }

    /**
     * notifies parent authors, people who want to know about all posts, and people who want to know about new posts in threads they have posted
     * @param array $event
     */
    public function onNewPost(array $event): void {
        $current_user_id = $this->core->getUser()->getId();
        $post_id = $event["post_id"];
        $thread_id = $event["thread_id"];

        $parent_authors = $this->core->getQueries()->getAllParentAuthors($current_user_id, $post_id);
        $users_with_notification_preference = $this->core->getQueries()->getAllUsersWithPreference("all_new_posts");
        $thread_authors_notification_preference = $this->core->getQueries()->getAllThreadAuthors($thread_id, "reply_in_post_thread");
        $notification_recipients = array_merge($parent_authors, $users_with_notification_preference, $thread_authors_notification_preference);
        $notification_recipients[] = $current_user_id;
        $notification_recipients = array_unique($notification_recipients);
        $notifications = $this->createNotificationsArray($event, $notification_recipients);
        $this->sendNotifications($notifications);

        if ($this->core->getConfig()->isEmailEnabled()) {
            $users_with_email_preference = $this->core->getQueries()->getAllUsersWithPreference("all_new_posts_email");
            $thread_authors_email_preference = $this->core->getQueries()->getAllThreadAuthors($thread_id, "reply_in_post_thread_email");
            $email_recipients = array_merge($parent_authors, $users_with_email_preference, $thread_authors_email_preference);
            $email_recipients[] = $current_user_id;
            $email_recipients = array_unique($email_recipients);
            $emails = $this->createEmailsArray($event, $email_recipients, true);
            $this->sendEmails($emails);
        }
    }

    /**
     * handles the event of a post deleted, undeleted, edited and merged
     * @param array $event
     */
    public function onPostModified(array $event): void {
        $notification_recipients = $this->core->getQueries()->getAllUsersWithPreference($event['preference']);
        $notification_recipients[] = $event['recipient'];
        $notification_recipients[] = $this->core->getUser()->getId();
        $notification_recipients = array_unique($notification_recipients);
        $notifications = $this->createNotificationsArray($event, $notification_recipients);
        $this->sendNotifications($notifications);

        if ($this->core->getConfig()->isEmailEnabled()) {
            $email_recipients =  $this->core->getQueries()->getAllUsersWithPreference($event['preference'] . '_email');
            $email_recipients[] = $event['recipient'];
            $email_recipients[] = $this->core->getUser()->getId();
            $email_recipients = array_unique($email_recipients);
            $emails = $this->createEmailsArray($event, $email_recipients, true);
            $this->sendEmails($emails);
        }
    }
    // ***********************************TEAM NOTIFICATIONS***********************************

    /**
     * checks whether $recipients have correct team settings and sends the notification and email.
     * @param array $event
     * @param array $recipients
     */
    public function onTeamEvent(array $event, array $recipients): void {
        $current_user_id = $this->core->getUser()->getId();
        $notification_recipients = [$current_user_id];
        $email_recipients = [$current_user_id];
        $users_settings = $this->core->getQueries()->getUsersNotificationSettings($recipients);
        foreach ($recipients as $recipient) {
            $user_settings_row = array_values(array_filter($users_settings, function ($v) use ($recipient) {
                return $v['user_id'] === $recipient;
            }));
            if (!empty($user_settings_row)) {
                $user_settings_row = $user_settings_row[0];
            }
            $user_settings = User::constructNotificationSettings($user_settings_row);
            if ($user_settings[$event['type']]) {
                $notification_recipients[] = $recipient;
            }
            if ($user_settings[$event['type'] . '_email']) {
                $email_recipients[] = $recipient;
            }
        }
        $notifications = $this->createNotificationsArray($event, $notification_recipients);
        $this->sendNotifications($notifications);
        if ($this->core->getConfig()->isEmailEnabled()) {
            $emails = $this->createEmailsArray($event, $email_recipients, false);
            $this->sendEmails($emails);
        }
    }

    // ***********************************HELPERS***********************************

    /**
     * @param array $event
     * @param array $recipients
     * @return array
     */
    private function createNotificationsArray(array $event, array $recipients): array {
        $event['sender_id'] = $this->core->getUser()->getId();
        $notifications = [];
        foreach ($recipients as $recipient) {
            $event['to_user_id'] = $recipient;
            $notifications[] = Notification::createNotification($this->core, $event);
        }
        return $notifications;
    }

    /**
     * @param array $event
     * @param array $recipients
     * @param bool $author
     * @return array of email objects
     */
    private function createEmailsArray(array $event, array $recipients, bool $author): array {
        $emails = [];
        foreach ($recipients as $recipient) {
            //Checks if a url is in metadata and sets $relevant_url null or that url
            $metadata = json_decode($event['metadata'], true);
            $relevant_url = null;
            if (array_key_exists("url", $metadata)) {
                $relevant_url = $metadata["url"];
            }

            $details = [
                'to_user_id' => $recipient,
                'subject' => $event['subject'],
                'body' => $event['content'],
                'relevant_url' => $relevant_url,
                'author' => $author
            ];
            $emails[] = new Email($this->core, $details);
        }
        return $emails;
    }

    // ***********************************SENDERS***********************************
    /**
     * @param array $notifications
     */
    public function sendNotifications(array $notifications): void {
        if (empty($notifications)) {
            return;
        }

        // parametrize notification array
        $current_user = $this->core->getUser();
        $flattened_notifications = [];
        foreach ($notifications as $notification) {
            // check if user is in the null section
            if (!$this->core->getQueries()->checkStudentActiveInCourse($notification->getNotifyTarget(), $this->core->getConfig()->getCourse(), $this->core->getConfig()->getSemester())) {
                continue;
            }
            if ($notification->getNotifyTarget() != $current_user->getId() || $current_user->getNotificationSetting('self_notification')) {
                $flattened_notifications[] = $notification->getComponent();
                $flattened_notifications[] = $notification->getNotifyMetadata();
                $flattened_notifications[] = $notification->getNotifyContent();
                $flattened_notifications[] = $notification->getNotifySource();
                $flattened_notifications[] = $notification->getNotifyTarget();
            }
        }
        if (!empty($flattened_notifications)) {
            // some notifications may not have been added to the flattened notifications
            // so to calculate the number of notifications we must use flattened notifications
            $this->core->getQueries()->insertNotifications($flattened_notifications, count($flattened_notifications) / 5);
        }
    }

    /**
     * prepare array of Email objects as param array
     * @param array $emails
<<<<<<< HEAD
     * @param bool $forceSecondary
     */
    public function sendEmails(array $emails, bool $forceSecondary = false): void {
=======
     * @param bool $force_secondary
     */
    public function sendEmails(array $emails, bool $force_secondary = false): void {
>>>>>>> 90a67f56
        if (!$this->core->getConfig()->isEmailEnabled()) {
            throw new LogicException("Email is not enabled");
        }
        if (empty($emails)) {
            return;
        }
        // parametrize email array
        $current_user = $this->core->getUser();
        $flattened_emails = [];
        foreach ($emails as $email) {
            // check if user is in the null section
            if (!$this->core->getQueries()->checkStudentActiveInCourse($email->getUserId(), $this->core->getConfig()->getCourse(), $this->core->getConfig()->getSemester())) {
                continue;
            }
            if ($email->getUserId() != $current_user->getId() || $current_user->getNotificationSetting('self_notification_email')) {
                $user = $this->core->getQueries()->getUserById($email->getUserId());
<<<<<<< HEAD
                if (($user->getEmailBoth() || $forceSecondary) && $user->getSecondaryEmail() != "") {
=======
                if (($user->getEmailBoth() || $force_secondary) && $user->getSecondaryEmail() != "") {
>>>>>>> 90a67f56
                    $flattened_emails[] = $email->getSubject();
                    $flattened_emails[] = $email->getBody();
                    $flattened_emails[] = $email->getUserId();
                    $flattened_emails[] = $user->getSecondaryEmail();
                    $flattened_emails[] = $this->core->getConfig()->getSemester();
                    $flattened_emails[] = $this->core->getConfig()->getCourse();
                }
                $flattened_emails[] = $email->getSubject();
                $flattened_emails[] = $email->getBody();
                $flattened_emails[] = $email->getUserId();
                $flattened_emails[] = $user->getEmail();
                $flattened_emails[] = $this->core->getConfig()->getSemester();
                $flattened_emails[] = $this->core->getConfig()->getCourse();
            }
        }
        if (!empty($flattened_emails)) {
            $this->core->getQueries()->insertEmails($flattened_emails, count($flattened_emails) / 6);
        }
    }
}<|MERGE_RESOLUTION|>--- conflicted
+++ resolved
@@ -221,15 +221,9 @@
     /**
      * prepare array of Email objects as param array
      * @param array $emails
-<<<<<<< HEAD
-     * @param bool $forceSecondary
-     */
-    public function sendEmails(array $emails, bool $forceSecondary = false): void {
-=======
      * @param bool $force_secondary
      */
     public function sendEmails(array $emails, bool $force_secondary = false): void {
->>>>>>> 90a67f56
         if (!$this->core->getConfig()->isEmailEnabled()) {
             throw new LogicException("Email is not enabled");
         }
@@ -246,11 +240,7 @@
             }
             if ($email->getUserId() != $current_user->getId() || $current_user->getNotificationSetting('self_notification_email')) {
                 $user = $this->core->getQueries()->getUserById($email->getUserId());
-<<<<<<< HEAD
-                if (($user->getEmailBoth() || $forceSecondary) && $user->getSecondaryEmail() != "") {
-=======
                 if (($user->getEmailBoth() || $force_secondary) && $user->getSecondaryEmail() != "") {
->>>>>>> 90a67f56
                     $flattened_emails[] = $email->getSubject();
                     $flattened_emails[] = $email->getBody();
                     $flattened_emails[] = $email->getUserId();
