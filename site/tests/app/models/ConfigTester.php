<?php

namespace tests\app\models;

use app\exceptions\ConfigException;
use app\libraries\Core;
use app\libraries\FileUtils;
use app\libraries\Utils;
use app\models\Config;

class ConfigTester extends \PHPUnit\Framework\TestCase {
    private $core;

    private $temp_dir = null;
    private $config_path = null;
    private $course_json_path = null;

    public function setUp(): void {
        $this->core = $this->createMock(Core::class);
    }

    public function tearDown(): void {
        if ($this->temp_dir !== null && is_dir($this->temp_dir)) {
            FileUtils::recursiveRmdir($this->temp_dir);
        }
    }

    /**
     * This test ensures that the default value of the DEBUG flag within the config model is always false. This
     * means that if the value is not found within the json file, we don't have to worry about accidently
     * exposing things to students.
     */
    public function testClassProperties() {
        /** @noinspection PhpUnhandledExceptionInspection */
        $class = new \ReflectionClass('app\models\Config');
        $properties = $class->getDefaultProperties();
        $this->assertFalse($properties['debug']);
    }

    private function createConfigFile($extra = []) {
        $this->temp_dir = FileUtils::joinPaths(sys_get_temp_dir(), Utils::generateRandomString());
        FileUtils::createDir($this->temp_dir);
        $this->config_path = FileUtils::joinPaths($this->temp_dir, 'config');
        $course_path = FileUtils::joinPaths($this->temp_dir, "courses", "s17", "csci0000");
        $log_path = FileUtils::joinPaths($this->temp_dir, "logs");

        FileUtils::createDir($this->config_path);
        FileUtils::createDir($course_path, true, 0777);
        FileUtils::createDir(FileUtils::joinPaths($course_path, "config"));
        FileUtils::createDir($log_path);
        FileUtils::createDir(FileUtils::joinPaths($log_path, 'access'));
        FileUtils::createDir(FileUtils::joinPaths($log_path, 'autograding'));
        FileUtils::createDir(FileUtils::joinPaths($log_path, 'site_errors'));
        FileUtils::createDir(FileUtils::joinPaths($log_path, 'ta_grading'));

        $config = [
            "authentication_method" => "PamAuthentication",
            "database_host" => "/var/run/postgresql",
            "database_user" => "submitty_dbuser",
            "database_password" => "submitty_dbpass",
            "debugging_enabled" => false,
        ];
        $config = array_replace($config, $extra);
        FileUtils::writeJsonFile(FileUtils::joinPaths($this->config_path, "database.json"), $config);

        $config = [
            "submitty_install_dir" => $this->temp_dir,
            "submitty_repository" => "/usr/local/submitty/GIT_CHECKOUT/Submitty",
            "submitty_data_dir" => $this->temp_dir,
            "autograding_log_path" => FileUtils::joinPaths($log_path, 'autograding'),
            "timezone" => "America/Chicago",
            "site_log_path" => $log_path,
            "submission_url" => "http://example.com",
            "vcs_url" => "",
            "cgi_url" => "",
            "institution_name" => "RPI",
            "sys_admin_email" => "admin@example.com",
            "sys_admin_url" => "https://example.com/admin",
            "username_change_text" => "Submitty welcomes all students.",
            "course_code_requirements" => "Please follow your school's convention for course code.",
            "institution_homepage" => "https://rpi.edu",
            'system_message' => "Some system message",
            "duck_special_effects" => false
        ];
        $config = array_replace($config, $extra);
        FileUtils::writeJsonFile(FileUtils::joinPaths($this->config_path, "submitty.json"), $config);

        $config = [
            'session' => 'LIW0RT5XAxOn2xjVY6rrLTcb6iacl4IDNRyPw58M0Kn0haQbHtNvPfK18xpvpD93'
        ];
        $config = array_replace($config, $extra);
        FileUtils::writeJsonFile(FileUtils::joinPaths($this->config_path, "secrets_submitty_php.json"), $config);

        $this->course_json_path = FileUtils::joinPaths($course_path, "config", "config.json");
        $config = [
            'database_details' => [
                'dbname' => 'submitty_s17_csci0000'
            ],
            'course_details' => [
                'course_name' => 'Test Course',
                'course_home_url' => '',
                'default_hw_late_days' => 0,
                'default_student_late_days' => 0,
                'zero_rubric_grades' => false,
                'upload_message' => "",
                'display_rainbow_grades_summary' => false,
                'display_custom_message' => false,
                'course_email' => 'Please contact your TA or instructor to submit a grade inquiry.',
                'vcs_base_url' => '',
                'vcs_type' => 'git',
                'private_repository' => '',
                'forum_enabled' => true,
                'forum_create_thread_message' => '',
                'regrade_enabled' => false,
                'seating_only_for_instructor' => false,
                'regrade_message' => 'Warning: Frivolous grade inquiries may lead to grade deductions or lost late days',
                'room_seating_gradeable_id' => "",
                'auto_rainbow_grades' => false,
                'queue_enabled' => true,
                'queue_contact_info' => true,
<<<<<<< HEAD
                'queue_message' => '',
                'queue_announcement_message' => ''
            ),
=======
                'queue_message' => ''
            ],
>>>>>>> dbf7d6b8
            'feature_flags' => [

            ]
        ];

        $config = array_replace_recursive($config, $extra);
        foreach ($config as $key => $value) {
            if (is_array($value)) {
                foreach ($value as $kkey => $vvalue) {
                    if ($vvalue === null) {
                        unset($config[$key][$kkey]);
                    }
                }
            }
        }
        FileUtils::writeJsonFile($this->course_json_path, $config);

        // Create psuedo email json
        $config = [
            'email_enabled' => true,
            'email_user' => '',
            'email_password' => '',
            'email_sender' => 'submitty@myuniversity.edu',
            'email_reply_to' => 'submitty_do_not_reply@myuniversity.edu',
            'email_server_hostname' => 'localhost',
            'email_server_port' => 25
        ];
        $config = array_replace($config, $extra);
        FileUtils::writeJsonFile(FileUtils::joinPaths($this->config_path, "email.json"), $config);

        // Create version json
        $config = [
            "installed_commit" => "d150131c19e3e8084b25cddcc32e6c40a8e93a2b",
            "short_installed_commit" => "d150131c",
            "most_recent_git_tag" => "v19.07.00"
        ];
        $config = array_replace($config, $extra);
        FileUtils::writeJsonFile(FileUtils::joinPaths($this->config_path, "version.json"), $config);
    }

    public function testConfig() {
        $this->createConfigFile();

        $config = new Config($this->core);

        $config->loadMasterConfigs($this->config_path);
        $course_path = FileUtils::joinPaths($config->getSubmittyPath(), "courses", "s17", "csci0000");
        $course_json_path = FileUtils::joinPaths($course_path, "config", "config.json");
        $config->loadCourseJson("s17", "csci0000", $course_json_path);

        $this->assertFalse($config->isDebug());
        $this->assertEquals("s17", $config->getSemester());
        $this->assertEquals("csci0000", $config->getCourse());
        $this->assertEquals("http://example.com/", $config->getBaseUrl());
        $this->assertEquals("http://example.com/cgi-bin/", $config->getCgiUrl());
        $this->assertEquals($this->temp_dir, $config->getSubmittyPath());
        $this->assertEquals($this->temp_dir . "/courses/s17/csci0000", $config->getCoursePath());
        $this->assertEquals($this->temp_dir . "/logs", $config->getLogPath());

        $this->assertEquals(FileUtils::joinPaths($this->temp_dir, "tmp", "cgi"), $config->getCgiTmpPath());
        $this->assertTrue($config->shouldLogExceptions());
        $this->assertEquals("pgsql", $config->getDatabaseDriver());
        $db_params = [
            'dbname' => 'submitty',
            'host' => '/var/run/postgresql',
            'username' => 'submitty_dbuser',
            'password' => 'submitty_dbpass'
        ];

        $this->assertEquals($db_params, $config->getSubmittyDatabaseParams());
        $this->assertEquals("PamAuthentication", $config->getAuthentication());
        $this->assertEquals("America/Chicago", $config->getTimezone()->getName());
        $this->assertEquals("RPI", $config->getInstitutionName());
        $this->assertEquals("admin@example.com", $config->getSysAdminEmail());
        $this->assertEquals("https://example.com/admin", $config->getSysAdminUrl());
        $this->assertEquals("https://rpi.edu", $config->getInstitutionHomepage());
        $this->assertEquals("Submitty welcomes all students.", $config->getUsernameChangeText());
        $this->assertEquals("Please follow your school's convention for course code.", $config->getCourseCodeRequirements());
        $this->assertEquals("Some system message", $config->getSystemMessage());

        $this->assertEquals(array_merge($db_params, ['dbname' => 'submitty_s17_csci0000']), $config->getCourseDatabaseParams());
        $this->assertEquals("Test Course", $config->getCourseName());
        $this->assertEquals("", $config->getCourseHomeUrl());
        $this->assertEquals(0, $config->getDefaultHwLateDays());
        $this->assertEquals(0, $config->getDefaultStudentLateDays());
        $this->assertFalse($config->shouldZeroRubricGrades());
        $this->assertEquals(FileUtils::joinPaths($this->temp_dir, 'config'), $config->getConfigPath());

        $this->assertEquals("", $config->getUploadMessage());
        $this->assertFalse($config->displayCustomMessage());
        $this->assertFalse($config->displayRainbowGradesSummary());
        $this->assertEquals(
            FileUtils::joinPaths($this->temp_dir, "courses", "s17", "csci0000", "config", "config.json"),
            $config->getCourseJsonPath()
        );
        $this->assertEquals('', $config->getRoomSeatingGradeableId());
        $this->assertFalse($config->displayRoomSeating());
        $this->assertEquals('LIW0RT5XAxOn2xjVY6rrLTcb6iacl4IDNRyPw58M0Kn0haQbHtNvPfK18xpvpD93', $config->getSecretSession());

        $expected = [
            'debug' => false,
            'semester' => 's17',
            'course' => 'csci0000',
            'base_url' => 'http://example.com/',
            'cgi_url' => 'http://example.com/cgi-bin/',
            'submitty_path' => $this->temp_dir,
            'course_path' => $this->temp_dir . '/courses/s17/csci0000',
            'submitty_log_path' => $this->temp_dir . '/logs',
            'log_exceptions' => true,
            'cgi_tmp_path' => FileUtils::joinPaths($this->temp_dir, "tmp", "cgi"),
            'database_driver' => 'pgsql',
            'submitty_database_params' => $db_params,
            'course_database_params' => array_merge($db_params, ['dbname' => 'submitty_s17_csci0000']),
            'course_name' => 'Test Course',
            'config_path' => FileUtils::joinPaths($this->temp_dir, 'config'),
            'course_json_path' => $this->temp_dir . '/courses/s17/csci0000/config/config.json',
            'authentication' => 'PamAuthentication',
            'timezone' => 'DateTimeZone',
            'course_home_url' => '',
            'default_hw_late_days' => 0,
            'default_student_late_days' => 0,
            'zero_rubric_grades' => false,
            'duck_banner_enabled' => false,
            'upload_message' => '',
            'display_rainbow_grades_summary' => false,
            'display_custom_message' => false,
            'course_email' => 'Please contact your TA or instructor to submit a grade inquiry.',
            'vcs_base_url' => 'http://example.com/{$vcs_type}/s17/csci0000/',
            'vcs_type' => 'git',
            'modified' => false,
            'hidden_details' => null,
            'regrade_message' => 'Warning: Frivolous grade inquiries may lead to grade deductions or lost late days',
            'course_json' => [
                'database_details' => [
                    'dbname' => 'submitty_s17_csci0000'
                ],
                'course_details' => [
                    'course_name' => 'Test Course',
                    'course_home_url' => '',
                    'default_hw_late_days' => 0,
                    'default_student_late_days' => 0,
                    'zero_rubric_grades' => false,
                    'upload_message' => "",
                    'display_rainbow_grades_summary' => false,
                    'display_custom_message' => false,
                    'course_email' => 'Please contact your TA or instructor to submit a grade inquiry.',
                    'vcs_base_url' => '',
                    'vcs_type' => 'git',
                    'private_repository' => '',
                    'forum_enabled' => true,
                    'forum_create_thread_message' => '',
                    'regrade_enabled' => false,
                    'seating_only_for_instructor' => false,
                    'regrade_message' => 'Warning: Frivolous grade inquiries may lead to grade deductions or lost late days',
                    'room_seating_gradeable_id' => "",
                    'auto_rainbow_grades' => false,
                    'queue_enabled' => true,
                    'queue_contact_info' => true,
                    'queue_message' => '',
                    'queue_announcement_message' => ''
                ],
                'feature_flags' => []
            ],
            'course_loaded' => true,
            'forum_enabled' => true,
            'forum_create_thread_message' => '',
            'institution_homepage' => 'https://rpi.edu',
            'institution_name' => 'RPI',
            "sys_admin_email" => "admin@example.com",
            "sys_admin_url" => "https://example.com/admin",
            'private_repository' => '',
            'regrade_enabled' => false,
            'seating_only_for_instructor' => false,
            'room_seating_gradeable_id' => '',
            'username_change_text' => 'Submitty welcomes all students.',
            'course_code_requirements' => "Please follow your school's convention for course code.",
            'vcs_url' => 'http://example.com/{$vcs_type}/',
            'wrapper_files' => [],
            'system_message' => 'Some system message',
            'secret_session' => 'LIW0RT5XAxOn2xjVY6rrLTcb6iacl4IDNRyPw58M0Kn0haQbHtNvPfK18xpvpD93',
            'email_enabled' => true,
            'auto_rainbow_grades' => false,
            'latest_commit' => 'd150131c',
            'latest_tag' => 'v19.07.00',
            'verified_submitty_admin_user' => null,
            'queue_enabled' => true,
            'queue_contact_info' => true,
            'queue_message' => '',
            'queue_announcement_message' => '',
            'feature_flags' => [],
            'submitty_install_path' => $this->temp_dir,
            'date_time_format' => ['modified' => false]
        ];
        $actual = $config->toArray();

        ksort($expected);
        ksort($actual);

        $this->assertEquals($expected, $actual);
    }

    public function testHiddenCourseUrl() {
        $extra = ['hidden_details' => ['course_url' => 'http://example.com/course']];
        $this->createConfigFile($extra);

        $config = new Config($this->core);
        $config->loadMasterConfigs($this->config_path);
        $course_path = FileUtils::joinPaths($config->getSubmittyPath(), "courses", "s17", "csci0000");
        $course_json_path = FileUtils::joinPaths($course_path, "config", "config.json");
        $config->loadCourseJson("s17", "csci0000", $course_json_path);
        $this->assertEquals("http://example.com/course/", $config->getBaseUrl());
        $this->assertEquals("http://example.com/course", $config->getHiddenDetails()['course_url']);
    }

    public function testDefaultTimezone() {
        $extra = ['timezone' => null];
        $this->createConfigFile($extra);
        $config = new Config($this->core);
        $config->loadMasterConfigs($this->config_path);
        $this->assertEquals("America/New_York", $config->getTimezone()->getName());
    }

    public function testDebugTrue() {
        $extra = ['debugging_enabled' => true];
        $this->createConfigFile($extra);

        $config = new Config($this->core);
        $config->loadMasterConfigs($this->config_path);
        $this->assertTrue($config->isDebug());
    }

    public function testDatabaseDriver() {
        $extra = ['driver' => 'sqlite'];
        $this->createConfigFile($extra);

        $config = new Config($this->core);
        $config->loadMasterConfigs($this->config_path);
        $this->assertEquals("sqlite", $config->getDatabaseDriver());
    }

    public function testNonEmptyVcsUrl() {
        $extra = ['vcs_url' => 'https://some.vcs.url.com'];
        $this->createConfigFile($extra);

        $config = new Config($this->core);
        $config->loadMasterConfigs($this->config_path);
        $this->assertEquals("https://some.vcs.url.com/", $config->getVcsUrl());
    }

    public function testNonEmptyCgiUrl() {
        $extra = ['cgi_url' => 'https://some.cgi.url.com'];
        $this->createConfigFile($extra);

        $config = new Config($this->core);
        $config->loadMasterConfigs($this->config_path);
        $this->assertEquals("https://some.cgi.url.com/", $config->getCgiUrl());
    }

    public function testCourseSeating() {
        $extra = ['course_details' => ['room_seating_gradeable_id' => 'test_id']];
        $this->createConfigFile($extra);

        $config = new Config($this->core);
        $config->loadMasterConfigs($this->config_path);
        $course_path = FileUtils::joinPaths($config->getSubmittyPath(), "courses", "s17", "csci0000");
        $course_json_path = FileUtils::joinPaths($course_path, "config", "config.json");
        $config->loadCourseJson("s17", "csci0000", $course_json_path);
        $this->assertEquals("test_id", $config->getRoomSeatingGradeableId());
        $this->assertTrue($config->displayRoomSeating());
    }

    public function testInvalidMasterConfigPath() {
        $config = new Config($this->core);
        $this->expectException(\app\exceptions\ConfigException::class);
        $this->expectExceptionMessage('Could not find config directory: /invalid/path');
        $config->loadMasterConfigs('/invalid/path');
    }

    public function testConfigPathFile() {
        $this->createConfigFile();
        $config = new Config($this->core);
        $this->expectException(\app\exceptions\ConfigException::class);
        $this->expectExceptionMessageMatches('/Could not find config directory: .*\/config\/database.json/');
        $config->loadMasterConfigs(FileUtils::joinPaths($this->temp_dir, 'config', 'database.json'));
    }

    public function testMissingDatabaseJson() {
        $this->createConfigFile();
        unlink(FileUtils::joinPaths($this->temp_dir, 'config', 'database.json'));
        $config = new Config($this->core);
        $this->expectException(\app\exceptions\ConfigException::class);
        $this->expectExceptionMessageMatches('/Could not find database config: .*\/config\/database.json/');
        $config->loadMasterConfigs($this->config_path);
    }

    public function testMissingSubmittyJson() {
        $this->createConfigFile();
        unlink(FileUtils::joinPaths($this->temp_dir, 'config', 'submitty.json'));
        $config = new Config($this->core);
        $this->expectException(\app\exceptions\ConfigException::class);
        $this->expectExceptionMessageMatches('/Could not find submitty config: .*\/config\/submitty.json/');
        $config->loadMasterConfigs($this->config_path);
    }

    public function testInvalidCourseConfigPath() {
        $config = new Config($this->core);
        $this->expectException(\app\exceptions\ConfigException::class);
        $this->expectExceptionMessage('Could not find course config file: /invalid/path');
        $config->loadCourseJson("s17", "csci0000", "/invalid/path");
    }

    public function testInvalidCourseConfigJson() {
        $this->createConfigFile();
        $config = new Config($this->core);
        file_put_contents(FileUtils::joinPaths($this->temp_dir, "test.txt"), "afds{}fasdf");
        $this->expectException(\app\exceptions\ConfigException::class);
        $this->expectExceptionMessage('Error parsing the config file: Syntax error');
        $config->loadCourseJson("s17", "csci1000", FileUtils::joinPaths($this->temp_dir, "test.txt"));
    }

    public function testMissingEmailJson() {
        $this->createConfigFile();
        unlink(FileUtils::joinPaths($this->temp_dir, 'config', 'email.json'));
        $config = new Config($this->core);
        $this->expectException(\app\exceptions\ConfigException::class);
        $this->expectExceptionMessageMatches('/Could not find email config: .*\/config\/email.json/');
        $config->loadMasterConfigs($this->config_path);
    }

    public function getRequiredSections() {
        return [
            ['database_details'],
            ['course_details']
        ];
    }

    /**
     * @dataProvider getRequiredSections
     *
     * @param string $section
     */
    public function testMissingSections($section) {
        try {
            $extra = [$section => null];
            $this->createConfigFile($extra);

            $config = new Config($this->core);
            $config->loadMasterConfigs($this->config_path);
            $course_path = FileUtils::joinPaths($config->getSubmittyPath(), "courses", "s17", "csci0000");
            $course_json_path = FileUtils::joinPaths($course_path, "config", "config.json");
            $config->loadCourseJson("s17", "csci0000", $course_json_path);
            $this->fail("Should have thrown ConfigException");
        }
        catch (ConfigException $exception) {
            $this->assertEquals("Missing config section '{$section}' in json file", $exception->getMessage());
        }
    }

    public function getRequiredSettings() {
        $settings = [
            'course_details' => [
                'course_name', 'course_home_url', 'default_hw_late_days', 'default_student_late_days',
                'zero_rubric_grades', 'upload_message', 'display_rainbow_grades_summary',
                'display_custom_message', 'course_email', 'vcs_base_url', 'vcs_type', 'private_repository',
                'forum_enabled', 'forum_create_thread_message', 'regrade_enabled', 'seating_only_for_instructor',
                'regrade_message', 'room_seating_gradeable_id', 'queue_enabled', 'queue_contact_info',
                'queue_message', 'queue_announcement_message'
            ],
        ];
        $return = [];
        foreach ($settings as $key => $value) {
            foreach ($value as $vv) {
                $return[] = [$key, $vv];
            }
        }
        return $return;
    }

    /**
     * @dataProvider getRequiredSettings
     *
     * @param string $section
     * @param string $setting
     */
    public function testMissingSectionSetting($section, $setting) {
        try {
            $extra = [$section => [$setting => null]];
            $this->createConfigFile($extra);

            $config = new Config($this->core);
            $config->loadMasterConfigs($this->config_path);
            $course_path = FileUtils::joinPaths($config->getSubmittyPath(), "courses", "s17", "csci0000");
            $course_json_path = FileUtils::joinPaths($course_path, "config", "config.json");
            $config->loadCourseJson("s17", "csci0000", $course_json_path);
            $this->fail("Should have thrown ConfigException for {$section}.{$setting}");
        }
        catch (ConfigException $exception) {
            $this->assertEquals(
                "Missing config setting '{$section}.{$setting}' in configuration json file",
                $exception->getMessage()
            );
        }
    }

    public function testInvalidTimezone() {
        $extra = ['timezone' => "invalid"];
        $this->createConfigFile($extra);

        $config = new Config($this->core);
        $this->expectException(\app\exceptions\ConfigException::class);
        $this->expectExceptionMessage('Invalid Timezone identifier: invalid');
        $config->loadMasterConfigs($this->config_path);
    }

    public function testInvalidSubmittyPath() {
        $extra = ['submitty_data_dir' => '/invalid'];
        $this->createConfigFile($extra);

        $config = new Config($this->core);
        $this->expectException(\app\exceptions\ConfigException::class);
        $this->expectExceptionMessage('Invalid path for setting submitty_path: /invalid');
        $config->loadMasterConfigs($this->config_path);
    }

    public function testInvalidLogPath() {
        $extra = ['site_log_path' => '/invalid'];
        $this->createConfigFile($extra);

        $config = new Config($this->core);
        $this->expectException(\app\exceptions\ConfigException::class);
        $this->expectExceptionMessage('Invalid path for setting submitty_log_path: /invalid');
        $config->loadMasterConfigs($this->config_path);
    }

    public function testMissingSecretsFile() {
        $this->createConfigFile();
        unlink(FileUtils::joinPaths($this->temp_dir, 'config', 'secrets_submitty_php.json'));
        $this->expectException(ConfigException::class);
        $this->expectExceptionMessageMatches('/^Could not find secrets config: .*\/config\/secrets_submitty_php\.json$/');
        $config = new Config($this->core);
        $config->loadMasterConfigs($this->config_path);
    }

    public function testNullSecret() {
        $extra = ['session' => null];
        $this->createConfigFile($extra);
        $this->expectException(ConfigException::class);
        $this->expectExceptionMessage("Missing secret var: session");
        $config = new Config($this->core);
        $config->loadMasterConfigs($this->config_path);
    }

    public function testWeakSecret() {
        $extra = ['session' => 'weak'];
        $this->createConfigFile($extra);
        $this->expectException(ConfigException::class);
        $this->expectExceptionMessage('Secret session is too weak. It should be at least 32 bytes.');

        $config = new Config($this->core);
        $config->loadMasterConfigs($this->config_path);
    }

    public function testFeatureFlagTrueDebug() {
        $extra = ['debugging_enabled' => true];
        $this->createConfigFile($extra);

        $config = new Config($this->core);
        $config->loadMasterConfigs($this->config_path);
        $course_path = FileUtils::joinPaths($config->getSubmittyPath(), "courses", "s17", "csci0000");
        $course_json_path = FileUtils::joinPaths($course_path, "config", "config.json");
        $config->loadCourseJson("s17", "csci0000", $course_json_path);

        $this->assertTrue($config->isDebug());
        $this->assertTrue($config->checkFeatureFlagEnabled('non_existing_name'));
    }

    public function testFeatureFlagEnabled() {
        $extra = ['feature_flags' => ['feature_1' => true, 'feature_2' => false]];
        $this->createConfigFile($extra);

        $config = new Config($this->core);
        $config->loadMasterConfigs($this->config_path);
        $course_path = FileUtils::joinPaths($config->getSubmittyPath(), "courses", "s17", "csci0000");
        $course_json_path = FileUtils::joinPaths($course_path, "config", "config.json");
        $config->loadCourseJson("s17", "csci0000", $course_json_path);

        $this->assertFalse($config->isDebug());
        $this->assertFalse($config->checkFeatureFlagEnabled('non_existing_name'));
        $this->assertTrue($config->checkFeatureFlagEnabled('feature_1'));
        $this->assertFalse($config->checkFeatureFlagEnabled('feature_2'));
    }

    public function testNonexistingFeatureFlagConfig() {
        $extra = ['feature_flags' => null];
        $this->createConfigFile($extra);

        $config = new Config($this->core);
        $config->loadMasterConfigs($this->config_path);
        $course_path = FileUtils::joinPaths($config->getSubmittyPath(), "courses", "s17", "csci0000");
        $course_json_path = FileUtils::joinPaths($course_path, "config", "config.json");
        $config->loadCourseJson("s17", "csci0000", $course_json_path);

        $this->assertFalse($config->isDebug());
        $this->assertFalse($config->checkFeatureFlagEnabled('non_existing_name'));
        $this->assertFalse($config->checkFeatureFlagEnabled('feature_1'));
    }
}<|MERGE_RESOLUTION|>--- conflicted
+++ resolved
@@ -118,14 +118,9 @@
                 'auto_rainbow_grades' => false,
                 'queue_enabled' => true,
                 'queue_contact_info' => true,
-<<<<<<< HEAD
                 'queue_message' => '',
                 'queue_announcement_message' => ''
-            ),
-=======
-                'queue_message' => ''
             ],
->>>>>>> dbf7d6b8
             'feature_flags' => [
 
             ]
