<?php

namespace app\controllers\superuser;

use app\authentication\SamlAuthentication;
use app\controllers\AbstractController;
use app\libraries\response\RedirectResponse;
use app\libraries\response\WebResponse;
use app\libraries\routers\AccessControl;
use app\models\User;
use app\views\ErrorView;
use app\views\superuser\SamlManagerView;
use Symfony\Component\Routing\Annotation\Route;

/**
 * @AccessControl(level="SUPERUSER")
 */
class SamlManagerController extends AbstractController {
    /**
     * @return SamlAuthentication|false
     */
    private function checkSamlEnabled() {
        $auth = $this->core->getAuthentication();
        if ($auth instanceof SamlAuthentication) {
            return $auth;
        }
        return false;
    }

    /**
     * @Route("/superuser/saml")
     * @return WebResponse
     */
    public function showPage(): WebResponse {
        if ($this->checkSamlEnabled() === false) {
            return new WebResponse(
                ErrorView::class,
                "errorPage",
                "SAML not enabled"
            );
        }
        $proxy_mapped_users = $this->core->getQueries()->getProxyMappedUsers();
        return new WebResponse(SamlManagerView::class, 'renderPage', $proxy_mapped_users);
    }

    /**
     * @Route("/superuser/saml/new_user", methods={"POST"})
     * @return RedirectResponse
     */
    public function newProxyUser(): RedirectResponse {
        $return_url = $this->core->buildUrl(['superuser', 'saml']);
        $auth = $this->checkSamlEnabled();
        if ($auth === false) {
            return new RedirectResponse($return_url);
        }
        $user_id = trim($_POST['user_id']);
        if (empty($user_id)) {
            $this->core->addErrorMessage("User ID can't be empty.");
            return new RedirectResponse($return_url);
        }
        $user = $this->core->getQueries()->getUserById($user_id);
        if ($user !== null) {
            $this->core->addErrorMessage("User ID already exists.");
            return new RedirectResponse($return_url);
        }
<<<<<<< HEAD
        $saml_id = trim($_POST['user_saml']);
        if (empty($saml_id)) {
            $this->core->addSuccessMessage("SAML ID not provided.");
            return new RedirectResponse($return_url);
        }
        $auth->setValidUsernames([$user_id, $saml_id]);
=======
        if (empty(trim($_POST['user_numeric_id']))) {
            $this->core->addErrorMessage("Numeric ID can't be empty.");
            return new RedirectResponse($return_url);
        }
        $auth->setValidUsernames([$user_id]);
>>>>>>> 83e5e712
        if ($auth->isValidUsername($user_id)) {
            $this->core->addErrorMessage("User ID is a valid SAML username and cannot be used for a proxy user.");
            return new RedirectResponse($return_url);
        }

        $error_msg = "";
        $error_msg .= User::validateUserData('user_id', $user_id) ? "" : "Error in User ID\n";
        $error_msg .= User::validateUserData('user_legal_firstname', trim($_POST['user_first_name'])) ? "" : "Error in first name\n";
        $error_msg .= User::validateUserData('user_legal_lastname', trim($_POST['user_last_name'])) ? "" : "Error in last name\n";
        $error_msg .= User::validateUserData('user_email', trim($_POST['user_email'])) ? "" : "Error in email\n";

        if (!is_numeric(trim($_POST['user_numeric_id']))) {
            $error_msg .= "Error in numeric ID";
        }

        if (!empty($error_msg)) {
            $this->core->addErrorMessage($error_msg);
            return new RedirectResponse($return_url);
        }

        if (!$auth->isValidUsername($saml_id)) {
            $this->core->addErrorMessage("Provided SAML ID is not valid.");
            return new RedirectResponse($return_url);
        }

        $user = new User($this->core);
        $user->setId($user_id);
        $user->setLegalFirstName(trim($_POST['user_first_name']));
        $user->setLegalLastName(trim($_POST['user_last_name']));
        $user->setEmail(trim($_POST['user_email']));
        $user->setNumericId(trim($_POST['user_numeric_id']));

        $this->core->getQueries()->insertSubmittyUser($user);
        $this->core->getQueries()->insertSamlMapping($saml_id, $user_id);

        $this->core->addSuccessMessage("New User Created");
        return new RedirectResponse($return_url);
    }

    /**
     * @Route("/superuser/saml/assign", methods={"POST"})
     * @return RedirectResponse
     */
    public function assignProxyMapping(): RedirectResponse {
        $return_url = $this->core->buildUrl(['superuser', 'saml']);
        $auth = $this->checkSamlEnabled();
        if ($auth === false) {
            return new RedirectResponse($return_url);
        }
        $saml_id = trim($_POST['saml_id']);
        $auth->setValidUsernames([$saml_id]);
        if (!$auth->isValidUsername($saml_id)) {
            $this->core->addErrorMessage("SAML ID must be a valid SAML username");
            return new RedirectResponse($return_url);
        }
        $submitty_id = trim($_POST['submitty_id']);
        $user = $this->core->getQueries()->getUserById($submitty_id);
        if ($user === null) {
            $this->core->addErrorMessage("Submitty user not found with that ID");
            return new RedirectResponse($return_url);
        }
        $this->core->getQueries()->insertSamlMapping($saml_id, $submitty_id);
        $this->core->addSuccessMessage("SAML mapping added");
        return new RedirectResponse($return_url);
    }

    /**
     * @Route("/superuser/saml/update_active", methods={"POST"})
     * @return RedirectResponse
     */
    public function updateActiveSaml(): RedirectResponse {
        $return_url = $this->core->buildUrl(['superuser', 'saml']);

        if (!isset($_POST['id']) || !isset($_POST['activate'])) {
            $this->core->addErrorMessage("Missing id or active status");
            return new RedirectResponse($return_url);
        }

        $id = intval($_POST['id']);
        $active = $_POST['activate'] === "1";

        if (!$this->core->getQueries()->isSamlProxyUser($id)) {
            $this->core->addErrorMessage("You can't update the active status on that mapping");
            return new RedirectResponse($return_url);
        }

        $this->core->getQueries()->updateSamlMapping($id, $active);
        $this->core->addSuccessMessage("Successfully updated");

        return new RedirectResponse($return_url);
    }

    /**
     * @Route("/superuser/saml/delete", methods={"POST"})
     * @return RedirectResponse
     */
    public function deleteSamlMapping(): RedirectResponse {
        $return_url = $this->core->buildUrl(['superuser', 'saml']);

        if (!isset($_POST['id'])) {
            $this->core->addErrorMessage("Missing id");
            return new RedirectResponse($return_url);
        }

        $id = intval($_POST['id']);

        if (!$this->core->getQueries()->samlMappingDeletable($id)) {
            $this->core->addErrorMessage("You can't delete that mapping");
            return new RedirectResponse($return_url);
        }

        $this->core->getQueries()->deleteSamlMapping($id);
        $this->core->addSuccessMessage("Successfully deleted");
        return new RedirectResponse($return_url);
    }

    /**
     * @Route("/superuser/saml/validate")
     * @return WebResponse
     */
    public function validate(): WebResponse {
        if ($this->checkSamlEnabled() === false) {
            return new WebResponse(
                ErrorView::class,
                "errorPage",
                "SAML not enabled"
            );
        }
        // check that all users have at least 1 mapping in saml_mapped_users
        $users = $this->core->getQueries()->checkNonMappedUsers();
        $proxy_mapped_users = $this->core->getQueries()->getProxyMappedUsers();
        return new WebResponse(SamlManagerView::class, 'renderPage', $proxy_mapped_users, $users);
    }
}<|MERGE_RESOLUTION|>--- conflicted
+++ resolved
@@ -63,20 +63,16 @@
             $this->core->addErrorMessage("User ID already exists.");
             return new RedirectResponse($return_url);
         }
-<<<<<<< HEAD
+        if (empty(trim($_POST['user_numeric_id']))) {
+            $this->core->addErrorMessage("Numeric ID can't be empty.");
+            return new RedirectResponse($return_url);
+        }
         $saml_id = trim($_POST['user_saml']);
         if (empty($saml_id)) {
             $this->core->addSuccessMessage("SAML ID not provided.");
             return new RedirectResponse($return_url);
         }
         $auth->setValidUsernames([$user_id, $saml_id]);
-=======
-        if (empty(trim($_POST['user_numeric_id']))) {
-            $this->core->addErrorMessage("Numeric ID can't be empty.");
-            return new RedirectResponse($return_url);
-        }
-        $auth->setValidUsernames([$user_id]);
->>>>>>> 83e5e712
         if ($auth->isValidUsername($user_id)) {
             $this->core->addErrorMessage("User ID is a valid SAML username and cannot be used for a proxy user.");
             return new RedirectResponse($return_url);
