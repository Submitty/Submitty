--- conflicted
+++ resolved
@@ -627,125 +627,116 @@
 
     time_get_job_begin = dateutils.get_current_time()
 
-<<<<<<< HEAD
     folder = worker_folder(my_name)
-=======
-    with overall_lock:
-        folder= INTERACTIVE_QUEUE
->>>>>>> 6b0d9b1e
-
-
-        '''
-        ----------------------------------------------------------------
-        Our first priority is to perform any awaiting VCS checkouts
-
-        Note: This design is imperfect:
-        
-          * If all shippers are busy working on long-running autograding
-            tasks there will be a delay of seconds or minutes between
-            a student pressing the submission button and clone happening.
-            This is a minor exploit allowing them to theoretically
-            continue working on their submission past the deadline for
-            the time period of the delay.
-            -- This is not a significant, practical problem.
-        
-          * If multiple and/or large git submissions arrive close
-            together, this shipper job will be tied up performing these
-            clone operations.  Because we don't release the lock, any
-            other shippers that complete their work will also be blocked
-            from either helping with the clones or tackling the next
-            autograding job.
-            -- Based on experience with actual submission patterns, we
-               do not anticipate that this will be a significant
-               bottleneck at this time.
-        
-          * If a git clone takes a very long time and/or hangs because of
-            network problems, this could halt all work on the server.
-            -- We'll need to monitor the production server.
-        
-        We plan to do a complete overhaul of the
-        scheduler/shipper/worker and refactoring this design should be
-        part of the project.
-        ----------------------------------------------------------------
-        '''
-
-        # Grab all the VCS files currently in the folder...
-        vcs_files = [str(f) for f in Path(folder).glob('VCS__*')]
-        for f in vcs_files:
-            vcs_file = f[len(folder)+1:]
-            no_vcs_file = f[len(folder)+1+5:]
-            # do the checkout
-            updated_obj = checkout_vcs_repo(folder+"/"+vcs_file)
-            # save the regular grading queue file
-            with open(os.path.join(folder,no_vcs_file), "w") as queue_file:
-                json.dump(updated_obj, queue_file)
-            # cleanup the vcs queue file
-            os.remove(folder+"/"+vcs_file)
-        # ----------------------------------------------------------------
-
-
-        # Grab all the files currently in the folder, sorted by creation
-        # time, and put them in the queue to be graded
-        files = [str(f) for f in Path(folder).glob('*')]
-        files_and_times = list()
-        for f in files:
-            try:
-                my_time = os.path.getctime(f)
-            except:
-                continue
-            tup = (f, my_time)
-            files_and_times.append(tup)
-
-        files_and_times = sorted(files_and_times, key=operator.itemgetter(1))
-        my_job=""
-
-        for full_path_file, file_time in files_and_times:
-            # get the file name (without the path)
-            just_file = full_path_file[len(folder)+1:]
-
-            # skip items that are already being graded
-            if (just_file[0:8]=="GRADING_"):
-                continue
-            grading_file = os.path.join(folder,"GRADING_"+just_file)
-            if grading_file in files:
-                continue
-
-            # skip items (very recently added!) that are already waiting for a VCS checkout
-            if (just_file[0:5]=="VCS__"):
-                continue
-
-            # found something to do
-            try:
-                with open(full_path_file, 'r') as infile:
-                    queue_obj = json.load(infile)
-            except:
-                continue
-
-            #Check to make sure that we are capable of grading this submission
-            required_capabilities = queue_obj["required_capabilities"]
-            if not required_capabilities in my_capabilities:
-                continue
-
-<<<<<<< HEAD
-=======
-            # prioritize interactive jobs over (batch) regrades
-            # if you've found an interactive job, exit early (since they are sorted by timestamp)
-            if not "regrade" in queue_obj or not queue_obj["regrade"]:
-                my_job = just_file
-                break
-
-            # otherwise it's a regrade, and if we don't already have a
-            # job, take it, but we have to search the rest of the list
-            if my_job == "":
-                my_job = just_file
-
-        if not my_job == "":
-            grading_file = os.path.join(folder, "GRADING_" + my_job)
-            # create the grading file
-            with open(os.path.join(grading_file), "w") as queue_file:
+
+    '''
+    ----------------------------------------------------------------
+    Our first priority is to perform any awaiting VCS checkouts
+
+    Note: This design is imperfect:
+    
+        * If all shippers are busy working on long-running autograding
+        tasks there will be a delay of seconds or minutes between
+        a student pressing the submission button and clone happening.
+        This is a minor exploit allowing them to theoretically
+        continue working on their submission past the deadline for
+        the time period of the delay.
+        -- This is not a significant, practical problem.
+    
+        * If multiple and/or large git submissions arrive close
+        together, this shipper job will be tied up performing these
+        clone operations.  Because we don't release the lock, any
+        other shippers that complete their work will also be blocked
+        from either helping with the clones or tackling the next
+        autograding job.
+        -- Based on experience with actual submission patterns, we
+            do not anticipate that this will be a significant
+            bottleneck at this time.
+    
+        * If a git clone takes a very long time and/or hangs because of
+        network problems, this could halt all work on the server.
+        -- We'll need to monitor the production server.
+    
+    We plan to do a complete overhaul of the
+    scheduler/shipper/worker and refactoring this design should be
+    part of the project.
+    ----------------------------------------------------------------
+    '''
+
+    # Grab all the VCS files currently in the folder...
+    vcs_files = [str(f) for f in Path(folder).glob('VCS__*')]
+    for f in vcs_files:
+        vcs_file = f[len(folder)+1:]
+        no_vcs_file = f[len(folder)+1+5:]
+        # do the checkout
+        updated_obj = checkout_vcs_repo(folder+"/"+vcs_file)
+        # save the regular grading queue file
+        with open(os.path.join(folder,no_vcs_file), "w") as queue_file:
+            json.dump(updated_obj, queue_file)
+        # cleanup the vcs queue file
+        os.remove(folder+"/"+vcs_file)
+    # ----------------------------------------------------------------
+
+
+    # Grab all the files currently in the folder, sorted by creation
+    # time, and put them in the queue to be graded
+    files = [str(f) for f in Path(folder).glob('*')]
+    files_and_times = list()
+    for f in files:
+        try:
+            my_time = os.path.getctime(f)
+        except:
+            continue
+        tup = (f, my_time)
+        files_and_times.append(tup)
+
+    files_and_times = sorted(files_and_times, key=operator.itemgetter(1))
+    my_job=""
+
+    for full_path_file, file_time in files_and_times:
+        # get the file name (without the path)
+        just_file = full_path_file[len(folder)+1:]
+
+        # skip items that are already being graded
+        if (just_file[0:8]=="GRADING_"):
+            continue
+        grading_file = os.path.join(folder,"GRADING_"+just_file)
+        if grading_file in files:
+            continue
+
+        # skip items (very recently added!) that are already waiting for a VCS checkout
+        if (just_file[0:5]=="VCS__"):
+            continue
+
+        # found something to do
+        try:
+            with open(full_path_file, 'r') as infile:
+                queue_obj = json.load(infile)
+        except:
+            continue
+
+        #Check to make sure that we are capable of grading this submission
+        required_capabilities = queue_obj["required_capabilities"]
+        if not required_capabilities in my_capabilities:
+            continue
+
+        # prioritize interactive jobs over (batch) regrades
+        # if you've found an interactive job, exit early (since they are sorted by timestamp)
+        if not "regrade" in queue_obj or not queue_obj["regrade"]:
+            my_job = just_file
+            break
+
+        # otherwise it's a regrade, and if we don't already have a
+        # job, take it, but we have to search the rest of the list
+        if my_job == "":
+            my_job = just_file
+
+    if not my_job == "":
+        grading_file = os.path.join(folder, "GRADING_" + my_job)
+        # create the grading file
+        with open(os.path.join(grading_file), "w") as queue_file:
                 json.dump({"untrusted": which_untrusted, "machine": which_machine}, queue_file)
 
->>>>>>> 6b0d9b1e
     time_get_job_end = dateutils.get_current_time()
 
     time_delta = time_get_job_end-time_get_job_begin
