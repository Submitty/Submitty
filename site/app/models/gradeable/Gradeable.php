<?php

namespace app\models\gradeable;

use app\libraries\DateUtils;
use app\libraries\GradeableType;
use app\exceptions\ValidationException;
use app\exceptions\NotImplementedException;
use app\libraries\Utils;
use app\libraries\FileUtils;
use app\libraries\Core;
use app\models\AbstractModel;
use app\models\Team;
use app\models\User;

/**
 * All data describing the configuration of a gradeable
 *  Note: All per-student data is in the GradedGradeable class
 *
 *  Note: there is no guarantee of the values of properties not relevant to the gradeable type
 *
 *  Missing validation: student permissions (i.e. view/submit) - low priority
 *
 * @method string getId()
 * @method string getTitle()
 * @method string getInstructionsUrl()
 * @method void setInstructionsUrl($url)
 * @method int getType()
 * @method bool isGradeByRegistration()
 * @method void setGradeByRegistration($grade_by_reg)
 * @method \DateTime getTaViewStartDate()
 * @method \DateTime getGradeStartDate()
 * @method \DateTime getGradeReleasedDate()
 * @method \DateTime getGradeLockedDate()
 * @method \DateTime getMinGradingGroup()
* @method \DateTime getRegradeRequestDate()
 * @method string getSyllabusBucket()
 * @method void setSyllabusBucket($bucket)
 * @method string getTaInstructions()
 * @method void setTaInstructions($instructions)
 * @method string getAutogradingConfigPath()
 * @method bool isVcs()
 * @method void setVcs($use_vcs)
 * @method string getVcsSubdirectory()
 * @method void setVcsSubdirectory($subdirectory)
 * @method bool isTeamAssignment()
 * @method int getTeamSizeMax()
 * @method \DateTime getTeamLockDate()
 * @method bool isTaGrading()
 * @method void setTaGrading($use_ta_grading)
 * @method bool isStudentView()
 * @method void setStudentView($can_student_view)
 * @method bool isStudentSubmit()
 * @method void setStudentSubmit($can_student_submit)
 * @method bool isStudentDownload()
 * @method void setStudentDownload($can_student_download)
 * @method bool isStudentDownloadAnyVersion()
 * @method void setStudentDownloadAnyVersion($student_download_any_version)
 * @method bool isPeerGrading()
 * @method void setPeerGrading($use_peer_grading)
 * @method int getPeerGradeSet()
 * @method void setPeerGradeSet($grade_set)
 * @method \DateTime getSubmissionOpenDate()
 * @method \DateTime getSubmissionDueDate()
 * @method int getLateDays()
 * @method bool isLateSubmissionAllowed()
 * @method void setLateSubmissionAllowed($allow_late_submission)
 * @method float getPrecision()
 * @method void setPrecision($grading_precision)
 * @method Component[] getComponents()
 * @method bool getJustRegraded()
 */
class Gradeable extends AbstractModel {
    /* Properties for all types of gradeables */

    /** @property @var string The course-wide unique gradeable id */
    protected $id = "";
    /** @property @var string The gradeable's title */
    protected $title = "";
    /** @property @var string The instructions url to give to students */
    protected $instructions_url = "";
    /** @property @var int The type of gradeable */
    protected $type = GradeableType::ELECTRONIC_FILE;
    /** @property @var bool If the gradeable should be graded per registration section (true) or rotating sections(false) */
    protected $grade_by_registration = true;
    /** @property @var int The minimum user group that can grade this gradeable (1=instructor) */
    protected $min_grading_group = 1;
    /** @property @var string The syllabus classification of this gradeable */
    protected $syllabus_bucket = "homework";
    /** @property @var Component[] An array of all of this gradeable's components */
    protected $components = [];

    /* (private) Lazy-loaded Properties */

    /** @property @var bool If any manual grades have been entered for this gradeable */
    private $any_manual_grades = null;
    /** @property @var bool If any submissions exist */
    private $any_submissions = null;
    /** @property @var bool If any errors occurred in the build output */
    private $any_build_errors = null;
    /** @property @var Team[] Any teams that have been formed */
    private $teams = null;
    /** @property @var string[][] Which graders are assigned to which rotating sections (empty if $grade_by_registration is true)
     *                          Array (indexed by grader id) of arrays of rotating section numbers
     */
    private $rotating_grader_sections = null;
    private $rotating_grader_sections_modified = false;
    /** @property @var AutogradingConfig The object that contains the autograding config data */
    private $autograding_config = null;
    /** @property @var array Array of all split pdf uploads. Each key is a filename and then each element is an array
     * that contains filename, file path, and the file size.
     */
    private $split_pdf_files = null;

    /* Properties exclusive to numeric-text/checkpoint gradeables */

    /** @property @var string The overall ta instructions for grading (numeric-text/checkpoint only) */
    protected $ta_instructions = "";

    /* Properties exclusive to electronic gradeables */

    /** @property @var string The location of the autograding configuration file */
    protected $autograding_config_path = "";
    /** @property @var bool If the gradeable is using vcs upload (true) or manual upload (false) */
    protected $vcs = false;
    /** @property @var string The subdirectory within the VCS repository for this gradeable */
    protected $vcs_subdirectory = "";
    /** @property @var bool If the gradeable is a team assignment */
    protected $team_assignment = false;
    /** @property @var int The maximum team size (if the gradeable is a team assignment) */
    protected $team_size_max = 0;
    /** @property @var bool If the gradeable is using any manual grading */
    protected $ta_grading = false;
    /** @property @var bool If students can view submissions */
    protected $student_view = false;
    /** @property @var bool If students can make submissions */
    protected $student_submit = false;
    /** @property @var bool If students can download submitted files */
    protected $student_download = false;
    /** @property @var bool If students can view/download any version of the submitted files, or just the active version */
    protected $student_download_any_version = false;
    /** @property @var bool If the gradeable uses peer grading */
    protected $peer_grading = false;
    /** @property @var int The number of peers each student will be graded by */
    protected $peer_grade_set = 0;
    /** @property @var bool If submission after student's max deadline
     *      (due date + min(late days allowed, late days remaining)) is allowed
     */
    protected $late_submission_allowed = true;
    /** @property @var float The point precision for manual grading */
    protected $precision = 0.0;

    /* Dates for all types of gradeables */

    /** @property @var \DateTime The so-called 'TA Beta-Testing' date.  This is when the gradeable appears for TA's */
    protected $ta_view_start_date = null;
    /** @property @var \DateTime The date that graders may start grading */
    protected $grade_start_date = null;
    /** @property @var \DateTime The date that grades will be released to students */
    protected $grade_released_date = null;
    /** @property @var \DateTime The date after which only instructors may change grades (aka when grades are 'due') */
    protected $grade_locked_date = null;

    /* Dates for electronic gradeables*/

    /** @property @var \DateTime The deadline for joining teams (if the gradeable is a team assignment) */
    protected $team_lock_date = null;
    /** @property @var \DateTime The date students can start making submissions */
    protected $submission_open_date = null;
    /** @property @var \DateTime The date, before which all students must make a submissions (or be marked late) */
    protected $submission_due_date = null;
    /** @property @var int The number of late days allowed */
    protected $late_days = 0;
<<<<<<< HEAD
    /** @property @var \DateTime The deadline for submitting a regrade request */
    protected $regrade_request_date = null;
=======
    /** @property @var boolean Has the gradeable been regraded recently (the student hasn't yet viewed the result*/
    protected $just_regraded = false;
>>>>>>> 0b4cd8fc
    /**
     * Gradeable constructor.
     * @param Core $core
     * @param array $details
     * @throws \InvalidArgumentException if any of the details were not found or invalid
     * @throws ValidationException If any of the dates are incompatible or invalid
     */
    public function __construct(Core $core, array $details) {
        parent::__construct($core);

        $this->setIdInternal($details['id']);
        $this->setTitle($details['title']);
        $this->setInstructionsUrl($details['instructions_url']);
        $this->setTypeInternal($details['type']);
        $this->setGradeByRegistration($details['grade_by_registration']);
        $this->setMinGradingGroup($details['min_grading_group']);
        $this->setSyllabusBucket($details['syllabus_bucket']);
        $this->setTaInstructions($details['ta_instructions']);

        if ($this->getType() === GradeableType::ELECTRONIC_FILE) {
            $this->setAutogradingConfigPath($details['autograding_config_path']);
            $this->setVcs($details['vcs']);
            $this->setVcsSubdirectory($details['vcs_subdirectory']);
            $this->setTeamAssignmentInternal($details['team_assignment']);
            $this->setTeamSizeMax($details['team_size_max']);
            $this->setTaGrading($details['ta_grading']);
            $this->setStudentView($details['student_view']);
            $this->setStudentSubmit($details['student_submit']);
            $this->setStudentDownload($details['student_download']);
            $this->setStudentDownloadAnyVersion($details['student_download_any_version']);
            $this->setPeerGrading($details['peer_grading']);
            $this->setPeerGradeSet($details['peer_grade_set']);
            $this->setLateSubmissionAllowed($details['late_submission_allowed']);
            $this->setPrecision($details['precision']);
        }

        // Set dates last
        $this->setDates($details);
        $this->modified = false;
    }

    const date_properties = [
        'ta_view_start_date',
        'grade_start_date',
        'grade_released_date',
        'team_lock_date',
        'submission_open_date',
        'submission_due_date',
        'grade_locked_date',
        'regrade_request_date'
    ];

    public function toArray() {
        // Use the default behavior for the most part, but convert the dates
        $return = parent::toArray();

        foreach (self::date_properties as $date) {
            $return[$date] = $this->$date !== null ? DateUtils::dateTimeToString($this->$date) : null;
        }

        // Serialize important Lazy-loaded values
        $return['rotating_grader_sections'] = parent::parseObject($this->getRotatingGraderSections());
        $return['autograding_config'] = parent::parseObject($this->getAutogradingConfig());

        return $return;
    }

    /**
     * Gets the component object with the provided component id
     * @param int $component_id
     * @return Component|null The Component with the provided id, or null if not found
     */
    public function getComponent($component_id) {
        foreach ($this->getComponents() as $component) {
            if ($component->getId() === $component_id) {
                return $component;
            }
        }
        throw new \InvalidArgumentException('Component id did not exist in gradeable');
    }

    /**
     * Loads the autograding config file at $this->autograding_config into an array, or null if error/not found
     * @return AutogradingConfig|null
     */
    private function loadAutogradingConfig() {
        $course_path = $this->core->getConfig()->getCoursePath();

        try {
            $details = FileUtils::readJsonFile(FileUtils::joinPaths($course_path, 'config', 'build',
                "build_{$this->id}.json"));

            // If the file could not be found, the result will be false, so don't
            //  create the config if the file can't be found
            if ($details !== false) {
                return new AutogradingConfig($this->core, $details);
            }
            return null;
        } catch (\Exception $e) {
            // Don't throw an error, just don't make any data
            return null;
        }
    }

    /**
     * Parses array of the date properties to set to force them into a valid format
     * @param array $dates An array containing a combination of \DateTime and string objects indexed by date property name
     * @return \DateTime[] A full array of \DateTime objects (one element for each gradeable date property or null if not provided / bad format)
     *                      with a 'late_days' integer element
     */
    private function parseDates(array $dates) {
        $parsedDates = [];
        foreach (self::date_properties as $date) {
            if (isset($dates[$date]) && $dates[$date] !== null) {
                try {
                    $parsedDates[$date] = DateUtils::parseDateTime($dates[$date], $this->core->getConfig()->getTimezone());
                } catch (\Exception $e) {
                    $parsedDates[$date] = null;
                }
            } else {
                $parsedDates[$date] = null;
            }
        }

        // Assume that if no late days provided that there should be zero of them;
        $parsedDates['late_days'] = intval($dates['late_days'] ?? 0);
        return $parsedDates;
    }

    /**
     * Asserts that a set of dates are valid, see docs for `setDates` for the specification
     * @param array $dates A complete array of property-name-indexed \DateTime objects (or int for 'late_days')
     * @throws ValidationException With all messages for each invalid property
     */
    private function assertDates(array $dates) {
        $errors = [];

        // A message to set if the date is null, which happens when: the provided date is null,
        //  or the parsing failed.  In either case, this is an appropriate message
        $invalid_format_message = 'Invalid date-time value!';

        //
        // NOTE: The function `Utils::compareNullableGt(a,b)` in this context is called so that
        //          it returns TRUE if the two values being compared are incompatible.  If the function
        //          returns FALSE then either the condition a>b is false, or one of the values are null.
        //          THIS NULL CASE MUST BE HANDLED IN SOME OTHER WAY.  As you can see, this is achieved by
        //          null checks for each date before the comparisons are made.
        //
        //    i.e. in the expression 'Utils::compareNullableGt($ta_view_start_date, $submission_open_date)'
        //      if 'ta_view_start_date' > 'submission_open_date', then the function will return TRUE and
        //          we set an error for 'ta_view_start_date', but
        //      if 'ta_view_start_date' <= 'submission_open_date', then the two values are compatible: no error
        //      In the case that either value is null, the function will return FALSE.  The comparison becomes
        //      irrelevant and the conditions:
        //          '$ta_view_start_date === null' and/or '$submission_open_date === null' will set errors
        //          for those values appropriately
        //

        $ta_view_start_date = $dates['ta_view_start_date'];
        $grade_start_date = $dates['grade_start_date'];
        $grade_released_date = $dates['grade_released_date'];
        $team_lock_date = $dates['team_lock_date'];
        $submission_open_date = $dates['submission_open_date'];
        $submission_due_date = $dates['submission_due_date'];
        $late_days = $dates['late_days'];

        $late_interval = null;
        if ($late_days < 0) {
            $errors['late_days'] = 'Late day count must be a non-negative integer!';
        } else {
            try {
                $late_interval = new \DateInterval('P' . strval($late_days) . 'D');
            } catch (\Exception $e) {
                // This is for development debugging. In reality, we should never hit this line
                $errors['late_days'] = "Error parsing late days: {$e}";
            }
        }

        $max_due = $submission_due_date;
        if (!($submission_due_date === null || $late_interval === null)) {
            $max_due = (clone $submission_due_date)->add($late_interval);
        }

        if ($ta_view_start_date === null) {
            $errors['ta_view_start_date'] = $invalid_format_message;
        }
        if ($grade_released_date === null) {
            $errors['grade_released_date'] = $invalid_format_message;
        }

        if ($this->type === GradeableType::ELECTRONIC_FILE) {
            if ($submission_open_date === null) {
                $errors['submission_open_date'] = $invalid_format_message;
            }
            if ($submission_due_date === null) {
                $errors['submission_due_date'] = $invalid_format_message;
            }

            if (Utils::compareNullableGt($ta_view_start_date, $submission_open_date)) {
                $errors['ta_view_start_date'] = 'TA Beta Testing Date must not be later than Submission Open Date';
            }
            if (Utils::compareNullableGt($submission_open_date, $submission_due_date)) {
                $errors['submission_open_date'] = 'Submission Open Date must not be later than Submission Due Date';
            }
            if ($this->ta_grading) {
                if ($grade_start_date === null) {
                    $errors['grade_start_date'] = $invalid_format_message;
                }
//                if ($grade_locked_date === null) {
//                    $errors['grade_locked_date'] = $invalid_format_message;
//                }
                if (Utils::compareNullableGt($submission_due_date, $grade_start_date)) {
                    $errors['grade_start_date'] = 'Manual Grading Open Date must be no earlier than Due Date';
                }
                if (Utils::compareNullableGt($grade_start_date, $grade_released_date)) {
                    $errors['grade_released_date'] = 'Grades Released Date must be later than the Manual Grading Open Date';
                }
            } else {
                if (Utils::compareNullableGt($max_due, $grade_released_date)) {
                    $errors['grade_released_date'] = 'Grades Released Date must be later than the Due Date + Max Late Days';
                }
            }
            if ($this->team_assignment) {
                if ($team_lock_date === null) {
                    $errors['team_lock_date'] = $invalid_format_message;
                }
            }
        } else {

            // TA beta testing date <= manual grading open date <= grades released
            if (Utils::compareNullableGt($ta_view_start_date, $grade_start_date)) {
                $errors['ta_view_start_date'] = 'TA Beta Testing date must be before the Grading Open Date';
            }
            if (Utils::compareNullableGt($grade_start_date, $grade_released_date)) {
                $errors['grade_released_date'] = 'Grades Released Date must be later than the Grading Open Date';
            }
        }

        if (count($errors) !== 0) {
            throw new ValidationException('Date validation failed', $errors);
        }
    }

    /**
     * Sets the all of the dates of this gradeable
     * Validation: All parenthetical values are only relevant for electronic submission and drop out of this expression
     *  ta_view_start_date <= (submission_open_date) <= (submission_due_date) <= (grade_start_date) <= grade_released_date
     *      AND
     *  (submission_due_date + late days) <= grade_released_date
     *
     * @param $dates string[]|\DateTime[] An array of dates/date strings indexed by property name
     */
    public function setDates(array $dates) {
        // Wrangle the input so we have a fully populated array of \DateTime's (or nulls)
        $dates = $this->parseDates($dates);

        // Asserts that this date information is valid
        $this->assertDates($dates);

        // Manually set each property (instead of iterating over self::date_properties) so the user
        //  can't set dates irrelevant to the gradeable settings

        $this->ta_view_start_date = $dates['ta_view_start_date'];
        $this->grade_start_date = $dates['grade_start_date'];
        $this->grade_released_date = $dates['grade_released_date'];
        $this->grade_locked_date = $dates['grade_locked_date'];

        if ($this->type === GradeableType::ELECTRONIC_FILE) {
            if (!$this->ta_grading) {
                // No TA grading, but we must set this start date so the database
                //  doesn't complain when we update it
                $this->grade_start_date = $dates['grade_released_date'];
            }

            // Set team lock date even if not team assignment because it is NOT NULL in the db
            $this->team_lock_date = $dates['team_lock_date'];
            $this->submission_open_date = $dates['submission_open_date'];
            $this->submission_due_date = $dates['submission_due_date'];
            $this->late_days = $dates['late_days'];
            $this->regrade_request_date = $dates['regrade_request_date'];
        }
        $this->modified = true;
    }

    /**
     * Gets all of the gradeable's date values indexed by property name
     * @return \DateTime[]
     */
    public function getDates() {
        $dates = [];
        foreach(self::date_properties as $property) {
            $dates[$property] = $this->$property;
        }
        return $dates;
    }

    /**
     * Gets the rotating section grader assignment
     * @return array An array (indexed by user id) of arrays of section ids
     */
    public function getRotatingGraderSections() {
        if($this->rotating_grader_sections === null) {
            $this->setRotatingGraderSections($this->core->getQueries()->getRotatingSectionsByGrader($this->id));
            $this->rotating_grader_sections_modified = false;
        }
        return $this->rotating_grader_sections;
    }

    /**
     * Gets the autograding configuration object
     * @return AutogradingConfig
     */
    public function getAutogradingConfig() {
        if($this->autograding_config === null) {
            $this->autograding_config = $this->loadAutogradingConfig();
        }
        return $this->autograding_config;
    }

    /**
     * Gets whether this gradeable has an autograding config
     * @return bool True if it has an autograding config
     */
    public function hasAutogradingConfig() {
        return $this->getAutogradingConfig() !== null;
    }

    /** @internal */
    public function setTaViewStartDate($date) {
        throw new NotImplementedException('Individual date setters are disabled, use "setDates" instead');
    }

    /** @internal */
    public function setGradeStartDate($date) {
        throw new NotImplementedException('Individual date setters are disabled, use "setDates" instead');
    }

    /** @internal */
    public function setGradeReleasedDate($date) {
        throw new NotImplementedException('Individual date setters are disabled, use "setDates" instead');
    }

    /** @internal */
    public function setGradeLockedDate($date) {
        throw new NotImplementedException('Individual date setters are disabled, use "setDates" instead');
    }

    /** @internal */
    public function setTeamLockDate($date) {
        throw new NotImplementedException('Individual date setters are disabled, use "setDates" instead');
    }

    /** @internal */
    public function setSubmissionOpenDate($date) {
        throw new NotImplementedException('Individual date setters are disabled, use "setDates" instead');
    }

    /** @internal */
    public function setSubmissionDueDate($date) {
        throw new NotImplementedException('Individual date setters are disabled, use "setDates" instead');
    }

    /** @internal */
    public function setAutogradingConfig() {
        throw new \BadFunctionCallException('Cannot set the autograding config data');
    }

    /**
     * Sets the gradeable Id.  Must match the regular expression:  ^[a-zA-Z0-9_-]*$
     * @param string $id The gradeable id to set
     */
    private function setIdInternal($id) {
        preg_match('/^[a-zA-Z0-9_-]*$/', $id, $matches, PREG_OFFSET_CAPTURE);
        if (count($matches) === 0) {
            throw new \InvalidArgumentException('Gradeable id must be alpha-numeric/hyphen/underscore only');
        }
        $this->id = $id;
    }

    /** @internal */
    public function setId($id) {
        throw new \BadFunctionCallException('Cannot change Id of gradeable');
    }

    /**
     * Sets the gradeable Title
     * @param string $title Must not be blank.
     */
    public function setTitle($title) {
        if ($title === '') {
            throw new \InvalidArgumentException('Gradeable title must not be blank');
        }
        $this->title = strval($title);
        $this->modified = true;
    }

    /**
     * Sets the gradeable type
     * @param GradeableType $type Must be a valid GradeableType
     */
    private function setTypeInternal($type) {
        // Call this to make an exception if the type is invalid
        GradeableType::typeToString($type);
        $this->type = $type;
    }

    /** @internal */
    public function setType($type) {
        throw new \BadFunctionCallException('Cannot change gradeable type');
    }

    /**
     * Sets the minimum user level that can grade an assignment.
     * @param int $group Must be at least 1 and no more than 4
     */
    public function setMinGradingGroup($group) {
        // Disallow the 0 group (this may catch some potential bugs with instructors not being able to edit gradeables)
        if ((is_int($group) || ctype_digit($group)) && intval($group) > 0 && intval($group) <= 4) {
            $this->min_grading_group = $group;
        } else {
            throw new \InvalidArgumentException('Grading group must be an integer larger than 0');
        }
        $this->modified = true;
    }

    /**
     * Sets the maximum team size
     * @param int $max_team_size Must be at least 0
     */
    public function setTeamSizeMax($max_team_size) {
        if ((is_int($max_team_size) || ctype_digit($max_team_size)) && intval($max_team_size) >= 0) {
            $this->team_size_max = intval($max_team_size);
        } else {
            throw new \InvalidArgumentException('Max team size must be a non-negative integer!');
        }
        $this->modified = true;
    }

    /**
     * Sets the peer grading set
     * @param int $peer_grading_set Must be at least 0
     */
    public function setPeerGradingSet($peer_grading_set) {
        if ((is_int($peer_grading_set) || ctype_digit($peer_grading_set)) && intval($peer_grading_set) >= 0) {
            $this->peer_grade_set = intval($peer_grading_set);
        } else {
            throw new \InvalidArgumentException('Peer grade set must be a non-negative integer!');
        }
        $this->modified = true;
    }

    /**
     * Sets the array of components
     * @param Component[] $components Must be an array of only Component
     */
    public function setComponents(array $components) {
        foreach ($components as $component) {
            if (!($component instanceof Component)) {
                throw new \InvalidArgumentException('Object in components array wasn\'t a component');
            }
        }
        $this->components = array_values($components);

        // sort by order
        usort($this->components, function(Component $a, Component $b) {
            return $a->getOrder() - $b->getOrder();
        });
    }

    /**
     * Sets the path to the autograding config
     * @param string $path Must not be blank
     */
    public function setAutogradingConfigPath($path) {
        if ($path === '') {
            throw new \InvalidArgumentException('Autograding configuration file path cannot be blank');
        }
        $this->autograding_config_path = strval($path);
        $this->modified = true;
    }

    /**
     * Sets whether the gradeable is a team gradeable
     * @param bool $use_teams
     */
    private function setTeamAssignmentInternal($use_teams) {
        $this->team_assignment = $use_teams === true;
    }
    
    /** @internal */
    public function setTeamAssignment($use_teams) {
        throw new \BadFunctionCallException('Cannot change teamness of gradeable');
    }

    /**
     * Sets the rotating grader sections for this gradeable
     * @param array $rotating_grader_sections An array (indexed by grader id) of arrays of section numbers
     */
    public function setRotatingGraderSections($rotating_grader_sections) {
        // Number of total rotating sections
        $num_sections = $this->core->getQueries()->getNumberRotatingSections();

        $parsed_graders_sections = [];
        foreach($rotating_grader_sections as $user=>$grader_sections) {
            if($grader_sections !== null) {
                if(!is_array($grader_sections)) {
                    throw new \InvalidArgumentException('Rotating grader section for grader was not array');
                }
                // Parse each section array into strings
                $parsed_sections = [];
                foreach($grader_sections as $section) {
                    if ((is_int($section) || ctype_digit($section)) && intval($section) > 0 && intval($section) <= $num_sections) {
                        $parsed_sections[] = intval($section);
                    } else {
                        throw new \InvalidArgumentException('Grading section must be a positive integer no more than the number of rotating sections!');
                    }
                }
                $parsed_graders_sections[$user] = $parsed_sections;
            }
        }
        $this->rotating_grader_sections = $parsed_graders_sections;
        $this->rotating_grader_sections_modified = true;
    }

    /**
     * Rounds a provided point value to the nearest multiple of $precision
     *
     * @param $points float|string The number to round
     * @return float The rounded result
     */
    public function roundPointValue($points) {
        // Note that changing the gradeable precision does not trigger
        //  all of the component/mark point values to update.  This is intended.

        // No precision, no rounding
        if ($this->precision === 0.0) {
            return $points;
        }

        $points = floatval($points);
        $q = (int)($points / $this->precision);
        $r = fmod($points, $this->precision);

        // If the remainder is more than half the precision away from zero, then add one
        //  times the direction from zero to the quotient.  Multiply by precision
        return ($q + (abs($r) > $this->precision / 2 ? ($r > 0 ? 1 : -1) : 0)) * $this->precision;
    }


    /**
     * Gets all of the teams formed for this gradeable
     * @return Team[]
     */
    public function getTeams() {
        if($this->teams === null) {
            $this->teams = $this->core->getQueries()->getTeamsByGradeableId($this->getId());
        }
        return $this->teams;
    }

    /**
     * Gets if this gradeable has any manual grades (any GradedGradeables exist)
     * @return bool True if any manual grades exist
     */
    public function anyManualGrades() {
        if($this->any_manual_grades === null) {
            $this->any_manual_grades = $this->core->getQueries()->getGradeableHasGrades($this->getId());
        }
        return $this->any_manual_grades;
    }

    /**
     * Gets if this gradeable has any submissions yet
     * @return bool
     */
    public function anySubmissions() {
        if($this->any_submissions === null) {
            // Until we find a submission, assume there are none
            $this->any_submissions = false;
            if ($this->type === GradeableType::ELECTRONIC_FILE) {
                $submission_path = FileUtils::joinPaths(
                    $this->core->getConfig()->getSubmittyPath(),
                    'courses',
                    $this->core->getConfig()->getSemester(),
                    $this->core->getConfig()->getCourse(),
                    'submissions',
                    $this->getId());
                if (is_dir($submission_path)) {
                    $this->any_submissions = true;
                }
            }
        }
        return $this->any_submissions;
    }

    /**
     * Gets if this gradeable had any build errors during the last build attempt
     * @return bool
     */
    public function anyBuildErrors() {
        if ($this->any_build_errors === null) {
            $build_file = FileUtils::joinPaths($this->core->getConfig()->getCoursePath(), 'build', $this->getId(), "log_cmake_output.txt");

            // Default to true so if the file isn't found it counts as a 'build error'
            $this->any_build_errors = true;
            if (file_exists($build_file)) {
                $this->any_build_errors = strpos(file_get_contents($build_file), "error") !== false;
            }
        }
        return $this->any_build_errors;
    }

    /**
     * Gets if this gradeable has any teams formed yet
     * @return bool
     */
    public function anyTeams() {
        return !empty($this->getTeams());
    }

    /**
     * Used to decide whether a gradeable can be deleted or not.
     * This means: No submissions, No manual grades entered, and No teams formed
     * @return bool True if the gradeable can be deleted
     */
    public function canDelete() {
        return !$this->anySubmissions() && !$this->anyManualGrades() && !$this->anyTeams();
    }

    /**
     * Gets whether the rotating grader sections were modified
     * @return bool
     */
    public function isRotatingGraderSectionsModified() {
        return $this->rotating_grader_sections_modified;
    }

    /**
     * Gets if this gradeable is pdf-upload
     * @return bool
     */
    public function isPdfUpload() {
        foreach ($this->components as $component) {
            if ($component->getPage() !== Component::PDF_PAGE_NONE) {
                return true;
            }
        }
        return false;
    }

    /**
     * Gets if the students assign pages to components
     * @return bool
     */
    public function isStudentPdfUpload() {
        foreach ($this->components as $component) {
            if ($component->getPage() === Component::PDF_PAGE_STUDENT) {
                return true;
            }
        }
        return false;
    }

    /**
     * Gets the number of numeric components if type is GradeableType::NUMERIC_TEXT
     * @return int
     */
    public function getNumNumeric() {
        if ($this->type !== GradeableType::NUMERIC_TEXT) {
            return 0;
        }
        $count = 0;
        foreach ($this->components as $component) {
            if (!$component->isText()) {
                ++$count;
            }
        }
        return $count;
    }
    public function setJustRegraded($bool) {
        $this->just_regraded=$bool;
    }

    /**
     * Gets the number of text components if type is GradeableType::NUMERIC_TEXT
     * @return int
     */
    public function getNumText() {
        if ($this->type !== GradeableType::NUMERIC_TEXT) {
            return 0;
        }
        $count = 0;
        foreach ($this->components as $component) {
            if ($component->isText()) {
                ++$count;
            }
        }
        return $count;
    }

    /**
     * Gets the percent of grading complete for the provided user for this gradeable
     * @param User $grader
     * @return float The percentage (0 to 1) of grading completed or NAN if none required
     */
    public function getGradingProgress(User $grader) {
        //This code is taken from the ElectronicGraderController, it used to calculate the TA percentage.
        $total_users = array();
        $graded_components = array();
        if ($this->isGradeByRegistration()) {
            if (!$grader->accessFullGrading()) {
                $sections = $grader->getGradingRegistrationSections();
            } else {
                $sections = $this->core->getQueries()->getRegistrationSections();
                foreach ($sections as $i => $section) {
                    $sections[$i] = $section['sections_registration_id'];
                }
            }
            $section_key = 'registration_section';
        } else {
            if (!$grader->accessFullGrading()) {
                $sections = $this->core->getQueries()->getRotatingSectionsForGradeableAndUser($this->getId(), $grader->getId());
            } else {
                $sections = $this->core->getQueries()->getRotatingSections();
                foreach ($sections as $i => $section) {
                    $sections[$i] = $section['sections_rotating_id'];
                }
            }
            $section_key = 'rotating_section';
        }
        $num_submitted = [];
        if (count($sections) > 0) {
            if ($this->isTeamAssignment()) {
                $total_users = $this->core->getQueries()->getTotalTeamCountByGradingSections($this->getId(), $sections, $section_key);
                $graded_components = $this->core->getQueries()->getGradedComponentsCountByTeamGradingSections($this->getId(), $sections, $section_key);
                $num_submitted = $this->core->getQueries()->getTotalSubmittedTeamCountByGradingSections($this->getId(), $sections, $section_key);
            } else {
                $total_users = $this->core->getQueries()->getTotalUserCountByGradingSections($sections, $section_key);
                $graded_components = $this->core->getQueries()->getGradedComponentsCountByGradingSections($this->getId(), $sections, $section_key, $this->isTeamAssignment());
                $num_submitted = $this->core->getQueries()->getTotalSubmittedUserCountByGradingSections($this->getId(), $sections, $section_key);
            }
        }

        $num_components = $this->core->getQueries()->getTotalComponentCount($this->getId());
        $sections = array();
        if (count($total_users) > 0) {
            foreach ($num_submitted as $key => $value) {
                $sections[$key] = array(
                    'total_components' => $value * $num_components,
                    'graded_components' => 0,
                );
                if (isset($graded_components[$key])) {
                    // Clamp to total components if unsubmitted assigment is graded for whatever reason
                    $sections[$key]['graded_components'] = min(intval($graded_components[$key]), $sections[$key]['total_components']);
                }
            }
        }
        $components_graded = 0;
        $components_total = 0;
        foreach ($sections as $key => $section) {
            if ($key === "NULL") {
                continue;
            }
            $components_graded += $section['graded_components'];
            $components_total += $section['total_components'];
        }
        if ($components_total === 0) {
            return NAN;
        }
        return $components_graded / $components_total;
    }

    /**
     * Gets the info about split pdf upload files
     * @return array An array (indexed by file name) of arrays each containing file info.
     *      See FileUtils::getAllFiles for more details.
     */
    public function getSplitPdfFiles() {
        if ($this->split_pdf_files === null) {
            $upload_path = FileUtils::joinPaths(
                $this->core->getConfig()->getCoursePath(),
                'uploads', 'split_pdf',
                $this->id
            );
            $this->split_pdf_files = FileUtils::getAllFiles($upload_path);
        }
        return $this->split_pdf_files;
    }

    /**
     * Gets if the grades released date has passed yet
     * @return bool
     */
    public function isTaGradeReleased() {
        return $this->grade_released_date < new \DateTime("now", $this->core->getConfig()->getTimezone());
    }

    /**
     * Gets if the submission open date has passed yet
     * @return bool
     */
    public function isSubmissionOpen() {
        return $this->submission_open_date < new \DateTime("now", $this->core->getConfig()->getTimezone());
    }

    /**
     * Gets the total possible non-extra-credit ta points
     * @return float
     */
    public function getTaNonExtraCreditPoints() {
        $total = 0.0;
        foreach($this->getComponents() as $component) {
            $total += $component->getMaxValue();
        }
        return $total;
    }
}<|MERGE_RESOLUTION|>--- conflicted
+++ resolved
@@ -171,13 +171,10 @@
     protected $submission_due_date = null;
     /** @property @var int The number of late days allowed */
     protected $late_days = 0;
-<<<<<<< HEAD
     /** @property @var \DateTime The deadline for submitting a regrade request */
     protected $regrade_request_date = null;
-=======
     /** @property @var boolean Has the gradeable been regraded recently (the student hasn't yet viewed the result*/
     protected $just_regraded = false;
->>>>>>> 0b4cd8fc
     /**
      * Gradeable constructor.
      * @param Core $core
