--- conflicted
+++ resolved
@@ -324,11 +324,7 @@
 
                 // If we get here, then we can safely construct the old model w/o checks
                 $this->core->getOutput()->renderOutput(array('submission', 'Homework'),
-<<<<<<< HEAD
-                                                       'showGradeable', $gradeable, $graded_gradeable, $version, $show_hidden);
-=======
-                                                       'showGradeable', $gradeable, $graded_gradeable, $old_gradeable, $version, $late_days_use, $extensions, $show_hidden, false);
->>>>>>> d213c5cd
+                                                       'showGradeable', $gradeable, $graded_gradeable, $version, $show_hidden, false);
             }
         }
         return array('id' => $gradeable_id, 'error' => $error);
