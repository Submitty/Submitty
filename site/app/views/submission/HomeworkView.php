<?php

namespace app\views\submission;

use app\exceptions\NotebookException;
use app\libraries\CodeMirrorUtils;
use app\libraries\DateUtils;
use app\libraries\NumberUtils;
use app\models\gradeable\AutoGradedVersion;
use app\models\gradeable\Component;
use app\models\gradeable\Gradeable;
use app\models\gradeable\GradedGradeable;
use app\models\gradeable\LateDays;
use app\models\User;
use app\views\AbstractView;
use app\libraries\FileUtils;
use app\libraries\Utils;
/* Notebook */
use app\models\notebook\AbstractNotebookInput;

class HomeworkView extends AbstractView {
    /**
     * @param Gradeable $gradeable
     * @param GradedGradeable|null $graded_gradeable
     * @param int $display_version
     * @param bool $can_inquiry
     * @param bool $show_hidden_testcases
     * @return string
     */
    public function showGradeable(Gradeable $gradeable, $graded_gradeable, int $display_version, bool $can_inquiry, bool $show_hidden_testcases = false) {
        $return = '';

        $this->core->getOutput()->addInternalJs('drag-and-drop.js');
        $this->core->getOutput()->addInternalCss('table.css');

        // The number of days late this gradeable would be if submitted now (including exceptions)
        $late_days_use = 0;
        $version_instance = null;
        if ($graded_gradeable !== null) {
            $version_instance = $graded_gradeable->getAutoGradedGradeable()->getAutoGradedVersions()[$display_version] ?? null;
            $late_days_use = max(0, $gradeable->getWouldBeDaysLate() - $graded_gradeable->getLateDayException($this->core->getUser()));
        }

        $is_admin = $this->core->getAccess()->canI('admin.wrapper', []);
        $on_team = $this->core->getUser()->onTeam($gradeable->getId());
        $is_team_assignment = $gradeable->isTeamAssignment();

        if ($this->core->getUser()->accessFullGrading()) {
            $this->core->getOutput()->addInternalModuleJs('grader-submission.js');
        }

        // Only show the late banner if the submission has a due date
        // Instructors shouldn't see this banner if they're not on a team (they won't have proper information)
        if (LateDays::filterCanView($this->core, $gradeable) && !($is_admin && !$on_team && $is_team_assignment)) {
            $late_days = LateDays::fromUser($this->core, $this->core->getUser());
            $return .= $this->renderLateDayMessage($late_days, $gradeable, $graded_gradeable);
        }
        if (!$gradeable->canStudentSubmit() && $gradeable->getSubmissionOpenDate() < $this->core->getDateTimeNow()) {
            $return .= $this->renderSubmissionsClosedBox();
        }

        try {
            // showing submission if user is a grader or student can submit
            if ($this->core->getUser()->accessGrading()) {
                $return .= $this->renderSubmitBox($gradeable, $graded_gradeable, $version_instance, $late_days_use);
            }
            elseif ($gradeable->isStudentSubmit()) {
                $return .= $this->renderSubmitBox($gradeable, $graded_gradeable, $version_instance, $late_days_use, $gradeable->canStudentSubmit());
            }
        }
        catch (NotebookException $e) {
            return $this->core->getOutput()->renderTwigTemplate('error/GenericError.twig', ['error_messages' => [$e->getMessage()]]);
        }

        $all_directories = $gradeable->getSplitPdfFiles();
        if ($this->core->getUser()->accessFullGrading() && count($all_directories) > 0) {
            $return .= $this->renderBulkUploadBox($gradeable);
        }

        /*
          See #1624 and #1967

          if (!$this->core->getOutput()->bufferOutput()) {
              echo $return;
              $return = '';
          }
         */

        $auto_graded_gradeable = $graded_gradeable !== null ? $graded_gradeable->getAutoGradedGradeable() : null;
        $submission_count = $auto_graded_gradeable !== null ? $auto_graded_gradeable->getHighestVersion() : 0;
        $active_version = $auto_graded_gradeable !== null ? $auto_graded_gradeable->getActiveVersion() : 0;
        if ($submission_count === 0) {
            $return .= $this->renderNoSubmissionBox($graded_gradeable);
        }
        else {
            $return .= $this->renderVersionBox($graded_gradeable, $version_instance, $show_hidden_testcases);
        }

        // Determine how many grading "parts" there are (e.g. peer grading, ta grading, autograding).
        $num_parts = 0;
        if ($gradeable->hasPeerComponent()) {
            $num_parts++;
        }
        if ($gradeable->isTaGrading()) {
            $num_parts++;
        }

        if ($version_instance !== null && $version_instance->isAutogradingComplete()) {
            foreach ($version_instance->getTestcases() as $testcase) {
                if ($testcase->canView()) {
                    $num_parts++;
                    break;
                }
            }
        }

        if ($gradeable->hasLeaderboard()) {
            $return .= $this->renderLeaderboardBox($graded_gradeable);
        }

        if ($submission_count > 0 && $num_parts > 1) {
            $return .= $this->renderTotalScoreBox($graded_gradeable, $version_instance, $show_hidden_testcases);
        }

        if ($submission_count > 0 && $active_version !== 0) {
            $return .= $this->renderAutogradingBox($graded_gradeable, $version_instance, $show_hidden_testcases);
        }

        $grade_inquiry_available = ($gradeable->isTaGradeReleased() || !$gradeable->hasReleaseDate())
            && $gradeable->isTaGrading()
            && $graded_gradeable !== null
            && $graded_gradeable->isTaGradingComplete()
            && $gradeable->isGradeInquiryOpen()
            && $submission_count !== 0;

        if (
            ($gradeable->isTaGradeReleased() || !$gradeable->hasReleaseDate())
            && $gradeable->isTaGrading()
            && $submission_count !== 0
            && $active_version !== 0
        ) {
            $return .= $this->renderTAResultsBox($graded_gradeable, $grade_inquiry_available);

            if ($gradeable->hasPeerComponent()) {
                $return .= $this->renderPeerResultsBox($graded_gradeable, $grade_inquiry_available);
            }
        }
        if ($grade_inquiry_available || $graded_gradeable !== null && $graded_gradeable->hasGradeInquiry()) {
            $return .= $this->renderGradeInquiryBox($graded_gradeable, $can_inquiry);
        }
        return $return;
    }

    /**
     * Render the late days banner
     * @param LateDays $late_days
     * @param Gradeable $gradeable
     * @param GradedGradeable|null $graded_gradeable
     * @return string
     */
    public function renderLateDayMessage(LateDays $late_days, Gradeable $gradeable, $graded_gradeable) {
        $active_version = 0;
        if ($graded_gradeable !== null) {
            $active_version = $graded_gradeable->getAutoGradedGradeable()->getActiveVersion();
        }
        // LateDays data
        $late_days_remaining = $late_days->getLateDaysRemaining();
        $late_day_info = $late_days->getLateDayInfoByGradeable($gradeable);

        // Default gradeable information
        $would_be_days_late = $gradeable->getWouldBeDaysLate();
        $late_days_allowed = $gradeable->getLateDays();

        // LateDayInfo data
        $active_days_late =  $late_day_info !== null ? $late_day_info->getDaysLate() : 0;
        $extensions = $late_day_info !== null ? $late_day_info->getLateDayException() : 0;
        $active_days_charged = $late_day_info !== null ? $late_day_info->getLateDaysCharged() : $active_days_late - $extensions;
        $late_day_budget = $late_day_info !== null ? $late_day_info->getLateDaysRemaining() :  $late_days_remaining;

        $would_be_days_late = $gradeable->getWouldBeDaysLate();
        $late_days_allowed = $gradeable->getLateDays();

        $error = false;
        $messages = [];

        // ------------------------------------------------------------
        // ALWAYS PRINT DEADLINE EXTENSION (IF ANY)
        if ($extensions > 0) {
            $messages[] = ['type' => 'extension', 'info' => [
                'extensions' => $extensions
            ]];
        }

        // HOW MANY DAYS LATE...  MINUS EXTENSIONS?
        if ($active_days_charged > 0) {
            $active_days_charged = max(0, $active_days_late - $extensions);
        }

        // ------------------------------------------------------------
        // IF STUDENT HAS ALREADY SUBMITTED AND THE ACTIVE VERSION IS LATE, PRINT LATE DAY INFORMATION FOR THE ACTIVE VERSION
        if ($active_version >= 1 && $active_days_late > 0) {
            // BAD STATUS
            if ($active_days_charged == 0 && $active_days_late > $extensions) {
                $error = true;

                // AUTO ZERO BECAUSE INSUFFICIENT LATE DAYS REMAIN
                if ($active_days_late > $late_day_budget) {
                    $messages[] = ['type' => 'too_few_remain', 'info' => [
                        'late' => $active_days_late,
                        'remaining' => $late_day_budget
                    ]];
                } // AUTO ZERO BECAUSE TOO MANY LATE DAYS USED ON THIS ASSIGNMENT
                else {
                    $messages[] = ['type' => 'too_many_used', 'info' => [
                        'late' => $active_days_late,
                        'charged' => $active_days_late - $extensions,
                        'allowed' => $late_days_allowed
                    ]];
                }
            } // LATE STATUS
            else {
                $messages[] = ['type' => 'late', 'info' => [
                    'late' => $active_days_late,
                    'charged' => $active_days_charged,
                    'remaining' => $late_day_budget
                ]];
            }
            if ($error) {
                //You're going to get a zero
                $messages[] = ['type' => 'getting_zero'];
            }
        }

        // ------------------------------------------------------------
        // (IF LATE) PRINT LATE DAY INFORMATION
        if ($would_be_days_late > 0) {
            // HOW MANY DAYS LATE...  MINUS EXTENSIONS?
            $new_late_charged = max(0, $would_be_days_late - $extensions);

            // if unsubmitted, or submitted but still in the late days allowed window
            if (
                $active_version < 1
                || (
                    $new_late_charged <= $late_day_budget
                    && $new_late_charged <= $late_days_allowed
                )
            ) {
                // PRINT WOULD BE HOW MANY DAYS LATE
                $messages[] = ['type' => 'would_late', 'info' => [
                    'late' => $would_be_days_late
                ]];

                // SUBMISSION NOW WOULD BE BAD STATUS -- INSUFFICIENT LATE DAYS
                if ($new_late_charged > $late_day_budget) {
                    $messages[] = ['type' => 'would_too_few_remain', 'info' => [
                        'remaining' => $late_day_budget
                    ]];
                    $error = true;
                    $messages[] = ['type' => 'would_get_zero'];
                } // SUBMISSION NOW WOULD BE BAD STATUS -- EXCEEDS LIMIT FOR THIS ASSIGNMENT
                elseif ($new_late_charged > $late_days_allowed) {
                    $messages[] = ['type' => 'would_too_many_used', 'info' => [
                        'allowed' => $late_days_allowed
                    ]];
                    $error = true;
                    $messages[] = ['type' => 'would_get_zero'];
                } // SUBMISSION NOW WOULD BE LATE
                else {
                    $new_late_charged = max(0, $would_be_days_late - $active_days_late - $extensions);
                    $new_late_days_remaining = $late_day_budget - $new_late_charged;
                    $messages[] = ['type' => 'would_allowed', 'info' => [
                        'charged' => $new_late_charged,
                        'remaining' => $new_late_days_remaining,
                        'active_version' => $active_version
                    ]];
                }
            }
        }

        // ------------------------------------------------------------
        // IN CASE OF AUTOMATIC ZERO, MAKE THE MESSAGE RED
        if ($error == true) {
            $messages[] = ['type' => 'contact_instructor', 'info' => [
                'extensions' => $extensions
            ]];
        }

        return $this->core->getOutput()->renderTwigTemplate('submission/homework/LateDayMessage.twig', [
            'messages' => $messages,
            'error' => $error
        ]);
    }

    private function renderSubmissionsClosedBox() {
        $this->core->getOutput()->renderTwigOutput("submission/homework/SubmissionsClosedBox.twig");
    }
    /**
     * @param Gradeable $gradeable
     * @param GradedGradeable|null $graded_gradeable
     * @param AutoGradedVersion|null $version_instance
     * @param int $late_days_use
     * @param bool $canStudentSubmit
     * @return string
     */
    private function renderSubmitBox(Gradeable $gradeable, $graded_gradeable, $version_instance, int $late_days_use, bool $canStudentSubmit = true): string {
        $student_page = $gradeable->isStudentPdfUpload();
        $students_full = [];
        $output = "";

        $config = $gradeable->getAutogradingConfig();
        $notebook = null;
        $notebook_inputs = [];
        $num_parts = $config->getNumParts();
        $notebook_file_submissions = [];
        $notebook_model = null;
        if ($config->isNotebookGradeable()) {
            $notebook_model = $config->getUserSpecificNotebook($this->core->getUser()->getId());

            $notebook = $notebook_model->getNotebook();
            $num_parts = $notebook_model->getNumParts();
            $warning = $notebook_model->getWarning();
            if (isset($warning) && $this->core->getUser()->accessGrading()) {
                $output = $this->core->getOutput()->renderTwigTemplate(
                    'generic/Banner.twig',
                    [
                        'message' => $warning,
                        'error' => true
                    ]
                );
            }
            if ($graded_gradeable !== null) {
                $notebook_data = $notebook_model->getMostRecentNotebookSubmissions(
                    $graded_gradeable->getAutoGradedGradeable()->getHighestVersion(),
                    $notebook,
                    $this->core->getUser()->getId(),
                    $version_instance !== null ? $version_instance->getVersion() : 0,
                    $graded_gradeable->getGradeableId()
                );
            }

            $notebook_inputs = $notebook_model->getInputs();
            $image_data = $notebook_model->getImagePaths();
            $notebook_file_submissions = $notebook_model->getFileSubmissions();

            $this->core->getOutput()->addInternalCss('gradeable-notebook.css');
            $this->core->getOutput()->addInternalJs('gradeable-notebook.js');
            $this->core->getOutput()->addInternalJs('autosave-utils.js');
        }
        $this->core->getOutput()->addInternalJs('submission-page.js');
        $would_be_days_late = $gradeable->getWouldBeDaysLate();
        $active_version_instance = null;
        if ($graded_gradeable !== null) {
            $active_version_instance = $graded_gradeable->getAutoGradedGradeable()->getActiveVersionInstance();
        }
        $active_days_late =  $active_version_instance !== null ? $active_version_instance->getDaysLate() : 0;
        $days_to_be_charged = $would_be_days_late - $active_days_late;
        $old_files = [];
        $display_version = 0;

        if ($this->core->getUser()->accessGrading()) {
            $students = $this->core->getQueries()->getAllUsers();
            $student_ids = [];
            foreach ($students as $student) {
                $student_ids[] = $student->getId();
            }

            $students_version = [];
            foreach ($this->core->getQueries()->getGradedGradeables([$gradeable], $student_ids) as $gg) {
                /** @var GradedGradeable $gg */
                $students_version[$gg->getSubmitter()->getId()] = $gg->getAutoGradedGradeable()->getHighestVersion();
            }
            $students_full = json_decode(Utils::getAutoFillData($students, $students_version, true));
        }

        $github_user_id = '';
        $github_repo_id = '';


        if (!$gradeable->isVcs()) {
            if ($version_instance !== null) {
                $display_version = $version_instance->getVersion();
                // If students do not have permission to download files then hide the old files
                if ($this->core->getUser()->accessGrading() || $gradeable->canStudentDownload()) {
                    for ($i = 1; $i <= $num_parts; $i++) {
                        foreach ($version_instance->getPartFiles($i)['submissions'] as $file) {
                            $old_files[] = [
                                'name' => str_replace('\'', '\\\'', $file['name']),
                                'size' => number_format($file['size'] / 1024, 2),
                                'part' => $i,
                                'path' => $file['path']
                            ];
                        }
                    }
                }
            }
        }
        else {
            if ($graded_gradeable !== null) {
                // Get path to VCS_CHECKOUT
                $gradeable_path = FileUtils::joinPaths($this->core->getConfig()->getCoursePath(), "submissions", $gradeable->getId());
                $who_id = $this->core->getUser()->getId();
                $user_path = FileUtils::joinPaths($gradeable_path, $who_id);
                $highest_version = $graded_gradeable->getAutoGradedGradeable()->getHighestVersion();
                $display_version = $version_instance != null ? $version_instance->getVersion() : 0;
                $version_path = FileUtils::joinPaths($user_path, $highest_version);
                $path = FileUtils::joinPaths($version_path, ".submit.VCS_CHECKOUT");

                // Load repo and user id
                if (file_exists($path)) {
                    $json = json_decode(file_get_contents($path), true);
                    if (!is_null($json)) {
                        if (isset($json["git_user_id"])) {
                            $github_user_id = $json["git_user_id"];
                        }
                        if (isset($json["git_repo_id"])) {
                            $github_repo_id = $json["git_repo_id"];
                        }
                    }
                }
            }
        }

        $component_names = array_map(function (Component $component) {
            return $component->getTitle();
        }, $gradeable->getComponents());

        $input_data = array_map(function (AbstractNotebookInput $inp) {
            return $inp->toArray();
        }, $notebook_inputs);
        $student_id = '';
        if (!is_null($graded_gradeable)) {
            $student_id = ($graded_gradeable->getSubmitter()->isTeam()) ?
                $graded_gradeable->getSubmitter()->getTeam()->getLeaderId() :
                $graded_gradeable->getSubmitter()->getId();
        }

        $highest_version = $graded_gradeable !== null ? $graded_gradeable->getAutoGradedGradeable()->getHighestVersion() : 0;

        $viewing_inactive_version = $display_version !== 0 && $highest_version !== $display_version;

        // instructors can access this page even if they aren't on a team => don't create errors
        $my_team = $graded_gradeable !== null ? $graded_gradeable->getSubmitter()->getTeam() : "";
        $my_repository = $graded_gradeable !== null ? $gradeable->getRepositoryPath($this->core->getUser(), $my_team) : "";

        $testcase_messages = $version_instance !== null ? $version_instance->getTestcaseMessages() : [];

        $this->core->getOutput()->addInternalCss('submitbox.css');
        $this->core->getOutput()->addInternalCss('highlightjs/atom-one-light.css');
        $this->core->getOutput()->addInternalCss('highlightjs/atom-one-dark.css');
        $this->core->getOutput()->addVendorJs(FileUtils::joinPaths('highlight.js', 'highlight.min.js'));
        $this->core->getOutput()->addInternalJs('markdown-code-highlight.js');
        CodeMirrorUtils::loadDefaultDependencies($this->core);

        $has_overridden_grades = false;
        if (!is_null($graded_gradeable)) {
            $graded_gradeable->hasOverriddenGrades();
        }
        $recent_version_url = $graded_gradeable ? $this->core->buildCourseUrl(['gradeable', $gradeable->getId()]) . '/' . $graded_gradeable->getAutoGradedGradeable()->getHighestVersion() : null;
        $numberUtils = new NumberUtils();
        return $output . $this->core->getOutput()->renderTwigTemplate('submission/homework/SubmitBox.twig', [
            'vcs_subdirectory' => $gradeable->getVcsSubdirectory(),
            'vcs_base_url' => rtrim($this->core->getConfig()->getVcsBaseUrl(), '/'),
            'vcs_partial_path' => $gradeable->getVcsPartialPath(),
            'gradeable_id' => $gradeable->getId(),
            'gradeable_name' => $gradeable->getTitle(),
            'gradeable_url' => $gradeable->getInstructionsUrl(),
            'due_date' => $gradeable->getSubmissionDueDate(),
            'date_time_format' => $this->core->getConfig()->getDateTimeFormat()->getFormat('gradeable'),
            'server_time_zone_string' => $this->core->getConfig()->getTimezone()->getName(),
            'user_time_zone_string' => $this->core->getUser()->getUsableTimeZone()->getName(),
            'part_names' => $gradeable->getAutogradingConfig()->getPartNames(),
            'one_part_only' => $gradeable->getAutogradingConfig()->getOnePartOnly(),
            'is_vcs' => $gradeable->isVcs(),
            'vcs_host_type' => $gradeable->getVcsHostType(),
            'github_user_id' => $github_user_id,
            'github_repo_id' => $github_repo_id,
            'is_bulk_upload' => $gradeable->isBulkUpload(),
            'has_due_date' => $gradeable->hasDueDate(),
            'is_timed' => $gradeable->hasAllowedTime(),
            'repository_path' => $my_repository,
            'show_no_late_submission_warning' => !$gradeable->isLateSubmissionAllowed() && ($gradeable->isSubmissionClosed() && !$gradeable->isTaGradeReleased()),
            // This is only used as a placeholder, so the who loads this page is the 'user' unless the
            //  client overrides the user
            'bulk_upload_access' => $this->core->getAccess()->canI("grading.electronic.grade", ["gradeable" => $gradeable]),
            'user_id' => $this->core->getUser()->getId(),
            'has_gradeable_message' => $gradeable->getAutogradingConfig()->getGradeableMessage() !== null
               && $gradeable->getAutogradingConfig()->getGradeableMessage() !== '',
            'gradeable_message' => $gradeable->getAutogradingConfig()->getGradeableMessage(),
            'allowed_late_days' => $gradeable->getLateDays(),
            'num_inputs' => isset($notebook_inputs) ? count($notebook_inputs) : 0,
            'max_submissions' => $gradeable->getAutogradingConfig()->getMaxSubmissions(),
            'display_version' => $display_version,
            'highest_version' => $highest_version,
            'student_page' => $student_page,
            'students_full' => $students_full,
            'student_id' => $student_id,
            'numberUtils' => new class () {
                public function getRandomIndices(int $array_length, string $student_id, string $gradeable_id): array {
                    return NumberUtils::getRandomIndices($array_length, '' . $student_id . $gradeable_id);
                }
            },
            'late_days_use' => $late_days_use,
            'old_files' => $old_files,
            'notebook' => $notebook_data ?? null,
            'testcase_messages' => $testcase_messages,
            'image_data' => $image_data ?? null,
            'component_names' => $component_names,
            'upload_message' => $this->core->getConfig()->getUploadMessage(),
            "csrf_token" => $this->core->getCsrfToken(),
            'has_overridden_grades' => $has_overridden_grades,
            'days_to_be_charged' => $days_to_be_charged,
            'max_file_size' => Utils::returnBytes(ini_get('upload_max_filesize')),
            'max_post_size' => Utils::returnBytes(ini_get('post_max_size')),
            'max_file_uploads' => ini_get('max_file_uploads'),
            'is_notebook' => $config->isNotebookGradeable(),
            'viewing_inactive_version' => $viewing_inactive_version,
            'allowed_minutes' => $gradeable->getUserAllowedTime($this->core->getUser()),
            'can_student_submit' => $canStudentSubmit,
            'is_grader_view' => false,
            'recent_version_url' => $recent_version_url,
            'git_auth_token_url' => $this->core->buildUrl(['authentication_tokens']),
            'git_auth_token_required' => false
        ]);
    }

    private function removeLowConfidenceDigits($confidences, $id) {
        $ret = "";
        $str_id = strval($id);
        $i = 0;
        $low_conf = 0;
        foreach ($confidences as $confidence_val) {
            if ($confidence_val <= .50) {
                $ret .= "_";
                $low_conf++;
            }
            else {
                $ret .= $str_id[$i];
            }

            $i++;
        }

        //if we didn't find any digits can't suggest similar ids
        return $low_conf === strlen($str_id) ? $str_id : $ret;
    }

    /**
     * @param Gradeable $gradeable
     * @return string
     */
    private function renderBulkUploadBox(Gradeable $gradeable): string {
        $all_directories = $gradeable->getSplitPdfFiles();

        $files = [];
        $cover_images = [];
        $count = 1;
        $count_array = [];
        $bulk_upload_data = [];
        $matches = [];
        $use_ocr = false;

        foreach ($all_directories as $timestamp => $content) {
            $dir_files = $content['files'];
            foreach ($dir_files as $filename => $details) {
                if ($filename === 'decoded.json') {
                    // later submissions should replace the previous ones
                    $bulk_upload_data = array_merge($bulk_upload_data, FileUtils::readJsonFile($details['path']));
                }
                $clean_timestamp = str_replace('_', ' ', $timestamp);
                $path = rawurlencode(htmlspecialchars($details['path']));
                //get the cover image if it exists
                if (strpos($filename, '_cover.jpg') && pathinfo($filename)['extension'] === 'jpg') {
                    $corrected_filename = rawurlencode(htmlspecialchars($filename));
                    $url = $this->core->buildCourseUrl(['display_file']) . '?' . http_build_query([
                        'dir' => 'split_pdf',
                        'file' => $corrected_filename,
                        'path' => $path,
                        'ta_grading' => 'false'
                    ]);
                    $cover_images[] = [
                        'filename' => $corrected_filename,
                        'url' => $url,
                    ];
                }
                if (
                    strpos($filename, 'cover') === false
                    || pathinfo($filename)['extension'] === 'json'
                    || pathinfo($filename)['extension'] === "jpg"
                ) {
                    continue;
                }
                // get the full filename for PDF popout
                // add 'timestamp / full filename' to count_array so that path to each filename is to the full PDF, not the cover
                $filename = rawurlencode(htmlspecialchars($filename));
                $url = $this->core->buildCourseUrl(['display_file']) . '?' . http_build_query([
                    'dir' => 'split_pdf',
                    'file' => $filename,
                    'path' => $path,
                    'ta_grading' => 'false'
                ]);
                $filename_full = str_replace('_cover.pdf', '.pdf', $filename);
                $path_full = str_replace('_cover.pdf', '.pdf', $path);
                $url_full = $this->core->buildCourseUrl(['display_file']) . '?' . http_build_query([
                    'dir' => 'uploads',
                    'file' => $filename_full,
                    'path' => $path_full,
                    'ta_grading' => 'false'
                ]);
                $count_array[$count] = FileUtils::joinPaths($timestamp, rawurlencode($filename_full));
                //decode the filename after to display correctly for users
                $filename_full = rawurldecode($filename_full);
                $cover_image_name = substr($filename, 0, -3) . "jpg";
                $cover_image = [];
                foreach ($cover_images as $img) {
                    if ($img['filename'] === $cover_image_name) {
                        $cover_image = $img;
                    }
                }
                $files[] = [
                    'clean_timestamp' => $clean_timestamp,
                    'filename_full' => $filename_full,
                    'filename' => $filename,
                    'url' => $url,
                    'url_full' => $url_full,
                    'cover_image' => $cover_image
                ];
                $count++;
            }
        }

        for ($i = 0; $i < count($files); $i++) {
            if (array_key_exists('is_qr', $bulk_upload_data) && $bulk_upload_data['is_qr'] && !array_key_exists($files[$i]['filename_full'], $bulk_upload_data)) {
                continue;
            }
            elseif (array_key_exists('is_qr', $bulk_upload_data) && $bulk_upload_data['is_qr']) {
                $data = $bulk_upload_data[$files[$i]['filename_full']];
            }

            $page_count = 0;
            $is_valid = true;
            $id = '';

            //decoded.json may be read before the associated data is written, check if key exists first
            if (array_key_exists('is_qr', $bulk_upload_data) && $bulk_upload_data['is_qr']) {
                $use_ocr = array_key_exists('use_ocr', $bulk_upload_data) && $bulk_upload_data['use_ocr'];
                $data = $bulk_upload_data[$files[$i]['filename_full']];

                if ($use_ocr) {
                    $tgt_string = $this->removeLowConfidenceDigits(json_decode($data['confidences']), $data['id']);

                    $matches = [];
                    if (strpos($tgt_string, '_') !== false) {
                        $matches = $this->core->getQueries()->getSimilarNumericIdMatches($tgt_string);
                    }
                }

                if (array_key_exists('id', $data)) {
                    $id = $data['id'];
                    if (is_numeric($id)) {
                        $is_valid = $this->core->getQueries()->getUserByNumericId($id) !== null;
                    }
                    else {
                        $is_valid = $this->core->getQueries()->getUserById($id) !== null;
                    }
                }
                else {
                    //set the blank id as invalid for now, after a page refresh it will recorrect
                    $id = '';
                    $is_valid = false;
                }
                if (array_key_exists('page_count', $data)) {
                    $page_count = $data['page_count'];
                }
            }
            else {
                $is_valid = true;
                $id = '';
                if (array_key_exists('page_count', $bulk_upload_data)) {
                    $page_count = $bulk_upload_data['page_count'];
                }
            }

            $files[$i] += ['page_count' => $page_count,
                           'id' => $id,
                           'valid' => $is_valid,
                           'matches' => $matches ];
        }

        $semester = $this->core->getConfig()->getSemester();
        $course = $this->core->getConfig()->getCourse();
        $gradeable_id = $_REQUEST['gradeable_id'] ?? '';
        return $this->core->getOutput()->renderTwigTemplate('submission/homework/BulkUploadBox.twig', [
            'gradeable_id' => $gradeable->getId(),
            'team_assignment' => $gradeable->isTeamAssignment(),
            'max_team_size' => $gradeable->getTeamSizeMax(),
            'count_array' => $count_array,
            'files' => $files,
            'csrf_token' => $this->core->getCsrfToken(),
            'use_ocr' => $use_ocr
        ]);
    }

    /**
     * @param GradedGradeable $graded_gradeable
     * @return string
     */
    private function renderNoSubmissionBox($graded_gradeable): string {
        $team_assignment = $graded_gradeable === null ? true : $graded_gradeable->getGradeable()->isTeamAssignment();
        $member_list = $graded_gradeable !== null && $team_assignment
                    ? $graded_gradeable->getSubmitter()->getTeam()->getMemberList() : '';
        $team_name = $graded_gradeable !== null && $team_assignment ? $graded_gradeable->getSubmitter()->getTeam()->getTeamName() : '';
        return $this->core->getOutput()->renderTwigTemplate('submission/homework/NoSubmissionBox.twig', [
            'team_assignment' => $team_assignment,
            'member_list' => $member_list,
            'team_name' => $team_name
        ]);
    }

     /**
      * @param GradedGradeable $graded_gradeable
      * @return string
      */
    private function renderLeaderboardBox(GradedGradeable $graded_gradeable): string {
        $autograding_config = $graded_gradeable->getGradeable()->getAutogradingConfig();
        if (is_null($autograding_config)) {
            return "";
        }

        $leaderboards = $autograding_config->getLeaderboards();

        return $this->core->getOutput()->renderTwigTemplate('submission/homework/LeaderboardBox.twig', [
          'leaderboard_count' => count($leaderboards),
          'url' => $this->core->buildCourseUrl(['gradeable', $graded_gradeable->getGradeableId(), 'leaderboard'])
        ]);
    }

     /**
      * @param GradedGradeable $graded_gradeable
      * @param AutoGradedVersion|null $version_instance
      * @param bool $show_hidden
      * @return string
      */
    private function renderTotalScoreBox(GradedGradeable $graded_gradeable, $version_instance, bool $show_hidden): string {
        $gradeable = $graded_gradeable->getGradeable();
        $autograding_config = $gradeable->getAutogradingConfig();
        $ta_graded_gradeable = $graded_gradeable->getTaGradedGradeable();
        $auto_graded_gradeable = $graded_gradeable->getAutoGradedGradeable();
        $active_version = $auto_graded_gradeable->getActiveVersion();

        // Get the Total Score
        $total_score = $ta_graded_gradeable->getTotalScore();
        $total_max = $gradeable->getManualGradingPoints();

        if ($version_instance !== null) {
            $total_score += $version_instance->getTotalPoints();
            if ($show_hidden) {
                $total_max += $gradeable->getAutogradingConfig()->getTotalNonExtraCredit();
            }
            else {
                $total_max += $gradeable->getAutogradingConfig()->getTotalNonHiddenNonExtraCredit();
            }
        }
        //Clamp full gradeable score to zero
        $total_score = max($total_score, 0);
        $total_score = NumberUtils::roundPointValue($total_score, $gradeable->getPrecision());

        //Get the Peer / TA Grading Score

        $peer_grading_max = $gradeable->getPeerPoints();
        $ta_grading_max   = $gradeable->getTaPoints();

        $ta_grading_earned = 0;
        $peer_grading_earned = 0;

        foreach ($gradeable->getComponents() as $component) {
            $container = $ta_graded_gradeable->getGradedComponentContainer($component);
            if ($component->isPeerComponent()) {
                $peer_grading_earned += $container->getTotalScore();
            }
            else {
                $ta_grading_earned += $container->getTotalScore();
            }
        }

        // Get Autograding Score
        $autograding_earned = 0;
        $autograding_max = 0;
        if ($version_instance !== null) {
            if ($show_hidden) {
                $autograding_earned = $version_instance->getTotalPoints();
                $autograding_max = $autograding_config->getTotalNonExtraCredit();
            }
            else {
                $autograding_earned = $version_instance->getNonHiddenPoints();
                $autograding_max = $autograding_config->getTotalNonHiddenNonExtraCredit();
            }
        }

        // Find which parts of grading are complete
        $autograding_complete = $version_instance !== null ? $version_instance->isAutogradingComplete() : false;
        $peer_grading_complete = true;
        $ta_grading_complete = true;
        $active_same_as_graded = true;

        foreach ($gradeable->getComponents() as $component) {
            $container = $ta_graded_gradeable->getGradedComponentContainer($component);
            if (!$container->isComplete()) {
                // TODO: For now, peer and ta grading completeness are equivalent.
                $ta_grading_complete = false;
                $peer_grading_complete = false;
                continue;
            }

            if ($container->getGradedVersion() !== $active_version) {
                $active_same_as_graded = false;
            }
        }

        // Get the number of visible testcases (needed to see if there is autograding)
        $num_visible_testcases = 0;
        if ($autograding_complete) {
            foreach ($version_instance->getTestcases() as $testcase) {
                if ($testcase->canView()) {
                    $num_visible_testcases++;
                }
            }
        }

        return $this->core->getOutput()->renderTwigTemplate(
            'submission/homework/TotalScoreBox.twig',
            [
                // Total Information
                'total_complete' => $autograding_complete && $ta_grading_complete
                                    && $peer_grading_complete && $gradeable->isTaGradeReleased(),
                'total_score' => $total_score,
                'total_max'   => $total_max,
                // Autograding Information
                // autograding_max > 0 if there are normal points, $autograding_earned > 0 if we  earned extra credit
                'has_autograding' => $num_visible_testcases > 0 && ($autograding_max > 0 || $autograding_earned > 0),
                'autograding_complete' => $autograding_complete,
                'autograding_earned' => $autograding_earned,
                'autograding_max' => $autograding_max,
                // Is there a version conflict?
                'active_same_as_graded' => $active_same_as_graded,
                // Ta Grading Information
                'has_ta_grading' => $gradeable->isTaGrading() && ($ta_grading_max > 0 || $ta_grading_earned > 0),
                'ta_grading_complete' => $ta_grading_complete,
                'ta_grading_earned' => $ta_grading_earned,
                'ta_grading_max' => $ta_grading_max,
                // Peer Grading Information
                'has_peer_grading' => $gradeable->hasPeerComponent() && ($peer_grading_max > 0 || $peer_grading_earned > 0),
                'peer_grading_complete' => $peer_grading_complete,
                'peer_grading_earned' => $peer_grading_earned,
                'peer_grading_max' => $peer_grading_max,
                // Have grades been released yet?
                'ta_grades_released' => $gradeable->isTaGradeReleased()
            ]
        );
    }

     /**
      * @param GradedGradeable $graded_gradeable
      * @param AutoGradedVersion|null $version_instance
      * @param bool $show_hidden
      * @return string
      */
    private function renderAutogradingBox(GradedGradeable $graded_gradeable, $version_instance, bool $show_hidden): string {
        $gradeable = $graded_gradeable->getGradeable();
        $autograding_config = $gradeable->getAutogradingConfig();
        $auto_graded_gradeable = $graded_gradeable->getAutoGradedGradeable();
        $active_version_number = $auto_graded_gradeable->getActiveVersion();
        $display_version = 0;

        $param = [
            'in_queue' => false,
            'in_progress_grading' => false,
            'result_text' => ''
        ];

        $show_testcases = false;
        $show_incentive_message = false;
        $history = null;

        if ($version_instance !== null) {
            $display_version = $version_instance->getVersion();

            if ($version_instance->isAutogradingComplete()) {
                $history = $version_instance->getLatestHistory();

                foreach ($version_instance->getTestcases() as $testcase) {
                    if ($testcase->canView()) {
                        $show_testcases = true;
                        break;
                    }
                }
            }

            $show_incentive_message = $autograding_config->hasEarlySubmissionIncentive()
                && $active_version_number > 0
                && $version_instance->getEarlyIncentivePoints() >= $autograding_config->getEarlySubmissionMinimumPoints()
                && $version_instance->getDaysEarly() > $autograding_config->getEarlySubmissionMinimumDaysEarly();

            $param = array_merge($param, [
                'in_queue' => $version_instance->isQueued(),
                'in_progress_grading' => $version_instance->isGrading(),
                'result_text' => $this->core->getOutput()->renderTemplate('AutoGrading', 'showResults', $version_instance, $show_hidden)
            ]);

            if ($history !== null) {
                $param = array_merge($param, [
                    'results' => 0,
                ]);
            }

            if ($version_instance->isQueued()) {
                $param = array_merge($param, [
                    'queue_pos' => $version_instance->getQueuePosition(),
                    'queue_total' => $this->core->getGradingQueue()->getQueueCount()
                ]);
            }
        }

        $check_refresh_submission_url = $this->core->buildCourseUrl(['gradeable', $gradeable->getId(), $display_version, 'check_refresh']);
        $this->core->getOutput()->addVendorJs(FileUtils::joinPaths('mermaid', 'mermaid.min.js'));


        // Get the number of visible testcases (needed to see if there is autograding)
        $num_visible_testcases = 0;
        if ($version_instance !== null && $version_instance->isAutogradingComplete()) {
            foreach ($version_instance->getTestcases() as $testcase) {
                if ($testcase->canView()) {
                    $num_visible_testcases++;
                }
            }
        }
        // If there are 0 visible testcases and autograding is complete,
        // there is no autograding for this assignment.
        if ($version_instance !== null) {
            $no_autograding = $num_visible_testcases == 0 && $version_instance->isAutogradingComplete();
        }
        else {
            $no_autograding = true;
        }

        // If there is no autograding at all, only explicitly let the student know that before
        // TA grades are released.
        if (
            $no_autograding
            && $gradeable->isTaGrading()
            && $graded_gradeable->isTaGradingComplete()
            && $gradeable->isTaGradeReleased()
        ) {
            return "";
        }


        $param = array_merge($param, [
            'gradeable_id' => $gradeable->getId(),
            'hide_test_details' => $gradeable->getAutogradingConfig()->getHideTestDetails(),
            'incomplete_autograding' => $version_instance !== null ? !$version_instance->isAutogradingComplete() : false,
            'display_version' => $display_version,
            'check_refresh_submission_url' => $check_refresh_submission_url,
            'show_testcases' => $show_testcases,
            'show_incentive_message' => $show_incentive_message
        ]);

        $this->core->getOutput()->addInternalJs('confetti.js');
        $this->core->getOutput()->addInternalJs('submission-page.js');
        return $this->core->getOutput()->renderTwigTemplate('submission/homework/AutogradingResultsBox.twig', $param);
    }

    /**
     * @param GradedGradeable $graded_gradeable
     * @param AutoGradedVersion|null $version_instance
     * @param bool $show_hidden
     * @return string
     */
    private function renderVersionBox(GradedGradeable $graded_gradeable, $version_instance, bool $show_hidden): string {
        $gradeable = $graded_gradeable->getGradeable();
        $autograding_config = $gradeable->getAutogradingConfig();
        $auto_graded_gradeable = $graded_gradeable->getAutoGradedGradeable();
        $active_version_number = $auto_graded_gradeable->getActiveVersion();
        $display_version = 0;

        $version_data = array_map(function (AutoGradedVersion $version) use ($gradeable) {
            return [
                'points' => $version->getNonHiddenPoints(),
                'days_late' => $gradeable->isStudentSubmit() && $gradeable->hasDueDate() ? $version->getDaysLate() : 0
            ];
        }, $auto_graded_gradeable->getAutoGradedVersions());

        //sort array by version number after values have been mapped
        ksort($version_data);

        $param = [];
        $show_incentive_message = false;
        $history = null;

        if ($version_instance !== null) {
            $display_version = $version_instance->getVersion();

            if ($version_instance->isAutogradingComplete()) {
                $history = $version_instance->getLatestHistory();
            }

            $files = $version_instance->getFiles();

            $param = array_merge($param, [
                'submission_time' => DateUtils::dateTimeToString($version_instance->getSubmissionTime()),
                'days_late' => $version_instance->getDaysLate(),
                'num_autogrades' => $version_instance->getHistoryCount(),
                'files' => array_merge($files['submissions'], $files['checkout']),
                'display_version_days_late' => $version_instance->getDaysLate(),
                'autograder_machine' => $version_instance->getAutograderMachine(),
            ]);

            if ($history !== null) {
                $my_first_access_time = "";
                if ($history->getFirstAccessTime() !== null) {
                    $my_first_access_time = DateUtils::dateTimeToString($history->getFirstAccessTime());
                }
                $param = array_merge($param, [
                    'results' => 0,
                    'grade_time' => $history->getGradeTime(),
                    'first_access_time' => $my_first_access_time,
                    'grading_finished' => DateUtils::dateTimeToString($history->getGradingFinished()),
                    'wait_time' => $history->getWaitTime(),
                    'access_duration' => $history->getAccessDuration(),
                    'revision' => $history->getVcsRevision(),
                ]);
            }
        }

        // If its not git checkout
        $can_download = !$gradeable->isVcs();

        $active_same_as_graded = true;
        if ($active_version_number !== 0 || $display_version !== 0) {
            if ($graded_gradeable->hasTaGradingInfo() && $graded_gradeable->isTaGradingComplete()) {
                $active_same_as_graded = $graded_gradeable->getTaGradedGradeable()->getGradedVersion() === $active_version_number;
            }
        }

        $cancel_url = $this->core->buildCourseUrl(['gradeable', $gradeable->getId(), 'version' ,'0']);
        $change_version_url = $this->core->buildCourseUrl(['gradeable', $gradeable->getId(), 'version', $display_version]);
        $view_version_url = $this->core->buildCourseUrl(['gradeable', $gradeable->getId()]) . '/';

        $param = array_merge($param, [
            'gradeable_id' => $gradeable->getId(),
            'student_download' => $gradeable->canStudentDownload(),
            'hide_test_details' => $gradeable->getAutogradingConfig()->getHideTestDetails(),
            'has_manual_grading' => $gradeable->isTaGrading(),
            'incomplete_autograding' => $version_instance !== null ? !$version_instance->isAutogradingComplete() : false,
            // TODO: change this to submitter ID when the MiscController uses new model
            'user_id' => $this->core->getUser()->getId(),
            'team_assignment' => $gradeable->isTeamAssignment(),
            'team_members' => $gradeable->isTeamAssignment() ? $graded_gradeable->getSubmitter()->getTeam()->getMemberList() : [],
            'team_name' => $gradeable->isTeamAssignment() ? $graded_gradeable->getSubmitter()->getTeam()->getTeamName() : '',
            'display_version' => $display_version,
            'active_version' => $active_version_number,
            'cancel_url' => $cancel_url,
            'change_version_url' => $change_version_url,
            'view_version_url' => $view_version_url,
            'versions' => $version_data,
            'total_points' => $autograding_config->getTotalNonHiddenNonExtraCredit(),
            'allowed_late_days' => $gradeable->getLateDays(),
            'ta_grades_released' => $gradeable->isTaGradeReleased(),
            'is_vcs' => $gradeable->isVcs(),
            'can_download' => $can_download,
            'can_change_submissions' => $this->core->getUser()->accessGrading() || $gradeable->isStudentSubmit(),
            'can_see_all_versions' => $this->core->getUser()->accessGrading() || $gradeable->isStudentSubmit(),
            'active_same_as_graded' => $active_same_as_graded,
            'ta_grades_incomplete' => $gradeable->isTaGrading() && $gradeable->isTaGradeReleased() && !$graded_gradeable->isTaGradingComplete(),
            'csrf_token' => $this->core->getCsrfToken(),
            'date_time_format' => $this->core->getConfig()->getDateTimeFormat()->getFormat('gradeable_with_seconds'),
            'after_ta_open' => $gradeable->getGradeStartDate() < $this->core->getDateTimeNow()
        ]);

        $this->core->getOutput()->addInternalJs('confetti.js');
        return $this->core->getOutput()->renderTwigTemplate('submission/homework/CurrentVersionBox.twig', $param);
    }

    /**
     * @param GradedGradeable $graded_gradeable
     * @param bool $grade_inquiry_available
     * @return string
     */
    private function renderTAResultsBox(GradedGradeable $graded_gradeable, bool $grade_inquiry_available): string {

        $rendered_ta_results = '';
        $been_ta_graded = false;
        if ($graded_gradeable->isTaGradingComplete()) {
            $been_ta_graded = true;
            $rendered_ta_results = $this->core->getOutput()->renderTemplate(
                'AutoGrading',
                'showTAResults',
                $graded_gradeable->getTaGradedGradeable(),
                $grade_inquiry_available,
                $graded_gradeable->getAutoGradedGradeable()->getActiveVersionInstance()->getFiles()
            );
        }

        return $this->core->getOutput()->renderTwigTemplate('submission/homework/TAResultsBox.twig', [
            'been_ta_graded' => $been_ta_graded,
            'rendered_ta_results' => $rendered_ta_results]);
    }

    /**
     * @param GradedGradeable $graded_gradeable
     * @param bool $grade_inquiry_available
     * @return string
     */
    private function renderPeerResultsBox(GradedGradeable $graded_gradeable, bool $grade_inquiry_available): string {

        $rendered_peer_results = '';
        $been_peer_graded = false;
        // TODO: For now, Peer and TA grading completeness are synonymous.
        if ($graded_gradeable->isTaGradingComplete()) {
            $been_peer_graded = true;
            $rendered_peer_results = $this->core->getOutput()->renderTemplate(
                'AutoGrading',
                'showPeerResults',
                $graded_gradeable->getTaGradedGradeable(),
                $grade_inquiry_available,
                $graded_gradeable->getAutoGradedGradeable()->getActiveVersionInstance()->getFiles()
            );
        }

        return $this->core->getOutput()->renderTwigTemplate('submission/homework/PeerResultsBox.twig', [
            'been_peer_graded' => $been_peer_graded,
            'rendered_peer_results' => $rendered_peer_results]);
    }

    /**
     * @param GradedGradeable $graded_gradeable
     * @param bool $can_inquiry
     * @return string
     */
    private function renderGradeInquiryBox(GradedGradeable $graded_gradeable, bool $can_inquiry): string {
        return $this->core->getOutput()->renderTwigTemplate('submission/homework/GradeInquiryBox.twig', [
            'graded_gradeable' => $graded_gradeable,
            'can_inquiry' => $can_inquiry
        ]);
    }

    /**
     * @param GradedGradeable $graded_gradeable
     * @param bool $can_inquiry
     * @return string
     */
    public function showGradeInquiryDiscussion(GradedGradeable $graded_gradeable, bool $can_inquiry): string {
        $grade_inquiry_per_component_allowed = $graded_gradeable->getGradeable()->isGradeInquiryPerComponentAllowed();
        $is_inquiry_open = $graded_gradeable->getGradeable()->isGradeInquiryOpen();
        $grade_inquiry_message = $this->core->getConfig()->getGradeInquiryMessage();
        $grade_inquiry_url = $this->core->buildCourseUrl([
            'gradeable',
            $graded_gradeable->getGradeable()->getId(),
            'grade_inquiry',
            'new'
        ]);
        $change_request_status_url = $this->core->buildCourseUrl([
            'gradeable',
            $graded_gradeable->getGradeable()->getId(),
            'grade_inquiry',
            'toggle_status'
        ]);
        $make_grade_inquiry_post_url = $this->core->buildCourseUrl([
            'gradeable',
            $graded_gradeable->getGradeable()->getId(),
            'grade_inquiry',
            'post'
        ]);

        $grade_inquiries = $graded_gradeable->getGradeInquiries();
        $gradeable_components = $graded_gradeable->getGradeable()->getComponents();
        // initialize grade inquiries array with all posts grade inquiry to aggregate all posts
        $grade_inquiries_twig_array = [];
        if (!empty($grade_inquiries)) {
            $grade_inquiries_twig_array[0] = ['posts' => []];
<<<<<<< HEAD
            $queries = $this->core->getQueries();
            $grade_inquiry_posts = $queries->getRegradeDiscussions($grade_inquiries);

=======
            $grade_inquiry_posts = $this->core->getQueries()->getGradeInquiryDiscussions($grade_inquiries);
>>>>>>> 8e5d6a66
            foreach ($grade_inquiries as $grade_inquiry) {
                $gc_id = $grade_inquiry->getGcId() ?? 0;
                $gc_title = '';
                if ($gc_id != 0) {
                    $component = $graded_gradeable->getGradeable()->getComponent($gc_id);
                    $gc_title = $component->getTitle();
                }


                $grade_inquiry_posts_for_id = $grade_inquiry_posts[$grade_inquiry->getId()];
                $author_user_ids = array_map(function ($post) {
                    return $post["user_id"];
                }, $grade_inquiry_posts_for_id);
                $author_user_groups = $queries->getAuthorUserGroups($author_user_ids);

                $instructor_full_access = [];
                $limited_access_grader = [];

                foreach ($author_user_groups as $author) {
                    $limited_access_grader[$author["user_id"]] = $author["user_group"] === User::GROUP_LIMITED_ACCESS_GRADER;
                    $instructor_full_access[$author["user_id"]] = $author["user_group"] <= User::GROUP_FULL_ACCESS_GRADER;
                }

                // format posts
                $posts = [];
                foreach ($grade_inquiry_posts[$grade_inquiry->getId()] as $post) {
                    if (empty($post)) {
                        break;
                    }
                    $is_staff = $queries->isStaffPost($post['user_id']);

                    $is_limited_access_grader = $limited_access_grader[$post['user_id']];
                    $is_instructor_or_full_access_grader = $instructor_full_access[$post['user_id']];
                    $given_name = $queries->getUserById($post['user_id'])->getDisplayedGivenName();
                    $family_name = $queries->getUserById($post['user_id'])->getDisplayedFamilyName();
                    $name = $given_name;
                    if ($is_limited_access_grader) {
                        $name = $given_name . " " . substr($family_name, 0, 1) . ".";
                    }
                    if ($is_instructor_or_full_access_grader) {
                        $name = $given_name . ' ' . $family_name;
                    }

                    $date = DateUtils::parseDateTime($post['timestamp'], $this->core->getConfig()->getTimezone());
                    $content = $post['content'];
                    $post_id = $post['id'];
                    $posts[] = [
                        'is_staff' => $is_staff,
                        'date' => DateUtils::convertTimeStamp($this->core->getUser(), $date->format('c'), $this->core->getConfig()->getDateTimeFormat()->getFormat('gradeable')),
                        'date_sort' => $date,
                        'name' => $name,
                        'content' => $content,
                        'gc_title' => $gc_title,
                        'id' => $post_id
                    ];
                }

                if ($gc_id != 0) {
                    // grade inquiry object
                    $grade_inquiry_twig_object = [
                        'id' => $grade_inquiry->getId(),
                        'gc_id' => $gc_id,
                        'status' => $grade_inquiry->getStatus(),
                        'posts' => $posts
                    ];
                    // add grade inquiry to grade inquiries array
                    $grade_inquiries_twig_array[$gc_id] = $grade_inquiry_twig_object;
                }
                else {
                    $grade_inquiries_twig_array[0]['id'] = $grade_inquiry->getId();
                    $grade_inquiries_twig_array[0]['gc_id'] = $gc_id;
                    $grade_inquiries_twig_array[0]['status'] = $grade_inquiry->getStatus();
                }
                $grade_inquiries_twig_array[0]['posts'] = array_merge($grade_inquiries_twig_array[0]['posts'], $posts);
            }
            // sort "all" tab posts chronologically
            usort($grade_inquiries_twig_array[0]['posts'], function ($post1, $post2) {
                if ($post1['date_sort'] == $post2['date_sort']) {
                    return 0;
                }
                return ($post1['date_sort'] < $post2['date_sort']) ? -1 : 1;
            });
        }

        // construct components array for tabs
        $components_twig_array = [];
        if ($grade_inquiry_per_component_allowed) {
            foreach ($gradeable_components as $component) {
                $component_object = [
                    'id' => $component->getId(),
                    'title' => $component->getTitle(),
                ];
                $components_twig_array[] = $component_object;
            }
        }
        $components_twig_array[] = ['id' => 0, 'title' => 'All'];

        return $this->core->getOutput()->renderTwigTemplate('submission/grade_inquiry/Discussion.twig', [
            'grade_inquiries' => $grade_inquiries_twig_array,
            'grade_inquiry_url' => $grade_inquiry_url,
            'change_request_status_url' => $change_request_status_url,
            'make_request_post_url' => $make_grade_inquiry_post_url,
            'has_submission' => $graded_gradeable->hasSubmission(),
            'submitter_id' => $graded_gradeable->getSubmitter()->getId(),
            'g_id' => $graded_gradeable->getGradeable()->getId(),
            'grade_inquiry_message' => $grade_inquiry_message,
            'can_inquiry' => $can_inquiry,
            'is_inquiry_yet_to_start' => $graded_gradeable->getGradeable()->isGradeInquiryYetToStart(),
            'is_inquiry_open' => $is_inquiry_open,
            'is_grading' => $this->core->getUser()->accessGrading(),
            'grade_inquiry_per_component_allowed' => $grade_inquiry_per_component_allowed,
            'gradeable_components' => $components_twig_array,
            "csrf_token" => $this->core->getCsrfToken()
        ]);
    }

    /**
     * @param array $post
     * @param GradedGradeable $graded_gradeable
     * @return string
     */

    public function renderSingleGradeInquiryPost(array $post, GradedGradeable $graded_gradeable): string {
        $grade_inquiry_per_component_allowed = $graded_gradeable->getGradeable()->isGradeInquiryPerComponentAllowed();
        $queries = $this->core->getQueries();
        $author_user_id = [$post["user_id"]];
        $author_user_group = $queries->getAuthorUserGroups($author_user_id)[0];
        $limited_access_grader = $author_user_group['user_group'] === User::GROUP_LIMITED_ACCESS_GRADER;
        $instructor_full_access = $author_user_group['user_group'] <= User::GROUP_FULL_ACCESS_GRADER;
        $family_name = $queries->getUserById($post['user_id'])->getDisplayedFamilyName();
        $given_name = $queries->getUserById($post['user_id'])->getDisplayedGivenName();
        $name  = $given_name;
        if ($limited_access_grader) {
            $name = $given_name . " " . substr($family_name, 0, 1) . ".";
        }
        if ($instructor_full_access) {
            $name = $given_name . ' ' . $family_name;
        }

        $is_staff = $queries->isStaffPost($post['user_id']);
        $date = DateUtils::parseDateTime($post['timestamp'], $this->core->getConfig()->getTimezone());
        $content = $post['content'];
        $post_id = $post['id'];

        $gc_id = $post['gc_id'];
        $gc_title = '';
        if (!is_null($gc_id)) {
            $gradeable_component = $graded_gradeable->getGradeable()->getComponent($gc_id);
            $gc_title = $gradeable_component->getTitle();
        }

        return $this->core->getOutput()->renderTwigTemplate('submission/grade_inquiry/Post.twig', [
            'post' => [
                'is_staff' => $is_staff,
                'date' => DateUtils::convertTimeStamp($this->core->getUser(), $date->format('c'), $this->core->getConfig()->getDateTimeFormat()->getFormat('gradeable')),
                'date_sort' => $date,
                'name' => $name,
                'content' => $content,
                'gc_title' => $gc_title,
                'id' => $post_id
            ],
            'grade_inquiry_per_component_allowed' => $grade_inquiry_per_component_allowed,
            'component' => [
                'id' => $gc_id
            ]
        ]);
    }
}<|MERGE_RESOLUTION|>--- conflicted
+++ resolved
@@ -1177,13 +1177,8 @@
         $grade_inquiries_twig_array = [];
         if (!empty($grade_inquiries)) {
             $grade_inquiries_twig_array[0] = ['posts' => []];
-<<<<<<< HEAD
             $queries = $this->core->getQueries();
             $grade_inquiry_posts = $queries->getRegradeDiscussions($grade_inquiries);
-
-=======
-            $grade_inquiry_posts = $this->core->getQueries()->getGradeInquiryDiscussions($grade_inquiries);
->>>>>>> 8e5d6a66
             foreach ($grade_inquiries as $grade_inquiry) {
                 $gc_id = $grade_inquiry->getGcId() ?? 0;
                 $gc_title = '';
