--- conflicted
+++ resolved
@@ -253,11 +253,21 @@
             gcm_points: -5
     eg_max_random_submissions: 0
 
-<<<<<<< HEAD
+  - gradeable_config: jupyter_notebook_autograding
+    components:
+      - gc_lower_clamp: 0
+        gc_default: 5
+        gc_max_value: 5
+        gc_upper_clamp: 5
+        gc_title: Question 1
+        marks:
+          - gcm_note: Full Credit
+            gcm_points: 0
+          - gcm_note: Question 1 Mark 1
+            gcm_points: -5
+    eg_max_random_submissions: 0
+
   - gradeable_config: jupyter_autograding_with_cell_ids
-=======
-  - gradeable_config: jupyter_notebook_autograding
->>>>>>> 22b02597
     components:
       - gc_lower_clamp: 0
         gc_default: 5
