"""
Module that contains all of the jobs that the Submitty Daemon can do
"""

from abc import ABC, abstractmethod
import os
from pathlib import Path
import shutil
import subprocess
import json
import stat
import traceback
import datetime
import fcntl
from urllib.parse import unquote
from . import bulk_qr_split
from . import bulk_upload_split
from . import INSTALL_DIR, DATA_DIR
from . import write_to_log as logger


class AbstractJob(ABC):
    """
    Abstract class that all jobs should extend from, creating a common
    interface that can be expected for all jobs
    """

    required_keys = []

    def __init__(self, job_details):
        self.job_details = job_details

    def has_required_keys(self):
        """
        Validates that the job_details contains all keys specified in
        the required_keys class variable, and that the values for them
        is not None
        """
        for key in self.required_keys:
            if key not in self.job_details or self.job_details[key] is None:
                return False
        return True

    def validate_job_details(self):
        """
        Checks to see if the passed in job details contain all
        necessary components to run the particular job.
        """
        return True

    @abstractmethod
    def run_job(self):
        pass

    def cleanup_job(self):
        pass


# pylint: disable=abstract-method
class CourseJob(AbstractJob):
    """
    Base class for jobs that involve operation for a course.
    This class validates that the job details includes a semester
    and course and that they are valid directories within Submitty
    """

    required_keys = [
        'semester',
        'course'
    ]

    def validate_job_details(self):
        for key in ['semester', 'course']:
            if key not in self.job_details or self.job_details[key] is None:
                return False
            if self.job_details[key] in ['', '.', '..']:
                return False
            if self.job_details[key] != os.path.basename(self.job_details[key]):
                return False
        test_path = Path(DATA_DIR, 'courses', self.job_details['semester'], self.job_details['course'])
        return test_path.exists()


# pylint: disable=abstract-method
class CourseGradeableJob(CourseJob):
    """
    Base class for jobs that involve a semester/course as well as a gradeable, validating
    that we have a gradeable within our job details, and that it's not empty nor just a
    dot or two dots.
    """

    required_keys = CourseJob.required_keys + ['gradeable']

    def validate_job_details(self):
        if not super().validate_job_details():
            return False
        if 'gradeable' not in self.job_details or self.job_details['gradeable'] is None:
            return False
        if self.job_details['gradeable'] != os.path.basename(self.job_details['gradeable']):
            return False
        self.job_details['gradeable'] = os.path.basename(self.job_details['gradeable'])
        return self.job_details['gradeable'] not in ['', '.', '..']


class BuildConfig(CourseGradeableJob):
    def run_job(self):
        semester = self.job_details['semester']
        course = self.job_details['course']
        gradeable = self.job_details['gradeable']

        build_script = os.path.join(DATA_DIR, 'courses', semester, course, 'BUILD_{}.sh'.format(course))
        build_output = os.path.join(DATA_DIR, 'courses', semester, course, 'build_script_output.txt')

        try:
            with open(build_output, "w") as output_file:
                subprocess.call([build_script, gradeable, "--clean"], stdout=output_file, stderr=output_file)
        except PermissionError:
            print("error, could not open "+output_file+" for writing")


class RunLichen(CourseGradeableJob):
    def run_job(self):
        semester = self.job_details['semester']
        course = self.job_details['course']
        gradeable = self.job_details['gradeable']

        lichen_script = Path(INSTALL_DIR, 'sbin', 'run_lichen_plagiarism.py')

        # create directory for logging
        logging_dir = os.path.join(DATA_DIR, 'courses', semester, course, 'lichen', 'logs', gradeable)
        if(not os.path.isdir(logging_dir)):
            os.makedirs(logging_dir)

        lichen_output = Path(DATA_DIR, 'courses', semester, course, 'lichen', 'logs', gradeable, 'lichen_job_output.txt')

        try:
            with lichen_output.open("w") as output_file:
                subprocess.call([str(lichen_script), semester, course, gradeable], stdout=output_file, stderr=output_file)
        except PermissionError:
            print("error, could not open "+output_file+" for writing")


class DeleteLichenResult(CourseGradeableJob):
    def run_job(self):
        semester = self.job_details['semester']
        course = self.job_details['course']
        gradeable = self.job_details['gradeable']

        lichen_dir = Path(DATA_DIR, 'courses', semester, course, 'lichen')
        if not lichen_dir.exists():
            return

        log_file = Path(DATA_DIR, 'courses', semester, course, 'lichen', 'logs', gradeable, 'lichen_job_output.txt')

        with log_file.open('w') as open_file:
            lichen_json = 'lichen_{}_{}_{}.json'.format(semester, course, gradeable)
            config = Path(lichen_dir, 'config', lichen_json)
            if config.exists():
                config.unlink()
            ranking = Path(lichen_dir, 'ranking', '{}.txt'.format(gradeable))
            if ranking.exists():
                ranking.unlink()
            for folder in ['provided_code', 'tokenized', 'concatenated', 'hashes', 'matches']:
                shutil.rmtree(str(Path(lichen_dir, folder, gradeable)), ignore_errors=True)
            msg = 'Deleted lichen plagiarism results and saved config for {}'.format(gradeable)
            open_file.write(msg) 

class BulkUpload(CourseJob):
    required_keys = CourseJob.required_keys + ['timestamp', 'g_id', 'filename', 'is_qr']

    def add_permissions(self,item,perms):
        if os.getuid() == os.stat(item).st_uid:
            os.chmod(item,os.stat(item).st_mode | perms)

    def add_permissions_recursive(self,top_dir,root_perms,dir_perms,file_perms):
        for root, dirs, files in os.walk(top_dir):
            self.add_permissions(root,root_perms)
        for d in dirs:
            self.add_permissions(os.path.join(root, d),dir_perms)
        for f in files:
            self.add_permissions(os.path.join(root, f),file_perms)

    def run_job(self):
        semester = self.job_details['semester']
        course = self.job_details['course']
        timestamp = self.job_details['timestamp']
        gradeable_id = self.job_details['g_id']
        filename = self.job_details['filename']
        is_qr = self.job_details['is_qr']

        if is_qr and ('qr_prefix' not in self.job_details or 'qr_suffix' not in self.job_details):
            msg = "did not pass in qr prefix or suffix"
            print(msg)
            sys.exit(1)

        if is_qr:
            qr_prefix = unquote(unquote(self.job_details['qr_prefix']))
            qr_suffix = unquote(unquote(self.job_details['qr_suffix']))
        else:
            if 'num' not in self.job_details:
                msg = "Did not pass in the number to divide " + filename + " by"
                print(msg)
                sys.exit(1)
            num  = self.job_details['num']

        today = datetime.datetime.now()
        log_path = os.path.join(DATA_DIR, "logs", "bulk_uploads")
        log_file_path = os.path.join(log_path, 
                                "{:04d}{:02d}{:02d}.txt".format(today.year, today.month,
                                today.day))

        pid = os.getpid()
        log_msg = "Process " + str(pid) + ": Starting "
        if is_qr:
            log_msg += "QR bulk upload job, QR Prefx: \'" + qr_prefix + "\', QR Suffix: \'" + qr_suffix + "\'"
        else:
            log_msg += "Normal bulk upload job, pages per PDF: " + str(num)
        
        try:
            logger.write_to_log(log_file_path, log_msg)
        except Exception as err:
            print(err)
            traceback.print_exc()
            sys.exit(1)

        #create paths
        try:
            with open("/usr/local/submitty/config/submitty.json", encoding='utf-8') as data_file:
                CONFIG = json.loads(data_file.read())

            current_path = os.path.dirname(os.path.realpath(__file__))
            uploads_path = os.path.join(CONFIG["submitty_data_dir"],"courses",semester,course,"uploads")
            bulk_path = os.path.join(CONFIG["submitty_data_dir"],"courses",semester,course,"uploads/bulk_pdf",gradeable_id,timestamp)
            split_path = os.path.join(CONFIG["submitty_data_dir"],"courses",semester,course,"uploads/split_pdf",gradeable_id,timestamp)
<<<<<<< HEAD
        except Exception:
            msg = "Process " + str(pid) + ": Failed while parsing args and creating paths"
            print(msg)
            traceback.print_exc()
            logger.write_to_log(log_file_path, msg + "\n" + traceback.format_exc())
=======
            root_split_path = os.path.join(CONFIG["submitty_data_dir"],"courses",semester,course,"uploads/split_pdf")
        except Exception as err:
            print("Failed while parsing args and creating paths")
            print(err)
>>>>>>> 3af40d6d
            sys.exit(1)

        #copy file over to correct folders
        try:
            if not os.path.exists(split_path):
                #if the directory has been made by another job continue as normal
                try:
                    os.makedirs(split_path)
                except Exception:
                    pass

            # copy over file to new directory
            if not os.path.isfile(os.path.join(split_path, filename)):
                shutil.copyfile(os.path.join(bulk_path, filename), os.path.join(split_path, filename))

            # move to copy folder
            os.chdir(split_path)
        except Exception:
            msg = "Process " + str(pid) + ": Failed while copying files"
            print(msg)
            traceback.print_exc()
            logger.write_to_log(log_file_path, msg + "\n" + traceback.format_exc())
            sys.exit(1)

        try:
            if is_qr:
                bulk_qr_split.main([filename, split_path, qr_prefix, qr_suffix, log_file_path])
            else: 
                bulk_upload_split.main([filename, split_path, num, log_file_path])

            os.chdir(split_path)
            #if the original file has been deleted, continue as normal
            try:
                os.remove(filename)
            except Exception:
                pass

            os.chdir(current_path)
        except Exception:
            msg = "Failed to launch bulk_split subprocess!"
            print(msg)
            traceback.print_exc()
            sys.exit(1)

        # reset permissions just in case, group needs read/write
        # access so submitty_php can view & delete pdfs when they are
        # assigned to a student and/or deleted
        self.add_permissions_recursive(root_split_path,
                                       stat.S_IRUSR | stat.S_IWUSR | stat.S_IXUSR |   stat.S_IRGRP | stat.S_IWGRP | stat.S_IXGRP |   stat.S_ISGID,
                                       stat.S_IRUSR | stat.S_IWUSR | stat.S_IXUSR |   stat.S_IRGRP | stat.S_IWGRP | stat.S_IXGRP |   stat.S_ISGID,
                                       stat.S_IRUSR | stat.S_IWUSR |                  stat.S_IRGRP | stat.S_IWGRP                                  )<|MERGE_RESOLUTION|>--- conflicted
+++ resolved
@@ -232,18 +232,17 @@
             uploads_path = os.path.join(CONFIG["submitty_data_dir"],"courses",semester,course,"uploads")
             bulk_path = os.path.join(CONFIG["submitty_data_dir"],"courses",semester,course,"uploads/bulk_pdf",gradeable_id,timestamp)
             split_path = os.path.join(CONFIG["submitty_data_dir"],"courses",semester,course,"uploads/split_pdf",gradeable_id,timestamp)
-<<<<<<< HEAD
         except Exception:
             msg = "Process " + str(pid) + ": Failed while parsing args and creating paths"
             print(msg)
             traceback.print_exc()
             logger.write_to_log(log_file_path, msg + "\n" + traceback.format_exc())
-=======
             root_split_path = os.path.join(CONFIG["submitty_data_dir"],"courses",semester,course,"uploads/split_pdf")
         except Exception as err:
-            print("Failed while parsing args and creating paths")
-            print(err)
->>>>>>> 3af40d6d
+            msg = "Process " + str(pid) + ": Failed while parsing args and creating paths"
+            print(msg)
+            traceback.print_exc()
+            logger.write_to_log(log_file_path, msg + "\n" + traceback.format_exc())
             sys.exit(1)
 
         #copy file over to correct folders
