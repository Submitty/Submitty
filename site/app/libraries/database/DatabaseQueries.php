<?php

namespace app\libraries\database;

use app\exceptions\DatabaseException;
use app\exceptions\NotImplementedException;
use app\exceptions\ValidationException;
use app\libraries\Core;
use app\libraries\DateUtils;
use app\libraries\ForumUtils;
use app\libraries\GradeableType;
use app\models\gradeable\Component;
use app\models\gradeable\Gradeable;
use app\models\gradeable\GradedComponent;
use app\models\gradeable\GradedGradeable;
use app\models\gradeable\Mark;
use app\models\gradeable\RegradeRequest;
use app\models\gradeable\Submitter;
use app\models\gradeable\TaGradedGradeable;
use app\models\User;
use app\models\Notification;
use app\models\SimpleLateUser;
use app\models\SimpleGradeOverriddenUser;
use app\models\Team;
use app\models\Course;
use app\models\PollModel;
use app\models\SimpleStat;
use app\models\OfficeHoursQueueModel;
use app\libraries\CascadingIterator;
use app\models\gradeable\AutoGradedGradeable;
use app\models\gradeable\GradedComponentContainer;
use app\models\gradeable\AutoGradedVersion;

/**
 * DatabaseQueries
 *
 * This class contains all database functions that the Submitty application will run against either
 * of the two connected databases (the main submitty one and the course specific one). Each query in
 * each function is defined by the general SQL specification so we could reasonably expect it possible
 * to run each function against a wide-range of database providers that Submitty can target. However,
 * some database providers can provide their own extended class of Queries to overwrite some functions
 * to take advantage of DB specific functions (like DB array functions) that give a good performance
 * boost for that particular provider.
 *
 * Generally, when adding new queries to the system, you should first add them here, and then
 * only after that should you add them to the dataprovider specific implementation assuming you can
 * achieve some level of speed-up via native DB functions. If it's hard to go that direction initially,
 * (you're using array aggregation heavily), then you'd want to at least create a stub here that just
 * raises a NotImplementedException. All documentation for functions should also reside here with at the
 * minimum an understanding of the contract of the function (parameter types and return type).
 *
 * @see \app\exceptions\NotImplementedException
 */
class DatabaseQueries {


    /**
     * @var Core
     */
    protected $core;

    /**
     * @var AbstractDatabase
     */
    protected $submitty_db;

    /**
     * @var AbstractDatabase
     */
    protected $course_db;

    public function __construct(Core $core) {
        $this->core = $core;
        $this->submitty_db = $core->getSubmittyDB();
        if ($this->core->getConfig()->isCourseLoaded()) {
            $this->course_db = $core->getCourseDB();
        }
    }

    /**
     * Gets a user from the submitty database given a user_id.
     */
    public function getSubmittyUser(string $user_id): ?User {
        $this->submitty_db->query("SELECT * FROM users WHERE user_id=?", [$user_id]);
        return ($this->submitty_db->getRowCount() > 0) ? new User($this->core, $this->submitty_db->row()) : null;
    }

    /**
     * Gets all users from the submitty database, except nulls out password
     *
     * @return User[]
     */
    public function getAllSubmittyUsers() {
        $this->submitty_db->query("SELECT * FROM users");

        $users = [];
        foreach ($this->submitty_db->rows() as $user) {
            $user['user_password'] = null;
            $users[$user['user_id']] = new User($this->core, $user);
        }
        return $users;
    }

    /**
     * Gets some user's api key from the submitty database given a user_id.
     */
    public function getSubmittyUserApiKey(string $user_id): ?string {
        $this->submitty_db->query("SELECT api_key FROM users WHERE user_id=?", [$user_id]);
        return ($this->submitty_db->getRowCount() > 0) ? $this->submitty_db->row()['api_key'] : null;
    }

    /**
     * Refreshes some user's api key from the submitty database given a user_id.
     */
    public function refreshUserApiKey(string $user_id): void {
        $this->submitty_db->query("UPDATE users SET api_key=encode(gen_random_bytes(16), 'hex') WHERE user_id=?", [$user_id]);
    }

    /**
     * Gets a user from their api key.
     *
     * @param string $api_key
     *
     * @return string | null
     */
    public function getSubmittyUserByApiKey(string $api_key): ?string {
        $this->submitty_db->query("SELECT user_id FROM users WHERE api_key=?", [$api_key]);
        return ($this->submitty_db->getRowCount() > 0) ? $this->submitty_db->row()['user_id'] : null;
    }

    /**
     * Update a user's time zone string in the master database.
     *
     * @param User $user The user object for the user who should have their time zone modified
     * @param string $time_zone A time zone string which may found in DateUtils::getAvailableTimeZones()
     * @return int 1 if the update was successful, 0 if the operation failed
     */
    public function updateSubmittyUserTimeZone(User $user, string $time_zone) {
        $this->submitty_db->query("update users set time_zone = ? where user_id = ?", [$time_zone, $user->getId()]);
        return $this->submitty_db->getRowCount();
    }

    /**
     * Gets a user from the database given a user_id.
     */
    public function getUserById(string $user_id): ?User {
        return $this->getUser($user_id);
    }

    public function getUserByNumericId($numeric_id): ?User {
        return $this->getUser($numeric_id, true);
    }

    public function getUserByIdOrNumericId($id) {
        $ret = $this->getUser($id);
        if ($ret === null) {
            return $this->getUser($id, true);
        }

        return $ret;
    }

    /**
     * given a string with missing digits, get all similar numeric ids
     * should be given as '1_234_567' where '_' are positions to fill in
     *
     * @param string $id_string
     */
    public function getSimilarNumericIdMatches(string $id_string): array {
        $this->course_db->query("
            SELECT user_numeric_id from users where
            cast(user_numeric_id as text)
            like ?
        ", [$id_string]);

        $ret = [];
        foreach ($this->course_db->rows() as $result) {
            $ret[] = $result['user_numeric_id'];
        }

        return $ret;
    }

    public function getGradingSectionsByUserId($user_id) {
        $this->course_db->query("
SELECT array_agg(sections_registration_id) as grading_registration_sections, user_id
FROM grading_registration
WHERE user_id=?
GROUP BY user_id", [$user_id]);
        return $this->course_db->row();
    }

    /**
     * Fetches all students from the users table, ordering by course section than user_id.
     *
     * @param  string $section_key
     * @return User[]
     */
    public function getAllUsers($section_key = "registration_section") {
        $keys = ["registration_section", "rotating_section"];
        $section_key = (in_array($section_key, $keys)) ? $section_key : "registration_section";
        $orderBy = "";
        if ($section_key == "registration_section") {
            $orderBy = "SUBSTRING(u.registration_section, '^[^0-9]*'), COALESCE(SUBSTRING(u.registration_section, '[0-9]+')::INT, -1), SUBSTRING(u.registration_section, '[^0-9]*$'), u.user_id";
        }
        else {
            $orderBy = "u.{$section_key}, u.user_id";
        }

        $this->course_db->query(
            "
SELECT u.*, sr.grading_registration_sections
FROM users u
LEFT JOIN (
	SELECT array_agg(sections_registration_id) as grading_registration_sections, user_id
	FROM grading_registration
	GROUP BY user_id
) as sr ON u.user_id=sr.user_id
ORDER BY {$orderBy}"
        );
        $return = [];
        foreach ($this->course_db->rows() as $user) {
            if (isset($user['grading_registration_sections'])) {
                $user['grading_registration_sections'] = $this->course_db->fromDatabaseToPHPArray($user['grading_registration_sections']);
            }
            $return[] = new User($this->core, $user);
        }
        return $return;
    }

    /**
     * Gets an indexed array of all the user_ids for all users who are members of the current course.
     *
     * @return array An array of all the users
     */
    public function getListOfCourseUsers(): array {
        $sql = 'SELECT user_id FROM users';
        $this->course_db->query($sql);
        return array_map(function ($row) {
            return $row['user_id'];
        }, $this->course_db->rows());
    }

    /**
     * Update master and course database user's display_image_state to a new state
     *
     * @param string $user_id
     * @param string $state
     * @return bool
     */
    public function updateUserDisplayImageState(string $user_id, string $state): bool {
        $sql = 'UPDATE users SET display_image_state = ? WHERE user_id = ?';
        $this->submitty_db->query($sql, [$state, $user_id]);
        return $this->submitty_db->getRowCount() === 1;
    }

    /**
     * @return User[]
     */
    public function getAllGraders() {
        $this->course_db->query(
            "
SELECT u.*, sr.grading_registration_sections
FROM users u
LEFT JOIN (
	SELECT array_agg(sections_registration_id) as grading_registration_sections, user_id
	FROM grading_registration
	GROUP BY user_id
) as sr ON u.user_id=sr.user_id
WHERE u.user_group < 4
ORDER BY SUBSTRING(u.registration_section, '^[^0-9]*'), COALESCE(SUBSTRING(u.registration_section, '[0-9]+')::INT, -1), SUBSTRING(u.registration_section, '[^0-9]*$'), u.user_id"
        );
        $return = [];
        foreach ($this->course_db->rows() as $user) {
            if (isset($user['grading_registration_sections'])) {
                $user['grading_registration_sections'] = $this->course_db->fromDatabaseToPHPArray($user['grading_registration_sections']);
            }
            $return[] = new User($this->core, $user);
        }
        return $return;
    }

    /**
     * @return User[]
     */
    public function getAllFaculty() {
        $this->submitty_db->query(
            "
SELECT *
FROM users
WHERE user_access_level <= ?
ORDER BY user_id",
            [User::LEVEL_FACULTY]
        );
        $return = [];
        foreach ($this->submitty_db->rows() as $user) {
            $return[] = new User($this->core, $user);
        }
        return $return;
    }

    /**
     * @return string[]
     */
    public function getAllUnarchivedSemester() {
        $this->submitty_db->query(
            "
SELECT DISTINCT semester
FROM courses
WHERE status = 1"
        );
        $return = [];
        foreach ($this->submitty_db->rows() as $row) {
            $return[] = $row['semester'];
        }
        return $return;
    }

    /**
     * @return \Iterator<Course>
     */
    public function getAllUnarchivedCourses(): \Iterator {
        $sql = <<<SQL
SELECT t.name AS term_name, c.semester, c.course
FROM courses AS c
INNER JOIN terms AS t ON c.semester=t.term_id
WHERE c.status = 1
ORDER BY t.start_date DESC, c.course ASC
SQL;
        return $this->submitty_db->queryIterator($sql, [], function ($row) {
            return new Course($this->core, $row);
        });
    }

    /*
     * @return string[]
     */
    public function getAllTerms() {
        $this->submitty_db->query(
            "SELECT term_id FROM terms ORDER BY start_date DESC"
        );
        $return = [];
        foreach ($this->submitty_db->rows() as $row) {
            $return[] = $row['term_id'];
        }
        return $return;
    }

    /**
     * @param string $term_id
     * @param string $term_name
     * @param \DateTime $start_date
     * @param \DateTime $end_date
     */
    public function createNewTerm($term_id, $term_name, $start_date, $end_date) {
        $this->submitty_db->query(
            "INSERT INTO terms (term_id, name, start_date, end_date) VALUES (?, ?, ?, ?)",
            [$term_id, $term_name, $start_date, $end_date]
        );
    }

    /**
     * @param User $user
     */
    public function insertSubmittyUser(User $user) {
        $array = [$user->getId(), $user->getPassword(), $user->getNumericId(),
                       $user->getLegalFirstName(), $user->getPreferredFirstName(),
                       $user->getLegalLastName(), $user->getPreferredLastName(), $user->getEmail(),
                       $this->submitty_db->convertBoolean($user->isUserUpdated()),
                       $this->submitty_db->convertBoolean($user->isInstructorUpdated())];

        $this->submitty_db->query(
            "INSERT INTO users (user_id, user_password, user_numeric_id, user_firstname, user_preferred_firstname, user_lastname, user_preferred_lastname, user_email, user_updated, instructor_updated)
                                   VALUES (?, ?, ?, ?, ?, ?, ?, ?, ?, ?)",
            $array
        );
    }

    /**
     * Helper function for generating sql query according to the given requirements
     */
    public function buildLoadThreadQuery(
        $categories_ids,
        $thread_status,
        $unread_threads,
        $show_deleted,
        $show_merged_thread,
        $current_user,
        &$query_select,
        &$query_join,
        &$query_where,
        &$query_order,
        &$query_parameters,
        $want_categories,
        $want_order
    ) {
        $query_raw_select = [];
        $query_raw_join   = [];
        $query_raw_where  = ["true"];
        $query_raw_order  = [];
        $query_parameters = [];

        // Query Generation
        if (count($categories_ids) == 0) {
            $query_multiple_qmarks = "NULL";
        }
        else {
            $query_multiple_qmarks = "?" . str_repeat(",?", count($categories_ids) - 1);
        }
        if (count($thread_status) == 0) {
            $query_status = "true";
        }
        else {
            $query_status = "status in (?" . str_repeat(",?", count($thread_status) - 1) . ")";
        }
        $query_favorite = "case when sf.user_id is NULL then false else true end";

        if ($want_order) {
            $query_raw_select[]     = "row_number() over(ORDER BY pinned DESC, ({$query_favorite}) DESC, t.id DESC) AS row_number";
        }
        $query_raw_select[]     = "t.*";
        $query_raw_select[]     = "({$query_favorite}) as favorite";
        $query_raw_select[]     = "CASE
                                    WHEN EXISTS(SELECT * FROM (posts p LEFT JOIN forum_posts_history fp ON p.id = fp.post_id AND p.author_user_id != fp.edit_author) AS pfp WHERE (pfp.author_user_id = ? OR pfp.edit_author = ?) AND pfp.thread_id = t.id) THEN true
                                    ELSE false
                                    END as current_user_posted";

        $query_parameters[]     = $current_user;
        $query_parameters[]     = $current_user;
        $query_raw_join[]       = "LEFT JOIN student_favorites sf ON sf.thread_id = t.id and sf.user_id = ?";
        $query_parameters[]     = $current_user;

        if (!$show_deleted) {
            $query_raw_where[]  = "deleted = false";
        }
        if (!$show_merged_thread) {
            $query_raw_where[]  = "merged_thread_id = -1";
        }

        $query_raw_where[]  = "? = (SELECT count(*) FROM thread_categories tc WHERE tc.thread_id = t.id and category_id IN ({$query_multiple_qmarks}))";
        $query_parameters[] = count($categories_ids);
        $query_parameters   = array_merge($query_parameters, $categories_ids);
        $query_raw_where[]  = "{$query_status}";
        $query_parameters   = array_merge($query_parameters, $thread_status);

        if ($want_order) {
            $query_raw_order[]  = "row_number";
        }
        else {
            $query_raw_order[]  = "true";
        }

        // Categories
        if ($want_categories) {
            $query_select_categories = "SELECT thread_id, array_to_string(array_agg(cl.category_id order by cl.rank nulls last, cl.category_id),'|')  as categories_ids, array_to_string(array_agg(cl.category_desc order by cl.rank nulls last, cl.category_id),'|') as categories_desc, array_to_string(array_agg(cl.color order by cl.rank nulls last, cl.category_id),'|') as categories_color FROM categories_list cl JOIN thread_categories e ON e.category_id = cl.category_id GROUP BY thread_id";

            $query_raw_select[] = "categories_ids";
            $query_raw_select[] = "categories_desc";
            $query_raw_select[] = "categories_color";

            $query_raw_join[] = "JOIN ({$query_select_categories}) AS QSC ON QSC.thread_id = t.id";
        }
        // Unread Threads
        if ($unread_threads) {
            $query_raw_where[] =

            "EXISTS(
                SELECT thread_id
                FROM (posts LEFT JOIN forum_posts_history ON posts.id = forum_posts_history.post_id) AS jp
                WHERE(
                    jp.thread_id = t.id
                    AND NOT EXISTS(
                        SELECT thread_id
                        FROM viewed_responses v
                        WHERE v.thread_id = jp.thread_id
                            AND v.user_id = ?
                            AND (v.timestamp >= jp.timestamp
                            AND (jp.edit_timestamp IS NULL OR (jp.edit_timestamp IS NOT NULL AND v.timestamp >= jp.edit_timestamp))))))";
            $query_parameters[] = $current_user;
        }

        $query_select   = implode(", ", $query_raw_select);
        $query_join     = implode(" ", $query_raw_join);
        $query_where    = implode(" and ", $query_raw_where);
        $query_order    = implode(", ", $query_raw_order);
    }

    /**
     * Order: Favourite and Announcements => Announcements only => Favourite only => Others
     *
     * @param  int[]    $categories_ids     Filter threads having atleast provided categories
     * @param  int[]    $thread_status      Filter threads having thread status among $thread_status
     * @param  bool     $unread_threads     Filter threads to show only unread threads
     * @param  bool     $show_deleted       Consider deleted threads
     * @param  bool     $show_merged_thread Consider merged threads
     * @param  string   $current_user       user_id of current user
     * @param  int      $blockNumber        Index of window of thread list(-1 for last)
     * @param  int      $thread_id          If blockNumber is not known, find it using thread_id
     * @return array    Ordered filtered threads - array('block_number' => int, 'threads' => array(threads))
     */
    public function loadThreadBlock($categories_ids, $thread_status, $unread_threads, $show_deleted, $show_merged_thread, $current_user, $blockNumber, $thread_id) {
        $blockSize = 30;
        $loadLastPage = false;

        $query_raw_select = null;
        $query_raw_join   = null;
        $query_raw_where  = null;
        $query_raw_order  = null;
        $query_parameters = null;
        // $blockNumber is 1 based index
        if ($blockNumber <= -1) {
            // Find the last block
            $this->buildLoadThreadQuery($categories_ids, $thread_status, $unread_threads, $show_deleted, $show_merged_thread, $current_user, $query_select, $query_join, $query_where, $query_order, $query_parameters, false, false);
            $query = "SELECT count(*) FROM (SELECT {$query_select} FROM threads t {$query_join} WHERE {$query_where})";
            $this->course_db->query($query, $query_parameters);
            $results = $this->course_db->rows();
            $row_count = $results[0]['count'];
            $blockNumber = 1 + floor(($row_count - 1) / $blockSize);
        }
        elseif ($blockNumber == 0) {
            // Load first block as default
            $blockNumber = 1;
            if ($thread_id >= 1) {
                // Find $blockNumber
                $this->buildLoadThreadQuery($categories_ids, $thread_status, $unread_threads, $show_deleted, $show_merged_thread, $current_user, $query_select, $query_join, $query_where, $query_order, $query_parameters, false, true);
                $query = "SELECT SUBQUERY.row_number as row_number FROM (SELECT {$query_select} FROM threads t {$query_join} WHERE {$query_where} ORDER BY {$query_order}) AS SUBQUERY WHERE SUBQUERY.id = ?";
                $query_parameters[] = $thread_id;
                $this->course_db->query($query, $query_parameters);
                $results = $this->course_db->rows();
                if (count($results) > 0) {
                    $row_number = $results[0]['row_number'];
                    $blockNumber = 1 + floor(($row_number - 1) / $blockSize);
                }
            }
        }
        $query_offset = ($blockNumber - 1) * $blockSize;
        $this->buildLoadThreadQuery($categories_ids, $thread_status, $unread_threads, $show_deleted, $show_merged_thread, $current_user, $query_select, $query_join, $query_where, $query_order, $query_parameters, true, true);
        $query = "SELECT {$query_select} FROM threads t {$query_join} WHERE {$query_where} ORDER BY {$query_order} LIMIT ? OFFSET ?";
        $query_parameters[] = $blockSize;
        $query_parameters[] = $query_offset;
        // Execute
        $this->course_db->query($query, $query_parameters);
        $results = [];
        $results['block_number'] = $blockNumber;
        $results['threads'] = $this->course_db->rows();
        return $results;
    }

    public function getCategoriesIdForThread($thread_id) {
        $this->course_db->query("SELECT category_id from thread_categories t where t.thread_id = ?", [$thread_id]);
        $categories_list = [];
        foreach ($this->course_db->rows() as $row) {
            $categories_list[] = (int) $row["category_id"];
        }
        return $categories_list;
    }

    public function splitPost($post_id, $title, $categories_ids) {
        $old_thread_id = -1;
        $thread_id = -1;
        $post = $this->core->getQueries()->getPost($post_id);
        // Safety measure in case the database is bad for some reason
        $counted_posts = [];
        if (!empty($post)) {
            if ($post["parent_id"] != -1) {
                $old_thread_id = $post["thread_id"];
                $this->course_db->query("SELECT id from threads where merged_post_id = ?", [$post_id]);
                $thread_id = $this->course_db->rows();
                if (count($thread_id) > 0) {
                    $thread_id = $thread_id[0]["id"];
                    $this->course_db->query("UPDATE threads set merged_thread_id=-1, merged_post_id=-1 where id=?", [$thread_id]);
                    $this->course_db->query("DELETE FROM thread_categories where thread_id=?", [$thread_id]);
                }
                else {
                    //TODO: Update AbstractDatabase.php to work with returning syntax
                    $this->course_db->query("INSERT INTO threads (title, created_by, is_visible, lock_thread_date) VALUES (?, ?, ?, ?)", [$title, $post["author_user_id"], true, null]);
                    $this->course_db->query("SELECT MAX(id) as max_id from threads where title=? and created_by=?", [$title, $post["author_user_id"]]);
                    $thread_id = $this->course_db->rows()[0]["max_id"];
                }
                $str = "";
                $arr = [];
                foreach ($categories_ids as $id) {
                    if (!empty($str)) {
                        $str .= ", ";
                    }
                    $str .= "({$thread_id}, ?)";
                    array_push($arr, $id);
                }
                $this->course_db->query("INSERT INTO thread_categories (thread_id, category_id) VALUES {$str}", $arr);
                $posts = [$post];
                while (count($posts) > 0) {
                    $check_posts = [];
                    $str = "";
                    foreach ($posts as $check_post) {
                        if (!in_array($check_post["id"], $counted_posts)) {
                            $check_posts[] = $check_post["id"];
                            $str .= "?, ";
                            $counted_posts[] = $check_post["id"];
                            $this->course_db->query("UPDATE posts set thread_id = ? where parent_id = ?", [$thread_id, $check_post["id"]]);
                        }
                    }
                    if (strlen($str) > 0) {
                        $str = substr($str, 0, -2);
                    }
                    $this->course_db->query("SELECT id from posts where parent_id in (" . $str . ")", $check_posts);
                    $posts = $this->course_db->rows();
                }
                $this->course_db->query("UPDATE posts set thread_id=?, parent_id=? where id=?", [$thread_id, -1, $post_id]);
            }
        }
        return [$old_thread_id, $thread_id, $counted_posts];
    }

    public function createPost($user, $content, $thread_id, $anonymous, $type, $first, $hasAttachment, $markdown, $parent_post = -1) {
        if (!$first && $parent_post == 0) {
            $this->course_db->query("SELECT MIN(id) as id FROM posts where thread_id = ?", [$thread_id]);
            $parent_post = $this->course_db->rows()[0]["id"];
        }

        if (!$markdown) {
            $markdown = 0;
        }

        try {
            $this->course_db->query("INSERT INTO posts (thread_id, parent_id, author_user_id, content, timestamp, anonymous, deleted, endorsed_by, type, has_attachment, render_markdown) VALUES (?, ?, ?, ?, current_timestamp, ?, ?, ?, ?, ?, ?)", [$thread_id, $parent_post, $user, $content, $anonymous, 0, null, $type, $hasAttachment, $markdown]);
            $this->course_db->query("SELECT MAX(id) as max_id from posts where thread_id=? and author_user_id=?", [$thread_id, $user]);
            $this->visitThread($user, $thread_id);
        }
        catch (DatabaseException $dbException) {
            if ($this->course_db->inTransaction()) {
                $this->course_db->rollback();
            }
        }

        return $this->course_db->rows()[0]["max_id"];
    }

    public function getResolveState($thread_id) {
        $this->course_db->query("SELECT status from threads where id = ?", [$thread_id]);
        return $this->course_db->rows();
    }

    public function updateResolveState($thread_id, $state) {
        if (in_array($state, [-1, 0, 1])) {
            $this->course_db->query("UPDATE threads set status = ? where id = ?", [$state, $thread_id]);
            return true;
        }
        return false;
    }

    public function updateNotificationSettings($results) {
        $values = implode(', ', array_fill(0, count($results) + 1, '?'));
        $keys = implode(', ', array_keys($results));
        $updates = '';

        foreach ($results as $key => $value) {
            if ($value != 'false') {
                $results[$key] = 'true';
            }
            $this->core->getUser()->updateUserNotificationSettings($key, $results[$key] == 'true');
            $updates .= $key . ' = ?,';
        }

        $updates = substr($updates, 0, -1);
        $test = array_merge(array_merge([$this->core->getUser()->getId()], array_values($results)), array_values($results));
        $this->course_db->query(
            "INSERT INTO notification_settings (user_id, $keys)
                                    VALUES
                                     (
                                        $values
                                     )
                                    ON CONFLICT (user_id)
                                    DO
                                     UPDATE
                                        SET $updates",
            $test
        );
    }

    public function getAuthorOfThread($thread_id) {
        $this->course_db->query("SELECT created_by from threads where id = ?", [$thread_id]);
        return $this->course_db->rows()[0]['created_by'];
    }

    public function getPosts() {
        $this->course_db->query("SELECT * FROM posts where deleted = false ORDER BY timestamp ASC");
        return $this->course_db->rows();
    }

    public function getPostHistory($post_id) {
        $this->course_db->query("SELECT * FROM forum_posts_history where post_id = ? ORDER BY edit_timestamp DESC", [$post_id]);
        return $this->course_db->rows();
    }

    public function getPostOldThread($post_id) {
        $this->course_db->query("SELECT id, merged_thread_id, title FROM threads WHERE merged_thread_id <> -1 AND merged_post_id = ?", [$post_id]);
        $rows = $this->course_db->rows();
        if (count($rows) > 0) {
            return $rows[0];
        }
        else {
            $rows = [];
            $rows["merged_thread_id"] = -1;
            return $rows;
        }
    }

    public function getDeletedPostsByUser($user) {
        $this->course_db->query("SELECT * FROM posts where deleted = true AND author_user_id = ?", [$user]);
        return $this->course_db->rows();
    }

    public function getFirstPostForThread($thread_id) {
        $this->course_db->query("SELECT * FROM posts WHERE parent_id = -1 AND thread_id = ?", [$thread_id]);
        $rows = $this->course_db->rows();
        if (count($rows) > 0) {
            return $rows[0];
        }
        else {
            return null;
        }
    }

    public function getPost($post_id) {
        $this->course_db->query("SELECT * FROM posts where id = ?", [$post_id]);
        return $this->course_db->row();
    }

    public function removeNotificationsPost($post_id) {
        //Deletes all children notifications i.e. this posts replies
        $this->course_db->query("DELETE FROM notifications where metadata::json->>'thread_id' = ?", [$post_id]);
        //Deletes parent notification i.e. this post is a reply
        $this->course_db->query("DELETE FROM notifications where metadata::json->>'post_id' = ?", [$post_id]);
    }

    public function isStaffPost($author_id) {
        $this->course_db->query("SELECT user_group FROM users WHERE user_id=?", [$author_id]);
        return intval($this->course_db->rows()[0]['user_group']) <= 3;
    }

    public function postHasHistory($post_id) {
        $this->course_db->query("SELECT * FROM forum_posts_history WHERE post_id = ?", [$post_id]);
        return 0 !== count($this->course_db->rows());
    }

    public function getUnviewedPosts($thread_id, $user_id) {
        if ($thread_id == -1) {
            $this->course_db->query("SELECT MAX(id) as max from threads WHERE deleted = false and merged_thread_id = -1 GROUP BY pinned ORDER BY pinned DESC");
            $rows = $this->course_db->rows();
            if (!empty($rows)) {
                $thread_id = $rows[0]["max"];
            }
            else {
                // No thread found, hence no posts found
                return [];
            }
        }
        $this->course_db->query("SELECT DISTINCT id FROM (posts LEFT JOIN forum_posts_history ON posts.id = forum_posts_history.post_id) AS pfph WHERE pfph.thread_id = ? AND NOT EXISTS(SELECT * FROM viewed_responses v WHERE v.thread_id = ? AND v.user_id = ? AND (v.timestamp >= pfph.timestamp AND (pfph.edit_timestamp IS NULL OR (pfph.edit_timestamp IS NOT NULL AND v.timestamp >= pfph.edit_timestamp))))", [$thread_id, $thread_id, $user_id]);
        $rows = $this->course_db->rows();
        if (empty($rows)) {
            $rows = [];
        }
        return $rows;
    }

    public function createThread($markdown, $user, $title, $content, $anon, $prof_pinned, $status, $hasAttachment, $categories_ids, $lock_thread_date) {

        $this->course_db->beginTransaction();

        try {
            //insert data
            $this->course_db->query("INSERT INTO threads (title, created_by, pinned, status, deleted, merged_thread_id, merged_post_id, is_visible, lock_thread_date) VALUES (?, ?, ?, ?, ?, ?, ?, ?,?)", [$title, $user, $prof_pinned, $status, 0, -1, -1, true, $lock_thread_date]);

            //retrieve generated thread_id
            $this->course_db->query("SELECT MAX(id) as max_id from threads where title=? and created_by=?", [$title, $user]);
        }
        catch (DatabaseException $dbException) {
            $this->course_db->rollback();
        }

        //Max id will be the most recent post
        $id = $this->course_db->rows()[0]["max_id"];
        foreach ($categories_ids as $category_id) {
            $this->course_db->query("INSERT INTO thread_categories (thread_id, category_id) VALUES (?, ?)", [$id, $category_id]);
        }

        $post_id = $this->createPost($user, $content, $id, $anon, 0, true, $hasAttachment, $markdown);

        $this->course_db->commit();

        $this->visitThread($user, $id);

        return ["thread_id" => $id, "post_id" => $post_id];
    }

    public function getThreadsBefore($timestamp, $page) {
        // TODO: Handle request page wise
        $this->course_db->query("SELECT t.id as id, title from threads t JOIN posts p on p.thread_id = t.id and parent_id = -1 WHERE timestamp < ? and t.deleted = false", [$timestamp]);
        return $this->course_db->rows();
    }

    public function getThread(int $thread_id) {
        $this->course_db->query("SELECT * from threads where id = ?", [$thread_id]);
        return $this->course_db->row();
    }

    public function getThreadTitle(int $thread_id) {
        $this->course_db->query("SELECT title FROM threads where id=?", [$thread_id]);
        return $this->course_db->row()['title'];
    }

    public function setAnnouncement(int $thread_id, bool $onOff) {
        $this->course_db->query("UPDATE threads SET pinned = ? WHERE id = ?", [$onOff, $thread_id]);
    }

    public function addBookmarkedThread(string $user_id, int $thread_id, bool $added) {
        if ($added) {
            $this->course_db->query("INSERT INTO student_favorites(user_id, thread_id) VALUES (?,?)", [$user_id, $thread_id]);
        }
        else {
            $this->course_db->query("DELETE FROM student_favorites where user_id=? and thread_id=?", [$user_id, $thread_id]);
        }
    }

    public function loadBookmarkedThreads(string $user_id) {
        $this->course_db->query("SELECT * FROM student_favorites WHERE user_id = ?", [$user_id]);
        $rows = $this->course_db->rows();
        $favorite_threads = [];
        foreach ($rows as $row) {
            $favorite_threads[] = $row['thread_id'];
        }
        return $favorite_threads;
    }

    private function findChildren($post_id, $thread_id, &$children, $get_deleted = false) {
        $query_delete = $get_deleted ? "true" : "deleted = false";
        $this->course_db->query("SELECT id from posts where {$query_delete} and parent_id=?", [$post_id]);
        $row = $this->course_db->rows();
        for ($i = 0; $i < count($row); $i++) {
            $child_id = $row[$i]["id"];
            array_push($children, $child_id);
            $this->findChildren($child_id, $thread_id, $children, $get_deleted);
        }
    }

    public function searchThreads($searchQuery) {
        $this->course_db->query("SELECT post_content, p_id, p_author, thread_id, thread_title, author, pin, anonymous, timestamp_post FROM (SELECT t.id as thread_id, t.title as thread_title, p.id as p_id, t.created_by as author, t.pinned as pin, p.timestamp as timestamp_post, p.content as post_content, p.anonymous, p.author_user_id as p_author, to_tsvector(p.content) || to_tsvector(t.title) as document from posts p, threads t JOIN (SELECT thread_id, timestamp from posts where parent_id = -1) p2 ON p2.thread_id = t.id where t.id = p.thread_id and p.deleted=false and t.deleted=false) p_doc where p_doc.document @@ plainto_tsquery(:q) ORDER BY timestamp_post DESC", [':q' => $searchQuery]);
        return $this->course_db->rows();
    }

    public function threadExists() {
        $this->course_db->query("SELECT id from threads where deleted = false LIMIT 1");
        return count($this->course_db->rows()) == 1;
    }

    public function visitThread($current_user, $thread_id) {
        $this->course_db->query("INSERT INTO viewed_responses(thread_id,user_id,timestamp) VALUES(?, ?, current_timestamp) ON CONFLICT (thread_id, user_id) DO UPDATE SET timestamp = current_timestamp", [$thread_id, $current_user]);
    }
    /**
     * Set delete status for given post and all descendant
     *
     * If delete status of the first post in a thread is changed, it will also update thread delete status
     *
     * @param  integer      $post_id
     * @param  integer      $thread_id
     * @param  integer      $newStatus - 1 implies deletion and 0 as undeletion
     * @return boolean|null Is first post of thread
     */
    public function setDeletePostStatus($post_id, $thread_id, $newStatus) {
        $this->course_db->query("SELECT parent_id from posts where id=?", [$post_id]);
        $parent_id = $this->course_db->rows()[0]["parent_id"];
        $children = [$post_id];
        $get_deleted = $newStatus == 0;
        $this->findChildren($post_id, $thread_id, $children, $get_deleted);

        if (!$newStatus) {
            // On undelete, parent post must have deleted = false
            if ($parent_id != -1) {
                if ($this->getPost($parent_id)['deleted']) {
                    return null;
                }
            }
        }
        if ($parent_id == -1) {
            $this->course_db->query("UPDATE threads SET deleted = ? WHERE id = ?", [$newStatus, $thread_id]);
            $this->course_db->query("UPDATE posts SET deleted = ? WHERE thread_id = ?", [$newStatus, $thread_id]);
            return true;
        }
        else {
            foreach ($children as $post_id) {
                $this->course_db->query("UPDATE posts SET deleted = ? WHERE id = ?", [$newStatus, $post_id]);
            }
        } return false;
    }

    public function getParentPostId($child_id) {
        $this->course_db->query("SELECT parent_id from posts where id = ?", [$child_id]);
        return $this->course_db->rows()[0]['parent_id'];
    }

    public function editPost($original_creator, $user, $post_id, $content, $anon, $markdown) {
        try {
            $markdown = $markdown ? 1 : 0;
            // Before making any edit to $post_id, forum_posts_history will not have any corresponding entry
            // forum_posts_history will store all history state of the post(if edited at any point of time)
            $this->course_db->beginTransaction();
            // Insert first version of post during first edit
            $this->course_db->query("INSERT INTO forum_posts_history(post_id, edit_author, content, edit_timestamp) SELECT id, author_user_id, content, timestamp FROM posts WHERE id = ? AND NOT EXISTS (SELECT 1 FROM forum_posts_history WHERE post_id = ?)", [$post_id, $post_id]);
            // Update current post
            $this->course_db->query("UPDATE posts SET content =  ?, anonymous = ?, render_markdown = ? where id = ?", [$content, $anon, $markdown, $post_id]);
            // Insert latest version of post into forum_posts_history
            $this->course_db->query("INSERT INTO forum_posts_history(post_id, edit_author, content, edit_timestamp) SELECT id, ?, content, current_timestamp FROM posts WHERE id = ?", [$user, $post_id]);
            $this->course_db->query("UPDATE notifications SET content = substring(content from '.+?(?=from)') || 'from ' || ? where metadata::json->>'thread_id' = ? and metadata::json->>'post_id' = ?", [ForumUtils::getDisplayName($anon, $this->getDisplayUserInfoFromUserId($original_creator)), $this->getParentPostId($post_id), $post_id]);
            $this->course_db->commit();
        }
        catch (DatabaseException $dbException) {
            $this->course_db->rollback();
            return false;
        } return true;
    }

    public function editThread($thread_id, $thread_title, $categories_ids, $status, $lock_thread_date) {
        try {
            $this->course_db->beginTransaction();
            $this->course_db->query("UPDATE threads SET title = ?, status = ?, lock_thread_date = ? WHERE id = ?", [$thread_title, $status,$lock_thread_date, $thread_id]);
            $this->course_db->query("DELETE FROM thread_categories WHERE thread_id = ?", [$thread_id]);
            foreach ($categories_ids as $category_id) {
                $this->course_db->query("INSERT INTO thread_categories (thread_id, category_id) VALUES (?, ?)", [$thread_id, $category_id]);
            }
            $this->course_db->commit();
        }
        catch (DatabaseException $dbException) {
            $this->course_db->rollback();
            return false;
        } return true;
    }

    /**
     * @param User   $user
     * @param string $semester
     * @param string $course
     */
    public function insertCourseUser(User $user, $semester, $course) {
        $params = [$semester, $course, $user->getId(), $user->getGroup(), $user->getRegistrationSection(),
                        $this->submitty_db->convertBoolean($user->isManualRegistration())];
        $this->submitty_db->query(
            "
INSERT INTO courses_users (semester, course, user_id, user_group, registration_section, manual_registration)
VALUES (?,?,?,?,?,?)",
            $params
        );

        $params = [$user->getRotatingSection(), $user->getRegistrationSubsection(), $user->getId()];
        $this->course_db->query("UPDATE users SET rotating_section=?, registration_subsection=? WHERE user_id=?", $params);
        $this->updateGradingRegistration($user->getId(), $user->getGroup(), $user->getGradingRegistrationSections());
    }

    /**
     * @param User $user
     * @param string|null $semester
     * @param string|null $course
     */
    public function updateUser(User $user, $semester = null, $course = null) {
        $params = [$user->getNumericId(), $user->getLegalFirstName(), $user->getPreferredFirstName(),
                       $user->getLegalLastName(), $user->getPreferredLastName(), $user->getEmail(),
                       $this->submitty_db->convertBoolean($user->isUserUpdated()),
                       $this->submitty_db->convertBoolean($user->isInstructorUpdated())];
        $extra = "";
        if (!empty($user->getPassword())) {
            $params[] = $user->getPassword();
            $extra = ", user_password=?";
        }
        $params[] = $user->getId();

        // User preferred name tracking: Master DB cannot tell who is logged
        // into Submitty, so the AUTH token and $logged_in var embedded as a SQL
        // comment will be noted in Postgresql's logs as who has issued a change
        // in user's preferred name.
        $logged_in = $this->core->getUser()->getId();

        $this->submitty_db->query(
            "
UPDATE users
SET
  user_numeric_id=?, user_firstname=?, user_preferred_firstname=?,
  user_lastname=?, user_preferred_lastname=?,
  user_email=?, user_updated=?, instructor_updated=?{$extra}
WHERE user_id=? /* AUTH: \"{$logged_in}\" */",
            $params
        );

        if (!empty($semester) && !empty($course)) {
            $params = [$user->getGroup(), $user->getRegistrationSection(),
                            $this->submitty_db->convertBoolean($user->isManualRegistration()), $semester, $course,
                            $user->getId()];
            $this->submitty_db->query(
                "
UPDATE courses_users SET user_group=?, registration_section=?, manual_registration=?
WHERE semester=? AND course=? AND user_id=?",
                $params
            );

            $params = [$user->getAnonId(), $user->getRotatingSection(), $user->getRegistrationSubsection(), $user->getId()];
            $this->course_db->query("UPDATE users SET anon_id=?, rotating_section=?, registration_subsection=? WHERE user_id=?", $params);
            $this->updateGradingRegistration($user->getId(), $user->getGroup(), $user->getGradingRegistrationSections());
        }
    }

    /**
     * @param string    $user_id
     * @param integer   $user_group
     * @param integer[] $sections
     */
    public function updateGradingRegistration($user_id, $user_group, $sections) {
        $this->course_db->query("DELETE FROM grading_registration WHERE user_id=?", [$user_id]);
        if ($user_group < 4) {
            foreach ($sections as $section) {
                $this->course_db->query(
                    "
    INSERT INTO grading_registration (user_id, sections_registration_id) VALUES(?, ?)",
                    [$user_id, $section]
                );
            }
        }
    }

    /**
     * Gets the group that the user is in for a given class (used on homepage)
     *
     * Classes are distinct for each semester *and* course
     *
     * @param  string $semester    - class's working semester
     * @param  string $course_name - class's course name
     * @param  string $user_id     - user id to be searched for
     * @return integer - group number of user in the given class
     */
    public function getGroupForUserInClass($semester, $course_name, $user_id) {
        $this->submitty_db->query("SELECT user_group FROM courses_users WHERE user_id = ? AND course = ? AND semester = ?", [$user_id, $course_name, $semester]);
        return intval($this->submitty_db->row()['user_group']);
    }

    /**
     * Gets whether a gradeable exists already
     *
     * @param string $g_id the gradeable id to check for
     *
     * @return bool
     */
    public function existsGradeable($g_id) {
        $this->course_db->query('SELECT EXISTS (SELECT g_id FROM gradeable WHERE g_id= ?)', [$g_id]);
        return $this->course_db->row()['exists'] ?? false; // This shouldn't happen, but let's assume false
    }

    public function getGradeableVersionHasAutogradingResults($g_id, $version, $user_id, $team_id) {
        $query = "SELECT * FROM electronic_gradeable_data WHERE g_id=? AND g_version=? AND ";
        if ($user_id === null) {
            $query .= "team_id=?";
            $params = [$g_id, $version, $team_id];
        }
        else {
            $query .= "user_id=?";
            $params = [$g_id, $version, $user_id];
        }
        $this->course_db->query($query, $params);
        return count($this->course_db->rows()) > 0 && $this->course_db->rows()[0]['autograding_complete'] === true;
    }

    protected function createParamaterList($len) {
        return '(' . implode(',', array_fill(0, $len, '?')) . ')';
    }

    public function componentItempoolInfo($g_id, $component_id) {
        $this->course_db->query(
            "SELECT gc_is_itempool_linked as is_linked, gc_itempool as name FROM gradeable_component WHERE g_id = ? AND gc_id = ?",
            [$g_id, $component_id]
        );
        return $this->course_db->row();
    }

    public function addSolutionForComponentId($g_id, $component_id, $itempool_item, $solution_text, $author_id) {
        $this->course_db->query(
            "INSERT INTO solution_ta_notes (g_id, component_id, itempool_item, solution_notes, author, edited_at) VALUES (?, ?, ?, ?, ?, current_timestamp)",
            [$g_id, $component_id, $itempool_item, $solution_text, $author_id]
        );
    }

    public function getSolutionForComponentItempoolItem($g_id, $component_id, $itempool_item) {
        $this->course_db->query(
            "SELECT * FROM solution_ta_notes WHERE g_id = ? AND component_id = ? AND itempool_item = ? ORDER BY edited_at DESC LIMIT 1",
            [$g_id, $component_id, $itempool_item]
        );
        return $this->course_db->row();
    }

    public function getSolutionForComponentId($g_id, $component_id) {
        // check if the itempool is linked
        $itempool = $this->componentItempoolInfo($g_id, $component_id);
        $itempool_items = [
            ["itempool_item" => ""],
        ];
        $result_rows = [];

        if ($itempool['is_linked']) {
            $this->course_db->query(
                "SELECT DISTINCT itempool_item FROM solution_ta_notes WHERE g_id = ? AND component_id = ?",
                [$g_id, $component_id]
            );
            $itempool_items = $this->course_db->rows();
        }

        foreach ($itempool_items as $itempool_item) {
            $values = $this->getSolutionForComponentItempoolItem($g_id, $component_id, $itempool_item['itempool_item']);
            $result_rows[] = array_merge(['itempool_name' => $itempool['name']], $values);
        }

        return $result_rows;
    }

    public function getSolutionForAllComponentIds($g_id) {
        $solution_array = [];
        $this->course_db->query("SELECT DISTINCT component_id FROM solution_ta_notes WHERE g_id=?", [$g_id]);
        $component_ids = $this->course_db->rows();
        foreach ($component_ids as $row) {
            $solution_array[$row['component_id']] = $this->getSolutionForComponentId($g_id, $row['component_id']);
        }
        return $solution_array;
    }

    // Moved from class LateDaysCalculation on port from TAGrading server.  May want to incorporate late day information into gradeable object rather than having a separate query
    public function getLateDayUpdates($user_id) {
        if ($user_id != null) {
            $query = "SELECT * FROM late_days WHERE user_id";
            if (is_array($user_id)) {
                $query .= ' IN ' . $this->createParamaterList(count($user_id));
                $params = $user_id;
            }
            else {
                $query .= '=?';
                $params = [$user_id];
            }
            $query .= ' ORDER BY since_timestamp';
            $this->course_db->query($query, $params);
        }
        else {
            $this->course_db->query("SELECT * FROM late_days");
        }
        // Parse the date-times
        return array_map(
            function ($arr) {
                $arr['since_timestamp'] = DateUtils::parseDateTime($arr['since_timestamp'], $this->core->getConfig()->getTimezone());
                return $arr;
            },
            $this->course_db->rows()
        );
    }

    public function getLateDayInformation($user_id) {
        $params = [300];
        $query = "SELECT
                      submissions.*
                      , coalesce(late_day_exceptions, 0) extensions
                      , greatest(0, ceil((extract(EPOCH FROM(coalesce(submission_time, eg_submission_due_date) - eg_submission_due_date)) - (?*60))/86400):: integer) as days_late
                    FROM
                      (
                        SELECT
                        base.g_id
                        , g_title
                        , base.assignment_allowed
                        , base.user_id
                        , eg_submission_due_date
                        , coalesce(active_version, -1) as active_version
                        , submission_time
                      FROM
                      (
                        --Begin BASE--
                        SELECT
                          g.g_id,
                          u.user_id,
                          g.g_title,
                          eg.eg_submission_due_date,
                          eg.eg_late_days AS assignment_allowed
                        FROM
                          users u
                          , gradeable g
                          , electronic_gradeable eg
                        WHERE
                          g.g_id = eg.g_id
                        --End Base--
                      ) as base
                    LEFT JOIN
                    (
                        --Begin Details--
                        SELECT
                          egv.g_id
                          , egv.user_id
                          , active_version
                          , g_version
                          , submission_time
                        FROM
                          electronic_gradeable_version egv INNER JOIN electronic_gradeable_data egd
                        ON
                          egv.active_version = egd.g_version
                          AND egv.g_id = egd.g_id
                          AND egv.user_id = egd.user_id
                        GROUP BY  egv.g_id,egv.user_id, active_version, g_version, submission_time
                        --End Details--
                    ) as details
                    ON
                      base.user_id = details.user_id
                      AND base.g_id = details.g_id
                    )
                      AS submissions
                      FULL OUTER JOIN
                        late_day_exceptions AS lde
                      ON submissions.g_id = lde.g_id
                      AND submissions.user_id = lde.user_id";
        if ($user_id !== null) {
            if (is_array($user_id)) {
                $query .= " WHERE submissions.user_id IN (" . implode(", ", array_fill(0, count($user_id), '?')) . ")";
                $params = array_merge($params, $user_id);
            }
            else {
                $query .= " WHERE submissions.user_id=?";
                $params[] = $user_id;
            }
        }
        $this->course_db->query($query, $params);
        return $this->course_db->rows();
    }


    public function getUsersByRegistrationSections($sections, $orderBy = "registration_section") {
        $return = [];
        if (count($sections) > 0) {
            $orderBy = str_replace(
                "registration_section",
                "SUBSTRING(registration_section, '^[^0-9]*'), COALESCE(SUBSTRING(registration_section, '[0-9]+')::INT, -1), SUBSTRING(registration_section, '[^0-9]*$')",
                $orderBy
            );
            $values = $this->createParamaterList(count($sections));
            $this->course_db->query("SELECT * FROM users AS u WHERE registration_section IN {$values} ORDER BY {$orderBy}", $sections);
            foreach ($this->course_db->rows() as $row) {
                $return[] = new User($this->core, $row);
            }
        }
        return $return;
    }

    public function getUsersInNullSection($orderBy = "user_id") {
        $return = [];
        $this->course_db->query("SELECT * FROM users AS u WHERE registration_section IS NULL ORDER BY {$orderBy}");
        foreach ($this->course_db->rows() as $row) {
            $return[] = new User($this->core, $row);
        }
        return $return;
    }

    public function getTotalUserCountByGradingSections($sections, $section_key) {
        $return = [];
        $params = [];
        $where = "";
        if (count($sections) > 0) {
            $where = "WHERE {$section_key} IN " . $this->createParamaterList(count($sections));
            $params = $sections;
        }
        if ($section_key === 'registration_section') {
            $orderby = "SUBSTRING({$section_key}, '^[^0-9]*'), COALESCE(SUBSTRING({$section_key}, '[0-9]+')::INT, -1), SUBSTRING({$section_key}, '[^0-9]*$')";
        }
        else {
            $orderby = $section_key;
        }
        $this->course_db->query(
            "
SELECT count(*) as cnt, {$section_key}
FROM users
{$where}
GROUP BY {$section_key}
ORDER BY {$orderby}",
            $params
        );
        foreach ($this->course_db->rows() as $row) {
            if ($row[$section_key] === null) {
                $row[$section_key] = "NULL";
            }
            $return[$row[$section_key]] = intval($row['cnt']);
        }
        return $return;
    }

    public function getTotalSubmittedUserCountByGradingSections($g_id, $sections, $section_key) {
        $return = [];
        $params = [$g_id];
        $where = "";
        if (count($sections) > 0) {
            // Expand out where clause
            $sections_keys = array_values($sections);
            $placeholders = $this->createParamaterList(count($sections_keys));
            $where = "WHERE {$section_key} IN {$placeholders}";
            $params = array_merge($params, $sections_keys);
        }
        if ($section_key === 'registration_section') {
            $orderby = "SUBSTRING({$section_key}, '^[^0-9]*'), COALESCE(SUBSTRING({$section_key}, '[0-9]+')::INT, -1), SUBSTRING({$section_key}, '[^0-9]*$')";
        }
        else {
            $orderby = $section_key;
        }
        $this->course_db->query(
            "
SELECT count(*) as cnt, {$section_key}
FROM users
INNER JOIN electronic_gradeable_version
ON
users.user_id = electronic_gradeable_version.user_id
AND users." . $section_key . " IS NOT NULL
AND electronic_gradeable_version.active_version>0
AND electronic_gradeable_version.g_id=?
{$where}
GROUP BY {$section_key}
ORDER BY {$orderby}",
            $params
        );

        foreach ($this->course_db->rows() as $row) {
            $return[$row[$section_key]] = intval($row['cnt']);
        }

        return $return;
    }

    public function getTotalSubmittedTeamCountByGradingSections($g_id, $sections, $section_key) {
        $return = [];
        $params = [$g_id];
        $where = "";
        if (count($sections) > 0) {
            // Expand out where clause
            $sections_keys = array_values($sections);
            $placeholders = $this->createParamaterList(count($sections_keys));
            $where = "WHERE {$section_key} IN {$placeholders}";
            $params = array_merge($params, $sections_keys);
        }
        if ($section_key === 'registration_section') {
            $orderby = "SUBSTRING({$section_key}, '^[^0-9]*'), COALESCE(SUBSTRING({$section_key}, '[0-9]+')::INT, -1), SUBSTRING({$section_key}, '[^0-9]*$')";
        }
        else {
            $orderby = $section_key;
        }
        $this->course_db->query(
            "
            SELECT COUNT(*) as cnt, {$section_key}
            FROM gradeable_teams
            INNER JOIN electronic_gradeable_version
                    ON gradeable_teams.team_id = electronic_gradeable_version.team_id
                   AND gradeable_teams.{$section_key} IS NOT NULL
                   AND electronic_gradeable_version.active_version>0
                   AND electronic_gradeable_version.g_id=?
            {$where}
            GROUP BY {$section_key}
            ORDER BY {$orderby}
        ",
            $params
        );

        foreach ($this->course_db->rows() as $row) {
            $return[$row[$section_key]] = intval($row['cnt']);
        }

        return $return;
    }

    /**
     * Get an array of Teams for a Gradeable matching the given registration sections
     *
     * @param  string $g_id
     * @param  array  $sections
     * @param  string $orderBy
     * @return Team[]
     */
    public function getTeamsByGradeableAndRegistrationSections($g_id, $sections, $orderBy = "registration_section") {
        $return = [];
        if (count($sections) > 0) {
            $orderBy = str_replace("gt.registration_section", "SUBSTRING(gt.registration_section, '^[^0-9]*'), COALESCE(SUBSTRING(gt.registration_section, '[0-9]+')::INT, -1), SUBSTRING(gt.registration_section, '[^0-9]*$')", $orderBy);
            $placeholders = implode(",", array_fill(0, count($sections), "?"));
            $params = [$g_id];
            $params = array_merge($params, $sections);

            $this->course_db->query(
                "
                SELECT gt.team_id, gt.registration_section, gt.rotating_section, json_agg(u) AS users
                FROM gradeable_teams gt
                  JOIN
                    (SELECT t.team_id, t.state, u.*
                     FROM teams t
                       JOIN users u ON t.user_id = u.user_id
                    ) AS u ON gt.team_id = u.team_id
                WHERE gt.g_id = ?
                  AND gt.registration_section IN ($placeholders)
                GROUP BY gt.team_id
                ORDER BY {$orderBy}
            ",
                $params
            );
            foreach ($this->course_db->rows() as $row) {
                $row["users"] = json_decode($row["users"], true);
                $return[] = new Team($this->core, $row);
            }
        }
        return $return;
    }

    /**
     * Get an array of Teams for a Gradeable matching the given rotating sections
     *
     * @param  string $g_id
     * @param  array  $sections
     * @param  string $orderBy
     * @return Team[]
     */
    public function getTeamsByGradeableAndRotatingSections($g_id, $sections, $orderBy = "rotating_section") {
        $return = [];
        if (count($sections) > 0) {
            $placeholders = implode(",", array_fill(0, count($sections), "?"));
            $params = [$g_id];
            $params = array_merge($params, $sections);

            $this->course_db->query(
                "
                SELECT gt.team_id, gt.registration_section, gt.rotating_section, json_agg(u) AS users
                FROM gradeable_teams gt
                  JOIN
                    (SELECT t.team_id, t.state, u.*
                     FROM teams t
                       JOIN users u ON t.user_id = u.user_id
                    ) AS u ON gt.team_id = u.team_id
                WHERE gt.g_id = ?
                  AND gt.rotating_section IN ($placeholders)
                GROUP BY gt.team_id
                ORDER BY {$orderBy}
            ",
                $params
            );
            foreach ($this->course_db->rows() as $row) {
                $row["users"] = json_decode($row["users"], true);
                $return[] = new Team($this->core, $row);
            }
        }
        return $return;
    }

    public function getTotalComponentCount($g_id) {
        $this->course_db->query("SELECT count(*) AS cnt FROM gradeable_component WHERE g_id=?", [$g_id]);
        return intval($this->course_db->row()['cnt']);
    }

    public function getGradedComponentsCountByGradingSections($g_id, $sections, $section_key, $is_team) {
         $u_or_t = "u";
        $users_or_teams = "users";
        $user_or_team_id = "user_id";
        if ($is_team) {
            $u_or_t = "t";
            $users_or_teams = "gradeable_teams";
            $user_or_team_id = "team_id";
        }
        $return = [];
        $params = [$g_id];
        $where = "";
        if (count($sections) > 0) {
            $where = "WHERE active_version > 0 AND {$section_key} IN " . $this->createParamaterList(count($sections));
            $params = array_merge($params, $sections);
        }
        $this->course_db->query(
            "
SELECT {$u_or_t}.{$section_key}, count({$u_or_t}.*) as cnt
FROM {$users_or_teams} AS {$u_or_t}
INNER JOIN (
  SELECT * FROM gradeable_data AS gd
  INNER JOIN (SELECT g_id, $user_or_team_id, max(active_version) as active_version FROM electronic_gradeable_version GROUP BY g_id, $user_or_team_id) AS egd on egd.g_id = gd.g_id AND egd.{$user_or_team_id} = gd.gd_{$user_or_team_id}
  LEFT JOIN (
  gradeable_component_data AS gcd
  INNER JOIN gradeable_component AS gc ON gc.gc_id = gcd.gc_id AND gc.gc_is_peer = {$this->course_db->convertBoolean(false)}
  )AS gcd ON gcd.gd_id = gd.gd_id WHERE gcd.g_id=?
) AS gd ON {$u_or_t}.{$user_or_team_id} = gd.gd_{$user_or_team_id}
{$where}
GROUP BY {$u_or_t}.{$section_key}
ORDER BY {$u_or_t}.{$section_key}",
            $params
        );
        foreach ($this->course_db->rows() as $row) {
            if ($row[$section_key] === null) {
                $row[$section_key] = "NULL";
            }
            $return[$row[$section_key]] = intval($row['cnt']);
        }
        return $return;
    }

    public function getAverageComponentScores($g_id, $section_key, $is_team) {
        $u_or_t = "u";
        $users_or_teams = "users";
        $user_or_team_id = "user_id";
        if ($is_team) {
            $u_or_t = "t";
            $users_or_teams = "gradeable_teams";
            $user_or_team_id = "team_id";
        }
        $return = [];
        $this->course_db->query("
SELECT comp.gc_id, gc_title, gc_max_value, gc_is_peer, gc_order, round(AVG(comp_score),2) AS avg_comp_score, round(stddev_pop(comp_score),2) AS std_dev, COUNT(*), rr.active_grade_inquiry_count FROM(
  SELECT gc_id, gc_title, gc_max_value, gc_is_peer, gc_order,
  CASE WHEN (gc_default + sum_points + gcd_score) > gc_upper_clamp THEN gc_upper_clamp
  WHEN (gc_default + sum_points + gcd_score) < gc_lower_clamp THEN gc_lower_clamp
  ELSE (gc_default + sum_points + gcd_score) END AS comp_score FROM(
    SELECT gcd.gc_id, gc_title, gc_max_value, gc_is_peer, gc_order, gc_lower_clamp, gc_default, gc_upper_clamp,
    CASE WHEN sum_points IS NULL THEN 0 ELSE sum_points END AS sum_points, gcd_score
    FROM gradeable_component_data AS gcd
    LEFT JOIN gradeable_component AS gc ON gcd.gc_id=gc.gc_id
    LEFT JOIN(
      SELECT SUM(gcm_points) AS sum_points, gcmd.gc_id, gcmd.gd_id
      FROM gradeable_component_mark_data AS gcmd
      LEFT JOIN gradeable_component_mark AS gcm ON gcmd.gcm_id=gcm.gcm_id AND gcmd.gc_id=gcm.gc_id
      GROUP BY gcmd.gc_id, gcmd.gd_id
      )AS marks
    ON gcd.gc_id=marks.gc_id AND gcd.gd_id=marks.gd_id
    LEFT JOIN(
      SELECT gd.gd_{$user_or_team_id}, gd.gd_id
      FROM gradeable_data AS gd
      WHERE gd.g_id=?
    ) AS gd ON gcd.gd_id=gd.gd_id
    INNER JOIN(
      SELECT {$u_or_t}.{$user_or_team_id}, {$u_or_t}.{$section_key}
      FROM {$users_or_teams} AS {$u_or_t}
      WHERE {$u_or_t}.{$user_or_team_id} IS NOT NULL
    ) AS {$u_or_t} ON gd.gd_{$user_or_team_id}={$u_or_t}.{$user_or_team_id}
    INNER JOIN(
      SELECT egv.{$user_or_team_id}, egv.active_version
      FROM electronic_gradeable_version AS egv
      WHERE egv.g_id=? AND egv.active_version>0
    ) AS egv ON egv.{$user_or_team_id}={$u_or_t}.{$user_or_team_id}
    WHERE g_id=? AND {$u_or_t}.{$section_key} IS NOT NULL
  )AS parts_of_comp
)AS comp
LEFT JOIN (
	SELECT COUNT(*) AS active_grade_inquiry_count, rr.gc_id
	FROM regrade_requests AS rr
	WHERE rr.g_id=? AND rr.status=-1
	GROUP BY rr.gc_id
) AS rr ON rr.gc_id=comp.gc_id
GROUP BY comp.gc_id, gc_title, gc_max_value, gc_is_peer, gc_order, rr.active_grade_inquiry_count
ORDER BY gc_order
        ", [$g_id, $g_id, $g_id, $g_id]);
        foreach ($this->course_db->rows() as $row) {
            $info = ['g_id' => $g_id, 'section_key' => $section_key, 'team' => $is_team];
            $return[] = new SimpleStat($this->core, array_merge($row, $info));
        }
        return $return;
    }

    public function getAverageGraderScores($g_id, $gc_id, $section_key, $is_team) {
        $u_or_t = "u";
        $users_or_teams = "users";
        $user_or_team_id = "user_id";
        if ($is_team) {
            $u_or_t = "t";
            $users_or_teams = "gradeable_teams";
            $user_or_team_id = "team_id";
        }
        $return = [];
        $this->course_db->query("
SELECT gcd_grader_id, gc_order, round(AVG(comp_score),2) AS avg_comp_score, round(stddev_pop(comp_score),2) AS std_dev, COUNT(*) FROM(
  SELECT gcd_grader_id, gc_order,
  CASE WHEN (gc_default + sum_points + gcd_score) > gc_upper_clamp THEN gc_upper_clamp
  WHEN (gc_default + sum_points + gcd_score) < gc_lower_clamp THEN gc_lower_clamp
  ELSE (gc_default + sum_points + gcd_score) END AS comp_score FROM(
    SELECT gcd_grader_id, gc_order, gc_lower_clamp, gc_default, gc_upper_clamp,
    CASE WHEN sum_points IS NULL THEN 0 ELSE sum_points END AS sum_points, gcd_score
    FROM gradeable_component_data AS gcd
    LEFT JOIN gradeable_component AS gc ON gcd.gc_id=? AND gcd.gc_id=gc.gc_id
    LEFT JOIN(
      SELECT SUM(gcm_points) AS sum_points, gcmd.gc_id, gcmd.gd_id
      FROM gradeable_component_mark_data AS gcmd
      LEFT JOIN gradeable_component_mark AS gcm ON gcmd.gcm_id=gcm.gcm_id AND gcmd.gc_id=gcm.gc_id
      GROUP BY gcmd.gc_id, gcmd.gd_id
      )AS marks
    ON gcd.gc_id=marks.gc_id AND gcd.gd_id=marks.gd_id
    LEFT JOIN(
      SELECT gd.gd_{$user_or_team_id}, gd.gd_id
      FROM gradeable_data AS gd
      WHERE gd.g_id=?
    ) AS gd ON gcd.gd_id=gd.gd_id
    INNER JOIN(
      SELECT {$u_or_t}.{$user_or_team_id}, {$u_or_t}.{$section_key}
      FROM {$users_or_teams} AS {$u_or_t}
      WHERE {$u_or_t}.{$user_or_team_id} IS NOT NULL
    ) AS {$u_or_t} ON gd.gd_{$user_or_team_id}={$u_or_t}.{$user_or_team_id}
    INNER JOIN(
      SELECT egv.{$user_or_team_id}, egv.active_version
      FROM electronic_gradeable_version AS egv
      WHERE egv.g_id=? AND egv.active_version>0
    ) AS egv ON egv.{$user_or_team_id}={$u_or_t}.{$user_or_team_id}
    WHERE g_id=? AND {$u_or_t}.{$section_key} IS NOT NULL
  )AS parts_of_comp
)AS comp
GROUP BY gcd_grader_id, gc_order
ORDER BY gc_order
        ", [$gc_id, $g_id, $g_id, $g_id]);

        foreach ($this->course_db->rows() as $row) {
            // add grader average
            $return = array_merge($return, [$row['gcd_grader_id'] => ['avg' => $row['avg_comp_score'], 'count' => $row['count'], 'std_dev' => $row['std_dev']]]);
        }
        //var_dump($return);
        return $return;
    }

    public function getAverageAutogradedScores($g_id, $section_key, $is_team) {
        $u_or_t = "u";
        $users_or_teams = "users";
        $user_or_team_id = "user_id";
        if ($is_team) {
            $u_or_t = "t";
            $users_or_teams = "gradeable_teams";
            $user_or_team_id = "team_id";
        }
        $this->course_db->query("
SELECT round((AVG(score)),2) AS avg_score, round(stddev_pop(score), 2) AS std_dev, 0 AS max, COUNT(*) FROM(
   SELECT * FROM (
      SELECT (egd.autograding_non_hidden_non_extra_credit + egd.autograding_non_hidden_extra_credit + egd.autograding_hidden_non_extra_credit + egd.autograding_hidden_extra_credit) AS score
      FROM electronic_gradeable_data AS egd
      INNER JOIN {$users_or_teams} AS {$u_or_t}
      ON {$u_or_t}.{$user_or_team_id} = egd.{$user_or_team_id}
      INNER JOIN (
         SELECT g_id, {$user_or_team_id}, active_version FROM electronic_gradeable_version AS egv
         WHERE active_version > 0
      ) AS egv
      ON egd.g_id=egv.g_id AND egd.{$user_or_team_id}=egv.{$user_or_team_id}
      WHERE egd.g_version=egv.active_version AND egd.g_id=? AND {$u_or_t}.{$section_key} IS NOT NULL
   )g
) as individual;
          ", [$g_id]);
        return ($this->course_db->getRowCount() > 0) ? new SimpleStat($this->core, $this->course_db->rows()[0]) : null;
    }
    public function getScoresForGradeable($g_id, $section_key, $is_team) {
        $u_or_t = "u";
        $users_or_teams = "users";
        $user_or_team_id = "user_id";
        if ($is_team) {
            $u_or_t = "t";
            $users_or_teams = "gradeable_teams";
            $user_or_team_id = "team_id";
        }
        $this->course_db->query(
            "
SELECT COUNT(*) from gradeable_component where g_id=?
          ",
            [$g_id]
        );
        $count = $this->course_db->rows()[0][0];
        $this->course_db->query(
            "
        SELECT * FROM(
            SELECT gd_id, SUM(comp_score) AS g_score, SUM(gc_max_value) AS max, COUNT(comp.*), autograding FROM(
              SELECT  gd_id, gc_title, gc_max_value, gc_is_peer, gc_order, autograding,
              CASE WHEN (gc_default + sum_points + gcd_score) > gc_upper_clamp THEN gc_upper_clamp
              WHEN (gc_default + sum_points + gcd_score) < gc_lower_clamp THEN gc_lower_clamp
              ELSE (gc_default + sum_points + gcd_score) END AS comp_score FROM(
                SELECT gcd.gd_id, gc_title, gc_max_value, gc_is_peer, gc_order, gc_lower_clamp, gc_default, gc_upper_clamp,
                CASE WHEN sum_points IS NULL THEN 0 ELSE sum_points END AS sum_points, gcd_score, CASE WHEN autograding IS NULL THEN 0 ELSE autograding END AS autograding
                FROM gradeable_component_data AS gcd
                LEFT JOIN gradeable_component AS gc ON gcd.gc_id=gc.gc_id
                LEFT JOIN(
                  SELECT SUM(gcm_points) AS sum_points, gcmd.gc_id, gcmd.gd_id
                  FROM gradeable_component_mark_data AS gcmd
                  LEFT JOIN gradeable_component_mark AS gcm ON gcmd.gcm_id=gcm.gcm_id AND gcmd.gc_id=gcm.gc_id
                  GROUP BY gcmd.gc_id, gcmd.gd_id
                  )AS marks
                ON gcd.gc_id=marks.gc_id AND gcd.gd_id=marks.gd_id
                LEFT JOIN gradeable_data AS gd ON gd.gd_id=gcd.gd_id
                LEFT JOIN (
                  SELECT egd.g_id, egd.{$user_or_team_id}, (autograding_non_hidden_non_extra_credit + autograding_non_hidden_extra_credit + autograding_hidden_non_extra_credit + autograding_hidden_extra_credit) AS autograding
                  FROM electronic_gradeable_version AS egv
                  LEFT JOIN electronic_gradeable_data AS egd ON egv.g_id=egd.g_id AND egv.{$user_or_team_id}=egd.{$user_or_team_id} AND active_version=g_version AND active_version>0
                  )AS auto
                ON gd.g_id=auto.g_id AND gd_{$user_or_team_id}=auto.{$user_or_team_id}
                INNER JOIN {$users_or_teams} AS {$u_or_t} ON {$u_or_t}.{$user_or_team_id} = auto.{$user_or_team_id}
                WHERE gc.g_id=? AND {$u_or_t}.{$section_key} IS NOT NULL
              )AS parts_of_comp
            )AS comp
            GROUP BY gd_id, autograding
          )g
      ",
            [$g_id]
        );
        return new SimpleStat($this->core, $this->course_db->rows()[0]);
    }
    public function getAverageForGradeable($g_id, $section_key, $is_team, $override) {
        $u_or_t = "u";
        $users_or_teams = "users";
        $user_or_team_id = "user_id";
        if ($is_team) {
            $u_or_t = "t";
            $users_or_teams = "gradeable_teams";
            $user_or_team_id = "team_id";
        }

        // Get count
        $this->course_db->query(
            "SELECT COUNT(*) as cnt from gradeable_component where g_id=?",
            [$g_id]
        );
        $count = $this->course_db->row()['cnt'];

        $exclude = '';
        $include = '';
        $params = [$g_id, $count];

        // Check if we want to exlcude grade overridden gradeables
        if (!$is_team && $override == 'include') {
            $exclude = "AND NOT EXISTS (SELECT * FROM grade_override
                        WHERE u.user_id = grade_override.user_id 
                        AND grade_override.g_id=gc.g_id)";
        }

        // Check if we want to combine grade overridden marks within averages
        if (!$is_team && $override == 'include') {
            $include = " UNION SELECT gd.gd_id, marks::numeric AS g_score, marks::numeric AS max, COUNT(*) as count, 0 as autograding
                FROM grade_override
                INNER JOIN users as u ON u.user_id = grade_override.user_id
                AND u.user_id IS NOT NULL
                LEFT JOIN gradeable_data as gd ON u.user_id = gd.gd_user_id
                AND grade_override.g_id = gd.g_id
                WHERE grade_override.g_id=?
                GROUP BY gd.gd_id, marks";
            $params[] = $g_id;
        }

        $this->course_db->query(
            "
SELECT round((AVG(g_score) + AVG(autograding)),2) AS avg_score, round(stddev_pop(g_score),2) AS std_dev, round(AVG(max),2) AS max, COUNT(*) FROM(
  SELECT * FROM(
    SELECT gd_id, SUM(comp_score) AS g_score, SUM(gc_max_value) AS max, COUNT(comp.*), autograding FROM(
      SELECT  gd_id, gc_title, gc_max_value, gc_is_peer, gc_order, autograding,
      CASE WHEN (gc_default + sum_points + gcd_score) > gc_upper_clamp THEN gc_upper_clamp
      WHEN (gc_default + sum_points + gcd_score) < gc_lower_clamp THEN gc_lower_clamp
      ELSE (gc_default + sum_points + gcd_score) END AS comp_score FROM(
        SELECT gcd.gd_id, gc_title, gc_max_value, gc_is_peer, gc_order, gc_lower_clamp, gc_default, gc_upper_clamp,
        CASE WHEN sum_points IS NULL THEN 0 ELSE sum_points END AS sum_points, gcd_score, CASE WHEN autograding IS NULL THEN 0 ELSE autograding END AS autograding
        FROM gradeable_component_data AS gcd
        LEFT JOIN gradeable_component AS gc ON gcd.gc_id=gc.gc_id
        LEFT JOIN(
          SELECT SUM(gcm_points) AS sum_points, gcmd.gc_id, gcmd.gd_id
          FROM gradeable_component_mark_data AS gcmd
          LEFT JOIN gradeable_component_mark AS gcm ON gcmd.gcm_id=gcm.gcm_id AND gcmd.gc_id=gcm.gc_id
          GROUP BY gcmd.gc_id, gcmd.gd_id
          )AS marks
        ON gcd.gc_id=marks.gc_id AND gcd.gd_id=marks.gd_id
        LEFT JOIN gradeable_data AS gd ON gd.gd_id=gcd.gd_id
        LEFT JOIN (
          SELECT egd.g_id, egd.{$user_or_team_id}, (autograding_non_hidden_non_extra_credit + autograding_non_hidden_extra_credit + autograding_hidden_non_extra_credit + autograding_hidden_extra_credit) AS autograding
          FROM electronic_gradeable_version AS egv
          LEFT JOIN electronic_gradeable_data AS egd ON egv.g_id=egd.g_id AND egv.{$user_or_team_id}=egd.{$user_or_team_id} AND active_version=g_version AND active_version>0
          )AS auto
        ON gd.g_id=auto.g_id AND gd_{$user_or_team_id}=auto.{$user_or_team_id}
        INNER JOIN {$users_or_teams} AS {$u_or_t} ON {$u_or_t}.{$user_or_team_id} = auto.{$user_or_team_id}
        WHERE gc.g_id=? AND {$u_or_t}.{$section_key} IS NOT NULL
        " . $exclude . "
      )AS parts_of_comp
    )AS comp
    GROUP BY gd_id, autograding
  )g WHERE count=?" . $include . ")AS individual",
            $params
        );
        if (count($this->course_db->rows()) == 0) {
            return;
        }
        return new SimpleStat($this->core, $this->course_db->rows()[0]);
    }

    public function getNumUsersWhoViewedGradeBySections($gradeable, $sections) {
        $table = $gradeable->isTeamAssignment() ? 'gradeable_teams' : 'users';
        $grade_type = $gradeable->isGradeByRegistration() ? 'registration' : 'rotating';
        $type = $gradeable->isTeamAssignment() ? 'team' : 'user';

        $params = [$gradeable->getId()];

        $sections_query = "";
        if (count($sections) > 0) {
            $sections_query = "{$grade_type}_section IN " . $this->createParamaterList(count($sections));
            $params = array_merge($sections, $params);
        }

        $this->course_db->query(
            "
            SELECT COUNT(*) as cnt
            FROM gradeable_data AS gd
            INNER JOIN (
                SELECT u.{$type}_id, u.{$grade_type}_section FROM {$table} AS u
                WHERE u.{$sections_query}
            ) AS u
            ON gd.gd_{$type}_id=u.{$type}_id
            WHERE gd.g_id = ? AND gd.gd_user_viewed_date IS NOT NULL
        ",
            $params
        );

        return intval($this->course_db->row()['cnt']);
    }

    /**
     * Finds the number of users who has a non NULL last_viewed_time for team assignments
     * NULL times represent unviewed, non-null represent the user has viewed the latest version already
     *
     * @param  Gradeable $gradeable
     * @param  array $sections
     * @return integer
     */
    public function getNumUsersWhoViewedTeamAssignmentBySection($gradeable, $sections) {
        $grade_type = $gradeable->isGradeByRegistration() ? 'registration' : 'rotating';

        $params = [$gradeable->getId()];

        $sections_query = "";
        if (count($sections) > 0) {
            $sections_query = "{$grade_type}_section IN " . $this->createParamaterList(count($sections));
            $params = array_merge($sections, $params);
        }

        $this->course_db->query(
            "
            SELECT COUNT(*) as cnt
            FROM teams AS tm
            INNER JOIN (
                SELECT u.team_id, u.{$grade_type}_section FROM gradeable_teams AS u
                WHERE u.{$sections_query} and u.g_id = ?
            ) AS u
            ON tm.team_id=u.team_id
            WHERE tm.last_viewed_time IS NOT NULL
        ",
            $params
        );

        return intval($this->course_db->row()['cnt']);
    }

    /**
     * @param  string $gradeable_id
     * @param  string $team_id
     * @return integer
     */
    public function getActiveVersionForTeam($gradeable_id, $team_id) {
        $params = [$gradeable_id,$team_id];
        $this->course_db->query("SELECT active_version FROM electronic_gradeable_version WHERE g_id = ? and team_id = ?", $params);
        $query_result = $this->course_db->row();
        return array_key_exists('active_version', $query_result) ? $query_result['active_version'] : 0;
    }

    public function getNumUsersGraded($g_id) {
        $this->course_db->query(
            "
SELECT COUNT(*) as cnt FROM gradeable_data
WHERE g_id = ?",
            [$g_id]
        );

        return intval($this->course_db->row()['cnt']);
    }

    //gets ids of students with non null registration section and null rotating section
    public function getRegisteredUsersWithNoRotatingSection() {
        $this->course_db->query(
            "
SELECT user_id
FROM users AS u
WHERE registration_section IS NOT NULL
AND rotating_section IS NULL;"
        );

        return $this->course_db->rows();
    }

    //gets ids of students with non null rotating section and null registration section
    public function getUnregisteredStudentsWithRotatingSection() {
        $this->course_db->query(
            "
SELECT user_id
FROM users AS u
WHERE registration_section IS NULL
AND rotating_section IS NOT NULL;"
        );

        return $this->course_db->rows();
    }

    public function getGradersForRegistrationSections($sections) {
        $return = [];
        $params = [];
        $where = "";
        if (count($sections) > 0) {
            $where = "WHERE sections_registration_id IN " . $this->createParamaterList(count($sections));
            $params = $sections;
        }
        $this->course_db->query(
            "
SELECT g.*, u.*
FROM grading_registration AS g
LEFT JOIN (
  SELECT *
  FROM users
) AS u ON u.user_id = g.user_id
{$where}
ORDER BY SUBSTRING(g.sections_registration_id, '^[^0-9]*'), COALESCE(SUBSTRING(g.sections_registration_id, '[0-9]+')::INT, -1), SUBSTRING(g.sections_registration_id, '[^0-9]*$'), g.user_id",
            $params
        );
        $user_store = [];
        foreach ($this->course_db->rows() as $row) {
            if ($row['sections_registration_id'] === null) {
                $row['sections_registration_id'] = "NULL";
            }

            if (!isset($return[$row['sections_registration_id']])) {
                $return[$row['sections_registration_id']] = [];
            }

            if (!isset($user_store[$row['user_id']])) {
                $user_store[$row['user_id']] = new User($this->core, $row);
            }
            $return[$row['sections_registration_id']][] = $user_store[$row['user_id']];
        }
        return $return;
    }

    public function getGradersForRotatingSections($g_id, $sections) {
        $return = [];
        $params = [$g_id];
        $where = "";
        if (count($sections) > 0) {
            $where = " AND sections_rotating_id IN " . $this->createParamaterList(count($sections));
            $params = array_merge($params, $sections);
        }
        $this->course_db->query(
            "
SELECT g.*, u.*
FROM grading_rotating AS g
LEFT JOIN (
  SELECT *
  FROM users
) AS u ON u.user_id = g.user_id
WHERE g.g_id=? {$where}
ORDER BY g.sections_rotating_id, g.user_id",
            $params
        );
        $user_store = [];
        foreach ($this->course_db->rows() as $row) {
            if ($row['sections_rotating_id'] === null) {
                $row['sections_rotating_id'] = "NULL";
            }
            if (!isset($return[$row['sections_rotating_id']])) {
                $return[$row['sections_rotating_id']] = [];
            }

            if (!isset($user_store[$row['user_id']])) {
                $user_store[$row['user_id']] = new User($this->core, $row);
            }
            $return[$row['sections_rotating_id']][] = $user_store[$row['user_id']];
        }
        return $return;
    }

    public function getRotatingSectionsForGradeableAndUser($g_id, $user_id = null) {
        $params = [$g_id];
        $where = "";
        if ($user_id !== null) {
            $params[] = $user_id;
            $where = " AND user_id=?";
        }
        $this->course_db->query(
            "
            SELECT sections_rotating_id
            FROM grading_rotating
            WHERE g_id=? {$where}",
            $params
        );
        $return = [];
        foreach ($this->course_db->rows() as $row) {
            $return[] = $row['sections_rotating_id'];
        }
        return $return;
    }

    public function getUsersByRotatingSections($sections, $orderBy = "rotating_section") {
        $return = [];
        if (count($sections) > 0) {
            $placeholders = $this->createParamaterList(count($sections));
            $this->course_db->query("SELECT * FROM users AS u WHERE rotating_section IN {$placeholders} ORDER BY {$orderBy}", $sections);
            foreach ($this->course_db->rows() as $row) {
                $return[] = new User($this->core, $row);
            }
        }
        return $return;
    }

    /**
     * Gets all registration sections from the sections_registration table

     * @return array
     */
    public function getRegistrationSections() {
        $this->course_db->query("SELECT * FROM sections_registration ORDER BY SUBSTRING(sections_registration_id, '^[^0-9]*'), COALESCE(SUBSTRING(sections_registration_id, '[0-9]+')::INT, -1), SUBSTRING(sections_registration_id, '[^0-9]*$') ");
        return $this->course_db->rows();
    }

    /**
     * Gets all rotating sections from the sections_rotating table
     *
     * @return array
     */
    public function getRotatingSections() {
        $this->course_db->query("SELECT * FROM sections_rotating ORDER BY sections_rotating_id");
        return $this->course_db->rows();
    }

    /**
     * Gets all the gradeable IDs of the rotating sections
     *
     * @return array
     */
    public function getRotatingSectionsGradeableIDS() {
        $this->course_db->query("SELECT g_id FROM gradeable WHERE g_grader_assignment_method = {0} ORDER BY g_grade_start_date ASC");
        return $this->course_db->rows();
    }

    /**
     * Gets gradeables for all graders with the sections they were assigned to grade
     * Only includes gradeables that are set to be graded by rotating section or all access, and were in the past
     * With the exception of $gradeable_id, which will always be included
     *
     * @return array
     */
    public function getGradeablesRotatingGraderHistory($gradeable_id) {
        $params = [$gradeable_id];
        $this->course_db->query(
            "
            SELECT
            gu.g_id, gu.user_id, gu.user_group, gr.sections_rotating_id, g_grade_start_date
            FROM (
            SELECT g.g_id, u.user_id, u.user_group, g_grade_start_date
            FROM (SELECT user_id, user_group FROM users WHERE user_group BETWEEN 1 AND 3) AS u
            CROSS JOIN (
              SELECT
                DISTINCT g.g_id,
                g_grade_start_date
              FROM gradeable AS g
              LEFT JOIN
                grading_rotating AS gr ON g.g_id = gr.g_id
              WHERE g_grader_assignment_method = 0 OR g.g_id = ?
            ) AS g
            ) as gu
            LEFT JOIN (
            SELECT
              g_id, user_id, json_agg(sections_rotating_id) as sections_rotating_id
            FROM
              grading_rotating
            GROUP BY g_id, user_id
            ) AS gr ON gu.user_id=gr.user_id AND gu.g_id=gr.g_id
            ORDER BY user_group, user_id, g_grade_start_date",
            $params
        );
        $rows = $this->course_db->rows();
        $modified_rows = [];
        foreach ($rows as $row) {
            $row['sections_rotating_id'] = json_decode($row['sections_rotating_id']);
            $modified_rows[] = $row;
        }
        return $modified_rows;
    }

    /**
     * Returns the count of all users in rotating sections that are in a non-null registration section. These are
     * generally students who have late added a course and have been automatically added to the course, but this
     * was done after rotating sections had already been set-up.
     *
     * @return array
     */
    public function getCountUsersRotatingSections() {
        $this->course_db->query(
            "
SELECT rotating_section, count(*) as count
FROM users
WHERE registration_section IS NOT NULL
GROUP BY rotating_section
ORDER BY rotating_section"
        );
        return $this->course_db->rows();
    }

    /**
     * Gets rotating sections of each grader for a gradeable
     *
     * @param  string $gradeable_id
     * @return array An array (indexed by user id) of arrays of section numbers
     */
    public function getRotatingSectionsByGrader($gradeable_id) {
        $this->course_db->query(
            "
    SELECT
        u.user_id, u.user_group, json_agg(sections_rotating_id ORDER BY sections_rotating_id ASC) AS sections
    FROM
        users AS u INNER JOIN grading_rotating AS gr ON u.user_id = gr.user_id
    WHERE
        g_id=?
    AND
        u.user_group BETWEEN 1 AND 3
    GROUP BY
        u.user_id
    ORDER BY
        u.user_group ASC
    ",
            [$gradeable_id]
        );

        // Split arrays into php arrays
        $rows = $this->course_db->rows();
        $sections_row = [];
        foreach ($rows as $row) {
            $sections_row[$row['user_id']] = json_decode($row['sections']);
        }
        return $sections_row;
    }

    public function getGradersByUserType() {
        $this->course_db->query(
            "SELECT user_firstname, user_lastname, user_id, user_group FROM users WHERE user_group < 4 ORDER BY user_group, user_id ASC"
        );
        $users = [];

        foreach ($this->course_db->rows() as $row) {
            $users[$row['user_group']][] = [$row['user_id'], $row['user_firstname'], $row['user_lastname']];
        }
        return $users;
    }

    /**
     * Returns the count of all users that are in a rotating section, but are not in an assigned registration section.
     * These are generally students who have dropped the course and have not yet been removed from a rotating
     * section.
     *
     * @return array
     */
    public function getCountNullUsersRotatingSections() {
        $this->course_db->query(
            "
SELECT rotating_section, count(*) as count
FROM users
WHERE registration_section IS NULL
GROUP BY rotating_section
ORDER BY rotating_section"
        );
        return $this->course_db->rows();
    }

    public function getRegisteredUserIdsWithNullRotating() {
        $this->course_db->query(
            "
SELECT user_id
FROM users
WHERE rotating_section IS NULL AND registration_section IS NOT NULL
ORDER BY user_id ASC"
        );
        return array_map(
            function ($elem) {
                return $elem['user_id'];
            },
            $this->course_db->rows()
        );
    }

    public function getRegisteredUserIds() {
        $this->course_db->query(
            "
SELECT user_id
FROM users
WHERE registration_section IS NOT NULL
ORDER BY user_id ASC"
        );
        return array_map(
            function ($elem) {
                return $elem['user_id'];
            },
            $this->course_db->rows()
        );
    }

    /**
     * Get all team ids for all gradeables
     *
     * @return string[][] Map of gradeable_id => [ team ids ]
     */
    public function getTeamIdsAllGradeables() {
        $this->course_db->query("SELECT team_id, g_id FROM gradeable_teams");

        $gradeable_ids = [];
        $rows = $this->course_db->rows();
        foreach ($rows as $row) {
            $g_id = $row['g_id'];
            $team_id = $row['team_id'];
            if (!array_key_exists($g_id, $gradeable_ids)) {
                $gradeable_ids[$g_id] = [];
            }
            $gradeable_ids[$g_id][] = $team_id;
        }
        return $gradeable_ids;
    }

    /**
     * Get all team ids for all gradeables where the teams are in rotating section NULL
     *
     * @return string[][] Map of gradeable_id => [ team ids ]
     */
    public function getTeamIdsWithNullRotating() {
        $this->course_db->query("SELECT team_id, g_id FROM gradeable_teams WHERE rotating_section IS NULL");

        $gradeable_ids = [];
        $rows = $this->course_db->rows();
        foreach ($rows as $row) {
            $g_id = $row['g_id'];
            $team_id = $row['team_id'];
            if (!array_key_exists($g_id, $gradeable_ids)) {
                $gradeable_ids[$g_id] = [];
            }
            $gradeable_ids[$g_id][] = $team_id;
        }
        return $gradeable_ids;
    }

    public function setAllUsersRotatingSectionNull() {
        $this->course_db->query("UPDATE users SET rotating_section=NULL");
    }

    public function setNonRegisteredUsersRotatingSectionNull() {
        $this->course_db->query("UPDATE users SET rotating_section=NULL WHERE registration_section IS NULL");
    }

    public function deleteAllRotatingSections() {
        $this->course_db->query("DELETE FROM sections_rotating");
    }

    public function setAllTeamsRotatingSectionNull() {
        $this->course_db->query("UPDATE gradeable_teams SET rotating_section=NULL");
    }

    public function getMaxRotatingSection() {
        $this->course_db->query("SELECT MAX(sections_rotating_id) as max FROM sections_rotating");
        $row = $this->course_db->row();
        return $row['max'];
    }

    public function getNumberRotatingSections() {
        $this->course_db->query("SELECT COUNT(*) AS cnt FROM sections_rotating");
        return $this->course_db->row()['cnt'];
    }

    public function insertNewRotatingSection($section) {
        $this->course_db->query("INSERT INTO sections_rotating (sections_rotating_id) VALUES(?)", [$section]);
    }

    public function insertNewRegistrationSection($section) {
        $semester = $this->core->getConfig()->getSemester();
        $course = $this->core->getConfig()->getCourse();
        $this->submitty_db->query("INSERT INTO courses_registration_sections (semester, course, registration_section_id) VALUES (?,?,?) ON CONFLICT DO NOTHING", [$semester, $course, $section]);
        return $this->submitty_db->getrowcount();
    }

    public function deleteRegistrationSection($section) {
        $semester = $this->core->getConfig()->getSemester();
        $course = $this->core->getConfig()->getCourse();
        $this->submitty_db->query("DELETE FROM courses_registration_sections WHERE semester=? AND course=? AND registration_section_id=?", [$semester, $course, $section]);
        return $this->submitty_db->getRowCount();
    }

    public function setupRotatingSections($graders, $gradeable_id) {
        $this->course_db->query("DELETE FROM grading_rotating WHERE g_id=?", [$gradeable_id]);
        foreach ($graders as $grader => $sections) {
            foreach ($sections as $i => $section) {
                $this->course_db->query("INSERT INTO grading_rotating(g_id, user_id, sections_rotating_id) VALUES(?,?,?)", [$gradeable_id ,$grader, $section]);
            }
        }
    }

    public function updateUsersRotatingSection($section, $users) {
        $update_array = array_merge([$section], $users);
        $update_string = $this->createParamaterList(count($users));
        $this->course_db->query("UPDATE users SET rotating_section=? WHERE user_id IN {$update_string}", $update_array);
    }

    /**
     * Gets all user_ids that are on a team for a given gradeable
     *
     * @param   Gradeable $gradeable
     * @returns string[]
     */
    public function getUsersOnTeamsForGradeable($gradeable) {
        $params = [$gradeable->getId()];
        $this->course_db->query(
            "SELECT user_id FROM teams WHERE
                team_id = ANY(SELECT team_id FROM gradeable_teams WHERE g_id = ?)",
            $params
        );

        $users = [];
        foreach ($this->course_db->rows() as $row) {
            $users[] = $row['user_id'];
        }
        return $users;
    }

    /**
     * This inserts an row in the electronic_gradeable_data table for a given gradeable/user/version combination.
     * The values for the row are set to defaults (0 for numerics and NOW() for the timestamp) with the actual values
     * to be later filled in by the submitty_autograding_shipper.py and insert_database_version_data.py scripts.
     * We do it this way as we can properly deal with the
     * electronic_gradeable_version table here as the "active_version" is a concept strictly within the PHP application
     * code and the grading scripts have no concept of it. This will either update or insert the row in
     * electronic_gradeable_version for the given gradeable and student.
     *
     * @param string $g_id
     * @param string|null $user_id
     * @param string|null $team_id
     * @param int    $version
     * @param string $timestamp
     */
    public function insertVersionDetails($g_id, $user_id, $team_id, $version, $timestamp) {
        $this->course_db->query(
            "
INSERT INTO electronic_gradeable_data
(g_id, user_id, team_id, g_version, autograding_non_hidden_non_extra_credit, autograding_non_hidden_extra_credit,
autograding_hidden_non_extra_credit, autograding_hidden_extra_credit, submission_time)

VALUES(?, ?, ?, ?, 0, 0, 0, 0, ?)",
            [$g_id, $user_id, $team_id, $version, $timestamp]
        );
        if ($user_id === null) {
            $this->course_db->query(
                "SELECT * FROM electronic_gradeable_version WHERE g_id=? AND team_id=?",
                [$g_id, $team_id]
            );
        }
        else {
            $this->course_db->query(
                "SELECT * FROM electronic_gradeable_version WHERE g_id=? AND user_id=?",
                [$g_id, $user_id]
            );
        }
        $row = $this->course_db->row();
        if (!empty($row)) {
            $this->updateActiveVersion($g_id, $user_id, $team_id, $version);
        }
        else {
            $this->course_db->query(
                "INSERT INTO electronic_gradeable_version (g_id, user_id, team_id, active_version) VALUES(?, ?, ?, ?)",
                [$g_id, $user_id, $team_id, $version]
            );
        }
    }

    /**
     * Updates the row in electronic_gradeable_version table for a given gradeable and student. This function should
     * only be run directly if we know that the row exists (so when changing the active version for example) as
     * otherwise it'll throw an exception as it does not do error checking on if the row exists.
     *
     * @param string      $g_id
     * @param string|null $user_id
     * @param string|null $team_id
     * @param int         $version
     */
    public function updateActiveVersion($g_id, $user_id, $team_id, $version) {
        if ($user_id === null) {
            $this->course_db->query(
                "UPDATE electronic_gradeable_version SET active_version=? WHERE g_id=? AND team_id=?",
                [$version, $g_id, $team_id]
            );
        }
        else {
            $this->course_db->query(
                "UPDATE electronic_gradeable_version SET active_version=? WHERE g_id=? AND user_id=?",
                [$version, $g_id, $user_id]
            );
        }
    }


    public function getAllSectionsForGradeable($gradeable) {
        $grade_type = $gradeable->isGradeByRegistration() ? 'registration' : 'rotating';

        if ($gradeable->isGradeByRegistration()) {
            $this->course_db->query(
                "
                SELECT * FROM sections_registration
                ORDER BY SUBSTRING(sections_registration_id, '^[^0-9]*'),
                COALESCE(SUBSTRING(sections_registration_id, '[0-9]+')::INT, -1),
                SUBSTRING(sections_registration_id, '[^0-9]*$')"
            );
        }
        else {
            $this->course_db->query(
                "
                SELECT * FROM sections_rotating
                ORDER BY sections_rotating_id"
            );
        }

        $sections = $this->course_db->rows();
        foreach ($sections as $i => $section) {
            $sections[$i] = $section["sections_{$grade_type}_id"];
        }
        return $sections;
    }

    /**
     * Gets the ids of all submitters who received a mark
     *
     * @param  Mark      $mark
     * @param  User      $grader
     * @param  Gradeable $gradeable
     * @param  bool      $anon
     * @return string[]
     */
    public function getSubmittersWhoGotMarkBySection($mark, $grader, $gradeable, $anon = false) {
         // Switch the column based on gradeable team-ness
         $type = $mark->getComponent()->getGradeable()->isTeamAssignment() ? 'team' : 'user';
         // TODO: anon teams?
         $user_type = ($type == 'user' && $anon) ? 'anon' : $type;
         $row_type = $user_type . "_id";

         $params = [$grader->getId(), $mark->getId()];
         $table = $mark->getComponent()->getGradeable()->isTeamAssignment() ? 'gradeable_teams' : 'users';
         $grade_type = $gradeable->isGradeByRegistration() ? 'registration' : 'rotating';

        $this->course_db->query(
            "
             SELECT u.{$user_type}_id
             FROM {$table} u
                 JOIN (
                     SELECT gr.sections_{$grade_type}_id
                     FROM grading_{$grade_type} AS gr
                     WHERE gr.user_id = ?
                 ) AS gr
                 ON gr.sections_{$grade_type}_id=u.{$grade_type}_section
                 JOIN (
                     SELECT gd.gd_{$type}_id, gcmd.gcm_id
                     FROM gradeable_component_mark_data AS gcmd
                         JOIN gradeable_data gd ON gd.gd_id=gcmd.gd_id
                 ) as gcmd
                 ON gcmd.gd_{$type}_id=u.{$type}_id
             WHERE gcmd.gcm_id = ?",
            $params
        );

         // Map the results into a non-associative array of team/user ids
        return array_map(
            function ($row) use ($row_type) {
                    return $row[$row_type];
            },
            $this->course_db->rows()
        );
    }

    public function getAllSubmittersWhoGotMark($mark, $anon = false) {
        // Switch the column based on gradeable team-ness
        $type = $mark->getComponent()->getGradeable()->isTeamAssignment() ? 'team' : 'user';
        $row_type = ($anon && $type != 'team') ? 'anon_id' : "gd_" . $type . "_id";
        //TODO: anon teams?
        if ($anon && $type != 'team') {
            $table = $mark->getComponent()->getGradeable()->isTeamAssignment() ? 'gradeable_teams' : 'users';
            $this->course_db->query(
                "
                SELECT u.anon_id
                FROM {$table} u
                    JOIN (
                        SELECT gd.gd_{$type}_id, gcmd.gcm_id
                        FROM gradeable_component_mark_data AS gcmd
                            JOIN gradeable_data AS gd ON gd.gd_id=gcmd.gd_id
                    ) as gcmd
                    ON gcmd.gd_{$type}_id=u.{$type}_id
                WHERE gcmd.gcm_id = ?",
                [$mark->getId()]
            );
        }
        else {
            $this->course_db->query(
                "
                SELECT gd.gd_{$type}_id
                FROM gradeable_component_mark_data gcmd
                  JOIN gradeable_data gd ON gd.gd_id=gcmd.gd_id
                WHERE gcm_id = ?",
                [$mark->getId()]
            );
        }


        // Map the results into a non-associative array of team/user ids
        return array_map(
            function ($row) use ($row_type) {
                return $row[$row_type];
            },
            $this->course_db->rows()
        );
    }

    /**
     * Finds the viewed time for a specific user on a team.
     * Assumes team_ids are unique (cannot be used for 2 different gradeables)
     *
     * @param string $team_id
     * @param string $user_id
     */
    public function getTeamViewedTime($team_id, $user_id) {
        $this->course_db->query("SELECT last_viewed_time FROM teams WHERE team_id = ? and user_id=?", [$team_id,$user_id]);
        return $this->course_db->rows()[0]['last_viewed_time'];
    }

    /**
     * Updates the viewed time to now for a specific user on a team.
     * Assumes team_ids are unique (cannot be used for 2 different gradeables)
     *
     * @param string $team_id
     * @param string $user_id
     */
    public function updateTeamViewedTime($team_id, $user_id) {
        $this->course_db->query(
            "UPDATE teams SET last_viewed_time = NOW() WHERE team_id=? and user_id=?",
            [$team_id,$user_id]
        );
    }

    /**
     * Updates the viewed time to NULL for all users on a team.
     * Assumes team_ids are unique (cannot be used for 2 different gradeables)
     *
     * @param string $team_id
     */
    public function clearTeamViewedTime($team_id) {
        $this->course_db->query(
            "UPDATE teams SET last_viewed_time = NULL WHERE team_id=?",
            [$team_id]
        );
    }

    /**
     * Finds all teams for a gradeable and creates a map for each with key => user_id ; value => last_viewed_tim
     * Assumes team_ids are unique (cannot be used for 2 different gradeables)
     *
     * @param  Gradeable $gradeable
     * @return array
     */
    public function getAllTeamViewedTimesForGradeable($gradeable) {
        $params = [$gradeable->getId()];
        $this->course_db->query(
            "SELECT team_id,user_id,last_viewed_time FROM teams WHERE
                team_id = ANY(SELECT team_id FROM gradeable_teams WHERE g_id = ?)",
            $params
        );

        $user_viewed_info = [];
        foreach ($this->course_db->rows() as $row) {
            $team = $row['team_id'];
            $user = $row['user_id'];
            $time = $row['last_viewed_time'];

            if (!array_key_exists($team, $user_viewed_info)) {
                $user_viewed_info[$team] = [];
            }
            $user_viewed_info[$team][$user] = $time;
        }
        return $user_viewed_info;
    }

    /**
     * @todo: write phpdoc
     *
     * @param string $session_id
     *
     * @return array
     */
    public function getSession($session_id) {
        $this->submitty_db->query("SELECT * FROM sessions WHERE session_id=?", [$session_id]);
        return $this->submitty_db->row();
    }

    /**
     * @todo: write phpdoc
     *
     * @param string $session_id
     * @param string $user_id
     * @param string $csrf_token
     */
    public function newSession($session_id, $user_id, $csrf_token) {
        $this->submitty_db->query(
            "INSERT INTO sessions (session_id, user_id, csrf_token, session_expires)
                                   VALUES(?,?,?,current_timestamp + interval '336 hours')",
            [$session_id, $user_id, $csrf_token]
        );
    }

    /**
     * Updates a given session by setting it's expiration date to be 2 weeks into the future
     *
     * @param string $session_id
     */
    public function updateSessionExpiration($session_id) {
        $this->submitty_db->query(
            "UPDATE sessions SET session_expires=(current_timestamp + interval '336 hours')
                                   WHERE session_id=?",
            [$session_id]
        );
    }

    /**
     * Remove sessions which have their expiration date before the
     * current timestamp
     */
    public function removeExpiredSessions() {
        $this->submitty_db->query("DELETE FROM sessions WHERE session_expires < current_timestamp");
    }

    /**
     * Remove a session associated with a given session_id
     *
     * @param string $session_id
     */
    public function removeSessionById($session_id) {
        $this->submitty_db->query("DELETE FROM sessions WHERE session_id=?", [$session_id]);
    }

    public function getAllGradeablesIdsAndTitles() {
        $this->course_db->query("SELECT g_id, g_title FROM gradeable ORDER BY g_title ASC");
        return $this->course_db->rows();
    }

    /**
     * Gets the date for a specified gradeable
     *
     * @param string $id
     * @return \DateTime
     */
    public function getDateForGradeableById($id) {
        $this->course_db->query("SELECT g_grade_due_date FROM gradeable WHERE g_id=?", [$id]);
        return new \DateTime($this->course_db->rows()[0]['g_grade_due_date']);
    }

    public function getAllGradeablesIds() {
        $this->course_db->query("SELECT g_id FROM gradeable ORDER BY g_id");
        return $this->course_db->rows();
    }

    public function getGradeableIdsForFullAccessLimitedGraders() {
        $this->course_db->query("SELECT g_id FROM gradeable WHERE g_min_grading_group = 3 AND g_grader_assignment_method = 2");
        return $this->course_db->rows();
    }

    /**
     * returns array of all rotating sections in course
     *
     * @return array
     */
    public function getAllRotatingSections() {

        $this->course_db->query("SELECT sections_rotating_id FROM sections_rotating ORDER BY sections_rotating_id");

        $tmp = $this->course_db->rows();
        $sections = [];
        foreach ($tmp as $row) {
            $sections[] = $row['sections_rotating_id'];
        }
        return $sections;
    }

     /**
      * returns 2d array of new graders after rotating sections set up
      * for all access grading and limited access graders gradeables,
      * top level is all graders' ids and second level is all rotating sections
      *
      * @return array
      */
    public function getNewGraders() {
        $new_graders = [];
        $all_sections = $this->core->getQueries()->getAllRotatingSections();
        $this->course_db->query("SELECT user_id FROM users WHERE user_group < 4");
        $tmp = $this->course_db->rows();
        foreach ($tmp as $row) {
            $new_graders[$row['user_id']] = $all_sections;
        }
        $final_new_graders = [];

        return $new_graders;
    }

    /**
     * gets ids of all electronic gradeables excluding assignments that will be bulk
     * uploaded by TA or instructor.
     *
     * @return array
     */
    public function getAllElectronicGradeablesIds() {
        $this->course_db->query(
            "
            SELECT gradeable.g_id, g_title, eg_submission_due_date
            FROM gradeable INNER JOIN electronic_gradeable
                ON gradeable.g_id = electronic_gradeable.g_id
            WHERE g_gradeable_type=0 and eg_scanned_exam=FALSE and eg_has_due_date=TRUE
            ORDER BY g_grade_released_date DESC
        "
        );
        return $this->course_db->rows();
    }

    /**
     * Gets id's and titles of the electronic gradeables that have non-inherited teams
     *
     * @return string
     */
    // public function getAllElectronicGradeablesWithBaseTeams() {
    //     $this->course_db->query('SELECT g_id, g_title FROM gradeable WHERE g_id=ANY(SELECT g_id FROM electronic_gradeable WHERE eg_team_assignment IS TRUE AND (eg_inherit_teams_from=\'\') IS NOT FALSE) ORDER BY g_title ASC');
    //     return $this->course_db->rows();
    // }

    /**
     * Create a new team id and team in gradeable_teams for given gradeable, add $user_id as a member
     *
     * @param  string  $g_id
     * @param  string  $user_id
     * @param  integer $registration_section
     * @param  integer $rotating_section
     * @return string $team_id
     */
    public function createTeam($g_id, $user_id, $registration_section, $rotating_section) {
        $this->course_db->query("SELECT COUNT(*) AS cnt FROM gradeable_teams");
        $team_id_prefix = strval($this->course_db->row()['cnt']);
        if (strlen($team_id_prefix) < 5) {
            $team_id_prefix = str_repeat("0", 5 - strlen($team_id_prefix)) . $team_id_prefix;
        }
        $team_id = "{$team_id_prefix}_{$user_id}";

        $params = [$team_id, $g_id, $registration_section, $rotating_section];
        $this->course_db->query("INSERT INTO gradeable_teams (team_id, g_id, registration_section, rotating_section) VALUES(?,?,?,?)", $params);
        $this->course_db->query("INSERT INTO teams (team_id, user_id, state) VALUES(?,?,1)", [$team_id, $user_id]);
        return $team_id;
    }

    /**
     * Set team $team_id's registration/rotating section to $section
     *
     * @param string $team_id
     * @param int    $section
     */
    public function updateTeamRegistrationSection($team_id, $section) {
        $this->course_db->query("UPDATE gradeable_teams SET registration_section=? WHERE team_id=?", [$section, $team_id]);
    }

    /**
     * Set team $team_id's anon_id
     *
     * @param string $team_id
     * @param string $anon_id
     */
    public function updateTeamAnonId($team_id, $anon_id) {
        $this->course_db->query("UPDATE gradeable_teams SET anon_id=? WHERE team_id=?", [$anon_id, $team_id]);
    }

    public function updateTeamRotatingSection($team_id, $section) {
        $this->course_db->query("UPDATE gradeable_teams SET rotating_section=? WHERE team_id=?", [$section, $team_id]);
    }

    /**
     * Remove a user from their current team
     *
     * @param string $team_id
     * @param string $user_id
     */
    public function leaveTeam($team_id, $user_id) {
        $this->course_db->query(
            "DELETE FROM teams AS t
          WHERE team_id=? AND user_id=? AND state=1",
            [$team_id, $user_id]
        );
        $this->course_db->query("SELECT * FROM teams WHERE team_id=? AND state=1", [$team_id]);
        if (count($this->course_db->rows()) == 0) {
            //If this happens, then remove all invitations
            $this->course_db->query(
                "DELETE FROM teams AS t
              WHERE team_id=?",
                [$team_id]
            );
        }
    }

    /**
     * Add user $user_id to team $team_id as an invited user
     *
     * @param string $team_id
     * @param string $user_id
     */
    public function sendTeamInvitation($team_id, $user_id) {
        $this->course_db->query("INSERT INTO teams (team_id, user_id, state) VALUES(?,?,0)", [$team_id, $user_id]);
    }

    /**
     * Add user $user_id to team $team_id as a team member
     *
     * @param string $team_id
     * @param string $user_id
     */
    public function acceptTeamInvitation($team_id, $user_id) {
        $this->course_db->query("INSERT INTO teams (team_id, user_id, state) VALUES(?,?,1)", [$team_id, $user_id]);
    }

    /**
     * Cancel a pending team invitation
     *
     * @param string $team_id
     * @param string $user_id
     */
    public function cancelTeamInvitation($team_id, $user_id) {
        $this->course_db->query("DELETE FROM teams WHERE team_id=? AND user_id=? AND state=0", [$team_id, $user_id]);
    }

    /**
     * Decline all pending team invitiations for a user
     *
     * @param string $g_id
     * @param string $user_id
     */
    public function declineAllTeamInvitations($g_id, $user_id) {
        $this->course_db->query(
            "DELETE FROM teams AS t USING gradeable_teams AS gt
          WHERE gt.g_id=? AND gt.team_id = t.team_id AND t.user_id=? AND t.state=0",
            [$g_id, $user_id]
        );
    }


    /**
     * Return Team object for team whith given Team ID
     *
     * @param  string $team_id
     * @return \app\models\Team|null
     */
    public function getTeamById($team_id) {
        $this->course_db->query(
            "
            SELECT gt.team_id, gt.registration_section, gt.rotating_section, json_agg(u) AS users
            FROM gradeable_teams gt
              JOIN
              (SELECT t.team_id, t.state, u.*
               FROM teams t
                 JOIN users u ON t.user_id = u.user_id
              ) AS u ON gt.team_id = u.team_id
            WHERE gt.team_id = ?
            GROUP BY gt.team_id",
            [$team_id]
        );
        if (count($this->course_db->rows()) === 0) {
            return null;
        }
        $details = $this->course_db->row();
        $details["users"] = json_decode($details["users"], true);
        return new Team($this->core, $details);
    }

    /**
     * Return Team object for team which the given user belongs to on the given gradeable
     *
     * @param  string $g_id
     * @param  string $user_id
     * @return \app\models\Team|null
     */
    public function getTeamByGradeableAndUser($g_id, $user_id) {
        $this->course_db->query(
            "
            SELECT gt.team_id, gt.registration_section, gt.rotating_section, json_agg(u) AS users
            FROM gradeable_teams gt
              JOIN
              (SELECT t.team_id, t.state, u.*
               FROM teams t
                 JOIN users u ON t.user_id = u.user_id
              ) AS u ON gt.team_id = u.team_id
            WHERE g_id=? AND gt.team_id IN (
              SELECT team_id
              FROM teams
              WHERE user_id=? AND state=1)
            GROUP BY gt.team_id",
            [$g_id, $user_id]
        );
        if (count($this->course_db->rows()) === 0) {
            return null;
        }
        $details = $this->course_db->row();
        $details["users"] = json_decode($details["users"], true);
        return new Team($this->core, $details);
    }

    /**
     * Returns a boolean for whether the given user has multiple pending team invites for the given gradeable
     *
     * @param string $user_id
     * @param string $g_id
     * @return bool
     */
    public function getUserMultipleTeamInvites(string $g_id, string $user_id): bool {
        $this->course_db->query(
            "
            SELECT gtm.*, tm.*
            FROM gradeable_teams gtm
            INNER JOIN teams tm
            ON gtm.team_id = tm.team_id
            WHERE gtm.g_id = ? AND tm.user_id = ?",
            [$g_id,$user_id]
        );
        return count($this->course_db->rows()) > 1;
    }

    /**
     * Return an array of Team objects for all teams on given gradeable
     *
     * @param  string $g_id
     * @return \app\models\Team[]
     */
    public function getTeamsByGradeableId($g_id) {
        $this->course_db->query(
            "
            SELECT gt.team_id, gt.registration_section, gt.rotating_section, json_agg(u) AS users
            FROM gradeable_teams gt
              JOIN
                (SELECT t.team_id, t.state, u.*
                 FROM teams t
                   JOIN users u ON t.user_id = u.user_id
                ) AS u ON gt.team_id = u.team_id
            WHERE g_id=?
            GROUP BY gt.team_id
            ORDER BY team_id",
            [$g_id]
        );

        $teams = [];
        foreach ($this->course_db->rows() as $row) {
            $row['users'] = json_decode($row['users'], true);
            $teams[] = new Team($this->core, $row);
        }

        return $teams;
    }


    /**
     * Return an array of team_ids for a gradeable that have at least one user in the team
     *
     * @param  string $g_id
     * @return string[] team ids
     */
    public function getTeamsWithMembersFromGradeableID($g_id) {
        $team_map = $this->core->getQueries()->getTeamIdsAllGradeables();

        if (!array_key_exists($g_id, $team_map)) {
            return [];
        }

        $teams = $team_map[$g_id];

        $this->course_db->query("SELECT team_id FROM teams");
        $teams_with_members = [];
        foreach ($this->course_db->rows() as $row) {
            $teams_with_members[] = $row['team_id'];
        }

        return array_intersect($teams, $teams_with_members);
    }


    /**
     * Add ($g_id,$user_id, $message) to table seeking_team
     *
     * @param string $g_id
     * @param string $user_id
     * @param string $message
     */
    public function addToSeekingTeam($g_id, $user_id, $message) {
        $this->course_db->query("INSERT INTO seeking_team(g_id, user_id, message) VALUES (?,?,?)", [$g_id, $user_id, $message]);
    }

    /**
     * Remove ($g_id,$user_id) pair from table seeking_team
     *
     * @param string $g_id
     * @param string $user_id
     */
    public function removeFromSeekingTeam($g_id, $user_id) {
        $this->course_db->query("DELETE FROM seeking_team WHERE g_id=? AND user_id=?", [$g_id, $user_id]);
    }

    /**
     * Edit the user's message from table seeking_team
     *
     * @param string $g_id
     * @param string $user_id
     * @param string $message
     */
    public function updateSeekingTeamMessageById($g_id, $user_id, $message) {
        $this->course_db->query("UPDATE seeking_team SET message=? WHERE g_id=? AND user_id=?", [$message, $g_id, $user_id]);
    }

    /**
     * Get the user's message from table seeking_team
     *
     * @param string $g_id
     * @param string $user_id
     */
    public function getSeekMessageByUserId($g_id, $user_id) {
        $this->course_db->query(
            "SELECT message
          FROM seeking_team
          WHERE g_id=?
          AND user_id=?",
            [$g_id, $user_id]
        );

        return $this->course_db->rows()[0]['message'];
    }

    /**
     * Return an array of user_id who are seeking team who passed gradeable_id
     *
     * @param  string $g_id
     * @return array $users_seeking_team
     */
    public function getUsersSeekingTeamByGradeableId($g_id) {
        $this->course_db->query(
            "SELECT user_id
          FROM seeking_team
          WHERE g_id=?
          ORDER BY user_id",
            [$g_id]
        );

        $users_seeking_team = [];
        foreach ($this->course_db->rows() as $row) {
            array_push($users_seeking_team, $row['user_id']);
        }
        return $users_seeking_team;
    }

    /**
     * Return array of counts of teams/users without team/graded components
     * corresponding to each registration/rotating section
     *
     * @param  string $g_id
     * @param  int[]  $sections
     * @param  string $section_key
     * @return int[] $return
     */
    public function getTotalTeamCountByGradingSections($g_id, $sections, $section_key) {
        $return = [];
        $params = [$g_id];
        $sections_query = "";
        if (count($sections) > 0) {
            $sections_query = "{$section_key} IN " . $this->createParamaterList(count($sections)) . " AND";
            $params = array_merge($sections, $params);
        }
        $this->course_db->query(
            "
SELECT count(*) as cnt, {$section_key}
FROM gradeable_teams
WHERE {$sections_query} g_id=? AND team_id IN (
  SELECT team_id
  FROM teams
)
GROUP BY {$section_key}
ORDER BY {$section_key}",
            $params
        );
        foreach ($this->course_db->rows() as $row) {
            $return[$row[$section_key]] = intval($row['cnt']);
        }
        foreach ($sections as $section) {
            if (!isset($return[$section])) {
                $return[$section] = 0;
            }
        }
        ksort($return);
        return $return;
    }

    public function getSubmittedTeamCountByGradingSections($g_id, $sections, $section_key) {
        $return = [];
        $params = [$g_id];
        $where = "";
        if (count($sections) > 0) {
            // Expand out where clause
            $sections_keys = array_values($sections);
            $placeholders = $this->createParamaterList(count($sections_keys));
            $where = "WHERE {$section_key} IN {$placeholders}";
            $params = array_merge($params, $sections_keys);
        }
        $this->course_db->query(
            "
SELECT count(*) as cnt, {$section_key}
FROM gradeable_teams
INNER JOIN electronic_gradeable_version
ON
gradeable_teams.team_id = electronic_gradeable_version.team_id
AND gradeable_teams." . $section_key . " IS NOT NULL
AND electronic_gradeable_version.active_version>0
AND electronic_gradeable_version.g_id=?
{$where}
GROUP BY {$section_key}
ORDER BY {$section_key}",
            $params
        );

        foreach ($this->course_db->rows() as $row) {
            $return[$row[$section_key]] = intval($row['cnt']);
        }

        return $return;
    }
    public function getUsersWithoutTeamByGradingSections($g_id, $sections, $section_key) {
        $return = [];
        $params = [$g_id];
        $sections_query = "";
        if (count($sections) > 0) {
            $sections_query = "{$section_key} IN " . $this->createParamaterList(count($sections)) . " AND";
            $params = array_merge($sections, $params);
        }
        $orderBy = "";
        if ($section_key == "registration_section") {
            $orderBy = "SUBSTRING(registration_section, '^[^0-9]*'), COALESCE(SUBSTRING(registration_section, '[0-9]+')::INT, -1), SUBSTRING(registration_section, '[^0-9]*$')";
        }
        else {
            $orderBy = $section_key;
        }
        $this->course_db->query(
            "
SELECT count(*) as cnt, {$section_key}
FROM users
WHERE {$sections_query} user_id NOT IN (
  SELECT user_id
  FROM gradeable_teams NATURAL JOIN teams
  WHERE g_id=?
  ORDER BY user_id
)
GROUP BY {$section_key}
ORDER BY {$orderBy}",
            $params
        );
        foreach ($this->course_db->rows() as $row) {
            $return[$row[$section_key]] = intval($row['cnt']);
        }
        foreach ($sections as $section) {
            if (!isset($return[$section])) {
                $return[$section] = 0;
            }
        }
        ksort($return);
        return $return;
    }
    public function getUsersWithTeamByGradingSections($g_id, $sections, $section_key) {
        $return = [];
        $params = [$g_id];
        $sections_query = "";
        if (count($sections) > 0) {
            $sections_query = "{$section_key} IN " . $this->createParamaterList(count($sections)) . " AND";
            $params = array_merge($sections, $params);
        }
        $orderBy = "";
        if ($section_key == "registration_section") {
            $orderBy = "SUBSTRING(registration_section, '^[^0-9]*'), COALESCE(SUBSTRING(registration_section, '[0-9]+')::INT, -1), SUBSTRING(registration_section, '[^0-9]*$')";
        }
        else {
            $orderBy = $section_key;
        }

        $this->course_db->query(
            "
SELECT count(*) as cnt, {$section_key}
FROM users
WHERE {$sections_query} user_id IN (
  SELECT user_id
  FROM gradeable_teams NATURAL JOIN teams
  WHERE g_id=?
  ORDER BY user_id
)
GROUP BY {$section_key}
ORDER BY {$orderBy}",
            $params
        );
        foreach ($this->course_db->rows() as $row) {
            $return[$row[$section_key]] = intval($row['cnt']);
        }
        foreach ($sections as $section) {
            if (!isset($return[$section])) {
                $return[$section] = 0;
            }
        }
        ksort($return);
        return $return;
    }
    public function getGradedComponentsCountByTeamGradingSections($g_id, $sections, $section_key) {
        $return = [];
        $params = [$g_id];
        $where = "";
        if (count($sections) > 0) {
            $where = "WHERE {$section_key} IN " . $this->createParamaterList(count($sections));
            $params = array_merge($params, $sections);
        }
        $this->course_db->query(
            "
SELECT count(gt.*) as cnt, gt.{$section_key}
FROM gradeable_teams AS gt
INNER JOIN (
  SELECT * FROM gradeable_data AS gd LEFT JOIN gradeable_component_data AS gcd ON gcd.gd_id = gd.gd_id WHERE g_id=?
) AS gd ON gt.team_id = gd.gd_team_id
{$where}
GROUP BY gt.{$section_key}
ORDER BY gt.{$section_key}",
            $params
        );
        foreach ($this->course_db->rows() as $row) {
            $return[$row[$section_key]] = intval($row['cnt']);
        }
        return $return;
    }

    /**
     * Return an array of users with late days
     *
     * @return array
     */
    public function getUsersWithLateDays() {
        $this->course_db->query(
            "
        SELECT u.user_id, user_firstname, user_preferred_firstname,
          user_lastname, user_preferred_lastname, allowed_late_days, since_timestamp
        FROM users AS u
        FULL OUTER JOIN late_days AS l
          ON u.user_id=l.user_id
        WHERE allowed_late_days IS NOT NULL
        ORDER BY
          user_email ASC, since_timestamp DESC;"
        );

        $return = [];
        foreach ($this->course_db->rows() as $row) {
            $return[] = new SimpleLateUser($this->core, $row);
        }
        return $return;
    }

    /**
     * Return an array of users with extensions
     *
     * @param  string $gradeable_id
     * @return SimpleLateUser[]
     */
    public function getUsersWithExtensions($gradeable_id) {
        $this->course_db->query(
            "
        SELECT u.user_id, user_firstname,
          user_preferred_firstname, user_lastname, late_day_exceptions
        FROM users as u
        FULL OUTER JOIN late_day_exceptions as l
          ON u.user_id=l.user_id
        WHERE g_id=?
          AND late_day_exceptions IS NOT NULL
          AND late_day_exceptions>0
        ORDER BY user_email ASC;",
            [$gradeable_id]
        );

        $return = [];
        foreach ($this->course_db->rows() as $row) {
            $return[] = new SimpleLateUser($this->core, $row);
        }
        return $return;
    }

    /**
     * Return an array of users with overridden Grades
     *
     * @param  string $gradeable_id
     * @return SimpleGradeOverriddenUser[]
     */
    public function getUsersWithOverriddenGrades($gradeable_id) {
        $this->course_db->query(
            "
        SELECT u.user_id, user_firstname,
          user_preferred_firstname, user_lastname, marks, comment
        FROM users as u
        FULL OUTER JOIN grade_override as g
          ON u.user_id=g.user_id
        WHERE g_id=?
          AND marks IS NOT NULL
        ORDER BY user_email ASC;",
            [$gradeable_id]
        );

        $return = [];
        foreach ($this->course_db->rows() as $row) {
            $return[] = new SimpleGradeOverriddenUser($this->core, $row);
        }
        return $return;
    }

    /**
     * Return a user with overridden Grades for specific gradable and user_id
     *
     * @param  string $gradeable_id
     * @param  string $user_id
     * @return SimpleGradeOverriddenUser|null
     */
    public function getAUserWithOverriddenGrades($gradeable_id, $user_id) {
        $this->course_db->query(
            "
        SELECT u.user_id, user_firstname,
          user_preferred_firstname, user_lastname, marks, comment
        FROM users as u
        FULL OUTER JOIN grade_override as g
          ON u.user_id=g.user_id
        WHERE g_id=?
          AND marks IS NOT NULL
          AND u.user_id=?",
            [$gradeable_id,$user_id]
        );

          return ($this->course_db->getRowCount() > 0) ? new SimpleGradeOverriddenUser($this->core, $this->course_db->row()) : null;
    }

    public function getAllOverriddenGrades() {
        $query = <<<SQL
SELECT
    u.user_id,
    g.g_id,
    u.user_firstname,
    u.user_preferred_firstname,
    u.user_lastname,
    g.marks,
    g.comment
FROM users as u
FULL OUTER JOIN grade_override as g
    ON u.user_id=g.user_id
WHERE g.marks IS NOT NULL
ORDER BY user_id ASC
SQL;
        $this->course_db->query($query);

        $return = [];
        foreach ($this->course_db->rows() as $row) {
            if (!isset($return[$row['user_id']])) {
                $return[$row['user_id']] = [];
            }
            $return[$row['user_id']][$row['g_id']] = new SimpleGradeOverriddenUser($this->core, $row);
        }
        return $return;
    }

    /**
     * "Upserts" a given user's late days allowed effective at a given time.
     *
     * About $csv_options:
     * default behavior is to overwrite all late days for user and timestamp.
     * null value is for updating via form where radio button selection is
     * ignored, so it should do default behavior.  'csv_option_overwrite_all'
     * invokes default behavior for csv upload.  'csv_option_preserve_higher'
     * will preserve existing values when uploaded csv value is lower.
     *
     * @param string  $user_id
     * @param string  $timestamp
     * @param integer $days
     * @param string  $csv_option value determined by selected radio button
     */
    public function updateLateDays($user_id, $timestamp, $days, $csv_option = null) {
        //Update query and values list.
        $query = "
            INSERT INTO late_days (user_id, since_timestamp, allowed_late_days)
            VALUES(?,?,?)
            ON CONFLICT (user_id, since_timestamp) DO UPDATE
            SET allowed_late_days=?
            WHERE late_days.user_id=? AND late_days.since_timestamp=?";
        $vals = [$user_id, $timestamp, $days, $days, $user_id, $timestamp];

        switch ($csv_option) {
            case 'csv_option_preserve_higher':
                //Does NOT overwrite a higher (or same) value of allowed late days.
                $query .= "AND late_days.allowed_late_days<?";
                $vals[] = $days;
                break;
            case 'csv_option_overwrite_all':
            default:
                //Default behavior: overwrite all late days for user and timestamp.
                //No adjustment to SQL query.
        }

        $this->course_db->query($query, $vals);
    }

    /**
     * Delete a given user's allowed late days entry at given effective time
     *
     * @param string $user_id
     * @param string $timestamp
     */
    public function deleteLateDays($user_id, $timestamp) {
        $this->course_db->query(
            "
          DELETE FROM late_days
          WHERE user_id=?
          AND since_timestamp=?",
            [$user_id, $timestamp]
        );
    }

    /**
     * Updates a given user's extensions for a given homework
     *
     * @param string  $user_id
     * @param string  $g_id
     * @param integer $days
     */
    public function updateExtensions($user_id, $g_id, $days) {
        $this->course_db->query(
            "
          UPDATE late_day_exceptions
          SET late_day_exceptions=?
          WHERE user_id=?
            AND g_id=?;",
            [$days, $user_id, $g_id]
        );
        if ($this->course_db->getRowCount() === 0) {
            $this->course_db->query(
                "
            INSERT INTO late_day_exceptions
            (user_id, g_id, late_day_exceptions)
            VALUES(?,?,?)",
                [$user_id, $g_id, $days]
            );
        }
    }

    /**
     * Updates overridden grades for given homework
     *
     * @param string  $user_id
     * @param string  $g_id
     * @param integer $marks
     * @param string  $comment
     */
    public function updateGradeOverride($user_id, $g_id, $marks, $comment) {
        $this->course_db->query(
            "
          UPDATE grade_override
          SET marks=?, comment=?
          WHERE user_id=?
            AND g_id=?;",
            [$marks, $comment, $user_id, $g_id]
        );
        if ($this->course_db->getRowCount() === 0) {
            $this->course_db->query(
                "
            INSERT INTO grade_override
            (user_id, g_id, marks, comment)
            VALUES(?,?,?,?)",
                [$user_id, $g_id, $marks, $comment]
            );
        }
    }

    /**
     * Delete a given overridden grades for specific user for specific gradeable
     *
     * @param string $user_id
     * @param string $g_id
     */
    public function deleteOverriddenGrades($user_id, $g_id) {
        $this->course_db->query(
            "
          DELETE FROM grade_override
          WHERE user_id=?
          AND g_id=?",
            [$user_id, $g_id]
        );
    }

    /**
     * Adds an assignment for someone to grade another person for peer grading
     *
     * @param string $student
     * @param string $grader
     * @param string $gradeable_id
     */
    public function insertPeerGradingAssignment($grader, $student, $gradeable_id) {
        $this->course_db->query("INSERT INTO peer_assign(grader_id, user_id, g_id) VALUES (?,?,?)", [$grader, $student, $gradeable_id]);
    }

    /**
     * Removes a specific grader's student from a given assignment
     *
     * @param string $gradeable_id
     * @param string $grader_id
     */
    public function removePeerAssignment($gradeable_id, $grader_id, $student_id) {
        $this->course_db->query("DELETE FROM peer_assign WHERE g_id = ? AND grader_id = ? AND user_id = ?", [$gradeable_id, $grader_id, $student_id]);
    }

    /**
     * Removes a specific grader and their students from a given assignment
     *
     * @param string $gradeable_id
     * @param string $grader_id
     */
    public function removePeerAssignmentsForGrader($gradeable_id, $grader_id) {
        $this->course_db->query("DELETE FROM peer_assign WHERE g_id = ? AND grader_id = ?", [$gradeable_id, $grader_id]);
    }

    /**
     * Adds an assignment for someone to grade another person for peer grading
     *
     * @param string $grader
     * @param string $student
     * @param string $gradeable_id
     * @param string $feedback
     */
    public function insertPeerGradingFeedback($grader, $student, $gradeable_id, $feedback) {
        $this->course_db->query("SELECT feedback FROM peer_feedback WHERE grader_id = ? AND user_id = ? AND g_id = ?", [$grader, $student, $gradeable_id]);
        if (count($this->course_db->rows()) > 0) {
            $this->course_db->query("UPDATE peer_feedback SET feedback = ? WHERE grader_id = ? AND user_id = ? AND g_id = ?", [$feedback, $grader, $student, $gradeable_id]);
        }
        else {
            $this->course_db->query("INSERT INTO peer_feedback(grader_id, user_id, g_id, feedback) VALUES (?,?,?,?)", [$grader, $student, $gradeable_id, $feedback]);
        }
    }

  /**
   * Bulk Uploads Peer Grading Assignments
   *
   * @param string $values
   */
    public function insertBulkPeerGradingAssignment($values) {
        $this->course_db->query("INSERT INTO peer_assign(grader_id, user_id, g_id) VALUES " . $values);
    }


    /**
     * Removes all peer grading pairs from a given assignment
     *
     * @param string $gradeable_id
     */
    public function clearPeerGradingAssignment($gradeable_id) {
        $this->course_db->query("DELETE FROM peer_assign WHERE g_id = ?", [$gradeable_id]);
    }

    /**
     * Adds an assignment for someone to get all the peer grading pairs for a given gradeable
     *
     * @param string $gradeable_id
     */
    public function getPeerGradingAssignment($gradeable_id) {
        $this->course_db->query("SELECT grader_id, user_id FROM peer_assign WHERE g_id = ? ORDER BY grader_id", [$gradeable_id]);
        $return = [];
        foreach ($this->course_db->rows() as $id) {
            if (!array_key_exists($id['grader_id'], $return)) {
                $return[$id['grader_id']] = [];
            }
            array_push($return[$id['grader_id']], $id['user_id']);
        }
        return $return;
    }

    /**
     * Adds an assignment for someone to get all the peer feedback for a given gradeable
     *
     * @param string $gradeable_id
     */
    public function getAllPeerFeedback($gradeable_id) {
        $this->course_db->query("SELECT grader_id, user_id, feedback FROM peer_feedback WHERE g_id = ? ORDER BY grader_id", [$gradeable_id]);
        $return = [];
        foreach ($this->course_db->rows() as $id) {
            $return[$id['grader_id']][$id['user_id']]['feedback'] = $id['feedback'];
        }
        return $return;
    }

    public function getPeerFeedbackInstance($gradeable_id, $grader_id, $user_id) {
        $this->course_db->query("SELECT feedback FROM peer_feedback WHERE g_id = ? AND grader_id = ? AND user_id = ? ORDER BY grader_id", [$gradeable_id, $grader_id, $user_id]);
        $results = $this->course_db->rows();
        if (count($results) > 0) {
            return $results[0]['feedback'];
        }
        return null;
    }
    /**
     * Get all peers assigned to grade a specific student
     *
     * @param string $gradeable_id
     */
    public function getPeerGradingAssignmentForSubmitter($gradeable_id, $submitter_id) {
        $this->course_db->query("SELECT grader_id FROM peer_assign WHERE g_id = ? AND user_id = ? ORDER BY grader_id", [$gradeable_id, $submitter_id]);
        $return = [];
        foreach ($this->course_db->rows() as $id) {
            $return[] = $id['grader_id'];
        }
        return $return;
    }

    /**
     * Get all assignments a student is assigned to peer grade
     *
     * @param string $grader_id
     */
    public function getPeerGradingAssignmentsForGrader($grader_id) {
        $this->course_db->query("SELECT g_id, user_id FROM peer_assign WHERE grader_id = ? ORDER BY g_id", [$grader_id]);
        $return = [];
        foreach ($this->course_db->rows() as $id) {
            if (!array_key_exists($id['g_id'], $return)) {
                $return[$id['g_id']] = [];
            }
            array_push($return[$id['g_id']], $id['user_id']);
        }
        return $return;
    }

    /**
     * Retrieves all unarchived/archived courses (and details) that are accessible by $user_id
     *
     * If the $archived parameter is false, then we run the check:
     * (u.user_id=? AND c.status=1) checks if a course is active where
     * an active course may be accessed by all users
     *
     * If the parameter is true, then we run the check:
     * (u.user_id=? AND c.status=2 AND u.user_group=1) checks if $user_id is an instructor
     * Instructors may access all of their courses
     * Inactive courses may only be accessed by the instructor
     *
     * @param  string $user_id
     * @param  bool   $archived
     * @return Course[] archived courses (and their details) accessible by $user_id
     */
    public function getCourseForUserId($user_id, bool $archived = false): array {
        if ($archived) {
            $extra = "AND c.status=2 AND u.user_group=1";
        }
        else {
            $extra = "AND c.status=1";
        }

        $query = <<<SQL
SELECT t.name AS term_name, u.semester, u.course, u.user_group
FROM courses_users u
INNER JOIN courses c ON u.course=c.course AND u.semester=c.semester
INNER JOIN terms t ON u.semester=t.term_id
WHERE u.user_id=? ${extra} AND (u.registration_section IS NOT NULL OR u.user_group<>4)
ORDER BY u.user_group ASC, t.start_date DESC, u.course ASC
SQL;
        $this->submitty_db->query($query, [$user_id]);
        $return = [];
        foreach ($this->submitty_db->rows() as $row) {
            $course = new Course($this->core, $row);
            $course->loadDisplayName();
            $return[] = $course;
        }
        return $return;
    }

    public function getCourseStatus($semester, $course) {
        $this->submitty_db->query("SELECT status FROM courses WHERE semester=? AND course=?", [$semester, $course]);
        return $this->submitty_db->rows()[0]['status'];
    }

    public function getPeerAssignment($gradeable_id, $grader) {
        $this->course_db->query("SELECT user_id FROM peer_assign WHERE g_id=? AND grader_id=?", [$gradeable_id, $grader]);
        $return = [];
        foreach ($this->course_db->rows() as $id) {
            $return[] = $id['user_id'];
        }
        return $return;
    }

    public function getNumPeerComponents($g_id) {
        $this->course_db->query("SELECT COUNT(*) as cnt FROM gradeable_component WHERE gc_is_peer='t' and g_id=?", [$g_id]);
        return intval($this->course_db->rows()[0]['cnt']);
    }

    public function getNumGradedPeerComponents($gradeable_id, $grader) {
        if (!is_array($grader)) {
            $params = [$grader];
        }
        else {
            $params = $grader;
        }
        $grader_list = $this->createParamaterList(count($params));
        $params[] = $gradeable_id;
        $this->course_db->query(
            "SELECT COUNT(*) as cnt
FROM gradeable_component_data as gcd
WHERE gcd.gcd_grader_id IN {$grader_list}
AND gc_id IN (
  SELECT gc_id
  FROM gradeable_component
  WHERE gc_is_peer='t' AND g_id=?
)",
            $params
        );

        return intval($this->course_db->rows()[0]['cnt']);
    }

    public function getGradedPeerComponentsByRegistrationSection($gradeable_id, $sections = []) {
        $where = "";
        $params = [];
        if (count($sections) > 0) {
            $where = "WHERE registration_section IN " . $this->createParamaterList(count($sections));
            $params = $sections;
        }
        $params[] = $gradeable_id;
        $this->course_db->query(
            "
        SELECT count(u.*), u.registration_section
        FROM users as u
        INNER JOIN(
            SELECT gd.* FROM gradeable_data as gd
            LEFT JOIN(
                gradeable_component_data as gcd
                LEFT JOIN gradeable_component as gc
                ON gcd.gc_id = gc.gc_id and gc.gc_is_peer = 't'
            ) as gcd ON gcd.gd_id = gd.gd_id
            WHERE gd.g_id = ?
            GROUP BY gd.gd_id
        ) as gd ON gd.gd_user_id = u.user_id
        {$where}
        GROUP BY u.registration_section
        ORDER BY SUBSTRING(u.registration_section, '^[^0-9]*'), COALESCE(SUBSTRING(u.registration_section, '[0-9]+')::INT, -1), SUBSTRING(u.registration_section, '[^0-9]*$')",
            $params
        );

        $return = [];
        foreach ($this->course_db->rows() as $row) {
            $return[$row['registration_section']] = intval($row['count']);
        }
        return $return;
    }

    public function getGradedPeerComponentsByRotatingSection($gradeable_id, $sections = []) {
        $where = "";
        $params = [];
        if (count($sections) > 0) {
            $where = "WHERE rotating_section IN " . $this->createParamaterList(count($sections));
            $params = $sections;
        }
        $params[] = $gradeable_id;
        $this->course_db->query(
            "
        SELECT count(u.*), u.rotating_section
        FROM users as u
        INNER JOIN(
            SELECT gd.* FROM gradeable_data as gd
            LEFT JOIN(
                gradeable_component_data as gcd
                LEFT JOIN gradeable_component as gc
                ON gcd.gc_id = gc.gc_id and gc.gc_is_peer = 't'
            ) as gcd ON gcd.gd_id = gd.gd_id
            WHERE gd.g_id = ?
            GROUP BY gd.gd_id
        ) as gd ON gd.gd_user_id = u.user_id
        {$where}
        GROUP BY u.rotating_section
        ORDER BY u.rotating_section",
            $params
        );

        $return = [];
        foreach ($this->course_db->rows() as $row) {
            $return[$row['rotating_section']] = intval($row['count']);
        }
        return $return;
    }

    public function existsThread($thread_id) {
        $this->course_db->query("SELECT 1 FROM threads where deleted = false AND id = ?", [$thread_id]);
        $result = $this->course_db->rows();
        return count($result) > 0;
    }

    public function existsPost($thread_id, $post_id) {
        $this->course_db->query("SELECT 1 FROM posts where thread_id = ? and id = ? and deleted = false", [$thread_id, $post_id]);
        $result = $this->course_db->rows();
        return count($result) > 0;
    }

    public function existsAnnouncements($show_deleted = false) {
        $query_delete = $show_deleted ? "true" : "deleted = false";
        $this->course_db->query("SELECT MAX(id) FROM threads where {$query_delete} AND  merged_thread_id = -1 AND pinned = true");
        $result = $this->course_db->rows();
        return empty($result[0]["max"]) ? -1 : $result[0]["max"];
    }

    public function viewedThread($user, $thread_id) {
        $this->course_db->query("SELECT * FROM viewed_responses v WHERE thread_id = ? AND user_id = ? AND NOT EXISTS(SELECT thread_id FROM (posts LEFT JOIN forum_posts_history ON posts.id = forum_posts_history.post_id) AS jp WHERE jp.thread_id = ? AND (jp.timestamp > v.timestamp OR (jp.edit_timestamp IS NOT NULL AND jp.edit_timestamp > v.timestamp)))", [$thread_id, $user, $thread_id]);
        return count($this->course_db->rows()) > 0;
    }

    public function getDisplayUserInfoFromUserId($user_id) {
        $this->course_db->query("SELECT user_firstname, user_preferred_firstname, user_lastname, user_preferred_lastname, user_email FROM users WHERE user_id = ?", [$user_id]);
        $name_rows = $this->course_db->rows()[0];
        $ar = [];
        $ar["first_name"] = (empty($name_rows["user_preferred_firstname"])) ? $name_rows["user_firstname"]      : $name_rows["user_preferred_firstname"];
        $ar["last_name"]  = (empty($name_rows["user_preferred_lastname"]))  ? " " . $name_rows["user_lastname"] : " " . $name_rows["user_preferred_lastname"];
        $ar["user_email"] = $name_rows["user_email"];
        return $ar;
    }

    public function filterCategoryDesc($category_desc) {
        return str_replace("|", " ", $category_desc);
    }

    public function addNewCategory($category) {
        //Can't get "RETURNING category_id" syntax to work
        $this->course_db->query("INSERT INTO categories_list (category_desc) VALUES (?) RETURNING category_id", [$this->filterCategoryDesc($category)]);
        $this->course_db->query("SELECT MAX(category_id) as category_id from categories_list");
        return $this->course_db->rows()[0];
    }

    public function deleteCategory($category_id) {
        // TODO, check if no thread is using current category
        $this->course_db->query("SELECT 1 FROM thread_categories WHERE category_id = ?", [$category_id]);
        if (count($this->course_db->rows()) == 0) {
            $this->course_db->query("DELETE FROM categories_list WHERE category_id = ?", [$category_id]);
            return true;
        }
        else {
            return false;
        }
    }

    public function editCategory($category_id, $category_desc, $category_color) {
        $this->course_db->beginTransaction();
        if (!is_null($category_desc)) {
            $this->course_db->query("UPDATE categories_list SET category_desc = ? WHERE category_id = ?", [$category_desc, $category_id]);
        }
        if (!is_null($category_color)) {
            $this->course_db->query("UPDATE categories_list SET color = ? WHERE category_id = ?", [$category_color, $category_id]);
        }
        $this->course_db->commit();
    }

    public function reorderCategories($categories_in_order) {
        $this->course_db->beginTransaction();
        foreach ($categories_in_order as $rank => $id) {
            $this->course_db->query("UPDATE categories_list SET rank = ? WHERE category_id = ?", [$rank, $id]);
        }
        $this->course_db->commit();
    }

    public function getCategories() {
        $this->course_db->query("SELECT * from categories_list ORDER BY rank ASC NULLS LAST, category_id");
        return $this->course_db->rows();
    }

    public function getPostsForThread($current_user, $thread_id, $show_deleted = false, $option = "tree", $filterOnUser = null) {
        $query_delete = $show_deleted ? "true" : "deleted = false";
        $query_filter_on_user = '';
        $param_list = [];
        if (!empty($filterOnUser)) {
            $query_filter_on_user = ' and author_user_id = ? ';
            $param_list[] = $filterOnUser;
        }
        if ($thread_id == -1) {
            $this->course_db->query("SELECT MAX(id) as max from threads WHERE deleted = false and merged_thread_id = -1 GROUP BY pinned ORDER BY pinned DESC");
            $rows = $this->course_db->rows();
            if (!empty($rows)) {
                $thread_id = $rows[0]["max"];
            }
            else {
                // No thread found, hence no posts found
                return [];
            }
        }
        $param_list[] = $thread_id;
        $history_query = "LEFT JOIN forum_posts_history fph ON (fph.post_id is NULL OR (fph.post_id = posts.id and NOT EXISTS (SELECT 1 from forum_posts_history WHERE post_id = fph.post_id and edit_timestamp > fph.edit_timestamp )))";
        if ($option == 'alpha') {
            $this->course_db->query("SELECT posts.*, fph.edit_timestamp, users.user_lastname FROM posts INNER JOIN users ON posts.author_user_id=users.user_id {$history_query} WHERE thread_id=? AND {$query_delete} ORDER BY user_lastname, posts.timestamp, posts.id;", [$thread_id]);
        }
        elseif ($option == 'alpha_by_registration') {
            $order = self::generateOrderByClause(["registration_section", "coalesce(NULLIF(u.user_preferred_lastname, ''), u.user_lastname)"], self::graded_gradeable_key_map_user);
            $this->course_db->query("SELECT posts.*, fph.edit_timestamp, u.user_lastname FROM posts INNER JOIN users u ON posts.author_user_id=u.user_id {$history_query} WHERE thread_id=? AND {$query_delete} {$order};", [$thread_id]);
        }
        elseif ($option == 'alpha_by_rotating') {
            $order = self::generateOrderByClause(["rotating_section", "coalesce(NULLIF(u.user_preferred_lastname, ''), u.user_lastname)"], self::graded_gradeable_key_map_user);
            $this->course_db->query("SELECT posts.*, fph.edit_timestamp, u.user_lastname FROM posts INNER JOIN users u ON posts.author_user_id=u.user_id {$history_query} WHERE thread_id=? AND {$query_delete} {$order};", [$thread_id]);
        }
        elseif ($option == 'reverse-time') {
            $this->course_db->query("SELECT posts.*, fph.edit_timestamp FROM posts {$history_query} WHERE thread_id=? AND {$query_delete} {$query_filter_on_user} ORDER BY timestamp DESC, id ASC", array_reverse($param_list));
        }
        else {
            $this->course_db->query("SELECT posts.*, fph.edit_timestamp FROM posts {$history_query} WHERE thread_id=? AND {$query_delete} {$query_filter_on_user} ORDER BY timestamp, id ASC", array_reverse($param_list));
        }
        return $this->course_db->rows();
    }

    public function getRootPostOfNonMergedThread($thread_id, &$title, &$message) {
        $this->course_db->query("SELECT title FROM threads WHERE id = ? and merged_thread_id = -1 and merged_post_id = -1", [$thread_id]);
        $result_rows = $this->course_db->rows();
        if (count($result_rows) == 0) {
            $message = "Can't find thread";
            return false;
        }
        $title = $result_rows[0]['title'] . "\n";
        $this->course_db->query("SELECT id FROM posts where thread_id = ? and parent_id = -1", [$thread_id]);
        return $this->course_db->rows()[0]['id'];
    }

    public function mergeThread($parent_thread_id, $child_thread_id, &$message, &$child_root_post) {
        try {
            $this->course_db->beginTransaction();
            $parent_thread_title = null;
            $child_thread_title = null;
            if (!($parent_root_post = $this->getRootPostOfNonMergedThread($parent_thread_id, $parent_thread_title, $message))) {
                $this->course_db->rollback();
                return false;
            }
            if (!($child_root_post = $this->getRootPostOfNonMergedThread($child_thread_id, $child_thread_title, $message))) {
                $this->course_db->rollback();
                return false;
            }

            $child_thread_title = "Merged Thread Title: " . $child_thread_title . "\n";

            if ($child_root_post <= $parent_root_post) {
                $message = "Child thread must be newer than parent thread";
                $this->course_db->rollback();
                return false;
            }

            $children = [$child_root_post];
            $this->findChildren($child_root_post, $child_thread_id, $children);

            // $merged_post_id is PK of linking node and $merged_thread_id is immediate parent thread_id
            $this->course_db->query("UPDATE threads SET merged_thread_id = ?, merged_post_id = ? WHERE id = ?", [$parent_thread_id, $child_root_post, $child_thread_id]);
            foreach ($children as $post_id) {
                $this->course_db->query("UPDATE posts SET thread_id = ? WHERE id = ?", [$parent_thread_id,$post_id]);
            }
            $this->course_db->query("UPDATE posts SET parent_id = ?, content = ? || content WHERE id = ?", [$parent_root_post, $child_thread_title, $child_root_post]);

            $this->course_db->commit();
            return true;
        }
        catch (DatabaseException $dbException) {
             $this->course_db->rollback();
        }
        return false;
    }

    public function getAnonId($user_id) {
        $params = (is_array($user_id)) ? $user_id : [$user_id];

        $question_marks = $this->createParamaterList(count($params));
        $this->course_db->query("SELECT user_id, anon_id FROM users WHERE user_id IN {$question_marks}", $params);
        $return = [];
        foreach ($this->course_db->rows() as $id_map) {
            $return[$id_map['user_id']] = $id_map['anon_id'];
        }
        return $return;
    }

    public function getTeamAnonId($team_id) {
        $params = (is_array($team_id)) ? $team_id : [$team_id];

        $question_marks = $this->createParamaterList(count($params));
        $this->course_db->query("SELECT team_id, anon_id FROM gradeable_teams WHERE team_id IN {$question_marks}", $params);
        $return = [];
        foreach ($this->course_db->rows() as $id_map) {
            $return[$id_map['team_id']] = $id_map['anon_id'];
        }
        return $return;
    }

    public function getUserFromAnon($anon_id) {
        $params = is_array($anon_id) ? $anon_id : [$anon_id];

        $question_marks = $this->createParamaterList(count($params));
        $this->course_db->query("SELECT anon_id, user_id FROM users WHERE anon_id IN {$question_marks}", $params);
        $return = [];
        foreach ($this->course_db->rows() as $id_map) {
            $return[$id_map['anon_id']] = $id_map['user_id'];
        }
        return $return;
    }

    public function getTeamIdFromAnonId($anon_id) {
        $params = is_array($anon_id) ? $anon_id : [$anon_id];

        $question_marks = $this->createParamaterList(count($params));
        $this->course_db->query("SELECT anon_id, team_id FROM gradeable_teams WHERE anon_id IN {$question_marks}", $params);
        $return = [];
        foreach ($this->course_db->rows() as $id_map) {
            $return[$id_map['anon_id']] = $id_map['team_id'];
        }
        return $return;
    }

    public function getAllAnonIds() {
        $this->course_db->query("SELECT anon_id FROM users");
        return $this->course_db->rows();
    }

    public function getSubmitterIdFromAnonId(string $anon_id) {
        return $this->getUserFromAnon($anon_id)[$anon_id] ??
            $this->getTeamIdFromAnonId($anon_id)[$anon_id] ??
                null;
    }

    // NOTIFICATION/EMAIL QUERIES

    /**
     * get all users' ids
     *
     * @Param string $current_user_id
     */
    public function getAllUsersIds() {
        $query = "SELECT user_id FROM users";
        $this->course_db->query($query);
        return $this->rowsToArray($this->course_db->rows());
    }

    /**
     * Get all users with a preference
     *
     * @param  string $column
     * @return array
     */
    public function getAllUsersWithPreference(string $column) {
        $preferences = [
            'merge_threads',
            'all_new_threads',
            'all_new_posts',
            'all_modifications_forum',
            'reply_in_post_thread',
            'team_invite',
            'team_joined_email',
            'team_member_submission',
            'self_notification',
            'merge_threads_email',
            'all_new_threads_email',
            'all_new_posts_email',
            'all_modifications_forum_email',
            'reply_in_post_thread_email',
            'team_invite_email',
            'team_joined_email',
            'team_member_submission_email',
            'self_notification_email',
        ];
        $query = "SELECT user_id FROM notification_settings WHERE {$column} = 'true'";
        $this->course_db->query($query);
        if (!in_array($column, $preferences)) {
            throw new DatabaseException("Given column, {$column}, is not a valid column", $query);
        }
        return $this->rowsToArray($this->course_db->rows());
    }

    /**
     * Gets the user's row in the notification settings table
     *
     * @param string[] $user_ids
     * @return array
     */
    public function getUsersNotificationSettings(array $user_ids) {
        $params = $user_ids;
        $user_id_query = $this->createParamaterList(count($user_ids));
        $query = "SELECT * FROM notification_settings WHERE user_id in " . $user_id_query;
        $this->course_db->query($query, $params);
        return $this->course_db->rows();
    }

    /**
     * Gets All Parent Authors who this user responded to
     *
     * @param string $post_author_id current_user_id
     * @param string $post_id        the parent post id
     */
    public function getAllParentAuthors(string $post_author_id, string $post_id) {
        $params = [$post_id];
        $query = "SELECT * FROM
                  (WITH RECURSIVE parents AS (
                  SELECT
                    author_user_id, parent_id, id FROM  posts
                  WHERE id = ?
                  UNION SELECT
                    p.author_user_id, p.parent_id, p.id
                  FROM
                    posts p
                   INNER JOIN parents pa ON pa.parent_id = p.id
                  ) SELECT DISTINCT
                    author_user_id AS user_id
                  FROM
                    parents) AS parents;";
        $this->course_db->query($query, $params);
        return $this->rowsToArray($this->course_db->rows());
    }

    /**
     * returns all authors who want to be notified if a post has been made in a thread they have posted in
     *
     * @param  int $thread_id
     * @param  string $column    ("reply_in_thread" or "reply_in_thread_email")
     * @return array
     */
    public function getAllThreadAuthors($thread_id, $column) {
        $params = [$thread_id];
        $query = "SELECT author_user_id AS user_id FROM posts WHERE thread_id = ? AND
                  EXISTS (
                  SELECT user_id FROM notification_settings WHERE
                  user_id = author_user_id AND {$column} = 'true');";
        if ($column != 'reply_in_post_thread' && $column != 'reply_in_post_thread_email') {
            throw new DatabaseException("Given column, {$column}, is not a valid column", $query, $params);
        }
        $this->course_db->query($query, $params);
        return $this->rowsToArray($this->course_db->rows());
    }

    /*
     * helper function to convert rows array to one dimensional array of user ids
     *
     */
    protected function rowsToArray($rows) {
        $result = [];
        foreach ($rows as $row) {
            foreach ($row as $key => $value) {
                $result[] = $value;
            }
        }
        return $result;
    }

    /**
     * Sends notifications to all recipients
     *
     * @param array $flattened_notifications
     * @param int   $notification_count
     */
    public function insertNotifications(array $flattened_notifications, int $notification_count) {
        // PDO Placeholders
        $row_string = "(?, ?, ?, current_timestamp, ?, ?)";
        $value_param_string = implode(', ', array_fill(0, $notification_count, $row_string));
        $this->course_db->query(
            "
            INSERT INTO notifications(component, metadata, content, created_at, from_user_id, to_user_id)
            VALUES " . $value_param_string,
            $flattened_notifications
        );
    }

    /**
     * Queues emails for all given recipients to be sent by email job
     *
     * @param array $flattened_emails array of params
     * @param int   $email_count
     */
    public function insertEmails(array $flattened_emails, int $email_count) {
        // PDO Placeholders
        $row_string = "(?, ?, current_timestamp, ?)";
        $value_param_string = implode(', ', array_fill(0, $email_count, $row_string));
        $this->submitty_db->query(
            "
            INSERT INTO emails(subject, body, created, user_id)
            VALUES " . $value_param_string,
            $flattened_emails
        );
    }

    /**
     * Returns notifications for a user
     *
     * @param  string $user_id
     * @param  bool   $show_all
     * @return Notification[]
     */
    public function getUserNotifications($user_id, $show_all) {
        if ($show_all) {
            $seen_status_query = "true";
        }
        else {
            $seen_status_query = "seen_at is NULL";
        }
        $this->course_db->query(
            "SELECT id, component, metadata, content,
                (case when seen_at is NULL then false else true end) as seen,
                (extract(epoch from current_timestamp) - extract(epoch from created_at)) as elapsed_time, created_at
                FROM notifications WHERE to_user_id = ? and {$seen_status_query} ORDER BY created_at DESC",
            [$user_id]
        );
        $rows = $this->course_db->rows();
        $results = [];
        foreach ($rows as $row) {
            $results[] = Notification::createViewOnlyNotification(
                $this->core,
                [
                    'id' => $row['id'],
                    'component' => $row['component'],
                    'metadata' => $row['metadata'],
                    'content' => $row['content'],
                    'seen' => $row['seen'],
                    'elapsed_time' => $row['elapsed_time'],
                    'created_at' => $row['created_at']
                ]
            );
        }
        return $results;
    }

    public function getNotificationInfoById($user_id, $notification_id) {
        $this->course_db->query("SELECT metadata FROM notifications WHERE to_user_id = ? and id = ?", [$user_id, $notification_id]);
        return $this->course_db->row();
    }

    public function getUnreadNotificationsCount($user_id, $component) {
        $parameters = [$user_id];
        if (is_null($component)) {
            $component_query = "true";
        }
        else {
            $component_query = "component = ?";
            $parameters[] = $component;
        }
        $this->course_db->query("SELECT count(*) FROM notifications WHERE to_user_id = ? and seen_at is NULL and {$component_query}", $parameters);
        return $this->course_db->row()['count'];
    }

    /**
     * Marks $user_id notifications as seen
     *
     * @param string $user_id
     * @param int    $notification_id if $notification_id != -1 then marks corresponding as seen else mark all notifications as seen
     */
    public function markNotificationAsSeen($user_id, $notification_id, $thread_id = -1) {
        $parameters = [];
        $parameters[] = $user_id;
        if ($thread_id != -1) {
            $id_query = "metadata::json->>'thread_id' = ?";
            $parameters[] = $thread_id;
        }
        elseif ($notification_id == -1) {
            $id_query = "true";
        }
        else {
            $id_query = "id = ?";
            $parameters[] = $notification_id;
        }
        $this->course_db->query(
            "UPDATE notifications SET seen_at = current_timestamp
                WHERE to_user_id = ? and seen_at is NULL and {$id_query}",
            $parameters
        );
    }

    /**
     * Determines if a course is 'active' or if it was dropped.
     *
     * This is used to filter out courses displayed on the home screen, for when
     * a student has dropped a course.  SQL query checks for user_group=4 so
     * that only students are considered.  Returns false when course is dropped.
     * Returns true when course is still active, or user is not a student.
     *
     * @param  string $user_id
     * @param  string $course
     * @param  string $semester
     * @return boolean
     */
    public function checkStudentActiveInCourse($user_id, $course, $semester) {
        $this->submitty_db->query(
            "
            SELECT
                CASE WHEN registration_section IS NULL AND user_group=4 THEN FALSE
                ELSE TRUE
                END
            AS active
            FROM courses_users WHERE user_id=? AND course=? AND semester=?",
            [$user_id, $course, $semester]
        );
        return $this->submitty_db->row()['active'];
    }

    public function checkIsInstructorInCourse($user_id, $course, $semester) {
        $this->submitty_db->query(
            "
            SELECT
                CASE WHEN user_group=1 THEN TRUE
                ELSE FALSE
                END
            AS is_instructor
            FROM courses_users WHERE user_id=? AND course=? AND semester=?",
            [$user_id, $course, $semester]
        );
        return count($this->submitty_db->rows()) >= 1 &&
            $this->submitty_db->row()['is_instructor'];
    }

    public function getRegradeRequestStatus($user_id, $gradeable_id) {
        $this->course_db->query("SELECT * FROM regrade_requests WHERE user_id = ? AND g_id = ? ", [$user_id, $gradeable_id]);
        return ($this->course_db->getRowCount() > 0) ? $this->course_db->row()['status'] : 0;
    }


    /**
     * insert a new grade inquiry for a submitter
     * @return string the id of the first new post inserted of the new grade inquiry
     */
    public function insertNewRegradeRequest(GradedGradeable $graded_gradeable, User $sender, string $initial_message, $gc_id): string {
        $params = [$graded_gradeable->getGradeableId(), $graded_gradeable->getSubmitter()->getId(), RegradeRequest::STATUS_ACTIVE, $gc_id];
        $submitter_col = $graded_gradeable->getSubmitter()->isTeam() ? 'team_id' : 'user_id';
        try {
            $this->course_db->query("INSERT INTO regrade_requests(g_id, timestamp, $submitter_col, status, gc_id) VALUES (?, current_timestamp, ?, ?, ?)", $params);
            $regrade_id = $this->course_db->getLastInsertId();
            return $this->insertNewRegradePost($regrade_id, $sender->getId(), $initial_message, $gc_id);
        }
        catch (DatabaseException $dbException) {
            if ($this->course_db->inTransaction()) {
                $this->course_db->rollback();
            }
            throw $dbException;
        }
    }

    public function getNumberGradeInquiries($gradeable_id, $is_grade_inquiry_per_component_allowed = true) {
        $grade_inquiry_all_only_query = !$is_grade_inquiry_per_component_allowed ? ' AND gc_id IS NULL' : '';
        $this->course_db->query("SELECT COUNT(*) AS cnt FROM regrade_requests WHERE g_id = ? AND status = -1" . $grade_inquiry_all_only_query, [$gradeable_id]);
        return ($this->course_db->row()['cnt']);
    }

    public function getRegradeDiscussions(array $grade_inquiries) {
        if (count($grade_inquiries) == 0) {
            return [];
        }
        $grade_inquiry_ids = $this->createParamaterList(count($grade_inquiries));
        $params = array_map(
            function ($grade_inquiry) {
                return $grade_inquiry->getId();
            },
            $grade_inquiries
        );
        $this->course_db->query("SELECT * FROM regrade_discussion WHERE regrade_id IN $grade_inquiry_ids AND deleted=false ORDER BY timestamp ASC ", $params);
        $result = [];
        foreach ($params as $id) {
            $result[$id] = array_filter(
                $this->course_db->rows(),
                function ($v) use ($id) {
                    return $v['regrade_id'] == $id;
                }
            );
        }
        return $result;
    }

    public function insertNewRegradePost($regrade_id, $user_id, $content, $gc_id) {
        $params = [$regrade_id, $user_id, $content, $gc_id];
        $this->course_db->query("INSERT INTO regrade_discussion(regrade_id, timestamp, user_id, content, gc_id) VALUES (?, current_timestamp, ?, ?, ?)", $params);
        return $this->course_db->getLastInsertId();
    }

    public function getRegradePost($post_id) {
        $this->course_db->query(
            "SELECT * FROM regrade_discussion WHERE id = ?",
            [$post_id]
        );
        return $this->course_db->row();
    }

    public function saveRegradeRequest(RegradeRequest $regrade_request) {
        $this->course_db->query("UPDATE regrade_requests SET timestamp = current_timestamp, status = ? WHERE id = ?", [$regrade_request->getStatus(), $regrade_request->getId()]);
    }

    public function deleteRegradeRequest(RegradeRequest $regrade_request) {
        $regrade_id = $regrade_request->getId();
        $this->course_db->query("DELETE FROM regrade_discussion WHERE regrade_id = ?", $regrade_id);
        $this->course_db->query("DELETE FROM regrade_requests WHERE id = ?", $regrade_id);
    }

    public function deleteGradeable($g_id) {
        $this->course_db->query("DELETE FROM gradeable WHERE g_id=?", [$g_id]);
    }

    /**
     * Gets a single Gradeable instance by id
     *
     * @param  string $id The gradeable's id
     * @return \app\models\gradeable\Gradeable
     * @throws \InvalidArgumentException If any Gradeable or Component fails to construct
     * @throws ValidationException If any Gradeable or Component fails to construct
     */
    public function getGradeableConfig($id) {
        foreach ($this->getGradeableConfigs([$id]) as $gradeable) {
            return $gradeable;
        }
        throw new \InvalidArgumentException('Gradeable does not exist!');
    }

    /**
     * Gets all Gradeable instances for the given ids (or all if id is null)
     *
     * @param  string[]|null        $ids       ids of the gradeables to retrieve
     * @param  string[]|string|null $sort_keys An ordered list of keys to sort by (i.e. `id` or `grade_start_date DESC`)
     * @return \Iterator<Gradeable>  Iterates across array of Gradeables retrieved
     * @throws \InvalidArgumentException If any Gradeable or Component fails to construct
     * @throws ValidationException If any Gradeable or Component fails to construct
     */
    public function getGradeableConfigs($ids, $sort_keys = ['id']) {
        if ($ids === []) {
            return new \EmptyIterator();
        }
        if ($ids === null) {
            $ids = [];
        }

        // Generate the selector statement
        $selector = '';
        if (count($ids) > 0) {
            $place_holders = implode(',', array_fill(0, count($ids), '?'));
            $selector = "WHERE g.g_id IN ($place_holders)";
        }

        // Generate the ORDER BY clause
        $order = self::generateOrderByClause($sort_keys, []);

        $query = "
            SELECT
              g.g_id AS id,
              g_title AS title,
              g_instructions_url AS instructions_url,
              g_overall_ta_instructions AS ta_instructions,
              g_gradeable_type AS type,
              g_grader_assignment_method AS grader_assignment_method,
              g_ta_view_start_date AS ta_view_start_date,
              g_grade_start_date AS grade_start_date,
              g_grade_due_date AS grade_due_date,
              g_grade_released_date AS grade_released_date,
              g_min_grading_group AS min_grading_group,
              g_syllabus_bucket AS syllabus_bucket,
              g_allowed_minutes AS allowed_minutes,
              eg.*,
              gc.*,
              (SELECT COUNT(*) AS cnt FROM regrade_requests WHERE g_id=g.g_id AND status = -1) AS active_regrade_request_count
            FROM gradeable g
              LEFT JOIN (
                SELECT
                  g_id AS eg_g_id,
                  eg_config_path AS autograding_config_path,
                  eg_is_repository AS vcs,
                  eg_subdirectory AS vcs_subdirectory,
                  eg_vcs_host_type AS vcs_host_type,
                  eg_team_assignment AS team_assignment,
                  eg_max_team_size AS team_size_max,
                  eg_team_lock_date AS team_lock_date,
                  eg_grade_inquiry_start_date AS grade_inquiry_start_date,
                  eg_grade_inquiry_due_date AS grade_inquiry_due_date,
                  eg_regrade_allowed AS regrade_allowed,
                  eg_grade_inquiry_per_component_allowed AS grade_inquiry_per_component_allowed,
                  eg_thread_ids AS discussion_thread_ids,
                  eg_has_discussion AS discussion_based,
                  eg_use_ta_grading AS ta_grading,
                  eg_scanned_exam AS scanned_exam,
                  eg_student_view AS student_view,
                  eg_student_view_after_grades as student_view_after_grades,
                  eg_student_submit AS student_submit,
                  eg_limited_access_blind AS limited_access_blind,
                  eg_peer_blind AS peer_blind,
                  eg_submission_open_date AS submission_open_date,
                  eg_submission_due_date AS submission_due_date,
                  eg_has_due_date AS has_due_date,
                  eg_late_days AS late_days,
                  eg_allow_late_submission AS late_submission_allowed,
                  eg_precision AS precision,
                  eg_hidden_files as hidden_files
                FROM electronic_gradeable
              ) AS eg ON g.g_id=eg.eg_g_id
              LEFT JOIN (
                SELECT
                  g_id AS gc_g_id,
                  json_agg(gc.gc_id) AS array_id,
                  json_agg(gc_title) AS array_title,
                  json_agg(gc_ta_comment) AS array_ta_comment,
                  json_agg(gc_student_comment) AS array_student_comment,
                  json_agg(gc_lower_clamp) AS array_lower_clamp,
                  json_agg(gc_default) AS array_default,
                  json_agg(gc_max_value) AS array_max_value,
                  json_agg(gc_upper_clamp) AS array_upper_clamp,
                  json_agg(gc_is_text) AS array_text,
                  json_agg(gc_is_peer) AS array_peer,
                  json_agg(gc_order) AS array_order,
                  json_agg(gc_page) AS array_page,
                  json_agg(gc_is_itempool_linked) AS array_is_itempool_linked,
                  json_agg(gc_itempool) AS array_itempool,
                    json_agg(EXISTS(
                      SELECT gc_id
                      FROM gradeable_component_data
                      WHERE gc_id=gc.gc_id)) AS array_any_grades,
                  json_agg(gcm.array_id) AS array_mark_id,
                  json_agg(gcm.array_points) AS array_mark_points,
                  json_agg(gcm.array_title) AS array_mark_title,
                  json_agg(gcm.array_publish) AS array_mark_publish,
                  json_agg(gcm.array_order) AS array_mark_order,
                  json_agg(gcm.array_any_receivers) AS array_mark_any_receivers
                FROM gradeable_component gc
                LEFT JOIN (
                  SELECT
                    gc_id AS gcm_gc_id,
                    json_agg(gcm_id) AS array_id,
                    json_agg(gcm_points) AS array_points,
                    json_agg(gcm_note) AS array_title,
                    json_agg(gcm_publish) AS array_publish,
                    json_agg(gcm_order) AS array_order,
                    json_agg(EXISTS(
                      SELECT gcm_id
                      FROM gradeable_component_mark_data
                      WHERE gcm_id=in_gcm.gcm_id)) AS array_any_receivers
                    FROM gradeable_component_mark AS in_gcm
                  GROUP BY gcm_gc_id
                ) AS gcm ON gcm.gcm_gc_id=gc.gc_id
                GROUP BY g_id
              ) AS gc ON gc.gc_g_id=g.g_id
             $selector
             $order";

        $gradeable_constructor = function ($row) {
            if (!isset($row['eg_g_id']) && $row['type'] === GradeableType::ELECTRONIC_FILE) {
                throw new DatabaseException("Electronic gradeable didn't have an entry in the electronic_gradeable table!");
            }

            // Finally, create the gradeable
            $gradeable = new \app\models\gradeable\Gradeable($this->core, $row);
            $gradeable->setAllowedMinutesOverrides($this->getGradeableMinutesOverride($gradeable->getId()));

            // Construct the components
            $component_properties = [
                'id',
                'title',
                'ta_comment',
                'student_comment',
                'lower_clamp',
                'default',
                'max_value',
                'upper_clamp',
                'text',
                'peer',
                'order',
                'page',
                'is_itempool_linked',
                'itempool',
                'any_grades'
            ];
            $mark_properties = [
                'id',
                'points',
                'title',
                'publish',
                'order',
                'any_receivers'
            ];
            $component_mark_properties = array_map(
                function ($value) {
                    return 'mark_' . $value;
                },
                $mark_properties
            );

            // Unpack the component data
            $unpacked_component_data = [];
            foreach (array_merge($component_properties, $component_mark_properties) as $property) {
                $unpacked_component_data[$property] = json_decode($row['array_' . $property]) ?? [];
            }

            // Create the components
            $components = [];
            for ($i = 0; $i < count($unpacked_component_data['id']); ++$i) {
                // Transpose a single component at a time
                $component_data = [];
                foreach ($component_properties as $property) {
                    $component_data[$property] = $unpacked_component_data[$property][$i];
                }

                // Create the component instance
                $component = new Component($this->core, $gradeable, $component_data);

                // Unpack the mark data
                if ($gradeable->getType() === GradeableType::ELECTRONIC_FILE) {
                    $unpacked_mark_data = [];
                    foreach ($mark_properties as $property) {
                        $unpacked_mark_data[$property] = $unpacked_component_data['mark_' . $property][$i];
                    }

                    // If there are no marks, there will be a single 'null' element in the unpacked arrays
                    if ($unpacked_mark_data['id'][0] !== null) {
                        // Create the marks
                        $marks = [];
                        for ($j = 0; $j < count($unpacked_mark_data['id']); ++$j) {
                            // Transpose a single mark at a time
                            $mark_data = [];
                            foreach ($mark_properties as $property) {
                                $mark_data[$property] = $unpacked_mark_data[$property][$j];
                            }

                            // Create the mark instance
                            $marks[] = new Mark($this->core, $component, $mark_data);
                        }
                        $component->setMarksFromDatabase($marks);
                    }
                }

                $components[] = $component;
            }

            // Set the components
            $gradeable->setComponentsFromDatabase($components);

            return $gradeable;
        };

        return $this->course_db->queryIterator(
            $query,
            $ids,
            $gradeable_constructor
        );
    }

    /**
     * Gets whether a gradeable has any manual grades yet
     *
     * @param  string $g_id id of the gradeable
     * @return bool True if the gradeable has manual grades
     */
    public function getGradeableHasGrades($g_id) {
        $this->course_db->query('SELECT EXISTS (SELECT 1 FROM gradeable_data WHERE g_id=?)', [$g_id]);
        return $this->course_db->row()['exists'];
    }

    /**
     * Returns array of User objects for users with given User IDs
     *
     * @param  string[] $user_ids
     * @return User[] The user objects, indexed by user id
     */
    public function getUsersById(array $user_ids) {
        if (count($user_ids) === 0) {
            return [];
        }

        // Generate placeholders for each team id
        $place_holders = implode(',', array_fill(0, count($user_ids), '?'));
        $query = "
            SELECT u.*, sr.grading_registration_sections
            FROM users u
            LEFT JOIN (
                SELECT array_agg(sections_registration_id) as grading_registration_sections, user_id
                FROM grading_registration
                GROUP BY user_id
            ) as sr ON u.user_id=sr.user_id
            WHERE u.user_id IN ($place_holders)";
        $this->course_db->query($query, array_values($user_ids));

        $users = [];
        foreach ($this->course_db->rows() as $user) {
            if (isset($user['grading_registration_sections'])) {
                $user['grading_registration_sections'] = $this->course_db->fromDatabaseToPHPArray($user['grading_registration_sections']);
            }
            $user = new User($this->core, $user);
            $users[$user->getId()] = $user;
        }

        return $users;
    }

    public function getUsersOrTeamsById(array $ids) {
        $users = $this->getUsersById($ids);
        if (empty($users)) {
            return $this->getTeamsById($ids);
        }
        return $users;
    }

    /**
     * Return array of Team objects for teams with given Team IDs
     *
     * @param  string[] $team_ids
     * @return Team[] The team objects, indexed by team id
     */
    public function getTeamsById(array $team_ids) {
        if (count($team_ids) === 0) {
            return [];
        }

        // Generate placeholders for each team id
        $place_holders = implode(',', array_fill(0, count($team_ids), '?'));
        $query = "
            SELECT gt.team_id, gt.registration_section, gt.rotating_section, json_agg(u) AS users
            FROM gradeable_teams gt
              JOIN
                (SELECT t.team_id, t.state, u.*
                 FROM teams t
                   JOIN users u ON t.user_id = u.user_id
                ) AS u ON gt.team_id = u.team_id
            WHERE gt.team_id IN ($place_holders)
            GROUP BY gt.team_id";

        $this->course_db->query($query, array_values($team_ids));

        $teams = [];
        foreach ($this->course_db->rows() as $row) {
            // Get the user data for the team
            $row['users'] = json_decode($row['users'], true);

            // Create the team with the query results and users array
            $team = new Team($this->core, $row);
            $teams[$team->getId()] = $team;
        }

        return $teams;
    }

    /**
     * Gets a user or team submitter by id
     *
     * @param  string $id User or team id
     * @return Submitter|null
     */
    public function getSubmitterById(string $id) {
        $user = $this->core->getQueries()->getUserById($id);
        if ($user !== null) {
            return new Submitter($this->core, $user);
        }
        $team = $this->core->getQueries()->getTeamById($id);
        if ($team !== null) {
            return new Submitter($this->core, $team);
        }
        //TODO: Do we have other types of submitters?
        return null;
    }

    /**
     * Gets user or team submitters by id
     *
     * @param  string[] $ids User or team ids
     * @return Submitter[]
     */
    public function getSubmittersById(array $ids) {
        //Get Submitter for each id in ids
        return array_map(
            function ($id) {
                return $this->getSubmitterById($id);
            },
            $ids
        );
    }

    /**
     * Gets a single GradedGradeable associated with the provided gradeable and
     *  user/team.  Note: The user's team for this gradeable will be retrived if provided
     *
     * @param  \app\models\gradeable\Gradeable $gradeable
     * @param  string|null                     $user      The id of the user to get data for
     * @param  string|null                     $team      The id of the team to get data for
     * @return GradedGradeable|null The GradedGradeable or null if none found
     * @throws \InvalidArgumentException If any GradedGradeable or GradedComponent fails to construct
     */
    public function getGradedGradeable(\app\models\gradeable\Gradeable $gradeable, $user, $team = null) {
        foreach ($this->getGradedGradeables([$gradeable], $user, $team) as $gg) {
            return $gg;
        }
        return null;
    }

    /**
     * Gets a single GradedGradeable associated with the provided gradeable and
     *  submitter.  Note: The user's team for this gradeable will be retrived if provided
     *
     * @param  Gradeable $gradeable
     * @param  Submitter                  $submitter The submitter to get data for
     * @return GradedGradeable|null The GradedGradeable or null if none found
     * @throws \InvalidArgumentException If any GradedGradeable or GradedComponent fails to construct
     */
    public function getGradedGradeableForSubmitter(\app\models\gradeable\Gradeable $gradeable, Submitter $submitter) {
        //Either user or team is set, the other should be null
        $user_id = $submitter->getUser() ? $submitter->getUser()->getId() : null;
        $team_id = $submitter->getTeam() ? $submitter->getTeam()->getId() : null;
        return $this->getGradedGradeable($gradeable, $user_id, $team_id);
    }

    /**
     * Gets all GradedGradeable's associated with each Gradeable.  If
     *  both $users and $teams are null, then everyone will be retrieved.
     *  Note: The users' teams will be included in the search
     *
     * @param  \app\models\gradeable\Gradeable[] $gradeables The gradeable(s) to retrieve data for
     * @param  string[]|string|null              $users     The id(s) of the user(s) to get data for
     * @param  string[]|string|null              $teams     The id(s) of the team(s) to get data for
     * @param  string[]|string|null              $sort_keys An ordered list of keys to sort by (i.e. `user_id` or `g_id DESC`)
     * @return \Iterator Iterator to access each GradeableData
     * @throws \InvalidArgumentException If any GradedGradeable or GradedComponent fails to construct
     */
    public function getGradedGradeables(array $gradeables, $users = null, $teams = null, $sort_keys = null) {
        $non_team_gradeables = [];
        $team_gradeables = [];
        foreach ($gradeables as $gradeable) {
            if ($gradeable->isTeamAssignment()) {
                $team_gradeables[] = $gradeable;
            }
            else {
                $non_team_gradeables[] = $gradeable;
            }
        }

        return new CascadingIterator(
            $this->getGradedGradeablesUserOrTeam($non_team_gradeables, $users, $teams, $sort_keys, false),
            $this->getGradedGradeablesUserOrTeam($team_gradeables, $users, $teams, $sort_keys, true)
        );
    }

    /**
     * Creates a new Mark in the database
     *
     * @param Mark $mark         The mark to insert
     * @param int  $component_id The Id of the component this mark belongs to
     */
    private function createMark(Mark $mark, $component_id) {
        $params = [
            $component_id,
            $mark->getPoints(),
            $mark->getTitle(),
            $mark->getOrder(),
            $mark->isPublish()
        ];
        $this->course_db->query(
            "
            INSERT INTO gradeable_component_mark (
              gc_id,
              gcm_points,
              gcm_note,
              gcm_order,
              gcm_publish)
            VALUES (?, ?, ?, ?, ?)",
            $params
        );

        // Setup the mark with its new id
        $mark->setIdFromDatabase($this->course_db->getLastInsertId());
    }

    /**
     * Updates a mark in the database
     *
     * @param Mark $mark The mark to update
     */
    private function updateMark(Mark $mark) {
        $params = [
            $mark->getComponent()->getId(),
            $mark->getPoints(),
            $mark->getTitle(),
            $mark->getOrder(),
            $mark->isPublish(),
            $mark->getId()
        ];
        $this->course_db->query(
            "
            UPDATE gradeable_component_mark SET
              gc_id=?,
              gcm_points=?,
              gcm_note=?,
              gcm_order=?,
              gcm_publish=?
            WHERE gcm_id=?",
            $params
        );
    }

    /**
     * Deletes an array of marks from the database and any
     *  data associated with them
     *
     * @param Mark[] $marks An array of marks to delete
     */
    private function deleteMarks(array $marks) {
        if (count($marks) === 0) {
            return;
        }
        // We only need the ids
        $mark_ids = array_values(
            array_map(
                function (Mark $mark) {
                    return $mark->getId();
                },
                $marks
            )
        );
        $place_holders = $this->createParamaterList(count($marks));

        $this->course_db->query("DELETE FROM gradeable_component_mark_data WHERE gcm_id IN {$place_holders}", $mark_ids);
        $this->course_db->query("DELETE FROM gradeable_component_mark WHERE gcm_id IN {$place_holders}", $mark_ids);
    }

    /**
     * Creates a new Component in the database
     *
     * @param Component $component The component to insert
     */
    private function createComponent(Component $component) {
        $params = [
            $component->getGradeable()->getId(),
            $component->getTitle(),
            $component->getTaComment(),
            $component->getStudentComment(),
            $component->getLowerClamp(),
            $component->getDefault(),
            $component->getMaxValue(),
            $component->getUpperClamp(),
            $component->isText(),
            $component->getOrder(),
            $component->isPeer(),
            $component->getPage(),
            $component->getIsItempoolLinked(),
            $component->getItempool()
        ];
        $this->course_db->query(
            "
            INSERT INTO gradeable_component(
              g_id,
              gc_title,
              gc_ta_comment,
              gc_student_comment,
              gc_lower_clamp,
              gc_default,
              gc_max_value,
              gc_upper_clamp,
              gc_is_text,
              gc_order,
              gc_is_peer,
              gc_page,
              gc_is_itempool_linked,
              gc_itempool)
            VALUES(?, ?, ?, ?, ?, ?, ?, ?, ?, ?, ?, ?, ?, ?)",
            $params
        );

        // Setup the component with its new id
        $component->setIdFromDatabase($this->course_db->getLastInsertId());
    }

    /**
     * Iterates through each mark in a component and updates/creates/deletes
     *  it in the database as necessary.  Note: the component must
     *  already exist in the database to add new marks
     *
     * @param Component $component
     */
    private function updateComponentMarks(Component $component) {

        // sort marks by order
        $marks = $component->getMarks();
        usort(
            $marks,
            function (Mark $a, Mark $b) {
                return $a->getOrder() - $b->getOrder();
            }
        );

        $order = 0;
        foreach ($marks as $mark) {
            // rectify mark order
            if ($mark->getOrder() !== $order) {
                $mark->setOrder($order);
            }
            ++$order;

            // New mark, so add it
            if ($mark->getId() < 1) {
                $this->createMark($mark, $component->getId());
            }
            if ($mark->isModified()) {
                $this->updateMark($mark);
            }
        }

        // Delete any marks not being updated
        $this->deleteMarks($component->getDeletedMarks());
    }

    /**
     * Updates a Component in the database
     *
     * @param Component $component The component to update
     */
    private function updateComponent(Component $component) {
        if ($component->isModified()) {
            $params = [
                $component->getTitle(),
                $component->getTaComment(),
                $component->getStudentComment(),
                $component->getLowerClamp(),
                $component->getDefault(),
                $component->getMaxValue(),
                $component->getUpperClamp(),
                $component->isText(),
                $component->getOrder(),
                $component->isPeer(),
                $component->getPage(),
                $component->getIsItempoolLinked(),
                $component->getItempool(),
                $component->getId()
            ];
            $this->course_db->query(
                "
                UPDATE gradeable_component SET
                  gc_title=?,
                  gc_ta_comment=?,
                  gc_student_comment=?,
                  gc_lower_clamp=?,
                  gc_default=?,
                  gc_max_value=?,
                  gc_upper_clamp=?,
                  gc_is_text=?,
                  gc_order=?,
                  gc_is_peer=?,
                  gc_page=?,
                  gc_is_itempool_linked=?,
                  gc_itempool=?
                WHERE gc_id=?",
                $params
            );
        }
    }

    /**
     * Deletes an array of components from the database and any
     *  data associated with them
     *
     * @param array $components
     */
    private function deleteComponents(array $components) {
        if (count($components) === 0) {
            return;
        }

        // We only want the ids in our array
        $component_ids = array_values(
            array_map(
                function (Component $component) {
                    return $component->getId();
                },
                $components
            )
        );
        $place_holders = $this->createParamaterList(count($components));

        $this->course_db->query("DELETE FROM gradeable_component_data WHERE gc_id IN {$place_holders}", $component_ids);
        $this->course_db->query("DELETE FROM gradeable_component WHERE gc_id IN {$place_holders}", $component_ids);
    }

    /**
     * Creates / updates a component and its marks in the database
     *
     * @param Component $component
     */
    public function saveComponent(Component $component) {
        // New component, so add it
        if ($component->getId() < 1) {
            $this->createComponent($component);
        }
        else {
            $this->updateComponent($component);
        }

        // Then, update/create/delete its marks
        $this->updateComponentMarks($component);
    }

    /**
     * Creates a new gradeable in the database
     *
     * @param \app\models\gradeable\Gradeable $gradeable The gradeable to insert
     */
    public function createGradeable(\app\models\gradeable\Gradeable $gradeable) {
        $params = [
            $gradeable->getId(),
            $gradeable->getTitle(),
            $gradeable->getInstructionsUrl(),
            $gradeable->getTaInstructions(),
            $gradeable->getType(),
            $gradeable->getGraderAssignmentMethod(),
            DateUtils::dateTimeToString($gradeable->getTaViewStartDate()),
            DateUtils::dateTimeToString($gradeable->getGradeStartDate()),
            DateUtils::dateTimeToString($gradeable->getGradeDueDate()),
            DateUtils::dateTimeToString($gradeable->getGradeReleasedDate()),
            $gradeable->getMinGradingGroup(),
            $gradeable->getSyllabusBucket()
        ];
        $this->course_db->query(
            "
            INSERT INTO gradeable(
              g_id,
              g_title,
              g_instructions_url,
              g_overall_ta_instructions,
              g_gradeable_type,
              g_grader_assignment_method,
              g_ta_view_start_date,
              g_grade_start_date,
              g_grade_due_date,
              g_grade_released_date,
              g_min_grading_group,
              g_syllabus_bucket)
            VALUES (?, ?, ?, ?, ?, ?, ?, ?, ?, ?, ?, ?)",
            $params
        );
        if ($gradeable->getType() === GradeableType::ELECTRONIC_FILE) {
            $params = [
                $gradeable->getId(),
                DateUtils::dateTimeToString($gradeable->getSubmissionOpenDate()),
                DateUtils::dateTimeToString($gradeable->getSubmissionDueDate()),
                $gradeable->isVcs(),
                $gradeable->getVcsSubdirectory(),
                $gradeable->getVcsHostType(),
                $gradeable->isTeamAssignment(),
                $gradeable->getTeamSizeMax(),
                DateUtils::dateTimeToString($gradeable->getTeamLockDate()),
                $gradeable->isTaGrading(),
                $gradeable->isScannedExam(),
                $gradeable->isStudentView(),
                $gradeable->isStudentViewAfterGrades(),
                $gradeable->isStudentSubmit(),
                $gradeable->hasDueDate(),
                $gradeable->getAutogradingConfigPath(),
                $gradeable->getLateDays(),
                $gradeable->isLateSubmissionAllowed(),
                $gradeable->getPrecision(),
                $gradeable->getLimitedAccessBlind(),
                $gradeable->getPeerBlind(),
                DateUtils::dateTimeToString($gradeable->getGradeInquiryStartDate()),
                DateUtils::dateTimeToString($gradeable->getGradeInquiryDueDate()),
                $gradeable->isRegradeAllowed(),
                $gradeable->isGradeInquiryPerComponentAllowed(),
                $gradeable->getDiscussionThreadId(),
                $gradeable->isDiscussionBased(),
                $gradeable->getHiddenFiles()
            ];
            $this->course_db->query(
                "
                INSERT INTO electronic_gradeable(
                  g_id,
                  eg_submission_open_date,
                  eg_submission_due_date,
                  eg_is_repository,
                  eg_subdirectory,
                  eg_vcs_host_type,
                  eg_team_assignment,
                  eg_max_team_size,
                  eg_team_lock_date,
                  eg_use_ta_grading,
                  eg_scanned_exam,
                  eg_student_view,
                  eg_student_view_after_grades,
                  eg_student_submit,
                  eg_has_due_date,
                  eg_config_path,
                  eg_late_days,
                  eg_allow_late_submission,
                  eg_precision,
                  eg_limited_access_blind,
                  eg_peer_blind,
                  eg_grade_inquiry_start_date,
                  eg_grade_inquiry_due_date,
                  eg_regrade_allowed,
                  eg_grade_inquiry_per_component_allowed,
                  eg_thread_ids,
                  eg_has_discussion,
                  eg_hidden_files
                  )
                VALUES(?, ?, ?, ?, ?, ?, ?, ?, ?, ?, ?, ?, ?, ?, ?, ?, ?, ?, ?, ?, ?, ?, ?, ?, ?, ?, ?, ?)",
                $params
            );
        }

        // Make sure to create the rotating sections
        $this->setupRotatingSections($gradeable->getRotatingGraderSections(), $gradeable->getId());

        // Also make sure to create components
        $this->updateGradeableComponents($gradeable);
    }

    /**
     * Iterates through each component in a gradeable and updates/creates
     *  it in the database as necessary.  It also reloads the marks/components
     *  if any were added
     *
     * @param \app\models\gradeable\Gradeable $gradeable
     */
    private function updateGradeableComponents(\app\models\gradeable\Gradeable $gradeable) {

        // sort components by order
        $components = $gradeable->getComponents();
        usort(
            $components,
            function (Component $a, Component $b) {
                return $a->getOrder() - $b->getOrder();
            }
        );

        // iterate through components and see if any need updating/creating
        $order = 0;
        foreach ($components as $component) {
            // Rectify component order
            if ($component->getOrder() !== $order) {
                $component->setOrder($order);
            }
            ++$order;

            // Save the component
            $this->saveComponent($component);
        }

        // Delete any components not being updated
        $this->deleteComponents($gradeable->getDeletedComponents());
    }

    /**
     * Updates the gradeable and its components/marks with new properties
     *
     * @param \app\models\gradeable\Gradeable $gradeable The gradeable to update
     */
    public function updateGradeable(\app\models\gradeable\Gradeable $gradeable) {

        // If the gradeable has been modified, then update its properties
        if ($gradeable->isModified()) {
            $params = [
                $gradeable->getTitle(),
                $gradeable->getInstructionsUrl(),
                $gradeable->getTaInstructions(),
                $gradeable->getType(),
                $gradeable->getGraderAssignmentMethod(),
                DateUtils::dateTimeToString($gradeable->getTaViewStartDate()),
                DateUtils::dateTimeToString($gradeable->getGradeStartDate()),
                DateUtils::dateTimeToString($gradeable->getGradeDueDate()),
                DateUtils::dateTimeToString($gradeable->getGradeReleasedDate()),
                $gradeable->getMinGradingGroup(),
                $gradeable->getSyllabusBucket(),
                $gradeable->getId()
            ];
            $this->course_db->query(
                "
                UPDATE gradeable SET
                  g_title=?,
                  g_instructions_url=?,
                  g_overall_ta_instructions=?,
                  g_gradeable_type=?,
                  g_grader_assignment_method=?,
                  g_ta_view_start_date=?,
                  g_grade_start_date=?,
                  g_grade_due_date=?,
                  g_grade_released_date=?,
                  g_min_grading_group=?,
                  g_syllabus_bucket=?
                WHERE g_id=?",
                $params
            );
            if ($gradeable->getType() === GradeableType::ELECTRONIC_FILE) {
                $params = [
                    DateUtils::dateTimeToString($gradeable->getSubmissionOpenDate()),
                    DateUtils::dateTimeToString($gradeable->getSubmissionDueDate()),
                    $gradeable->isVcs(),
                    $gradeable->getVcsSubdirectory(),
                    $gradeable->getVcsHostType(),
                    $gradeable->isTeamAssignment(),
                    $gradeable->getTeamSizeMax(),
                    DateUtils::dateTimeToString($gradeable->getTeamLockDate()),
                    $gradeable->isTaGrading(),
                    $gradeable->isScannedExam(),
                    $gradeable->isStudentView(),
                    $gradeable->isStudentViewAfterGrades(),
                    $gradeable->isStudentSubmit(),
                    $gradeable->hasDueDate(),
                    $gradeable->getAutogradingConfigPath(),
                    $gradeable->getLateDays(),
                    $gradeable->isLateSubmissionAllowed(),
                    $gradeable->getPrecision(),
                    $gradeable->getLimitedAccessBlind(),
                    $gradeable->getPeerBlind(),
                    DateUtils::dateTimeToString($gradeable->getGradeInquiryStartDate()),
                    DateUtils::dateTimeToString($gradeable->getGradeInquiryDueDate()),
                    $gradeable->isRegradeAllowed(),
                    $gradeable->isGradeInquiryPerComponentAllowed(),
                    $gradeable->getDiscussionThreadId(),
                    $gradeable->isDiscussionBased(),
                    $gradeable->getHiddenFiles(),
                    $gradeable->getId()
                ];
                $this->course_db->query(
                    "
                    UPDATE electronic_gradeable SET
                      eg_submission_open_date=?,
                      eg_submission_due_date=?,
                      eg_is_repository=?,
                      eg_subdirectory=?,
                      eg_vcs_host_type=?,
                      eg_team_assignment=?,
                      eg_max_team_size=?,
                      eg_team_lock_date=?,
                      eg_use_ta_grading=?,
                      eg_scanned_exam=?,
                      eg_student_view=?,
                      eg_student_view_after_grades=?,
                      eg_student_submit=?,
                      eg_has_due_date=?,
                      eg_config_path=?,
                      eg_late_days=?,
                      eg_allow_late_submission=?,
                      eg_precision=?,
                      eg_limited_access_blind=?,
                      eg_peer_blind=?,
                      eg_grade_inquiry_start_date=?,
                      eg_grade_inquiry_due_date=?,
                      eg_regrade_allowed=?,
                      eg_grade_inquiry_per_component_allowed=?,
                      eg_thread_ids=?,
                      eg_has_discussion=?,
                      eg_hidden_files=?
                    WHERE g_id=?",
                    $params
                );
            }
        }

        // Save the rotating sections
        if ($gradeable->isRotatingGraderSectionsModified()) {
            $this->setupRotatingSections($gradeable->getRotatingGraderSections(), $gradeable->getId());
        }

        // Also make sure to update components
        $this->updateGradeableComponents($gradeable);
    }


    /**
     * Removes the provided mark ids from the marks assigned to a graded component
     *
     * @param GradedComponent $graded_component
     * @param int[]           $mark_ids
     */
    private function deleteGradedComponentMarks(GradedComponent $graded_component, $mark_ids) {
        if ($mark_ids === null || count($mark_ids) === 0) {
            return;
        }

        $param = array_merge(
            [
            $graded_component->getTaGradedGradeable()->getId(),
            $graded_component->getComponentId(),
            $graded_component->getGraderId(),
            ],
            $mark_ids
        );
        $place_holders = $this->createParamaterList(count($mark_ids));
        $this->course_db->query(
            "DELETE FROM gradeable_component_mark_data
            WHERE gd_id=? AND gc_id=? AND gcd_grader_id=? AND gcm_id IN {$place_holders}",
            $param
        );
    }

    /**
     * Adds the provided mark ids as marks assigned to a graded component
     *
     * @param GradedComponent $graded_component
     * @param int[]           $mark_ids
     */
    private function createGradedComponentMarks(GradedComponent $graded_component, $mark_ids) {
        if (count($mark_ids) === 0) {
            return;
        }

        $param = [
            $graded_component->getTaGradedGradeable()->getId(),
            $graded_component->getComponentId(),
            $graded_component->getGraderId(),
            -1  // This value gets set on each loop iteration
        ];
        $query = "
            INSERT INTO gradeable_component_mark_data(
              gd_id,
              gc_id,
              gcd_grader_id,
              gcm_id)
            VALUES (?, ?, ?, ?)";

        foreach ($mark_ids as $mark_id) {
            $param[3] = $mark_id;
            $this->course_db->query($query, $param);
        }
    }

    /**
     * Creates a new graded component in the database
     *
     * @param GradedComponent $graded_component
     */
    private function createGradedComponent(GradedComponent $graded_component) {
        $param = [
            $graded_component->getComponentId(),
            $graded_component->getTaGradedGradeable()->getId(),
            $graded_component->getScore(),
            $graded_component->getComment(),
            $graded_component->getGraderId(),
            $graded_component->getGradedVersion(),
            DateUtils::dateTimeToString($graded_component->getGradeTime()),
            $graded_component->getVerifierId() !== '' ? $graded_component->getVerifierId() : null,
            !is_null($graded_component->getVerifyTime()) ? DateUtils::dateTimeToString($graded_component->getVerifyTime()) : null
        ];
        $query = "
            INSERT INTO gradeable_component_data(
              gc_id,
              gd_id,
              gcd_score,
              gcd_component_comment,
              gcd_grader_id,
              gcd_graded_version,
              gcd_grade_time,
              gcd_verifier_id,
              gcd_verify_time)
            VALUES(?, ?, ?, ?, ?, ?, ?, ?, ?)";
        $this->course_db->query($query, $param);
    }

    /**
     * Updates an existing graded component in the database
     *
     * @param GradedComponent $graded_component
     */
    private function updateGradedComponent(GradedComponent $graded_component) {
        if ($graded_component->isModified()) {
            if (!$graded_component->getComponent()->isPeer()) {
                $params = [
                    $graded_component->getScore(),
                    $graded_component->getComment(),
                    $graded_component->getGradedVersion(),
                    DateUtils::dateTimeToString($graded_component->getGradeTime()),
                    $graded_component->getGraderId(),
                    $graded_component->getVerifierId() !== '' ? $graded_component->getVerifierId() : null,
                    !is_null($graded_component->getVerifyTime()) ? DateUtils::dateTimeToString($graded_component->getVerifyTime()) : null,
                    $graded_component->getTaGradedGradeable()->getId(),
                    $graded_component->getComponentId()
                ];
                $query = "
                    UPDATE gradeable_component_data SET
                      gcd_score=?,
                      gcd_component_comment=?,
                      gcd_graded_version=?,
                      gcd_grade_time=?,
                      gcd_grader_id=?,
                      gcd_verifier_id=?,
                      gcd_verify_time = ?
                    WHERE gd_id=? AND gc_id=?";
            }
            else {
                $params = [
                  $graded_component->getScore(),
                  $graded_component->getComment(),
                  $graded_component->getGradedVersion(),
                  DateUtils::dateTimeToString($graded_component->getGradeTime()),
                  $graded_component->getTaGradedGradeable()->getId(),
                  $graded_component->getComponentId(),
                  $graded_component->getGraderId()
                ];
                $query = "
                    UPDATE gradeable_component_data SET
                      gcd_score=?,
                      gcd_component_comment=?,
                      gcd_graded_version=?,
                      gcd_grade_time=?
                    WHERE gd_id=? AND gc_id=? AND gcd_grader_id=?";
            }
            $this->course_db->query($query, $params);
        }
    }

    /**
     * Deletes a GradedComponent from the database
     *
     * @param GradedComponent $graded_component
     */
    private function deleteGradedComponent(GradedComponent $graded_component) {
        // Only the db marks need to be deleted since the others haven't been applied to the database
        $this->deleteGradedComponentMarks($graded_component, $graded_component->getDbMarkIds());

        $params = [
            $graded_component->getTaGradedGradeable()->getId(),
            $graded_component->getComponentId(),
            $graded_component->getGrader()->getId()
        ];
        $query = "DELETE FROM gradeable_component_data WHERE gd_id=? AND gc_id=? AND gcd_grader_id=?";
        $this->course_db->query($query, $params);
    }

    private function updateOverallComments(TaGradedGradeable $ta_graded_gradeable) {
        foreach ($ta_graded_gradeable->getOverallComments() as $user_id => $comment) {
            $this->updateOverallComment($ta_graded_gradeable, $comment, $user_id);
        }
    }

    private function updateOverallComment(TaGradedGradeable $ta_graded_gradeable, $comment, $grader_id) {
        $g_id = $ta_graded_gradeable->getGradedGradeable()->getGradeable()->getId();
        $user_id = null;
        $team_id = null;

        // TODO: replace this with a single upsert when postgres can do an on conflict on
        //   multiple constraints (gradeable_data_overall_comment_user_unique, gradeable_data_overall_comment_team_unique)
        if ($ta_graded_gradeable->getGradedGradeable()->getGradeable()->isTeamAssignment()) {
            $team_id = $ta_graded_gradeable->getGradedGradeable()->getSubmitter()->getId();
            $conflict_clause = "(g_id, goc_team_id, goc_grader_id)";
        }
        else {
            $user_id = $ta_graded_gradeable->getGradedGradeable()->getSubmitter()->getId();
            $conflict_clause = "(g_id, goc_user_id, goc_grader_id)";
        }

        $query = "
            INSERT INTO gradeable_data_overall_comment (g_id, goc_user_id, goc_team_id, goc_grader_id, goc_overall_comment)
                VALUES (?, ?, ?, ?, ?)
                ON CONFLICT {$conflict_clause}
                DO
                    UPDATE SET
                        goc_overall_comment=?;
            ";

        $params = [$g_id, $user_id, $team_id, $grader_id, $comment, $comment];
        $this->course_db->query($query, $params);
    }

    public function deleteOverallComment($gradeable_id, $grader_id, $is_team) {
        $this->course_db->query("DELETE FROM gradeable_data_overall_comment WHERE g_id=? AND goc_grader_id=?", [$gradeable_id, $grader_id]);
        if ($is_team) {
            $this->course_db->query("DELETE FROM gradeable_data WHERE g_id=? AND gd_team_id=?", [$gradeable_id, $grader_id]);
        }
        else {
            $this->course_db->query("DELETE FROM gradeable_data WHERE g_id=? AND gd_user_id=?", [$gradeable_id, $grader_id]);
        }
    }

    /**
     * Update/create the components/marks for a gradeable.
     *
     * @param TaGradedGradeable $ta_graded_gradeable
     */
    private function updateGradedComponents(TaGradedGradeable $ta_graded_gradeable) {
        // iterate through graded components and see if any need updating/creating
        foreach ($ta_graded_gradeable->getGradedComponentContainers() as $container) {
            foreach ($container->getGradedComponents() as $component_grade) {
                if ($component_grade->isNew()) {
                    $this->createGradedComponent($component_grade);
                }
                else {
                    $this->updateGradedComponent($component_grade);
                }

                // If the marks have been modified, this means we need to update the entries
                if ($component_grade->isMarksModified()) {
                    $new_marks = array_diff($component_grade->getMarkIds(), $component_grade->getDbMarkIds() ?? []);
                    $deleted_marks = array_diff($component_grade->getDbMarkIds() ?? [], $component_grade->getMarkIds());
                    $this->deleteGradedComponentMarks($component_grade, $deleted_marks);
                    $this->createGradedComponentMarks($component_grade, $new_marks);
                }
            }
        }

        // Iterate through deleted graded components and see if anything should be deleted
        foreach ($ta_graded_gradeable->getDeletedGradedComponents() as $component_grade) {
            $this->deleteGradedComponent($component_grade);
        }
        $ta_graded_gradeable->clearDeletedGradedComponents();
    }

    /**
     * Creates a new Ta Grade in the database along with its graded components/marks
     *
     * @param TaGradedGradeable $ta_graded_gradeable
     */
    private function createTaGradedGradeable(TaGradedGradeable $ta_graded_gradeable) {
        $submitter_id = $ta_graded_gradeable->getGradedGradeable()->getSubmitter()->getId();
        $is_team = $ta_graded_gradeable->getGradedGradeable()->getSubmitter()->isTeam();
        $params = [
            $ta_graded_gradeable->getGradedGradeable()->getGradeable()->getId(),
            $is_team ? null : $submitter_id,
            $is_team ? $submitter_id : null,
            $ta_graded_gradeable->getUserViewedDate() !== null ?
                DateUtils::dateTimeToString($ta_graded_gradeable->getUserViewedDate()) : null,
            ""
        ];
        $query = "
            INSERT INTO gradeable_data (
                g_id,
                gd_user_id,
                gd_team_id,
                gd_user_viewed_date,
                gd_overall_comment)
            VALUES(?, ?, ?, ?, ?)";
        $this->course_db->query($query, $params);

        // Setup the graded gradeable with its new id
        $ta_graded_gradeable->setIdFromDatabase($this->course_db->getLastInsertId());

        // Also be sure to save the components
        $this->updateGradedComponents($ta_graded_gradeable);
        // And to separately update the overall comments
        $this->updateOverallComments($ta_graded_gradeable);
    }

    /**
     * Updates an existing Ta Grade in the database along with its graded components/marks
     *
     * @param TaGradedGradeable $ta_graded_gradeable
     */
    private function updateTaGradedGradeable(TaGradedGradeable $ta_graded_gradeable) {
        // If the grade has been modified, then update its properties
        if ($ta_graded_gradeable->isModified()) {
            $params = [
                $ta_graded_gradeable->getUserViewedDate() !== null ?
                    DateUtils::dateTimeToString($ta_graded_gradeable->getUserViewedDate()) : null,
                $ta_graded_gradeable->getId()
            ];
            $query = "
                UPDATE gradeable_data SET
                  gd_user_viewed_date=?
                WHERE gd_id=?";
            $this->course_db->query($query, $params);
        }

        // Also be sure to save the components
        $this->updateGradedComponents($ta_graded_gradeable);
        // And to update the overall comment
        $this->updateOverallComments($ta_graded_gradeable);
    }

    /**
     * Creates a Ta Grade in the database if it doesn't exist, otherwise it just updates it
     *
     * @param TaGradedGradeable $ta_graded_gradeable
     */
    public function saveTaGradedGradeable(TaGradedGradeable $ta_graded_gradeable) {
        // Ta Grades are initialized to have an id of 0 if not loaded from the db, so use that to check
        if ($ta_graded_gradeable->getId() < 1) {
            $this->createTaGradedGradeable($ta_graded_gradeable);
        }
        else {
            $this->updateTaGradedGradeable($ta_graded_gradeable);
        }
    }

    /**
     * Deletes an entry from the gradeable_data table
     *
     * @param TaGradedGradeable $ta_graded_gradeable
     */
    public function deleteTaGradedGradeable(TaGradedGradeable $ta_graded_gradeable) {
        $this->course_db->query("DELETE FROM gradeable_data WHERE gd_id=?", [$ta_graded_gradeable->getId()]);
    }

    /**
     * Deletes an entry from the gradeable_data table with the provided gradeable id and user/team id
     *
     * @param string $gradeable_id
     * @param int    $submitter_id User or Team id
     */
    public function deleteTaGradedGradeableByIds($gradeable_id, $submitter_id) {
        $this->course_db->query(
            'DELETE FROM gradeable_data WHERE g_id=? AND (gd_user_id=? OR gd_team_id=?)',
            [$gradeable_id, $submitter_id, $submitter_id]
        );
    }

    /**
     * Gets if the provied submitter has a submission for a particular gradeable
     *
     * @param  \app\models\gradeable\Gradeable $gradeable
     * @param  Submitter                       $submitter
     * @return bool
     */
    public function getHasSubmission(Gradeable $gradeable, Submitter $submitter) {
        $this->course_db->query(
            'SELECT EXISTS (SELECT g_id FROM electronic_gradeable_data WHERE g_id=? AND (user_id=? OR team_id=?))',
            [$gradeable->getId(), $submitter->getId(), $submitter->getId()]
        );
        return $this->course_db->row()['exists'] ?? false;
    }
     /**
      * Gets if the provied submitter has a submission for a particular gradeable
      *
      * @param  \app\models\gradeable\Gradeable $gradeable
      * @param  String                     $userid
      * @return bool
      */
    public function getUserHasSubmission(Gradeable $gradeable, string $userid) {

        return $this->course_db->query(
            'SELECT user_id FROM electronic_gradeable_data WHERE g_id=? AND (user_id=?)',
            [$gradeable->getId(), $userid]
        );
    }

    /**
     * Get the active version for all given submitter ids. If they do not have an active version,
     * their version will be zero.
     *
     * @param  \app\models\gradeable\Gradeable $gradeable
     * @param  string[]                        $submitter_ids
     * @return bool[] Map of id=>version
     */
    public function getActiveVersions(Gradeable $gradeable, array $submitter_ids) {
        if (count($submitter_ids) === 0) {
            return [];
        }

        // (?), (?), (?)
        $id_placeholders = implode(',', array_fill(0, count($submitter_ids), '(?)'));

        $query = "
            SELECT ids.id, (CASE WHEN m IS NULL THEN 0 ELSE m END) AS max
            FROM (VALUES $id_placeholders) ids(id)
            LEFT JOIN (
              (SELECT user_id AS id, active_version as m
              FROM electronic_gradeable_version
              WHERE g_id = ? AND user_id IS NOT NULL)

              UNION

              (SELECT team_id AS id, active_version as m
              FROM electronic_gradeable_version
              WHERE g_id = ? AND team_id IS NOT NULL)
            ) AS versions
            ON versions.id = ids.id
        ";

        $params = array_merge($submitter_ids, [$gradeable->getId(), $gradeable->getId()]);

        $this->course_db->query($query, $params);
        $versions = [];
        foreach ($this->course_db->rows() as $row) {
            $versions[$row["id"]] = $row["max"];
        }
        return $versions;
    }

    /**
     * Gets a list of emails with user ids for all active particpants in a course
     */
    public function getEmailListWithIds() {
        $parameters = [];
        $this->course_db->query('SELECT user_id, user_email, user_group, registration_section FROM users WHERE user_group != 4 OR registration_section IS NOT null', $parameters);

        return $this->course_db->rows();
    }

    /**
     * Gives true if thread is locked
     *
     * @param  int $thread_id
     * @return bool
     */
    public function isThreadLocked($thread_id) {

        $this->course_db->query('SELECT lock_thread_date FROM threads WHERE id = ?', [$thread_id]);
        if (empty($this->course_db->rows()[0]['lock_thread_date'])) {
            return false;
        }
        return $this->course_db->rows()[0]['lock_thread_date'] < date("Y-m-d H:i:S");
    }

    /**
     * Returns an array of users in the current course which have not been completely graded for the given gradeable.
     * Excludes users in the null section
     *
     * If a component_id is passed in, then the list of returned users will be limited to users with
     * that specific component ungraded
     *
     * @param  Gradeable $gradeable
     * @return array
     */
    public function getUsersNotFullyGraded(Gradeable $gradeable, $component_id = "-1") {

        // Get variables needed for query
        $component_count = count($gradeable->getComponents());
        $gradeable_id = $gradeable->getId();

        // Configure which type of grading this gradeable is using
        // If there are graders assigned to rotating sections we are very likely using rotating sections
        $rotation_sections = $gradeable->getRotatingGraderSections();
        count($rotation_sections) ? $section_type = 'rotating_section' : $section_type = 'registration_section';

        // Configure variables related to user vs team submission
        if ($gradeable->isTeamAssignment()) {
            $id_string = 'team_id';
            $table = 'gradeable_teams';
        }
        else {
            $id_string = 'user_id';
            $table = 'users';
        }

        $main_query = "select $id_string from $table where $section_type is not null and $id_string not in";

        // Select which subquery to use
        if ($component_id != "-1") {
            // Use this sub query to select users who do not have a specific component within this gradable graded
            $sub_query = "(select gd_$id_string
                from gradeable_component_data left join gradeable_data on gradeable_component_data.gd_id = gradeable_data.gd_id
                where g_id = '$gradeable_id' and gc_id = $component_id);";
        }
        else {
            // Use this sub query to select users who have at least one component not graded
            $sub_query = "(select gradeable_data.gd_$id_string
             from gradeable_component_data left join gradeable_data on gradeable_component_data.gd_id = gradeable_data.gd_id
             where g_id = '$gradeable_id' group by gradeable_data.gd_id having count(gradeable_data.gd_id) = $component_count);";
        }

        // Assemble complete query
        $query = "$main_query $sub_query";

        // Run query
        $this->course_db->query($query);

        // Capture results
        $not_fully_graded = $this->course_db->rows();

        // Clean up results
        $not_fully_graded = array_column($not_fully_graded, $id_string);

        return $not_fully_graded;
    }



/////////////////Office Hours Queue queries/////////////////////////////////////

  /*
  current_state values
      ('waiting'):Waiting
      ('being_helped'):Being helped
      ('done'):Done/Fully out of the queue
  removal_type values
      (null):Still in queue
      ('self'):Removed yourself
      ('helped'):Mentor/TA helped you
      ('removed'):Mentor/TA removed you
      ('emptied'):Kicked out because queue emptied
      ('self_helped'):You helped you
  */

    public function getCurrentQueue() {
        $this->course_db->query("SELECT ROW_NUMBER() OVER(order by time_in ASC),* FROM queue where current_state IN ('waiting','being_helped') order by ROW_NUMBER");
        return $this->course_db->rows();
    }

    public function getPastQueue() {
        $this->course_db->query("SELECT ROW_NUMBER() OVER(order by time_out DESC, time_in DESC),* FROM queue where time_in > ? AND current_state IN ('done') order by ROW_NUMBER", [$this->core->getDateTimeNow()->format('Y-m-d 00:00:00O')]);
        return $this->course_db->rows();
    }


    public function isAnyQueueOpen() {
        $this->course_db->query("SELECT * FROM queue_settings WHERE open = true");
        return 0 < count($this->course_db->rows());
    }


    public function openQueue($queue_code, $token) {
        $this->course_db->query("SELECT * FROM queue_settings WHERE UPPER(TRIM(code)) = UPPER(TRIM(?))", [$queue_code]);

        //cannot have more than one queue with the same code
        if (0 < count($this->course_db->rows())) {
            return false;
        }

        $this->course_db->query("INSERT INTO queue_settings (open,code,token) VALUES (TRUE, TRIM(?), TRIM(?))", [$queue_code,$token]);
        return true;
    }

    public function toggleQueue($queue_code, $state) {
        if ($state === "1") {
            $state = 'false';
        }
        else {
            $state = 'true';
        }
        $this->course_db->query("UPDATE queue_settings SET open = ? where UPPER(TRIM(code)) = UPPER(TRIM(?))", [$state, $queue_code]);
    }

    public function deleteQueue($queue_code) {
        $this->emptyQueue($queue_code);
        $this->course_db->query("DELETE FROM queue_settings WHERE UPPER(TRIM(code)) = UPPER(TRIM(?))", [$queue_code]);
    }

    public function isValidCode($queue_code, $token = null) {
        if (is_null($token)) {
            $this->course_db->query("SELECT * FROM queue_settings WHERE UPPER(TRIM(code)) = UPPER(TRIM(?)) AND open = true", [$queue_code]);
        }
        else {
            $this->course_db->query("SELECT * FROM queue_settings WHERE UPPER(TRIM(code)) = UPPER(TRIM(?)) AND UPPER(TRIM(token)) = UPPER(TRIM(?)) AND open = true", [$queue_code, $token]);
        }
        if (0 < count($this->course_db->rows())) {
            return $this->course_db->rows()[0]['code'];
        }
        return false;
    }

    public function alreadyInAQueue($user_id = null) {
        if (is_null($user_id)) {
            $user_id = $this->core->getUser()->getId();
        }
        $this->course_db->query("SELECT * FROM queue WHERE user_id = ? AND current_state IN ('waiting','being_helped')", [$user_id]);
        return 0 < count($this->course_db->rows());
    }

    public function getLastTimeInQueue($user_id, $queue_code) {
        $this->course_db->query("SELECT max(time_in) FROM queue WHERE user_id = ? AND UPPER(TRIM(queue_code)) = UPPER(TRIM(?)) AND (removal_type IN ('helped', 'self_helped') OR help_started_by IS NOT NULL) ", [$user_id, $queue_code]);
        return $this->course_db->rows()[0]['max'];
    }

    public function getQueueId($queue_code) {
        $this->course_db->query("select * from queue_settings where code = ?;", [$queue_code]);
        return $this->course_db->rows()[0]['id'];
    }

    public function addToQueue($queue_code, $user_id, $name, $contact_info) {
        $last_time_in_queue = $this->getLastTimeInQueue($user_id, $queue_code);
        $this->course_db->query("INSERT INTO queue
            (
                current_state,
                removal_type,
                queue_code,
                user_id,
                name,
                time_in,
                time_help_start,
                time_out,
                added_by,
                help_started_by,
                removed_by,
                contact_info,
                last_time_in_queue
            ) VALUES (
                'waiting',
                NULL,
                TRIM(?),
                ?,
                ?,
                ?,
                NULL,
                NULL,
                ?,
                NULL,
                NULL,
                ?,
                ?
            )", [$queue_code,$user_id,$name,$this->core->getDateTimeNow(),$user_id,$contact_info,$last_time_in_queue]);
    }

    public function removeUserFromQueue($user_id, $remove_type, $queue_code) {
        $status_code = null;
        if ($remove_type !== 'self') {//user removeing themselves
            $status_code = 'being_helped';//dont allow removing yourself if you are being helped
        }

        $this->course_db->query("SELECT * from queue where user_id = ? and UPPER(TRIM(queue_code)) = UPPER(TRIM(?)) and current_state IN ('waiting', ?)", [$user_id, $queue_code, $status_code]);
        if (count($this->course_db->rows()) <= 0) {
            if ($remove_type === 'self') {
                //This happens for 1 of 2 reason. They try and remove themself while being helped
                //In this case they should have refreshed and they can click finish helping
                //Or they try and remove themself but they are no longer in the queue
                //In this case when the page refreshes they will see that
                $this->core->addErrorMessage("Error: Please try again");
            }
            else {
                $this->core->addErrorMessage("User no longer in queue");
            }
            return false;
        }

        $this->course_db->query("UPDATE queue SET current_state = 'done', removal_type = ?, time_out = ?, removed_by = ? WHERE user_id = ? AND UPPER(TRIM(queue_code)) = UPPER(TRIM(?)) AND current_state IN ('waiting','being_helped')", [$remove_type,$this->core->getDateTimeNow(),$this->core->getUser()->getId(), $user_id, $queue_code]);
    }

    public function startHelpUser($user_id, $queue_code) {
        $this->course_db->query("SELECT * from queue where user_id = ? and UPPER(TRIM(queue_code)) = UPPER(TRIM(?)) and current_state IN ('waiting')", [$user_id, $queue_code]);
        if (count($this->course_db->rows()) <= 0) {
            $this->core->addErrorMessage("User not in queue");
            return false;
        }
        $this->course_db->query("UPDATE queue SET current_state = 'being_helped', time_help_start = ?, help_started_by = ? WHERE user_id = ? and UPPER(TRIM(queue_code)) = UPPER(TRIM(?)) and current_state IN ('waiting')", [$this->core->getDateTimeNow(), $this->core->getUser()->getId(), $user_id, $queue_code]);
    }

    public function finishHelpUser($user_id, $queue_code, $remove_type) {
        $this->course_db->query("SELECT * from queue where user_id = ? and UPPER(TRIM(queue_code)) = UPPER(TRIM(?)) and current_state IN ('being_helped')", [$user_id, $queue_code]);
        if (count($this->course_db->rows()) <= 0) {
            $this->core->addErrorMessage("User not in queue");
            return false;
        }

        $this->course_db->query("UPDATE queue SET current_state = 'done', removal_type = ?, time_out = ?, removed_by = ? WHERE user_id = ? AND UPPER(TRIM(queue_code)) = UPPER(TRIM(?)) and current_state IN ('being_helped')", [$remove_type,$this->core->getDateTimeNow(),$this->core->getUser()->getId(), $user_id, $queue_code]);
    }

    public function setQueuePauseState($new_state) {
        $this->course_db->query("UPDATE queue SET paused = ? WHERE current_state = 'waiting' AND user_id = ?", [$new_state, $this->core->getUser()->getId()]);
    }

    public function emptyQueue($queue_code) {
        $this->course_db->query("UPDATE queue SET current_state = 'done', removal_type = 'emptied', removed_by = ?, time_out = ? where current_state IN ('waiting','being_helped') and UPPER(TRIM(queue_code)) = UPPER(TRIM(?))", [$this->core->getUser()->getId(),$this->core->getDateTimeNow(), $queue_code]);
    }

    public function getQueueFromEntryId($entry_id) {
        $this->course_db->query("SELECT * FROM queue WHERE entry_id = ?", [$entry_id]);
        if (count($this->course_db->rows()) <= 0) {
            $this->core->addErrorMessage("Invalid Entry ID");
            return;
        }
        return $this->course_db->rows()[0];
    }

    public function restoreUserToQueue($entry_id) {
        $row = $this->getQueueFromEntryId($entry_id);
        $user_id = $row['user_id'];
        $queue_code = $row['queue_code'];
        if (is_null($user_id)) {
            return;
        }
        if ($this->alreadyInAQueue($user_id)) {
            $this->core->addErrorMessage("Cannot restore a user that is currently in the queue. Please remove them first.");
            return;
        }
        $last_time_in_queue = $this->getLastTimeInQueue($user_id, $queue_code);
        $this->course_db->query("UPDATE queue SET current_state = 'waiting', removal_type = null, removed_by = null, time_out = null, time_help_start = null, help_started_by = null, last_time_in_queue = ? where entry_id = ?", [$last_time_in_queue, $entry_id]);
        $this->core->addSuccessMessage("Student restored");
    }

    public function getAllQueues() {
        $this->course_db->query("SELECT * FROM queue_settings ORDER BY id");
        return $this->course_db->rows();
    }

    public function getQueueNumberAheadOfYou($queue_code = null) {
        if ($queue_code) {
            $time_in = $this->core->getQueries()->getCurrentQueueState()['time_in'];
            $this->course_db->query("SELECT count(*) FROM queue WHERE current_state IN ('waiting') AND time_in <= ? AND UPPER(TRIM(queue_code)) = UPPER(TRIM(?))", [$time_in, $queue_code]);
        }
        else {
            $this->course_db->query("SELECT count(*) FROM queue WHERE current_state IN ('waiting')");
        }
        return $this->course_db->rows()[0]['count'];
    }

    public function getLastUsedQueueName() {
        $this->course_db->query("SELECT * from queue where user_id = ? order by time_in desc limit 1", [$this->core->getUser()->getId()]);
        if (count($this->course_db->rows()) <= 0) {
            return null;
        }
        return $this->course_db->rows()[0]['name'];
    }

    public function getLastUsedContactInfo() {
        $this->course_db->query("SELECT * from queue where user_id = ? order by time_in desc limit 1", [$this->core->getUser()->getId()]);
        if (count($this->course_db->rows()) <= 0) {
            return null;
        }
        return $this->course_db->rows()[0]['contact_info'];
    }

    public function getCurrentQueueState() {
        $this->course_db->query("SELECT * FROM queue WHERE user_id = ? AND current_state IN ('waiting','being_helped')", [$this->core->getUser()->getId()]);
        if ($this->course_db->rows()) {
            return $this->course_db->rows()[0];
        }
        return null;
    }

    public function changeQueueToken($token, $queue_code) {
        $this->course_db->query("UPDATE queue_settings SET token = ? WHERE code = ?", [$token, $queue_code]);
    }


    public function getNumberAheadInQueueThisWeek($queue_code, $time_in) {
        $day_threshold = $this->core->getDateTimeNow()->modify('-4 day')->format('Y-m-d 00:00:00O');
        $this->course_db->query("SELECT count(*) from queue where last_time_in_queue < ? AND UPPER(TRIM(queue_code)) = UPPER(TRIM(?)) and current_state IN ('waiting') and time_in < ?", [$day_threshold, $queue_code, $time_in]);
        return $this->course_db->rows()[0]['count'];
    }

    public function getNumberAheadInQueueToday($queue_code, $time_in) {
        $current_date = $this->core->getDateTimeNow()->format('Y-m-d 00:00:00O');
        $day_threshold = $this->core->getDateTimeNow()->modify('-4 day')->format('Y-m-d 00:00:00O');
        $this->course_db->query("SELECT count(*) from queue where last_time_in_queue < ? AND last_time_in_queue > ? AND UPPER(TRIM(queue_code)) = UPPER(TRIM(?)) and current_state IN ('waiting') and time_in < ?", [$current_date, $day_threshold, $queue_code, $time_in]);
        return $this->course_db->rows()[0]['count'];
    }

    public function getAllQueuesEver() {
        $this->course_db->query("SELECT DISTINCT queue_code FROM queue
                                UNION
                                SELECT DISTINCT code as queue_code FROM queue_settings");
        return $this->course_db->rows();
    }

    public function getQueueDataStudent() {
        $this->course_db->query("SELECT
                *
              FROM (SELECT
                user_id AS id,
                CASE
                  WHEN user_preferred_firstname IS NULL THEN user_firstname
                  ELSE user_preferred_firstname
                END AS first_name,
                CASE
                  WHEN user_preferred_lastname IS NULL THEN user_lastname
                  ELSE user_preferred_lastname
                END AS lastname
              FROM users
              WHERE user_group = 4) AS user_data
              LEFT JOIN (SELECT
                user_id,"
                . $this->getInnerQueueSelect() .
               ",SUM(CASE
                  WHEN removal_type IN ('removed', 'emptied', 'self') THEN 1
                  ELSE 0
                END) AS not_helped_count
              FROM queue
              GROUP BY user_id) AS queue_data
                ON queue_data.user_id = user_data.id
              ORDER BY queue_data.user_id");
        return $this->course_db->rows();
    }

    public function getQueueDataOverall() {
        $this->course_db->query("SELECT"
                . $this->getInnerQueueSelect() .
               "FROM queue");
        return $this->course_db->rows();
    }

    public function getQueueDataToday() {
        $current_date = $this->core->getDateTimeNow()->format('Y-m-d 00:00:00O');
        $this->course_db->query(
            "SELECT"
                 . $this->getInnerQueueSelect() .
                "FROM queue
                 WHERE time_in > ?",
            [$current_date]
        );
        return $this->course_db->rows();
    }

    public function getQueueDataByQueue() {
        $this->course_db->query("SELECT
                 queue_code,"
                 . $this->getInnerQueueSelect() .
              "FROM queue
               GROUP BY queue_code
               ORDER BY queue_code");
        return $this->course_db->rows();
    }

    public function getQueueDataByWeekDay() {
        $this->course_db->query("SELECT
              dow,"
              . $this->getInnerQueueSelect() .
           "FROM (SELECT
              *,
              extract(dow from time_in) AS dow
            FROM queue) AS dow_queue
            GROUP BY dow
            ORDER BY dow");
        return $this->course_db->rows();
    }

    public function getQueueDataByWeekDayThisWeek() {
        $current_date = $this->core->getDateTimeNow()->format('Y-m-d 00:00:00O');
        $this->course_db->query(
            "SELECT
              dow,"
              . $this->getInnerQueueSelect() .
            "FROM (SELECT
                *,
                extract(dow from time_in) AS dow
                FROM queue
                WHERE extract(WEEK from time_in) = extract(WEEK from ?::DATE)
            )
            AS dow_queue
            GROUP BY dow
            ORDER BY dow",
            [$current_date]
        );
        return $this->course_db->rows();
    }

    public function getQueueDataByWeekNumber() {
        $this->course_db->query("SELECT
              weeknum,
      			  min(yearnum) as yearnum,"
              . $this->getInnerQueueSelect() .
           "FROM (SELECT
              *,
              extract(WEEK from time_in) AS weeknum,
			        extract(YEAR from time_in) AS yearnum
            FROM queue) AS weeknum_queue
            GROUP BY weeknum
            ORDER BY weeknum");
        return $this->course_db->rows();
    }


/////////////////END Office Hours Queue queries//////////////////////////////////



    /**
     * Gets all GradedGradeable's associated with each Gradeable.  If
     *  Note: The users' teams will be included in the search
     *
     * @param  \app\models\gradeable\Gradeable[] $gradeables The gradeable(s) to retrieve data for
     * @param  string[]|string|null              $users      The id(s) of the user(s) to get data for
     * @param  string[]|string|null              $teams      The id(s) of the team(s) to get data for
     * @param  string[]|string|null              $sort_keys  An ordered list of keys to sort by (i.e. `user_id` or `g_id DESC`)
     * @param  bool                              $team       True to get only team information, false to get only user information
     * @return \Iterator Iterator to access each GradeableData
     * @throws \InvalidArgumentException If any GradedGradeable or GradedComponent fails to construct
     */
    private function getGradedGradeablesUserOrTeam(array $gradeables, $users, $teams, $sort_keys, bool $team) {

        // Get the gradeables array into a lookup table by id
        $gradeables_by_id = [];
        foreach ($gradeables as $gradeable) {
            if (!($gradeable instanceof \app\models\gradeable\Gradeable)) {
                throw new \InvalidArgumentException('Gradeable array must only contain Gradeables');
            }
            $gradeables_by_id[$gradeable->getId()] = $gradeable;
        }
        if (count($gradeables_by_id) === 0) {
            return new \EmptyIterator();
        }

        // If one array is blank, and the other is null or also blank, don't get anything
        if (
            ($users === [] && $teams === null)
            || ($users === null && $teams === [])
            || ($users === [] && $teams === [])
        ) {
            return new \EmptyIterator();
        }

        // Make sure that our users/teams are arrays
        if ($users !== null) {
            if (!is_array($users)) {
                $users = [$users];
            }
        }
        else {
            $users = [];
        }
        if ($teams !== null) {
            if (!is_array($teams)) {
                $teams = [$teams];
            }
        }
        else {
            $teams = [];
        }

        $users = array_values($users);
        $teams = array_values($teams);

        //
        // Generate selector for the submitters the user wants
        //
        // If both are zero-count, that indicates to get all users/teams
        $all = (count($users) === count($teams)) && count($users) === 0;

        // switch the join type depending on the boolean
        $submitter_type = $team ? 'team_id' : 'user_id';
        $submitter_type_ext = $team ? 'team.team_id' : 'u.user_id';

        // Generate a logical expression from the provided parameters
        $selector_union_list = [];
        $selector_union_list[] = strval($this->course_db->convertBoolean($all));

        $selector_intersection_list = [];

        $param = [];

        // If Users were provided, switch between single users and team members
        if (count($users) > 0) {
            $user_placeholders = implode(',', array_fill(0, count($users), '?'));
            $param = $users;
            if (!$team) {
                $selector_union_list[] = "u.user_id IN ($user_placeholders)";
            }
            else {
                // Select the users' teams as well
                $selector_union_list[] = "team.team_id IN (SELECT team_id FROM teams WHERE state=1 AND user_id IN ($user_placeholders))";
            }
        }

        $submitter_inject = 'ERROR ERROR';
        $submitter_data_inject = 'ERROR ERROR';
        if ($team) {
            $submitter_data_inject =
              'ldet.array_late_day_exceptions,
               ldet.array_late_day_user_ids,
               /* Aggregate Team User Data */
               team.team_id,
               team.array_team_users,
               team.registration_section,
               team.rotating_section';

            $submitter_inject = '
              JOIN (
                SELECT gt.team_id,
                  gt.registration_section,
                  gt.rotating_section,
                  json_agg(tu) AS array_team_users
                FROM gradeable_teams gt
                  JOIN (
                    SELECT
                      t.team_id,
                      t.state,
                      tu.*
                    FROM teams t
                    JOIN users tu ON t.user_id = tu.user_id ORDER BY t.user_id
                  ) AS tu ON gt.team_id = tu.team_id
                GROUP BY gt.team_id
              ) AS team ON eg.team_assignment AND EXISTS (
                SELECT 1 FROM gradeable_teams gt
                WHERE gt.team_id=team.team_id AND gt.g_id=g.g_id
                LIMIT 1)

              /* Join team late day exceptions */
              LEFT JOIN (
                SELECT
                  json_agg(e.late_day_exceptions) AS array_late_day_exceptions,
                  json_agg(e.user_id) AS array_late_day_user_ids,
                  t.team_id,
                  g_id
                FROM late_day_exceptions e
                LEFT JOIN teams t ON e.user_id=t.user_id AND t.state=1
                GROUP BY team_id, g_id
              ) AS ldet ON g.g_id=ldet.g_id AND ldet.team_id=team.team_id';
        }
        else {
            $submitter_data_inject = '
              u.user_id,
              u.anon_id,
              u.user_firstname,
              u.user_preferred_firstname,
              u.user_lastname,
              u.user_preferred_lastname,
              u.user_email,
              u.user_group,
              u.manual_registration,
              u.last_updated,
              u.grading_registration_sections,
              u.registration_section, u.rotating_section,
              ldeu.late_day_exceptions,
              u.registration_subsection';
            $submitter_inject = '
            JOIN (
                SELECT u.*, sr.grading_registration_sections
                FROM users u
                LEFT JOIN (
                    SELECT
                        json_agg(sections_registration_id) AS grading_registration_sections,
                        user_id
                    FROM grading_registration
                    GROUP BY user_id
                ) AS sr ON u.user_id=sr.user_id
            ) AS u ON eg IS NULL OR NOT eg.team_assignment

            /* Join user late day exceptions */
            LEFT JOIN late_day_exceptions ldeu ON g.g_id=ldeu.g_id AND u.user_id=ldeu.user_id';
        }
        if ($team && count($teams) > 0) {
            $team_placeholders = implode(',', array_fill(0, count($teams), '?'));
            $selector_union_list[] = "team.team_id IN ($team_placeholders)";
            $param = array_merge($param, $teams);
        }

        $selector_intersection_list[] = '(' . implode(' OR ', $selector_union_list) . ')';

        //
        // Generate selector for the gradeables the user wants
        //
        $gradeable_placeholders = implode(',', array_fill(0, count($gradeables_by_id), '?'));
        $selector_intersection_list[] = "g.g_id IN ($gradeable_placeholders)";

        // Create the complete selector
        $selector = implode(' AND ', $selector_intersection_list);

        // Generate the ORDER BY clause
        $order = self::generateOrderByClause($sort_keys, $team ? self::graded_gradeable_key_map_team : self::graded_gradeable_key_map_user);

        $query = "
            SELECT /* Select everything we retrieved */

              g.g_id,

              /* Gradeable Data */
              gd.gd_id AS id,
              gd.gd_user_viewed_date AS user_viewed_date,

              /* get the overall comment */
              goc.commenter_ids AS array_commenter_ids,
              goc.overall_comments AS array_overall_comments,

              /* Aggregate Gradeable Component Data */
              gcd.array_comp_id,
              gcd.array_score,
              gcd.array_comment,
              gcd.array_grader_id,
              gcd.array_graded_version,
              gcd.array_grade_time,
              gcd.array_mark_id,
              gcd.array_verifier_id,
              gcd.array_verify_time,

              /* Aggregate Gradeable Component Grader Data */
              gcd.array_grader_user_id,
              gcd.array_grader_anon_id,
              gcd.array_grader_user_firstname,
              gcd.array_grader_user_preferred_firstname,
              gcd.array_grader_user_lastname,
              gcd.array_grader_user_email,
              gcd.array_grader_user_group,
              gcd.array_grader_manual_registration,
              gcd.array_grader_last_updated,
              gcd.array_grader_registration_section,
              gcd.array_grader_rotating_section,
              gcd.array_grader_grading_registration_sections,

              /* Aggregate Gradeable Component Data (versions) */
              egd.array_version,
              egd.array_non_hidden_non_extra_credit,
              egd.array_non_hidden_extra_credit,
              egd.array_hidden_non_extra_credit,
              egd.array_hidden_extra_credit,
              egd.array_submission_time,
              egd.array_autograding_complete,

              /* Active Submission Version */
              egv.active_version,

              /* Grade inquiry data */
             rr.array_grade_inquiries,

              {$submitter_data_inject}

            FROM gradeable g

              /* Get teamness so we know to join teams or users*/
              LEFT JOIN (
                SELECT
                  g_id,
                  eg_team_assignment AS team_assignment
                FROM electronic_gradeable
              ) AS eg ON eg.g_id=g.g_id

              /* Join submitter data */
              {$submitter_inject}

              /* Join manual grading data */
              LEFT JOIN (
                SELECT *
                FROM gradeable_data
              ) AS gd ON gd.g_id=g.g_id AND gd.gd_{$submitter_type}={$submitter_type_ext}

              LEFT JOIN (
                SELECT
                    json_agg(goc_grader_id) as commenter_ids,
                    json_agg(goc_overall_comment) as overall_comments,
                    g_id,
                    goc_{$submitter_type}
                FROM gradeable_data_overall_comment
                GROUP BY g_id, goc_{$submitter_type}
              ) AS goc ON goc.g_id=g.g_id AND goc.goc_{$submitter_type}={$submitter_type_ext}

              /* Join aggregate gradeable component data */
              LEFT JOIN (
                SELECT
                  json_agg(in_gcd.gc_id) AS array_comp_id,
                  json_agg(gcd_score) AS array_score,
                  json_agg(gcd_component_comment) AS array_comment,
                  json_agg(in_gcd.gcd_grader_id) AS array_grader_id,
                  json_agg(gcd_graded_version) AS array_graded_version,
                  json_agg(gcd_grade_time) AS array_grade_time,
                  json_agg(string_mark_id) AS array_mark_id,
                  json_agg(gcd_verifier_id) AS array_verifier_id,
                  json_agg(gcd_verify_time) AS array_verify_time,

                  json_agg(ug.user_id) AS array_grader_user_id,
                  json_agg(ug.anon_id) AS array_grader_anon_id,
                  json_agg(ug.user_firstname) AS array_grader_user_firstname,
                  json_agg(ug.user_preferred_firstname) AS array_grader_user_preferred_firstname,
                  json_agg(ug.user_lastname) AS array_grader_user_lastname,
                  json_agg(ug.user_email) AS array_grader_user_email,
                  json_agg(ug.user_group) AS array_grader_user_group,
                  json_agg(ug.manual_registration) AS array_grader_manual_registration,
                  json_agg(ug.last_updated) AS array_grader_last_updated,
                  json_agg(ug.registration_section) AS array_grader_registration_section,
                  json_agg(ug.rotating_section) AS array_grader_rotating_section,
                  json_agg(ug.grading_registration_sections) AS array_grader_grading_registration_sections,
                  in_gcd.gd_id
                FROM gradeable_component_data in_gcd
                  LEFT JOIN (
                    SELECT
                      json_agg(gcm_id) AS string_mark_id,
                      gc_id,
                      gd_id,
                      gcd_grader_id
                    FROM gradeable_component_mark_data
                    GROUP BY gc_id, gd_id, gcd_grader_id
                  ) AS gcmd ON gcmd.gc_id=in_gcd.gc_id AND gcmd.gd_id=in_gcd.gd_id AND gcmd.gcd_grader_id=in_gcd.gcd_grader_id

                  /* Join grader data; TODO: do we want/need 'sr' information? */
                  LEFT JOIN (
                    SELECT u.*, grading_registration_sections
                    FROM users u
                    LEFT JOIN (
                      SELECT
                        json_agg(sections_registration_id) AS grading_registration_sections,
                        user_id
                      FROM grading_registration
                      GROUP BY user_id
                    ) AS sr ON u.user_id=sr.user_id
                  ) AS ug ON ug.user_id=in_gcd.gcd_grader_id
                GROUP BY in_gcd.gd_id
              ) AS gcd ON gcd.gd_id=gd.gd_id

              /* Join aggregate gradeable version data */
              LEFT JOIN (
                SELECT
                  json_agg(in_egd.g_version) AS array_version,
                  json_agg(in_egd.autograding_non_hidden_non_extra_credit) AS array_non_hidden_non_extra_credit,
                  json_agg(in_egd.autograding_non_hidden_extra_credit) AS array_non_hidden_extra_credit,
                  json_agg(in_egd.autograding_hidden_non_extra_credit) AS array_hidden_non_extra_credit,
                  json_agg(in_egd.autograding_hidden_extra_credit) AS array_hidden_extra_credit,
                  json_agg(in_egd.submission_time) AS array_submission_time,
                  json_agg(in_egd.autograding_complete) AS array_autograding_complete,
                  g_id,
                  user_id,
                  team_id
                FROM electronic_gradeable_data AS in_egd
                GROUP BY g_id, user_id, team_id
              ) AS egd ON egd.g_id=g.g_id AND egd.{$submitter_type}={$submitter_type_ext}
              LEFT JOIN (
                SELECT *
                FROM electronic_gradeable_version
              ) AS egv ON egv.{$submitter_type}=egd.{$submitter_type} AND egv.g_id=egd.g_id

              /* Join grade inquiry */
              LEFT JOIN (
  				SELECT json_agg(rr) as array_grade_inquiries, user_id, team_id, g_id
  				FROM regrade_requests AS rr
  				GROUP BY rr.user_id, rr.team_id, rr.g_id
  			  ) AS rr on egv.{$submitter_type}=rr.{$submitter_type} AND egv.g_id=rr.g_id
            WHERE $selector
            $order";


        $constructGradedGradeable = function ($row) use ($gradeables_by_id) {
            /** @var Gradeable $gradeable */
            $gradeable = $gradeables_by_id[$row['g_id']];

            // Get the submitter
            $submitter = null;
            if ($gradeable->isTeamAssignment()) {
                // Get the user data for the team
                $team_users = json_decode($row["array_team_users"], true);

                // Create the team with the query results and users array
                $submitter = new Team($this->core, array_merge($row, ['users' => $team_users]));

                // Get the late day exceptions for each user
                $late_day_exceptions = [];
                if (isset($row['array_late_day_user_ids'])) {
                    $late_day_exceptions = array_combine(
                        json_decode($row['array_late_day_user_ids']),
                        json_decode($row['array_late_day_exceptions'])
                    );
                }
                foreach ($submitter->getMembers() as $user_id) {
                    if (!isset($late_day_exceptions[$user_id])) {
                        $late_day_exceptions[$user_id] = 0;
                    }
                }
            }
            else {
                if (isset($row['grading_registration_sections'])) {
                    $row['grading_registration_sections'] = json_decode($row['grading_registration_sections']);
                }
                $submitter = new User($this->core, $row);

                // Get the late day exception for the user
                $late_day_exceptions = [
                    $submitter->getId() => $row['late_day_exceptions'] ?? 0
                ];
            }

            // Create the graded gradeable instances
            $graded_gradeable = new GradedGradeable(
                $this->core,
                $gradeable,
                new Submitter($this->core, $submitter),
                [
                    'late_day_exceptions' => $late_day_exceptions
                ]
            );
            $ta_graded_gradeable = null;
            $auto_graded_gradeable = null;

            // This will be false if there is no manual grade yet
            if (isset($row['id'])) {
                // prepare overall comments
                $row["array_commenter_ids"] = json_decode($row["array_commenter_ids"]);
                $row["array_overall_comments"] = json_decode($row["array_overall_comments"]);
                $row["overall_comments"] = [];
                if ($row["array_commenter_ids"] !== null) {
                    for ($i = 0; $i < count($row["array_commenter_ids"]); $i++) {
                        $commenter = $row["array_commenter_ids"][$i];
                        $comment   = $row["array_overall_comments"][$i];
                        $row["overall_comments"][$commenter] = $comment;
                    }
                }
                $ta_graded_gradeable = new TaGradedGradeable($this->core, $graded_gradeable, $row);
                $graded_gradeable->setTaGradedGradeable($ta_graded_gradeable);
            }

            // Always construct an instance even if there is no data
            $auto_graded_gradeable = new AutoGradedGradeable($this->core, $graded_gradeable, $row);
            $graded_gradeable->setAutoGradedGradeable($auto_graded_gradeable);

            if (isset($row['array_grade_inquiries'])) {
                $grade_inquiries = json_decode($row['array_grade_inquiries'], true);
                $grade_inquiries_arr = [];
                foreach ($grade_inquiries as $grade_inquiry) {
                    $grade_inquiries_arr[] = new RegradeRequest($this->core, $grade_inquiry);
                }

                $graded_gradeable->setRegradeRequests($grade_inquiries_arr);
            }

            $graded_components_by_id = [];
            /** @var AutoGradedVersion[] $graded_versions */
            $graded_versions = [];

            // Break down the graded component / version / grader data into an array of arrays
            //  instead of arrays of sql array-strings
            $user_properties = [
                'user_id',
                'anon_id',
                'user_firstname',
                'user_preferred_firstname',
                'user_lastname',
                'user_email',
                'user_group',
                'manual_registration',
                'last_updated',
                'registration_section',
                'rotating_section',
                'grading_registration_sections'
            ];
            $comp_array_properties = [
                'comp_id',
                'score',
                'comment',
                'grader_id',
                'graded_version',
                'grade_time',
                'mark_id',
                'verifier_id',
                'verify_time'
            ];
            $version_array_properties = [
                'version',
                'non_hidden_non_extra_credit',
                'non_hidden_extra_credit',
                'hidden_non_extra_credit',
                'hidden_extra_credit',
                'submission_time',
                'autograding_complete'
            ];
            $db_row_split = [];
            foreach (
                array_merge(
                    $version_array_properties,
                    $comp_array_properties,
                    array_map(
                        function ($elem) {
                            return 'grader_' . $elem;
                        },
                        $user_properties
                    )
                ) as $property
            ) {
                $db_row_split[$property] = json_decode($row['array_' . $property]);
            }

            if (isset($db_row_split['comp_id'])) {
                // Create all of the GradedComponents
                if (isset($db_row_split['comp_id'])) {
                    for ($i = 0; $i < count($db_row_split['comp_id']); ++$i) {
                        // Create a temporary array for each graded component instead of trying
                        //  to transpose the entire $db_row_split array
                        $comp_array = [];
                        foreach ($comp_array_properties as $property) {
                            $comp_array[$property] = $db_row_split[$property][$i];
                        }

                        //  Similarly, transpose just this grader
                        $user_array = [];
                        foreach ($user_properties as $property) {
                            $user_array[$property] = $db_row_split['grader_' . $property][$i];
                        }

                        // Create the grader user
                        $grader = new User($this->core, $user_array);

                        // Create the component
                        $graded_component = new GradedComponent(
                            $this->core,
                            $ta_graded_gradeable,
                            $gradeable->getComponent($db_row_split['comp_id'][$i]),
                            $grader,
                            $comp_array
                        );

                        $graded_component->setMarkIdsFromDb($db_row_split['mark_id'][$i] ?? []);
                        $graded_components_by_id[$graded_component->getComponentId()][] = $graded_component;
                    }
                }

                // Create containers for each component
                $containers = [];
                foreach ($gradeable->getComponents() as $component) {
                    $container = new GradedComponentContainer($this->core, $ta_graded_gradeable, $component);
                    $container->setGradedComponents($graded_components_by_id[$component->getId()] ?? []);
                    $containers[$component->getId()] = $container;
                }
                $ta_graded_gradeable->setGradedComponentContainersFromDatabase($containers);
            }

            if (isset($db_row_split['version'])) {
                // Create all of the AutoGradedVersions
                for ($i = 0; $i < count($db_row_split['version']); ++$i) {
                    // Similarly, transpose each version
                    $version_array = [];
                    foreach ($version_array_properties as $property) {
                        $version_array[$property] = $db_row_split[$property][$i];
                    }

                    $version = new AutoGradedVersion($this->core, $graded_gradeable, $version_array);
                    $graded_versions[$version->getVersion()] = $version;
                }
                $auto_graded_gradeable->setAutoGradedVersions($graded_versions);
            }

            return $graded_gradeable;
        };

        return $this->course_db->queryIterator(
            $query,
            array_merge(
                $param,
                array_keys($gradeables_by_id)
            ),
            $constructGradedGradeable
        );
    }

    /**
     * Given a user_id check the users table for a valid entry, returns a user object if found,
     * null otherwise. If is_numeric is true, the numeric_id key will be used to lookup the user.
     * This should be called through getUserById() or getUserByNumericId().
     *
     * @param string|int $user_id
     * @param bool $is_numeric
     */
    private function getUser($user_id, bool $is_numeric = false): ?User {
        if (!$is_numeric) {
            $this->submitty_db->query("SELECT * FROM users WHERE user_id=?", [$user_id]);
        }
        else {
            $this->submitty_db->query("SELECT * FROM users WHERE user_numeric_id=?", [$user_id]);
        }

        if ($this->submitty_db->getRowCount() === 0) {
            return null;
        }

        $details = $this->submitty_db->row();

        if ($this->course_db) {
            $this->course_db->query(
                "
            SELECT u.*, ns.merge_threads, ns.all_new_threads,
                 ns.all_new_posts, ns.all_modifications_forum,
                 ns.reply_in_post_thread,ns.team_invite,
                 ns.team_member_submission, ns.team_joined,
                 ns.self_notification,
                 ns.merge_threads_email, ns.all_new_threads_email,
                 ns.all_new_posts_email, ns.all_modifications_forum_email,
                 ns.reply_in_post_thread_email, ns.team_invite_email,
                 ns.team_member_submission_email, ns.team_joined_email,
                 ns.self_notification_email,sr.grading_registration_sections

            FROM users u
            LEFT JOIN notification_settings as ns ON u.user_id = ns.user_id
            LEFT JOIN (
              SELECT array_agg(sections_registration_id) as grading_registration_sections, user_id
              FROM grading_registration
              GROUP BY user_id
            ) as sr ON u.user_id=sr.user_id
            WHERE u.user_id=?",
                [$user_id]
            );

            if ($this->course_db->getRowCount() > 0) {
                $user = $this->course_db->row();
                if (isset($user['grading_registration_sections'])) {
                    $user['grading_registration_sections'] = $this->course_db->fromDatabaseToPHPArray($user['grading_registration_sections']);
                }
                $details = array_merge($details, $user);
            }
        }

        return new User($this->core, $details);
    }



    /**
     * Maps sort keys to an array of expressions to sort by in place of the key.
     *  Useful for ambiguous keys or for key alias's
     */
    const graded_gradeable_key_map_user = [
        'registration_section' => [
            'SUBSTRING(u.registration_section, \'^[^0-9]*\')',
            'COALESCE(SUBSTRING(u.registration_section, \'[0-9]+\')::INT, -1)',
            'SUBSTRING(u.registration_section, \'[^0-9]*$\')',
        ],
        'rotating_section' => [
            'u.rotating_section',
        ],
        'team_id' => []
    ];
    const graded_gradeable_key_map_team = [
        'registration_section' => [
            'SUBSTRING(team.registration_section, \'^[^0-9]*\')',
            'COALESCE(SUBSTRING(team.registration_section, \'[0-9]+\')::INT, -1)',
            'SUBSTRING(team.registration_section, \'[^0-9]*$\')'
        ],
        'rotating_section' => [
            'team.rotating_section'
        ],
        'team_id' => [
            'team.team_id'
        ],
        'user_id' => []
    ];

    /**
     * Gets Total Number of Submissions on a Gradeable
     *
     * @param string $g_id the gradeable id to check for
     */
    public function getTotalSubmissions($g_id) {
        $this->course_db->query('SELECT * FROM electronic_gradeable_data WHERE g_id= ?', [$g_id]);
        return count($this->course_db->rows());
    }

    /**
     * Generates the ORDER BY clause with the provided sorting keys.
     *
     * For every element in $sort_keys, checks if the first word is in $key_map,
     * and if so, replaces it with the list of clauses in $key_map, and then joins that
     * list together using the second word (if it exists, assuming it is an order direction)
     * or blank otherwise. If the first word is not, return the clause as is. Finally,
     * join the resulting set of clauses together as appropriate for valid ORDER BY.
     *
     * @param  string[]|null $sort_keys
     * @param  array         $key_map   A map from sort keys to arrays of expressions to sort by instead
     *                                  (see self::graded_gradeable_key_map for example)
     * @return string
     */

    private static function generateOrderByClause($sort_keys, array $key_map) {
        if ($sort_keys !== null) {
            if (!is_array($sort_keys)) {
                $sort_keys = [$sort_keys];
            }
            if (count($sort_keys) === 0) {
                return '';
            }
            // Use simplified expression for empty keymap
            if (empty($key_map)) {
                return 'ORDER BY ' . implode(',', $sort_keys);
            }
            return 'ORDER BY ' . implode(
                ',',
                array_filter(
                    array_map(
                        function ($key_ext) use ($key_map) {
                            $split_key = explode(' ', $key_ext);
                            $key = $split_key[0];
                            if (isset($key_map[$key])) {
                                // Map any keys with special requirements to the proper statements and preserve specified order
                                $order = '';
                                if (count($split_key) > 1) {
                                    $order = $split_key[1];
                                }
                                if (count($key_map[$key]) === 0) {
                                    return '';
                                }
                                return implode(" $order,", $key_map[$key]) . " $order";
                            }
                            else {
                                return $key_ext;
                            }
                        },
                        $sort_keys
                    ),
                    function ($a) {
                        return $a !== '';
                    }
                )
            );
        }
        return '';
    }
    //// BEGIN ONLINE POLLING QUERIES ////

    public function addNewPoll($poll_name, $question, array $responses, array $answers, $release_date, array $orders) {
        $this->course_db->query("INSERT INTO polls(name, question, status, release_date, image_path) VALUES (?, ?, ?, ?, ?)", [$poll_name, $question, "closed", $release_date, null]);
        $this->course_db->query("SELECT max(poll_id) from polls");
        $poll_id = $this->course_db->rows()[0]['max'];
        foreach ($responses as $option_id => $response) {
            $this->course_db->query("INSERT INTO poll_options(option_id, order_id, poll_id, response, correct) VALUES (?, ?, ?, ?, FALSE)", [$option_id, $orders[$option_id], $poll_id, $response]);
        }
        foreach ($answers as $answer) {
            $this->course_db->query("UPDATE poll_options SET correct = TRUE where poll_id = ? and option_id = ?", [$poll_id, $answer]);
        }
        return $poll_id;
    }

    public function endPoll($poll_id) {
        $this->course_db->query("UPDATE polls SET status = 'ended' where poll_id = ?", [$poll_id]);
    }

    public function closePoll($poll_id) {
        $this->course_db->query("UPDATE polls SET status = 'closed' where poll_id = ?", [$poll_id]);
    }

    public function openPoll($poll_id) {
        $this->course_db->query("UPDATE polls SET status = 'open' where poll_id = ?", [$poll_id]);
    }

    public function getPolls() {
        $polls = [];
        $this->course_db->query("SELECT * from polls order by poll_id ASC");
        $polls_rows = $this->course_db->rows();
        $user = $this->core->getUser()->getId();

        foreach ($polls_rows as $row) {
            $polls[] = $this->getPoll($row["poll_id"]);
        }

        return $polls;
    }

    public function getTodaysPolls() {
        $polls = [];
        $this->course_db->query("SELECT * from polls where release_date = ? order by name", [date("Y-m-d")]);
        $polls_rows = $this->course_db->rows();
        $user = $this->core->getUser()->getId();

        foreach ($polls_rows as $row) {
            $polls[] = $this->getPoll($row["poll_id"]);
        }

        return $polls;
    }

    public function getOlderPolls() {
        $polls = [];
        $this->course_db->query("SELECT * from polls where release_date < ? order by release_date DESC, name ASC", [date("Y-m-d")]);
        $polls_rows = $this->course_db->rows();
        $user = $this->core->getUser()->getId();

        foreach ($polls_rows as $row) {
            $polls[] = $this->getPoll($row["poll_id"]);
        }

        return $polls;
    }

    public function getFuturePolls() {
        $polls = [];
        $this->course_db->query("SELECT * from polls where release_date > ? order by release_date ASC, name ASC", [date("Y-m-d")]);
        $polls_rows = $this->course_db->rows();
        $user = $this->core->getUser()->getId();

        foreach ($polls_rows as $row) {
            $polls[] = $this->getPoll($row["poll_id"]);
        }

        return $polls;
    }

    public function getPoll($poll_id) {
        $this->course_db->query("SELECT * from polls where poll_id = ?", [$poll_id]);
        $row = $this->course_db->rows();
        $user = $this->core->getUser()->getId();
        if (count($row) <= 0) {
            return null;
        }
        $row = $row[0];
        $responses = $this->getResponses($row["poll_id"]);
        $date = new \Datetime($row['release_date']);
        return new PollModel($this->core, $row["poll_id"], $row["name"], $row["question"], $responses, $this->getAnswers($poll_id), $row["status"], $this->getUserResponses($row["poll_id"]), $date->format($this->core->getConfig()->getDateTimeFormat()->getFormat('poll')), $row["image_path"]);
    }

    public function getResponses($poll_id) {
        $this->course_db->query("SELECT * from poll_options where poll_id = ? order by order_id ASC", [$poll_id]);
        $responses = [];
        $responses_rows = $this->course_db->rows();
        foreach ($responses_rows as $rep_row) {
            $responses[$rep_row["option_id"]] = $rep_row["response"];
        }

        return $responses;
    }

    public function getUserResponses($poll_id) {
        $this->course_db->query("SELECT * from poll_responses where poll_id = ?", [$poll_id]);
        $rows = $this->course_db->rows();
        $responses = [];
        foreach ($rows as $row) {
            $responses[$row["student_id"]] = $row["option_id"];
        }
        return $responses;
    }

    public function submitResponse($poll_id, $response) {
        $user = $this->core->getUser()->getId();
        $this->course_db->query("SELECT * from poll_responses where poll_id = ? and student_id = ?", [$poll_id, $user]);
        if (count($this->course_db->rows()) <= 0) {
            $this->course_db->query("INSERT INTO poll_responses(poll_id, student_id, option_id) VALUES (?, ?, ?)", [$poll_id, $user, $response]);
        }
        else {
            $this->course_db->query("UPDATE poll_responses SET option_id=? where poll_id = ? and student_id = ?", [$response, $poll_id, $user]);
        }
    }

    public function getAnswers($poll_id) {
        $this->course_db->query("SELECT option_id from poll_options where poll_id = ? and correct = TRUE order by order_id ASC", [$poll_id]);
        $answers = [];
        foreach ($this->course_db->rows() as $row) {
            $answers[] = $row["option_id"];
        }
        return $answers;
    }

    public function editPoll($poll_id, $poll_name, $question, array $responses, array $answers, $release_date, array $orders, $image_path) {
        $this->course_db->query("DELETE FROM poll_options where poll_id = ?", [$poll_id]);
        $this->course_db->query("UPDATE polls SET name = ?, question = ?, release_date = ?, image_path = ? where poll_id = ?", [$poll_name, $question, $release_date, $image_path, $poll_id]);
        foreach ($responses as $order_id => $response) {
            $this->course_db->query("INSERT INTO poll_options(option_id, order_id, poll_id, response, correct) VALUES (?, ?, ?, ?, FALSE)", [$order_id, $orders[$order_id], $poll_id, $response]);
        }
        foreach ($answers as $answer) {
            $this->course_db->query("UPDATE poll_options SET correct = TRUE where poll_id = ? and option_id = ?", [$poll_id, $answer]);
        }
    }

    public function deletePoll($poll_id) {
        $this->course_db->query("DELETE FROM poll_responses where poll_id = ?", [$poll_id]);
        $this->course_db->query("DELETE FROM poll_options where poll_id = ?", [$poll_id]);
        $this->course_db->query("DELETE FROM polls where poll_id = ?", [$poll_id]);
    }

    public function getResults($poll_id) {
        $results = [];
        foreach ($this->getResponses($poll_id) as $option_id => $answer) {
            $this->course_db->query("SELECT * FROM poll_responses where poll_id = ? and option_id = ?", [$poll_id, $option_id]);
            $results[$option_id] = count($this->course_db->rows());
        }
        return $results;
    }

    public function deleteUserResponseIfExists($poll_id) {
        $user = $this->core->getUser()->getId();
        $this->course_db->query("DELETE FROM poll_responses where poll_id = ? and student_id = ?", [$poll_id, $user]);
    }

    public function setPollImage($poll_id, $image_path) {
        $this->course_db->query("UPDATE polls SET image_path = ? where poll_id = ?", [$image_path, $poll_id]);
    }

    //// END ONLINE POLLING QUERIES ////

    /**
     * Delete user from DBs identified by user_id, semester, and course.
     *
     * Query issues DELETE on master DB's courses_users table.  When potentially
     * successful, trigger function will attempt to delete user from course DB.
     * If the trigger fails, it is expected that user is also not removed from
     * master DB.  When user cannot be deleted (probably due to referential
     * integrity), query is expected to return 0 rows to indicate user was not
     * deleted.
     *
     * @param string $user_id
     * @param string $semester
     * @param string $course
     * @return bool false on failure (or 0 rows deleted), true otherwise.
     */
    public function deleteUser(string $user_id, string $semester, string $course): bool {
        $query = "DELETE FROM courses_users WHERE user_id=? AND semester=? AND course=?";
        $this->submitty_db->query($query, [$user_id, $semester, $course]);
        return $this->submitty_db->getRowCount() > 0;
    }

    /**
     * Insert access attempt to a given gradeable by a user.
     */
    public function insertGradeableAccess(
        string $g_id,
        ?string $user_id,
        ?string $team_id,
        ?string $accessor_id
    ): void {
        $query = <<<SQL
INSERT INTO gradeable_access (g_id, user_id, team_id, accessor_id, "timestamp")
VALUES (?, ?, ?, ?, ?)
SQL;
        $this->course_db->query($query, [$g_id, $user_id, $team_id, $accessor_id, $this->core->getDateTimeNow()]);
    }

    public function getGradeableAccessUser(
        string $g_id,
        string $user_id
    ): array {
        $this->course_db->query(
            'SELECT * FROM gradeable_access WHERE g_id=? AND user_id=? ORDER BY "timestamp"',
            [$g_id, $user_id]
        );
        return $this->course_db->rows();
    }

    public function getGradeableAccessTeam(
        string $g_id,
        string $team_id
    ): array {
        $this->course_db->query(
            'SELECT * FROM gradeable_access WHERE g_id=? AND team_id=? ORDER BY "timestamp"',
            [$g_id, $team_id]
        );
        return $this->course_db->rows();
    }

    private function getInnerQueueSelect(): string {
        return <<<SQL

      COUNT(*) AS queue_interactions,
      COUNT(DISTINCT user_id) AS number_distinct_students,
      DATE_TRUNC('second', AVG(time_out - time_help_start)) AS avg_help_time,
      MIN(time_out - time_help_start) AS min_help_time,
      MAX(time_out - time_help_start) AS max_help_time,
      DATE_TRUNC('second', AVG(time_help_start - time_in)) AS avg_wait_time,
      MIN(time_help_start - time_in) AS min_wait_time,
      MAX(time_help_start - time_in) AS max_wait_time,
      SUM(CASE
        WHEN removal_type IN ('helped', 'self_helped') THEN 1
        ELSE 0
      END) AS help_count,
      SUM(CASE
        WHEN removal_type IN ('removed', 'emptied', 'self') THEN 1
        ELSE 0
      END) AS not_helped_count

SQL;
    }

<<<<<<< HEAD
    private function getGradeableMinutesOverride(string $gradeable_id): array {
        $this->course_db->query('SELECT * FROM gradeable_allowed_minutes_override WHERE g_id=?', [$gradeable_id]);
=======
    public function getCourseSchemaTables(): array {
        $this->course_db->query("SELECT * FROM information_schema.columns WHERE table_schema='public' ORDER BY table_name ASC, ordinal_position ASC");
>>>>>>> 5b2354be
        return $this->course_db->rows();
    }
}<|MERGE_RESOLUTION|>--- conflicted
+++ resolved
@@ -7184,13 +7184,13 @@
 SQL;
     }
 
-<<<<<<< HEAD
     private function getGradeableMinutesOverride(string $gradeable_id): array {
         $this->course_db->query('SELECT * FROM gradeable_allowed_minutes_override WHERE g_id=?', [$gradeable_id]);
-=======
+        return $this->course_db->rows();
+    }
+
     public function getCourseSchemaTables(): array {
         $this->course_db->query("SELECT * FROM information_schema.columns WHERE table_schema='public' ORDER BY table_name ASC, ordinal_position ASC");
->>>>>>> 5b2354be
         return $this->course_db->rows();
     }
 }