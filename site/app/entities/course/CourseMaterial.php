<?php

declare(strict_types=1);

namespace app\entities\course;

use app\repositories\course\CourseMaterialRepository;
use DateTime;
use Doctrine\Common\Collections\ArrayCollection;
use Doctrine\Common\Collections\Collection;
use Doctrine\DBAL\Types\Types;
use Doctrine\ORM\Mapping as ORM;

/**
 * Class CourseMaterial
 * @package app\entities
 */
#[ORM\Entity(repositoryClass: CourseMaterialRepository::class)]
#[ORM\Table(name: "course_materials")]
class CourseMaterial {
    const FILE = 0;
    const LINK = 1;
    const DIR = 2;

    #[ORM\Id]
    #[ORM\Column(type: Types::INTEGER)]
    #[ORM\GeneratedValue(strategy: "AUTO")]
    protected int $id;

    #[ORM\Column(type: Types::STRING)]
    protected string $path;

    #[ORM\Column(type: Types::SMALLINT)]
    protected int $type;

    #[ORM\Column(type: Types::DATETIMETZ_MUTABLE)]
    protected DateTime $release_date;

    #[ORM\Column(type: Types::BOOLEAN)]
    protected bool $hidden_from_students;

    #[ORM\Column(type: Types::FLOAT)]
    protected float $priority;

    #[ORM\Column(type: Types::BOOLEAN)]
    protected bool $on_calendar;

    #[ORM\Column(type: Types::STRING)]
    protected string $gradeable;

    /**
     * @var Collection<CourseMaterialAccess>
     */
    #[ORM\OneToMany(
        mappedBy: "course_material",
        targetEntity: CourseMaterialAccess::class,
        cascade: ["persist"],
        fetch: "EAGER",
        orphanRemoval: true
    )]
    protected Collection $accesses;

    /**
     * @var Collection<CourseMaterialSection>
     */
    #[ORM\OneToMany(
        mappedBy: "course_material",
        targetEntity: CourseMaterialSection::class,
        cascade: ["persist"],
        fetch: "EAGER",
        orphanRemoval: true
    )]
    protected Collection $sections;

    #[ORM\Column(type: Types::STRING, nullable: true)]
    protected ?string $url;

    #[ORM\Column(type: Types::STRING, nullable: true)]
    protected ?string $title;

<<<<<<< HEAD
    public function __construct(int $type, string $path, \DateTime $release_date, bool $hidden_from_students, float $priority, ?string $url, ?string $title, ?bool $onCalender, ?string $gradeableName) {
=======
    #[ORM\Column(type: Types::STRING, nullable: true)]
    protected ?string $uploaded_by;

    #[ORM\Column(type: Types::DATETIMETZ_MUTABLE, nullable: true)]
    protected ?DateTime $uploaded_date;

    #[ORM\Column(type: Types::STRING, nullable: true)]
    protected ?string $last_edit_by;

    #[ORM\Column(type: Types::DATETIMETZ_MUTABLE, nullable: true)]
    protected ?DateTime $last_edit_date;

    /**
     * Constructs a new instance of a CourseMaterial.
     *
     * @param int $type The type of the course material.
     * @param string $path The file system path to the course material.
     * @param \DateTime $release_date The release date of the course material.
     * @param bool $hidden_from_students Indicates whether the course material is hidden from students.
     * @param float $priority The priority or ordering of the course material.
     * @param ?string $url The URL of the course material, applicable if it's a link type.
     * @param ?string $title The title of the course material.
     * @param ?string $uploaded_by The user ID of the person who uploaded the course material.
     * @param ?\DateTime $uploaded_date The date and time when the course material was uploaded.
     * @param ?string $last_edit_by The user ID of the last person who edited the course material.
     * @param ?\DateTime $last_edit_date The date and time when the course material was last edited.
     */
    public function __construct(int $type, string $path, \DateTime $release_date, bool $hidden_from_students, float $priority, ?string $url, ?string $title, ?string $uploaded_by, ?\DateTime $uploaded_date, ?string $last_edit_by, ?\DateTime $last_edit_date) {
>>>>>>> 4e9f55a2
        $this->setType($type);
        $this->setPath($path);
        $this->setReleaseDate($release_date);
        $this->setHiddenFromStudents($hidden_from_students);
        $this->setPriority($priority);
        $this->sections = new ArrayCollection();
        $this->url = $url;
        $this->title = $title;
<<<<<<< HEAD
        $this->on_calendar = $onCalender ?? false;
        $this->gradeable = $gradeableName ?? 'none';
=======
        $this->uploaded_by = $uploaded_by;
        $this->uploaded_date = $uploaded_date;
        $this->last_edit_by = $last_edit_by;
        $this->last_edit_date = $last_edit_date;
>>>>>>> 4e9f55a2
    }

    /**
     * @return Collection<CourseMaterialSection>
     */
    public function getSections(): Collection {
        return $this->sections;
    }

    public function getPath(): string {
        return $this->path;
    }

    public function getType(): int {
        return $this->type;
    }

    public function isFile(): bool {
        return $this->type === self::FILE;
    }

    public function isLink(): bool {
        return $this->type === self::LINK;
    }

    public function isDir(): bool {
        return $this->type === self::DIR;
    }

    public function getPriority(): float {
        return $this->priority;
    }

    public function getReleaseDate(): \DateTime {
        return $this->release_date;
    }


    public function getUploadedBy(): string | null {
        return $this->uploaded_by;
    }

    public function getUploadedDate(): \DateTime | null {
        return $this->uploaded_date;
    }

    public function getLastEditBy(): string | null {
        return $this->last_edit_by;
    }

    public function getLastEditDate(): \DateTime | null {
        return $this->last_edit_date;
    }

    public function isHiddenFromStudents(): bool {
        return $this->hidden_from_students;
    }

    public function isSectionAllowed(string $section): bool {
        if ($this->sections->count() === 0) {
            return true;
        }
        foreach ($this->sections->getValues() as $course_material_section) {
            if ($section === $course_material_section->getSectionId()) {
                return true;
            }
        }
        return false;
    }

    public function isOnCalendar(): bool {
        return $this->on_calendar;
    }

    public function getGradeable(): string {
        return $this->gradeable;
    }

    public function setReleaseDate(\DateTime $release_date): void {
        $this->release_date = $release_date;
    }

    public function setHiddenFromStudents(bool $hidden_from_students): void {
        $this->hidden_from_students = $hidden_from_students;
    }

    public function setPriority(float $priority): void {
        $this->priority = $priority;
    }

    public function setPath(string $path): void {
        $this->path = $path;
    }

    public function setType(int $type): void {
        $this->type = $type;
    }

    public function addSection(CourseMaterialSection $section): void {
        $this->sections[] = $section;
    }

    public function getId(): int {
        return $this->id;
    }

    public function setId(int $id): void {
        $this->id = $id;
    }

    public function removeSection(CourseMaterialSection $section): void {
        $this->sections->removeElement($section);
    }

    public function addAccess(CourseMaterialAccess $access): void {
        $this->accesses[] = $access;
    }

    public function userHasViewed(string $user_id): bool {
        return $this->accesses->filter(function (CourseMaterialAccess $courseMaterialAccess) use ($user_id) {
                return $courseMaterialAccess->getUserId() === $user_id;
        })->count() > 0;
    }

    public function getUrl(): string {
        return $this->url;
    }

    public function getTitle(): ?string {
        return $this->title;
    }

    public function setUrl(string $url): void {
        $this->url = $url;
    }

    public function setTitle(string $title): void {
        $this->title = $title;
    }
<<<<<<< HEAD
    public function setIsOnCalendar(bool $value): void {
        $this->on_calendar = $value;
    }

    public function setGradeable(string $gradeableString): void {
        $this->gradeable = $gradeableString;
=======

    public function setUploadedBy(string $uploaded_by): void {
        $this->uploaded_by = $uploaded_by;
    }

    public function setUploadDate(\DateTime $uploaded_date): void {
        $this->uploaded_date = $uploaded_date;
    }

    public function setLastEditBy(string $last_edit_by): void {
        $this->last_edit_by = $last_edit_by;
    }

    public function setLastEditDate(\DateTime $last_edit_date): void {
        $this->last_edit_date = $last_edit_date;
>>>>>>> 4e9f55a2
    }
}<|MERGE_RESOLUTION|>--- conflicted
+++ resolved
@@ -78,9 +78,6 @@
     #[ORM\Column(type: Types::STRING, nullable: true)]
     protected ?string $title;
 
-<<<<<<< HEAD
-    public function __construct(int $type, string $path, \DateTime $release_date, bool $hidden_from_students, float $priority, ?string $url, ?string $title, ?bool $onCalender, ?string $gradeableName) {
-=======
     #[ORM\Column(type: Types::STRING, nullable: true)]
     protected ?string $uploaded_by;
 
@@ -108,8 +105,7 @@
      * @param ?string $last_edit_by The user ID of the last person who edited the course material.
      * @param ?\DateTime $last_edit_date The date and time when the course material was last edited.
      */
-    public function __construct(int $type, string $path, \DateTime $release_date, bool $hidden_from_students, float $priority, ?string $url, ?string $title, ?string $uploaded_by, ?\DateTime $uploaded_date, ?string $last_edit_by, ?\DateTime $last_edit_date) {
->>>>>>> 4e9f55a2
+    public function __construct(int $type, string $path, \DateTime $release_date, bool $hidden_from_students, float $priority, ?string $url, ?string $title, ?bool $onCalender, ?string $gradeableName, ?string $uploaded_by, ?\DateTime $uploaded_date, ?string $last_edit_by, ?\DateTime $last_edit_date) {
         $this->setType($type);
         $this->setPath($path);
         $this->setReleaseDate($release_date);
@@ -118,15 +114,12 @@
         $this->sections = new ArrayCollection();
         $this->url = $url;
         $this->title = $title;
-<<<<<<< HEAD
         $this->on_calendar = $onCalender ?? false;
         $this->gradeable = $gradeableName ?? 'none';
-=======
         $this->uploaded_by = $uploaded_by;
         $this->uploaded_date = $uploaded_date;
         $this->last_edit_by = $last_edit_by;
         $this->last_edit_date = $last_edit_date;
->>>>>>> 4e9f55a2
     }
 
     /**
@@ -266,14 +259,12 @@
     public function setTitle(string $title): void {
         $this->title = $title;
     }
-<<<<<<< HEAD
     public function setIsOnCalendar(bool $value): void {
         $this->on_calendar = $value;
     }
 
     public function setGradeable(string $gradeableString): void {
         $this->gradeable = $gradeableString;
-=======
 
     public function setUploadedBy(string $uploaded_by): void {
         $this->uploaded_by = $uploaded_by;
@@ -289,6 +280,5 @@
 
     public function setLastEditDate(\DateTime $last_edit_date): void {
         $this->last_edit_date = $last_edit_date;
->>>>>>> 4e9f55a2
     }
 }