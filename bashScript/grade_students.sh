#!/bin/bash

# ======================================================================
# this script takes in a single parameter, the base path of all of
# the submission server files

#     ./grade_students <base_path>

if [ "$#" -ne 2 ]; then
    echo "ERROR: Illegal number of parameters" >&2
    echo "   ./grade_students  absolute_path_to_base_directory  relative_path_of_to_be_graded_directory" >&2
    exit 1
fi

base_path="$1"
TO_BE_GRADED="$2"

# from that directory, we expect:

# a subdirectory for each course
# BASE_PATH/courses/which_semester/course_apple/
# BASE_PATH/courses/which_semester/course_banana/

# a directory within each course for the submissions, further
# subdirectories for each assignment, then subdirectories for each
# user, and finally subdirectories for multiple submissions (version)
# BASE_PATH/courses/which_semester/course_apple/submissions/
# BASE_PATH/courses/which_semester/course_apple/submissions/hw1/
# BASE_PATH/courses/which_semester/course_apple/submissions/hw1/smithj
# BASE_PATH/courses/which_semester/course_apple/submissions/hw1/smithj/1
# BASE_PATH/courses/which_semester/course_apple/submissions/hw1/smithj/2

# input & output files are stored in a similar structure
# BASE_PATH/courses/which_semester/course_apple/test_input/hw1/first.txt
# BASE_PATH/courses/which_semester/course_apple/test_input/hw1/second.txt
# BASE_PATH/courses/which_semester/course_apple/test_output/hw1/solution1.txt
# BASE_PATH/courses/which_semester/course_apple/test_output/hw1/solution2.txt

# each assignment has executables to be run during grading
# BASE_PATH/courses/which_semester/course_apple/bin/hw1/run.out
# BASE_PATH/courses/which_semester/course_apple/bin/hw1/validate.out


# =====================================================================
# The todo list of the most recent (ungraded) submissions have a dummy
# file in this directory:

# BASE_PATH/to_be_graded/which_semester__course_apple__hw1__smithj__1
# BASE_PATH/to_be_graded/which_semester__course_banana__hw2__doej__5



# NOTE ON OUTPUT: cron job stdout/stderr gets emailed
# debugging type output can be sent to stdout, which we'll redirect to /dev/null in the cron job
# all problematic errors should get set to stderr  (>&2)  so that an email will be sent
echo "Grade all submissions in $base_path/$TO_BE_GRADED/"


all_grading_done=false

too_many_processes_count=0

sleep_count=0


# SETUP THE DIRECTORY LOCK FILE
# arbitrarily using file descriptor 200
exec 200>/var/lock/homework_submissions_server_lockfile || exit 1


# OUTER LOOP
# will eventually process all submissions
while true; do

    # if no work was done on the last loop...
    if [ "$all_grading_done" = "true" ] ; then
	((sleep_count++))
	 echo "sleep iter $sleep_count: no work"
	if [[ $sleep_count -gt 200 ]] ; then
	    # 5 seconds (sleep) * 12 = 1 minute
	    # 5 seconds (sleep) * 120 = 10 minutes
	    # 5 seconds (sleep) * 200 = 16 minutes
	    # *** plus more time if you actually did any work! ***
	    # if you've been running for at least 16 minutes, quit (will be restarted by a cron once per 15 minutes)
	    break;
	else
	    # sleep for 5 seconds
	    sleep 5
	    # make sure to reset the all_grading_done flag so we check again
	    all_grading_done=false
	    continue;
	fi
    fi


    # check for runaway processes by untrusted (this should never be more that a few, the user limit is 50)
    numprocesses=$(ps -u untrusted | wc -l)
    if [[ $numprocesses -gt 25 ]] ; then
	echo "ERROR: untrusted is running too many processes: " $numprocesses >&2
	((too_many_processes_count++))
	if [[ $too_many_processes_count -gt 10 ]];
	then
	    exit
	fi
	sleep 10
	continue
    fi
    too_many_processes_count=0


    # check for parallel grade_students scripts
    #ps -f -u hwcron | grep grade_students.sh
    #pgrep -u hwcron grade_students
    pgrep_results=$(pgrep -u hwcron grade_students)
    pgrep_results=( $pgrep_results ) # recast as array
    numparallel=${#pgrep_results[@]} # count elements in array
    echo "hwcron is running $numparallel parallel scripts"
    if [[ "$numparallel" -gt 5 ]] ; then
	 echo "hwcron is running too many parallel scripts: " $numparallel
	exit
    fi



    # =====================================================================
    # FIND NEXT ASSIGNMENT TO GRADE (in reverse chronological order)
    # =====================================================================


    # reset this variable
    all_grading_done=true



    for NEXT_TO_GRADE in `cd $base_path/$TO_BE_GRADED && ls -tr`; do


	# skip the active grading tags
	if [ "${NEXT_TO_GRADE:0:8}" == "GRADING_" ]
	then
	    continue
	fi


        # check to see if this assignment is already being graded
	# wait until the lock is available (up to 5 seconds)
	flock -w 5 200 || { echo "ERROR: flock() failed. $NEXT_TO_GRADE" >&2; exit 1; }
	if [ -e "$base_path/$TO_BE_GRADED/GRADING_$NEXT_TO_GRADE" ]
	then
    	     echo "skip $NEXT_TO_GRADE, being graded by another grade_students.sh process"
	    flock -u 200
	    continue
	else
	    # mark this file as being graded
	    touch $base_path/$TO_BE_GRADED/GRADING_$NEXT_TO_GRADE
	    flock -u 200
	fi


	 echo "========================================================================"
	 echo "GRADE $NEXT_TO_GRADE"

	STARTTIME=$(date +%s)


	# --------------------------------------------------------------------
        # extract the course, assignment, user, and version from the filename
	# replace the '__' with spaces to allow for looping over list
	with_spaces=${NEXT_TO_GRADE//__/ }
	t=0
	semester="NOSEMESTER"
	course="NOCOURSE"
	assignment="NOASSIGNMENT"
	user="NOUSER"
	version="NOVERSION"
	for thing in $with_spaces; do
	    ((t++))
	    #FIXME replace with switch statement
	    if [ $t -eq 1 ]
	    then
		semester=$thing
	    elif [ $t -eq 2 ]
	    then
		course=$thing
	    elif [ $t -eq 3 ]
	    then
		assignment=$thing
	    elif [ $t -eq 4 ]
	    then
		user=$thing
	    elif [ $t -eq 5 ]
	    then
		version=$thing
	    else
#FIXME document error handling approach: leave GRADING_ file in $TO_BE_GRADED directory, assume email sent, move to next
		echo "ERROR BAD FORMAT: $NEXT_TO_GRADE" >&2
		continue
	    fi
	done
        # error checking
        # FIXME: error checking could be more significant
<<<<<<< HEAD
	if [ $course == "NOCOURSE" ]
	then
=======
	if [ $semester == "NOSEMESTER" ] 
	then 
	    echo "ERROR IN SEMESTER: $NEXT_TO_GRADE" >&2
	    continue 
	fi
	if [ $course == "NOCOURSE" ] 
	then 
>>>>>>> 0676c97c
	    echo "ERROR IN COURSE: $NEXT_TO_GRADE" >&2
	    continue
	fi
	if [ $assignment == "NOASSIGNMENT" ]
	then
	    echo "ERROR IN ASSIGNMENT: $NEXT_TO_GRADE" >&2
	    continue
	fi
	if [ $user == "NOUSER" ]
	then
	    echo "ERROR IN USER: $NEXT_TO_GRADE" >&2
	    continue
	fi
	if [ $version == "NOVERSION" ]
	then
	    echo "ERROR IN VERSION: $NEXT_TO_GRADE" >&2
	    continue
	fi


	# --------------------------------------------------------------------
        # check to see if directory exists & is readable
<<<<<<< HEAD
	submission_path=$base_path/$course/submissions/$assignment/$user/$version
=======
	submission_path=$base_path/courses/$semester/$course/submissions/$assignment/$user/$version 
>>>>>>> 0676c97c
	#echo "check directory '$submission_path'"

	if [ ! -d "$base_path" ]
	then
	    echo "ERROR: directory does not exist '$base_path'" >&2
	    continue
	fi
	if [ ! -d "$base_path/courses" ]
	then
	    echo "ERROR: directory does not exist '$base_path'" >&2
	    continue
	fi
	if [ ! -d "$base_path/courses/$semester" ]
	then
	    echo "ERROR: directory does not exist '$base_path'" >&2
	    continue
	fi
        # note we do not expect these directories to be readable

	if [ ! -d "$base_path/courses/$semester/$course" ]
	then
	    echo "ERROR: directory does not exist '$base_path/courses/$semester/$course'" >&2
	    continue
	fi
	if [ ! -r "$base_path/courses/$semester/$course" ]
	then
	    echo "ERROR: A directory is not readable '$base_path/courses/$semester/$course'" >&2
	    continue
	fi

	if [ ! -d "$base_path/courses/$semester/$course/submissions" ]
	then
	    echo "ERROR: B directory does not exist '$base_path/courses/$semester/$course/submissions'" >&2
	    continue
	fi
	if [ ! -r "$base_path/courses/$semester/$course/submissions" ]
	then
	    echo "ERROR: C directory is not readable '$base_path/courses/$semester/$course/submissions'" >&2
	    continue
	fi

	if [ ! -d "$base_path/courses/$semester/$course/submissions/$assignment" ]
	then
	    echo "ERROR: D directory does not exist '$base_path/courses/$semester/$course/submissions/$assignment'" >&2
	    continue
	fi
	if [ ! -r "$base_path/courses/$semester/$course/submissions/$assignment" ]
	then
	    echo "ERROR: E directory is not readable '$base_path/courses/$semester/$course/submissions/$assignment'" >&2
	    continue
	fi

	if [ ! -d "$base_path/courses/$semester/$course/submissions/$assignment/$user" ]
	then
	    echo "ERROR: F directory does not exist '$base_path/courses/$semester/$course/submissions/$assignment/$user'" >&2
	    continue
	fi
	if [ ! -r "$base_path/courses/$semester/$course/submissions/$assignment/$user" ]
	then
	    echo "ERROR: G directory is not readable '$base_path/courses/$semester/$course/submissions/$assignment/$user'" >&2
	    continue
	fi

	if [ ! -d "$submission_path" ]
	then
	    echo "ERROR: directory does not exist '$submission_path'" >&2
	    # this submission does not exist, remove it from the queue
	    rm -f $base_path/$TO_BE_GRADED/$NEXT_TO_GRADE
	    continue
	fi
	if [ ! -r "$submission_path" ]
	then
	    echo "ERROR: H directory is not readable '$submission_path'" >&2
	    # leave this submission file for next time (hopefully
	    # permissions will be corrected then)
	    #FIXME remove GRADING_ file
	    continue
	fi




<<<<<<< HEAD
	test_code_path="$base_path/$course/test_code/$assignment"
	test_input_path="$base_path/$course/test_input/$assignment"
	test_output_path="$base_path/$course/test_output/$assignment"
	results_path="$base_path/$course/results/$assignment/$user/$version"
	bin_path="$base_path/$course/bin"

=======
	test_code_path="$base_path/courses/$semester/$course/test_code/$assignment"
	test_input_path="$base_path/courses/$semester/$course/test_input/$assignment"
	test_output_path="$base_path/courses/$semester/$course/test_output/$assignment"
	results_path="$base_path/courses/$semester/$course/results/$assignment/$user/$version"
	bin_path="$base_path/courses/$semester/$course/bin"
	
>>>>>>> 0676c97c

	# --------------------------------------------------------------------
        # MAKE TEMPORARY DIRECTORY & COPY THE NECESSARY FILES THERE
	tmp=`mktemp -d /tmp/temp.XXXXXXXX`

	submission_time=""
	if [ -e "$submission_path/.submit.timestamp" ]
	then
	    submission_time=`cat $submission_path/.submit.timestamp`
	else
	    echo "ERROR:  $submission_path/.submit.timestamp   does not exist!" >&2
	fi

        # switch to tmp directory
	pushd $tmp > /dev/null

	# --------------------------------------------------------------------
        # COMPILE THE SUBMITTED CODE

        # copy submitted files to a tmp compilation directory
	tmp_compilation=$tmp/TMP_COMPILATION
	mkdir $tmp_compilation
	cp 1>/dev/null  2>&1  -r $submission_path/* $tmp_compilation ||  echo "ERROR: Failed to copy to temporary directory $submission_path" >&2


        # copy any instructor code files to tmp directory
	if [ -d "$test_code_path" ]
	then
	    cp -rf $test_code_path/ "$tmp_compilation" ||  echo "ERROR: Failed to copy to temporary directory $test_code_path" >&2
	    cp -rf $base_path/courses/$semester/$course/config/disallowed_words.txt "$tmp_compilation" ||  echo "ERROR: Failed to copy disallowed_words.txt to temporary directory $test_code_path" >&2
	fi


	pushd $tmp_compilation > /dev/null

	# first delete any submitted .out or .exe executable files
	rm -f *.out *.exe test*.txt

	if [ ! -r "$bin_path/$assignment/compile.out" ]
	then
	    echo "ERROR:  $bin_path/$assignment/compile.out  does not exist/is not readable" >&2
	else

   	    # copy compile.out to the current directory
	    cp -f "$bin_path/$assignment/compile.out" $tmp_compilation/my_compile.out

  	    # give the untrusted user read/write/execute permissions on the tmp directory & files
	    chmod -R go+rwx $tmp
	    # run the compile.out as the untrusted user

#	    $base_path/bin/untrusted_runscript $tmp/my_compile.out >& .submit_compile_output.txt

        # echo "$tmp_compilation/my_compile.out"
	    # $tmp_compilation/my_compile.out >& $tmp/.submit_compile_output.txt

	    $base_path/bin/untrusted_runscript $tmp_compilation/my_compile.out >& $tmp/.submit_compile_output.txt

	    compile_error_code="$?"
	    if [[ "$compile_error_code" -ne 0 ]] ;
	    then
		echo "COMPILE FAILURE CODE $compile_error_code"
	    else
		echo "COMPILE OK"
	    fi
	fi

	# return to the main tmp directory
	popd > /dev/null


	# move all executable files from the to the main tmp directory
	# FIXME: not really what we want for the "FILE_EXISTS" command....
        cp  1>/dev/null  2>&1  $tmp_compilation/README*.txt  $tmp_compilation/*.out $tmp_compilation/test*.txt $tmp



	# remove the directory
	rm -rf $tmp_compilation

	# --------------------------------------------------------------------
        # RUN RUNNER

        # copy input files to tmp directory
	if [ -d "$test_input_path" ]
	then
	    cp -rf $test_input_path/* "$tmp" ||  echo "ERROR: Failed to copy to temporary directory $test_input_path" >&2
	fi

	# copy run.out to the tmp directory
	if [ ! -r "$bin_path/$assignment/run.out" ]
	then
	    echo "ERROR:  $bin_path/$assignment/run.out  does not exist/is not readable" >&2
	else

	    cp -f "$bin_path/$assignment/run.out" $tmp/my_run.out

  	    # give the untrusted user read/write/execute permissions on the tmp directory & files
	    chmod -R go+rwx $tmp
	    # run the run.out as the untrusted user
        echo "$base_path/bin/untrusted_runscript $tmp/my_run.out >& .submit_runner_output.txt"
	    $base_path/bin/untrusted_runscript $tmp/my_run.out >& .submit_runner_output.txt

	    runner_error_code="$?"
	    if [[ "$runner_error_code" -ne 0 ]] ;
	    then
		echo "RUNNER FAILURE CODE $runner_error_code"
	    else
		echo "RUNNER OK"
	    fi
	fi

	# --------------------------------------------------------------------
        # RUN VALIDATOR

        # copy output files to tmp directory  (SHOULD CHANGE THIS)
	if [ -d "$test_output_path" ]
	then
	    cp -rf $test_output_path/* "$tmp" ||  echo "ERROR: Failed to copy to temporary directory $test_output_path" >&2
	fi

	if [ ! -r "$bin_path/$assignment/validate.out" ]
	then
	    echo "ERROR:  $bin_path/$assignment/validate.out  does not exist/is not readable" >&2
	    # continue
	else
            # echo "GOING TO RUN valgrind $bin_path/$assignment/validate.out $version $submission_time $runner_error_code"
<<<<<<< HEAD

            #"$bin_path/$assignment/validate.out" "$version" "$submission_time" "$runner_error_code" >& .submit_validator_output.txt
            echo ""$bin_path/$assignment/validate.out" "$assignment" "$user" "$version" "$submission_time"  >& .submit_validator_output.txt"
            "$bin_path/$assignment/validate.out" "$assignment" "$user" "$version" "$submission_time"  >& .submit_validator_output.txt
=======
	    
            #valgrind "$bin_path/$assignment/validate.out" "$version" "$submission_time" "$runner_error_code" >& .submit_validator_output.txt 
if [[ 0 -eq 0 ]] ;
then
            valgrind "$bin_path/$assignment/validate.out" "$assignment" "$user" "$version" "$submission_time"  >& .submit_validator_output.txt 
else
	    $base_path/bin/untrusted_runscript /usr/bin/valgrind "$bin_path/$assignment/validate.out" "$assignment" "$user" "$version" "$submission_time"  >& .submit_validator_output.txt 
fi
>>>>>>> 0676c97c

	    validator_error_code="$?"
	    if [[ "$validator_error_code" -ne 0 ]] ;
	    then
	     echo "VALIDATOR FAILURE CODE $validator_error_code  course=$course  hw=$assignment  user=$user  version=$version" 1>&2

	    else
		echo "VALIDATOR OK"
	    fi
	fi

	# --------------------------------------------------------------------
        # MAKE RESULTS DIRECTORY & COPY ALL THE FILES THERE

        # Get working directory back to bin
	cd "$bin_path"

        # clean out all of the old files if this is a re-run
        rm -rf "$results_path"

        # Make directory structure in results if it doesn't exist
        mkdir -p "$results_path" ||  echo "ERROR: Could not create results path $results_path" >&2
        cp  1>/dev/null  2>&1  $tmp/test*.txt $tmp/.submit* $tmp/submission.json $tmp/test*.json "$results_path"


	# --------------------------------------------------------------------
        # REMOVE TEMP DIRECTORY

	# step out of this directory
	popd > /dev/null
	# and remove the directory
        rm -rf $tmp


	# remove submission & the active grading tag from the todo list
	flock -w 5 200 || { echo "ERROR: flock() failed. $NEXT_TO_GRADE" >&2; exit 1; }
	rm -f $base_path/$TO_BE_GRADED/$NEXT_TO_GRADE
	rm -f $base_path/$TO_BE_GRADED/GRADING_$NEXT_TO_GRADE
	flock -u 200


	ENDTIME=$(date +%s)
	 echo "finished with $NEXT_TO_GRADE in ~$(($ENDTIME - $STARTTIME)) seconds"

	all_grading_done=false
	break
    done
done

echo "========================================================================"
echo "ALL DONE"<|MERGE_RESOLUTION|>--- conflicted
+++ resolved
@@ -199,18 +199,13 @@
 	done
         # error checking
         # FIXME: error checking could be more significant
-<<<<<<< HEAD
+	if [ $semester == "NOSEMESTER" ]
+	then
+	    echo "ERROR IN SEMESTER: $NEXT_TO_GRADE" >&2
+	    continue
+	fi
 	if [ $course == "NOCOURSE" ]
 	then
-=======
-	if [ $semester == "NOSEMESTER" ] 
-	then 
-	    echo "ERROR IN SEMESTER: $NEXT_TO_GRADE" >&2
-	    continue 
-	fi
-	if [ $course == "NOCOURSE" ] 
-	then 
->>>>>>> 0676c97c
 	    echo "ERROR IN COURSE: $NEXT_TO_GRADE" >&2
 	    continue
 	fi
@@ -233,11 +228,11 @@
 
 	# --------------------------------------------------------------------
         # check to see if directory exists & is readable
-<<<<<<< HEAD
-	submission_path=$base_path/$course/submissions/$assignment/$user/$version
-=======
-	submission_path=$base_path/courses/$semester/$course/submissions/$assignment/$user/$version 
->>>>>>> 0676c97c
+# <<<<<<< HEAD
+# 	submission_path=$base_path/$course/submissions/$assignment/$user/$version
+# =======
+	submission_path=$base_path/courses/$semester/$course/submissions/$assignment/$user/$version
+# >>>>>>> server
 	#echo "check directory '$submission_path'"
 
 	if [ ! -d "$base_path" ]
@@ -319,22 +314,22 @@
 
 
 
-
-<<<<<<< HEAD
-	test_code_path="$base_path/$course/test_code/$assignment"
-	test_input_path="$base_path/$course/test_input/$assignment"
-	test_output_path="$base_path/$course/test_output/$assignment"
-	results_path="$base_path/$course/results/$assignment/$user/$version"
-	bin_path="$base_path/$course/bin"
-
-=======
+#
+# <<<<<<< HEAD
+# 	test_code_path="$base_path/$course/test_code/$assignment"
+# 	test_input_path="$base_path/$course/test_input/$assignment"
+# 	test_output_path="$base_path/$course/test_output/$assignment"
+# 	results_path="$base_path/$course/results/$assignment/$user/$version"
+# 	bin_path="$base_path/$course/bin"
+#
+# =======
 	test_code_path="$base_path/courses/$semester/$course/test_code/$assignment"
 	test_input_path="$base_path/courses/$semester/$course/test_input/$assignment"
 	test_output_path="$base_path/courses/$semester/$course/test_output/$assignment"
 	results_path="$base_path/courses/$semester/$course/results/$assignment/$user/$version"
 	bin_path="$base_path/courses/$semester/$course/bin"
-	
->>>>>>> 0676c97c
+
+# >>>>>>> server
 
 	# --------------------------------------------------------------------
         # MAKE TEMPORARY DIRECTORY & COPY THE NECESSARY FILES THERE
@@ -460,22 +455,19 @@
 	    echo "ERROR:  $bin_path/$assignment/validate.out  does not exist/is not readable" >&2
 	    # continue
 	else
-            # echo "GOING TO RUN valgrind $bin_path/$assignment/validate.out $version $submission_time $runner_error_code"
-<<<<<<< HEAD
-
-            #"$bin_path/$assignment/validate.out" "$version" "$submission_time" "$runner_error_code" >& .submit_validator_output.txt
-            echo ""$bin_path/$assignment/validate.out" "$assignment" "$user" "$version" "$submission_time"  >& .submit_validator_output.txt"
-            "$bin_path/$assignment/validate.out" "$assignment" "$user" "$version" "$submission_time"  >& .submit_validator_output.txt
-=======
-	    
-            #valgrind "$bin_path/$assignment/validate.out" "$version" "$submission_time" "$runner_error_code" >& .submit_validator_output.txt 
-if [[ 0 -eq 0 ]] ;
-then
-            valgrind "$bin_path/$assignment/validate.out" "$assignment" "$user" "$version" "$submission_time"  >& .submit_validator_output.txt 
-else
-	    $base_path/bin/untrusted_runscript /usr/bin/valgrind "$bin_path/$assignment/validate.out" "$assignment" "$user" "$version" "$submission_time"  >& .submit_validator_output.txt 
-fi
->>>>>>> 0676c97c
+        # echo "GOING TO RUN valgrind $bin_path/$assignment/validate.out $version $submission_time $runner_error_code"
+
+        if [[ 0 -eq 0 ]] ; then
+            echo '"$bin_path/$assignment/validate.out" "$assignment" "$user" "$version" "$submission_time"  >& .submit_validator_output.txt'
+            valgrind "$bin_path/$assignment/validate.out" "$assignment" "$user" "$version" "$submission_time"  >& .submit_validator_output.txt
+        else
+            echo '$base_path/bin/untrusted_runscript /usr/bin/valgrind "$bin_path/$assignment/validate.out" "$assignment" "$user" "$version" "$submission_time"  >& .submit_validator_output.txt'
+            "$base_path/bin/untrusted_runscript" "/usr/bin/valgrind" "$bin_path/$assignment/validate.out" "$assignment" "$user" "$version" "$submission_time"  >& .submit_validator_output.txt
+        fi
+        # Non-valgrind commands
+        # echo ""$bin_path/$assignment/validate.out" "$assignment" "$user" "$version" "$submission_time"  >& .submit_validator_output.txt"
+        # "$bin_path/$assignment/validate.out" "$assignment" "$user" "$version" "$submission_time"  >& .submit_validator_output.txt
+
 
 	    validator_error_code="$?"
 	    if [[ "$validator_error_code" -ne 0 ]] ;
