--- conflicted
+++ resolved
@@ -52,11 +52,8 @@
         return $this->core->getOutput()->renderTwigTemplate("polls/NewPollPage.twig", [
             'csrf_token' => $this->core->getCsrfToken(),
             'base_url' => $this->core->buildCourseUrl() . '/polls',
-<<<<<<< HEAD
-            'date_format' => $this->core->getConfig()->getDateTimeFormat()->getFormat('poll')
-=======
+            'date_format' => $this->core->getConfig()->getDateTimeFormat()->getFormat('poll'),
             'max_size' => Utils::returnBytes(ini_get('upload_max_filesize'))
->>>>>>> f0aa3c4b
           ]);
     }
 
