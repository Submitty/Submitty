<?php

namespace app\libraries\database;

use app\exceptions\DatabaseException;
use app\exceptions\NotImplementedException;
use app\exceptions\ValidationException;
use app\libraries\Core;
use app\libraries\DateUtils;
use app\libraries\ForumUtils;
use app\libraries\GradeableType;
use app\models\CourseMaterial;
use app\models\gradeable\Component;
use app\models\gradeable\Gradeable;
use app\models\gradeable\GradedComponent;
use app\models\gradeable\GradedGradeable;
use app\models\gradeable\Mark;
use app\models\gradeable\RegradeRequest;
use app\models\gradeable\Submitter;
use app\models\gradeable\TaGradedGradeable;
use app\models\User;
use app\models\Notification;
use app\models\SimpleLateUser;
use app\models\SimpleGradeOverriddenUser;
use app\models\Team;
use app\models\Course;
use app\models\PollModel;
use app\models\SimpleStat;
use app\models\OfficeHoursQueueModel;
use app\models\EmailStatusModel;
use app\libraries\CascadingIterator;
use app\models\gradeable\AutoGradedGradeable;
use app\models\gradeable\GradedComponentContainer;
use app\models\gradeable\AutoGradedVersion;

/**
 * DatabaseQueries
 *
 * This class contains all database functions that the Submitty application will run against either
 * of the two connected databases (the main submitty one and the course specific one). Each query in
 * each function is defined by the general SQL specification so we could reasonably expect it possible
 * to run each function against a wide-range of database providers that Submitty can target. However,
 * some database providers can provide their own extended class of Queries to overwrite some functions
 * to take advantage of DB specific functions (like DB array functions) that give a good performance
 * boost for that particular provider.
 *
 * Generally, when adding new queries to the system, you should first add them here, and then
 * only after that should you add them to the dataprovider specific implementation assuming you can
 * achieve some level of speed-up via native DB functions. If it's hard to go that direction initially,
 * (you're using array aggregation heavily), then you'd want to at least create a stub here that just
 * raises a NotImplementedException. All documentation for functions should also reside here with at the
 * minimum an understanding of the contract of the function (parameter types and return type).
 *
 * @see \app\exceptions\NotImplementedException
 */
class DatabaseQueries {


    /**
     * @var Core
     */
    protected $core;

    /**
     * @var AbstractDatabase
     */
    protected $submitty_db;

    /**
     * @var AbstractDatabase
     */
    protected $course_db;

    public function __construct(Core $core) {
        $this->core = $core;
        $this->submitty_db = $core->getSubmittyDB();
        if ($this->core->getConfig()->isCourseLoaded()) {
            $this->course_db = $core->getCourseDB();
        }
    }

    /**
     * Gets a user from the submitty database given a user_id.
     */
    public function getSubmittyUser(string $user_id): ?User {
        $this->submitty_db->query("SELECT * FROM users WHERE user_id=?", [$user_id]);
        return ($this->submitty_db->getRowCount() > 0) ? new User($this->core, $this->submitty_db->row()) : null;
    }

    /**
     * Gets all users from the submitty database, except nulls out password
     *
     * @return User[]
     */
    public function getAllSubmittyUsers() {
        $this->submitty_db->query("SELECT * FROM users");

        $users = [];
        foreach ($this->submitty_db->rows() as $user) {
            $user['user_password'] = null;
            $users[$user['user_id']] = new User($this->core, $user);
        }
        return $users;
    }

    /**
     * Gets some user's api key from the submitty database given a user_id.
     */
    public function getSubmittyUserApiKey(string $user_id): ?string {
        $this->submitty_db->query("SELECT api_key FROM users WHERE user_id=?", [$user_id]);
        return ($this->submitty_db->getRowCount() > 0) ? $this->submitty_db->row()['api_key'] : null;
    }

    /**
     * Refreshes some user's api key from the submitty database given a user_id.
     */
    public function refreshUserApiKey(string $user_id): void {
        $this->submitty_db->query("UPDATE users SET api_key=encode(gen_random_bytes(16), 'hex') WHERE user_id=?", [$user_id]);
    }

    /**
     * Gets a user from their api key.
     *
     * @param string $api_key
     *
     * @return string | null
     */
    public function getSubmittyUserByApiKey(string $api_key): ?string {
        $this->submitty_db->query("SELECT user_id FROM users WHERE api_key=?", [$api_key]);
        return ($this->submitty_db->getRowCount() > 0) ? $this->submitty_db->row()['user_id'] : null;
    }

    /**
     * Update a user's time zone string in the master database.
     *
     * @param User $user The user object for the user who should have their time zone modified
     * @param string $time_zone A time zone string which may found in DateUtils::getAvailableTimeZones()
     * @return int 1 if the update was successful, 0 if the operation failed
     */
    public function updateSubmittyUserTimeZone(User $user, string $time_zone) {
        $this->submitty_db->query("update users set time_zone = ? where user_id = ?", [$time_zone, $user->getId()]);
        return $this->submitty_db->getRowCount();
    }

    /**
     * Gets a user from the database given a user_id.
     *
     * @param string $user_id
     * @return User|null
     */
    public function getUserById(string $user_id): ?User {
        return $this->getUser($user_id);
    }

    /**
     * Gets a user from the database given a numeric user_id.
     *
     * @param int $numeric_id
     * @return User|null
     */
    public function getUserByNumericId(int $numeric_id): ?User {
        return $this->getUser($numeric_id, true);
    }

    /**
     * Gets a list of first and last names from the database given an array of IDs.
     *
     * @param array $user_id_list
     * @return array|null
     */
    public function getUsersByIds(array $user_id_list): ?array {
        return $this->getUsers($user_id_list);
    }

    /**
     * Retrieves all students from a course and their virtual attendance
     * information such as logs for the course materials page, and logs
     * for the discussion forum page.
     */

    public function getAttendanceInfo(): array {
        $this->course_db->query("
        WITH
        A AS
        (SELECT registration_section, user_id, COALESCE(NULLIF(user_preferred_firstname,''), user_firstname) as user_firstname, COALESCE(NULLIF(user_preferred_lastname,''), user_lastname) as user_lastname
        FROM users
        ORDER BY registration_section, user_lastname, user_firstname, user_id),
        B AS
        (SELECT distinct on (user_id) user_id, timestamp
        FROM gradeable_access where user_id is not NULL
        ORDER BY user_id, timestamp desc),
        C AS
        (SELECT distinct on (user_id) user_id,submission_time
        FROM electronic_gradeable_data
        ORDER BY user_id, submission_time desc),
        D AS
        (SELECT distinct on (user_id) user_id, timestamp
        FROM viewed_responses
        ORDER BY user_id, timestamp desc),
        E AS
        (SELECT distinct on (author_user_id) author_user_id, timestamp
        FROM posts
        ORDER BY author_user_id, timestamp desc),
        F AS
        (SELECT student_id, count (student_id)
        FROM poll_responses
        GROUP BY student_id),
        G AS
        (SELECT distinct on (user_id) user_id, time_in
        FROM queue
        ORDER BY user_id, time_in desc)
        SELECT
        A.registration_section, A.user_id, A.user_firstname, user_lastname,
        B.timestamp as gradeable_access,
        C.submission_time as gradeable_submission,
        D.timestamp as forum_view,
        E.timestamp as forum_post,
        F.count as num_poll_responses,
        G.time_in as office_hours_queue
        FROM
        A
        left join B on A.user_id=B.user_id
        left join C on A.user_id=C.user_id
        left join D on A.user_id=D.user_id
        left join E on A.user_id=E.author_user_id
        left join F on A.user_id=F.student_id
        left join G on A.user_id=G.user_id
        ORDER BY length(A.registration_section), A.registration_section, A.user_lastname, A.user_firstname, A.user_id;
        ");
        return $this->course_db->rows();
    }

    /**
     * given a string with missing digits, get all similar numeric ids
     * should be given as '1_234_567' where '_' are positions to fill in
     *
     * @param string $id_string
     */
    public function getSimilarNumericIdMatches(string $id_string): array {
        $this->course_db->query("
            SELECT user_numeric_id from users where
            cast(user_numeric_id as text)
            like ?
        ", [$id_string]);

        $ret = [];
        foreach ($this->course_db->rows() as $result) {
            $ret[] = $result['user_numeric_id'];
        }

        return $ret;
    }

    public function getGradingSectionsByUserId($user_id) {
        $this->course_db->query("
SELECT array_agg(sections_registration_id) as grading_registration_sections, user_id
FROM grading_registration
WHERE user_id=?
GROUP BY user_id", [$user_id]);
        return $this->course_db->row();
    }

    /**
     * Fetches all students from the users table, ordering by course section than user_id.
     *
     * @param  string $section_key
     * @return User[]
     */
    public function getAllUsers($section_key = "registration_section") {
        $keys = ["registration_section", "rotating_section"];
        $section_key = (in_array($section_key, $keys)) ? $section_key : "registration_section";
        $orderBy = "";
        if ($section_key == "registration_section") {
            $orderBy = "SUBSTRING(u.registration_section, '^[^0-9]*'), COALESCE(SUBSTRING(u.registration_section, '[0-9]+')::INT, -1), SUBSTRING(u.registration_section, '[^0-9]*$'), u.user_id";
        }
        else {
            $orderBy = "u.{$section_key}, u.user_id";
        }

        $this->course_db->query(
            "
SELECT u.*, sr.grading_registration_sections
FROM users u
LEFT JOIN (
	SELECT array_agg(sections_registration_id) as grading_registration_sections, user_id
	FROM grading_registration
	GROUP BY user_id
) as sr ON u.user_id=sr.user_id
ORDER BY {$orderBy}"
        );
        $return = [];
        foreach ($this->course_db->rows() as $user) {
            if (isset($user['grading_registration_sections'])) {
                $user['grading_registration_sections'] = $this->course_db->fromDatabaseToPHPArray($user['grading_registration_sections']);
            }
            $return[] = new User($this->core, $user);
        }
        return $return;
    }

    /**
     * Gets an indexed array of all the user_ids for all users who are members of the current course.
     *
     * @return array An array of all the users
     */
    public function getListOfCourseUsers(): array {
        $sql = 'SELECT user_id FROM users';
        $this->course_db->query($sql);
        return array_map(function ($row) {
            return $row['user_id'];
        }, $this->course_db->rows());
    }

    /**
     * Update master and course database user's display_image_state to a new state
     *
     * @param string $user_id
     * @param string $state
     * @return bool
     */
    public function updateUserDisplayImageState(string $user_id, string $state): bool {
        $sql = 'UPDATE users SET display_image_state = ? WHERE user_id = ?';
        $this->submitty_db->query($sql, [$state, $user_id]);
        return $this->submitty_db->getRowCount() === 1;
    }

    /**
     * @return User[]
     */
    public function getAllGraders() {
        $this->course_db->query(
            "
SELECT u.*, sr.grading_registration_sections
FROM users u
LEFT JOIN (
	SELECT array_agg(sections_registration_id) as grading_registration_sections, user_id
	FROM grading_registration
	GROUP BY user_id
) as sr ON u.user_id=sr.user_id
WHERE u.user_group < 4
ORDER BY SUBSTRING(u.registration_section, '^[^0-9]*'), COALESCE(SUBSTRING(u.registration_section, '[0-9]+')::INT, -1), SUBSTRING(u.registration_section, '[^0-9]*$'), u.user_id"
        );
        $return = [];
        foreach ($this->course_db->rows() as $user) {
            if (isset($user['grading_registration_sections'])) {
                $user['grading_registration_sections'] = $this->course_db->fromDatabaseToPHPArray($user['grading_registration_sections']);
            }
            $return[] = new User($this->core, $user);
        }
        return $return;
    }

    /**
     * @return User[]
     */
    public function getAllFaculty() {
        $this->submitty_db->query(
            "
SELECT *
FROM users
WHERE user_access_level <= ?
ORDER BY user_id",
            [User::LEVEL_FACULTY]
        );
        $return = [];
        foreach ($this->submitty_db->rows() as $user) {
            $return[] = new User($this->core, $user);
        }
        return $return;
    }

    /**
     * @return string[]
     */
    public function getAllUnarchivedSemester() {
        $this->submitty_db->query(
            "
SELECT DISTINCT semester
FROM courses
WHERE status = 1"
        );
        $return = [];
        foreach ($this->submitty_db->rows() as $row) {
            $return[] = $row['semester'];
        }
        return $return;
    }

    /**
     * @return \Iterator<Course>
     */
    public function getAllUnarchivedCourses(): \Iterator {
        $sql = <<<SQL
SELECT t.name AS term_name, c.semester, c.course
FROM courses AS c
INNER JOIN terms AS t ON c.semester=t.term_id
WHERE c.status = 1
ORDER BY t.start_date DESC, c.course ASC
SQL;
        return $this->submitty_db->queryIterator($sql, [], function ($row) {
            return new Course($this->core, $row);
        });
    }

    /*
     * @return string[]
     */
    public function getAllTerms() {
        $this->submitty_db->query(
            "SELECT term_id FROM terms ORDER BY start_date DESC"
        );
        $return = [];
        foreach ($this->submitty_db->rows() as $row) {
            $return[] = $row['term_id'];
        }
        return $return;
    }

    /**
     * @param string $term_id
     * @param string $term_name
     * @param \DateTime $start_date
     * @param \DateTime $end_date
     */
    public function createNewTerm($term_id, $term_name, $start_date, $end_date) {
        $this->submitty_db->query(
            "INSERT INTO terms (term_id, name, start_date, end_date) VALUES (?, ?, ?, ?)",
            [$term_id, $term_name, $start_date, $end_date]
        );
    }

    /**
     * @param User $user
     */
    public function insertSubmittyUser(User $user) {
        $array = [$user->getId(), $user->getPassword(), $user->getNumericId(),
                       $user->getLegalFirstName(), $user->getPreferredFirstName(),
                       $user->getLegalLastName(), $user->getPreferredLastName(), $user->getEmail(),
                       $this->submitty_db->convertBoolean($user->isUserUpdated()),
                       $this->submitty_db->convertBoolean($user->isInstructorUpdated())];

        $this->submitty_db->query(
            "INSERT INTO users (user_id, user_password, user_numeric_id, user_firstname, user_preferred_firstname, user_lastname, user_preferred_lastname, user_email, user_updated, instructor_updated)
                                   VALUES (?, ?, ?, ?, ?, ?, ?, ?, ?, ?)",
            $array
        );
    }

    /**
     * Helper function for generating sql query according to the given requirements
     */
    public function buildLoadThreadQuery(
        $categories_ids,
        $thread_status,
        $unread_threads,
        $show_deleted,
        $show_merged_thread,
        $current_user,
        &$query_select,
        &$query_join,
        &$query_where,
        &$query_order,
        &$query_parameters,
        $want_categories,
        $want_order
    ) {
        $query_raw_select = [];
        $query_raw_join   = [];
        $query_raw_where  = ["true"];
        $query_raw_order  = [];
        $query_parameters = [];

        // Query Generation
        if (count($categories_ids) == 0) {
            $query_multiple_qmarks = "NULL";
        }
        else {
            $query_multiple_qmarks = "?" . str_repeat(",?", count($categories_ids) - 1);
        }
        if (count($thread_status) == 0) {
            $query_status = "true";
        }
        else {
            $query_status = "status in (?" . str_repeat(",?", count($thread_status) - 1) . ")";
        }
        $query_favorite = "case when sf.user_id is NULL then false else true end";

        if ($want_order) {
            $query_raw_select[]     = "row_number() over(ORDER BY (CASE WHEN pinned_expiration >= current_timestamp THEN 1 ELSE 0 END) DESC, ({$query_favorite}) DESC, t.id DESC) AS row_number";
        }
        $query_raw_select[]     = "t.*";
        $query_raw_select[]     = "({$query_favorite}) as favorite";
        $query_raw_select[]     = "CASE
                                    WHEN EXISTS(SELECT * FROM (posts p LEFT JOIN forum_posts_history fp ON p.id = fp.post_id AND p.author_user_id != fp.edit_author) AS pfp WHERE (pfp.author_user_id = ? OR pfp.edit_author = ?) AND pfp.thread_id = t.id) THEN true
                                    ELSE false
                                    END as current_user_posted";

        $query_parameters[]     = $current_user;
        $query_parameters[]     = $current_user;
        $query_raw_join[]       = "LEFT JOIN student_favorites sf ON sf.thread_id = t.id and sf.user_id = ?";
        $query_parameters[]     = $current_user;

        if (!$show_deleted) {
            $query_raw_where[]  = "deleted = false";
        }
        if (!$show_merged_thread) {
            $query_raw_where[]  = "merged_thread_id = -1";
        }

        $query_raw_where[]  = "? = (SELECT count(*) FROM thread_categories tc WHERE tc.thread_id = t.id and category_id IN ({$query_multiple_qmarks}))";
        $query_parameters[] = count($categories_ids);
        $query_parameters   = array_merge($query_parameters, $categories_ids);
        $query_raw_where[]  = "{$query_status}";
        $query_parameters   = array_merge($query_parameters, $thread_status);

        if ($want_order) {
            $query_raw_order[]  = "row_number";
        }
        else {
            $query_raw_order[]  = "true";
        }

        // Categories
        if ($want_categories) {
            $query_select_categories = "SELECT thread_id, array_to_string(array_agg(cl.category_id order by cl.rank nulls last, cl.category_id),'|')  as categories_ids, array_to_string(array_agg(cl.category_desc order by cl.rank nulls last, cl.category_id),'|') as categories_desc, array_to_string(array_agg(cl.color order by cl.rank nulls last, cl.category_id),'|') as categories_color FROM categories_list cl JOIN thread_categories e ON e.category_id = cl.category_id GROUP BY thread_id";

            $query_raw_select[] = "categories_ids";
            $query_raw_select[] = "categories_desc";
            $query_raw_select[] = "categories_color";

            $query_raw_join[] = "JOIN ({$query_select_categories}) AS QSC ON QSC.thread_id = t.id";
        }
        // Unread Threads
        if ($unread_threads) {
            $query_raw_where[] =

            "EXISTS(
                SELECT thread_id
                FROM (posts LEFT JOIN forum_posts_history ON posts.id = forum_posts_history.post_id) AS jp
                WHERE(
                    jp.thread_id = t.id
                    AND NOT EXISTS(
                        SELECT thread_id
                        FROM viewed_responses v
                        WHERE v.thread_id = jp.thread_id
                            AND v.user_id = ?
                            AND (v.timestamp >= jp.timestamp
                            AND (jp.edit_timestamp IS NULL OR (jp.edit_timestamp IS NOT NULL AND v.timestamp >= jp.edit_timestamp))))))";
            $query_parameters[] = $current_user;
        }

        $query_select   = implode(", ", $query_raw_select);
        $query_join     = implode(" ", $query_raw_join);
        $query_where    = implode(" and ", $query_raw_where);
        $query_order    = implode(", ", $query_raw_order);
    }

    /**
     * Order: Favourite and Announcements => Announcements only => Favourite only => Others
     *
     * @param  int[]    $categories_ids     Filter threads having atleast provided categories
     * @param  int[]    $thread_status      Filter threads having thread status among $thread_status
     * @param  bool     $unread_threads     Filter threads to show only unread threads
     * @param  bool     $show_deleted       Consider deleted threads
     * @param  bool     $show_merged_thread Consider merged threads
     * @param  string   $current_user       user_id of current user
     * @param  int      $blockNumber        Index of window of thread list(-1 for last)
     * @param  int      $thread_id          If blockNumber is not known, find it using thread_id
     * @return array    Ordered filtered threads - array('block_number' => int, 'threads' => array(threads))
     */
    public function loadThreadBlock($categories_ids, $thread_status, $unread_threads, $show_deleted, $show_merged_thread, $current_user, $blockNumber, $thread_id) {
        $blockSize = 30;
        $loadLastPage = false;

        $query_raw_select = null;
        $query_raw_join   = null;
        $query_raw_where  = null;
        $query_raw_order  = null;
        $query_parameters = null;
        // $blockNumber is 1 based index
        if ($blockNumber <= -1) {
            // Find the last block
            $this->buildLoadThreadQuery($categories_ids, $thread_status, $unread_threads, $show_deleted, $show_merged_thread, $current_user, $query_select, $query_join, $query_where, $query_order, $query_parameters, false, false);
            $query = "SELECT count(*) FROM (SELECT {$query_select} FROM threads t {$query_join} WHERE {$query_where})";
            $this->course_db->query($query, $query_parameters);
            $results = $this->course_db->rows();
            $row_count = $results[0]['count'];
            $blockNumber = 1 + floor(($row_count - 1) / $blockSize);
        }
        elseif ($blockNumber == 0) {
            // Load first block as default
            $blockNumber = 1;
            if ($thread_id >= 1) {
                // Find $blockNumber
                $this->buildLoadThreadQuery($categories_ids, $thread_status, $unread_threads, $show_deleted, $show_merged_thread, $current_user, $query_select, $query_join, $query_where, $query_order, $query_parameters, false, true);
                $query = "SELECT SUBQUERY.row_number as row_number FROM (SELECT {$query_select} FROM threads t {$query_join} WHERE {$query_where} ORDER BY {$query_order}) AS SUBQUERY WHERE SUBQUERY.id = ?";
                $query_parameters[] = $thread_id;
                $this->course_db->query($query, $query_parameters);
                $results = $this->course_db->rows();
                if (count($results) > 0) {
                    $row_number = $results[0]['row_number'];
                    $blockNumber = 1 + floor(($row_number - 1) / $blockSize);
                }
            }
        }
        $query_offset = ($blockNumber - 1) * $blockSize;
        $this->buildLoadThreadQuery($categories_ids, $thread_status, $unread_threads, $show_deleted, $show_merged_thread, $current_user, $query_select, $query_join, $query_where, $query_order, $query_parameters, true, true);
        $query = "SELECT {$query_select} FROM threads t {$query_join} WHERE {$query_where} ORDER BY {$query_order} LIMIT ? OFFSET ?";
        $query_parameters[] = $blockSize;
        $query_parameters[] = $query_offset;
        // Execute
        $this->course_db->query($query, $query_parameters);
        $results = [];
        $results['block_number'] = $blockNumber;
        $results['threads'] = $this->course_db->rows();
        return $results;
    }

    public function getCategoriesIdForThread($thread_id) {
        $this->course_db->query("SELECT category_id from thread_categories t where t.thread_id = ?", [$thread_id]);
        $categories_list = [];
        foreach ($this->course_db->rows() as $row) {
            $categories_list[] = (int) $row["category_id"];
        }
        return $categories_list;
    }

    public function splitPost($post_id, $title, $categories_ids) {
        $old_thread_id = -1;
        $thread_id = -1;
        $post = $this->core->getQueries()->getPost($post_id);
        // Safety measure in case the database is bad for some reason
        $counted_posts = [];
        if (!empty($post)) {
            if ($post["parent_id"] != -1) {
                $old_thread_id = $post["thread_id"];
                $this->course_db->query("SELECT id from threads where merged_post_id = ?", [$post_id]);
                $thread_id = $this->course_db->rows();
                if (count($thread_id) > 0) {
                    $thread_id = $thread_id[0]["id"];
                    $this->course_db->query("UPDATE threads set merged_thread_id=-1, merged_post_id=-1 where id=?", [$thread_id]);
                    $this->course_db->query("DELETE FROM thread_categories where thread_id=?", [$thread_id]);
                }
                else {
                    //TODO: Update AbstractDatabase.php to work with returning syntax
                    $this->course_db->query("INSERT INTO threads (title, created_by, is_visible, lock_thread_date) VALUES (?, ?, ?, ?)", [$title, $post["author_user_id"], true, null]);
                    $this->course_db->query("SELECT MAX(id) as max_id from threads where title=? and created_by=?", [$title, $post["author_user_id"]]);
                    $thread_id = $this->course_db->rows()[0]["max_id"];
                }
                $str = "";
                $arr = [];
                foreach ($categories_ids as $id) {
                    if (!empty($str)) {
                        $str .= ", ";
                    }
                    $str .= "({$thread_id}, ?)";
                    array_push($arr, $id);
                }
                $this->course_db->query("INSERT INTO thread_categories (thread_id, category_id) VALUES {$str}", $arr);
                $posts = [$post];
                while (count($posts) > 0) {
                    $check_posts = [];
                    $str = "";
                    foreach ($posts as $check_post) {
                        if (!in_array($check_post["id"], $counted_posts)) {
                            $check_posts[] = $check_post["id"];
                            $str .= "?, ";
                            $counted_posts[] = $check_post["id"];
                            $this->course_db->query("UPDATE posts set thread_id = ? where parent_id = ?", [$thread_id, $check_post["id"]]);
                        }
                    }
                    if (strlen($str) > 0) {
                        $str = substr($str, 0, -2);
                    }
                    $this->course_db->query("SELECT id from posts where parent_id in (" . $str . ")", $check_posts);
                    $posts = $this->course_db->rows();
                }
                $this->course_db->query("UPDATE posts set thread_id=?, parent_id=? where id=?", [$thread_id, -1, $post_id]);
            }
        }
        return [$old_thread_id, $thread_id, $counted_posts];
    }

    public function createPost($user, $content, $thread_id, $anonymous, $type, $first, $hasAttachment, $markdown, $parent_post = -1) {
        if (!$first && $parent_post == 0) {
            $this->course_db->query("SELECT MIN(id) as id FROM posts where thread_id = ?", [$thread_id]);
            $parent_post = $this->course_db->rows()[0]["id"];
        }

        if (!$markdown) {
            $markdown = 0;
        }

        try {
            $this->course_db->query("INSERT INTO posts (thread_id, parent_id, author_user_id, content, timestamp, anonymous, deleted, endorsed_by, type, has_attachment, render_markdown) VALUES (?, ?, ?, ?, current_timestamp, ?, ?, ?, ?, ?, ?)", [$thread_id, $parent_post, $user, $content, $anonymous, 0, null, $type, $hasAttachment, $markdown]);
            $this->course_db->query("SELECT MAX(id) as max_id from posts where thread_id=? and author_user_id=?", [$thread_id, $user]);
            $this->visitThread($user, $thread_id);
        }
        catch (DatabaseException $dbException) {
            if ($this->course_db->inTransaction()) {
                $this->course_db->rollback();
            }
        }

        return $this->course_db->rows()[0]["max_id"];
    }

    public function findParentPost($thread_id) {
        $this->course_db->query("SELECT * from posts where thread_id = ? and parent_id = -1", [$thread_id]);
        return $this->course_db->row();
    }
    public function findThread($thread_id) {
        $this->course_db->query("SELECT * from threads where id = ?", [$thread_id]);
        return $this->course_db->row();
    }

    public function existsAnnouncementsId($thread_id) {
        $this->course_db->query("SELECT announced from threads where id = ?", [$thread_id]);
        $row = $this->course_db->row();
        return count($row) > 0 && $row['announced'] != null;
    }

    public function getResolveState($thread_id) {
        $this->course_db->query("SELECT status from threads where id = ?", [$thread_id]);
        return $this->course_db->rows();
    }

    public function updateResolveState($thread_id, $state) {
        if (in_array($state, [-1, 0, 1])) {
            $this->course_db->query("UPDATE threads set status = ? where id = ?", [$state, $thread_id]);
            return true;
        }
        return false;
    }

    public function updateNotificationSettings($results) {
        $values = implode(', ', array_fill(0, count($results) + 1, '?'));
        $keys = implode(', ', array_keys($results));
        $updates = '';

        foreach ($results as $key => $value) {
            if ($value != 'false') {
                $results[$key] = 'true';
            }
            $this->core->getUser()->updateUserNotificationSettings($key, $results[$key] == 'true');
            $updates .= $key . ' = ?,';
        }

        $updates = substr($updates, 0, -1);
        $test = array_merge(array_merge([$this->core->getUser()->getId()], array_values($results)), array_values($results));
        $this->course_db->query(
            "INSERT INTO notification_settings (user_id, $keys)
                                    VALUES
                                     (
                                        $values
                                     )
                                    ON CONFLICT (user_id)
                                    DO
                                     UPDATE
                                        SET $updates",
            $test
        );
    }

    public function getAuthorOfThread($thread_id) {
        $this->course_db->query("SELECT created_by from threads where id = ?", [$thread_id]);
        return $this->course_db->rows()[0]['created_by'];
    }

    public function getPosts() {
        $this->course_db->query("SELECT * FROM posts where deleted = false ORDER BY timestamp ASC");
        return $this->course_db->rows();
    }

    public function getPostHistory($post_id) {
        $this->course_db->query("SELECT * FROM forum_posts_history where post_id = ? ORDER BY edit_timestamp DESC", [$post_id]);
        return $this->course_db->rows();
    }

    public function getPostOldThread($post_id) {
        $this->course_db->query("SELECT id, merged_thread_id, title FROM threads WHERE merged_thread_id <> -1 AND merged_post_id = ?", [$post_id]);
        $rows = $this->course_db->rows();
        if (count($rows) > 0) {
            return $rows[0];
        }
        else {
            $rows = [];
            $rows["merged_thread_id"] = -1;
            return $rows;
        }
    }

    public function getDeletedPostsByUser($user) {
        $this->course_db->query("SELECT * FROM posts where deleted = true AND author_user_id = ?", [$user]);
        return $this->course_db->rows();
    }

    public function getFirstPostForThread($thread_id) {
        $this->course_db->query("SELECT * FROM posts WHERE parent_id = -1 AND thread_id = ?", [$thread_id]);
        $rows = $this->course_db->rows();
        if (count($rows) > 0) {
            return $rows[0];
        }
        else {
            return null;
        }
    }

    public function getPost($post_id) {
        $this->course_db->query("SELECT * FROM posts where id = ?", [$post_id]);
        return $this->course_db->row();
    }

    public function removeNotificationsPost($post_id) {
        //Deletes all children notifications i.e. this posts replies
        $this->course_db->query("DELETE FROM notifications where metadata::json->>'thread_id' = ?", [$post_id]);
        //Deletes parent notification i.e. this post is a reply
        $this->course_db->query("DELETE FROM notifications where metadata::json->>'post_id' = ?", [$post_id]);
    }

    public function isStaffPost($author_id) {
        $this->course_db->query("SELECT user_group FROM users WHERE user_id=?", [$author_id]);
        return intval($this->course_db->rows()[0]['user_group']) <= 3;
    }

    public function postHasHistory($post_id) {
        $this->course_db->query("SELECT * FROM forum_posts_history WHERE post_id = ?", [$post_id]);
        return 0 !== count($this->course_db->rows());
    }

    public function getUnviewedPosts($thread_id, $user_id) {
        if ($thread_id == -1) {
            $this->course_db->query("SELECT MAX(id) as max from threads WHERE deleted = false and merged_thread_id = -1 GROUP BY (CASE WHEN pinned_expiration >= current_timestamp THEN 1 ELSE 0 END) ORDER BY (CASE WHEN pinned_expiration >= current_timestamp THEN 1 ELSE 0 END) DESC");
            $rows = $this->course_db->rows();
            if (!empty($rows)) {
                $thread_id = $rows[0]["max"];
            }
            else {
                // No thread found, hence no posts found
                return [];
            }
        }
        $this->course_db->query("SELECT DISTINCT id FROM (posts LEFT JOIN forum_posts_history ON posts.id = forum_posts_history.post_id) AS pfph WHERE pfph.thread_id = ? AND NOT EXISTS(SELECT * FROM viewed_responses v WHERE v.thread_id = ? AND v.user_id = ? AND (v.timestamp >= pfph.timestamp AND (pfph.edit_timestamp IS NULL OR (pfph.edit_timestamp IS NOT NULL AND v.timestamp >= pfph.edit_timestamp))))", [$thread_id, $thread_id, $user_id]);
        $rows = $this->course_db->rows();
        if (empty($rows)) {
            $rows = [];
        }
        return $rows;
    }

    public function createThread($markdown, $user, $title, $content, $anon, $prof_pinned, $status, $hasAttachment, $categories_ids, $lock_thread_date, $expiration, $announcement) {
        $this->course_db->beginTransaction();

        $now = $announcement ? $this->core->getDateTimeNow() : null;

        try {
            //insert data
            $this->course_db->query("INSERT INTO threads (title, created_by, pinned, status, deleted, merged_thread_id, merged_post_id, is_visible, lock_thread_date, pinned_expiration, announced) VALUES (?, ?, ?, ?, ?, ?, ?, ?, ?, ?, ?)", [$title, $user, $prof_pinned, $status, 0, -1, -1, true, $lock_thread_date, $expiration, $now]);
            //retrieve generated thread_id
            $this->course_db->query("SELECT MAX(id) as max_id from threads where title=? and created_by=?", [$title, $user]);
        }
        catch (DatabaseException $dbException) {
            $this->course_db->rollback();
        }

        //Max id will be the most recent post
        $id = $this->course_db->rows()[0]["max_id"];

        foreach ($categories_ids as $category_id) {
            $this->course_db->query("INSERT INTO thread_categories (thread_id, category_id) VALUES (?, ?)", [$id, $category_id]);
        }

        $post_id = $this->createPost($user, $content, $id, $anon, 0, true, $hasAttachment, $markdown);

        $this->course_db->commit();

        $this->visitThread($user, $id);

        return ["thread_id" => $id, "post_id" => $post_id];
    }

    public function setAnnounced($thread_id) {
        $now = $this->core->getDateTimeNow();
        $this->course_db->query("UPDATE threads SET announced = ? WHERE id = ?", [$now, $thread_id]);
    }

    public function getThreadsBefore($timestamp, $page) {
        // TODO: Handle request page wise
        $this->course_db->query("SELECT t.id as id, title from threads t JOIN posts p on p.thread_id = t.id and parent_id = -1 WHERE timestamp < ? and t.deleted = false", [$timestamp]);
        return $this->course_db->rows();
    }

    public function getThread(int $thread_id) {
        $this->course_db->query("SELECT * from threads where id = ?", [$thread_id]);
        return $this->course_db->row();
    }

    public function getThreadTitle(int $thread_id) {
        $this->course_db->query("SELECT title FROM threads where id=?", [$thread_id]);
        return $this->course_db->row()['title'];
    }

    public function setAnnouncement(int $thread_id, bool $onOff) {
        $expireTime = $onOff ? date("Y-m-d H:i:s", strtotime('+7 days')) : '1900-01-01 00:00:00';
        $this->course_db->query("UPDATE threads SET pinned_expiration = ? WHERE id = ?", [$expireTime, $thread_id]);
    }

    public function addBookmarkedThread(string $user_id, int $thread_id, bool $added) {
        if ($added) {
            $this->course_db->query("INSERT INTO student_favorites(user_id, thread_id) VALUES (?,?)", [$user_id, $thread_id]);
        }
        else {
            $this->course_db->query("DELETE FROM student_favorites where user_id=? and thread_id=?", [$user_id, $thread_id]);
        }
    }

    public function loadBookmarkedThreads(string $user_id) {
        $this->course_db->query("SELECT * FROM student_favorites WHERE user_id = ?", [$user_id]);
        $rows = $this->course_db->rows();
        $favorite_threads = [];
        foreach ($rows as $row) {
            $favorite_threads[] = $row['thread_id'];
        }
        return $favorite_threads;
    }

    private function findChildren($post_id, $thread_id, &$children, $get_deleted = false) {
        $query_delete = $get_deleted ? "true" : "deleted = false";
        $this->course_db->query("SELECT id from posts where {$query_delete} and parent_id=?", [$post_id]);
        $row = $this->course_db->rows();
        for ($i = 0; $i < count($row); $i++) {
            $child_id = $row[$i]["id"];
            array_push($children, $child_id);
            $this->findChildren($child_id, $thread_id, $children, $get_deleted);
        }
    }

    public function searchThreads($searchQuery) {
        $this->course_db->query("SELECT post_content, p_id, p_author, thread_id, thread_title, author, pin, anonymous, timestamp_post FROM (SELECT t.id as thread_id, t.title as thread_title, p.id as p_id, t.created_by as author, t.pinned_expiration as pin, p.timestamp as timestamp_post, p.content as post_content, p.anonymous, p.author_user_id as p_author, to_tsvector(p.content) || to_tsvector(t.title) as document from posts p, threads t JOIN (SELECT thread_id, timestamp from posts where parent_id = -1) p2 ON p2.thread_id = t.id where t.id = p.thread_id and p.deleted=false and t.deleted=false) p_doc where p_doc.document @@ plainto_tsquery(:q) ORDER BY timestamp_post DESC", [':q' => $searchQuery]);
        return $this->course_db->rows();
    }

    public function threadExists() {
        $this->course_db->query("SELECT id from threads where deleted = false LIMIT 1");
        return count($this->course_db->rows()) == 1;
    }

    public function visitThread($current_user, $thread_id) {
        $this->course_db->query("INSERT INTO viewed_responses(thread_id,user_id,timestamp) VALUES(?, ?, current_timestamp) ON CONFLICT (thread_id, user_id) DO UPDATE SET timestamp = current_timestamp", [$thread_id, $current_user]);
    }
    /**
     * Set delete status for given post and all descendant
     *
     * If delete status of the first post in a thread is changed, it will also update thread delete status
     *
     * @param  integer      $post_id
     * @param  integer      $thread_id
     * @param  integer      $newStatus - 1 implies deletion and 0 as undeletion
     * @return boolean|null Is first post of thread
     */
    public function setDeletePostStatus($post_id, $thread_id, $newStatus) {
        $this->course_db->query("SELECT parent_id from posts where id=?", [$post_id]);
        $parent_id = $this->course_db->rows()[0]["parent_id"];
        $children = [$post_id];
        $get_deleted = $newStatus == 0;
        $this->findChildren($post_id, $thread_id, $children, $get_deleted);

        if (!$newStatus) {
            // On undelete, parent post must have deleted = false
            if ($parent_id != -1) {
                if ($this->getPost($parent_id)['deleted']) {
                    return null;
                }
            }
        }
        if ($parent_id == -1) {
            $this->course_db->query("UPDATE threads SET deleted = ? WHERE id = ?", [$newStatus, $thread_id]);
            $this->course_db->query("UPDATE posts SET deleted = ? WHERE thread_id = ?", [$newStatus, $thread_id]);
            return true;
        }
        else {
            foreach ($children as $post_id) {
                $this->course_db->query("UPDATE posts SET deleted = ? WHERE id = ?", [$newStatus, $post_id]);
            }
        } return false;
    }

    public function getParentPostId($child_id) {
        $this->course_db->query("SELECT parent_id from posts where id = ?", [$child_id]);
        return $this->course_db->rows()[0]['parent_id'];
    }

    public function editPost($original_creator, $user, $post_id, $content, $anon, $markdown) {
        try {
            $markdown = $markdown ? 1 : 0;
            // Before making any edit to $post_id, forum_posts_history will not have any corresponding entry
            // forum_posts_history will store all history state of the post(if edited at any point of time)
            $this->course_db->beginTransaction();
            // Insert first version of post during first edit
            $this->course_db->query("INSERT INTO forum_posts_history(post_id, edit_author, content, edit_timestamp) SELECT id, author_user_id, content, timestamp FROM posts WHERE id = ? AND NOT EXISTS (SELECT 1 FROM forum_posts_history WHERE post_id = ?)", [$post_id, $post_id]);
            // Update current post
            $this->course_db->query("UPDATE posts SET content =  ?, anonymous = ?, render_markdown = ? where id = ?", [$content, $anon, $markdown, $post_id]);
            // Insert latest version of post into forum_posts_history
            $this->course_db->query("INSERT INTO forum_posts_history(post_id, edit_author, content, edit_timestamp) SELECT id, ?, content, current_timestamp FROM posts WHERE id = ?", [$user, $post_id]);
            $this->course_db->query("UPDATE notifications SET content = substring(content from '.+?(?=from)') || 'from ' || ? where metadata::json->>'thread_id' = ? and metadata::json->>'post_id' = ?", [ForumUtils::getDisplayName($anon, $this->getDisplayUserInfoFromUserId($original_creator)), $this->getParentPostId($post_id), $post_id]);
            $this->course_db->commit();
        }
        catch (DatabaseException $dbException) {
            $this->course_db->rollback();
            return false;
        } return true;
    }

    public function editThread($thread_id, $thread_title, $categories_ids, $status, $lock_thread_date, $expiration) {
        try {
            $this->course_db->beginTransaction();
            if ($expiration == null) {
                $this->course_db->query("UPDATE threads SET title = ?, status = ?, lock_thread_date = ? WHERE id = ?", [$thread_title, $status,$lock_thread_date, $thread_id]);
            }
            else {
                $this->course_db->query("UPDATE threads SET title = ?, status = ?, lock_thread_date = ?, pinned_expiration = ? WHERE id = ?", [$thread_title, $status,$lock_thread_date, $expiration, $thread_id]);
            }
            $this->course_db->query("DELETE FROM thread_categories WHERE thread_id = ?", [$thread_id]);
            foreach ($categories_ids as $category_id) {
                $this->course_db->query("INSERT INTO thread_categories (thread_id, category_id) VALUES (?, ?)", [$thread_id, $category_id]);
            }
            $this->course_db->commit();
        }
        catch (DatabaseException $dbException) {
            $this->course_db->rollback();
            return false;
        } return true;
    }

    /**
     * @param User   $user
     * @param string $semester
     * @param string $course
     */
    public function insertCourseUser(User $user, $semester, $course) {
        $params = [$semester, $course, $user->getId(), $user->getGroup(), $user->getRegistrationSection(),
                        $this->submitty_db->convertBoolean($user->isManualRegistration())];
        $this->submitty_db->query(
            "
INSERT INTO courses_users (semester, course, user_id, user_group, registration_section, manual_registration)
VALUES (?,?,?,?,?,?)",
            $params
        );

        $params = [$user->getRotatingSection(), $user->getRegistrationSubsection(), $user->getId()];
        $this->course_db->query("UPDATE users SET rotating_section=?, registration_subsection=? WHERE user_id=?", $params);
        $this->updateGradingRegistration($user->getId(), $user->getGroup(), $user->getGradingRegistrationSections());
    }

    /**
     * @param User $user
     * @param string|null $semester
     * @param string|null $course
     */
    public function updateUser(User $user, $semester = null, $course = null) {
        $params = [$user->getNumericId(), $user->getLegalFirstName(), $user->getPreferredFirstName(),
                       $user->getLegalLastName(), $user->getPreferredLastName(), $user->getEmail(), $user->getSecondaryEmail(),
                       $this->submitty_db->convertBoolean($user->getEmailBoth()),
                       $this->submitty_db->convertBoolean($user->isUserUpdated()),
                       $this->submitty_db->convertBoolean($user->isInstructorUpdated())];
        $extra = "";
        if (!empty($user->getPassword())) {
            $params[] = $user->getPassword();
            $extra = ", user_password=?";
        }
        $params[] = $user->getId();

        // User preferred name tracking: Master DB cannot tell who is logged
        // into Submitty, so the AUTH token and $logged_in var embedded as a SQL
        // comment will be noted in Postgresql's logs as who has issued a change
        // in user's preferred name.
        $logged_in = $this->core->getUser()->getId();

        $this->submitty_db->query(
            "
UPDATE users
SET
  user_numeric_id=?, user_firstname=?, user_preferred_firstname=?,
  user_lastname=?, user_preferred_lastname=?,
  user_email=?, user_email_secondary=?, user_email_secondary_notify=?,
  user_updated=?, instructor_updated=?{$extra}
WHERE user_id=? /* AUTH: \"{$logged_in}\" */",
            $params
        );

        if (!empty($semester) && !empty($course)) {
            $params = [$user->getGroup(), $user->getRegistrationSection(),
                            $this->submitty_db->convertBoolean($user->isManualRegistration()), $semester, $course,
                            $user->getId()];
            $this->submitty_db->query(
                "
UPDATE courses_users SET user_group=?, registration_section=?, manual_registration=?
WHERE semester=? AND course=? AND user_id=?",
                $params
            );

            $params = [$user->getAnonId(), $user->getRotatingSection(), $user->getRegistrationSubsection(), $user->getId()];
            $this->course_db->query("UPDATE users SET anon_id=?, rotating_section=?, registration_subsection=? WHERE user_id=?", $params);
            $this->updateGradingRegistration($user->getId(), $user->getGroup(), $user->getGradingRegistrationSections());
        }
    }

    /**
     * @param string    $user_id
     * @param integer   $user_group
     * @param integer[] $sections
     */
    public function updateGradingRegistration($user_id, $user_group, $sections) {
        $this->course_db->query("DELETE FROM grading_registration WHERE user_id=?", [$user_id]);
        if ($user_group < 4) {
            foreach ($sections as $section) {
                $this->course_db->query(
                    "
    INSERT INTO grading_registration (user_id, sections_registration_id) VALUES(?, ?)",
                    [$user_id, $section]
                );
            }
        }
    }

    /**
     * Gets the group that the user is in for a given class (used on homepage)
     *
     * Classes are distinct for each semester *and* course
     *
     * @param  string $semester    - class's working semester
     * @param  string $course_name - class's course name
     * @param  string $user_id     - user id to be searched for
     * @return integer - group number of user in the given class
     */
    public function getGroupForUserInClass($semester, $course_name, $user_id) {
        $this->submitty_db->query("SELECT user_group FROM courses_users WHERE user_id = ? AND course = ? AND semester = ?", [$user_id, $course_name, $semester]);
        return intval($this->submitty_db->row()['user_group']);
    }

    /**
     * Gets an unique array of active users in courses_users, active users are users enrolled in a course in the current semester
     * Allows the filtering the group of users returned by this function
     *
     * @param bool $instructor To include instructors or not
     * @param bool $fullAccess To include full access graders or not
     * @param bool $limitedAccess To include limited access graders or not
     * @param bool $student To include students or not
     * @param bool $faculty to include faculty level users or not
     * @return array - array of userids active in the specified semester
     */
    public function getActiveUserIds(bool $instructor, bool $fullAccess, bool $limitedAccess, bool $student, bool $faculty): array {
        $args = ['-1'];
        $extra_join = '';
        $extra_where = '';
        if ($instructor) {
            $args[] = '1';
        }
        if ($fullAccess) {
            $args[] = '2';
        }
        if ($limitedAccess) {
            $args[] = '3';
        }
        if ($student) {
            $args[] = '4';
        }

        if ($faculty) {
            $extra_join = ' INNER JOIN users ON courses_users.user_id = users.user_id ';
            $extra_where = ' OR users.user_access_level <= 2';
        }
        $result_rows = [];
        $this->submitty_db->query(
            "SELECT DISTINCT courses_users.user_id as user_id
                FROM courses_users INNER JOIN courses
                ON courses_users.semester = courses.semester AND courses_users.course = courses.course
                " . $extra_join . "
                WHERE courses.status = 1 AND user_group IN (" . implode(', ', $args) . ")" . $extra_where
        );
        return array_map(
            function ($row) {
                return $row['user_id'];
            },
            $this->submitty_db->rows()
        );
    }

    /**
     * Count number of each group of faculty, instructors in active course, full access graders in active course, limited access graders in active course, students in active course
     * @return array
     */
    public function countActiveUsersByGroup(): array {
        $this->submitty_db->query(
            "WITH A as (SELECT DISTINCT ON(user_id) user_id, user_group FROM courses_users JOIN courses
            on courses.course = courses_users.course
            and courses.semester = courses_users.semester
            WHERE courses.status = 1
            ORDER BY user_id, courses_users.user_group ASC)
            SELECT A.user_group, COUNT(A.user_group) FROM A GROUP BY A.user_group"
        );
        $result = [];
        foreach ($this->submitty_db->rows() as $row) {
            if ($row['user_group'] == 1) {
                $result['instructor'] = $row['count'];
            }
            elseif ($row['user_group'] == 2) {
                $result['full_access'] = $row['count'];
            }
            elseif ($row['user_group'] == 3) {
                $result['limited_access'] = $row['count'];
            }
            else {
                $result['student'] = $row['count'];
            }
        }
        $this->submitty_db->query(
            "SELECT COUNT(user_access_level) FROM users WHERE user_access_level <= 2"
        );
        $result['faculty'] = $this->submitty_db->row()['count'];
        return $result;
    }

    /**
     * Gets whether a gradeable exists already
     *
     * @param string $g_id the gradeable id to check for
     *
     * @return bool
     */
    public function existsGradeable($g_id) {
        $this->course_db->query('SELECT EXISTS (SELECT g_id FROM gradeable WHERE g_id= ?)', [$g_id]);
        return $this->course_db->row()['exists'] ?? false; // This shouldn't happen, but let's assume false
    }

    public function getGradeableVersionHasAutogradingResults($g_id, $version, $user_id, $team_id) {
        $query = "SELECT * FROM electronic_gradeable_data WHERE g_id=? AND g_version=? AND ";
        if ($user_id === null) {
            $query .= "team_id=?";
            $params = [$g_id, $version, $team_id];
        }
        else {
            $query .= "user_id=?";
            $params = [$g_id, $version, $user_id];
        }
        $this->course_db->query($query, $params);
        return count($this->course_db->rows()) > 0 && $this->course_db->rows()[0]['autograding_complete'] === true;
    }

    protected function createParamaterList($len) {
        return '(' . implode(',', array_fill(0, $len, '?')) . ')';
    }

    public function componentItempoolInfo($g_id, $component_id) {
        $this->course_db->query(
            "SELECT gc_is_itempool_linked as is_linked, gc_itempool as name FROM gradeable_component WHERE g_id = ? AND gc_id = ?",
            [$g_id, $component_id]
        );
        return $this->course_db->row();
    }

    public function addSolutionForComponentId($g_id, $component_id, $itempool_item, $solution_text, $author_id) {
        $this->course_db->query(
            "INSERT INTO solution_ta_notes (g_id, component_id, itempool_item, solution_notes, author, edited_at) VALUES (?, ?, ?, ?, ?, current_timestamp)",
            [$g_id, $component_id, $itempool_item, $solution_text, $author_id]
        );
    }

    public function getSolutionForComponentItempoolItem($g_id, $component_id, $itempool_item) {
        $this->course_db->query(
            "SELECT * FROM solution_ta_notes WHERE g_id = ? AND component_id = ? AND itempool_item = ? ORDER BY edited_at DESC LIMIT 1",
            [$g_id, $component_id, $itempool_item]
        );
        return $this->course_db->row();
    }

    public function getSolutionForComponentId($g_id, $component_id) {
        // check if the itempool is linked
        $itempool = $this->componentItempoolInfo($g_id, $component_id);
        $itempool_items = [
            ["itempool_item" => ""],
        ];
        $result_rows = [];

        if ($itempool['is_linked']) {
            $this->course_db->query(
                "SELECT DISTINCT itempool_item FROM solution_ta_notes WHERE g_id = ? AND component_id = ?",
                [$g_id, $component_id]
            );
            $itempool_items = $this->course_db->rows();
        }

        foreach ($itempool_items as $itempool_item) {
            $values = $this->getSolutionForComponentItempoolItem($g_id, $component_id, $itempool_item['itempool_item']);
            $result_rows[] = array_merge(['itempool_name' => $itempool['name']], $values);
        }

        return $result_rows;
    }

    public function getSolutionForAllComponentIds($g_id) {
        $solution_array = [];
        $this->course_db->query("SELECT DISTINCT component_id FROM solution_ta_notes WHERE g_id=?", [$g_id]);
        $component_ids = $this->course_db->rows();
        foreach ($component_ids as $row) {
            $solution_array[$row['component_id']] = $this->getSolutionForComponentId($g_id, $row['component_id']);
        }
        return $solution_array;
    }

    // Moved from class LateDaysCalculation on port from TAGrading server.  May want to incorporate late day information into gradeable object rather than having a separate query
    public function getLateDayUpdates($user_id) {
        if ($user_id != null) {
            $query = "SELECT * FROM late_days WHERE user_id";
            if (is_array($user_id)) {
                $query .= ' IN ' . $this->createParamaterList(count($user_id));
                $params = $user_id;
            }
            else {
                $query .= '=?';
                $params = [$user_id];
            }
            $query .= ' ORDER BY since_timestamp';
            $this->course_db->query($query, $params);
        }
        else {
            $this->course_db->query("SELECT * FROM late_days");
        }
        // Parse the date-times
        return array_map(
            function ($arr) {
                $arr['since_timestamp'] = DateUtils::parseDateTime($arr['since_timestamp'], $this->core->getConfig()->getTimezone());
                return $arr;
            },
            $this->course_db->rows()
        );
    }

    public function getLateDayInformation($user_id) {
        $params = [300];
        $query = "SELECT
                      submissions.*
                      , coalesce(late_day_exceptions, 0) extensions
                      , greatest(0, ceil((extract(EPOCH FROM(coalesce(submission_time, eg_submission_due_date) - eg_submission_due_date)) - (?*60))/86400):: integer) as days_late
                    FROM
                      (
                        SELECT
                        base.g_id
                        , g_title
                        , base.assignment_allowed
                        , base.user_id
                        , eg_submission_due_date
                        , coalesce(active_version, -1) as active_version
                        , submission_time
                      FROM
                      (
                        --Begin BASE--
                        SELECT
                          g.g_id,
                          u.user_id,
                          g.g_title,
                          eg.eg_submission_due_date,
                          eg.eg_late_days AS assignment_allowed
                        FROM
                          users u
                          , gradeable g
                          , electronic_gradeable eg
                        WHERE
                          g.g_id = eg.g_id
                        --End Base--
                      ) as base
                    LEFT JOIN
                    (
                        --Begin Details--
                        SELECT
                          egv.g_id
                          , egv.user_id
                          , active_version
                          , g_version
                          , submission_time
                        FROM
                          electronic_gradeable_version egv INNER JOIN electronic_gradeable_data egd
                        ON
                          egv.active_version = egd.g_version
                          AND egv.g_id = egd.g_id
                          AND egv.user_id = egd.user_id
                        GROUP BY  egv.g_id,egv.user_id, active_version, g_version, submission_time
                        --End Details--
                    ) as details
                    ON
                      base.user_id = details.user_id
                      AND base.g_id = details.g_id
                    )
                      AS submissions
                      FULL OUTER JOIN
                        late_day_exceptions AS lde
                      ON submissions.g_id = lde.g_id
                      AND submissions.user_id = lde.user_id";
        if ($user_id !== null) {
            if (is_array($user_id)) {
                $query .= " WHERE submissions.user_id IN (" . implode(", ", array_fill(0, count($user_id), '?')) . ")";
                $params = array_merge($params, $user_id);
            }
            else {
                $query .= " WHERE submissions.user_id=?";
                $params[] = $user_id;
            }
        }
        $this->course_db->query($query, $params);
        return $this->course_db->rows();
    }


    public function getUsersByRegistrationSections($sections, $orderBy = "registration_section") {
        $return = [];
        if (count($sections) > 0) {
            $orderBy = str_replace(
                "registration_section",
                "SUBSTRING(registration_section, '^[^0-9]*'), COALESCE(SUBSTRING(registration_section, '[0-9]+')::INT, -1), SUBSTRING(registration_section, '[^0-9]*$')",
                $orderBy
            );
            $values = $this->createParamaterList(count($sections));
            $this->course_db->query("SELECT * FROM users AS u WHERE registration_section IN {$values} ORDER BY {$orderBy}", $sections);
            foreach ($this->course_db->rows() as $row) {
                $return[] = new User($this->core, $row);
            }
        }
        return $return;
    }

    public function getUsersInNullSection($orderBy = "user_id") {
        $return = [];
        $this->course_db->query("SELECT * FROM users AS u WHERE registration_section IS NULL ORDER BY {$orderBy}");
        foreach ($this->course_db->rows() as $row) {
            $return[] = new User($this->core, $row);
        }
        return $return;
    }

    public function getTotalUserCountByGradingSections($sections, $section_key) {
        $return = [];
        $params = [];
        $where = "";
        if (count($sections) > 0) {
            $where = "WHERE {$section_key} IN " . $this->createParamaterList(count($sections));
            $params = $sections;
        }
        if ($section_key === 'registration_section') {
            $orderby = "SUBSTRING({$section_key}, '^[^0-9]*'), COALESCE(SUBSTRING({$section_key}, '[0-9]+')::INT, -1), SUBSTRING({$section_key}, '[^0-9]*$')";
        }
        else {
            $orderby = $section_key;
        }
        $this->course_db->query(
            "
SELECT count(*) as cnt, {$section_key}
FROM users
{$where}
GROUP BY {$section_key}
ORDER BY {$orderby}",
            $params
        );
        foreach ($this->course_db->rows() as $row) {
            if ($row[$section_key] === null) {
                $row[$section_key] = "NULL";
            }
            $return[$row[$section_key]] = intval($row['cnt']);
        }
        return $return;
    }

    public function getTotalSubmittedUserCountByGradingSections($g_id, $sections, $section_key) {
        $return = [];
        $params = [$g_id];
        $where = "";
        if (count($sections) > 0) {
            // Expand out where clause
            $sections_keys = array_values($sections);
            $placeholders = $this->createParamaterList(count($sections_keys));
            $where = "WHERE {$section_key} IN {$placeholders}";
            $params = array_merge($params, $sections_keys);
        }
        if ($section_key === 'registration_section') {
            $orderby = "SUBSTRING({$section_key}, '^[^0-9]*'), COALESCE(SUBSTRING({$section_key}, '[0-9]+')::INT, -1), SUBSTRING({$section_key}, '[^0-9]*$')";
        }
        else {
            $orderby = $section_key;
        }
        $this->course_db->query(
            "
SELECT count(*) as cnt, {$section_key}
FROM users
INNER JOIN electronic_gradeable_version
ON
users.user_id = electronic_gradeable_version.user_id
AND users." . $section_key . " IS NOT NULL
AND electronic_gradeable_version.active_version>0
AND electronic_gradeable_version.g_id=?
{$where}
GROUP BY {$section_key}
ORDER BY {$orderby}",
            $params
        );

        foreach ($this->course_db->rows() as $row) {
            $return[$row[$section_key]] = intval($row['cnt']);
        }

        return $return;
    }

    public function getTotalSubmittedTeamCountByGradingSections($g_id, $sections, $section_key) {
        $return = [];
        $params = [$g_id];
        $where = "";
        if (count($sections) > 0) {
            // Expand out where clause
            $sections_keys = array_values($sections);
            $placeholders = $this->createParamaterList(count($sections_keys));
            $where = "WHERE {$section_key} IN {$placeholders}";
            $params = array_merge($params, $sections_keys);
        }
        if ($section_key === 'registration_section') {
            $orderby = "SUBSTRING({$section_key}, '^[^0-9]*'), COALESCE(SUBSTRING({$section_key}, '[0-9]+')::INT, -1), SUBSTRING({$section_key}, '[^0-9]*$')";
        }
        else {
            $orderby = $section_key;
        }
        $this->course_db->query(
            "
            SELECT COUNT(*) as cnt, {$section_key}
            FROM gradeable_teams
            INNER JOIN electronic_gradeable_version
                    ON gradeable_teams.team_id = electronic_gradeable_version.team_id
                   AND gradeable_teams.{$section_key} IS NOT NULL
                   AND electronic_gradeable_version.active_version>0
                   AND electronic_gradeable_version.g_id=?
            {$where}
            GROUP BY {$section_key}
            ORDER BY {$orderby}
        ",
            $params
        );

        foreach ($this->course_db->rows() as $row) {
            $return[$row[$section_key]] = intval($row['cnt']);
        }

        return $return;
    }

    /**
     * Get an array of Teams for a Gradeable matching the given registration sections
     *
     * @param  string $g_id
     * @param  array  $sections
     * @param  string $orderBy
     * @return Team[]
     */
    public function getTeamsByGradeableAndRegistrationSections($g_id, $sections, $orderBy = "registration_section") {
        $return = [];
        if (count($sections) > 0) {
            $orderBy = str_replace("gt.registration_section", "SUBSTRING(gt.registration_section, '^[^0-9]*'), COALESCE(SUBSTRING(gt.registration_section, '[0-9]+')::INT, -1), SUBSTRING(gt.registration_section, '[^0-9]*$')", $orderBy);
            $placeholders = implode(",", array_fill(0, count($sections), "?"));
            $params = [$g_id];
            $params = array_merge($params, $sections);

            $this->course_db->query(
                "
                SELECT gt.team_id, gt.registration_section, gt.rotating_section, gt.team_name, json_agg(u) AS users
                FROM gradeable_teams gt
                  JOIN
                    (SELECT t.team_id, t.state, u.*
                     FROM teams t
                       JOIN users u ON t.user_id = u.user_id
                    ) AS u ON gt.team_id = u.team_id
                WHERE gt.g_id = ?
                  AND gt.registration_section IN ($placeholders)
                GROUP BY gt.team_id
                ORDER BY {$orderBy}
            ",
                $params
            );
            foreach ($this->course_db->rows() as $row) {
                $row["users"] = json_decode($row["users"], true);
                $return[] = new Team($this->core, $row);
            }
        }
        return $return;
    }

    /**
     * Get an array of Teams for a Gradeable matching the given rotating sections
     *
     * @param  string $g_id
     * @param  array  $sections
     * @param  string $orderBy
     * @return Team[]
     */
    public function getTeamsByGradeableAndRotatingSections($g_id, $sections, $orderBy = "rotating_section") {
        $return = [];
        if (count($sections) > 0) {
            $placeholders = implode(",", array_fill(0, count($sections), "?"));
            $params = [$g_id];
            $params = array_merge($params, $sections);

            $this->course_db->query(
                "
                SELECT gt.team_id, gt.registration_section, gt.rotating_section, gt.team_name, json_agg(u) AS users
                FROM gradeable_teams gt
                  JOIN
                    (SELECT t.team_id, t.state, u.*
                     FROM teams t
                       JOIN users u ON t.user_id = u.user_id
                    ) AS u ON gt.team_id = u.team_id
                WHERE gt.g_id = ?
                  AND gt.rotating_section IN ($placeholders)
                GROUP BY gt.team_id
                ORDER BY {$orderBy}
            ",
                $params
            );
            foreach ($this->course_db->rows() as $row) {
                $row["users"] = json_decode($row["users"], true);
                $return[] = new Team($this->core, $row);
            }
        }
        return $return;
    }

    public function getTotalComponentCount($g_id) {
        $this->course_db->query("SELECT count(*) AS cnt FROM gradeable_component WHERE g_id=?", [$g_id]);
        return intval($this->course_db->row()['cnt']);
    }

    public function getGradedComponentsCountByGradingSections($g_id, $sections, $section_key, $is_team) {
         $u_or_t = "u";
        $users_or_teams = "users";
        $user_or_team_id = "user_id";
        if ($is_team) {
            $u_or_t = "t";
            $users_or_teams = "gradeable_teams";
            $user_or_team_id = "team_id";
        }
        $return = [];
        $params = [$g_id];
        $where = "";
        if (count($sections) > 0) {
            $where = "WHERE active_version > 0 AND {$section_key} IN " . $this->createParamaterList(count($sections));
            $params = array_merge($params, $sections);
        }
        $this->course_db->query(
            "
SELECT {$u_or_t}.{$section_key}, count({$u_or_t}.*) as cnt
FROM {$users_or_teams} AS {$u_or_t}
INNER JOIN (
  SELECT * FROM gradeable_data AS gd
  INNER JOIN (SELECT g_id, $user_or_team_id, max(active_version) as active_version FROM electronic_gradeable_version GROUP BY g_id, $user_or_team_id) AS egd on egd.g_id = gd.g_id AND egd.{$user_or_team_id} = gd.gd_{$user_or_team_id}
  LEFT JOIN (
  gradeable_component_data AS gcd
  INNER JOIN gradeable_component AS gc ON gc.gc_id = gcd.gc_id AND gc.gc_is_peer = {$this->course_db->convertBoolean(false)}
  )AS gcd ON gcd.gd_id = gd.gd_id WHERE gcd.g_id=?
) AS gd ON {$u_or_t}.{$user_or_team_id} = gd.gd_{$user_or_team_id}
{$where}
GROUP BY {$u_or_t}.{$section_key}
ORDER BY {$u_or_t}.{$section_key}",
            $params
        );
        foreach ($this->course_db->rows() as $row) {
            if ($row[$section_key] === null) {
                $row[$section_key] = "NULL";
            }
            $return[$row[$section_key]] = intval($row['cnt']);
        }
        return $return;
    }

    public function getAverageComponentScores($g_id, $section_key, $is_team) {
        $u_or_t = "u";
        $users_or_teams = "users";
        $user_or_team_id = "user_id";
        if ($is_team) {
            $u_or_t = "t";
            $users_or_teams = "gradeable_teams";
            $user_or_team_id = "team_id";
        }
        $return = [];
        $this->course_db->query("
SELECT comp.gc_id, gc_title, gc_max_value, gc_is_peer, gc_order, round(AVG(comp_score),2) AS avg_comp_score, round(stddev_pop(comp_score),2) AS std_dev, COUNT(*), rr.active_grade_inquiry_count FROM(
  SELECT gc_id, gc_title, gc_max_value, gc_is_peer, gc_order,
  CASE WHEN (gc_default + sum_points + gcd_score) > gc_upper_clamp THEN gc_upper_clamp
  WHEN (gc_default + sum_points + gcd_score) < gc_lower_clamp THEN gc_lower_clamp
  ELSE (gc_default + sum_points + gcd_score) END AS comp_score FROM(
    SELECT gcd.gc_id, gc_title, gc_max_value, gc_is_peer, gc_order, gc_lower_clamp, gc_default, gc_upper_clamp,
    CASE WHEN sum_points IS NULL THEN 0 ELSE sum_points END AS sum_points, gcd_score
    FROM gradeable_component_data AS gcd
    LEFT JOIN gradeable_component AS gc ON gcd.gc_id=gc.gc_id
    LEFT JOIN(
      SELECT SUM(gcm_points) AS sum_points, gcmd.gc_id, gcmd.gd_id
      FROM gradeable_component_mark_data AS gcmd
      LEFT JOIN gradeable_component_mark AS gcm ON gcmd.gcm_id=gcm.gcm_id AND gcmd.gc_id=gcm.gc_id
      GROUP BY gcmd.gc_id, gcmd.gd_id
      )AS marks
    ON gcd.gc_id=marks.gc_id AND gcd.gd_id=marks.gd_id
    LEFT JOIN(
      SELECT gd.gd_{$user_or_team_id}, gd.gd_id
      FROM gradeable_data AS gd
      WHERE gd.g_id=?
    ) AS gd ON gcd.gd_id=gd.gd_id
    INNER JOIN(
      SELECT {$u_or_t}.{$user_or_team_id}, {$u_or_t}.{$section_key}
      FROM {$users_or_teams} AS {$u_or_t}
      WHERE {$u_or_t}.{$user_or_team_id} IS NOT NULL
    ) AS {$u_or_t} ON gd.gd_{$user_or_team_id}={$u_or_t}.{$user_or_team_id}
    INNER JOIN(
      SELECT egv.{$user_or_team_id}, egv.active_version
      FROM electronic_gradeable_version AS egv
      WHERE egv.g_id=? AND egv.active_version>0
    ) AS egv ON egv.{$user_or_team_id}={$u_or_t}.{$user_or_team_id}
    WHERE g_id=? AND {$u_or_t}.{$section_key} IS NOT NULL
  )AS parts_of_comp
)AS comp
LEFT JOIN (
	SELECT COUNT(*) AS active_grade_inquiry_count, rr.gc_id
	FROM regrade_requests AS rr
	WHERE rr.g_id=? AND rr.status=-1
	GROUP BY rr.gc_id
) AS rr ON rr.gc_id=comp.gc_id
GROUP BY comp.gc_id, gc_title, gc_max_value, gc_is_peer, gc_order, rr.active_grade_inquiry_count
ORDER BY gc_order
        ", [$g_id, $g_id, $g_id, $g_id]);
        foreach ($this->course_db->rows() as $row) {
            $info = ['g_id' => $g_id, 'section_key' => $section_key, 'team' => $is_team];
            $return[] = new SimpleStat($this->core, array_merge($row, $info));
        }
        return $return;
    }

    public function getAverageGraderScores($g_id, $gc_id, $section_key, $is_team) {
        $u_or_t = "u";
        $users_or_teams = "users";
        $user_or_team_id = "user_id";
        if ($is_team) {
            $u_or_t = "t";
            $users_or_teams = "gradeable_teams";
            $user_or_team_id = "team_id";
        }
        $return = [];
        $this->course_db->query("
SELECT gcd_grader_id, gc_order, round(AVG(comp_score),2) AS avg_comp_score, round(stddev_pop(comp_score),2) AS std_dev, COUNT(*) FROM(
  SELECT gcd_grader_id, gc_order,
  CASE WHEN (gc_default + sum_points + gcd_score) > gc_upper_clamp THEN gc_upper_clamp
  WHEN (gc_default + sum_points + gcd_score) < gc_lower_clamp THEN gc_lower_clamp
  ELSE (gc_default + sum_points + gcd_score) END AS comp_score FROM(
    SELECT gcd_grader_id, gc_order, gc_lower_clamp, gc_default, gc_upper_clamp,
    CASE WHEN sum_points IS NULL THEN 0 ELSE sum_points END AS sum_points, gcd_score
    FROM gradeable_component_data AS gcd
    LEFT JOIN gradeable_component AS gc ON gcd.gc_id=? AND gcd.gc_id=gc.gc_id
    LEFT JOIN(
      SELECT SUM(gcm_points) AS sum_points, gcmd.gc_id, gcmd.gd_id
      FROM gradeable_component_mark_data AS gcmd
      LEFT JOIN gradeable_component_mark AS gcm ON gcmd.gcm_id=gcm.gcm_id AND gcmd.gc_id=gcm.gc_id
      GROUP BY gcmd.gc_id, gcmd.gd_id
      )AS marks
    ON gcd.gc_id=marks.gc_id AND gcd.gd_id=marks.gd_id
    LEFT JOIN(
      SELECT gd.gd_{$user_or_team_id}, gd.gd_id
      FROM gradeable_data AS gd
      WHERE gd.g_id=?
    ) AS gd ON gcd.gd_id=gd.gd_id
    INNER JOIN(
      SELECT {$u_or_t}.{$user_or_team_id}, {$u_or_t}.{$section_key}
      FROM {$users_or_teams} AS {$u_or_t}
      WHERE {$u_or_t}.{$user_or_team_id} IS NOT NULL
    ) AS {$u_or_t} ON gd.gd_{$user_or_team_id}={$u_or_t}.{$user_or_team_id}
    INNER JOIN(
      SELECT egv.{$user_or_team_id}, egv.active_version
      FROM electronic_gradeable_version AS egv
      WHERE egv.g_id=? AND egv.active_version>0
    ) AS egv ON egv.{$user_or_team_id}={$u_or_t}.{$user_or_team_id}
    WHERE g_id=? AND {$u_or_t}.{$section_key} IS NOT NULL
  )AS parts_of_comp
)AS comp
GROUP BY gcd_grader_id, gc_order
ORDER BY gc_order
        ", [$gc_id, $g_id, $g_id, $g_id]);

        foreach ($this->course_db->rows() as $row) {
            // add grader average
            $return = array_merge($return, [$row['gcd_grader_id'] => ['avg' => $row['avg_comp_score'], 'count' => $row['count'], 'std_dev' => $row['std_dev']]]);
        }
        //var_dump($return);
        return $return;
    }

    public function getAverageAutogradedScores($g_id, $section_key, $is_team) {
        $u_or_t = "u";
        $users_or_teams = "users";
        $user_or_team_id = "user_id";
        if ($is_team) {
            $u_or_t = "t";
            $users_or_teams = "gradeable_teams";
            $user_or_team_id = "team_id";
        }
        $this->course_db->query("
SELECT round((AVG(score)),2) AS avg_score, round(stddev_pop(score), 2) AS std_dev, 0 AS max, COUNT(*) FROM(
   SELECT * FROM (
      SELECT (egd.autograding_non_hidden_non_extra_credit + egd.autograding_non_hidden_extra_credit + egd.autograding_hidden_non_extra_credit + egd.autograding_hidden_extra_credit) AS score
      FROM electronic_gradeable_data AS egd
      INNER JOIN {$users_or_teams} AS {$u_or_t}
      ON {$u_or_t}.{$user_or_team_id} = egd.{$user_or_team_id}
      INNER JOIN (
         SELECT g_id, {$user_or_team_id}, active_version FROM electronic_gradeable_version AS egv
         WHERE active_version > 0
      ) AS egv
      ON egd.g_id=egv.g_id AND egd.{$user_or_team_id}=egv.{$user_or_team_id}
      WHERE egd.g_version=egv.active_version AND egd.g_id=? AND {$u_or_t}.{$section_key} IS NOT NULL
   )g
) as individual;
          ", [$g_id]);
        return ($this->course_db->getRowCount() > 0) ? new SimpleStat($this->core, $this->course_db->rows()[0]) : null;
    }
    public function getScoresForGradeable($g_id, $section_key, $is_team) {
        $u_or_t = "u";
        $users_or_teams = "users";
        $user_or_team_id = "user_id";
        if ($is_team) {
            $u_or_t = "t";
            $users_or_teams = "gradeable_teams";
            $user_or_team_id = "team_id";
        }
        $this->course_db->query(
            "
SELECT COUNT(*) from gradeable_component where g_id=?
          ",
            [$g_id]
        );
        $count = $this->course_db->rows()[0][0];
        $this->course_db->query(
            "
        SELECT * FROM(
            SELECT gd_id, SUM(comp_score) AS g_score, SUM(gc_max_value) AS max, COUNT(comp.*), autograding FROM(
              SELECT  gd_id, gc_title, gc_max_value, gc_is_peer, gc_order, autograding,
              CASE WHEN (gc_default + sum_points + gcd_score) > gc_upper_clamp THEN gc_upper_clamp
              WHEN (gc_default + sum_points + gcd_score) < gc_lower_clamp THEN gc_lower_clamp
              ELSE (gc_default + sum_points + gcd_score) END AS comp_score FROM(
                SELECT gcd.gd_id, gc_title, gc_max_value, gc_is_peer, gc_order, gc_lower_clamp, gc_default, gc_upper_clamp,
                CASE WHEN sum_points IS NULL THEN 0 ELSE sum_points END AS sum_points, gcd_score, CASE WHEN autograding IS NULL THEN 0 ELSE autograding END AS autograding
                FROM gradeable_component_data AS gcd
                LEFT JOIN gradeable_component AS gc ON gcd.gc_id=gc.gc_id
                LEFT JOIN(
                  SELECT SUM(gcm_points) AS sum_points, gcmd.gc_id, gcmd.gd_id
                  FROM gradeable_component_mark_data AS gcmd
                  LEFT JOIN gradeable_component_mark AS gcm ON gcmd.gcm_id=gcm.gcm_id AND gcmd.gc_id=gcm.gc_id
                  GROUP BY gcmd.gc_id, gcmd.gd_id
                  )AS marks
                ON gcd.gc_id=marks.gc_id AND gcd.gd_id=marks.gd_id
                LEFT JOIN gradeable_data AS gd ON gd.gd_id=gcd.gd_id
                LEFT JOIN (
                  SELECT egd.g_id, egd.{$user_or_team_id}, (autograding_non_hidden_non_extra_credit + autograding_non_hidden_extra_credit + autograding_hidden_non_extra_credit + autograding_hidden_extra_credit) AS autograding
                  FROM electronic_gradeable_version AS egv
                  LEFT JOIN electronic_gradeable_data AS egd ON egv.g_id=egd.g_id AND egv.{$user_or_team_id}=egd.{$user_or_team_id} AND active_version=g_version AND active_version>0
                  )AS auto
                ON gd.g_id=auto.g_id AND gd_{$user_or_team_id}=auto.{$user_or_team_id}
                INNER JOIN {$users_or_teams} AS {$u_or_t} ON {$u_or_t}.{$user_or_team_id} = auto.{$user_or_team_id}
                WHERE gc.g_id=? AND {$u_or_t}.{$section_key} IS NOT NULL
              )AS parts_of_comp
            )AS comp
            GROUP BY gd_id, autograding
          )g
      ",
            [$g_id]
        );
        return new SimpleStat($this->core, $this->course_db->rows()[0]);
    }
    public function getAverageForGradeable($g_id, $section_key, $is_team, $override) {
        $u_or_t = "u";
        $users_or_teams = "users";
        $user_or_team_id = "user_id";
        if ($is_team) {
            $u_or_t = "t";
            $users_or_teams = "gradeable_teams";
            $user_or_team_id = "team_id";
        }

        // Get count
        $this->course_db->query(
            "SELECT COUNT(*) as cnt from gradeable_component where g_id=?",
            [$g_id]
        );
        $count = $this->course_db->row()['cnt'];

        $exclude = '';
        $include = '';
        $params = [$g_id, $count];

        // Check if we want to exlcude grade overridden gradeables
        if (!$is_team && $override == 'include') {
            $exclude = "AND NOT EXISTS (SELECT * FROM grade_override
                        WHERE u.user_id = grade_override.user_id
                        AND grade_override.g_id=gc.g_id)";
        }

        // Check if we want to combine grade overridden marks within averages
        if (!$is_team && $override == 'include') {
            $include = " UNION SELECT gd.gd_id, marks::numeric AS g_score, marks::numeric AS max, COUNT(*) as count, 0 as autograding
                FROM grade_override
                INNER JOIN users as u ON u.user_id = grade_override.user_id
                AND u.user_id IS NOT NULL
                LEFT JOIN gradeable_data as gd ON u.user_id = gd.gd_user_id
                AND grade_override.g_id = gd.g_id
                WHERE grade_override.g_id=?
                GROUP BY gd.gd_id, marks";
            $params[] = $g_id;
        }

        $this->course_db->query(
            "
SELECT round((AVG(g_score) + AVG(autograding)),2) AS avg_score, round(stddev_pop(g_score),2) AS std_dev, round(AVG(max),2) AS max, COUNT(*) FROM(
  SELECT * FROM(
    SELECT gd_id, SUM(comp_score) AS g_score, SUM(gc_max_value) AS max, COUNT(comp.*), autograding FROM(
      SELECT  gd_id, gc_title, gc_max_value, gc_is_peer, gc_order, autograding,
      CASE WHEN (gc_default + sum_points + gcd_score) > gc_upper_clamp THEN gc_upper_clamp
      WHEN (gc_default + sum_points + gcd_score) < gc_lower_clamp THEN gc_lower_clamp
      ELSE (gc_default + sum_points + gcd_score) END AS comp_score FROM(
        SELECT gcd.gd_id, gc_title, gc_max_value, gc_is_peer, gc_order, gc_lower_clamp, gc_default, gc_upper_clamp,
        CASE WHEN sum_points IS NULL THEN 0 ELSE sum_points END AS sum_points, gcd_score, CASE WHEN autograding IS NULL THEN 0 ELSE autograding END AS autograding
        FROM gradeable_component_data AS gcd
        LEFT JOIN gradeable_component AS gc ON gcd.gc_id=gc.gc_id
        LEFT JOIN(
          SELECT SUM(gcm_points) AS sum_points, gcmd.gc_id, gcmd.gd_id
          FROM gradeable_component_mark_data AS gcmd
          LEFT JOIN gradeable_component_mark AS gcm ON gcmd.gcm_id=gcm.gcm_id AND gcmd.gc_id=gcm.gc_id
          GROUP BY gcmd.gc_id, gcmd.gd_id
          )AS marks
        ON gcd.gc_id=marks.gc_id AND gcd.gd_id=marks.gd_id
        LEFT JOIN gradeable_data AS gd ON gd.gd_id=gcd.gd_id
        LEFT JOIN (
          SELECT egd.g_id, egd.{$user_or_team_id}, (autograding_non_hidden_non_extra_credit + autograding_non_hidden_extra_credit + autograding_hidden_non_extra_credit + autograding_hidden_extra_credit) AS autograding
          FROM electronic_gradeable_version AS egv
          LEFT JOIN electronic_gradeable_data AS egd ON egv.g_id=egd.g_id AND egv.{$user_or_team_id}=egd.{$user_or_team_id} AND active_version=g_version AND active_version>0
          )AS auto
        ON gd.g_id=auto.g_id AND gd_{$user_or_team_id}=auto.{$user_or_team_id}
        INNER JOIN {$users_or_teams} AS {$u_or_t} ON {$u_or_t}.{$user_or_team_id} = auto.{$user_or_team_id}
        WHERE gc.g_id=? AND {$u_or_t}.{$section_key} IS NOT NULL
        " . $exclude . "
      )AS parts_of_comp
    )AS comp
    GROUP BY gd_id, autograding
  )g WHERE count=?" . $include . ")AS individual",
            $params
        );
        if (count($this->course_db->rows()) == 0) {
            return;
        }
        return new SimpleStat($this->core, $this->course_db->rows()[0]);
    }

    public function getNumUsersWhoViewedGradeBySections($gradeable, $sections) {
        $table = $gradeable->isTeamAssignment() ? 'gradeable_teams' : 'users';
        $grade_type = $gradeable->isGradeByRegistration() ? 'registration' : 'rotating';
        $type = $gradeable->isTeamAssignment() ? 'team' : 'user';

        $params = [$gradeable->getId()];

        $sections_query = "";
        if (count($sections) > 0) {
            $sections_query = "{$grade_type}_section IN " . $this->createParamaterList(count($sections));
            $params = array_merge($sections, $params);
        }

        $this->course_db->query(
            "
            SELECT COUNT(*) as cnt
            FROM gradeable_data AS gd
            INNER JOIN (
                SELECT u.{$type}_id, u.{$grade_type}_section FROM {$table} AS u
                WHERE u.{$sections_query}
            ) AS u
            ON gd.gd_{$type}_id=u.{$type}_id
            WHERE gd.g_id = ? AND gd.gd_user_viewed_date IS NOT NULL
        ",
            $params
        );

        return intval($this->course_db->row()['cnt']);
    }

    /**
     * Finds the number of users who has a non NULL last_viewed_time for team assignments
     * NULL times represent unviewed, non-null represent the user has viewed the latest version already
     *
     * @param  Gradeable $gradeable
     * @param  array $sections
     * @return integer
     */
    public function getNumUsersWhoViewedTeamAssignmentBySection($gradeable, $sections) {
        $grade_type = $gradeable->isGradeByRegistration() ? 'registration' : 'rotating';

        $params = [$gradeable->getId()];

        $sections_query = "";
        if (count($sections) > 0) {
            $sections_query = "{$grade_type}_section IN " . $this->createParamaterList(count($sections));
            $params = array_merge($sections, $params);
        }

        $this->course_db->query(
            "
            SELECT COUNT(*) as cnt
            FROM teams AS tm
            INNER JOIN (
                SELECT u.team_id, u.{$grade_type}_section FROM gradeable_teams AS u
                WHERE u.{$sections_query} and u.g_id = ?
            ) AS u
            ON tm.team_id=u.team_id
            WHERE tm.last_viewed_time IS NOT NULL
        ",
            $params
        );

        return intval($this->course_db->row()['cnt']);
    }

    /**
     * @param  string $gradeable_id
     * @param  string $team_id
     * @return integer
     */
    public function getActiveVersionForTeam($gradeable_id, $team_id) {
        $params = [$gradeable_id,$team_id];
        $this->course_db->query("SELECT active_version FROM electronic_gradeable_version WHERE g_id = ? and team_id = ?", $params);
        $query_result = $this->course_db->row();
        return array_key_exists('active_version', $query_result) ? $query_result['active_version'] : 0;
    }

    public function getNumUsersGraded($g_id) {
        $this->course_db->query(
            "
SELECT COUNT(*) as cnt FROM gradeable_data
WHERE g_id = ?",
            [$g_id]
        );

        return intval($this->course_db->row()['cnt']);
    }

    //gets ids of students with non null registration section and null rotating section
    public function getRegisteredUsersWithNoRotatingSection() {
        $this->course_db->query(
            "
SELECT user_id
FROM users AS u
WHERE registration_section IS NOT NULL
AND rotating_section IS NULL;"
        );

        return $this->course_db->rows();
    }

    //gets ids of students with non null rotating section and null registration section
    public function getUnregisteredStudentsWithRotatingSection() {
        $this->course_db->query(
            "
SELECT user_id
FROM users AS u
WHERE registration_section IS NULL
AND rotating_section IS NOT NULL;"
        );

        return $this->course_db->rows();
    }

    public function getGradersForRegistrationSections($sections) {
        $return = [];
        $params = [];
        $where = "";
        if (count($sections) > 0) {
            $where = "WHERE sections_registration_id IN " . $this->createParamaterList(count($sections));
            $params = $sections;
        }
        $this->course_db->query(
            "
SELECT g.*, u.*
FROM grading_registration AS g
LEFT JOIN (
  SELECT *
  FROM users
) AS u ON u.user_id = g.user_id
{$where}
ORDER BY SUBSTRING(g.sections_registration_id, '^[^0-9]*'), COALESCE(SUBSTRING(g.sections_registration_id, '[0-9]+')::INT, -1), SUBSTRING(g.sections_registration_id, '[^0-9]*$'), g.user_id",
            $params
        );
        $user_store = [];
        foreach ($this->course_db->rows() as $row) {
            if ($row['sections_registration_id'] === null) {
                $row['sections_registration_id'] = "NULL";
            }

            if (!isset($return[$row['sections_registration_id']])) {
                $return[$row['sections_registration_id']] = [];
            }

            if (!isset($user_store[$row['user_id']])) {
                $user_store[$row['user_id']] = new User($this->core, $row);
            }
            $return[$row['sections_registration_id']][] = $user_store[$row['user_id']];
        }
        return $return;
    }

    public function getGradersForRotatingSections($g_id, $sections) {
        $return = [];
        $params = [$g_id];
        $where = "";
        if (count($sections) > 0) {
            $where = " AND sections_rotating_id IN " . $this->createParamaterList(count($sections));
            $params = array_merge($params, $sections);
        }
        $this->course_db->query(
            "
SELECT g.*, u.*
FROM grading_rotating AS g
LEFT JOIN (
  SELECT *
  FROM users
) AS u ON u.user_id = g.user_id
WHERE g.g_id=? {$where}
ORDER BY g.sections_rotating_id, g.user_id",
            $params
        );
        $user_store = [];
        foreach ($this->course_db->rows() as $row) {
            if ($row['sections_rotating_id'] === null) {
                $row['sections_rotating_id'] = "NULL";
            }
            if (!isset($return[$row['sections_rotating_id']])) {
                $return[$row['sections_rotating_id']] = [];
            }

            if (!isset($user_store[$row['user_id']])) {
                $user_store[$row['user_id']] = new User($this->core, $row);
            }
            $return[$row['sections_rotating_id']][] = $user_store[$row['user_id']];
        }
        return $return;
    }

    public function getRotatingSectionsForGradeableAndUser($g_id, $user_id = null) {
        $params = [$g_id];
        $where = "";
        if ($user_id !== null) {
            $params[] = $user_id;
            $where = " AND user_id=?";
        }
        $this->course_db->query(
            "
            SELECT sections_rotating_id
            FROM grading_rotating
            WHERE g_id=? {$where}",
            $params
        );
        $return = [];
        foreach ($this->course_db->rows() as $row) {
            $return[] = $row['sections_rotating_id'];
        }
        return $return;
    }

    public function getUsersByRotatingSections($sections, $orderBy = "rotating_section") {
        $return = [];
        if (count($sections) > 0) {
            $placeholders = $this->createParamaterList(count($sections));
            $this->course_db->query("SELECT * FROM users AS u WHERE rotating_section IN {$placeholders} ORDER BY {$orderBy}", $sections);
            foreach ($this->course_db->rows() as $row) {
                $return[] = new User($this->core, $row);
            }
        }
        return $return;
    }

    /**
     * Gets all registration sections from the sections_registration table

     * @return array
     */
    public function getRegistrationSections() {
        $this->course_db->query("SELECT * FROM sections_registration ORDER BY SUBSTRING(sections_registration_id, '^[^0-9]*'), COALESCE(SUBSTRING(sections_registration_id, '[0-9]+')::INT, -1), SUBSTRING(sections_registration_id, '[^0-9]*$') ");
        return $this->course_db->rows();
    }

    /**
     * Gets all rotating sections from the sections_rotating table
     *
     * @return array
     */
    public function getRotatingSections() {
        $this->course_db->query("SELECT * FROM sections_rotating ORDER BY sections_rotating_id");
        return $this->course_db->rows();
    }

    /**
     * Gets all the gradeable IDs of the rotating sections
     *
     * @return array
     */
    public function getRotatingSectionsGradeableIDS() {
        $this->course_db->query("SELECT g_id FROM gradeable WHERE g_grader_assignment_method = {0} ORDER BY g_grade_start_date ASC");
        return $this->course_db->rows();
    }

    /**
     * Gets gradeables for all graders with the sections they were assigned to grade
     * Only includes gradeables that are set to be graded by rotating section or all access, and were in the past
     * With the exception of $gradeable_id, which will always be included
     *
     * @return array
     */
    public function getGradeablesRotatingGraderHistory($gradeable_id) {
        $params = [$gradeable_id];
        $this->course_db->query(
            "
            SELECT
            gu.g_id, gu.user_id, gu.user_group, gr.sections_rotating_id, g_grade_start_date
            FROM (
            SELECT g.g_id, u.user_id, u.user_group, g_grade_start_date
            FROM (SELECT user_id, user_group FROM users WHERE user_group BETWEEN 1 AND 3) AS u
            CROSS JOIN (
              SELECT
                DISTINCT g.g_id,
                g_grade_start_date
              FROM gradeable AS g
              LEFT JOIN
                grading_rotating AS gr ON g.g_id = gr.g_id
              WHERE g_grader_assignment_method = 0 OR g.g_id = ?
            ) AS g
            ) as gu
            LEFT JOIN (
            SELECT
              g_id, user_id, json_agg(sections_rotating_id) as sections_rotating_id
            FROM
              grading_rotating
            GROUP BY g_id, user_id
            ) AS gr ON gu.user_id=gr.user_id AND gu.g_id=gr.g_id
            ORDER BY user_group, user_id, g_grade_start_date",
            $params
        );
        $rows = $this->course_db->rows();
        $modified_rows = [];
        foreach ($rows as $row) {
            $row['sections_rotating_id'] = json_decode($row['sections_rotating_id']);
            $modified_rows[] = $row;
        }
        return $modified_rows;
    }

    /**
     * Returns the count of all users in rotating sections that are in a non-null registration section. These are
     * generally students who have late added a course and have been automatically added to the course, but this
     * was done after rotating sections had already been set-up.
     *
     * @return array
     */
    public function getCountUsersRotatingSections() {
        $this->course_db->query(
            "
SELECT rotating_section, count(*) as count
FROM users
WHERE registration_section IS NOT NULL
GROUP BY rotating_section
ORDER BY rotating_section"
        );
        return $this->course_db->rows();
    }

    /**
     * Gets rotating sections of each grader for a gradeable
     *
     * @param  string $gradeable_id
     * @return array An array (indexed by user id) of arrays of section numbers
     */
    public function getRotatingSectionsByGrader($gradeable_id) {
        $this->course_db->query(
            "
    SELECT
        u.user_id, u.user_group, json_agg(sections_rotating_id ORDER BY sections_rotating_id ASC) AS sections
    FROM
        users AS u INNER JOIN grading_rotating AS gr ON u.user_id = gr.user_id
    WHERE
        g_id=?
    AND
        u.user_group BETWEEN 1 AND 3
    GROUP BY
        u.user_id
    ORDER BY
        u.user_group ASC
    ",
            [$gradeable_id]
        );

        // Split arrays into php arrays
        $rows = $this->course_db->rows();
        $sections_row = [];
        foreach ($rows as $row) {
            $sections_row[$row['user_id']] = json_decode($row['sections']);
        }
        return $sections_row;
    }

    public function getGradersByUserType() {
        $this->course_db->query(
            "SELECT user_firstname, user_lastname, user_id, user_group FROM users WHERE user_group < 4 ORDER BY user_group, user_id ASC"
        );
        $users = [];

        foreach ($this->course_db->rows() as $row) {
            $users[$row['user_group']][] = [$row['user_id'], $row['user_firstname'], $row['user_lastname']];
        }
        return $users;
    }

    /**
     * Returns the count of all users that are in a rotating section, but are not in an assigned registration section.
     * These are generally students who have dropped the course and have not yet been removed from a rotating
     * section.
     *
     * @return array
     */
    public function getCountNullUsersRotatingSections() {
        $this->course_db->query(
            "
SELECT rotating_section, count(*) as count
FROM users
WHERE registration_section IS NULL
GROUP BY rotating_section
ORDER BY rotating_section"
        );
        return $this->course_db->rows();
    }

    public function getRegisteredUserIdsWithNullRotating() {
        $this->course_db->query(
            "
SELECT user_id
FROM users
WHERE rotating_section IS NULL AND registration_section IS NOT NULL
ORDER BY user_id ASC"
        );
        return array_map(
            function ($elem) {
                return $elem['user_id'];
            },
            $this->course_db->rows()
        );
    }

    public function getRegisteredUserIds() {
        $this->course_db->query(
            "
SELECT user_id
FROM users
WHERE registration_section IS NOT NULL
ORDER BY user_id ASC"
        );
        return array_map(
            function ($elem) {
                return $elem['user_id'];
            },
            $this->course_db->rows()
        );
    }

    /**
     * Get all team ids for all gradeables
     *
     * @return string[][] Map of gradeable_id => [ team ids ]
     */
    public function getTeamIdsAllGradeables() {
        $this->course_db->query("SELECT team_id, g_id FROM gradeable_teams");

        $gradeable_ids = [];
        $rows = $this->course_db->rows();
        foreach ($rows as $row) {
            $g_id = $row['g_id'];
            $team_id = $row['team_id'];
            if (!array_key_exists($g_id, $gradeable_ids)) {
                $gradeable_ids[$g_id] = [];
            }
            $gradeable_ids[$g_id][] = $team_id;
        }
        return $gradeable_ids;
    }

    /**
     * Get all team ids for all gradeables where the teams are in rotating section NULL
     *
     * @return string[][] Map of gradeable_id => [ team ids ]
     */
    public function getTeamIdsWithNullRotating() {
        $this->course_db->query("SELECT team_id, g_id FROM gradeable_teams WHERE rotating_section IS NULL");

        $gradeable_ids = [];
        $rows = $this->course_db->rows();
        foreach ($rows as $row) {
            $g_id = $row['g_id'];
            $team_id = $row['team_id'];
            if (!array_key_exists($g_id, $gradeable_ids)) {
                $gradeable_ids[$g_id] = [];
            }
            $gradeable_ids[$g_id][] = $team_id;
        }
        return $gradeable_ids;
    }

    public function setAllUsersRotatingSectionNull() {
        $this->course_db->query("UPDATE users SET rotating_section=NULL");
    }

    public function setNonRegisteredUsersRotatingSectionNull() {
        $this->course_db->query("UPDATE users SET rotating_section=NULL WHERE registration_section IS NULL");
    }

    public function deleteAllRotatingSections() {
        $this->course_db->query("DELETE FROM sections_rotating");
    }

    public function setAllTeamsRotatingSectionNull() {
        $this->course_db->query("UPDATE gradeable_teams SET rotating_section=NULL");
    }

    public function getMaxRotatingSection() {
        $this->course_db->query("SELECT MAX(sections_rotating_id) as max FROM sections_rotating");
        $row = $this->course_db->row();
        return $row['max'];
    }

    public function getNumberRotatingSections() {
        $this->course_db->query("SELECT COUNT(*) AS cnt FROM sections_rotating");
        return $this->course_db->row()['cnt'];
    }

    public function insertNewRotatingSection($section) {
        $this->course_db->query("INSERT INTO sections_rotating (sections_rotating_id) VALUES(?)", [$section]);
    }

    public function insertNewRegistrationSection($section) {
        $semester = $this->core->getConfig()->getSemester();
        $course = $this->core->getConfig()->getCourse();
        $this->submitty_db->query("INSERT INTO courses_registration_sections (semester, course, registration_section_id) VALUES (?,?,?) ON CONFLICT DO NOTHING", [$semester, $course, $section]);
        return $this->submitty_db->getrowcount();
    }

    public function deleteRegistrationSection($section) {
        $semester = $this->core->getConfig()->getSemester();
        $course = $this->core->getConfig()->getCourse();
        $this->submitty_db->query("DELETE FROM courses_registration_sections WHERE semester=? AND course=? AND registration_section_id=?", [$semester, $course, $section]);
        return $this->submitty_db->getRowCount();
    }

    public function setupRotatingSections($graders, $gradeable_id) {
        $this->course_db->query("DELETE FROM grading_rotating WHERE g_id=?", [$gradeable_id]);
        foreach ($graders as $grader => $sections) {
            foreach ($sections as $i => $section) {
                $this->course_db->query("INSERT INTO grading_rotating(g_id, user_id, sections_rotating_id) VALUES(?,?,?)", [$gradeable_id ,$grader, $section]);
            }
        }
    }

    public function updateUsersRotatingSection($section, $users) {
        $update_array = array_merge([$section], $users);
        $update_string = $this->createParamaterList(count($users));
        $this->course_db->query("UPDATE users SET rotating_section=? WHERE user_id IN {$update_string}", $update_array);
    }

    /**
     * Gets all user_ids that are on a team for a given gradeable
     *
     * @param   Gradeable $gradeable
     * @returns string[]
     */
    public function getUsersOnTeamsForGradeable($gradeable) {
        $params = [$gradeable->getId()];
        $this->course_db->query(
            "SELECT user_id FROM teams WHERE
                team_id = ANY(SELECT team_id FROM gradeable_teams WHERE g_id = ?)",
            $params
        );

        $users = [];
        foreach ($this->course_db->rows() as $row) {
            $users[] = $row['user_id'];
        }
        return $users;
    }

    /**
     * This inserts an row in the electronic_gradeable_data table for a given gradeable/user/version combination.
     * The values for the row are set to defaults (0 for numerics and NOW() for the timestamp) with the actual values
     * to be later filled in by the submitty_autograding_shipper.py and insert_database_version_data.py scripts.
     * We do it this way as we can properly deal with the
     * electronic_gradeable_version table here as the "active_version" is a concept strictly within the PHP application
     * code and the grading scripts have no concept of it. This will either update or insert the row in
     * electronic_gradeable_version for the given gradeable and student.
     *
     * @param string $g_id
     * @param string|null $user_id
     * @param string|null $team_id
     * @param int    $version
     * @param string $timestamp
     */
    public function insertVersionDetails($g_id, $user_id, $team_id, $version, $timestamp) {
        $this->course_db->query(
            "
INSERT INTO electronic_gradeable_data
(g_id, user_id, team_id, g_version, autograding_non_hidden_non_extra_credit, autograding_non_hidden_extra_credit,
autograding_hidden_non_extra_credit, autograding_hidden_extra_credit, submission_time)

VALUES(?, ?, ?, ?, 0, 0, 0, 0, ?)",
            [$g_id, $user_id, $team_id, $version, $timestamp]
        );
        if ($user_id === null) {
            $this->course_db->query(
                "SELECT * FROM electronic_gradeable_version WHERE g_id=? AND team_id=?",
                [$g_id, $team_id]
            );
        }
        else {
            $this->course_db->query(
                "SELECT * FROM electronic_gradeable_version WHERE g_id=? AND user_id=?",
                [$g_id, $user_id]
            );
        }
        $row = $this->course_db->row();
        if (!empty($row)) {
            $this->updateActiveVersion($g_id, $user_id, $team_id, $version);
        }
        else {
            $this->course_db->query(
                "INSERT INTO electronic_gradeable_version (g_id, user_id, team_id, active_version) VALUES(?, ?, ?, ?)",
                [$g_id, $user_id, $team_id, $version]
            );
        }
    }

    /**
     * Updates the row in electronic_gradeable_version table for a given gradeable and student. This function should
     * only be run directly if we know that the row exists (so when changing the active version for example) as
     * otherwise it'll throw an exception as it does not do error checking on if the row exists.
     *
     * @param string      $g_id
     * @param string|null $user_id
     * @param string|null $team_id
     * @param int         $version
     */
    public function updateActiveVersion($g_id, $user_id, $team_id, $version) {
        if ($user_id === null) {
            $this->course_db->query(
                "UPDATE electronic_gradeable_version SET active_version=? WHERE g_id=? AND team_id=?",
                [$version, $g_id, $team_id]
            );
        }
        else {
            $this->course_db->query(
                "UPDATE electronic_gradeable_version SET active_version=? WHERE g_id=? AND user_id=?",
                [$version, $g_id, $user_id]
            );
        }
    }


    public function getAllSectionsForGradeable($gradeable) {
        $grade_type = $gradeable->isGradeByRegistration() ? 'registration' : 'rotating';

        if ($gradeable->isGradeByRegistration()) {
            $this->course_db->query(
                "
                SELECT * FROM sections_registration
                ORDER BY SUBSTRING(sections_registration_id, '^[^0-9]*'),
                COALESCE(SUBSTRING(sections_registration_id, '[0-9]+')::INT, -1),
                SUBSTRING(sections_registration_id, '[^0-9]*$')"
            );
        }
        else {
            $this->course_db->query(
                "
                SELECT * FROM sections_rotating
                ORDER BY sections_rotating_id"
            );
        }

        $sections = $this->course_db->rows();
        foreach ($sections as $i => $section) {
            $sections[$i] = $section["sections_{$grade_type}_id"];
        }
        return $sections;
    }

    /**
     * Gets the ids of all submitters who received a mark
     *
     * @param  Mark      $mark
     * @param  User      $grader
     * @param  Gradeable $gradeable
     * @param  bool      $anon
     * @return string[]
     */
    public function getSubmittersWhoGotMarkBySection($mark, $grader, $gradeable, $anon = false) {
         // Switch the column based on gradeable team-ness
         $type = $mark->getComponent()->getGradeable()->isTeamAssignment() ? 'team' : 'user';
         // TODO: anon teams?
         $user_type = ($type == 'user' && $anon) ? 'anon' : $type;
         $row_type = $user_type . "_id";

         $params = [$grader->getId(), $mark->getId()];
         $table = $mark->getComponent()->getGradeable()->isTeamAssignment() ? 'gradeable_teams' : 'users';
         $grade_type = $gradeable->isGradeByRegistration() ? 'registration' : 'rotating';

        $this->course_db->query(
            "
             SELECT u.{$user_type}_id
             FROM {$table} u
                 JOIN (
                     SELECT gr.sections_{$grade_type}_id
                     FROM grading_{$grade_type} AS gr
                     WHERE gr.user_id = ?
                 ) AS gr
                 ON gr.sections_{$grade_type}_id=u.{$grade_type}_section
                 JOIN (
                     SELECT gd.gd_{$type}_id, gcmd.gcm_id
                     FROM gradeable_component_mark_data AS gcmd
                         JOIN gradeable_data gd ON gd.gd_id=gcmd.gd_id
                 ) as gcmd
                 ON gcmd.gd_{$type}_id=u.{$type}_id
             WHERE gcmd.gcm_id = ?",
            $params
        );

         // Map the results into a non-associative array of team/user ids
        return array_map(
            function ($row) use ($row_type) {
                    return $row[$row_type];
            },
            $this->course_db->rows()
        );
    }

    public function getAllSubmittersWhoGotMark($mark, $anon = false) {
        // Switch the column based on gradeable team-ness
        $type = $mark->getComponent()->getGradeable()->isTeamAssignment() ? 'team' : 'user';
        $row_type = ($anon && $type != 'team') ? 'anon_id' : "gd_" . $type . "_id";
        //TODO: anon teams?
        if ($anon && $type != 'team') {
            $table = $mark->getComponent()->getGradeable()->isTeamAssignment() ? 'gradeable_teams' : 'users';
            $this->course_db->query(
                "
                SELECT u.anon_id
                FROM {$table} u
                    JOIN (
                        SELECT gd.gd_{$type}_id, gcmd.gcm_id
                        FROM gradeable_component_mark_data AS gcmd
                            JOIN gradeable_data AS gd ON gd.gd_id=gcmd.gd_id
                    ) as gcmd
                    ON gcmd.gd_{$type}_id=u.{$type}_id
                WHERE gcmd.gcm_id = ?",
                [$mark->getId()]
            );
        }
        else {
            $this->course_db->query(
                "
                SELECT gd.gd_{$type}_id
                FROM gradeable_component_mark_data gcmd
                  JOIN gradeable_data gd ON gd.gd_id=gcmd.gd_id
                WHERE gcm_id = ?",
                [$mark->getId()]
            );
        }


        // Map the results into a non-associative array of team/user ids
        return array_map(
            function ($row) use ($row_type) {
                return $row[$row_type];
            },
            $this->course_db->rows()
        );
    }

    /**
     * Finds the viewed time for a specific user on a team.
     * Assumes team_ids are unique (cannot be used for 2 different gradeables)
     *
     * @param string $team_id
     * @param string $user_id
     */
    public function getTeamViewedTime($team_id, $user_id) {
        $this->course_db->query("SELECT last_viewed_time FROM teams WHERE team_id = ? and user_id=?", [$team_id,$user_id]);
        return $this->course_db->rows()[0]['last_viewed_time'];
    }

    /**
     * Updates the viewed time to now for a specific user on a team.
     * Assumes team_ids are unique (cannot be used for 2 different gradeables)
     *
     * @param string $team_id
     * @param string $user_id
     */
    public function updateTeamViewedTime($team_id, $user_id) {
        $this->course_db->query(
            "UPDATE teams SET last_viewed_time = NOW() WHERE team_id=? and user_id=?",
            [$team_id,$user_id]
        );
    }

    /**
     * Updates the viewed time to NULL for all users on a team.
     * Assumes team_ids are unique (cannot be used for 2 different gradeables)
     *
     * @param string $team_id
     */
    public function clearTeamViewedTime($team_id) {
        $this->course_db->query(
            "UPDATE teams SET last_viewed_time = NULL WHERE team_id=?",
            [$team_id]
        );
    }

    /**
     * Finds all teams for a gradeable and creates a map for each with key => user_id ; value => last_viewed_tim
     * Assumes team_ids are unique (cannot be used for 2 different gradeables)
     *
     * @param  Gradeable $gradeable
     * @return array
     */
    public function getAllTeamViewedTimesForGradeable($gradeable) {
        $params = [$gradeable->getId()];
        $this->course_db->query(
            "SELECT team_id,user_id,last_viewed_time FROM teams WHERE
                team_id = ANY(SELECT team_id FROM gradeable_teams WHERE g_id = ?)",
            $params
        );

        $user_viewed_info = [];
        foreach ($this->course_db->rows() as $row) {
            $team = $row['team_id'];
            $user = $row['user_id'];
            $time = $row['last_viewed_time'];

            if (!array_key_exists($team, $user_viewed_info)) {
                $user_viewed_info[$team] = [];
            }
            $user_viewed_info[$team][$user] = $time;
        }
        return $user_viewed_info;
    }

    /**
     * @todo: write phpdoc
     *
     * @param string $session_id
     *
     * @return array
     */
    public function getSession($session_id) {
        $this->submitty_db->query("SELECT * FROM sessions WHERE session_id=?", [$session_id]);
        return $this->submitty_db->row();
    }

    /**
     * @todo: write phpdoc
     *
     * @param string $session_id
     * @param string $user_id
     * @param string $csrf_token
     */
    public function newSession($session_id, $user_id, $csrf_token) {
        $this->submitty_db->query(
            "INSERT INTO sessions (session_id, user_id, csrf_token, session_expires)
                                   VALUES(?,?,?,current_timestamp + interval '336 hours')",
            [$session_id, $user_id, $csrf_token]
        );
    }

    /**
     * Updates a given session by setting it's expiration date to be 2 weeks into the future
     *
     * @param string $session_id
     */
    public function updateSessionExpiration($session_id) {
        $this->submitty_db->query(
            "UPDATE sessions SET session_expires=(current_timestamp + interval '336 hours')
                                   WHERE session_id=?",
            [$session_id]
        );
    }

    /**
     * Remove sessions which have their expiration date before the
     * current timestamp
     */
    public function removeExpiredSessions() {
        $this->submitty_db->query("DELETE FROM sessions WHERE session_expires < current_timestamp");
    }

    /**
     * Remove a session associated with a given session_id
     *
     * @param string $session_id
     */
    public function removeSessionById($session_id) {
        $this->submitty_db->query("DELETE FROM sessions WHERE session_id=?", [$session_id]);
    }

    public function getAllGradeablesIdsAndTitles() {
        $this->course_db->query("SELECT g_id, g_title FROM gradeable ORDER BY g_title ASC");
        return $this->course_db->rows();
    }

    /**
     * Gets the date for a specified gradeable
     *
     * @param string $id
     * @return \DateTime
     */
    public function getDateForGradeableById($id) {
        $this->course_db->query("SELECT g_grade_due_date FROM gradeable WHERE g_id=?", [$id]);
        return new \DateTime($this->course_db->rows()[0]['g_grade_due_date']);
    }

    public function getAllGradeablesIds() {
        $this->course_db->query("SELECT g_id FROM gradeable ORDER BY g_id");
        return $this->course_db->rows();
    }

    public function getGradeableIdsForFullAccessLimitedGraders() {
        $this->course_db->query("SELECT g_id FROM gradeable WHERE g_min_grading_group = 3 AND g_grader_assignment_method = 2");
        return $this->course_db->rows();
    }

    /**
     * returns array of all rotating sections in course
     *
     * @return array
     */
    public function getAllRotatingSections() {

        $this->course_db->query("SELECT sections_rotating_id FROM sections_rotating ORDER BY sections_rotating_id");

        $tmp = $this->course_db->rows();
        $sections = [];
        foreach ($tmp as $row) {
            $sections[] = $row['sections_rotating_id'];
        }
        return $sections;
    }

     /**
      * returns 2d array of new graders after rotating sections set up
      * for all access grading and limited access graders gradeables,
      * top level is all graders' ids and second level is all rotating sections
      *
      * @return array
      */
    public function getNewGraders() {
        $new_graders = [];
        $all_sections = $this->core->getQueries()->getAllRotatingSections();
        $this->course_db->query("SELECT user_id FROM users WHERE user_group < 4");
        $tmp = $this->course_db->rows();
        foreach ($tmp as $row) {
            $new_graders[$row['user_id']] = $all_sections;
        }
        $final_new_graders = [];

        return $new_graders;
    }

    /**
     * gets ids of all electronic gradeables excluding assignments that will be bulk
     * uploaded by TA or instructor.
     *
     * @return array
     */
    public function getAllElectronicGradeablesIds() {
        $this->course_db->query(
            "
            SELECT gradeable.g_id, g_title, eg_submission_due_date
            FROM gradeable INNER JOIN electronic_gradeable
                ON gradeable.g_id = electronic_gradeable.g_id
            WHERE g_gradeable_type=0 and eg_scanned_exam=FALSE and eg_has_due_date=TRUE
            ORDER BY g_grade_released_date DESC
        "
        );
        return $this->course_db->rows();
    }

    /**
     * Gets id's and titles of the electronic gradeables that have non-inherited teams
     *
     * @return string
     */
    // public function getAllElectronicGradeablesWithBaseTeams() {
    //     $this->course_db->query('SELECT g_id, g_title FROM gradeable WHERE g_id=ANY(SELECT g_id FROM electronic_gradeable WHERE eg_team_assignment IS TRUE AND (eg_inherit_teams_from=\'\') IS NOT FALSE) ORDER BY g_title ASC');
    //     return $this->course_db->rows();
    // }

    /**
     * Create a new team id and team in gradeable_teams for given gradeable, add $user_id as a member
     *
     * @param  string  $g_id
     * @param  string  $user_id
     * @param  integer $registration_section
     * @param  integer $rotating_section
     * @return string $team_id
     */
    public function createTeam($g_id, $user_id, $registration_section, $rotating_section, $team_name) {
        $this->course_db->query("SELECT COUNT(*) AS cnt FROM gradeable_teams");
        $team_id_prefix = strval($this->course_db->row()['cnt']);
        if (strlen($team_id_prefix) < 5) {
            $team_id_prefix = str_repeat("0", 5 - strlen($team_id_prefix)) . $team_id_prefix;
        }
        $team_id = "{$team_id_prefix}_{$user_id}";

        $params = [$team_id, $g_id, $registration_section, $rotating_section, $team_name];
        $this->course_db->query("INSERT INTO gradeable_teams (team_id, g_id, registration_section, rotating_section, team_name) VALUES(?,?,?,?,?)", $params);
        $this->course_db->query("INSERT INTO teams (team_id, user_id, state) VALUES(?,?,1)", [$team_id, $user_id]);
        return $team_id;
    }

    /**
     * Set team $team_id's registration/rotating section to $section
     *
     * @param string $team_id
     * @param int    $section
     */
    public function updateTeamRegistrationSection($team_id, $section) {
        $this->course_db->query("UPDATE gradeable_teams SET registration_section=? WHERE team_id=?", [$section, $team_id]);
    }

    /**
     * Set team $team_id's anon_id
     *
     * @param string $team_id
     * @param string $anon_id
     */
    public function updateTeamAnonId($team_id, $anon_id) {
        $this->course_db->query("UPDATE gradeable_teams SET anon_id=? WHERE team_id=?", [$anon_id, $team_id]);
    }

    public function updateTeamRotatingSection($team_id, $section) {
        $this->course_db->query("UPDATE gradeable_teams SET rotating_section=? WHERE team_id=?", [$section, $team_id]);
    }

    /**
     * Set team $team_id's team_name
     *
     * @param string $team_id
     * @param string $team_name
     */
    public function updateTeamName($team_id, $team_name) {
        $this->course_db->query("UPDATE gradeable_teams SET team_name=? WHERE team_id=?", [$team_name, $team_id]);
    }

    /**
     * Remove a user from their current team
     *
     * @param string $team_id
     * @param string $user_id
     */
    public function leaveTeam($team_id, $user_id) {
        $this->course_db->query(
            "DELETE FROM teams AS t
          WHERE team_id=? AND user_id=? AND state=1",
            [$team_id, $user_id]
        );
        $this->course_db->query("SELECT * FROM teams WHERE team_id=? AND state=1", [$team_id]);
        if (count($this->course_db->rows()) == 0) {
            //If this happens, then remove all invitations
            $this->course_db->query(
                "DELETE FROM teams AS t
              WHERE team_id=?",
                [$team_id]
            );
        }
    }

    /**
     * Add user $user_id to team $team_id as an invited user
     *
     * @param string $team_id
     * @param string $user_id
     */
    public function sendTeamInvitation($team_id, $user_id) {
        $this->course_db->query("INSERT INTO teams (team_id, user_id, state) VALUES(?,?,0)", [$team_id, $user_id]);
    }

    /**
     * Add user $user_id to team $team_id as a team member
     *
     * @param string $team_id
     * @param string $user_id
     */
    public function acceptTeamInvitation($team_id, $user_id) {
        $this->course_db->query("INSERT INTO teams (team_id, user_id, state) VALUES(?,?,1)", [$team_id, $user_id]);
    }

    /**
     * Cancel a pending team invitation
     *
     * @param string $team_id
     * @param string $user_id
     */
    public function cancelTeamInvitation($team_id, $user_id) {
        $this->course_db->query("DELETE FROM teams WHERE team_id=? AND user_id=? AND state=0", [$team_id, $user_id]);
    }

    /**
     * Decline all pending team invitiations for a user
     *
     * @param string $g_id
     * @param string $user_id
     */
    public function declineAllTeamInvitations($g_id, $user_id) {
        $this->course_db->query(
            "DELETE FROM teams AS t USING gradeable_teams AS gt
          WHERE gt.g_id=? AND gt.team_id = t.team_id AND t.user_id=? AND t.state=0",
            [$g_id, $user_id]
        );
    }


    /**
     * Return Team object for team whith given Team ID
     *
     * @param  string $team_id
     * @return \app\models\Team|null
     */
    public function getTeamById($team_id) {
        $this->course_db->query(
            "
            SELECT gt.team_id, gt.registration_section, gt.rotating_section, gt.team_name, json_agg(u) AS users
            FROM gradeable_teams gt
              JOIN
              (SELECT t.team_id, t.state, u.*
               FROM teams t
                 JOIN users u ON t.user_id = u.user_id
              ) AS u ON gt.team_id = u.team_id
            WHERE gt.team_id = ?
            GROUP BY gt.team_id",
            [$team_id]
        );
        if (count($this->course_db->rows()) === 0) {
            return null;
        }
        $details = $this->course_db->row();
        $details["users"] = json_decode($details["users"], true);
        return new Team($this->core, $details);
    }

    /**
     * Return Team object for team which the given user belongs to on the given gradeable
     *
     * @param  string $g_id
     * @param  string $user_id
     * @return \app\models\Team|null
     */
    public function getTeamByGradeableAndUser($g_id, $user_id) {
        $this->course_db->query(
            "
            SELECT gt.team_id, gt.registration_section, gt.rotating_section, gt.team_name, json_agg(u) AS users
            FROM gradeable_teams gt
              JOIN
              (SELECT t.team_id, t.state, u.*
               FROM teams t
                 JOIN users u ON t.user_id = u.user_id
              ) AS u ON gt.team_id = u.team_id
            WHERE g_id=? AND gt.team_id IN (
              SELECT team_id
              FROM teams
              WHERE user_id=? AND state=1)
            GROUP BY gt.team_id",
            [$g_id, $user_id]
        );
        if (count($this->course_db->rows()) === 0) {
            return null;
        }
        $details = $this->course_db->row();
        $details["users"] = json_decode($details["users"], true);
        return new Team($this->core, $details);
    }

    /**
     * Returns a boolean for whether the given user has multiple pending team invites for the given gradeable
     *
     * @param string $user_id
     * @param string $g_id
     * @return bool
     */
    public function getUserMultipleTeamInvites(string $g_id, string $user_id): bool {
        $this->course_db->query(
            "
            SELECT gtm.*, tm.*
            FROM gradeable_teams gtm
            INNER JOIN teams tm
            ON gtm.team_id = tm.team_id
            WHERE gtm.g_id = ? AND tm.user_id = ?",
            [$g_id,$user_id]
        );
        return count($this->course_db->rows()) > 1;
    }

    /**
     * Return an array of Team objects for all teams on given gradeable
     *
     * @param  string $g_id
     * @return \app\models\Team[]
     */
    public function getTeamsByGradeableId($g_id) {
        $this->course_db->query(
            "
            SELECT gt.team_id, gt.registration_section, gt.rotating_section, gt.team_name, json_agg(u) AS users
            FROM gradeable_teams gt
              JOIN
                (SELECT t.team_id, t.state, u.*
                 FROM teams t
                   JOIN users u ON t.user_id = u.user_id
                ) AS u ON gt.team_id = u.team_id
            WHERE g_id=?
            GROUP BY gt.team_id
            ORDER BY team_id",
            [$g_id]
        );

        $teams = [];
        foreach ($this->course_db->rows() as $row) {
            $row['users'] = json_decode($row['users'], true);
            $teams[] = new Team($this->core, $row);
        }

        return $teams;
    }


    /**
     * Return an array of team_ids for a gradeable that have at least one user in the team
     *
     * @param  string $g_id
     * @return string[] team ids
     */
    public function getTeamsWithMembersFromGradeableID($g_id) {
        $team_map = $this->core->getQueries()->getTeamIdsAllGradeables();

        if (!array_key_exists($g_id, $team_map)) {
            return [];
        }

        $teams = $team_map[$g_id];

        $this->course_db->query("SELECT team_id FROM teams");
        $teams_with_members = [];
        foreach ($this->course_db->rows() as $row) {
            $teams_with_members[] = $row['team_id'];
        }

        return array_intersect($teams, $teams_with_members);
    }


    /**
     * Add ($g_id,$user_id, $message) to table seeking_team
     *
     * @param string $g_id
     * @param string $user_id
     * @param string $message
     */
    public function addToSeekingTeam($g_id, $user_id, $message) {
        $this->course_db->query("INSERT INTO seeking_team(g_id, user_id, message) VALUES (?,?,?)", [$g_id, $user_id, $message]);
    }

    /**
     * Remove ($g_id,$user_id) pair from table seeking_team
     *
     * @param string $g_id
     * @param string $user_id
     */
    public function removeFromSeekingTeam($g_id, $user_id) {
        $this->course_db->query("DELETE FROM seeking_team WHERE g_id=? AND user_id=?", [$g_id, $user_id]);
    }

    /**
     * Edit the user's message from table seeking_team
     *
     * @param string $g_id
     * @param string $user_id
     * @param string $message
     */
    public function updateSeekingTeamMessageById($g_id, $user_id, $message) {
        $this->course_db->query("UPDATE seeking_team SET message=? WHERE g_id=? AND user_id=?", [$message, $g_id, $user_id]);
    }

    /**
     * Get the user's message from table seeking_team
     *
     * @param string $g_id
     * @param string $user_id
     */
    public function getSeekMessageByUserId($g_id, $user_id) {
        $this->course_db->query(
            "SELECT message
          FROM seeking_team
          WHERE g_id=?
          AND user_id=?",
            [$g_id, $user_id]
        );

        return $this->course_db->rows()[0]['message'];
    }

    /**
     * Return an array of user_id who are seeking team who passed gradeable_id
     *
     * @param  string $g_id
     * @return array $users_seeking_team
     */
    public function getUsersSeekingTeamByGradeableId($g_id) {
        $this->course_db->query(
            "SELECT user_id
          FROM seeking_team
          WHERE g_id=?
          ORDER BY user_id",
            [$g_id]
        );

        $users_seeking_team = [];
        foreach ($this->course_db->rows() as $row) {
            array_push($users_seeking_team, $row['user_id']);
        }
        return $users_seeking_team;
    }

    /**
     * Return array of counts of teams/users without team/graded components
     * corresponding to each registration/rotating section
     *
     * @param  string $g_id
     * @param  int[]  $sections
     * @param  string $section_key
     * @return int[] $return
     */
    public function getTotalTeamCountByGradingSections($g_id, $sections, $section_key) {
        $return = [];
        $params = [$g_id];
        $sections_query = "";
        if (count($sections) > 0) {
            $sections_query = "{$section_key} IN " . $this->createParamaterList(count($sections)) . " AND";
            $params = array_merge($sections, $params);
        }
        $this->course_db->query(
            "
SELECT count(*) as cnt, {$section_key}
FROM gradeable_teams
WHERE {$sections_query} g_id=? AND team_id IN (
  SELECT team_id
  FROM teams
)
GROUP BY {$section_key}
ORDER BY {$section_key}",
            $params
        );
        foreach ($this->course_db->rows() as $row) {
            $return[$row[$section_key]] = intval($row['cnt']);
        }
        foreach ($sections as $section) {
            if (!isset($return[$section])) {
                $return[$section] = 0;
            }
        }
        ksort($return);
        return $return;
    }

    public function getSubmittedTeamCountByGradingSections($g_id, $sections, $section_key) {
        $return = [];
        $params = [$g_id];
        $where = "";
        if (count($sections) > 0) {
            // Expand out where clause
            $sections_keys = array_values($sections);
            $placeholders = $this->createParamaterList(count($sections_keys));
            $where = "WHERE {$section_key} IN {$placeholders}";
            $params = array_merge($params, $sections_keys);
        }
        $this->course_db->query(
            "
SELECT count(*) as cnt, {$section_key}
FROM gradeable_teams
INNER JOIN electronic_gradeable_version
ON
gradeable_teams.team_id = electronic_gradeable_version.team_id
AND gradeable_teams." . $section_key . " IS NOT NULL
AND electronic_gradeable_version.active_version>0
AND electronic_gradeable_version.g_id=?
{$where}
GROUP BY {$section_key}
ORDER BY {$section_key}",
            $params
        );

        foreach ($this->course_db->rows() as $row) {
            $return[$row[$section_key]] = intval($row['cnt']);
        }

        return $return;
    }
    public function getUsersWithoutTeamByGradingSections($g_id, $sections, $section_key) {
        $return = [];
        $params = [$g_id];
        $sections_query = "";
        if (count($sections) > 0) {
            $sections_query = "{$section_key} IN " . $this->createParamaterList(count($sections)) . " AND";
            $params = array_merge($sections, $params);
        }
        $orderBy = "";
        if ($section_key == "registration_section") {
            $orderBy = "SUBSTRING(registration_section, '^[^0-9]*'), COALESCE(SUBSTRING(registration_section, '[0-9]+')::INT, -1), SUBSTRING(registration_section, '[^0-9]*$')";
        }
        else {
            $orderBy = $section_key;
        }
        $this->course_db->query(
            "
SELECT count(*) as cnt, {$section_key}
FROM users
WHERE {$sections_query} user_id NOT IN (
  SELECT user_id
  FROM gradeable_teams NATURAL JOIN teams
  WHERE g_id=?
  ORDER BY user_id
)
GROUP BY {$section_key}
ORDER BY {$orderBy}",
            $params
        );
        foreach ($this->course_db->rows() as $row) {
            $return[$row[$section_key]] = intval($row['cnt']);
        }
        foreach ($sections as $section) {
            if (!isset($return[$section])) {
                $return[$section] = 0;
            }
        }
        ksort($return);
        return $return;
    }
    public function getUsersWithTeamByGradingSections($g_id, $sections, $section_key) {
        $return = [];
        $params = [$g_id];
        $sections_query = "";
        if (count($sections) > 0) {
            $sections_query = "{$section_key} IN " . $this->createParamaterList(count($sections)) . " AND";
            $params = array_merge($sections, $params);
        }
        $orderBy = "";
        if ($section_key == "registration_section") {
            $orderBy = "SUBSTRING(registration_section, '^[^0-9]*'), COALESCE(SUBSTRING(registration_section, '[0-9]+')::INT, -1), SUBSTRING(registration_section, '[^0-9]*$')";
        }
        else {
            $orderBy = $section_key;
        }

        $this->course_db->query(
            "
SELECT count(*) as cnt, {$section_key}
FROM users
WHERE {$sections_query} user_id IN (
  SELECT user_id
  FROM gradeable_teams NATURAL JOIN teams
  WHERE g_id=?
  ORDER BY user_id
)
GROUP BY {$section_key}
ORDER BY {$orderBy}",
            $params
        );
        foreach ($this->course_db->rows() as $row) {
            $return[$row[$section_key]] = intval($row['cnt']);
        }
        foreach ($sections as $section) {
            if (!isset($return[$section])) {
                $return[$section] = 0;
            }
        }
        ksort($return);
        return $return;
    }
    public function getGradedComponentsCountByTeamGradingSections($g_id, $sections, $section_key) {
        $return = [];
        $params = [$g_id];
        $where = "";
        if (count($sections) > 0) {
            $where = "WHERE {$section_key} IN " . $this->createParamaterList(count($sections));
            $params = array_merge($params, $sections);
        }
        $this->course_db->query(
            "
SELECT count(gt.*) as cnt, gt.{$section_key}
FROM gradeable_teams AS gt
INNER JOIN (
  SELECT * FROM gradeable_data AS gd LEFT JOIN gradeable_component_data AS gcd ON gcd.gd_id = gd.gd_id WHERE g_id=?
) AS gd ON gt.team_id = gd.gd_team_id
{$where}
GROUP BY gt.{$section_key}
ORDER BY gt.{$section_key}",
            $params
        );
        foreach ($this->course_db->rows() as $row) {
            $return[$row[$section_key]] = intval($row['cnt']);
        }
        return $return;
    }

    /**
     * Return an array of users with late days
     *
     * @return array
     */
    public function getUsersWithLateDays() {
        $this->course_db->query(
            "
        SELECT u.user_id, user_firstname, user_preferred_firstname,
          user_lastname, user_preferred_lastname, allowed_late_days, since_timestamp
        FROM users AS u
        FULL OUTER JOIN late_days AS l
          ON u.user_id=l.user_id
        WHERE allowed_late_days IS NOT NULL
        ORDER BY
          user_email ASC, since_timestamp DESC;"
        );

        $return = [];
        foreach ($this->course_db->rows() as $row) {
            $return[] = new SimpleLateUser($this->core, $row);
        }
        return $return;
    }

    /**
     * Return an array of users with extensions
     *
     * @param  string $gradeable_id
     * @return SimpleLateUser[]
     */
    public function getUsersWithExtensions($gradeable_id) {
        $this->course_db->query(
            "
        SELECT u.user_id, user_firstname,
          user_preferred_firstname, user_lastname, late_day_exceptions
        FROM users as u
        FULL OUTER JOIN late_day_exceptions as l
          ON u.user_id=l.user_id
        WHERE g_id=?
          AND late_day_exceptions IS NOT NULL
          AND late_day_exceptions>0
        ORDER BY user_email ASC;",
            [$gradeable_id]
        );

        $return = [];
        foreach ($this->course_db->rows() as $row) {
            $return[] = new SimpleLateUser($this->core, $row);
        }
        return $return;
    }

    /**
     * Return an array of users with overridden Grades
     *
     * @param  string $gradeable_id
     * @return SimpleGradeOverriddenUser[]
     */
    public function getUsersWithOverriddenGrades($gradeable_id) {
        $this->course_db->query(
            "
        SELECT u.user_id, user_firstname,
          user_preferred_firstname, user_lastname, marks, comment
        FROM users as u
        FULL OUTER JOIN grade_override as g
          ON u.user_id=g.user_id
        WHERE g_id=?
          AND marks IS NOT NULL
        ORDER BY user_email ASC;",
            [$gradeable_id]
        );

        $return = [];
        foreach ($this->course_db->rows() as $row) {
            $return[] = new SimpleGradeOverriddenUser($this->core, $row);
        }
        return $return;
    }

    /**
     * Return a user with overridden Grades for specific gradable and user_id
     *
     * @param  string $gradeable_id
     * @param  string $user_id
     * @return SimpleGradeOverriddenUser|null
     */
    public function getAUserWithOverriddenGrades($gradeable_id, $user_id) {
        $this->course_db->query(
            "
        SELECT u.user_id, user_firstname,
          user_preferred_firstname, user_lastname, marks, comment
        FROM users as u
        FULL OUTER JOIN grade_override as g
          ON u.user_id=g.user_id
        WHERE g_id=?
          AND marks IS NOT NULL
          AND u.user_id=?",
            [$gradeable_id,$user_id]
        );

          return ($this->course_db->getRowCount() > 0) ? new SimpleGradeOverriddenUser($this->core, $this->course_db->row()) : null;
    }

    public function getAllOverriddenGrades() {
        $query = <<<SQL
SELECT
    u.user_id,
    g.g_id,
    u.user_firstname,
    u.user_preferred_firstname,
    u.user_lastname,
    g.marks,
    g.comment
FROM users as u
FULL OUTER JOIN grade_override as g
    ON u.user_id=g.user_id
WHERE g.marks IS NOT NULL
ORDER BY user_id ASC
SQL;
        $this->course_db->query($query);

        $return = [];
        foreach ($this->course_db->rows() as $row) {
            if (!isset($return[$row['user_id']])) {
                $return[$row['user_id']] = [];
            }
            $return[$row['user_id']][$row['g_id']] = new SimpleGradeOverriddenUser($this->core, $row);
        }
        return $return;
    }

    /**
     * "Upserts" a given user's late days allowed effective at a given time.
     *
     * About $csv_options:
     * default behavior is to overwrite all late days for user and timestamp.
     * null value is for updating via form where radio button selection is
     * ignored, so it should do default behavior.  'csv_option_overwrite_all'
     * invokes default behavior for csv upload.  'csv_option_preserve_higher'
     * will preserve existing values when uploaded csv value is lower.
     *
     * @param string  $user_id
     * @param string  $timestamp
     * @param integer $days
     * @param string  $csv_option value determined by selected radio button
     */
    public function updateLateDays($user_id, $timestamp, $days, $csv_option = null) {
        //Update query and values list.
        $query = "
            INSERT INTO late_days (user_id, since_timestamp, allowed_late_days)
            VALUES(?,?,?)
            ON CONFLICT (user_id, since_timestamp) DO UPDATE
            SET allowed_late_days=?
            WHERE late_days.user_id=? AND late_days.since_timestamp=?";
        $vals = [$user_id, $timestamp, $days, $days, $user_id, $timestamp];

        switch ($csv_option) {
            case 'csv_option_preserve_higher':
                //Does NOT overwrite a higher (or same) value of allowed late days.
                $query .= "AND late_days.allowed_late_days<?";
                $vals[] = $days;
                break;
            case 'csv_option_overwrite_all':
            default:
                //Default behavior: overwrite all late days for user and timestamp.
                //No adjustment to SQL query.
        }

        $this->course_db->query($query, $vals);
    }

    /**
     * Delete a given user's allowed late days entry at given effective time
     *
     * @param string $user_id
     * @param string $timestamp
     */
    public function deleteLateDays($user_id, $timestamp) {
        $this->course_db->query(
            "
          DELETE FROM late_days
          WHERE user_id=?
          AND since_timestamp=?",
            [$user_id, $timestamp]
        );
    }

    /**
     * Updates a given user's extensions for a given homework
     *
     * @param string  $user_id
     * @param string  $g_id
     * @param integer $days
     */
    public function updateExtensions($user_id, $g_id, $days) {
        $this->course_db->query(
            "
          UPDATE late_day_exceptions
          SET late_day_exceptions=?
          WHERE user_id=?
            AND g_id=?;",
            [$days, $user_id, $g_id]
        );
        if ($this->course_db->getRowCount() === 0) {
            $this->course_db->query(
                "
            INSERT INTO late_day_exceptions
            (user_id, g_id, late_day_exceptions)
            VALUES(?,?,?)",
                [$user_id, $g_id, $days]
            );
        }
    }

    /**
     * Updates overridden grades for given homework
     *
     * @param string  $user_id
     * @param string  $g_id
     * @param integer $marks
     * @param string  $comment
     */
    public function updateGradeOverride($user_id, $g_id, $marks, $comment) {
        $this->course_db->query(
            "
          UPDATE grade_override
          SET marks=?, comment=?
          WHERE user_id=?
            AND g_id=?;",
            [$marks, $comment, $user_id, $g_id]
        );
        if ($this->course_db->getRowCount() === 0) {
            $this->course_db->query(
                "
            INSERT INTO grade_override
            (user_id, g_id, marks, comment)
            VALUES(?,?,?,?)",
                [$user_id, $g_id, $marks, $comment]
            );
        }
    }

    /**
     * Delete a given overridden grades for specific user for specific gradeable
     *
     * @param string $user_id
     * @param string $g_id
     */
    public function deleteOverriddenGrades($user_id, $g_id) {
        $this->course_db->query(
            "
          DELETE FROM grade_override
          WHERE user_id=?
          AND g_id=?",
            [$user_id, $g_id]
        );
    }

    /**
     * Adds an assignment for someone to grade another person for peer grading
     *
     * @param string $student
     * @param string $grader
     * @param string $gradeable_id
     */
    public function insertPeerGradingAssignment($grader, $student, $gradeable_id) {
        $this->course_db->query("INSERT INTO peer_assign(grader_id, user_id, g_id) VALUES (?,?,?)", [$grader, $student, $gradeable_id]);
    }

    /**
     * Removes a specific grader's student from a given assignment
     *
     * @param string $gradeable_id
     * @param string $grader_id
     */
    public function removePeerAssignment($gradeable_id, $grader_id, $student_id) {
        $this->course_db->query("DELETE FROM peer_assign WHERE g_id = ? AND grader_id = ? AND user_id = ?", [$gradeable_id, $grader_id, $student_id]);
    }

    /**
     * Removes a specific grader and their students from a given assignment
     *
     * @param string $gradeable_id
     * @param string $grader_id
     */
    public function removePeerAssignmentsForGrader($gradeable_id, $grader_id) {
        $this->course_db->query("DELETE FROM peer_assign WHERE g_id = ? AND grader_id = ?", [$gradeable_id, $grader_id]);
    }

    /**
     * Adds an assignment for someone to grade another person for peer grading
     *
     * @param string $grader
     * @param string $student
     * @param string $gradeable_id
     * @param string $feedback
     */
    public function insertPeerGradingFeedback($grader, $student, $gradeable_id, $feedback) {
        $this->course_db->query("SELECT feedback FROM peer_feedback WHERE grader_id = ? AND user_id = ? AND g_id = ?", [$grader, $student, $gradeable_id]);
        if (count($this->course_db->rows()) > 0) {
            $this->course_db->query("UPDATE peer_feedback SET feedback = ? WHERE grader_id = ? AND user_id = ? AND g_id = ?", [$feedback, $grader, $student, $gradeable_id]);
        }
        else {
            $this->course_db->query("INSERT INTO peer_feedback(grader_id, user_id, g_id, feedback) VALUES (?,?,?,?)", [$grader, $student, $gradeable_id, $feedback]);
        }
    }

  /**
   * Bulk Uploads Peer Grading Assignments
   *
   * @param string $values
   */
    public function insertBulkPeerGradingAssignment($values) {
        $this->course_db->query("INSERT INTO peer_assign(grader_id, user_id, g_id) VALUES " . $values);
    }


    /**
     * Removes all peer grading pairs from a given assignment
     *
     * @param string $gradeable_id
     */
    public function clearPeerGradingAssignment($gradeable_id) {
        $this->course_db->query("DELETE FROM peer_assign WHERE g_id = ?", [$gradeable_id]);
    }

    /**
     * Adds an assignment for someone to get all the peer grading pairs for a given gradeable
     *
     * @param string $gradeable_id
     */
    public function getPeerGradingAssignment($gradeable_id) {
        $this->course_db->query("SELECT grader_id, user_id FROM peer_assign WHERE g_id = ? ORDER BY grader_id", [$gradeable_id]);
        $return = [];
        foreach ($this->course_db->rows() as $id) {
            if (!array_key_exists($id['grader_id'], $return)) {
                $return[$id['grader_id']] = [];
            }
            array_push($return[$id['grader_id']], $id['user_id']);
        }
        return $return;
    }

    /**
     * Adds an assignment for someone to get all the peer feedback for a given gradeable
     *
     * @param string $gradeable_id
     */
    public function getAllPeerFeedback($gradeable_id) {
        $this->course_db->query("SELECT grader_id, user_id, feedback FROM peer_feedback WHERE g_id = ? ORDER BY grader_id", [$gradeable_id]);
        $return = [];
        foreach ($this->course_db->rows() as $id) {
            $return[$id['grader_id']][$id['user_id']]['feedback'] = $id['feedback'];
        }
        return $return;
    }

    public function getPeerFeedbackInstance($gradeable_id, $grader_id, $user_id) {
        $this->course_db->query("SELECT feedback FROM peer_feedback WHERE g_id = ? AND grader_id = ? AND user_id = ? ORDER BY grader_id", [$gradeable_id, $grader_id, $user_id]);
        $results = $this->course_db->rows();
        if (count($results) > 0) {
            return $results[0]['feedback'];
        }
        return null;
    }
    /**
     * Get all peers assigned to grade a specific student
     *
     * @param string $gradeable_id
     */
    public function getPeerGradingAssignmentForSubmitter($gradeable_id, $submitter_id) {
        $this->course_db->query("SELECT grader_id FROM peer_assign WHERE g_id = ? AND user_id = ? ORDER BY grader_id", [$gradeable_id, $submitter_id]);
        $return = [];
        foreach ($this->course_db->rows() as $id) {
            $return[] = $id['grader_id'];
        }
        return $return;
    }

    /**
     * Get all assignments a student is assigned to peer grade
     *
     * @param string $grader_id
     */
    public function getPeerGradingAssignmentsForGrader($grader_id) {
        $this->course_db->query("SELECT g_id, user_id FROM peer_assign WHERE grader_id = ? ORDER BY g_id", [$grader_id]);
        $return = [];
        foreach ($this->course_db->rows() as $id) {
            if (!array_key_exists($id['g_id'], $return)) {
                $return[$id['g_id']] = [];
            }
            array_push($return[$id['g_id']], $id['user_id']);
        }
        return $return;
    }

    /**
     * Retrieves all unarchived/archived courses (and details) that are accessible by $user_id
     *
     * If the $archived parameter is false, then we run the check:
     * (u.user_id=? AND c.status=1) checks if a course is active where
     * an active course may be accessed by all users
     *
     * If the parameter is true, then we run the check:
     * (u.user_id=? AND c.status=2 AND u.user_group=1) checks if $user_id is an instructor
     * Instructors may access all of their courses
     * Inactive courses may only be accessed by the instructor
     *
     * @param  string $user_id
     * @param  bool   $archived
     * @return Course[] archived courses (and their details) accessible by $user_id
     */
    public function getCourseForUserId($user_id, bool $archived = false): array {
        if ($archived) {
            $extra = "AND c.status=2 AND u.user_group=1";
        }
        else {
            $extra = "AND c.status=1";
        }

        $query = <<<SQL
SELECT t.name AS term_name, u.semester, u.course, u.user_group
FROM courses_users u
INNER JOIN courses c ON u.course=c.course AND u.semester=c.semester
INNER JOIN terms t ON u.semester=t.term_id
WHERE u.user_id=? ${extra} AND (u.registration_section IS NOT NULL OR u.user_group<>4)
ORDER BY u.user_group ASC, t.start_date DESC, u.course ASC
SQL;
        $this->submitty_db->query($query, [$user_id]);
        $return = [];
        foreach ($this->submitty_db->rows() as $row) {
            $course = new Course($this->core, $row);
            $course->loadDisplayName();
            $return[] = $course;
        }
        return $return;
    }

    /**
     * Get all courses where the user with the specified user_id is assigned as an instructor
     * @param string $user_id
     * @return array
     */
    public function getInstructorLevelAccessCourse(string $user_id): array {
        $this->submitty_db->query("SELECT semester, course FROM courses_users WHERE user_id=? AND user_group=1", [$user_id]);
        return $this->submitty_db->rows();
    }

    public function getAllCoursesForUserId(string $user_id): array {
        $query = "
        SELECT t.name AS term_name, u.semester, u.course, u.user_group
        FROM courses_users u
        INNER JOIN courses c ON u.course=c.course AND u.semester=c.semester
        INNER JOIN terms t ON u.semester=t.term_id
        WHERE u.user_id=? AND (u.registration_section IS NOT NULL OR u.user_group<>4)
        ORDER BY u.user_group ASC, t.start_date DESC, u.course ASC
        ";
        $this->submitty_db->query($query, [$user_id]);
        $return = [];
        foreach ($this->submitty_db->rows() as $row) {
            $course = new Course($this->core, $row);
            $course->loadDisplayName();
            $return[] = $course;
        }
        return $return;
    }

    public function getCourseStatus($semester, $course) {
        $this->submitty_db->query("SELECT status FROM courses WHERE semester=? AND course=?", [$semester, $course]);
        return $this->submitty_db->rows()[0]['status'];
    }

    public function getPeerAssignment($gradeable_id, $grader) {
        $this->course_db->query("SELECT user_id FROM peer_assign WHERE g_id=? AND grader_id=?", [$gradeable_id, $grader]);
        $return = [];
        foreach ($this->course_db->rows() as $id) {
            $return[] = $id['user_id'];
        }
        return $return;
    }

    public function getNumPeerComponents($g_id) {
        $this->course_db->query("SELECT COUNT(*) as cnt FROM gradeable_component WHERE gc_is_peer='t' and g_id=?", [$g_id]);
        return intval($this->course_db->rows()[0]['cnt']);
    }

    public function getNumGradedPeerComponents($gradeable_id, $grader) {
        if (!is_array($grader)) {
            $params = [$grader];
        }
        else {
            $params = $grader;
        }
        $grader_list = $this->createParamaterList(count($params));
        $params[] = $gradeable_id;
        $this->course_db->query(
            "SELECT COUNT(*) as cnt
FROM gradeable_component_data as gcd
WHERE gcd.gcd_grader_id IN {$grader_list}
AND gc_id IN (
  SELECT gc_id
  FROM gradeable_component
  WHERE gc_is_peer='t' AND g_id=?
)",
            $params
        );

        return intval($this->course_db->rows()[0]['cnt']);
    }

    public function getGradedPeerComponentsByRegistrationSection($gradeable_id, $sections = []) {
        $where = "";
        $params = [];
        if (count($sections) > 0) {
            $where = "WHERE registration_section IN " . $this->createParamaterList(count($sections));
            $params = $sections;
        }
        $params[] = $gradeable_id;
        $this->course_db->query(
            "
        SELECT count(u.*), u.registration_section
        FROM users as u
        INNER JOIN(
            SELECT gd.* FROM gradeable_data as gd
            LEFT JOIN(
                gradeable_component_data as gcd
                LEFT JOIN gradeable_component as gc
                ON gcd.gc_id = gc.gc_id and gc.gc_is_peer = 't'
            ) as gcd ON gcd.gd_id = gd.gd_id
            WHERE gd.g_id = ?
            GROUP BY gd.gd_id
        ) as gd ON gd.gd_user_id = u.user_id
        {$where}
        GROUP BY u.registration_section
        ORDER BY SUBSTRING(u.registration_section, '^[^0-9]*'), COALESCE(SUBSTRING(u.registration_section, '[0-9]+')::INT, -1), SUBSTRING(u.registration_section, '[^0-9]*$')",
            $params
        );

        $return = [];
        foreach ($this->course_db->rows() as $row) {
            $return[$row['registration_section']] = intval($row['count']);
        }
        return $return;
    }

    public function getGradedPeerComponentsByRotatingSection($gradeable_id, $sections = []) {
        $where = "";
        $params = [];
        if (count($sections) > 0) {
            $where = "WHERE rotating_section IN " . $this->createParamaterList(count($sections));
            $params = $sections;
        }
        $params[] = $gradeable_id;
        $this->course_db->query(
            "
        SELECT count(u.*), u.rotating_section
        FROM users as u
        INNER JOIN(
            SELECT gd.* FROM gradeable_data as gd
            LEFT JOIN(
                gradeable_component_data as gcd
                LEFT JOIN gradeable_component as gc
                ON gcd.gc_id = gc.gc_id and gc.gc_is_peer = 't'
            ) as gcd ON gcd.gd_id = gd.gd_id
            WHERE gd.g_id = ?
            GROUP BY gd.gd_id
        ) as gd ON gd.gd_user_id = u.user_id
        {$where}
        GROUP BY u.rotating_section
        ORDER BY u.rotating_section",
            $params
        );

        $return = [];
        foreach ($this->course_db->rows() as $row) {
            $return[$row['rotating_section']] = intval($row['count']);
        }
        return $return;
    }

    public function existsThread($thread_id) {
        $this->course_db->query("SELECT 1 FROM threads where deleted = false AND id = ?", [$thread_id]);
        $result = $this->course_db->rows();
        return count($result) > 0;
    }

    public function existsPost($thread_id, $post_id) {
        $this->course_db->query("SELECT 1 FROM posts where thread_id = ? and id = ? and deleted = false", [$thread_id, $post_id]);
        $result = $this->course_db->rows();
        return count($result) > 0;
    }

    public function existsAnnouncements($show_deleted = false) {
        $query_delete = $show_deleted ? "true" : "deleted = false";
        $this->course_db->query("SELECT MAX(id) FROM threads where {$query_delete} AND  merged_thread_id = -1 AND pinned_expiration >= current_timestamp");
        $result = $this->course_db->rows();
        return empty($result[0]["max"]) ? -1 : $result[0]["max"];
    }

    public function viewedThread($user, $thread_id) {
        $this->course_db->query("SELECT * FROM viewed_responses v WHERE thread_id = ? AND user_id = ? AND NOT EXISTS(SELECT thread_id FROM (posts LEFT JOIN forum_posts_history ON posts.id = forum_posts_history.post_id) AS jp WHERE jp.thread_id = ? AND (jp.timestamp > v.timestamp OR (jp.edit_timestamp IS NOT NULL AND jp.edit_timestamp > v.timestamp)))", [$thread_id, $user, $thread_id]);
        return count($this->course_db->rows()) > 0;
    }

    public function getDisplayUserInfoFromUserId($user_id) {
        $this->course_db->query("SELECT user_firstname, user_preferred_firstname, user_lastname, user_preferred_lastname, user_email FROM users WHERE user_id = ?", [$user_id]);
        $name_rows = $this->course_db->rows()[0];
        $ar = [];
        $ar["first_name"] = (empty($name_rows["user_preferred_firstname"])) ? $name_rows["user_firstname"]      : $name_rows["user_preferred_firstname"];
        $ar["last_name"]  = (empty($name_rows["user_preferred_lastname"]))  ? " " . $name_rows["user_lastname"] : " " . $name_rows["user_preferred_lastname"];
        $ar["user_email"] = $name_rows["user_email"];
        return $ar;
    }

    public function filterCategoryDesc($category_desc) {
        return str_replace("|", " ", $category_desc);
    }

    public function addNewCategory($category) {
        //Can't get "RETURNING category_id" syntax to work
        $this->course_db->query("INSERT INTO categories_list (category_desc) VALUES (?) RETURNING category_id", [$this->filterCategoryDesc($category)]);
        $this->course_db->query("SELECT MAX(category_id) as category_id from categories_list");
        return $this->course_db->rows()[0];
    }

    public function deleteCategory($category_id) {
        // TODO, check if no thread is using current category
        $this->course_db->query("SELECT 1 FROM thread_categories WHERE category_id = ?", [$category_id]);
        if (count($this->course_db->rows()) == 0) {
            $this->course_db->query("DELETE FROM categories_list WHERE category_id = ?", [$category_id]);
            return true;
        }
        else {
            return false;
        }
    }

    public function editCategory($category_id, $category_desc, $category_color) {
        $this->course_db->beginTransaction();
        if (!is_null($category_desc)) {
            $this->course_db->query("UPDATE categories_list SET category_desc = ? WHERE category_id = ?", [$category_desc, $category_id]);
        }
        if (!is_null($category_color)) {
            $this->course_db->query("UPDATE categories_list SET color = ? WHERE category_id = ?", [$category_color, $category_id]);
        }
        $this->course_db->commit();
    }

    public function reorderCategories($categories_in_order) {
        $this->course_db->beginTransaction();
        foreach ($categories_in_order as $rank => $id) {
            $this->course_db->query("UPDATE categories_list SET rank = ? WHERE category_id = ?", [$rank, $id]);
        }
        $this->course_db->commit();
    }

    public function getCategories() {
        $this->course_db->query("SELECT * from categories_list ORDER BY rank ASC NULLS LAST, category_id");
        return $this->course_db->rows();
    }

    public function getPostsForThread($current_user, $thread_id, $show_deleted = false, $option = "tree", $filterOnUser = null) {
        $query_delete = $show_deleted ? "true" : "deleted = false";
        $query_filter_on_user = '';
        $param_list = [];
        if (!empty($filterOnUser)) {
            $query_filter_on_user = ' and author_user_id = ? ';
            $param_list[] = $filterOnUser;
        }
        if ($thread_id == -1) {
            $this->course_db->query("SELECT MAX(id) as max from threads WHERE deleted = false and merged_thread_id = -1 GROUP BY (CASE WHEN pinned_expiration >= current_timestamp THEN 1 ELSE 0 END) ORDER BY (CASE WHEN pinned_expiration >= current_timestamp THEN 1 ELSE 0 END) DESC");
            $rows = $this->course_db->rows();
            if (!empty($rows)) {
                $thread_id = $rows[0]["max"];
            }
            else {
                // No thread found, hence no posts found
                return [];
            }
        }
        $param_list[] = $thread_id;
        $history_query = "LEFT JOIN forum_posts_history fph ON (fph.post_id is NULL OR (fph.post_id = posts.id and NOT EXISTS (SELECT 1 from forum_posts_history WHERE post_id = fph.post_id and edit_timestamp > fph.edit_timestamp )))";
        if ($option == 'alpha') {
            $this->course_db->query("SELECT posts.*, fph.edit_timestamp, users.user_lastname FROM posts INNER JOIN users ON posts.author_user_id=users.user_id {$history_query} WHERE thread_id=? AND {$query_delete} ORDER BY user_lastname, posts.timestamp, posts.id;", [$thread_id]);
        }
        elseif ($option == 'alpha_by_registration') {
            $order = self::generateOrderByClause(["registration_section", "coalesce(NULLIF(u.user_preferred_lastname, ''), u.user_lastname)"], self::graded_gradeable_key_map_user);
            $this->course_db->query("SELECT posts.*, fph.edit_timestamp, u.user_lastname FROM posts INNER JOIN users u ON posts.author_user_id=u.user_id {$history_query} WHERE thread_id=? AND {$query_delete} {$order};", [$thread_id]);
        }
        elseif ($option == 'alpha_by_rotating') {
            $order = self::generateOrderByClause(["rotating_section", "coalesce(NULLIF(u.user_preferred_lastname, ''), u.user_lastname)"], self::graded_gradeable_key_map_user);
            $this->course_db->query("SELECT posts.*, fph.edit_timestamp, u.user_lastname FROM posts INNER JOIN users u ON posts.author_user_id=u.user_id {$history_query} WHERE thread_id=? AND {$query_delete} {$order};", [$thread_id]);
        }
        elseif ($option == 'reverse-time') {
            $this->course_db->query("SELECT posts.*, fph.edit_timestamp FROM posts {$history_query} WHERE thread_id=? AND {$query_delete} {$query_filter_on_user} ORDER BY timestamp DESC, id ASC", array_reverse($param_list));
        }
        else {
            $this->course_db->query("SELECT posts.*, fph.edit_timestamp FROM posts {$history_query} WHERE thread_id=? AND {$query_delete} {$query_filter_on_user} ORDER BY timestamp, id ASC", array_reverse($param_list));
        }
        return $this->course_db->rows();
    }

    public function getRootPostOfNonMergedThread($thread_id, &$title, &$message) {
        $this->course_db->query("SELECT title FROM threads WHERE id = ? and merged_thread_id = -1 and merged_post_id = -1", [$thread_id]);
        $result_rows = $this->course_db->rows();
        if (count($result_rows) == 0) {
            $message = "Can't find thread";
            return false;
        }
        $title = $result_rows[0]['title'] . "\n";
        $this->course_db->query("SELECT id FROM posts where thread_id = ? and parent_id = -1", [$thread_id]);
        return $this->course_db->rows()[0]['id'];
    }

    public function mergeThread($parent_thread_id, $child_thread_id, &$message, &$child_root_post) {
        try {
            $this->course_db->beginTransaction();
            $parent_thread_title = null;
            $child_thread_title = null;
            if (!($parent_root_post = $this->getRootPostOfNonMergedThread($parent_thread_id, $parent_thread_title, $message))) {
                $this->course_db->rollback();
                return false;
            }
            if (!($child_root_post = $this->getRootPostOfNonMergedThread($child_thread_id, $child_thread_title, $message))) {
                $this->course_db->rollback();
                return false;
            }

            $child_thread_title = "Merged Thread Title: " . $child_thread_title . "\n";

            if ($child_root_post <= $parent_root_post) {
                $message = "Child thread must be newer than parent thread";
                $this->course_db->rollback();
                return false;
            }

            $children = [$child_root_post];
            $this->findChildren($child_root_post, $child_thread_id, $children);

            // $merged_post_id is PK of linking node and $merged_thread_id is immediate parent thread_id
            $this->course_db->query("UPDATE threads SET merged_thread_id = ?, merged_post_id = ? WHERE id = ?", [$parent_thread_id, $child_root_post, $child_thread_id]);
            foreach ($children as $post_id) {
                $this->course_db->query("UPDATE posts SET thread_id = ? WHERE id = ?", [$parent_thread_id,$post_id]);
            }
            $this->course_db->query("UPDATE posts SET parent_id = ?, content = ? || content WHERE id = ?", [$parent_root_post, $child_thread_title, $child_root_post]);

            $this->course_db->commit();
            return true;
        }
        catch (DatabaseException $dbException) {
             $this->course_db->rollback();
        }
        return false;
    }

    public function getAnonId($user_id) {
        $params = (is_array($user_id)) ? $user_id : [$user_id];

        $question_marks = $this->createParamaterList(count($params));
        $this->course_db->query("SELECT user_id, anon_id FROM users WHERE user_id IN {$question_marks}", $params);
        $return = [];
        foreach ($this->course_db->rows() as $id_map) {
            $return[$id_map['user_id']] = $id_map['anon_id'];
        }
        return $return;
    }

    public function getTeamAnonId($team_id) {
        $params = (is_array($team_id)) ? $team_id : [$team_id];

        $question_marks = $this->createParamaterList(count($params));
        $this->course_db->query("SELECT team_id, anon_id FROM gradeable_teams WHERE team_id IN {$question_marks}", $params);
        $return = [];
        foreach ($this->course_db->rows() as $id_map) {
            $return[$id_map['team_id']] = $id_map['anon_id'];
        }
        return $return;
    }

    public function getUserFromAnon($anon_id) {
        $params = is_array($anon_id) ? $anon_id : [$anon_id];

        $question_marks = $this->createParamaterList(count($params));
        $this->course_db->query("SELECT anon_id, user_id FROM users WHERE anon_id IN {$question_marks}", $params);
        $return = [];
        foreach ($this->course_db->rows() as $id_map) {
            $return[$id_map['anon_id']] = $id_map['user_id'];
        }
        return $return;
    }

    public function getTeamIdFromAnonId($anon_id) {
        $params = is_array($anon_id) ? $anon_id : [$anon_id];

        $question_marks = $this->createParamaterList(count($params));
        $this->course_db->query("SELECT anon_id, team_id FROM gradeable_teams WHERE anon_id IN {$question_marks}", $params);
        $return = [];
        foreach ($this->course_db->rows() as $id_map) {
            $return[$id_map['anon_id']] = $id_map['team_id'];
        }
        return $return;
    }

    public function getAllAnonIds() {
        $this->course_db->query("SELECT anon_id FROM users");
        return $this->course_db->rows();
    }

    public function getSubmitterIdFromAnonId(string $anon_id) {
        return $this->getUserFromAnon($anon_id)[$anon_id] ??
            $this->getTeamIdFromAnonId($anon_id)[$anon_id] ??
                null;
    }

    // NOTIFICATION/EMAIL QUERIES

    /**
     * get all users' ids
     *
     * @Param string $current_user_id
     */
    public function getAllUsersIds() {
        $query = "SELECT user_id FROM users";
        $this->course_db->query($query);
        return $this->rowsToArray($this->course_db->rows());
    }

    /**
     * Get all users with a preference
     *
     * @param  string $column
     * @return array
     */
    public function getAllUsersWithPreference(string $column) {
        $preferences = [
            'merge_threads',
            'all_new_threads',
            'all_new_posts',
            'all_modifications_forum',
            'reply_in_post_thread',
            'team_invite',
            'team_joined_email',
            'team_member_submission',
            'self_notification',
            'merge_threads_email',
            'all_new_threads_email',
            'all_new_posts_email',
            'all_modifications_forum_email',
            'reply_in_post_thread_email',
            'team_invite_email',
            'team_joined_email',
            'team_member_submission_email',
            'self_notification_email',
        ];
        $query = "SELECT user_id FROM notification_settings WHERE {$column} = 'true'";
        $this->course_db->query($query);
        if (!in_array($column, $preferences)) {
            throw new DatabaseException("Given column, {$column}, is not a valid column", $query);
        }
        return $this->rowsToArray($this->course_db->rows());
    }

    /**
     * Gets the user's row in the notification settings table
     *
     * @param string[] $user_ids
     * @return array
     */
    public function getUsersNotificationSettings(array $user_ids) {
        $params = $user_ids;
        $user_id_query = $this->createParamaterList(count($user_ids));
        $query = "SELECT * FROM notification_settings WHERE user_id in " . $user_id_query;
        $this->course_db->query($query, $params);
        return $this->course_db->rows();
    }

    /**
     * Gets All Parent Authors who this user responded to
     *
     * @param string $post_author_id current_user_id
     * @param string $post_id        the parent post id
     */
    public function getAllParentAuthors(string $post_author_id, string $post_id) {
        $params = [$post_id];
        $query = "SELECT * FROM
                  (WITH RECURSIVE parents AS (
                  SELECT
                    author_user_id, parent_id, id FROM  posts
                  WHERE id = ?
                  UNION SELECT
                    p.author_user_id, p.parent_id, p.id
                  FROM
                    posts p
                   INNER JOIN parents pa ON pa.parent_id = p.id
                  ) SELECT DISTINCT
                    author_user_id AS user_id
                  FROM
                    parents) AS parents;";
        $this->course_db->query($query, $params);
        return $this->rowsToArray($this->course_db->rows());
    }

    /**
     * returns all authors who want to be notified if a post has been made in a thread they have posted in
     *
     * @param  int $thread_id
     * @param  string $column    ("reply_in_thread" or "reply_in_thread_email")
     * @return array
     */
    public function getAllThreadAuthors($thread_id, $column) {
        $params = [$thread_id];
        $query = "SELECT author_user_id AS user_id FROM posts WHERE thread_id = ? AND
                  EXISTS (
                  SELECT user_id FROM notification_settings WHERE
                  user_id = author_user_id AND {$column} = 'true');";
        if ($column != 'reply_in_post_thread' && $column != 'reply_in_post_thread_email') {
            throw new DatabaseException("Given column, {$column}, is not a valid column", $query, $params);
        }
        $this->course_db->query($query, $params);
        return $this->rowsToArray($this->course_db->rows());
    }

    /*
     * helper function to convert rows array to one dimensional array of user ids
     *
     */
    protected function rowsToArray($rows) {
        $result = [];
        foreach ($rows as $row) {
            foreach ($row as $key => $value) {
                $result[] = $value;
            }
        }
        return $result;
    }

    /**
     * Sends notifications to all recipients
     *
     * @param array $flattened_notifications
     * @param int   $notification_count
     */
    public function insertNotifications(array $flattened_notifications, int $notification_count) {
        // PDO Placeholders
        $row_string = "(?, ?, ?, current_timestamp, ?, ?)";
        $value_param_string = implode(', ', array_fill(0, $notification_count, $row_string));
        $this->course_db->query(
            "
            INSERT INTO notifications(component, metadata, content, created_at, from_user_id, to_user_id)
            VALUES " . $value_param_string,
            $flattened_notifications
        );
    }

    /**
     * Queues emails for all given recipients to be sent by email job
     *
     * @param array $flattened_params array of params
     * @param int   $email_count
     */
    public function insertEmails(array $flattened_params, int $email_count) {
        // PDO Placeholders
        $row_string = "(?, ?, current_timestamp, ?, ?, ?, ?)";
        $value_param_string = implode(', ', array_fill(0, $email_count, $row_string));
        $this->submitty_db->query(
            "
            INSERT INTO emails(subject, body, created, user_id, email_address, semester, course)
            VALUES " . $value_param_string,
            $flattened_params
        );
    }

    /**
     * Returns notifications for a user
     *
     * @param  string $user_id
     * @param  bool   $show_all
     * @return Notification[]
     */
    public function getUserNotifications($user_id, $show_all) {
        if ($show_all) {
            $seen_status_query = "true";
        }
        else {
            $seen_status_query = "seen_at is NULL";
        }
        $this->course_db->query(
            "SELECT id, component, metadata, content,
                (case when seen_at is NULL then false else true end) as seen,
                (extract(epoch from current_timestamp) - extract(epoch from created_at)) as elapsed_time, created_at
                FROM notifications WHERE to_user_id = ? and {$seen_status_query} ORDER BY created_at DESC",
            [$user_id]
        );
        $rows = $this->course_db->rows();
        $results = [];
        foreach ($rows as $row) {
            $results[] = Notification::createViewOnlyNotification(
                $this->core,
                [
                    'id' => $row['id'],
                    'component' => $row['component'],
                    'metadata' => $row['metadata'],
                    'content' => $row['content'],
                    'seen' => $row['seen'],
                    'elapsed_time' => $row['elapsed_time'],
                    'created_at' => $row['created_at']
                ]
            );
        }
        return $results;
    }

    public function getNotificationInfoById($user_id, $notification_id) {
        $this->course_db->query("SELECT metadata FROM notifications WHERE to_user_id = ? and id = ?", [$user_id, $notification_id]);
        return $this->course_db->row();
    }

    public function getUnreadNotificationsCount($user_id, $component) {
        $parameters = [$user_id];
        if (is_null($component)) {
            $component_query = "true";
        }
        else {
            $component_query = "component = ?";
            $parameters[] = $component;
        }
        $this->course_db->query("SELECT count(*) FROM notifications WHERE to_user_id = ? and seen_at is NULL and {$component_query}", $parameters);
        return $this->course_db->row()['count'];
    }

    /**
     * Marks $user_id notifications as seen
     *
     * @param string $user_id
     * @param int    $notification_id if $notification_id != -1 then marks corresponding as seen else mark all notifications as seen
     */
    public function markNotificationAsSeen($user_id, $notification_id, $thread_id = -1) {
        $parameters = [];
        $parameters[] = $user_id;
        if ($thread_id != -1) {
            $id_query = "metadata::json->>'thread_id' = ?";
            $parameters[] = $thread_id;
        }
        elseif ($notification_id == -1) {
            $id_query = "true";
        }
        else {
            $id_query = "id = ?";
            $parameters[] = $notification_id;
        }
        $this->course_db->query(
            "UPDATE notifications SET seen_at = current_timestamp
                WHERE to_user_id = ? and seen_at is NULL and {$id_query}",
            $parameters
        );
    }

    /**
     * Determines if a course is 'active' or if it was dropped.
     *
     * This is used to filter out courses displayed on the home screen, for when
     * a student has dropped a course.  SQL query checks for user_group=4 so
     * that only students are considered.  Returns false when course is dropped.
     * Returns true when course is still active, or user is not a student.
     * If course or semester is null, this method instead checks for if the student
     * is 'active' in any course
     *
     * @param  string $user_id
     * @param  string $course
     * @param  string $semester
     * @return bool
     */
    public function checkStudentActiveInCourse($user_id, $course, $semester): bool {
        if ($course == null || $semester == null) {
            $this->submitty_db->query(
                "
                SELECT
                    CASE WHEN registration_section IS NULL AND user_group=4 THEN FALSE
                    ELSE TRUE
                    END
                AS active
                FROM courses_users WHERE user_id=?",
                [$user_id]
            );
            $row = $this->submitty_db->row();
            return count($row) > 0 && $row['active'];
        }
        $this->submitty_db->query(
            "
            SELECT
                CASE WHEN registration_section IS NULL AND user_group=4 THEN FALSE
                ELSE TRUE
                END
            AS active
            FROM courses_users WHERE user_id=? AND course=? AND semester=?",
            [$user_id, $course, $semester]
        );
        $row = $this->submitty_db->row();
        return count($row) > 0 && $row['active'];
    }

    public function checkIsInstructorInCourse($user_id, $course, $semester) {
        $this->submitty_db->query(
            "
            SELECT
                CASE WHEN user_group=1 THEN TRUE
                ELSE FALSE
                END
            AS is_instructor
            FROM courses_users WHERE user_id=? AND course=? AND semester=?",
            [$user_id, $course, $semester]
        );
        return count($this->submitty_db->rows()) >= 1 &&
            $this->submitty_db->row()['is_instructor'];
    }

    public function getRegradeRequestStatus($user_id, $gradeable_id) {
        $this->course_db->query("SELECT * FROM regrade_requests WHERE user_id = ? AND g_id = ? ", [$user_id, $gradeable_id]);
        return ($this->course_db->getRowCount() > 0) ? $this->course_db->row()['status'] : 0;
    }

    public function getRegradeRequestsUsers(string $gradeable_id, bool $ungraded_only = false, int $component_id = -1) {
        $parameters = [];
        $parameters[] = $gradeable_id;
        $ungraded_query = "";
        if ($ungraded_only) {
            $ungraded_query = "AND status = ? ";
            $parameters[] = RegradeRequest::STATUS_ACTIVE;
        }
        $component_query = "";
        if ($component_id !== -1) {
            $component_query = "AND (gc_id IS NULL OR gc_id = ?) ";
            $parameters[] = $component_id;
        }

        $this->course_db->query("SELECT user_id FROM regrade_requests WHERE g_id = ? " . $ungraded_query . $component_query, $parameters);
        return $this->rowsToArray($this->course_db->rows());
    }


    /**
     * insert a new grade inquiry for a submitter
     * @return string the id of the first new post inserted of the new grade inquiry
     */
    public function insertNewRegradeRequest(GradedGradeable $graded_gradeable, User $sender, string $initial_message, $gc_id): string {
        $params = [$graded_gradeable->getGradeableId(), $graded_gradeable->getSubmitter()->getId(), RegradeRequest::STATUS_ACTIVE, $gc_id];
        $submitter_col = $graded_gradeable->getSubmitter()->isTeam() ? 'team_id' : 'user_id';
        try {
            $this->course_db->query("INSERT INTO regrade_requests(g_id, timestamp, $submitter_col, status, gc_id) VALUES (?, current_timestamp, ?, ?, ?)", $params);
            $regrade_id = $this->course_db->getLastInsertId();
            return $this->insertNewRegradePost($regrade_id, $sender->getId(), $initial_message, $gc_id);
        }
        catch (DatabaseException $dbException) {
            if ($this->course_db->inTransaction()) {
                $this->course_db->rollback();
            }
            throw $dbException;
        }
    }

    public function getNumberGradeInquiries($gradeable_id, $is_grade_inquiry_per_component_allowed = true) {
        $grade_inquiry_all_only_query = !$is_grade_inquiry_per_component_allowed ? ' AND gc_id IS NULL' : '';
        $this->course_db->query("SELECT COUNT(*) AS cnt FROM regrade_requests WHERE g_id = ? AND status = -1" . $grade_inquiry_all_only_query, [$gradeable_id]);
        return ($this->course_db->row()['cnt']);
    }

    public function getRegradeDiscussions(array $grade_inquiries) {
        if (count($grade_inquiries) == 0) {
            return [];
        }
        $grade_inquiry_ids = $this->createParamaterList(count($grade_inquiries));
        $params = array_map(
            function ($grade_inquiry) {
                return $grade_inquiry->getId();
            },
            $grade_inquiries
        );
        $this->course_db->query("SELECT * FROM regrade_discussion WHERE regrade_id IN $grade_inquiry_ids AND deleted=false ORDER BY timestamp ASC ", $params);
        $result = [];
        foreach ($params as $id) {
            $result[$id] = array_filter(
                $this->course_db->rows(),
                function ($v) use ($id) {
                    return $v['regrade_id'] == $id;
                }
            );
        }
        return $result;
    }

    public function insertNewRegradePost($regrade_id, $user_id, $content, $gc_id) {
        $params = [$regrade_id, $user_id, $content, $gc_id];
        $this->course_db->query("INSERT INTO regrade_discussion(regrade_id, timestamp, user_id, content, gc_id) VALUES (?, current_timestamp, ?, ?, ?)", $params);
        return $this->course_db->getLastInsertId();
    }

    public function getRegradePost($post_id) {
        $this->course_db->query(
            "SELECT * FROM regrade_discussion WHERE id = ?",
            [$post_id]
        );
        return $this->course_db->row();
    }

    public function saveRegradeRequest(RegradeRequest $regrade_request) {
        $this->course_db->query("UPDATE regrade_requests SET timestamp = current_timestamp, status = ? WHERE id = ?", [$regrade_request->getStatus(), $regrade_request->getId()]);
    }

    public function deleteRegradeRequest(RegradeRequest $regrade_request) {
        $regrade_id = $regrade_request->getId();
        $this->course_db->query("DELETE FROM regrade_discussion WHERE regrade_id = ?", $regrade_id);
        $this->course_db->query("DELETE FROM regrade_requests WHERE id = ?", $regrade_id);
    }

    public function deleteGradeable($g_id) {
        $this->course_db->query("UPDATE electronic_gradeable SET eg_depends_on = null,
                                eg_depends_on_points = null WHERE eg_depends_on=?", [$g_id]);
        $this->course_db->query("DELETE FROM gradeable WHERE g_id=?", [$g_id]);
    }

    /**
     * Gets a single Gradeable instance by id
     *
     * @param  string $id The gradeable's id
     * @return \app\models\gradeable\Gradeable
     * @throws \InvalidArgumentException If any Gradeable or Component fails to construct
     * @throws ValidationException If any Gradeable or Component fails to construct
     */
    public function getGradeableConfig($id) {
        foreach ($this->getGradeableConfigs([$id]) as $gradeable) {
            return $gradeable;
        }
        throw new \InvalidArgumentException('Gradeable does not exist!');
    }

    /**
     * Gets all Gradeable instances for the given ids (or all if id is null)
     *
     * @param  string[]|null        $ids       ids of the gradeables to retrieve
     * @param  string[]|string|null $sort_keys An ordered list of keys to sort by (i.e. `id` or `grade_start_date DESC`)
     * @return \Iterator<Gradeable>  Iterates across array of Gradeables retrieved
     * @throws \InvalidArgumentException If any Gradeable or Component fails to construct
     * @throws ValidationException If any Gradeable or Component fails to construct
     */
    public function getGradeableConfigs($ids, $sort_keys = ['id']) {
        if ($ids === []) {
            return new \EmptyIterator();
        }
        if ($ids === null) {
            $ids = [];
        }

        // Generate the selector statement
        $selector = '';
        if (count($ids) > 0) {
            $place_holders = implode(',', array_fill(0, count($ids), '?'));
            $selector = "WHERE g.g_id IN ($place_holders)";
        }

        // Generate the ORDER BY clause
        $order = self::generateOrderByClause($sort_keys, []);

        $query = "
            SELECT
              g.g_id AS id,
              g_title AS title,
              g_instructions_url AS instructions_url,
              g_overall_ta_instructions AS ta_instructions,
              g_gradeable_type AS type,
              g_grader_assignment_method AS grader_assignment_method,
              g_ta_view_start_date AS ta_view_start_date,
              g_grade_start_date AS grade_start_date,
              g_grade_due_date AS grade_due_date,
              g_grade_released_date AS grade_released_date,
              g_min_grading_group AS min_grading_group,
              g_syllabus_bucket AS syllabus_bucket,
              g_allow_custom_marks AS allow_custom_marks,
              g_allowed_minutes AS allowed_minutes,
              eg.*,
              gc.*,
              (SELECT COUNT(*) AS cnt FROM regrade_requests WHERE g_id=g.g_id AND status = -1) AS active_regrade_request_count
            FROM gradeable g
              LEFT JOIN (
                SELECT
                  g_id AS eg_g_id,
                  eg_config_path AS autograding_config_path,
                  eg_is_repository AS vcs,
                  eg_subdirectory AS vcs_subdirectory,
                  eg_vcs_host_type AS vcs_host_type,
                  eg_team_assignment AS team_assignment,
                  eg_max_team_size AS team_size_max,
                  eg_team_lock_date AS team_lock_date,
                  eg_grade_inquiry_start_date AS grade_inquiry_start_date,
                  eg_grade_inquiry_due_date AS grade_inquiry_due_date,
                  eg_regrade_allowed AS regrade_allowed,
                  eg_grade_inquiry_per_component_allowed AS grade_inquiry_per_component_allowed,
                  eg_thread_ids AS discussion_thread_ids,
                  eg_has_discussion AS discussion_based,
                  eg_use_ta_grading AS ta_grading,
                  eg_scanned_exam AS scanned_exam,
                  eg_student_view AS student_view,
                  eg_student_view_after_grades as student_view_after_grades,
                  eg_student_submit AS student_submit,
                  eg_limited_access_blind AS limited_access_blind,
                  eg_peer_blind AS peer_blind,
                  eg_submission_open_date AS submission_open_date,
                  eg_submission_due_date AS submission_due_date,
                  eg_has_due_date AS has_due_date,
                  eg_has_release_date as has_release_date,
                  eg_late_days AS late_days,
                  eg_allow_late_submission AS late_submission_allowed,
                  eg_precision AS precision,
                  eg_hidden_files as hidden_files,
                  eg_depends_on as depends_on,
                  eg_depends_on_points as depends_on_points
                FROM electronic_gradeable
              ) AS eg ON g.g_id=eg.eg_g_id
              LEFT JOIN (
                SELECT
                  g_id AS gc_g_id,
                  json_agg(gc.gc_id) AS array_id,
                  json_agg(gc_title) AS array_title,
                  json_agg(gc_ta_comment) AS array_ta_comment,
                  json_agg(gc_student_comment) AS array_student_comment,
                  json_agg(gc_lower_clamp) AS array_lower_clamp,
                  json_agg(gc_default) AS array_default,
                  json_agg(gc_max_value) AS array_max_value,
                  json_agg(gc_upper_clamp) AS array_upper_clamp,
                  json_agg(gc_is_text) AS array_text,
                  json_agg(gc_is_peer) AS array_peer_component,
                  json_agg(gc_order) AS array_order,
                  json_agg(gc_page) AS array_page,
                  json_agg(gc_is_itempool_linked) AS array_is_itempool_linked,
                  json_agg(gc_itempool) AS array_itempool,
                    json_agg(EXISTS(
                      SELECT gc_id
                      FROM gradeable_component_data
                      WHERE gc_id=gc.gc_id)) AS array_any_grades,
                  json_agg(gcm.array_id) AS array_mark_id,
                  json_agg(gcm.array_points) AS array_mark_points,
                  json_agg(gcm.array_title) AS array_mark_title,
                  json_agg(gcm.array_publish) AS array_mark_publish,
                  json_agg(gcm.array_order) AS array_mark_order,
                  json_agg(gcm.array_any_receivers) AS array_mark_any_receivers
                FROM gradeable_component gc
                LEFT JOIN (
                  SELECT
                    gc_id AS gcm_gc_id,
                    json_agg(gcm_id) AS array_id,
                    json_agg(gcm_points) AS array_points,
                    json_agg(gcm_note) AS array_title,
                    json_agg(gcm_publish) AS array_publish,
                    json_agg(gcm_order) AS array_order,
                    json_agg(EXISTS(
                      SELECT gcm_id
                      FROM gradeable_component_mark_data
                      WHERE gcm_id=in_gcm.gcm_id)) AS array_any_receivers
                    FROM gradeable_component_mark AS in_gcm
                  GROUP BY gcm_gc_id
                ) AS gcm ON gcm.gcm_gc_id=gc.gc_id
                GROUP BY g_id
              ) AS gc ON gc.gc_g_id=g.g_id
             $selector
             $order";

        $gradeable_constructor = function ($row) {
            if (!isset($row['eg_g_id']) && $row['type'] === GradeableType::ELECTRONIC_FILE) {
                throw new DatabaseException("Electronic gradeable didn't have an entry in the electronic_gradeable table!");
            }

            // Finally, create the gradeable
            $gradeable = new \app\models\gradeable\Gradeable($this->core, $row);
            $gradeable->setAllowedMinutesOverrides($this->getGradeableMinutesOverride($gradeable->getId()));

            // Construct the components
            $component_properties = [
                'id',
                'title',
                'ta_comment',
                'student_comment',
                'lower_clamp',
                'default',
                'max_value',
                'upper_clamp',
                'text',
                'peer_component',
                'order',
                'page',
                'is_itempool_linked',
                'itempool',
                'any_grades'
            ];
            $mark_properties = [
                'id',
                'points',
                'title',
                'publish',
                'order',
                'any_receivers'
            ];
            $component_mark_properties = array_map(
                function ($value) {
                    return 'mark_' . $value;
                },
                $mark_properties
            );

            // Unpack the component data
            $unpacked_component_data = [];
            foreach (array_merge($component_properties, $component_mark_properties) as $property) {
                $unpacked_component_data[$property] = json_decode($row['array_' . $property]) ?? [];
            }

            // Create the components
            $components = [];
            for ($i = 0; $i < count($unpacked_component_data['id']); ++$i) {
                // Transpose a single component at a time
                $component_data = [];
                foreach ($component_properties as $property) {
                    $component_data[$property] = $unpacked_component_data[$property][$i];
                }

                // Create the component instance
                $component = new Component($this->core, $gradeable, $component_data);

                // Unpack the mark data
                if ($gradeable->getType() === GradeableType::ELECTRONIC_FILE) {
                    $unpacked_mark_data = [];
                    foreach ($mark_properties as $property) {
                        $unpacked_mark_data[$property] = $unpacked_component_data['mark_' . $property][$i];
                    }

                    // If there are no marks, there will be a single 'null' element in the unpacked arrays
                    if ($unpacked_mark_data['id'][0] !== null) {
                        // Create the marks
                        $marks = [];
                        for ($j = 0; $j < count($unpacked_mark_data['id']); ++$j) {
                            // Transpose a single mark at a time
                            $mark_data = [];
                            foreach ($mark_properties as $property) {
                                $mark_data[$property] = $unpacked_mark_data[$property][$j];
                            }

                            // Create the mark instance
                            $marks[] = new Mark($this->core, $component, $mark_data);
                        }
                        $component->setMarksFromDatabase($marks);
                    }
                }

                $components[] = $component;
            }

            // Set the components
            $gradeable->setComponentsFromDatabase($components);

            return $gradeable;
        };

        return $this->course_db->queryIterator(
            $query,
            $ids,
            $gradeable_constructor
        );
    }

    /**
     * Gets whether a gradeable has any manual grades yet
     *
     * @param  string $g_id id of the gradeable
     * @return bool True if the gradeable has manual grades
     */
    public function getGradeableHasGrades($g_id) {
        $this->course_db->query('SELECT EXISTS (SELECT 1 FROM gradeable_data WHERE g_id=?)', [$g_id]);
        return $this->course_db->row()['exists'];
    }

    /**
     * Returns array of User objects for users with given User IDs
     *
     * @param  string[] $user_ids
     * @return User[] The user objects, indexed by user id
     */
    public function getUsersById(array $user_ids) {
        if (count($user_ids) === 0) {
            return [];
        }

        // Generate placeholders for each team id
        $place_holders = implode(',', array_fill(0, count($user_ids), '?'));
        $query = "
            SELECT u.*, sr.grading_registration_sections
            FROM users u
            LEFT JOIN (
                SELECT array_agg(sections_registration_id) as grading_registration_sections, user_id
                FROM grading_registration
                GROUP BY user_id
            ) as sr ON u.user_id=sr.user_id
            WHERE u.user_id IN ($place_holders)";
        $this->course_db->query($query, array_values($user_ids));

        $users = [];
        foreach ($this->course_db->rows() as $user) {
            if (isset($user['grading_registration_sections'])) {
                $user['grading_registration_sections'] = $this->course_db->fromDatabaseToPHPArray($user['grading_registration_sections']);
            }
            $user = new User($this->core, $user);
            $users[$user->getId()] = $user;
        }

        return $users;
    }

    public function getUsersOrTeamsById(array $ids) {
        $users = $this->getUsersById($ids);
        if (empty($users)) {
            return $this->getTeamsById($ids);
        }
        return $users;
    }

    /**
     * Return array of Team objects for teams with given Team IDs
     *
     * @param  string[] $team_ids
     * @return Team[] The team objects, indexed by team id
     */
    public function getTeamsById(array $team_ids) {
        if (count($team_ids) === 0) {
            return [];
        }

        // Generate placeholders for each team id
        $place_holders = implode(',', array_fill(0, count($team_ids), '?'));
        $query = "
            SELECT gt.team_id, gt.registration_section, gt.rotating_section, gt.team_name, json_agg(u) AS users
            FROM gradeable_teams gt
              JOIN
                (SELECT t.team_id, t.state, u.*
                 FROM teams t
                   JOIN users u ON t.user_id = u.user_id
                ) AS u ON gt.team_id = u.team_id
            WHERE gt.team_id IN ($place_holders)
            GROUP BY gt.team_id";

        $this->course_db->query($query, array_values($team_ids));

        $teams = [];
        foreach ($this->course_db->rows() as $row) {
            // Get the user data for the team
            $row['users'] = json_decode($row['users'], true);

            // Create the team with the query results and users array
            $team = new Team($this->core, $row);
            $teams[$team->getId()] = $team;
        }

        return $teams;
    }

    /**
     * Gets a user or team submitter by id
     *
     * @param  string $id User or team id
     * @return Submitter|null
     */
    public function getSubmitterById(string $id) {
        $user = $this->core->getQueries()->getUserById($id);
        if ($user !== null) {
            return new Submitter($this->core, $user);
        }
        $team = $this->core->getQueries()->getTeamById($id);
        if ($team !== null) {
            return new Submitter($this->core, $team);
        }
        //TODO: Do we have other types of submitters?
        return null;
    }

    /**
     * Gets user or team submitters by id
     *
     * @param  string[] $ids User or team ids
     * @return Submitter[]
     */
    public function getSubmittersById(array $ids) {
        //Get Submitter for each id in ids
        return array_map(
            function ($id) {
                return $this->getSubmitterById($id);
            },
            $ids
        );
    }

    /**
     * Gets a single GradedGradeable associated with the provided gradeable and
     *  user/team.  Note: The user's team for this gradeable will be retrived if provided
     *
     * @param  \app\models\gradeable\Gradeable $gradeable
     * @param  string|null                     $user      The id of the user to get data for
     * @param  string|null                     $team      The id of the team to get data for
     * @return GradedGradeable|null The GradedGradeable or null if none found
     * @throws \InvalidArgumentException If any GradedGradeable or GradedComponent fails to construct
     */
    public function getGradedGradeable(\app\models\gradeable\Gradeable $gradeable, $user, $team = null) {
        foreach ($this->getGradedGradeables([$gradeable], $user, $team) as $gg) {
            return $gg;
        }
        return null;
    }

    /**
     * Gets a single GradedGradeable associated with the provided gradeable and
     *  submitter.  Note: The user's team for this gradeable will be retrived if provided
     *
     * @param  Gradeable $gradeable
     * @param  Submitter                  $submitter The submitter to get data for
     * @return GradedGradeable|null The GradedGradeable or null if none found
     * @throws \InvalidArgumentException If any GradedGradeable or GradedComponent fails to construct
     */
    public function getGradedGradeableForSubmitter(\app\models\gradeable\Gradeable $gradeable, Submitter $submitter) {
        //Either user or team is set, the other should be null
        $user_id = $submitter->getUser() ? $submitter->getUser()->getId() : null;
        $team_id = $submitter->getTeam() ? $submitter->getTeam()->getId() : null;
        return $this->getGradedGradeable($gradeable, $user_id, $team_id);
    }

    /**
     * Gets all GradedGradeable's associated with each Gradeable.  If
     *  both $users and $teams are null, then everyone will be retrieved.
     *  Note: The users' teams will be included in the search
     *
     * @param  \app\models\gradeable\Gradeable[] $gradeables The gradeable(s) to retrieve data for
     * @param  string[]|string|null              $users     The id(s) of the user(s) to get data for
     * @param  string[]|string|null              $teams     The id(s) of the team(s) to get data for
     * @param  string[]|string|null              $sort_keys An ordered list of keys to sort by (i.e. `user_id` or `g_id DESC`)
     * @return \Iterator Iterator to access each GradeableData
     * @throws \InvalidArgumentException If any GradedGradeable or GradedComponent fails to construct
     */
    public function getGradedGradeables(array $gradeables, $users = null, $teams = null, $sort_keys = null) {
        $non_team_gradeables = [];
        $team_gradeables = [];
        foreach ($gradeables as $gradeable) {
            if ($gradeable->isTeamAssignment()) {
                $team_gradeables[] = $gradeable;
            }
            else {
                $non_team_gradeables[] = $gradeable;
            }
        }

        return new CascadingIterator(
            $this->getGradedGradeablesUserOrTeam($non_team_gradeables, $users, $teams, $sort_keys, false),
            $this->getGradedGradeablesUserOrTeam($team_gradeables, $users, $teams, $sort_keys, true)
        );
    }

    /**
     * Creates a new Mark in the database
     *
     * @param Mark $mark         The mark to insert
     * @param int  $component_id The Id of the component this mark belongs to
     */
    private function createMark(Mark $mark, $component_id) {
        $params = [
            $component_id,
            $mark->getPoints(),
            $mark->getTitle(),
            $mark->getOrder(),
            $mark->isPublish()
        ];
        $this->course_db->query(
            "
            INSERT INTO gradeable_component_mark (
              gc_id,
              gcm_points,
              gcm_note,
              gcm_order,
              gcm_publish)
            VALUES (?, ?, ?, ?, ?)",
            $params
        );

        // Setup the mark with its new id
        $mark->setIdFromDatabase($this->course_db->getLastInsertId());
    }

    /**
     * Updates a mark in the database
     *
     * @param Mark $mark The mark to update
     */
    private function updateMark(Mark $mark) {
        $params = [
            $mark->getComponent()->getId(),
            $mark->getPoints(),
            $mark->getTitle(),
            $mark->getOrder(),
            $mark->isPublish(),
            $mark->getId()
        ];
        $this->course_db->query(
            "
            UPDATE gradeable_component_mark SET
              gc_id=?,
              gcm_points=?,
              gcm_note=?,
              gcm_order=?,
              gcm_publish=?
            WHERE gcm_id=?",
            $params
        );
    }

    /**
     * Deletes an array of marks from the database and any
     *  data associated with them
     *
     * @param Mark[] $marks An array of marks to delete
     */
    private function deleteMarks(array $marks) {
        if (count($marks) === 0) {
            return;
        }
        // We only need the ids
        $mark_ids = array_values(
            array_map(
                function (Mark $mark) {
                    return $mark->getId();
                },
                $marks
            )
        );
        $place_holders = $this->createParamaterList(count($marks));

        $this->course_db->query("DELETE FROM gradeable_component_mark_data WHERE gcm_id IN {$place_holders}", $mark_ids);
        $this->course_db->query("DELETE FROM gradeable_component_mark WHERE gcm_id IN {$place_holders}", $mark_ids);
    }

    /**
     * Creates a new Component in the database
     *
     * @param Component $component The component to insert
     */
    private function createComponent(Component $component) {
        $params = [
            $component->getGradeable()->getId(),
            $component->getTitle(),
            $component->getTaComment(),
            $component->getStudentComment(),
            $component->getLowerClamp(),
            $component->getDefault(),
            $component->getMaxValue(),
            $component->getUpperClamp(),
            $component->isText(),
            $component->getOrder(),
            $component->isPeerComponent(),
            $component->getPage(),
            $component->getIsItempoolLinked(),
            $component->getItempool()
        ];
        $this->course_db->query(
            "
            INSERT INTO gradeable_component(
              g_id,
              gc_title,
              gc_ta_comment,
              gc_student_comment,
              gc_lower_clamp,
              gc_default,
              gc_max_value,
              gc_upper_clamp,
              gc_is_text,
              gc_order,
              gc_is_peer,
              gc_page,
              gc_is_itempool_linked,
              gc_itempool)
            VALUES(?, ?, ?, ?, ?, ?, ?, ?, ?, ?, ?, ?, ?, ?)",
            $params
        );

        // Setup the component with its new id
        $component->setIdFromDatabase($this->course_db->getLastInsertId());
    }

    /**
     * Iterates through each mark in a component and updates/creates/deletes
     *  it in the database as necessary.  Note: the component must
     *  already exist in the database to add new marks
     *
     * @param Component $component
     */
    private function updateComponentMarks(Component $component) {

        // sort marks by order
        $marks = $component->getMarks();
        usort(
            $marks,
            function (Mark $a, Mark $b) {
                return $a->getOrder() - $b->getOrder();
            }
        );

        $order = 0;
        foreach ($marks as $mark) {
            // rectify mark order
            if ($mark->getOrder() !== $order) {
                $mark->setOrder($order);
            }
            ++$order;

            // New mark, so add it
            if ($mark->getId() < 1) {
                $this->createMark($mark, $component->getId());
            }
            if ($mark->isModified()) {
                $this->updateMark($mark);
            }
        }

        // Delete any marks not being updated
        $this->deleteMarks($component->getDeletedMarks());
    }

    /**
     * Updates a Component in the database
     *
     * @param Component $component The component to update
     */
    private function updateComponent(Component $component) {
        if ($component->isModified()) {
            $params = [
                $component->getTitle(),
                $component->getTaComment(),
                $component->getStudentComment(),
                $component->getLowerClamp(),
                $component->getDefault(),
                $component->getMaxValue(),
                $component->getUpperClamp(),
                $component->isText(),
                $component->getOrder(),
                $component->isPeerComponent(),
                $component->getPage(),
                $component->getIsItempoolLinked(),
                $component->getItempool(),
                $component->getId()
            ];
            $this->course_db->query(
                "
                UPDATE gradeable_component SET
                  gc_title=?,
                  gc_ta_comment=?,
                  gc_student_comment=?,
                  gc_lower_clamp=?,
                  gc_default=?,
                  gc_max_value=?,
                  gc_upper_clamp=?,
                  gc_is_text=?,
                  gc_order=?,
                  gc_is_peer=?,
                  gc_page=?,
                  gc_is_itempool_linked=?,
                  gc_itempool=?
                WHERE gc_id=?",
                $params
            );
        }
    }

    /**
     * Deletes an array of components from the database and any
     *  data associated with them
     *
     * @param array $components
     */
    private function deleteComponents(array $components) {
        if (count($components) === 0) {
            return;
        }

        // We only want the ids in our array
        $component_ids = array_values(
            array_map(
                function (Component $component) {
                    return $component->getId();
                },
                $components
            )
        );
        $place_holders = $this->createParamaterList(count($components));

        $this->course_db->query("DELETE FROM gradeable_component_data WHERE gc_id IN {$place_holders}", $component_ids);
        $this->course_db->query("DELETE FROM gradeable_component WHERE gc_id IN {$place_holders}", $component_ids);
    }

    /**
     * Creates / updates a component and its marks in the database
     *
     * @param Component $component
     */
    public function saveComponent(Component $component) {
        // New component, so add it
        if ($component->getId() < 1) {
            $this->createComponent($component);
        }
        else {
            $this->updateComponent($component);
        }

        // Then, update/create/delete its marks
        $this->updateComponentMarks($component);
    }

    /**
     * Creates a new gradeable in the database
     *
     * @param \app\models\gradeable\Gradeable $gradeable The gradeable to insert
     */
    public function createGradeable(\app\models\gradeable\Gradeable $gradeable) {
        $params = [
            $gradeable->getId(),
            $gradeable->getTitle(),
            $gradeable->getInstructionsUrl(),
            $gradeable->getTaInstructions(),
            $gradeable->getType(),
            $gradeable->getGraderAssignmentMethod(),
            DateUtils::dateTimeToString($gradeable->getTaViewStartDate()),
            DateUtils::dateTimeToString($gradeable->getGradeStartDate()),
            DateUtils::dateTimeToString($gradeable->getGradeDueDate()),
            $gradeable->getGradeReleasedDate() !== null ?
                    DateUtils::dateTimeToString($gradeable->getGradeReleasedDate()) : null,
            $gradeable->getMinGradingGroup(),
            $gradeable->getSyllabusBucket(),
            $gradeable->getAllowCustomMarks()
        ];
        $this->course_db->query(
            "
            INSERT INTO gradeable(
              g_id,
              g_title,
              g_instructions_url,
              g_overall_ta_instructions,
              g_gradeable_type,
              g_grader_assignment_method,
              g_ta_view_start_date,
              g_grade_start_date,
              g_grade_due_date,
              g_grade_released_date,
              g_min_grading_group,
              g_syllabus_bucket,
              g_allow_custom_marks)
            VALUES (?, ?, ?, ?, ?, ?, ?, ?, ?, ?, ?, ?, ?)",
            $params
        );
        if ($gradeable->getType() === GradeableType::ELECTRONIC_FILE) {
            $params = [
                $gradeable->getId(),
                DateUtils::dateTimeToString($gradeable->getSubmissionOpenDate()),
                $gradeable->getSubmissionDueDate() !== null ?
                    DateUtils::dateTimeToString($gradeable->getSubmissionDueDate()) : null,
                $gradeable->isVcs(),
                $gradeable->getVcsSubdirectory(),
                $gradeable->getVcsHostType(),
                $gradeable->isTeamAssignment(),
                $gradeable->getTeamSizeMax(),
                DateUtils::dateTimeToString($gradeable->getTeamLockDate()),
                $gradeable->isTaGrading(),
                $gradeable->isScannedExam(),
                $gradeable->isStudentView(),
                $gradeable->isStudentViewAfterGrades(),
                $gradeable->isStudentSubmit(),
                $gradeable->hasDueDate(),
                $gradeable->getAutogradingConfigPath(),
                $gradeable->getLateDays(),
                $gradeable->isLateSubmissionAllowed(),
                $gradeable->getPrecision(),
                $gradeable->getLimitedAccessBlind(),
                $gradeable->getPeerBlind(),
                DateUtils::dateTimeToString($gradeable->getGradeInquiryStartDate()),
                DateUtils::dateTimeToString($gradeable->getGradeInquiryDueDate()),
                $gradeable->isRegradeAllowed(),
                $gradeable->isGradeInquiryPerComponentAllowed(),
                $gradeable->getDiscussionThreadId(),
                $gradeable->isDiscussionBased(),
                $gradeable->getHiddenFiles(),
                $gradeable->getDependsOn(),
                $gradeable->getDependsOnPoints()
            ];
            $this->course_db->query(
                "
                INSERT INTO electronic_gradeable(
                  g_id,
                  eg_submission_open_date,
                  eg_submission_due_date,
                  eg_is_repository,
                  eg_subdirectory,
                  eg_vcs_host_type,
                  eg_team_assignment,
                  eg_max_team_size,
                  eg_team_lock_date,
                  eg_use_ta_grading,
                  eg_scanned_exam,
                  eg_student_view,
                  eg_student_view_after_grades,
                  eg_student_submit,
                  eg_has_due_date,
                  eg_config_path,
                  eg_late_days,
                  eg_allow_late_submission,
                  eg_precision,
                  eg_limited_access_blind,
                  eg_peer_blind,
                  eg_grade_inquiry_start_date,
                  eg_grade_inquiry_due_date,
                  eg_regrade_allowed,
                  eg_grade_inquiry_per_component_allowed,
                  eg_thread_ids,
                  eg_has_discussion,
                  eg_hidden_files,
                  eg_depends_on,
                  eg_depends_on_points                               
                  )
                VALUES(?, ?, ?, ?, ?, ?, ?, ?, ?, ?, ?, ?, ?, ?, ?, ?, ?, ?, ?, ?, ?, ?, ?, ?, ?, ?, ?, ?, ?, ?)",
                $params
            );
        }

        // Make sure to create the rotating sections
        $this->setupRotatingSections($gradeable->getRotatingGraderSections(), $gradeable->getId());

        // Also make sure to create components
        $this->updateGradeableComponents($gradeable);
    }

    /**
     * Iterates through each component in a gradeable and updates/creates
     *  it in the database as necessary.  It also reloads the marks/components
     *  if any were added
     *
     * @param \app\models\gradeable\Gradeable $gradeable
     */
    private function updateGradeableComponents(\app\models\gradeable\Gradeable $gradeable) {

        // sort components by order
        $components = $gradeable->getComponents();
        usort(
            $components,
            function (Component $a, Component $b) {
                return $a->getOrder() - $b->getOrder();
            }
        );

        // iterate through components and see if any need updating/creating
        $order = 0;
        foreach ($components as $component) {
            // Rectify component order
            if ($component->getOrder() !== $order) {
                $component->setOrder($order);
            }
            ++$order;

            // Save the component
            $this->saveComponent($component);
        }

        // Delete any components not being updated
        $this->deleteComponents($gradeable->getDeletedComponents());
    }

    /**
     * Updates the gradeable and its components/marks with new properties
     *
     * @param \app\models\gradeable\Gradeable $gradeable The gradeable to update
     */
    public function updateGradeable(\app\models\gradeable\Gradeable $gradeable) {



        // If the gradeable has been modified, then update its properties
        if ($gradeable->isModified()) {
            $params = [
                $gradeable->getTitle(),
                $gradeable->getInstructionsUrl(),
                $gradeable->getTaInstructions(),
                $gradeable->getType(),
                $gradeable->getGraderAssignmentMethod(),
                DateUtils::dateTimeToString($gradeable->getTaViewStartDate()),
                DateUtils::dateTimeToString($gradeable->getGradeStartDate()),
                DateUtils::dateTimeToString($gradeable->getGradeDueDate()),
                DateUtils::dateTimeToString($gradeable->getGradeReleasedDate()),
                $gradeable->getMinGradingGroup(),
                $gradeable->getSyllabusBucket(),
                $gradeable->getAllowCustomMarks(),
                $gradeable->getId()
            ];
            $this->course_db->query(
                "
                UPDATE gradeable SET
                  g_title=?,
                  g_instructions_url=?,
                  g_overall_ta_instructions=?,
                  g_gradeable_type=?,
                  g_grader_assignment_method=?,
                  g_ta_view_start_date=?,
                  g_grade_start_date=?,
                  g_grade_due_date=?,
                  g_grade_released_date=?,
                  g_min_grading_group=?,
                  g_syllabus_bucket=?,
                  g_allow_custom_marks=?
                WHERE g_id=?",
                $params
            );
            if ($gradeable->getType() === GradeableType::ELECTRONIC_FILE) {
                $params = [
                    DateUtils::dateTimeToString($gradeable->getSubmissionOpenDate()),
                    DateUtils::dateTimeToString($gradeable->getSubmissionDueDate()),
                    $gradeable->isVcs(),
                    $gradeable->getVcsSubdirectory(),
                    $gradeable->getVcsHostType(),
                    $gradeable->isTeamAssignment(),
                    $gradeable->getTeamSizeMax(),
                    DateUtils::dateTimeToString($gradeable->getTeamLockDate()),
                    $gradeable->isTaGrading(),
                    $gradeable->isScannedExam(),
                    $gradeable->isStudentView(),
                    $gradeable->isStudentViewAfterGrades(),
                    $gradeable->isStudentSubmit(),
                    $gradeable->hasDueDate(),
                    $gradeable->hasReleaseDate(),
                    $gradeable->getAutogradingConfigPath(),
                    $gradeable->getLateDays(),
                    $gradeable->isLateSubmissionAllowed(),
                    $gradeable->getPrecision(),
                    $gradeable->getLimitedAccessBlind(),
                    $gradeable->getPeerBlind(),
                    DateUtils::dateTimeToString($gradeable->getGradeInquiryStartDate()),
                    DateUtils::dateTimeToString($gradeable->getGradeInquiryDueDate()),
                    $gradeable->isRegradeAllowed(),
                    $gradeable->isGradeInquiryPerComponentAllowed(),
                    $gradeable->getDiscussionThreadId(),
                    $gradeable->isDiscussionBased(),
                    $gradeable->getHiddenFiles(),
                    $gradeable->getDependsOn(),
                    $gradeable->getDependsOnPoints(),
                    $gradeable->getId()
                ];
                $this->course_db->query(
                    "
                    UPDATE electronic_gradeable SET
                      eg_submission_open_date=?,
                      eg_submission_due_date=?,
                      eg_is_repository=?,
                      eg_subdirectory=?,
                      eg_vcs_host_type=?,
                      eg_team_assignment=?,
                      eg_max_team_size=?,
                      eg_team_lock_date=?,
                      eg_use_ta_grading=?,
                      eg_scanned_exam=?,
                      eg_student_view=?,
                      eg_student_view_after_grades=?,
                      eg_student_submit=?,
                      eg_has_due_date=?,
                      eg_has_release_date=?,            
                      eg_config_path=?,
                      eg_late_days=?,
                      eg_allow_late_submission=?,
                      eg_precision=?,
                      eg_limited_access_blind=?,
                      eg_peer_blind=?,
                      eg_grade_inquiry_start_date=?,
                      eg_grade_inquiry_due_date=?,
                      eg_regrade_allowed=?,
                      eg_grade_inquiry_per_component_allowed=?,
                      eg_thread_ids=?,
                      eg_has_discussion=?,
                      eg_hidden_files=?,
                      eg_depends_on=?,
                      eg_depends_on_points=?                              
                    WHERE g_id=?",
                    $params
                );
            }
        }

        // Save the rotating sections
        if ($gradeable->isRotatingGraderSectionsModified()) {
            $this->setupRotatingSections($gradeable->getRotatingGraderSections(), $gradeable->getId());
        }

        // Also make sure to update components
        $this->updateGradeableComponents($gradeable);
    }


    /**
     * Removes the provided mark ids from the marks assigned to a graded component
     *
     * @param GradedComponent $graded_component
     * @param int[]           $mark_ids
     */
    private function deleteGradedComponentMarks(GradedComponent $graded_component, $mark_ids) {
        if ($mark_ids === null || count($mark_ids) === 0) {
            return;
        }

        $param = array_merge(
            [
            $graded_component->getTaGradedGradeable()->getId(),
            $graded_component->getComponentId(),
            $graded_component->getGraderId(),
            ],
            $mark_ids
        );
        $place_holders = $this->createParamaterList(count($mark_ids));
        $this->course_db->query(
            "DELETE FROM gradeable_component_mark_data
            WHERE gd_id=? AND gc_id=? AND gcd_grader_id=? AND gcm_id IN {$place_holders}",
            $param
        );
    }

    /**
     * Adds the provided mark ids as marks assigned to a graded component
     *
     * @param GradedComponent $graded_component
     * @param int[]           $mark_ids
     */
    private function createGradedComponentMarks(GradedComponent $graded_component, $mark_ids) {
        if (count($mark_ids) === 0) {
            return;
        }

        $param = [
            $graded_component->getTaGradedGradeable()->getId(),
            $graded_component->getComponentId(),
            $graded_component->getGraderId(),
            -1  // This value gets set on each loop iteration
        ];
        $query = "
            INSERT INTO gradeable_component_mark_data(
              gd_id,
              gc_id,
              gcd_grader_id,
              gcm_id)
            VALUES (?, ?, ?, ?)";

        foreach ($mark_ids as $mark_id) {
            $param[3] = $mark_id;
            $this->course_db->query($query, $param);
        }
    }

    /**
     * Creates a new graded component in the database
     *
     * @param GradedComponent $graded_component
     */
    private function createGradedComponent(GradedComponent $graded_component) {
        $param = [
            $graded_component->getComponentId(),
            $graded_component->getTaGradedGradeable()->getId(),
            $graded_component->getScore(),
            $graded_component->getComment(),
            $graded_component->getGraderId(),
            $graded_component->getGradedVersion(),
            DateUtils::dateTimeToString($graded_component->getGradeTime()),
            $graded_component->getVerifierId() !== '' ? $graded_component->getVerifierId() : null,
            !is_null($graded_component->getVerifyTime()) ? DateUtils::dateTimeToString($graded_component->getVerifyTime()) : null
        ];
        $query = "
            INSERT INTO gradeable_component_data(
              gc_id,
              gd_id,
              gcd_score,
              gcd_component_comment,
              gcd_grader_id,
              gcd_graded_version,
              gcd_grade_time,
              gcd_verifier_id,
              gcd_verify_time)
            VALUES(?, ?, ?, ?, ?, ?, ?, ?, ?)";
        $this->course_db->query($query, $param);
    }

    /**
     * Updates an existing graded component in the database
     *
     * @param GradedComponent $graded_component
     */
    private function updateGradedComponent(GradedComponent $graded_component) {
        if ($graded_component->isModified()) {
            if (!$graded_component->getComponent()->isPeerComponent()) {
                $params = [
                    $graded_component->getScore(),
                    $graded_component->getComment(),
                    $graded_component->getGradedVersion(),
                    DateUtils::dateTimeToString($graded_component->getGradeTime()),
                    $graded_component->getGraderId(),
                    $graded_component->getVerifierId() !== '' ? $graded_component->getVerifierId() : null,
                    !is_null($graded_component->getVerifyTime()) ? DateUtils::dateTimeToString($graded_component->getVerifyTime()) : null,
                    $graded_component->getTaGradedGradeable()->getId(),
                    $graded_component->getComponentId()
                ];
                $query = "
                    UPDATE gradeable_component_data SET
                      gcd_score=?,
                      gcd_component_comment=?,
                      gcd_graded_version=?,
                      gcd_grade_time=?,
                      gcd_grader_id=?,
                      gcd_verifier_id=?,
                      gcd_verify_time = ?
                    WHERE gd_id=? AND gc_id=?";
            }
            else {
                $params = [
                  $graded_component->getScore(),
                  $graded_component->getComment(),
                  $graded_component->getGradedVersion(),
                  DateUtils::dateTimeToString($graded_component->getGradeTime()),
                  $graded_component->getTaGradedGradeable()->getId(),
                  $graded_component->getComponentId(),
                  $graded_component->getGraderId()
                ];
                $query = "
                    UPDATE gradeable_component_data SET
                      gcd_score=?,
                      gcd_component_comment=?,
                      gcd_graded_version=?,
                      gcd_grade_time=?
                    WHERE gd_id=? AND gc_id=? AND gcd_grader_id=?";
            }
            $this->course_db->query($query, $params);
        }
    }

    /**
     * Deletes a GradedComponent from the database
     *
     * @param GradedComponent $graded_component
     */
    private function deleteGradedComponent(GradedComponent $graded_component) {
        // Only the db marks need to be deleted since the others haven't been applied to the database
        $this->deleteGradedComponentMarks($graded_component, $graded_component->getDbMarkIds());

        $params = [
            $graded_component->getTaGradedGradeable()->getId(),
            $graded_component->getComponentId(),
            $graded_component->getGrader()->getId()
        ];
        $query = "DELETE FROM gradeable_component_data WHERE gd_id=? AND gc_id=? AND gcd_grader_id=?";
        $this->course_db->query($query, $params);
    }

    private function updateOverallComments(TaGradedGradeable $ta_graded_gradeable) {
        foreach ($ta_graded_gradeable->getOverallComments() as $user_id => $comment) {
            $this->updateOverallComment($ta_graded_gradeable, $comment, $user_id);
        }
    }

    private function updateOverallComment(TaGradedGradeable $ta_graded_gradeable, $comment, $grader_id) {
        $g_id = $ta_graded_gradeable->getGradedGradeable()->getGradeable()->getId();
        $user_id = null;
        $team_id = null;

        // TODO: replace this with a single upsert when postgres can do an on conflict on
        //   multiple constraints (gradeable_data_overall_comment_user_unique, gradeable_data_overall_comment_team_unique)
        if ($ta_graded_gradeable->getGradedGradeable()->getGradeable()->isTeamAssignment()) {
            $team_id = $ta_graded_gradeable->getGradedGradeable()->getSubmitter()->getId();
            $conflict_clause = "(g_id, goc_team_id, goc_grader_id)";
        }
        else {
            $user_id = $ta_graded_gradeable->getGradedGradeable()->getSubmitter()->getId();
            $conflict_clause = "(g_id, goc_user_id, goc_grader_id)";
        }

        $query = "
            INSERT INTO gradeable_data_overall_comment (g_id, goc_user_id, goc_team_id, goc_grader_id, goc_overall_comment)
                VALUES (?, ?, ?, ?, ?)
                ON CONFLICT {$conflict_clause}
                DO
                    UPDATE SET
                        goc_overall_comment=?;
            ";

        $params = [$g_id, $user_id, $team_id, $grader_id, $comment, $comment];
        $this->course_db->query($query, $params);
    }

    public function deleteOverallComment($gradeable_id, $grader_id, $is_team) {
        $this->course_db->query("DELETE FROM gradeable_data_overall_comment WHERE g_id=? AND goc_grader_id=?", [$gradeable_id, $grader_id]);
        if ($is_team) {
            $this->course_db->query("DELETE FROM gradeable_data WHERE g_id=? AND gd_team_id=?", [$gradeable_id, $grader_id]);
        }
        else {
            $this->course_db->query("DELETE FROM gradeable_data WHERE g_id=? AND gd_user_id=?", [$gradeable_id, $grader_id]);
        }
    }

    /**
     * Update/create the components/marks for a gradeable.
     *
     * @param TaGradedGradeable $ta_graded_gradeable
     */
    private function updateGradedComponents(TaGradedGradeable $ta_graded_gradeable) {
        // iterate through graded components and see if any need updating/creating
        foreach ($ta_graded_gradeable->getGradedComponentContainers() as $container) {
            foreach ($container->getGradedComponents() as $component_grade) {
                if ($component_grade->isNew()) {
                    $this->createGradedComponent($component_grade);
                }
                else {
                    $this->updateGradedComponent($component_grade);
                }

                // If the marks have been modified, this means we need to update the entries
                if ($component_grade->isMarksModified()) {
                    $new_marks = array_diff($component_grade->getMarkIds(), $component_grade->getDbMarkIds() ?? []);
                    $deleted_marks = array_diff($component_grade->getDbMarkIds() ?? [], $component_grade->getMarkIds());
                    $this->deleteGradedComponentMarks($component_grade, $deleted_marks);
                    $this->createGradedComponentMarks($component_grade, $new_marks);
                }
            }
        }

        // Iterate through deleted graded components and see if anything should be deleted
        foreach ($ta_graded_gradeable->getDeletedGradedComponents() as $component_grade) {
            $this->deleteGradedComponent($component_grade);
        }
        $ta_graded_gradeable->clearDeletedGradedComponents();
    }

    /**
     * Creates a new Ta Grade in the database along with its graded components/marks
     *
     * @param TaGradedGradeable $ta_graded_gradeable
     */
    private function createTaGradedGradeable(TaGradedGradeable $ta_graded_gradeable) {
        $submitter_id = $ta_graded_gradeable->getGradedGradeable()->getSubmitter()->getId();
        $is_team = $ta_graded_gradeable->getGradedGradeable()->getSubmitter()->isTeam();
        $params = [
            $ta_graded_gradeable->getGradedGradeable()->getGradeable()->getId(),
            $is_team ? null : $submitter_id,
            $is_team ? $submitter_id : null,
            $ta_graded_gradeable->getUserViewedDate() !== null ?
                DateUtils::dateTimeToString($ta_graded_gradeable->getUserViewedDate()) : null,
            ""
        ];
        $query = "
            INSERT INTO gradeable_data (
                g_id,
                gd_user_id,
                gd_team_id,
                gd_user_viewed_date,
                gd_overall_comment)
            VALUES(?, ?, ?, ?, ?)";
        $this->course_db->query($query, $params);

        // Setup the graded gradeable with its new id
        $ta_graded_gradeable->setIdFromDatabase($this->course_db->getLastInsertId());

        // Also be sure to save the components
        $this->updateGradedComponents($ta_graded_gradeable);
        // And to separately update the overall comments
        $this->updateOverallComments($ta_graded_gradeable);
    }

    /**
     * Updates an existing Ta Grade in the database along with its graded components/marks
     *
     * @param TaGradedGradeable $ta_graded_gradeable
     */
    private function updateTaGradedGradeable(TaGradedGradeable $ta_graded_gradeable) {
        // If the grade has been modified, then update its properties
        if ($ta_graded_gradeable->isModified()) {
            $params = [
                $ta_graded_gradeable->getUserViewedDate() !== null ?
                    DateUtils::dateTimeToString($ta_graded_gradeable->getUserViewedDate()) : null,
                $ta_graded_gradeable->getId()
            ];
            $query = "
                UPDATE gradeable_data SET
                  gd_user_viewed_date=?
                WHERE gd_id=?";
            $this->course_db->query($query, $params);
        }

        // Also be sure to save the components
        $this->updateGradedComponents($ta_graded_gradeable);
        // And to update the overall comment
        $this->updateOverallComments($ta_graded_gradeable);
    }

    /**
     * Creates a Ta Grade in the database if it doesn't exist, otherwise it just updates it
     *
     * @param TaGradedGradeable $ta_graded_gradeable
     */
    public function saveTaGradedGradeable(TaGradedGradeable $ta_graded_gradeable) {
        // Ta Grades are initialized to have an id of 0 if not loaded from the db, so use that to check
        if ($ta_graded_gradeable->getId() < 1) {
            $this->createTaGradedGradeable($ta_graded_gradeable);
        }
        else {
            $this->updateTaGradedGradeable($ta_graded_gradeable);
        }
    }

    /**
     * Deletes an entry from the gradeable_data table
     *
     * @param TaGradedGradeable $ta_graded_gradeable
     */
    public function deleteTaGradedGradeable(TaGradedGradeable $ta_graded_gradeable) {
        $this->course_db->query("DELETE FROM gradeable_data WHERE gd_id=?", [$ta_graded_gradeable->getId()]);
    }

    /**
     * Deletes an entry from the gradeable_data table with the provided gradeable id and user/team id
     *
     * @param string $gradeable_id
     * @param int    $submitter_id User or Team id
     */
    public function deleteTaGradedGradeableByIds($gradeable_id, $submitter_id) {
        $this->course_db->query(
            'DELETE FROM gradeable_data WHERE g_id=? AND (gd_user_id=? OR gd_team_id=?)',
            [$gradeable_id, $submitter_id, $submitter_id]
        );
    }

    /**
     * Gets if the provied submitter has a submission for a particular gradeable
     *
     * @param  \app\models\gradeable\Gradeable $gradeable
     * @param  Submitter                       $submitter
     * @return bool
     */
    public function getHasSubmission(Gradeable $gradeable, Submitter $submitter) {
        $this->course_db->query(
            'SELECT EXISTS (SELECT g_id FROM electronic_gradeable_data WHERE g_id=? AND (user_id=? OR team_id=?))',
            [$gradeable->getId(), $submitter->getId(), $submitter->getId()]
        );
        return $this->course_db->row()['exists'] ?? false;
    }

    /**
     * checks if there are any custom marks saved for the provided gradeable
     *
     * @param string $gradeable_id
     * @return bool
     */
    public function getHasCustomMarks($gradeable_id) {
        //first get the gc_id's for all components associated with the gradeable
        $this->course_db->query(
            "SELECT gc.gc_id FROM gradeable_component AS gc
                   INNER JOIN gradeable_component_data AS gcd ON gc.gc_id=gcd.gc_id
                   WHERE gc.g_id=? AND gcd.gcd_component_comment <> '' ",
            [$gradeable_id]
        );
        if (count($this->course_db->rows()) > 0) {
            return true;
        }
        return false;
    }

    /**
     * Gets if the provied submitter has a submission for a particular gradeable
     *
     * @param  \app\models\gradeable\Gradeable $gradeable
     * @param  String                     $userid
     * @return bool
     */
    public function getUserHasSubmission(Gradeable $gradeable, string $userid) {

        return $this->course_db->query(
            'SELECT user_id FROM electronic_gradeable_data WHERE g_id=? AND (user_id=?)',
            [$gradeable->getId(), $userid]
        );
    }

    /**
     * Get the active version for all given submitter ids. If they do not have an active version,
     * their version will be zero.
     *
     * @param  \app\models\gradeable\Gradeable $gradeable
     * @param  string[]                        $submitter_ids
     * @return bool[] Map of id=>version
     */
    public function getActiveVersions(Gradeable $gradeable, array $submitter_ids) {
        if (count($submitter_ids) === 0) {
            return [];
        }

        // (?), (?), (?)
        $id_placeholders = implode(',', array_fill(0, count($submitter_ids), '(?)'));

        $query = "
            SELECT ids.id, (CASE WHEN m IS NULL THEN 0 ELSE m END) AS max
            FROM (VALUES $id_placeholders) ids(id)
            LEFT JOIN (
              (SELECT user_id AS id, active_version as m
              FROM electronic_gradeable_version
              WHERE g_id = ? AND user_id IS NOT NULL)

              UNION

              (SELECT team_id AS id, active_version as m
              FROM electronic_gradeable_version
              WHERE g_id = ? AND team_id IS NOT NULL)
            ) AS versions
            ON versions.id = ids.id
        ";

        $params = array_merge($submitter_ids, [$gradeable->getId(), $gradeable->getId()]);

        $this->course_db->query($query, $params);
        $versions = [];
        foreach ($this->course_db->rows() as $row) {
            $versions[$row["id"]] = $row["max"];
        }
        return $versions;
    }

    /**
     * Gets a list of emails with user ids for all active particpants in a course
     */
    public function getEmailListWithIds() {
        $parameters = [];
        $this->course_db->query('SELECT user_id, user_email, user_group, registration_section FROM users WHERE user_group != 4 OR registration_section IS NOT null', $parameters);

        return $this->course_db->rows();
    }

    /**
     * Gives true if thread is locked
     *
     * @param  int $thread_id
     * @return bool
     */
    public function isThreadLocked($thread_id) {

        $this->course_db->query('SELECT lock_thread_date FROM threads WHERE id = ?', [$thread_id]);
        if (empty($this->course_db->rows()[0]['lock_thread_date'])) {
            return false;
        }
        return $this->course_db->rows()[0]['lock_thread_date'] < date("Y-m-d H:i:S");
    }

    /**
     * Returns an array of users in the current course which have not been completely graded for the given gradeable.
     * Excludes users in the null section
     *
     * If a component_id is passed in, then the list of returned users will be limited to users with
     * that specific component ungraded
     *
     * @param  Gradeable $gradeable
     * @return array
     */
    public function getUsersNotFullyGraded(Gradeable $gradeable, $component_id = "-1") {

        // Get variables needed for query
        $component_count = count($gradeable->getComponents());
        $gradeable_id = $gradeable->getId();

        // Configure which type of grading this gradeable is using
        // If there are graders assigned to rotating sections we are very likely using rotating sections
        $rotation_sections = $gradeable->getRotatingGraderSections();
        count($rotation_sections) ? $section_type = 'rotating_section' : $section_type = 'registration_section';

        // Configure variables related to user vs team submission
        if ($gradeable->isTeamAssignment()) {
            $id_string = 'team_id';
            $table = 'gradeable_teams';
        }
        else {
            $id_string = 'user_id';
            $table = 'users';
        }

        $main_query = "select $id_string from $table where $section_type is not null and $id_string not in";

        $parameters = [];
        // Select which subquery to use
        if ($component_id != "-1") {
            // Use this sub query to select users who do not have a specific component within this gradable graded
            $sub_query = "(select gd_$id_string
                from gradeable_component_data left join gradeable_data on gradeable_component_data.gd_id = gradeable_data.gd_id
                where g_id = ? and gc_id = ?);";

            $parameters = [$gradeable_id, $component_id];
        }
        else {
            // Use this sub query to select users who have at least one component not graded
            $sub_query = "(select gradeable_data.gd_$id_string
             from gradeable_component_data left join gradeable_data on gradeable_component_data.gd_id = gradeable_data.gd_id
             where g_id = ? group by gradeable_data.gd_id having count(gradeable_data.gd_id) = ?);";

            $parameters = [$gradeable_id, $component_count];
        }

        // Assemble complete query
        $query = "$main_query $sub_query";

        // Run query
        $this->course_db->query($query, $parameters);

        // Capture results
        $not_fully_graded = $this->course_db->rows();

        // Clean up results
        $not_fully_graded = array_column($not_fully_graded, $id_string);

        return $not_fully_graded;
    }



/////////////////Office Hours Queue queries/////////////////////////////////////

  /*
  current_state values
      ('waiting'):Waiting
      ('being_helped'):Being helped
      ('done'):Done/Fully out of the queue
  removal_type values
      (null):Still in queue
      ('self'):Removed yourself
      ('helped'):Mentor/TA helped you
      ('removed'):Mentor/TA removed you
      ('emptied'):Kicked out because queue emptied
      ('self_helped'):You helped you
  */

    public function getCurrentQueue() {
        $this->course_db->query("SELECT ROW_NUMBER() OVER(order by time_in ASC),* FROM queue where current_state IN ('waiting','being_helped') order by ROW_NUMBER");
        return $this->course_db->rows();
    }

    public function getPastQueue() {
        $this->course_db->query("SELECT ROW_NUMBER() OVER(order by time_out DESC, time_in DESC),* FROM queue where time_in > ? AND current_state IN ('done') order by ROW_NUMBER", [$this->core->getDateTimeNow()->format('Y-m-d 00:00:00O')]);
        return $this->course_db->rows();
    }


    public function isAnyQueueOpen() {
        $this->course_db->query("SELECT * FROM queue_settings WHERE open = true");
        return 0 < count($this->course_db->rows());
    }


    public function openQueue($queue_code, $token, $regex_pattern) {
        $this->course_db->query("SELECT * FROM queue_settings WHERE UPPER(TRIM(code)) = UPPER(TRIM(?))", [$queue_code]);

        //cannot have more than one queue with the same code
        if (0 < count($this->course_db->rows())) {
            return false;
        }

        $this->course_db->query("INSERT INTO queue_settings (open,code,token,regex_pattern) VALUES (TRUE, TRIM(?), TRIM(?), ?)", [$queue_code,$token,$regex_pattern]);
        return true;
    }

    public function getQueueRegex($queue_code) {
        $this->course_db->query("SELECT regex_pattern FROM queue_settings WHERE code = ?", [$queue_code]);
        return $this->course_db->rows();
    }

    public function toggleQueue($queue_code, $state) {
        if ($state === "1") {
            $state = 'false';
        }
        else {
            $state = 'true';
        }
        $this->course_db->query("UPDATE queue_settings SET open = ? where UPPER(TRIM(code)) = UPPER(TRIM(?))", [$state, $queue_code]);
    }

    public function deleteQueue($queue_code) {
        $this->emptyQueue($queue_code);
        $this->course_db->query("DELETE FROM queue_settings WHERE UPPER(TRIM(code)) = UPPER(TRIM(?))", [$queue_code]);
    }

    public function isValidCode($queue_code, $token = null) {
        if (is_null($token)) {
            $this->course_db->query("SELECT * FROM queue_settings WHERE UPPER(TRIM(code)) = UPPER(TRIM(?)) AND open = true", [$queue_code]);
        }
        else {
            $this->course_db->query("SELECT * FROM queue_settings WHERE UPPER(TRIM(code)) = UPPER(TRIM(?)) AND UPPER(TRIM(token)) = UPPER(TRIM(?)) AND open = true", [$queue_code, $token]);
        }
        if (0 < count($this->course_db->rows())) {
            return $this->course_db->rows()[0]['code'];
        }
        return false;
    }

    public function alreadyInAQueue($user_id = null) {
        if (is_null($user_id)) {
            $user_id = $this->core->getUser()->getId();
        }
        $this->course_db->query("SELECT * FROM queue WHERE user_id = ? AND current_state IN ('waiting','being_helped')", [$user_id]);
        return 0 < count($this->course_db->rows());
    }

    public function getLastTimeInQueue($user_id, $queue_code) {
        $this->course_db->query("SELECT max(time_in) FROM queue WHERE user_id = ? AND UPPER(TRIM(queue_code)) = UPPER(TRIM(?)) AND (removal_type IN ('helped', 'self_helped') OR help_started_by IS NOT NULL) ", [$user_id, $queue_code]);
        return $this->course_db->rows()[0]['max'];
    }

    public function getQueueId($queue_code) {
        $this->course_db->query("select * from queue_settings where code = ?;", [$queue_code]);
        return $this->course_db->rows()[0]['id'];
    }

    public function addToQueue($queue_code, $user_id, $name, $contact_info) {
        $last_time_in_queue = $this->getLastTimeInQueue($user_id, $queue_code);
        $this->course_db->query("INSERT INTO queue
            (
                current_state,
                removal_type,
                queue_code,
                user_id,
                name,
                time_in,
                time_help_start,
                time_out,
                added_by,
                help_started_by,
                removed_by,
                contact_info,
                last_time_in_queue,
                time_paused,
                time_paused_start
            ) VALUES (
                'waiting',
                NULL,
                TRIM(?),
                ?,
                ?,
                ?,
                NULL,
                NULL,
                ?,
                NULL,
                NULL,
                ?,
                ?,
                ?,
                NULL
            )", [$queue_code,$user_id,$name,$this->core->getDateTimeNow(),$user_id,$contact_info,$last_time_in_queue,0]);
    }

    public function removeUserFromQueue($user_id, $remove_type, $queue_code) {
        $status_code = null;
        if ($remove_type !== 'self') {//user removeing themselves
            $status_code = 'being_helped';//dont allow removing yourself if you are being helped
        }

        $this->course_db->query("SELECT * from queue where user_id = ? and UPPER(TRIM(queue_code)) = UPPER(TRIM(?)) and current_state IN ('waiting', ?)", [$user_id, $queue_code, $status_code]);
        if (count($this->course_db->rows()) <= 0) {
            if ($remove_type === 'self') {
                //This happens for 1 of 2 reason. They try and remove themself while being helped
                //In this case they should have refreshed and they can click finish helping
                //Or they try and remove themself but they are no longer in the queue
                //In this case when the page refreshes they will see that
                $this->core->addErrorMessage("Error: Please try again");
            }
            else {
                $this->core->addErrorMessage("User no longer in queue");
            }
            return false;
        }

        $this->course_db->query("UPDATE queue SET current_state = 'done', removal_type = ?, time_out = ?, removed_by = ? WHERE user_id = ? AND UPPER(TRIM(queue_code)) = UPPER(TRIM(?)) AND current_state IN ('waiting','being_helped')", [$remove_type,$this->core->getDateTimeNow(),$this->core->getUser()->getId(), $user_id, $queue_code]);
    }

    public function startHelpUser($user_id, $queue_code) {
        $this->course_db->query("SELECT * from queue where user_id = ? and UPPER(TRIM(queue_code)) = UPPER(TRIM(?)) and current_state IN ('waiting')", [$user_id, $queue_code]);
        if (count($this->course_db->rows()) <= 0) {
            $this->core->addErrorMessage("User not in queue");
            return false;
        }
        $this->course_db->query("UPDATE queue SET current_state = 'being_helped', time_help_start = ?, help_started_by = ? WHERE user_id = ? and UPPER(TRIM(queue_code)) = UPPER(TRIM(?)) and current_state IN ('waiting')", [$this->core->getDateTimeNow(), $this->core->getUser()->getId(), $user_id, $queue_code]);
    }

    public function finishHelpUser($user_id, $queue_code, $remove_type) {
        $this->course_db->query("SELECT * from queue where user_id = ? and UPPER(TRIM(queue_code)) = UPPER(TRIM(?)) and current_state IN ('being_helped')", [$user_id, $queue_code]);
        if (count($this->course_db->rows()) <= 0) {
            $this->core->addErrorMessage("User not in queue");
            return false;
        }

        $this->course_db->query("UPDATE queue SET current_state = 'done', removal_type = ?, time_out = ?, removed_by = ? WHERE user_id = ? AND UPPER(TRIM(queue_code)) = UPPER(TRIM(?)) and current_state IN ('being_helped')", [$remove_type,$this->core->getDateTimeNow(),$this->core->getUser()->getId(), $user_id, $queue_code]);
    }

    public function setQueuePauseState($new_state) {
        $time_paused_start = $this->core->getQueries()->getCurrentQueueState()['time_paused_start'];
        $current_state = $time_paused_start != null;
        if ($new_state != $current_state) {
            // The pause state is actually changing
            $time_paused = $this->core->getQueries()->getCurrentQueueState()['time_paused'];
            $time_paused_start = date_create($time_paused_start);
            if ($new_state) {
                // The student is pausing
                $time_paused_start = $this->core->getDateTimeNow();
                $date_interval = new \DateInterval("PT{$time_paused}S");
                $time_paused_start = date_sub($time_paused_start, $date_interval);
            }
            else {
                // The student is un-pausing
                $time_paused_end = $this->core->getDateTimeNow();
                $date_interval = date_diff($time_paused_start, $time_paused_end);
                $time_paused = ($date_interval->h * 60 + $date_interval->i) * 60 + $date_interval->s;
                $time_paused_start = null;
            }
            $this->course_db->query("UPDATE queue SET paused = ?, time_paused = ?, time_paused_start = ? WHERE current_state = 'waiting' AND user_id = ?", [$new_state, $time_paused, $time_paused_start, $this->core->getUser()->getId()]);
        }
    }

    public function emptyQueue($queue_code) {
        $this->course_db->query("UPDATE queue SET current_state = 'done', removal_type = 'emptied', removed_by = ?, time_out = ? where current_state IN ('waiting','being_helped') and UPPER(TRIM(queue_code)) = UPPER(TRIM(?))", [$this->core->getUser()->getId(),$this->core->getDateTimeNow(), $queue_code]);
    }

    public function getQueueFromEntryId($entry_id) {
        $this->course_db->query("SELECT * FROM queue WHERE entry_id = ?", [$entry_id]);
        if (count($this->course_db->rows()) <= 0) {
            $this->core->addErrorMessage("Invalid Entry ID");
            return;
        }
        return $this->course_db->rows()[0];
    }

    public function restoreUserToQueue($entry_id) {
        $row = $this->getQueueFromEntryId($entry_id);
        $user_id = $row['user_id'];
        $queue_code = $row['queue_code'];
        if (is_null($user_id)) {
            return;
        }
        if ($this->alreadyInAQueue($user_id)) {
            $this->core->addErrorMessage("Cannot restore a user that is currently in the queue. Please remove them first.");
            return;
        }
        $last_time_in_queue = $this->getLastTimeInQueue($user_id, $queue_code);
        $this->course_db->query("UPDATE queue SET current_state = 'waiting', removal_type = null, removed_by = null, time_out = null, time_help_start = null, help_started_by = null, last_time_in_queue = ? where entry_id = ?", [$last_time_in_queue, $entry_id]);
        $this->core->addSuccessMessage("Student restored");
    }

    public function getAllQueues() {
        $this->course_db->query("SELECT * FROM queue_settings ORDER BY id");
        return $this->course_db->rows();
    }

    public function getQueueNumberAheadOfYou($queue_code = null) {
        if ($queue_code) {
            $time_in = $this->core->getQueries()->getCurrentQueueState()['time_in'];
            $this->course_db->query("SELECT count(*) FROM queue WHERE current_state IN ('waiting') AND time_in <= ? AND UPPER(TRIM(queue_code)) = UPPER(TRIM(?))", [$time_in, $queue_code]);
        }
        else {
            $this->course_db->query("SELECT count(*) FROM queue WHERE current_state IN ('waiting')");
        }
        return $this->course_db->rows()[0]['count'];
    }

    public function getLastUsedQueueName() {
        $this->course_db->query("SELECT * from queue where user_id = ? order by time_in desc limit 1", [$this->core->getUser()->getId()]);
        if (count($this->course_db->rows()) <= 0) {
            return null;
        }
        return $this->course_db->rows()[0]['name'];
    }

    public function getLastUsedContactInfo() {
        $this->course_db->query("SELECT * from queue where user_id = ? order by time_in desc limit 1", [$this->core->getUser()->getId()]);
        if (count($this->course_db->rows()) <= 0) {
            return null;
        }
        return $this->course_db->rows()[0]['contact_info'];
    }

    public function getCurrentQueueState() {
        $this->course_db->query("SELECT * FROM queue WHERE user_id = ? AND current_state IN ('waiting','being_helped')", [$this->core->getUser()->getId()]);
        if ($this->course_db->rows()) {
            return $this->course_db->rows()[0];
        }
        return null;
    }

    public function changeQueueToken($token, $queue_code) {
        $this->course_db->query("UPDATE queue_settings SET token = ? WHERE code = ?", [$token, $queue_code]);
    }

    public function changeQueueRegex($regex_pattern, $queue_code) {
        $this->course_db->query("UPDATE queue_settings SET regex_pattern = ? WHERE code = ?", [$regex_pattern, $queue_code]);
    }


    public function getNumberAheadInQueueThisWeek($queue_code, $time_in) {
        $day_threshold = $this->core->getDateTimeNow()->modify('-4 day')->format('Y-m-d 00:00:00O');
        $this->course_db->query("SELECT count(*) from queue where last_time_in_queue < ? AND UPPER(TRIM(queue_code)) = UPPER(TRIM(?)) and current_state IN ('waiting') and time_in < ?", [$day_threshold, $queue_code, $time_in]);
        return $this->course_db->rows()[0]['count'];
    }

    public function getNumberAheadInQueueToday($queue_code, $time_in) {
        $current_date = $this->core->getDateTimeNow()->format('Y-m-d 00:00:00O');
        $day_threshold = $this->core->getDateTimeNow()->modify('-4 day')->format('Y-m-d 00:00:00O');
        $this->course_db->query("SELECT count(*) from queue where last_time_in_queue < ? AND last_time_in_queue > ? AND UPPER(TRIM(queue_code)) = UPPER(TRIM(?)) and current_state IN ('waiting') and time_in < ?", [$current_date, $day_threshold, $queue_code, $time_in]);
        return $this->course_db->rows()[0]['count'];
    }

    public function getAllQueuesEver() {
        $this->course_db->query("SELECT DISTINCT queue_code FROM queue
                                UNION
                                SELECT DISTINCT code as queue_code FROM queue_settings");
        return $this->course_db->rows();
    }

    public function getQueueDataStudent() {
        $this->course_db->query("SELECT
                *
              FROM (SELECT
                user_id AS id,
                CASE
                  WHEN user_preferred_firstname IS NULL THEN user_firstname
                  ELSE user_preferred_firstname
                END AS first_name,
                CASE
                  WHEN user_preferred_lastname IS NULL THEN user_lastname
                  ELSE user_preferred_lastname
                END AS lastname
              FROM users
              WHERE user_group = 4) AS user_data
              LEFT JOIN (SELECT
                user_id,"
                . $this->getInnerQueueSelect() .
               ",SUM(CASE
                  WHEN removal_type IN ('removed', 'emptied', 'self') THEN 1
                  ELSE 0
                END) AS not_helped_count
              FROM queue
              GROUP BY user_id) AS queue_data
                ON queue_data.user_id = user_data.id
              ORDER BY queue_data.user_id");
        return $this->course_db->rows();
    }

    public function getQueueDataOverall() {
        $this->course_db->query("SELECT"
                . $this->getInnerQueueSelect() .
               "FROM queue");
        return $this->course_db->rows();
    }

    public function getQueueDataToday() {
        $current_date = $this->core->getDateTimeNow()->format('Y-m-d 00:00:00O');
        $this->course_db->query(
            "SELECT"
                 . $this->getInnerQueueSelect() .
                "FROM queue
                 WHERE time_in > ?",
            [$current_date]
        );
        return $this->course_db->rows();
    }

    public function getQueueDataByQueue() {
        $this->course_db->query("SELECT
                 queue_code,"
                 . $this->getInnerQueueSelect() .
              "FROM queue
               GROUP BY queue_code
               ORDER BY queue_code");
        return $this->course_db->rows();
    }

    public function getQueueDataByWeekDay() {
        $this->course_db->query("SELECT
              dow,"
              . $this->getInnerQueueSelect() .
           "FROM (SELECT
              *,
              extract(dow from time_in) AS dow
            FROM queue) AS dow_queue
            GROUP BY dow
            ORDER BY dow");
        return $this->course_db->rows();
    }

    public function getQueueDataByWeekDayThisWeek() {
        $current_date = $this->core->getDateTimeNow()->format('Y-m-d 00:00:00O');
        $this->course_db->query(
            "SELECT
              dow,"
              . $this->getInnerQueueSelect() .
            "FROM (SELECT
                *,
                extract(dow from time_in) AS dow
                FROM queue
                WHERE extract(WEEK from time_in) = extract(WEEK from ?::DATE)
            )
            AS dow_queue
            GROUP BY dow
            ORDER BY dow",
            [$current_date]
        );
        return $this->course_db->rows();
    }

    public function getQueueDataByWeekNumber() {
        $this->course_db->query("SELECT
              weeknum,
      			  min(yearnum) as yearnum,"
              . $this->getInnerQueueSelect() .
           "FROM (SELECT
              *,
              extract(WEEK from time_in) AS weeknum,
			        extract(YEAR from time_in) AS yearnum
            FROM queue) AS weeknum_queue
            GROUP BY weeknum
            ORDER BY weeknum");
        return $this->course_db->rows();
    }


/////////////////END Office Hours Queue queries//////////////////////////////////



    /**
     * Gets all GradedGradeable's associated with each Gradeable.  If
     *  Note: The users' teams will be included in the search
     *
     * @param  \app\models\gradeable\Gradeable[] $gradeables The gradeable(s) to retrieve data for
     * @param  string[]|string|null              $users      The id(s) of the user(s) to get data for
     * @param  string[]|string|null              $teams      The id(s) of the team(s) to get data for
     * @param  string[]|string|null              $sort_keys  An ordered list of keys to sort by (i.e. `user_id` or `g_id DESC`)
     * @param  bool                              $team       True to get only team information, false to get only user information
     * @return \Iterator Iterator to access each GradeableData
     * @throws \InvalidArgumentException If any GradedGradeable or GradedComponent fails to construct
     */
    private function getGradedGradeablesUserOrTeam(array $gradeables, $users, $teams, $sort_keys, bool $team) {

        // Get the gradeables array into a lookup table by id
        $gradeables_by_id = [];
        foreach ($gradeables as $gradeable) {
            if (!($gradeable instanceof \app\models\gradeable\Gradeable)) {
                throw new \InvalidArgumentException('Gradeable array must only contain Gradeables');
            }
            $gradeables_by_id[$gradeable->getId()] = $gradeable;
        }
        if (count($gradeables_by_id) === 0) {
            return new \EmptyIterator();
        }

        // If one array is blank, and the other is null or also blank, don't get anything
        if (
            ($users === [] && $teams === null)
            || ($users === null && $teams === [])
            || ($users === [] && $teams === [])
        ) {
            return new \EmptyIterator();
        }

        // Make sure that our users/teams are arrays
        if ($users !== null) {
            if (!is_array($users)) {
                $users = [$users];
            }
        }
        else {
            $users = [];
        }
        if ($teams !== null) {
            if (!is_array($teams)) {
                $teams = [$teams];
            }
        }
        else {
            $teams = [];
        }

        $users = array_values($users);
        $teams = array_values($teams);

        //
        // Generate selector for the submitters the user wants
        //
        // If both are zero-count, that indicates to get all users/teams
        $all = (count($users) === count($teams)) && count($users) === 0;

        // switch the join type depending on the boolean
        $submitter_type = $team ? 'team_id' : 'user_id';
        $submitter_type_ext = $team ? 'team.team_id' : 'u.user_id';

        // Generate a logical expression from the provided parameters
        $selector_union_list = [];
        $selector_union_list[] = strval($this->course_db->convertBoolean($all));

        $selector_intersection_list = [];

        $param = [];

        // If Users were provided, switch between single users and team members
        if (count($users) > 0) {
            $user_placeholders = implode(',', array_fill(0, count($users), '?'));
            $param = $users;
            if (!$team) {
                $selector_union_list[] = "u.user_id IN ($user_placeholders)";
            }
            else {
                // Select the users' teams as well
                $selector_union_list[] = "team.team_id IN (SELECT team_id FROM teams WHERE state=1 AND user_id IN ($user_placeholders))";
            }
        }

        $submitter_inject = 'ERROR ERROR';
        $submitter_data_inject = 'ERROR ERROR';
        if ($team) {
            $submitter_data_inject =
              'ldet.array_late_day_exceptions,
               ldet.array_late_day_user_ids,
               /* Aggregate Team User Data */
               team.team_id,
               team.array_team_users,
               team.registration_section,
               team.rotating_section,
               team.team_name';

            $submitter_inject = '
              JOIN (
                SELECT gt.team_id,
                  gt.registration_section,
                  gt.rotating_section,
                  gt.team_name,
                  json_agg(tu) AS array_team_users
                FROM gradeable_teams gt
                  JOIN (
                    SELECT
                      t.team_id,
                      t.state,
                      tu.*
                    FROM teams t
                    JOIN users tu ON t.user_id = tu.user_id ORDER BY t.user_id
                  ) AS tu ON gt.team_id = tu.team_id
                GROUP BY gt.team_id
              ) AS team ON eg.team_assignment AND EXISTS (
                SELECT 1 FROM gradeable_teams gt
                WHERE gt.team_id=team.team_id AND gt.g_id=g.g_id
                LIMIT 1)

              /* Join team late day exceptions */
              LEFT JOIN (
                SELECT
                  json_agg(e.late_day_exceptions) AS array_late_day_exceptions,
                  json_agg(e.user_id) AS array_late_day_user_ids,
                  t.team_id,
                  g_id
                FROM late_day_exceptions e
                LEFT JOIN teams t ON e.user_id=t.user_id AND t.state=1
                GROUP BY team_id, g_id
              ) AS ldet ON g.g_id=ldet.g_id AND ldet.team_id=team.team_id';
        }
        else {
            $submitter_data_inject = '
              u.user_id,
              u.anon_id,
              u.user_firstname,
              u.user_preferred_firstname,
              u.user_lastname,
              u.user_preferred_lastname,
              u.user_email,
              u.user_email_secondary,
              u.user_email_secondary_notify,
              u.user_group,
              u.manual_registration,
              u.last_updated,
              u.grading_registration_sections,
              u.registration_section, u.rotating_section,
              ldeu.late_day_exceptions,
              u.registration_subsection';
            $submitter_inject = '
            JOIN (
                SELECT u.*, sr.grading_registration_sections
                FROM users u
                LEFT JOIN (
                    SELECT
                        json_agg(sections_registration_id) AS grading_registration_sections,
                        user_id
                    FROM grading_registration
                    GROUP BY user_id
                ) AS sr ON u.user_id=sr.user_id
            ) AS u ON eg IS NULL OR NOT eg.team_assignment

            /* Join user late day exceptions */
            LEFT JOIN late_day_exceptions ldeu ON g.g_id=ldeu.g_id AND u.user_id=ldeu.user_id';
        }
        if ($team && count($teams) > 0) {
            $team_placeholders = implode(',', array_fill(0, count($teams), '?'));
            $selector_union_list[] = "team.team_id IN ($team_placeholders)";
            $param = array_merge($param, $teams);
        }

        $selector_intersection_list[] = '(' . implode(' OR ', $selector_union_list) . ')';

        //
        // Generate selector for the gradeables the user wants
        //
        $gradeable_placeholders = implode(',', array_fill(0, count($gradeables_by_id), '?'));
        $selector_intersection_list[] = "g.g_id IN ($gradeable_placeholders)";

        // Create the complete selector
        $selector = implode(' AND ', $selector_intersection_list);

        // Generate the ORDER BY clause
        $order = self::generateOrderByClause($sort_keys, $team ? self::graded_gradeable_key_map_team : self::graded_gradeable_key_map_user);

        $query = "
            SELECT /* Select everything we retrieved */

              g.g_id,

              /* Gradeable Data */
              gd.gd_id AS id,
              gd.gd_user_viewed_date AS user_viewed_date,

              /* get the overall comment */
              goc.commenter_ids AS array_commenter_ids,
              goc.overall_comments AS array_overall_comments,

              /* Aggregate Gradeable Component Data */
              gcd.array_comp_id,
              gcd.array_score,
              gcd.array_comment,
              gcd.array_grader_id,
              gcd.array_graded_version,
              gcd.array_grade_time,
              gcd.array_mark_id,
              gcd.array_verifier_id,
              gcd.array_verify_time,

              /* Aggregate Gradeable Component Grader Data */
              gcd.array_grader_user_id,
              gcd.array_grader_anon_id,
              gcd.array_grader_user_firstname,
              gcd.array_grader_user_preferred_firstname,
              gcd.array_grader_user_lastname,
              gcd.array_grader_user_email,
              gcd.array_grader_user_email_secondary,
              gcd.array_grader_user_email_secondary_notify,
              gcd.array_grader_user_group,
              gcd.array_grader_manual_registration,
              gcd.array_grader_last_updated,
              gcd.array_grader_registration_section,
              gcd.array_grader_rotating_section,
              gcd.array_grader_grading_registration_sections,

              /* Aggregate Gradeable Component Data (versions) */
              egd.array_version,
              egd.array_non_hidden_non_extra_credit,
              egd.array_non_hidden_extra_credit,
              egd.array_hidden_non_extra_credit,
              egd.array_hidden_extra_credit,
              egd.array_submission_time,
              egd.array_autograding_complete,

              /* Active Submission Version */
              egv.active_version,

              /* Grade inquiry data */
             rr.array_grade_inquiries,

              {$submitter_data_inject}

            FROM gradeable g

              /* Get teamness so we know to join teams or users*/
              LEFT JOIN (
                SELECT
                  g_id,
                  eg_team_assignment AS team_assignment
                FROM electronic_gradeable
              ) AS eg ON eg.g_id=g.g_id

              /* Join submitter data */
              {$submitter_inject}

              /* Join manual grading data */
              LEFT JOIN (
                SELECT *
                FROM gradeable_data
              ) AS gd ON gd.g_id=g.g_id AND gd.gd_{$submitter_type}={$submitter_type_ext}

              LEFT JOIN (
                SELECT
                    json_agg(goc_grader_id) as commenter_ids,
                    json_agg(goc_overall_comment) as overall_comments,
                    g_id,
                    goc_{$submitter_type}
                FROM gradeable_data_overall_comment
                GROUP BY g_id, goc_{$submitter_type}
              ) AS goc ON goc.g_id=g.g_id AND goc.goc_{$submitter_type}={$submitter_type_ext}

              /* Join aggregate gradeable component data */
              LEFT JOIN (
                SELECT
                  json_agg(in_gcd.gc_id) AS array_comp_id,
                  json_agg(gcd_score) AS array_score,
                  json_agg(gcd_component_comment) AS array_comment,
                  json_agg(in_gcd.gcd_grader_id) AS array_grader_id,
                  json_agg(gcd_graded_version) AS array_graded_version,
                  json_agg(gcd_grade_time) AS array_grade_time,
                  json_agg(string_mark_id) AS array_mark_id,
                  json_agg(gcd_verifier_id) AS array_verifier_id,
                  json_agg(gcd_verify_time) AS array_verify_time,

                  json_agg(ug.user_id) AS array_grader_user_id,
                  json_agg(ug.anon_id) AS array_grader_anon_id,
                  json_agg(ug.user_firstname) AS array_grader_user_firstname,
                  json_agg(ug.user_preferred_firstname) AS array_grader_user_preferred_firstname,
                  json_agg(ug.user_lastname) AS array_grader_user_lastname,
                  json_agg(ug.user_email) AS array_grader_user_email,
                  json_agg(ug.user_email_secondary) AS array_grader_user_email_secondary,
                  json_agg(ug.user_email_secondary_notify) AS array_grader_user_email_secondary_notify,
                  json_agg(ug.user_group) AS array_grader_user_group,
                  json_agg(ug.manual_registration) AS array_grader_manual_registration,
                  json_agg(ug.last_updated) AS array_grader_last_updated,
                  json_agg(ug.registration_section) AS array_grader_registration_section,
                  json_agg(ug.rotating_section) AS array_grader_rotating_section,
                  json_agg(ug.grading_registration_sections) AS array_grader_grading_registration_sections,
                  in_gcd.gd_id
                FROM gradeable_component_data in_gcd
                  LEFT JOIN (
                    SELECT
                      json_agg(gcm_id) AS string_mark_id,
                      gc_id,
                      gd_id,
                      gcd_grader_id
                    FROM gradeable_component_mark_data
                    GROUP BY gc_id, gd_id, gcd_grader_id
                  ) AS gcmd ON gcmd.gc_id=in_gcd.gc_id AND gcmd.gd_id=in_gcd.gd_id AND gcmd.gcd_grader_id=in_gcd.gcd_grader_id

                  /* Join grader data; TODO: do we want/need 'sr' information? */
                  LEFT JOIN (
                    SELECT u.*, grading_registration_sections
                    FROM users u
                    LEFT JOIN (
                      SELECT
                        json_agg(sections_registration_id) AS grading_registration_sections,
                        user_id
                      FROM grading_registration
                      GROUP BY user_id
                    ) AS sr ON u.user_id=sr.user_id
                  ) AS ug ON ug.user_id=in_gcd.gcd_grader_id
                GROUP BY in_gcd.gd_id
              ) AS gcd ON gcd.gd_id=gd.gd_id

              /* Join aggregate gradeable version data */
              LEFT JOIN (
                SELECT
                  json_agg(in_egd.g_version) AS array_version,
                  json_agg(in_egd.autograding_non_hidden_non_extra_credit) AS array_non_hidden_non_extra_credit,
                  json_agg(in_egd.autograding_non_hidden_extra_credit) AS array_non_hidden_extra_credit,
                  json_agg(in_egd.autograding_hidden_non_extra_credit) AS array_hidden_non_extra_credit,
                  json_agg(in_egd.autograding_hidden_extra_credit) AS array_hidden_extra_credit,
                  json_agg(in_egd.submission_time) AS array_submission_time,
                  json_agg(in_egd.autograding_complete) AS array_autograding_complete,
                  g_id,
                  user_id,
                  team_id
                FROM electronic_gradeable_data AS in_egd
                GROUP BY g_id, user_id, team_id
              ) AS egd ON egd.g_id=g.g_id AND egd.{$submitter_type}={$submitter_type_ext}
              LEFT JOIN (
                SELECT *
                FROM electronic_gradeable_version
              ) AS egv ON egv.{$submitter_type}=egd.{$submitter_type} AND egv.g_id=egd.g_id

              /* Join grade inquiry */
              LEFT JOIN (
  				SELECT json_agg(rr) as array_grade_inquiries, user_id, team_id, g_id
  				FROM regrade_requests AS rr
  				GROUP BY rr.user_id, rr.team_id, rr.g_id
  			  ) AS rr on egv.{$submitter_type}=rr.{$submitter_type} AND egv.g_id=rr.g_id
            WHERE $selector
            $order";


        $constructGradedGradeable = function ($row) use ($gradeables_by_id) {
            /** @var Gradeable $gradeable */
            $gradeable = $gradeables_by_id[$row['g_id']];

            // Get the submitter
            $submitter = null;
            if ($gradeable->isTeamAssignment()) {
                // Get the user data for the team
                $team_users = json_decode($row["array_team_users"], true);

                // Create the team with the query results and users array
                $submitter = new Team($this->core, array_merge($row, ['users' => $team_users]));

                // Get the late day exceptions for each user
                $late_day_exceptions = [];
                if (isset($row['array_late_day_user_ids'])) {
                    $late_day_exceptions = array_combine(
                        json_decode($row['array_late_day_user_ids']),
                        json_decode($row['array_late_day_exceptions'])
                    );
                }
                foreach ($submitter->getMembers() as $user_id) {
                    if (!isset($late_day_exceptions[$user_id])) {
                        $late_day_exceptions[$user_id] = 0;
                    }
                }
            }
            else {
                if (isset($row['grading_registration_sections'])) {
                    $row['grading_registration_sections'] = json_decode($row['grading_registration_sections']);
                }
                $submitter = new User($this->core, $row);

                // Get the late day exception for the user
                $late_day_exceptions = [
                    $submitter->getId() => $row['late_day_exceptions'] ?? 0
                ];
            }

            // Create the graded gradeable instances
            $graded_gradeable = new GradedGradeable(
                $this->core,
                $gradeable,
                new Submitter($this->core, $submitter),
                [
                    'late_day_exceptions' => $late_day_exceptions
                ]
            );
            $ta_graded_gradeable = null;
            $auto_graded_gradeable = null;

            // This will be false if there is no manual grade yet
            if (isset($row['id'])) {
                // prepare overall comments
                $row["array_commenter_ids"] = json_decode($row["array_commenter_ids"]);
                $row["array_overall_comments"] = json_decode($row["array_overall_comments"]);
                $row["overall_comments"] = [];
                if ($row["array_commenter_ids"] !== null) {
                    for ($i = 0; $i < count($row["array_commenter_ids"]); $i++) {
                        $commenter = $row["array_commenter_ids"][$i];
                        $comment   = $row["array_overall_comments"][$i];
                        $row["overall_comments"][$commenter] = $comment;
                    }
                }
                $ta_graded_gradeable = new TaGradedGradeable($this->core, $graded_gradeable, $row);
                $graded_gradeable->setTaGradedGradeable($ta_graded_gradeable);
            }

            // Always construct an instance even if there is no data
            $auto_graded_gradeable = new AutoGradedGradeable($this->core, $graded_gradeable, $row);
            $graded_gradeable->setAutoGradedGradeable($auto_graded_gradeable);

            if (isset($row['array_grade_inquiries'])) {
                $grade_inquiries = json_decode($row['array_grade_inquiries'], true);
                $grade_inquiries_arr = [];
                foreach ($grade_inquiries as $grade_inquiry) {
                    $grade_inquiries_arr[] = new RegradeRequest($this->core, $grade_inquiry);
                }

                $graded_gradeable->setRegradeRequests($grade_inquiries_arr);
            }

            $graded_components_by_id = [];
            /** @var AutoGradedVersion[] $graded_versions */
            $graded_versions = [];

            // Break down the graded component / version / grader data into an array of arrays
            //  instead of arrays of sql array-strings
            $user_properties = [
                'user_id',
                'anon_id',
                'user_firstname',
                'user_preferred_firstname',
                'user_lastname',
                'user_email',
                'user_email_secondary',
                'user_email_secondary_notify',
                'user_group',
                'manual_registration',
                'last_updated',
                'registration_section',
                'rotating_section',
                'grading_registration_sections'
            ];
            $comp_array_properties = [
                'comp_id',
                'score',
                'comment',
                'grader_id',
                'graded_version',
                'grade_time',
                'mark_id',
                'verifier_id',
                'verify_time'
            ];
            $version_array_properties = [
                'version',
                'non_hidden_non_extra_credit',
                'non_hidden_extra_credit',
                'hidden_non_extra_credit',
                'hidden_extra_credit',
                'submission_time',
                'autograding_complete'
            ];
            $db_row_split = [];
            foreach (
                array_merge(
                    $version_array_properties,
                    $comp_array_properties,
                    array_map(
                        function ($elem) {
                            return 'grader_' . $elem;
                        },
                        $user_properties
                    )
                ) as $property
            ) {
                $db_row_split[$property] = json_decode($row['array_' . $property]);
            }

            if (isset($db_row_split['comp_id'])) {
                // Create all of the GradedComponents
                if (isset($db_row_split['comp_id'])) {
                    for ($i = 0; $i < count($db_row_split['comp_id']); ++$i) {
                        // Create a temporary array for each graded component instead of trying
                        //  to transpose the entire $db_row_split array
                        $comp_array = [];
                        foreach ($comp_array_properties as $property) {
                            $comp_array[$property] = $db_row_split[$property][$i];
                        }

                        //  Similarly, transpose just this grader
                        $user_array = [];
                        foreach ($user_properties as $property) {
                            $user_array[$property] = $db_row_split['grader_' . $property][$i];
                        }

                        // Create the grader user
                        $grader = new User($this->core, $user_array);

                        // Create the component
                        $graded_component = new GradedComponent(
                            $this->core,
                            $ta_graded_gradeable,
                            $gradeable->getComponent($db_row_split['comp_id'][$i]),
                            $grader,
                            $comp_array
                        );

                        $graded_component->setMarkIdsFromDb($db_row_split['mark_id'][$i] ?? []);
                        $graded_components_by_id[$graded_component->getComponentId()][] = $graded_component;
                    }
                }

                // Create containers for each component
                $containers = [];
                foreach ($gradeable->getComponents() as $component) {
                    $container = new GradedComponentContainer($this->core, $ta_graded_gradeable, $component);
                    $container->setGradedComponents($graded_components_by_id[$component->getId()] ?? []);
                    $containers[$component->getId()] = $container;
                }
                $ta_graded_gradeable->setGradedComponentContainersFromDatabase($containers);
            }

            if (isset($db_row_split['version'])) {
                // Create all of the AutoGradedVersions
                for ($i = 0; $i < count($db_row_split['version']); ++$i) {
                    // Similarly, transpose each version
                    $version_array = [];
                    foreach ($version_array_properties as $property) {
                        $version_array[$property] = $db_row_split[$property][$i];
                    }

                    $version = new AutoGradedVersion($this->core, $graded_gradeable, $version_array);
                    $graded_versions[$version->getVersion()] = $version;
                }
                $auto_graded_gradeable->setAutoGradedVersions($graded_versions);
            }

            return $graded_gradeable;
        };

        return $this->course_db->queryIterator(
            $query,
            array_merge(
                $param,
                array_keys($gradeables_by_id)
            ),
            $constructGradedGradeable
        );
    }

    /**
     * Given a user_id check the users table for a valid entry, returns a user object if found,
     * null otherwise. If is_numeric is true, the numeric_id key will be used to lookup the user.
     * This should be called through getUserById() or getUserByNumericId().
     *
     * @param string|int $user_id
     * @param bool $is_numeric
     * @return User|null
     */
    private function getUser($user_id, bool $is_numeric = false): ?User {
        $result = $this->getUsers([$user_id], $is_numeric);
        if ($result !== null && count($result) === 1) {
            return $result[$user_id];
        }
        else {
            return null;
        }
    }

    /**
     * Given an array of user IDs, return an array of corresponding user objects or null if any one of them wasn't found
     *
     * @param array $user_id_list
     * @param bool $is_numeric
     * @return array|null
     */
    private function getUsers(array $user_id_list, bool $is_numeric = false): ?array {
        $placeholders = $this->createParamaterList(count($user_id_list));

        if (!$is_numeric) {
            $this->submitty_db->query("SELECT * FROM users WHERE user_id IN {$placeholders}", $user_id_list);
        }
        else {
            $this->submitty_db->query("SELECT * FROM users WHERE user_numeric_id IN {$placeholders}", $user_id_list);
        }

        if ($this->submitty_db->getRowCount() === 0) {
            return null;
        }

        $details_list = $this->submitty_db->rows();

        if ($this->course_db) {
            $this->course_db->query(
                "
            SELECT u.*, ns.merge_threads, ns.all_new_threads,
                 ns.all_new_posts, ns.all_modifications_forum,
                 ns.reply_in_post_thread,ns.team_invite,
                 ns.team_member_submission, ns.team_joined,
                 ns.self_notification,
                 ns.merge_threads_email, ns.all_new_threads_email,
                 ns.all_new_posts_email, ns.all_modifications_forum_email,
                 ns.reply_in_post_thread_email, ns.team_invite_email,
                 ns.team_member_submission_email, ns.team_joined_email,
                 ns.self_notification_email,sr.grading_registration_sections

            FROM users u
            LEFT JOIN notification_settings as ns ON u.user_id = ns.user_id
            LEFT JOIN (
              SELECT array_agg(sections_registration_id) as grading_registration_sections, user_id
              FROM grading_registration
              GROUP BY user_id
            ) as sr ON u.user_id=sr.user_id
            WHERE u.user_id IN {$placeholders}",
                $user_id_list
            );

            $updated_details_list = [];
            if ($this->course_db->getRowCount() > 0) {
                $i = 0;
                foreach ($details_list as $details) {
                    $user = $this->course_db->rows()[$i];
                    if (isset($user['grading_registration_sections'])) {
                        $user['grading_registration_sections'] = $this->course_db->fromDatabaseToPHPArray($user['grading_registration_sections']);
                    }
                    $updated_details_list[] = array_merge($details, $user);
                    $i++;
                }
                $details_list = $updated_details_list;
            }
        }

        $users = [];
        foreach ($details_list as $details) {
            $users[$details['user_id']] = new User($this->core, $details);
        }

        return $users;
    }



    /**
     * Maps sort keys to an array of expressions to sort by in place of the key.
     *  Useful for ambiguous keys or for key alias's
     */
    const graded_gradeable_key_map_user = [
        'registration_section' => [
            'SUBSTRING(u.registration_section, \'^[^0-9]*\')',
            'COALESCE(SUBSTRING(u.registration_section, \'[0-9]+\')::INT, -1)',
            'SUBSTRING(u.registration_section, \'[^0-9]*$\')',
        ],
        'rotating_section' => [
            'u.rotating_section',
        ],
        'team_id' => [],
        'section_subsection' => [
            'u.registration_subsection',
        ]
    ];
    const graded_gradeable_key_map_team = [
        'registration_section' => [
            'SUBSTRING(team.registration_section, \'^[^0-9]*\')',
            'COALESCE(SUBSTRING(team.registration_section, \'[0-9]+\')::INT, -1)',
            'SUBSTRING(team.registration_section, \'[^0-9]*$\')'
        ],
        'rotating_section' => [
            'team.rotating_section'
        ],
        'team_id' => [
            'team.team_id'
        ],
        'user_id' => [],
        'section_subsection' => [
            'u.registration_subsection'
        ]
    ];

    /**
     * Gets Total Number of Submissions on a Gradeable
     *
     * @param string $g_id the gradeable id to check for
     */
    public function getTotalSubmissions($g_id) {
        $this->course_db->query('SELECT * FROM electronic_gradeable_data WHERE g_id= ?', [$g_id]);
        return count($this->course_db->rows());
    }

    /**
     * Generates the ORDER BY clause with the provided sorting keys.
     *
     * For every element in $sort_keys, checks if the first word is in $key_map,
     * and if so, replaces it with the list of clauses in $key_map, and then joins that
     * list together using the second word (if it exists, assuming it is an order direction)
     * or blank otherwise. If the first word is not, return the clause as is. Finally,
     * join the resulting set of clauses together as appropriate for valid ORDER BY.
     *
     * @param  string[]|null $sort_keys
     * @param  array         $key_map   A map from sort keys to arrays of expressions to sort by instead
     *                                  (see self::graded_gradeable_key_map for example)
     * @return string
     */

    private static function generateOrderByClause($sort_keys, array $key_map) {
        if ($sort_keys !== null) {
            if (!is_array($sort_keys)) {
                $sort_keys = [$sort_keys];
            }
            if (count($sort_keys) === 0) {
                return '';
            }
            // Use simplified expression for empty keymap
            if (empty($key_map)) {
                return 'ORDER BY ' . implode(',', $sort_keys);
            }
            return 'ORDER BY ' . implode(
                ',',
                array_filter(
                    array_map(
                        function ($key_ext) use ($key_map) {
                            $split_key = explode(' ', $key_ext);
                            $key = $split_key[0];
                            if (isset($key_map[$key])) {
                                // Map any keys with special requirements to the proper statements and preserve specified order
                                $order = '';
                                if (count($split_key) > 1) {
                                    $order = $split_key[1];
                                }
                                if (count($key_map[$key]) === 0) {
                                    return '';
                                }
                                return implode(" $order,", $key_map[$key]) . " $order";
                            }
                            else {
                                return $key_ext;
                            }
                        },
                        $sort_keys
                    ),
                    function ($a) {
                        return $a !== '';
                    }
                )
            );
        }
        return '';
    }
    //// BEGIN ONLINE POLLING QUERIES ////

    public function addNewPoll($poll_name, $question, $question_type, array $responses, array $answers, $release_date, array $orders) {
        $this->course_db->query("INSERT INTO polls(name, question, question_type, status, release_date, image_path) VALUES (?, ?, ?, ?, ?, ?)", [$poll_name, $question, $question_type, "closed", $release_date, null]);
        $this->course_db->query("SELECT max(poll_id) from polls");
        $poll_id = $this->course_db->rows()[0]['max'];
        foreach ($responses as $option_id => $response) {
            $this->course_db->query("INSERT INTO poll_options(option_id, order_id, poll_id, response, correct) VALUES (?, ?, ?, ?, FALSE)", [$option_id, $orders[$option_id], $poll_id, $response]);
        }
        foreach ($answers as $answer) {
            $this->course_db->query("UPDATE poll_options SET correct = TRUE where poll_id = ? and option_id = ?", [$poll_id, $answer]);
        }
        return $poll_id;
    }

    public function endPoll($poll_id) {
        $this->course_db->query("UPDATE polls SET status = 'ended' where poll_id = ?", [$poll_id]);
    }

    public function closePoll($poll_id) {
        $this->course_db->query("UPDATE polls SET status = 'closed' where poll_id = ?", [$poll_id]);
    }

    public function openPoll($poll_id) {
        $this->course_db->query("UPDATE polls SET status = 'open' where poll_id = ?", [$poll_id]);
    }

    public function getPolls() {
        $polls = [];
        $this->course_db->query("SELECT * from polls order by poll_id ASC");
        $polls_rows = $this->course_db->rows();
        $user = $this->core->getUser()->getId();

        foreach ($polls_rows as $row) {
            $polls[] = $this->getPoll($row["poll_id"]);
        }

        return $polls;
    }

    public function getTodaysPolls() {
        $polls = [];
        $this->course_db->query("SELECT * from polls where release_date = ? order by name", [date("Y-m-d")]);
        $polls_rows = $this->course_db->rows();
        $user = $this->core->getUser()->getId();

        foreach ($polls_rows as $row) {
            $polls[] = $this->getPoll($row["poll_id"]);
        }

        return $polls;
    }

    public function getOlderPolls() {
        $polls = [];
        $this->course_db->query("SELECT * from polls where release_date < ? order by release_date DESC, name ASC", [date("Y-m-d")]);
        $polls_rows = $this->course_db->rows();
        $user = $this->core->getUser()->getId();

        foreach ($polls_rows as $row) {
            $polls[] = $this->getPoll($row["poll_id"]);
        }

        return $polls;
    }

    public function getFuturePolls() {
        $polls = [];
        $this->course_db->query("SELECT * from polls where release_date > ? order by release_date ASC, name ASC", [date("Y-m-d")]);
        $polls_rows = $this->course_db->rows();
        $user = $this->core->getUser()->getId();

        foreach ($polls_rows as $row) {
            $polls[] = $this->getPoll($row["poll_id"]);
        }

        return $polls;
    }

    public function getPoll($poll_id) {
        $this->course_db->query("SELECT * from polls where poll_id = ?", [$poll_id]);
        $row = $this->course_db->rows();
        $user = $this->core->getUser()->getId();
        if (count($row) <= 0) {
            return null;
        }
        $row = $row[0];
        $responses = $this->getResponses($row["poll_id"]);
        return new PollModel($this->core, $row["poll_id"], $row["name"], $row["question"], $row["question_type"], $responses, $this->getAnswers($poll_id), $row["status"], $this->getUserResponses($row["poll_id"]), $row["release_date"], $row["image_path"]);
    }

    public function getResponses($poll_id) {
        $this->course_db->query("SELECT * from poll_options where poll_id = ? order by order_id ASC", [$poll_id]);
        $responses = [];
        $responses_rows = $this->course_db->rows();
        foreach ($responses_rows as $rep_row) {
            $responses[$rep_row["option_id"]] = $rep_row["response"];
        }
        return $responses;
    }

    public function getUserResponses($poll_id) {
        $this->course_db->query("SELECT * from poll_responses where poll_id = ?", [$poll_id]);
        $rows = $this->course_db->rows();
        $responses = [];
        foreach ($rows as $row) {
            if (!isset($responses[$row["student_id"]])) {
                $responses[$row["student_id"]] = [];
            }
            array_push($responses[$row["student_id"]], $row["option_id"]);
        }
        return $responses;
    }

    public function submitResponse($poll_id, $responses) {
        $user = $this->core->getUser()->getId();
        $this->course_db->query("SELECT * from poll_responses where poll_id = ? and student_id = ?", [$poll_id, $user]);
        // clear all existing answers of the student
        $this->course_db->query("DELETE FROM poll_responses where poll_id = ? and student_id = ?", [$poll_id, $user]);
        // insert new answers
        foreach ($responses as $index => $response_id) {
            $this->course_db->query("INSERT INTO poll_responses(poll_id, student_id, option_id) VALUES (?, ?, ?)", [$poll_id, $user, $response_id]);
        }
    }

    public function getAnswers($poll_id) {
        $this->course_db->query("SELECT option_id from poll_options where poll_id = ? and correct = TRUE order by order_id ASC", [$poll_id]);
        $answers = [];
        foreach ($this->course_db->rows() as $row) {
            $answers[] = $row["option_id"];
        }
        return $answers;
    }

    public function editPoll($poll_id, $poll_name, $question, $question_type, array $responses, array $answers, $release_date, array $orders, $image_path) {
        $this->course_db->query("DELETE FROM poll_options where poll_id = ?", [$poll_id]);
        $this->course_db->query("UPDATE polls SET name = ?, question = ?, question_type = ?, release_date = ?, image_path = ? where poll_id = ?", [$poll_name, $question, $question_type, $release_date, $image_path, $poll_id]);
        foreach ($responses as $order_id => $response) {
            $this->course_db->query("INSERT INTO poll_options(option_id, order_id, poll_id, response, correct) VALUES (?, ?, ?, ?, FALSE)", [$order_id, $orders[$order_id], $poll_id, $response]);
        }
        foreach ($answers as $answer) {
            $this->course_db->query("UPDATE poll_options SET correct = TRUE where poll_id = ? and option_id = ?", [$poll_id, $answer]);
        }
    }

    public function deletePoll($poll_id) {
        $this->course_db->query("DELETE FROM poll_responses where poll_id = ?", [$poll_id]);
        $this->course_db->query("DELETE FROM poll_options where poll_id = ?", [$poll_id]);
        $this->course_db->query("DELETE FROM polls where poll_id = ?", [$poll_id]);
    }

    public function getResults($poll_id) {
        $results = [];
        $query = <<<SQL
SELECT
    po.option_id,
    COALESCE(pr.count, 0) AS count
FROM
    poll_options AS po
    LEFT JOIN (
        SELECT option_id, COUNT(*) AS count FROM poll_responses WHERE poll_id = ? GROUP BY option_id
    ) AS pr ON pr.option_id = po.option_id
WHERE
    po.poll_id = ?
ORDER BY
    po.order_id ASC
SQL;
        $this->course_db->query($query, [$poll_id, $poll_id]);
        foreach ($this->course_db->rows() as $row) {
            $results[$row["option_id"]] = $row['count'];
        }
        return $results;
    }

    public function deleteUserResponseIfExists($poll_id) {
        $user = $this->core->getUser()->getId();
        $this->course_db->query("DELETE FROM poll_responses where poll_id = ? and student_id = ?", [$poll_id, $user]);
    }

    public function setPollImage($poll_id, $image_path) {
        $this->course_db->query("UPDATE polls SET image_path = ? where poll_id = ?", [$image_path, $poll_id]);
    }

    //// END ONLINE POLLING QUERIES ////

    /**
     * Delete user from DBs identified by user_id, semester, and course.
     *
     * Query issues DELETE on master DB's courses_users table.  When potentially
     * successful, trigger function will attempt to delete user from course DB.
     * If the trigger fails, it is expected that user is also not removed from
     * master DB.  When user cannot be deleted (probably due to referential
     * integrity), query is expected to return 0 rows to indicate user was not
     * deleted.
     *
     * @param string $user_id
     * @param string $semester
     * @param string $course
     * @return bool false on failure (or 0 rows deleted), true otherwise.
     */
    public function deleteUser(string $user_id, string $semester, string $course): bool {
        $query = "DELETE FROM courses_users WHERE user_id=? AND semester=? AND course=?";
        $this->submitty_db->query($query, [$user_id, $semester, $course]);
        return $this->submitty_db->getRowCount() > 0;
    }

    /**
     * Insert access attempt to a given gradeable by a user.
     */
    public function insertGradeableAccess(
        string $g_id,
        ?string $user_id,
        ?string $team_id,
        ?string $accessor_id
    ): void {
        $query = <<<SQL
INSERT INTO gradeable_access (g_id, user_id, team_id, accessor_id, "timestamp")
VALUES (?, ?, ?, ?, ?)
SQL;
        $this->course_db->query($query, [$g_id, $user_id, $team_id, $accessor_id, $this->core->getDateTimeNow()]);
    }

    public function getGradeableAccessUser(
        string $g_id,
        string $user_id
    ): array {
        $this->course_db->query(
            'SELECT * FROM gradeable_access WHERE g_id=? AND user_id=? ORDER BY "timestamp"',
            [$g_id, $user_id]
        );
        return $this->course_db->rows();
    }

    public function getGradeableAccessTeam(
        string $g_id,
        string $team_id
    ): array {
        $this->course_db->query(
            'SELECT * FROM gradeable_access WHERE g_id=? AND team_id=? ORDER BY "timestamp"',
            [$g_id, $team_id]
        );
        return $this->course_db->rows();
    }

    public function getUserGroups(string $user_id): array {
        $this->submitty_db->query(
            'SELECT DISTINCT c.group_name FROM courses c INNER JOIN courses_users cu on c.course = cu.course AND 
                   c.semester = cu.semester WHERE cu.user_id = ? AND user_group = 1 AND c.group_name != \'root\'',
            [$user_id]
        );
        return $this->submitty_db->rows();
    }

    public function courseExists(string $semester, string $course): bool {
        $this->submitty_db->query(
            'SELECT * FROM courses WHERE semester=? AND course=?',
            [$semester, $course]
        );
        return $this->submitty_db->getRowCount() === 1;
    }

    public function getOtherCoursesWithSameGroup(string $semester, string $course): array {
        $this->submitty_db->query(
            "SELECT c2.course, c2.semester FROM courses c1 INNER JOIN courses c2 ON c1.group_name = c2.group_name
                   WHERE c1.semester = ? AND c1.course = ? AND c1.group_name != 'root'",
            [$semester, $course]
        );
        return $this->submitty_db->rows();
    }

    private function getInnerQueueSelect(): string {
        return <<<SQL

      COUNT(*) AS queue_interactions,
      COUNT(DISTINCT user_id) AS number_distinct_students,
      DATE_TRUNC('second', AVG(time_out - time_help_start)) AS avg_help_time,
      MIN(time_out - time_help_start) AS min_help_time,
      MAX(time_out - time_help_start) AS max_help_time,
      DATE_TRUNC('second', AVG(time_help_start - time_in)) AS avg_wait_time,
      MIN(time_help_start - time_in) AS min_wait_time,
      MAX(time_help_start - time_in) AS max_wait_time,
      SUM(CASE
        WHEN removal_type IN ('helped', 'self_helped') THEN 1
        ELSE 0
      END) AS help_count,
      SUM(CASE
        WHEN removal_type IN ('removed', 'emptied', 'self') THEN 1
        ELSE 0
      END) AS not_helped_count

SQL;
    }

    private function getGradeableMinutesOverride(string $gradeable_id): array {
        $this->course_db->query('SELECT * FROM gradeable_allowed_minutes_override WHERE g_id=?', [$gradeable_id]);
        return $this->course_db->rows();
    }

    /**
     * Gets the number of students who have submitted to a given gradeable
     *
     * @param string $gradeable_id
     * @return int
     */
    public function getTotalStudentsWithSubmissions(string $gradeable_id): int {
<<<<<<< HEAD
        $this->course_db->query('SELECT DISTINCT user_id FROM electronic_gradeable_data WHERE g_id=?', [$gradeable_id]);
        return count($this->course_db->rows());
=======
        $this->course_db->query('SELECT DISTINCT COUNT(*) user_id FROM electronic_gradeable_data WHERE g_id=?', [$gradeable_id]);
        return $this->course_db->rows()[0]["user_id"];
>>>>>>> b54b157d
    }

    /**
     * Gets the total number of submissions made to a given gradeable
     *
     * @param string $gradeable_id
     * @return int
     */
    public function getTotalSubmissionsToGradeable(string $gradeable_id): int {
<<<<<<< HEAD
        $this->course_db->query('SELECT * FROM electronic_gradeable_data WHERE g_id=?', [$gradeable_id]);
        return count($this->course_db->rows());
=======
        $this->course_db->query('SELECT COUNT(*) FROM electronic_gradeable_data WHERE g_id=?', [$gradeable_id]);
        return $this->course_db->rows()[0]["count"];
>>>>>>> b54b157d
    }
}<|MERGE_RESOLUTION|>--- conflicted
+++ resolved
@@ -7623,13 +7623,8 @@
      * @return int
      */
     public function getTotalStudentsWithSubmissions(string $gradeable_id): int {
-<<<<<<< HEAD
-        $this->course_db->query('SELECT DISTINCT user_id FROM electronic_gradeable_data WHERE g_id=?', [$gradeable_id]);
-        return count($this->course_db->rows());
-=======
         $this->course_db->query('SELECT DISTINCT COUNT(*) user_id FROM electronic_gradeable_data WHERE g_id=?', [$gradeable_id]);
         return $this->course_db->rows()[0]["user_id"];
->>>>>>> b54b157d
     }
 
     /**
@@ -7639,12 +7634,7 @@
      * @return int
      */
     public function getTotalSubmissionsToGradeable(string $gradeable_id): int {
-<<<<<<< HEAD
-        $this->course_db->query('SELECT * FROM electronic_gradeable_data WHERE g_id=?', [$gradeable_id]);
-        return count($this->course_db->rows());
-=======
         $this->course_db->query('SELECT COUNT(*) FROM electronic_gradeable_data WHERE g_id=?', [$gradeable_id]);
         return $this->course_db->rows()[0]["count"];
->>>>>>> b54b157d
     }
 }