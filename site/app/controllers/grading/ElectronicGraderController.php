<?php

namespace app\controllers\grading;

use app\libraries\DiffViewer;
use app\libraries\routers\AccessControl;
use app\models\gradeable\Component;
use app\models\gradeable\Gradeable;
use app\models\gradeable\GradedComponent;
use app\models\gradeable\GradedGradeable;
use app\models\gradeable\LateDayInfo;
use app\models\gradeable\LateDays;
use app\models\gradeable\Mark;
use app\models\gradeable\Submitter;
use app\models\gradeable\TaGradedGradeable;
use app\models\GradeableAutocheck;
use app\libraries\Logger;
use app\models\GradingOrder;
use app\models\User;
use app\libraries\FileUtils;
use app\libraries\response\JsonResponse;
use app\controllers\AbstractController;
use Symfony\Component\Routing\Annotation\Route;

class ElectronicGraderController extends AbstractController {
    /**
     * Checks that a given diff viewer option is valid using DiffViewer::isValidSpecialCharsOption
     * @param  string $option
     * @return bool
     */
    private function validateDiffViewerOption(string $option) {
        if (!DiffViewer::isValidSpecialCharsOption($option)) {
            $this->core->getOutput()->renderJsonFail('Invalid diff viewer option parameter');
            return false;
        }
        return true;
    }

    /**
     * Checks that a given diff viewer type is valid using DiffViewer::isValidType
     * @param string $type
     * @return bool
     */
    private function validateDiffViewerType(string $type) {
        if (!DiffViewer::isValidType($type)) {
            $this->core->getOutput()->renderJsonFail('Invalid diff viewer type parameter');
            return false;
        }
        return true;
    }
    /**
     * Route for randomizing peer assignments with 'One Grades Many'
     * @Route("/courses/{_semester}/{_course}/gradeable/{gradeable_id}/RandomizePeers", methods={"POST"})
     * @AccessControl(role="INSTRUCTOR")
     */
    public function RandomizePeers($gradeable_id) {
        /* How does this function work?
        1 - Number of students to grade (Y) is taken from the client using POST
            1.1 - If the number is > number of students, then ALL grade ALL.
        2 - Query DB to get students from registration section(X) (Without taking in students in NULL section)
        3 - Randomize the order of students
        4 - Randomly Select Y offsets
        5 - Shift the random order by the offsets to create the matrix, with no duplicates, and exactly Y assignments and & graders for each student.  no student grades self.
        */
        $number_to_grade = $_POST['number_to_grade'];
        $gradeable = $this->tryGetGradeable($gradeable_id);
        if ($gradeable === false) {
            $this->core->addErrorMessage('Invalid Gradeable!');
            $this->core->redirect($this->core->buildCourseUrl());
        }
        $all_grade_all = false;
        $order = new GradingOrder($this->core, $gradeable, $this->core->getUser(), true);
        $student_array = [];
        $student_list = [];
        $students = $this->core->getQueries()->getUsersByRegistrationSections($order->getSectionNames());
        foreach ($students as $student) {
             $reg_sec = ($student->getRegistrationSection() === null) ? 'NULL' : $student->getRegistrationSection();
             $sorted_students[$reg_sec][] = $student;
             array_push($student_list, ['user_id' => $student->getId()]);
             array_push($student_array, $student->getId());
        }
        $number_of_students = count($student_list);
        if ($number_to_grade > $number_of_students) {
            $all_grade_all = true;
        }
        if ($all_grade_all) {
            $final_grading_info = [];
            for ($grader = 0; $grader < count($student_array); ++$grader) {
                $peer_array = $student_array;
                unset($peer_array[$grader]);
                $peer_array = array_values($peer_array);
                array_push($final_grading_info, [$student_array[$grader],$peer_array]);
            }
            $gradeable->setRandomPeerGradersList($final_grading_info);
            return JsonResponse::getSuccessResponse($final_grading_info);
        }
        $graded_array = $student_array;
          /*n_array_peers : An Array of arrays that holds information on to be graded peers
          [ [A,B,C,D,E,F], [E,F,A,B,C,D], [C,D,E,F,A,B] ]
          A grades C and E and is graded by C and E.
          */
        $n_array_peers = [];
        shuffle($student_array);
        array_push($n_array_peers, $student_array);
          /*final_grading_info : An Array with clear structure of grading rules for peer grading
          [ [A,[C,E]],[B,[F,D]], ...]
          A grades C and E, B grades F and D ..and so on!
          */
        $final_grading_info = [];
        $max_offset = count($student_array);
        $offset_array = [];
        $temp_offset = [];
        for ($i = 1; $i < $max_offset; ++$i) {
            array_push($temp_offset, $i);
        }
        /* $offset_array contains randomly chosen offsets.
            $temp_offset helps to ensure no duplicate offsets exist (By removing already chosen offsets)
            Upon every random choice of an offset from $temp_offset, the value is removed from it.
        */
        for ($i = 0; $i < $number_to_grade; ++$i) {
            $random_offset = array_rand($temp_offset, 1);
            array_push($offset_array, $temp_offset[$random_offset]);
            unset($temp_offset[$random_offset]);
        }
        foreach ($offset_array as $element) {
            $temp_array = $student_array;
            for ($i = 0; $i < $element; $i++) {
                array_push($temp_array, array_shift($temp_array));
            }
            array_push($n_array_peers, $temp_array);
        }
        for ($i = 0; $i < count($n_array_peers[0]); ++$i) {
            $temp = [];
            for ($j = 1; $j < count($n_array_peers); ++$j) {
                array_push($temp, $n_array_peers[$j][$i]);
            }
            array_push($final_grading_info, [$n_array_peers[0][$i],$temp]);
        }
        if ($number_to_grade < 1) {
            $gradeable->setRandomPeerGradersList($final_grading_info);
            return JsonResponse::getSuccessResponse("Clear Peer Matrix");
        }
        $gradeable->setRandomPeerGradersList($final_grading_info);
        return JsonResponse::getSuccessResponse($final_grading_info);
    }
    /**
     * Route for getting whitespace information for the diff viewer
     * @Route("/courses/{_semester}/{_course}/gradeable/{gradeable_id}/grading/student_output/remove")
     */
    public function ajaxRemoveEmpty(
        $gradeable_id,
        $who_id = '',
        $index = '',
        $option = 'original',
        $version = '',
        $which = 'actual',
        $autocheck_cnt = '0'
    ) {
        //There are three options: original (Don't show empty space), escape (with escape codes), and unicode (with characters)
        if (!$this->validateDiffViewerOption($option)) {
            return;
        }

        // Type can be either 'actual' or 'expected'
        if (!$this->validateDiffViewerType($which)) {
            return;
        }

        // Get the gradeable
        $gradeable = $this->tryGetGradeable($gradeable_id);
        if ($gradeable === false) {
            return;
        }

        // Get the graded gradeable
        $graded_gradeable = $this->tryGetGradedGradeable($gradeable, $who_id);
        if ($graded_gradeable === false) {
            return;
        }
 
        // get the requested version
        $version_instance = $this->tryGetVersion($graded_gradeable->getAutoGradedGradeable(), $version);
        if ($version_instance === false) {
            return;
        }

        // Get the requested testcase
        $testcase = $this->tryGetTestcase($version_instance, $index);
        if ($testcase === false) {
            return;
        }

        // Get the requested autocheck
        $autocheck = $this->tryGetAutocheck($testcase, $autocheck_cnt);
        if ($autocheck === false) {
            return;
        }

        try {
            $results = $this->removeEmpty($autocheck, $option, $which);
            $this->core->getOutput()->renderJsonSuccess($results);
        }
        catch (\Exception $e) {
            $this->core->getOutput()->renderJsonError($e->getMessage());
        }
    }

    private function removeEmpty(GradeableAutocheck $autocheck, string $option, string $type) {
        $diff_viewer = $autocheck->getDiffViewer();

        //There are currently two views, the view of student's code and the expected view.
        if ($type === DiffViewer::ACTUAL) {
            $html = $diff_viewer->getDisplayActual($option);
        }
        else {
            $html = $diff_viewer->getDisplayExpected($option);
        }
        $white_spaces = $diff_viewer->getWhiteSpaces();
        return ['html' => $html, 'whitespaces' => $white_spaces];
    }

    /**
     * Route for verifying the grader of a graded component
     * @param string $gradeable_id verify all components or not
     * @param bool $verify_all false be default
     * @Route("/courses/{_semester}/{_course}/gradeable/{gradeable_id}/components/verify", methods={"POST"})
     * @AccessControl(permission="grading.electronic.verify_grader")
     */
    public function ajaxVerifyComponent($gradeable_id, $verify_all = false) {
        $anon_id = $_POST['anon_id'] ?? '';

        $grader = $this->core->getUser();

        // Get the gradeable
        $gradeable = $this->tryGetGradeable($gradeable_id);
        if ($gradeable === false) {
            return;
        }
        // Get user id from the anon id
        $submitter_id = $this->tryGetSubmitterIdFromAnonId($anon_id);
        if ($submitter_id === false) {
            return;
        }
        // Get the graded gradeable
        $graded_gradeable = $this->tryGetGradedGradeable($gradeable, $submitter_id);
        if ($graded_gradeable === false) {
            return;
        }
        // Get / create the TA grade
        $ta_graded_gradeable = $graded_gradeable->getOrCreateTaGradedGradeable();
        if (!$verify_all) {
            $component_id = $_POST['component_id'] ?? '';
            // get the component
            $component = $this->tryGetComponent($gradeable, $component_id);
            if ($component === false) {
                return;
            }

            // Get / create the graded component
            $graded_component = $ta_graded_gradeable->getOrCreateGradedComponent($component, $grader, false);

            // Verifying individual component should fail if its ungraded
            if ($graded_component === null) {
                $this->core->getOutput()->renderJsonFail('Cannot verify ungraded component');
                return;
            }
        }
        try {
            if ($verify_all === 'true') {
                foreach ($gradeable->getComponents() as $comp) {
                    $graded_component = $ta_graded_gradeable->getGradedComponent($comp);
                    if ($graded_component !== null && $graded_component->getGraderId() != $grader->getId()) {
                        $graded_component->setVerifier($grader);
                        $graded_component->setVerifyTime($this->core->getDateTimeNow());
                    }
                }
            }
            else {
                $graded_component->setVerifier($grader);
                $graded_component->setVerifyTime($this->core->getDateTimeNow());
            }
            $this->core->getQueries()->saveTaGradedGradeable($ta_graded_gradeable);
            $this->core->getOutput()->renderJsonSuccess();
        }
        catch (\InvalidArgumentException $e) {
            $this->core->getOutput()->renderJsonFail($e->getMessage());
        }
        catch (\Exception $e) {
            $this->core->getOutput()->renderJsonError($e->getMessage());
        }
    }

    /**
     * Shows statistics for the grading status of a given electronic submission. This is shown to all full access
     * graders. Limited access graders will only see statistics for the sections they are assigned to.
     * @Route("/courses/{_semester}/{_course}/gradeable/{gradeable_id}/grading/status")
     */
    public function showStatus($gradeable_id) {
        $gradeable = $this->tryGetGradeable($gradeable_id, false);
        if ($gradeable === false) {
            $this->core->addErrorMessage('Invalid gradeable id');
            $this->core->redirect($this->core->buildCourseUrl());
        }

        if (!$this->core->getAccess()->canI("grading.electronic.status", ["gradeable" => $gradeable])) {
            $this->core->addErrorMessage("You do not have permission to grade {$gradeable->getTitle()}");
            $this->core->redirect($this->core->buildCourseUrl());
        }

        $gradeableUrl = $this->core->buildCourseUrl(['gradeable', $gradeable->getId(), 'grading', 'status']);
        $this->core->getOutput()->addBreadcrumb("{$gradeable->getTitle()} Grading", $gradeableUrl);

        $peer = false;
        if ($gradeable->isPeerGrading() && ($this->core->getUser()->getGroup() == User::GROUP_STUDENT)) {
            $peer = true;
        }

        /*
         * we need number of students per section
         */

        $no_team_users = [];
        $graded_components = [];
        $graders = [];
        $average_scores = [];
        $sections = [];
        $total_users = [];
        $component_averages = [];
        $autograded_average = null;
        $overall_average = null;
        $overall_scores = null;
        $order = null;
        $num_submitted = [];
        $num_unsubmitted = 0;
        $total_indvidual_students = 0;
        $viewed_grade = 0;
        $num_gradeables = 1;

        $regrade_requests = $this->core->getQueries()->getNumberGradeInquiries($gradeable_id, $gradeable->isGradeInquiryPerComponentAllowed());
        if ($peer) {
            $total_users = $this->core->getQueries()->getTotalUserCountByGradingSections($sections, 'registration_section');
            $num_components = count($gradeable->getPeerComponents());
            $graded_components = $this->core->getQueries()->getGradedPeerComponentsByRegistrationSection($gradeable_id, $sections);
            $num_gradeables = count($this->core->getQueries()->getPeerGradingAssignmentsForGrader($this->core->getUser()->getId()));
            $my_grading = $this->core->getQueries()->getNumGradedPeerComponents($gradeable_id, $this->core->getUser()->getId());
            $component_averages = [];
            $autograded_average = null;
            $overall_average = null;
            $overall_scores = null;
            $section_key = 'registration_section';
        }
        elseif ($gradeable->isGradeByRegistration()) {
            if (!$this->core->getAccess()->canI("grading.electronic.status.full")) {
                $sections = $this->core->getUser()->getGradingRegistrationSections();
            }
            else {
                $sections = $this->core->getQueries()->getRegistrationSections();
                foreach ($sections as $i => $section) {
                    $sections[$i] = $section['sections_registration_id'];
                }
            }
            $section_key = 'registration_section';
            if (count($sections) > 0) {
                $graders = $this->core->getQueries()->getGradersForRegistrationSections($sections);
            }
            $num_components = count($gradeable->getNonPeerComponents());
        }
        else {
            //grading by rotating section
            if (!$this->core->getAccess()->canI("grading.electronic.status.full")) {
                $sections = $this->core->getQueries()->getRotatingSectionsForGradeableAndUser($gradeable_id, $this->core->getUser()->getId());
            }
            else {
                $sections = $this->core->getQueries()->getRotatingSections();
                foreach ($sections as $i => $section) {
                    $sections[$i] = $section['sections_rotating_id'];
                }
            }
            $section_key = 'rotating_section';
            if (count($sections) > 0) {
                $graders = $this->core->getQueries()->getGradersForRotatingSections($gradeable_id, $sections);
            }
        }

        //Check if this is a team project or a single-user project
        if ($gradeable->isTeamAssignment()) {
            $num_submitted = $this->core->getQueries()->getSubmittedTeamCountByGradingSections($gradeable_id, $sections, 'registration_section');
        }
        else {
            $num_submitted = $this->core->getQueries()->getTotalSubmittedUserCountByGradingSections($gradeable_id, $sections, $section_key);
        }

        if (count($sections) > 0) {
            if ($gradeable->isTeamAssignment()) {
                $total_users = $this->core->getQueries()->getTotalTeamCountByGradingSections($gradeable_id, $sections, $section_key);
                $no_team_users = $this->core->getQueries()->getUsersWithoutTeamByGradingSections($gradeable_id, $sections, $section_key);
                $team_users = $this->core->getQueries()->getUsersWithTeamByGradingSections($gradeable_id, $sections, $section_key);
                $individual_viewed_grade = $this->core->getQueries()->getNumUsersWhoViewedTeamAssignmentBySection($gradeable, $sections);
            }
            else {
                $total_users = $this->core->getQueries()->getTotalUserCountByGradingSections($sections, $section_key);
                $no_team_users = [];
                $team_users = [];
                $individual_viewed_grade = 0;
            }
            $graded_components = $this->core->getQueries()->getGradedComponentsCountByGradingSections($gradeable_id, $sections, $section_key, $gradeable->isTeamAssignment());
            $component_averages = $this->core->getQueries()->getAverageComponentScores($gradeable_id, $section_key, $gradeable->isTeamAssignment());
            $autograded_average = $this->core->getQueries()->getAverageAutogradedScores($gradeable_id, $section_key, $gradeable->isTeamAssignment());
            $overall_average = $this->core->getQueries()->getAverageForGradeable($gradeable_id, $section_key, $gradeable->isTeamAssignment());
            $order = new GradingOrder($this->core, $gradeable, $this->core->getUser(), true);
            $overall_scores = [];
            $overall_scores = $order->getSortedGradedGradeables();
            $num_components = count($gradeable->getNonPeerComponents());
            $viewed_grade = $this->core->getQueries()->getNumUsersWhoViewedGradeBySections($gradeable, $sections);
        }
        $sections = [];
        //Either # of teams or # of students (for non-team assignments). Either case
        // this is the max # of submitted copies for this gradeable.
        $total_submissions = 0;
        if (count($total_users) > 0) {
            foreach ($total_users as $key => $value) {
                if ($key == 'NULL') {
                    continue;
                }
                $total_submissions += $value;
            }
            if ($peer) {
                $sections['stu_grad'] = [
                    'total_components' => $num_components,
                    'graded_components' => $my_grading,
                    'num_gradeables' => $num_gradeables,
                    'graders' => []
                ];
                $sections['all'] = [
                    'total_components' => 0,
                    'graded_components' => 0,
                    'graders' => []
                ];
                foreach ($total_users as $key => $value) {
                    if ($key == 'NULL') {
                        continue;
                    }
                    $sections['all']['total_components'] += $value * $num_components;
                    $sections['all']['graded_components'] += isset($graded_components[$key]) ? $graded_components[$key] : 0;
                }
                $sections['all']['total_components'] -= $num_components;
                $sections['all']['graded_components'] -= $my_grading;
                if ($gradeable->isTeamAssignment()) {
                    $sections['stu_grad']['no_team'] = 0;
                    $sections['stu_grad']['team'] = 0;
                    $sections['all']['no_team'] = 0;
                    $sections['all']['team'] = 0;
                }
            }
            else {
                foreach ($total_users as $key => $value) {
                    if (array_key_exists($key, $num_submitted)) {
                        $sections[$key] = [
                            'total_components' => $num_submitted[$key] * $num_components,
                            'graded_components' => 0,
                            'graders' => []
                        ];
                    }
                    else {
                        $sections[$key] = [
                            'total_components' => 0,
                            'graded_components' => 0,
                            'graders' => []
                        ];
                    }
                    if ($gradeable->isTeamAssignment()) {
                        $sections[$key]['no_team'] = $no_team_users[$key];
                        $sections[$key]['team'] = $team_users[$key];
                    }
                    if (isset($graded_components[$key])) {
                        // Clamp to total components if unsubmitted assigment is graded for whatever reason
                        $sections[$key]['graded_components'] = min(intval($graded_components[$key]), $sections[$key]['total_components']);
                    }
                    if (isset($graders[$key])) {
                        $sections[$key]['graders'] = $graders[$key];

                        if ($key !== "NULL") {
                            $valid_graders = [];
                            foreach ($graders[$key] as $valid_grader) {
                                /* @var User $valid_grader */
                                if ($this->core->getAccess()->canUser($valid_grader, "grading.electronic.grade", ["gradeable" => $gradeable])) {
                                    $valid_graders[] = $valid_grader->getDisplayedFirstName();
                                }
                            }
                            $sections[$key]["valid_graders"] = $valid_graders;
                        }
                    }
                }
            }
        }
        $registered_but_not_rotating = count($this->core->getQueries()->getRegisteredUsersWithNoRotatingSection());
        $rotating_but_not_registered = count($this->core->getQueries()->getUnregisteredStudentsWithRotatingSection());

        $show_warnings = $this->core->getAccess()->canI("grading.electronic.status.warnings");

        if (isset($order) && $gradeable->isTeamAssignment()) {
            $total_students_submitted = 0;
            foreach ($order->getSortedGradedGradeables() as $g) {
                $team = $g->getSubmitter()->getTeam();
                $team_section = $gradeable->isGradeByRegistration() ? $team->getRegistrationSection() : $team->getRotatingSection();
                if (array_key_exists($team_section, $total_users)) {
                    if ($this->core->getQueries()->getActiveVersionForTeam($gradeable->getId(), $team->getId()) != 0) {
                        $total_students_submitted += count($team->getMembers());
                    }
                }
            }
        }
        else {
            $total_students_submitted = 0;
        }
        $this->core->getOutput()->renderOutput(
            ['grading', 'ElectronicGrader'],
            'statusPage',
            $gradeable,
            $sections,
            $component_averages,
            $autograded_average,
            $overall_scores,
            $overall_average,
            $total_submissions,
            $individual_viewed_grade ?? 0,
            $total_students_submitted,
            $registered_but_not_rotating,
            $rotating_but_not_registered,
            $viewed_grade,
            $section_key,
            $regrade_requests,
            $show_warnings
        );
    }

    /**
     * Shows the list of submitters
     * @Route("/courses/{_semester}/{_course}/gradeable/{gradeable_id}/grading/details")
     */
    public function showDetails($gradeable_id, $view = null, $sort = "id", $direction = "ASC", $anon_mode = false) {
        // Default is viewing your sections
        // Limited grader does not have "View All" option
        // If nothing to grade, Instructor will see all sections
        $view_all = $view === 'all';
        
        $gradeable = $this->tryGetGradeable($gradeable_id);
        if ($gradeable === false) {
            $this->core->addErrorMessage('Invalid Gradeable!');
            $this->core->redirect($this->core->buildCourseUrl());
        }

        $gradeableUrl = $this->core->buildCourseUrl(['gradeable', $gradeable->getId(), 'grading', 'status']);
        $this->core->getOutput()->addBreadcrumb("{$gradeable->getTitle()} Grading", $gradeableUrl);

        $this->core->getOutput()->addBreadcrumb('Student Index');

        $peer = ($gradeable->isPeerGrading() && $this->core->getUser()->getGroup() == User::GROUP_STUDENT);
        if (!$this->core->getAccess()->canI("grading.electronic.details", ["gradeable" => $gradeable])) {
            $this->core->addErrorMessage("You do not have permission to grade {$gradeable->getTitle()}");
            $this->core->redirect($this->core->buildCourseUrl());
        }

        //Checks to see if the Grader has access to all users in the course,
        //Will only show the sections that they are graders for if not TA or Instructor
        $can_show_all = $this->core->getAccess()->canI("grading.electronic.details.show_all");
        $show_all = $view_all && $can_show_all;

        $order = new GradingOrder($this->core, $gradeable, $this->core->getUser(), $show_all);

        $order->sort($sort, $direction);

        $section_submitters = $order->getSectionSubmitters();
        $section_key = $order->getSectionKey();
        $graders = $order->getSectionGraders();
        $sections = $order->getSectionNames();

        $student_ids = [];
        foreach ($section_submitters as $section) {
            $student_ids = array_merge($student_ids, array_map(function (Submitter $submitter) {
                return $submitter->getId();
            }, $section));
        }

        $show_empty_teams = $this->core->getAccess()->canI("grading.electronic.details.show_empty_teams");
        $empty_teams = [];
        if ($gradeable->isTeamAssignment()) {
            // Only give getGradeables one User ID per team
            $all_teams = $this->core->getQueries()->getTeamsByGradeableId($gradeable_id);
            foreach ($all_teams as $team) {
                $student_ids = array_diff($student_ids, $team->getMembers());
                $team_section = $gradeable->isGradeByRegistration() ? $team->getRegistrationSection() : $team->getRotatingSection();
                if ($team->getSize() > 0 && (in_array($team_section, $sections) || $show_all)) {
                    $student_ids[] = $team->getLeaderId();
                }
                if ($team->getSize() === 0 && $show_empty_teams) {
                    $empty_teams[] = $team;
                }
            }
        }

        $graded_gradeables = [];
        $user_ids = $this->core->getQueries()->getUsersOnTeamsForGradeable($gradeable); // Collect user ids so we know who isn't on a team
        /** @var GradedGradeable $g */
        foreach ($order->getSortedGradedGradeables() as $g) {
            $graded_gradeables[] = $g;
            if ($gradeable->isTeamAssignment()) {
                $user_ids = array_merge($user_ids, $g->getSubmitter()->getTeam()->getMemberUserIds());
            }
        }
        $teamless_users = [];
        if ($gradeable->isTeamAssignment()) {
            //Find teamless users
            if ($show_all) {
                $students = $this->core->getQueries()->getAllUsers();
            }
            else {
                if ($gradeable->isGradeByRegistration()) {
                    $students = $this->core->getQueries()->getUsersByRegistrationSections($order->getSectionNames());
                }
                else {
                    $students = $this->core->getQueries()->getUsersByRotatingSections($order->getSectionNames());
                }
            }
            foreach ($students as $user) {
                if (!in_array($user->getId(), $user_ids)) {
                    $teamless_users[] = $user;
                }
            }
        }

        $show_all_sections_button = $can_show_all;
        $show_edit_teams = $this->core->getAccess()->canI("grading.electronic.show_edit_teams") && $gradeable->isTeamAssignment();
        $show_import_teams_button = $show_edit_teams && (count($all_teams) > count($empty_teams));
        $show_export_teams_button = $show_edit_teams && (count($all_teams) == count($empty_teams));
        $past_grade_start_date = $gradeable->getDates()['grade_start_date'] < $this->core->getDateTimeNow();

        $this->core->getOutput()->renderOutput(['grading', 'ElectronicGrader'], 'detailsPage', $gradeable, $graded_gradeables, $teamless_users, $graders, $empty_teams, $show_all_sections_button, $show_import_teams_button, $show_export_teams_button, $show_edit_teams, $past_grade_start_date, $view_all, $sort, $direction, $anon_mode);

        if ($show_edit_teams) {
            $all_reg_sections = $this->core->getQueries()->getRegistrationSections();
            $key = 'sections_registration_id';
            foreach ($all_reg_sections as $i => $section) {
                $all_reg_sections[$i] = $section[$key];
            }

            $all_rot_sections = $this->core->getQueries()->getRotatingSections();
            $key = 'sections_rotating_id';

            foreach ($all_rot_sections as $i => $section) {
                $all_rot_sections[$i] = $section[$key];
            }

            $students = $this->core->getQueries()->getAllUsers();
            $this->core->getOutput()->renderOutput(['grading', 'ElectronicGrader'], 'adminTeamForm', $gradeable, $all_reg_sections, $all_rot_sections, $students);
            $this->core->getOutput()->renderOutput(['grading', 'ElectronicGrader'], 'importTeamForm', $gradeable);

            $this->core->getOutput()->renderOutput(['grading','ElectronicGrader'], 'randomizeButtonWarning', $gradeable);
        }
    }

    /**
     * Imports teams from a csv file upload
     * @Route("/courses/{_semester}/{_course}/gradeable/{gradeable_id}/grading/teams/import", methods={"POST"})
     */
    public function importTeams($gradeable_id) {
        $gradeable = $this->tryGetGradeable($gradeable_id, false);
        if ($gradeable === false) {
            $this->core->addErrorMessage("Failed to load gradeable: {$gradeable_id}");
            $this->core->redirect($this->core->buildCourseUrl());
        }

        $return_url = $this->core->buildCourseUrl(['gradeable', $gradeable_id, 'grading', 'details']) . '?view=all';

        if (!$this->core->getAccess()->canI("grading.electronic.import_teams", ["gradeable" => $gradeable])) {
            $this->core->addErrorMessage("You do not have permission to do that.");
            $this->core->redirect($this->core->buildCourseUrl());
        }

        if (!$gradeable->isTeamAssignment()) {
            $this->core->addErrorMessage("{$gradeable->getTitle()} is not a team assignment");
            $this->core->redirect($return_url);
        }

        if ($_FILES['upload_team']['name'] == "") {
            $this->core->addErrorMessage("No input file specified");
            $this->core->redirect($return_url);
        }

        $csv_file = $_FILES['upload_team']['tmp_name'];
        register_shutdown_function(
            function () use ($csv_file) {
                unlink($csv_file);
            }
        );
        ini_set("auto_detect_line_endings", true);

        $contents = file($csv_file, FILE_IGNORE_NEW_LINES | FILE_SKIP_EMPTY_LINES);
        if ($contents === false) {
            $this->core->addErrorMessage("File was not properly uploaded. Contact your sysadmin.");
            $this->core->redirect($return_url);
        }

        $row_num = 1;
        $error_message = "";
        $new_teams_members = [];
        foreach ($contents as $content) {
            $vals = str_getcsv($content);
            $vals = array_map('trim', $vals);
            if (count($vals) != 6) {
                $error_message .= "ERROR on row {$row_num}, csv row do not follow specified format<br>";
                continue;
            }
            if ($row_num == 1) {
                $row_num += 1;
                continue;
            }
            $team_id = $vals[3];
            $user_id = $vals[2];

            if ($this->core->getQueries()->getUserById($user_id) === null) {
                $error_message .= "ERROR on row {$row_num}, user_id doesn't exists<br>";
                continue;
            }
            if (!array_key_exists($team_id, $new_teams_members)) {
                $new_teams_members[$team_id] = [];
            }
            array_push($new_teams_members[$team_id], $user_id);
        }

        if ($error_message != "") {
            $this->core->addErrorMessage($error_message);
            $this->core->redirect($return_url);
        }

        $gradeable_path = FileUtils::joinPaths($this->core->getConfig()->getCoursePath(), "submissions", $gradeable_id);
        if (!FileUtils::createDir($gradeable_path)) {
            $this->core->addErrorMessage("Failed to make folder for this assignment");
            $this->core->redirect($return_url);
        }

        foreach ($new_teams_members as $team_id => $members) {
            $leader_id = $members[0];

            $leader = $this->core->getQueries()->getUserById($leader_id);
            $members = $this->core->getQueries()->getUsersById(array_slice($members, 1));
            try {
                $gradeable->createTeam($leader, $members);
            }
            catch (\Exception $e) {
                $this->core->addErrorMessage("Team may not have been properly initialized ($leader_id): {$e->getMessage()}");
            }
        }

        $this->core->addSuccessMessage("All Teams are imported to the gradeable");
        $this->core->redirect($return_url);
    }

    /**
     * Exports team into a csv file and displays it to the user
     * @Route("/courses/{_semester}/{_course}/gradeable/{gradeable_id}/grading/teams/export")
     */
    public function exportTeams($gradeable_id) {
        $gradeable = $this->tryGetGradeable($gradeable_id, false);
        if ($gradeable === false) {
            $this->core->addErrorMessage("Failed to load gradeable: {$gradeable_id}");
            $this->core->redirect($this->core->buildCourseUrl());
        }

        if (!$this->core->getAccess()->canI("grading.electronic.export_teams", ["gradeable" => $gradeable])) {
            $this->core->addErrorMessage("You do not have permission to do that.");
            $this->core->redirect($this->core->buildCourseUrl());
        }

        $all_teams = $gradeable->getTeams();
        $nl = "\n";
        $csvdata = "First Name,Last Name,User ID,Team ID,Team Registration Section,Team Rotating Section" . $nl;
        foreach ($all_teams as $team) {
            if ($team->getSize() != 0) {
                foreach ($team->getMemberUsers() as $user) {
                    $csvdata .= implode(',', [
                        $user->getDisplayedFirstName(),
                        $user->getDisplayedLastName(),
                        $user->getId(),
                        $team->getId(),
                        $team->getRegistrationSection(),
                        $team->getRotatingSection()
                    ]);
                    $csvdata .= $nl;
                }
            }
        }
        $filename = $this->core->getConfig()->getCourse() . "_" . $gradeable_id . "_teams.csv";
        $this->core->getOutput()->renderFile($csvdata, $filename);
    }

    /**
     * Randomly redistributes teams with members into Rotating Grading Sections
     * Evenly distributes them between all sections, giving extra teams to Sections numerically if necessary
     * Ex: 13 teams in 3 sections will always give Section 1: 5 teams; Section 2: 4 teams;  Section 3: 4 teams
     * @Route("/courses/{_semester}/{_course}/gradeable/{gradeable_id}/grading/teams/randomize_rotating")
     */
    public function randomizeTeamRotatingSections($gradeable_id) {
        $section_count = $this->core->getQueries()->getMaxRotatingSection();
        $return_url = $this->core->buildCourseUrl(['gradeable', $gradeable_id, 'grading', 'details']) . '?' . http_build_query(['view' => 'all']);
        $teams = $this->core->getQueries()->getTeamsWithMembersFromGradeableID($gradeable_id);

        //Does nothing if there are no sections or no teams
        if ($section_count <= 0 || empty($teams)) {
            $this->core->redirect($return_url);
            return;
        }

        shuffle($teams);

        $cur_group = 1;
        foreach ($teams as $team_id) {
            $this->core->getQueries()->updateTeamRotatingSection($team_id, $cur_group);
            $cur_group++;
            if ($cur_group > $section_count) {
                $cur_group = 1;
            }
        }

        $this->core->redirect($return_url);
    }

    /**
     * Handle requests to create individual teams via the AdminTeamForm
     * @AccessControl(permission="grading.electronic.submit_team_form")
     * @Route("/courses/{_semester}/{_course}/gradeable/{gradeable_id}/grading/teams/new", methods={"POST"})
     */
    public function adminTeamSubmit($gradeable_id) {
        $view = $_POST['view'] ?? '';
        $new_team = ($_POST['new_team'] ?? '') === 'true';
        $leader_id = $_POST['new_team_user_id'] ?? '';
        $team_id = $_POST['edit_team_team_id'] ?? '';
        $reg_section = $_POST['reg_section'] ?? 'NULL';
        $rot_section = $_POST['rot_section'] ?? 'NULL';

        if ($rot_section === 'NULL') {
            $rot_section = 0;
        }
        else {
            $rot_section = intval($rot_section);
        }

        $gradeable = $this->tryGetGradeable($gradeable_id, false);
        if ($gradeable === false) {
            $this->core->addErrorMessage("Failed to load gradeable: {$gradeable_id}");
            $this->core->redirect($this->core->buildCourseUrl());
        }

        $return_url = $this->core->buildCourseUrl(['gradeable', $gradeable_id, 'grading', 'details']);
        if ($view !== '') {
            $return_url .= "?view={$view}";
        }

        if (!$gradeable->isTeamAssignment()) {
            $this->core->addErrorMessage("{$gradeable->getTitle()} is not a team assignment");
            $this->core->redirect($return_url);
        }

        $num_users = intval($_POST['num_users']);
        $user_ids = [];
        for ($i = 0; $i < $num_users; $i++) {
            $id = trim(htmlentities($_POST["user_id_{$i}"]));
            if (in_array($id, $user_ids)) {
                $this->core->addErrorMessage("ERROR: {$id} is already on this team");
                $this->core->redirect($return_url);
            }
            // filter empty strings and leader
            if ($id !== "" && $id !== $leader_id) {
                $user_ids[] = $id;
            }
        }

        // Load the user instances from the database
        $users = $this->core->getQueries()->getUsersById($user_ids);
        $invalid_members = array_diff($user_ids, array_keys($users));
        if (count($invalid_members) > 0) {
            $members_message = implode(', ', $invalid_members);
            $this->core->addErrorMessage("ERROR: {$members_message} are not valid User IDs");
            $this->core->redirect($return_url);
        }

        if ($new_team) {
            $leader = $this->core->getQueries()->getUserById($leader_id);
            try {
                $gradeable->createTeam($leader, $users, $reg_section, $rot_section);
                $this->core->addSuccessMessage("Created New Team {$team_id}");
            }
            catch (\Exception $e) {
                $this->core->addErrorMessage("Team may not have been properly initialized: {$e->getMessage()}");
                $this->core->redirect($return_url);
            }
        }
        else {
            $team = $this->core->getQueries()->getTeamById($team_id);
            if ($team === null) {
                $this->core->addErrorMessage("ERROR: {$team_id} is not a valid Team ID");
                $this->core->redirect($return_url);
            }
            $team_members = $team->getMembers();
            $add_user_ids = [];
            foreach ($user_ids as $id) {
                if (!in_array($id, $team_members)) {
                    if ($this->core->getQueries()->getTeamByGradeableAndUser($gradeable_id, $id) !== null) {
                        $this->core->addErrorMessage("ERROR: {$id} is already on a team");
                        $this->core->redirect($return_url);
                    }
                    $add_user_ids[] = $id;
                }
            }
            $remove_user_ids = [];
            foreach ($team_members as $id) {
                if (!in_array($id, $user_ids)) {
                    $remove_user_ids[] = $id;
                }
            }

            $this->core->getQueries()->updateTeamRegistrationSection($team_id, $reg_section === 'NULL' ? null : $reg_section);
            $this->core->getQueries()->updateTeamRotatingSection($team_id, $rot_section === 0 ? null : $rot_section);
            foreach ($add_user_ids as $id) {
                $this->core->getQueries()->declineAllTeamInvitations($gradeable_id, $id);
                $this->core->getQueries()->acceptTeamInvitation($team_id, $id);
            }
            foreach ($remove_user_ids as $id) {
                $this->core->getQueries()->leaveTeam($team_id, $id);
            }
            $this->core->addSuccessMessage("Updated Team {$team_id}");

            $current_time = $this->core->getDateTimeNow()->format("Y-m-d H:i:sO") . " " . $this->core->getConfig()->getTimezone()->getName();
            $settings_file = FileUtils::joinPaths($this->core->getConfig()->getCoursePath(), "submissions", $gradeable_id, $team_id, "user_assignment_settings.json");
            $json = FileUtils::readJsonFile($settings_file);
            if ($json === false) {
                $this->core->addErrorMessage("Failed to open settings file");
                $this->core->redirect($return_url);
            }
            foreach ($add_user_ids as $id) {
                $json["team_history"][] = ["action" => "admin_add_user", "time" => $current_time,
                    "admin_user" => $this->core->getUser()->getId(), "added_user" => $id];
            }
            foreach ($remove_user_ids as $id) {
                $json["team_history"][] = ["action" => "admin_remove_user", "time" => $current_time,
                    "admin_user" => $this->core->getUser()->getId(), "removed_user" => $id];
            }
            if (!@file_put_contents($settings_file, FileUtils::encodeJson($json))) {
                $this->core->addErrorMessage("Failed to write to team history to settings file");
            }
        }

        $this->core->redirect($return_url);
    }

    /**
     * Display the electronic grading page
     *
     * @param $who_id This is the user we wish to view, this field will only be passed on when the request originates
     *                  on the grading index page
     * @param $from This is the user that was being viewed when a navigation button was clicked on the TA grading
     *                  interface.  Knowing who we were viewing allows us to decide who to view next.
     * @param $to Used to determine the direction to move in, either 'prev' or 'next'
     * @param $to_ungraded Should the next student we go to be the next submission or next ungraded submission?
     *
     * @Route("/courses/{_semester}/{_course}/gradeable/{gradeable_id}/grading/grade")
     * @Route("/courses/{_semester}/{_course}/gradeable/{gradeable_id}/grading/grade/{version}", requirements={"version"="^beta$"})
     */
    public function showGrading($gradeable_id, $who_id = '', $from = "", $to = null, $gradeable_version = null, $sort = "id", $direction = "ASC", $to_ungraded = null, $component_id = "-1", $anon_mode = false, $version = null) {
        $showNewInterface = isset($version);
        $anon_mode = false;
        if (empty($this->core->getQueries()->getTeamsById([$who_id])) && $this->core->getQueries()->getUserById($who_id) == null) {
            $anon_mode = true;
        }
        /** @var Gradeable $gradeable */

        $gradeable = $this->tryGetGradeable($gradeable_id, false);
        if ($gradeable === false) {
            $this->core->addErrorMessage('Invalid Gradeable!');
            $this->core->redirect($this->core->buildCourseUrl());
        }
        $peer = $gradeable->isPeerGrading() && $this->core->getUser()->getGroup() == User::GROUP_STUDENT;
        $team = $gradeable->isTeamAssignment();
        if ($gradeable->isPeerGrading() && $this->core->getUser()->getGroup() == User::GROUP_STUDENT) {
            $peer = true;
        }
        
        $peer_double_blind = false;
        if ($peer && $gradeable->getPeerBlind() == 3) {
            $peer_double_blind = true;
        }
        
        $limited_access_blind = false;
        
        if ($gradeable->getLimitedAccessBlind() == 2 && $this->core->getUser()->getGroup() == User::GROUP_LIMITED_ACCESS_GRADER) {
            $limited_access_blind = true;
        }
        // If $who_id is empty string then this request came from the TA grading interface navigation buttons
        // We must decide who to display prev/next and assign them to $who_id
        $order_all_sections = null;
        if ($who_id === '') {
            $order_grading_sections = new GradingOrder($this->core, $gradeable, $this->core->getUser());
            $order_grading_sections->sort($sort, $direction);

            // Only need to instantiate this order if the user is a full access grader
            // Limited access graders should never need the order that includes all sections
            if ($this->core->getUser()->accessFullGrading()) {
                $order_all_sections = new GradingOrder($this->core, $gradeable, $this->core->getUser(), true);
                $order_all_sections->sort($sort, $direction);
            }

            // Get the graded gradeable for the $from user
<<<<<<< HEAD
            $from_graded_gradeable = null;
            if ($peer_double_blind || $limited_access_blind || $anon_mode) {
                $from_graded_gradeable = $this->tryGetGradedGradeable($gradeable, $this->core->getQueries()->getUserFromAnon($from)[$from], false);
=======
            $from_graded_gradeable = false;
            $id_from_anon = $this->core->getQueries()->getSubmitterIdFromAnonId($from);
            if ($id_from_anon !== null) {
                $from_graded_gradeable = $this->tryGetGradedGradeable($gradeable, $id_from_anon, false);
>>>>>>> d34cf4e8
            }
            else {
                $from_graded_gradeable = $this->tryGetGradedGradeable($gradeable, $from, false);
            }

            if ($from_graded_gradeable === false) {
                 $this->core->redirect($this->core->buildCourseUrl(['gradeable', $gradeable_id, 'grading', 'details']));
            }

            // Get the user ID of the user we were viewing on the TA grading interface
            $from_id = $from_graded_gradeable->getSubmitter();

            // Determine the student to go to based on the button that was pressed
            // For full access graders, pressing the single arrow should navigate to the next submission, regardless
            // of if that submission is in their assigned section
            // Limited access graders should only be able to navigate to submissions in their assigned sections
            if ($to === 'prev' && $to_ungraded === 'false' && $this->core->getUser()->accessFullGrading()) {
                $goToStudent = $order_all_sections->getPrevSubmitter($from_id);
            }
            elseif ($to === 'prev' && $to_ungraded === 'false') {
                $goToStudent = $order_grading_sections->getPrevSubmitter($from_id);
            }
            elseif ($to === 'next' && $to_ungraded === 'false' && $this->core->getUser()->accessFullGrading()) {
                $goToStudent = $order_all_sections->getNextSubmitter($from_id);
            }
            elseif ($to === 'next' && $to_ungraded === 'false') {
                $goToStudent = $order_grading_sections->getNextSubmitter($from_id);
            }
            elseif ($to === 'prev' && $to_ungraded === 'true' && $this->core->getUser()->accessFullGrading()) {
                $goToStudent = $order_all_sections->getPrevUngradedSubmitter($from_id, $component_id);
            }
            elseif ($to === 'prev' && $to_ungraded === 'true') {
                $goToStudent = $order_grading_sections->getPrevUngradedSubmitter($from_id, $component_id);
            }
            elseif ($to === 'next' && $to_ungraded === 'true' && $this->core->getUser()->accessFullGrading()) {
                $goToStudent = $order_all_sections->getNextUngradedSubmitter($from_id, $component_id);
            }
            elseif ($to === 'next' && $to_ungraded === 'true') {
                $goToStudent = $order_grading_sections->getNextUngradedSubmitter($from_id, $component_id);
            }

            // Reassign who_id
            if (!is_null($goToStudent)) {
                $who_id = $goToStudent->getId();
                if (($peer_double_blind || $limited_access_blind || $anon_mode)) {
                    $who_id = $goToStudent->getAnonId();
                }
            }
        }
        // Get the graded gradeable for the submitter we are requesting
        $graded_gradeable = false;
<<<<<<< HEAD
        if (($peer_double_blind || $limited_access_blind || $anon_mode)) {
            if ($this->core->getQueries()->getSubmitterIdFromAnonId($who_id) !== null) {
                $graded_gradeable = $this->tryGetGradedGradeable($gradeable, $this->core->getQueries()->getSubmitterIdFromAnonId($who_id), false);
            }
=======
        $id_from_anon = $this->core->getQueries()->getSubmitterIdFromAnonId($who_id);
        if ($id_from_anon !== null) {
            $graded_gradeable = $this->tryGetGradedGradeable($gradeable, $id_from_anon, false);
>>>>>>> d34cf4e8
        }
        else {
            $graded_gradeable = $this->tryGetGradedGradeable($gradeable, $who_id, false);
        }
        if ($graded_gradeable === false) {
            $this->core->redirect($this->core->buildCourseUrl(['gradeable', $gradeable_id, 'grading', 'details'])  . '?' . http_build_query(['sort' => $sort, 'direction' => $direction, 'view' => 'all']));
            $peer = false;
        }

        $gradeableUrl = $this->core->buildCourseUrl(['gradeable', $gradeable->getId(), 'grading', 'status']);
        $this->core->getOutput()->addBreadcrumb("{$gradeable->getTitle()} Grading", $gradeableUrl);
        $indexUrl = $this->core->buildCourseUrl(['gradeable', $gradeable_id, 'grading', 'details']);
        $this->core->getOutput()->addBreadcrumb('Grading Interface ' . GradingOrder::getGradingOrderMessage($sort, $direction));
        $graded = 0;
        $total = 0;
        $total_submitted = 0;
        if ($peer) {
            $section_key = 'registration_section';
            $total = $gradeable->getPeerGradeSet();
            $graded = $this->core->getQueries()->getNumGradedPeerComponents($gradeable->getId(), $this->core->getUser()->getId()) / count($gradeable->getPeerComponents());
        }
        elseif ($gradeable->isGradeByRegistration()) {
            $section_key = "registration_section";
            $sections = $this->core->getUser()->getGradingRegistrationSections();
            if ($this->core->getAccess()->canI("grading.electronic.grade.if_no_sections_exist") && $sections == null) {
                $sections = $this->core->getQueries()->getRegistrationSections();
                for ($i = 0; $i < count($sections); $i++) {
                    $sections[$i] = $sections[$i]['sections_registration_id'];
                }
            }
            if ($team) {
                $graded = array_sum($this->core->getQueries()->getGradedComponentsCountByGradingSections($gradeable_id, $sections, 'registration_section', $team));
                $total = array_sum($this->core->getQueries()->getTotalTeamCountByGradingSections($gradeable_id, $sections, 'registration_section'));
                $total_submitted = array_sum($this->core->getQueries()->getSubmittedTeamCountByGradingSections($gradeable_id, $sections, 'registration_section'));
            }
            else {
                $graded = array_sum($this->core->getQueries()->getGradedComponentsCountByGradingSections($gradeable_id, $sections, 'registration_section', $team));
                $total = array_sum($this->core->getQueries()->getTotalUserCountByGradingSections($sections, 'registration_section'));
                $total_submitted = array_sum($this->core->getQueries()->getTotalSubmittedUserCountByGradingSections($gradeable_id, $sections, 'registration_section'));
            }
        }
        else {
            $sections = $this->core->getQueries()->getRotatingSectionsForGradeableAndUser($gradeable_id, $this->core->getUser()->getId());
            if ($this->core->getAccess()->canI("grading.electronic.grade.if_no_sections_exist") && $sections == null) {
                $sections = $this->core->getQueries()->getRotatingSections();
                for ($i = 0; $i < count($sections); $i++) {
                    $sections[$i] = $sections[$i]['sections_rotating_id'];
                }
            }
            if ($team) {
                //$total = array_sum($this->core->getQueries()->getTotalTeamCountByGradingSections($gradeable_id, $sections, 'rotating_section'));
                $total_submitted = array_sum($this->core->getQueries()->getSubmittedTeamCountByGradingSections($gradeable_id, $sections, 'rotating_section'));
            }
            else {
                $total_submitted = array_sum($this->core->getQueries()->getTotalSubmittedUserCountByGradingSections($gradeable->getId(), $sections, 'rotating_section'));
            }
            $graded = array_sum($this->core->getQueries()->getGradedComponentsCountByGradingSections($gradeable_id, $sections, 'rotating_section', $team));
        }
        //multiplies users and the number of components a gradeable has together
        if ($team) {
            $total_submitted = ($total_submitted * count($gradeable->getComponents()));
        }
        else {
            $total_submitted = ($total_submitted * count($gradeable->getComponents()));
        }
        if ($total_submitted == 0) {
            $progress = 100;
        }
        else {
            $progress = round(($graded / $total_submitted) * 100, 1);
        }


        if (!$this->core->getAccess()->canI("grading.electronic.grade", ["gradeable" => $gradeable, "graded_gradeable" => $graded_gradeable])) {
            $this->core->addErrorMessage("ERROR: You do not have access to grade the requested student.");
            $this->core->redirect($this->core->buildCourseUrl(['gradeable', $gradeable->getId(), 'grading', 'status']));
        }

        $show_verify_all = false;
        //check if verify all button should be shown or not
        foreach ($gradeable->getComponents() as $component) {
            $graded_component = $graded_gradeable->getOrCreateTaGradedGradeable()->getGradedComponent($component, $this->core->getUser());
            if ($graded_component === null) {
                continue;
            }
            if ($graded_component->getGrader()->getId() !== $this->core->getUser()->getId() && $graded_component->getVerifierId() === '') {
                $show_verify_all = true;
                break;
            }
        }
        $can_inquiry = $this->core->getAccess()->canI("grading.electronic.grade_inquiry", ['graded_gradeable' => $graded_gradeable]);
        $can_verify = $this->core->getAccess()->canI("grading.electronic.verify_grader");
        $show_verify_all = $show_verify_all && $can_verify;

        $show_silent_edit = $this->core->getAccess()->canI("grading.electronic.silent_edit");

        $display_version = intval($gradeable_version ?? '0');
        if ($display_version <= 0) {
            $display_version = $graded_gradeable->getAutoGradedGradeable()->getActiveVersion();
        }

        $late_days_user = null;
        if ($gradeable->isTeamAssignment()) {
            // If its a team assignment, use the leader for late days...
            $late_days_user = $this->core->getQueries()->getUserById($graded_gradeable->getSubmitter()->getTeam()->getLeaderId());
        }
        else {
            $late_days_user = $graded_gradeable->getSubmitter()->getUser();
        }

        $ldi = LateDays::fromUser($this->core, $late_days_user)->getLateDayInfoByGradeable($gradeable);
        if ($ldi === null) {
            $late_status = LateDayInfo::STATUS_GOOD;  // Assume its good
        }
        else {
            $late_status = $ldi->getStatus();
        }
        $rollbackSubmission = -1;
        $previousVersion =  $graded_gradeable->getAutoGradedGradeable()->getActiveVersion() - 1;
        // check for rollback submission only if the Active version is greater than 1 and that too is late.
        if ($previousVersion && $late_status !== LateDayInfo::STATUS_GOOD) {
            while ($previousVersion) {
                $prevVersionInstance = $graded_gradeable->getAutoGradedGradeable()->getAutoGradedVersionInstance($previousVersion);
                if ($prevVersionInstance == null) {
                    $rollbackSubmission = -1;
                    break;
                }
                $lateInfo = LateDays::fromUser($this->core, $late_days_user)->getLateDayInfoByGradeable($gradeable);
                $daysLate = $prevVersionInstance->getDaysLate();

                // If this version is a good submission then it the rollback Submision
                if ($lateInfo == null || ($lateInfo->getStatus($daysLate) == LateDayInfo::STATUS_GOOD)) {
                    $rollbackSubmission = $previousVersion;
                    break;
                }
                // applying same condition for previous version. i.e going back one version
                $previousVersion -= 1;
            }
        }

        $logger_params = [
            "course_semester" => $this->core->getConfig()->getSemester(),
            "course_name" => $this->core->getDisplayedCourseName(),
            "gradeable_id" => $gradeable_id,
            "grader_id" => $this->core->getUser()->getId(),
            "submitter_id" => $who_id,
            "action" => "VIEW_PAGE",
        ];
        Logger::logTAGrading($logger_params);

        $this->core->getOutput()->addInternalCss('forum.css');
        if ($showNewInterface) {
            $this->core->getOutput()->addInternalCss('electronic.css');
        }
        else {
            $this->core->getOutput()->addInternalCss('ta-grading.css');
        }
        $this->core->getOutput()->addInternalJs('forum.js');
        $this->core->getOutput()->addInternalCss('grade-inquiry.css');
        $this->core->getOutput()->addInternalJs('grade-inquiry.js');
        $show_hidden = $this->core->getAccess()->canI("autograding.show_hidden_cases", ["gradeable" => $gradeable]);
        $this->core->getOutput()->renderOutput(['grading', 'ElectronicGrader'], 'hwGradingPage', $gradeable, $graded_gradeable, $display_version, $progress, $show_hidden, $can_inquiry, $can_verify, $show_verify_all, $show_silent_edit, $late_status, $rollbackSubmission, $sort, $direction, $who_id, $showNewInterface);
        $this->core->getOutput()->renderOutput(['grading', 'ElectronicGrader'], 'popupStudents');
        $this->core->getOutput()->renderOutput(['grading', 'ElectronicGrader'], 'popupMarkConflicts');
        $this->core->getOutput()->renderOutput(['grading', 'ElectronicGrader'], 'popupSettings');
    }

    /**
     * Route for fetching a gradeable's rubric information
     * @Route("/courses/{_semester}/{_course}/gradeable/{gradeable_id}/rubric", methods={"GET"})
     */
    public function ajaxGetGradeableRubric($gradeable_id) {
        $grader = $this->core->getUser();
        // Get the gradeable
        $gradeable = $this->tryGetGradeable($gradeable_id);
        if ($gradeable === false) {
            return;
        }

        // checks if user has permission
        if (!$this->core->getAccess()->canI("grading.electronic.grade", ["gradeable" => $gradeable])) {
            $this->core->getOutput()->renderJsonFail('Insufficient permissions to get gradeable rubric data');
            return;
        }

        try {
            // Once we've parsed the inputs and checked permissions, perform the operation
            $results = $this->getGradeableRubric($gradeable, $grader);
            $this->core->getOutput()->renderJsonSuccess($results);
        }
        catch (\InvalidArgumentException $e) {
            $this->core->getOutput()->renderJsonFail($e->getMessage());
        }
        catch (\Exception $e) {
            $this->core->getOutput()->renderJsonError($e->getMessage());
        }
    }

    public function getGradeableRubric(Gradeable $gradeable, User $grader) {
        $return = [
            'id' => $gradeable->getId(),
            'precision' => $gradeable->getPrecision()
        ];
        // Filter out the components that we shouldn't see
        //  TODO: instructors see all components, some may not be visible in non-super-edit-mode
        $return['components'] = array_map(function (Component $component) {
                return $component->toArray();
        }, array_filter($gradeable->getComponents(), function (Component $component) use ($gradeable) {
                return $this->core->getAccess()->canI('grading.electronic.view_component', ['gradeable' => $gradeable, 'component' => $component]);
        }));
        //return $grader->getGroup() === User::GROUP_INSTRUCTOR || ($component->isPeer() === ($grader->getGroup() === User::GROUP_STUDENT));
        $return['components'] = array_values($return['components']);
        return $return;
    }

    /**
     * Gets a component and all of its marks
     * @Route("/courses/{_semester}/{_course}/gradeable/{gradeable_id}/components")
     */
    public function ajaxGetComponent($gradeable_id, $component_id) {
        // Get the gradeable
        $gradeable = $this->tryGetGradeable($gradeable_id);
        if ($gradeable === false) {
            return;
        }

        $graded_gradeable = $this->tryGetGradedGradeable($gradeable, $this->core->getUser()->getId(), false);

        // Get the component
        $component = $this->tryGetComponent($gradeable, $component_id);
        if ($component === false) {
            return;
        }

        // checks if user has permission
        if (!$this->core->getAccess()->canI("grading.electronic.view_component", ["gradeable" => $gradeable, "component" => $component])) {
            $this->core->getOutput()->renderJsonFail('Insufficient permissions to get component');
            return;
        }

        try {
            // Once we've parsed the inputs and checked permissions, perform the operation
            $this->core->getOutput()->renderJsonSuccess($component->toArray());
        }
        catch (\InvalidArgumentException $e) {
            $this->core->getOutput()->renderJsonFail($e->getMessage());
        }
        catch (\Exception $e) {
            $this->core->getOutput()->renderJsonError($e->getMessage());
        }
    }

    /**
     * Route for getting information about a individual grader
     * @Route("/courses/{_semester}/{_course}/gradeable/{gradeable_id}/grading/graded_gradeable")
     */
    public function ajaxGetGradedGradeable($gradeable_id, $anon_id = '', $all_peers = false) {
        // Get the gradeable
        $gradeable = $this->tryGetGradeable($gradeable_id);
        if ($gradeable === false) {
            return;
        }

        $all_peers = ($all_peers === "true");

        $grader = $this->core->getUser();

        // Get user id from the anon id
        $submitter_id = $this->tryGetSubmitterIdFromAnonId($anon_id);
        if ($submitter_id === false) {
            return;
        }

        $section = null;

        if ($gradeable->isGradeByRegistration()) {
            $section = $this->core->getQueries()->getSubmitterById($submitter_id)->getRegistrationSection();
        }
        else {
            $section = $this->core->getQueries()->getSubmitterById($submitter_id)->getRotatingSection();
        }

        // Get the graded gradeable
        $graded_gradeable = $this->tryGetGradedGradeable($gradeable, $submitter_id);
        if ($graded_gradeable === false) {
            return;
        }

        // checks if user has permission
        if (!$this->core->getAccess()->canI("grading.electronic.grade", ["gradeable" => $gradeable, "graded_gradeable" => $graded_gradeable, "section" => $section])) {
            $this->core->getOutput()->renderJsonFail('Insufficient permissions to get graded gradeable');
            return;
        }

        // Check if user has permission to view all peer grades
        /*if ($all_peers) {
            $this->core->getOutput()->renderJsonFail('Insufficient permissions to get view peer panel');
            return;
        }*/

        // Get / create the TA grade
        $ta_graded_gradeable = $graded_gradeable->getOrCreateTaGradedGradeable();

        try {
            // Once we've parsed the inputs and checked permissions, perform the operation
            $response_data = null;
            if ($ta_graded_gradeable !== null) {
                $response_data = $this->getGradedGradeable($ta_graded_gradeable, $grader, $all_peers);
            }
            $this->core->getOutput()->renderJsonSuccess($response_data);
        }
        catch (\InvalidArgumentException $e) {
            $this->core->getOutput()->renderJsonFail($e->getMessage());
        }
        catch (\Exception $e) {
            $this->core->getOutput()->renderJsonError($e->getMessage());
        }
    }

    public function getGradedGradeable(TaGradedGradeable $ta_graded_gradeable, User $grader, $all_peers = false) {

        // Passing null returns grading for all graders.
        $grading_done_by = ($all_peers ? null : $grader);
        $response_data = $ta_graded_gradeable->toArray($grading_done_by);

        $graded_gradeable = $ta_graded_gradeable->getGradedGradeable();
        $gradeable = $graded_gradeable->getGradeable();

        // If there is autograding, also send that information TODO: this should be restricted to non-peer
        if ($gradeable->getAutogradingConfig()->anyPoints()) {
            $response_data['auto_grading_total'] = $gradeable->getAutogradingConfig()->getTotalNonExtraCredit();

            // Furthermore, if the user has a grade, send that information
            if ($graded_gradeable->getAutoGradedGradeable()->hasActiveVersion()) {
                $response_data['auto_grading_earned'] = $graded_gradeable->getAutoGradedGradeable()->getActiveVersionInstance()->getTotalPoints();
            }
        }

        // If it is graded at all, then send ta score information
        $response_data['ta_grading_total'] = $gradeable->getManualGradingPoints();
        if ($ta_graded_gradeable->getPercentGraded() !== 0.0) {
            if ($gradeable->isPeerGrading()) {
                $response_data['ta_grading_earned'] = $ta_graded_gradeable->getTotalScore($grading_done_by);
            }
            else {
                $response_data['ta_grading_earned'] = $ta_graded_gradeable->getTotalScore(null);
            }
        }

        $response_data['anon_id'] = $graded_gradeable->getSubmitter()->getAnonId();
        return $response_data;
    }

    /**
     * Route for saving the marks the submitter received for a component
     * @Route("/courses/{_semester}/{_course}/gradeable/{gradeable_id}/grading/graded_gradeable/graded_component", methods={"POST"})
     */
    public function ajaxSaveGradedComponent($gradeable_id) {
        $anon_id = $_POST['anon_id'] ?? '';
        $component_id = $_POST['component_id'] ?? '';
        $custom_message = $_POST['custom_message'] ?? null;
        $custom_points = $_POST['custom_points'] ?? null;
        $component_version = $_POST['graded_version'] ?? null;

        // Optional marks parameter
        $marks = $_POST['mark_ids'] ?? [];

        // Validate required parameters
        if ($custom_message === null) {
            $this->core->getOutput()->renderJsonFail('Missing custom_message parameter');
            return;
        }
        if ($custom_points === null) {
            $this->core->getOutput()->renderJsonFail('Missing custom_points parameter');
            return;
        }
        if (!is_numeric($custom_points)) {
            $this->core->getOutput()->renderJsonFail('Invalid custom_points parameter');
            return;
        }
        if ($component_version === null) {
            $this->core->getOutput()->renderJsonFail('Missing graded_version parameter');
            return;
        }
        if (!ctype_digit($component_version)) {
            $this->core->getOutput()->renderJsonFail('Invalid graded_version parameter');
            return;
        }

        // Convert the mark ids to integers
        $numeric_mark_ids = [];
        foreach ($marks as $mark) {
            if (!ctype_digit($mark)) {
                $this->core->getOutput()->renderJsonFail('One of provided mark ids was invalid');
                return;
            }
            $numeric_mark_ids[] = intval($mark);
        }
        $marks = $numeric_mark_ids;

        // Parse the strings into ints/floats
        $component_version = intval($component_version);
        $custom_points = floatval($custom_points);

        // Optional Parameters
        $silent_edit = ($_POST['silent_edit'] ?? 'false') === 'true';

        $grader = $this->core->getUser();

        // Get the gradeable
        $gradeable = $this->tryGetGradeable($gradeable_id);
        if ($gradeable === false) {
            return;
        }

        // get the component
        $component = $this->tryGetComponent($gradeable, $component_id);
        if ($component === false) {
            return;
        }

        // Get user id from the anon id
        $submitter_id = $this->tryGetSubmitterIdFromAnonId($anon_id);
        if ($submitter_id === false) {
            return;
        }

        // Get the graded gradeable
        $graded_gradeable = $this->tryGetGradedGradeable($gradeable, $submitter_id);
        if ($graded_gradeable === false) {
            return;
        }

        // checks if user has permission
        if (!$this->core->getAccess()->canI("grading.electronic.save_graded_component", ["gradeable" => $gradeable, "graded_gradeable" => $graded_gradeable, "component" => $component])) {
            $this->core->getOutput()->renderJsonFail('Insufficient permissions to save component/marks');
            return;
        }

        // Check if the user can silently edit assigned marks
        if (!$this->core->getAccess()->canI('grading.electronic.silent_edit')) {
            $silent_edit = false;
        }

        $logger_params = [
            "course_semester" => $this->core->getConfig()->getSemester(),
            "course_name" => $this->core->getDisplayedCourseName(),
            "gradeable_id" => $gradeable_id,
            "grader_id" => $this->core->getUser()->getId(),
            "component_id" => $component_id,
            "action" => "SAVE_COMPONENT",
            "submitter_id" => $submitter_id
        ];
        Logger::logTAGrading($logger_params);

        // Get / create the TA grade
        $ta_graded_gradeable = $graded_gradeable->getOrCreateTaGradedGradeable();

        // Get / create the graded component
        $graded_component = $ta_graded_gradeable->getOrCreateGradedComponent($component, $grader, true);

        try {
            // Once we've parsed the inputs and checked permissions, perform the operation
            $this->saveGradedComponent(
                $ta_graded_gradeable,
                $graded_component,
                $grader,
                $custom_points,
                $custom_message,
                $marks,
                $component_version,
                !$silent_edit
            );
            $this->core->getOutput()->renderJsonSuccess();
        }
        catch (\InvalidArgumentException $e) {
            $this->core->getOutput()->renderJsonFail($e->getMessage());
        }
        catch (\Exception $e) {
            $this->core->getOutput()->renderJsonError($e->getMessage());
        }
    }

    public function saveGradedComponent(TaGradedGradeable $ta_graded_gradeable, GradedComponent $graded_component, User $grader, float $custom_points, string $custom_message, array $mark_ids, int $component_version, bool $overwrite) {
        // Only update the grader if we're set to overwrite it
        if ($overwrite) {
            $graded_component->setGrader($grader);
        }
        $version_updated = $graded_component->getGradedVersion() !== $component_version;
        if ($version_updated) {
            $graded_component->setGradedVersion($component_version);
        }
        $graded_component->setComment($custom_message);
        $graded_component->setScore($custom_points);
        $graded_component->setGradeTime($this->core->getDateTimeNow());

        // Set the marks the submitter received
        $graded_component->setMarkIds($mark_ids);

        // Check if this graded component should be deleted
        if (
            count($graded_component->getMarkIds()) === 0
            && $graded_component->getScore() === 0.0
            && $graded_component->getComment() === ''
        ) {
            $ta_graded_gradeable->deleteGradedComponent($graded_component->getComponent(), $graded_component->getGrader());
            $graded_component = null;
        }
        else {
            //change the component to be unverified after changing a mark
            if ($graded_component->isMarksModified()) {
                $graded_component->setVerifier();
                $graded_component->setVerifyTime(null);
            }
        }

        // TODO: is this desirable
        // Reset the user viewed date since we updated the grade
        $ta_graded_gradeable->resetUserViewedDate();

        // Finally, save the changes to the database
        $this->core->getQueries()->saveTaGradedGradeable($ta_graded_gradeable);
        $submitter = $ta_graded_gradeable->getGradedGradeable()->getSubmitter();
        if ($submitter->isTeam()) {
            $this->core->getQueries()->clearTeamViewedTime($submitter->getId());
        }
    }

    /**
     * Route for saving a component's properties (not its marks)
     * @Route("/courses/{_semester}/{_course}/gradeable/{gradeable_id}/components/save", methods={"POST"})
     */
    public function ajaxSaveComponent($gradeable_id) {
        // Required parameters
        $component_id = $_POST['component_id'] ?? '';
        $title = $_POST['title'] ?? '';
        $ta_comment = $_POST['ta_comment'] ?? '';
        $student_comment = $_POST['student_comment'] ?? '';
        $lower_clamp = $_POST['lower_clamp'] ?? null;
        $default = $_POST['default'] ?? null;
        $max_value = $_POST['max_value'] ?? null;
        $upper_clamp = $_POST['upper_clamp'] ?? null;

        // Use 'page_number' since 'page' is used in the router
        $page = $_POST['page_number'] ?? '';

        // Validate required parameters
        if ($lower_clamp === null) {
            $this->core->getOutput()->renderJsonFail('Missing lower_clamp parameter');
            return;
        }
        if ($default === null) {
            $this->core->getOutput()->renderJsonFail('Missing default parameter');
            return;
        }
        if ($max_value === null) {
            $this->core->getOutput()->renderJsonFail('Missing max_value parameter');
            return;
        }
        if ($upper_clamp === null) {
            $this->core->getOutput()->renderJsonFail('Missing upper_clamp parameter');
            return;
        }
        if ($page === '') {
            $this->core->getOutput()->renderJsonFail('Missing page parameter');
        }
        if (!is_numeric($lower_clamp)) {
            $this->core->getOutput()->renderJsonFail('Invalid lower_clamp parameter');
            return;
        }
        if (!is_numeric($default)) {
            $this->core->getOutput()->renderJsonFail('Invalid default parameter');
            return;
        }
        if (!is_numeric($max_value)) {
            $this->core->getOutput()->renderJsonFail('Invalid max_value parameter');
            return;
        }
        if (!is_numeric($upper_clamp)) {
            $this->core->getOutput()->renderJsonFail('Invalid upper_clamp parameter');
            return;
        }
        if (strval(intval($page)) !== $page) {
            $this->core->getOutput()->renderJsonFail('Invalid page parameter');
        }

        // Get the gradeable
        $gradeable = $this->tryGetGradeable($gradeable_id);
        if ($gradeable === false) {
            return;
        }

        // get the component
        $component = $this->tryGetComponent($gradeable, $component_id);
        if ($component === false) {
            return;
        }

        // checks if user has permission
        if (!$this->core->getAccess()->canI("grading.electronic.save_component", ["gradeable" => $gradeable])) {
            $this->core->getOutput()->renderJsonFail('Insufficient permissions to save components');
            return;
        }

        try {
            // Once we've parsed the inputs and checked permissions, perform the operation
            $component->setTitle($title);
            $component->setTaComment($ta_comment);
            $component->setStudentComment($student_comment);
            $component->setPoints([
                'lower_clamp' => $lower_clamp,
                'default' => $default,
                'max_value' => $max_value,
                'upper_clamp' => $upper_clamp
                ]);
            $component->setPage($page);

            $this->core->getQueries()->saveComponent($component);
            $this->core->getOutput()->renderJsonSuccess();
        }
        catch (\InvalidArgumentException $e) {
            $this->core->getOutput()->renderJsonFail($e->getMessage());
        }
        catch (\Exception $e) {
            $this->core->getOutput()->renderJsonError($e->getMessage());
        }
    }

    /**
     * Route for saving the order of components in a gradeable
     * @Route("/courses/{_semester}/{_course}/gradeable/{gradeable_id}/components/order", methods={"POST"})
     */
    public function ajaxSaveComponentOrder($gradeable_id) {
        // Required parameters
        $order = json_decode($_POST['order'] ?? '[]', true);

        // Validate required parameters
        if (count($order) === 0) {
            $this->core->getOutput()->renderJsonFail('Missing order parameter');
            return;
        }

        // Get the gradeable
        $gradeable = $this->tryGetGradeable($gradeable_id);
        if ($gradeable === false) {
            return;
        }

        // checks if user has permission
        if (!$this->core->getAccess()->canI("grading.electronic.save_component", ["gradeable" => $gradeable])) {
            $this->core->getOutput()->renderJsonFail('Insufficient permissions to save marks');
            return;
        }

        try {
            // Once we've parsed the inputs and checked permissions, perform the operation
            $this->saveComponentOrder($gradeable, $order);
            $this->core->getOutput()->renderJsonSuccess();
        }
        catch (\InvalidArgumentException $e) {
            $this->core->getOutput()->renderJsonFail($e->getMessage());
        }
        catch (\Exception $e) {
            $this->core->getOutput()->renderJsonError($e->getMessage());
        }
    }

    public function saveComponentOrder(Gradeable $gradeable, array $orders) {
        foreach ($gradeable->getComponents() as $component) {
            if (!isset($orders[$component->getId()])) {
                throw new \InvalidArgumentException('Missing component id in order array');
            }
            $order = $orders[$component->getId()];
            if (!is_int($order) || $order < 0) {
                throw new \InvalidArgumentException('All order values must be non-negative integers');
            }
            $component->setOrder(intval($order));
        }
        $this->core->getQueries()->updateGradeable($gradeable);
    }

    /**
     * Route for saving the page numbers of the components
     * NOTE: the 'pages' parameter can be an associate array to set the page numbers of each component,
     *  or a single-element array with the key 'page' of the page number to set all components' page to
     *
     * @Route("/courses/{_semester}/{_course}/gradeable/{gradeable_id}/components/save_pages", methods={"POST"})
     */
    public function ajaxSaveComponentPages($gradeable_id) {
        // Required parameters
        $pages = json_decode($_POST['pages'] ?? '[]', true);

        // Validate required parameters
        if (count($pages) === 0) {
            $this->core->getOutput()->renderJsonFail('Missing pages parameter');
            return;
        }

        // Get the gradeable
        $gradeable = $this->tryGetGradeable($gradeable_id);
        if ($gradeable === false) {
            return;
        }

        // checks if user has permission
        if (!$this->core->getAccess()->canI("grading.electronic.save_component", ["gradeable" => $gradeable])) {
            $this->core->getOutput()->renderJsonFail('Insufficient permissions to save marks');
            return;
        }

        try {
            // Once we've parsed the inputs and checked permissions, perform the operation
            if (isset($pages['page']) && count($pages) === 1) {
                // if one page is sent, set all to that page.  This is useful
                //  for setting the page settings to 'none' or 'student-assign'
                $this->saveComponentsPage($gradeable, $pages['page']);
            }
            else {
                $this->saveComponentPages($gradeable, $pages);
            }
            $this->core->getQueries()->updateGradeable($gradeable);
            $this->core->getOutput()->renderJsonSuccess();
        }
        catch (\InvalidArgumentException $e) {
            $this->core->getOutput()->renderJsonFail($e->getMessage());
        }
        catch (\Exception $e) {
            $this->core->getOutput()->renderJsonError($e->getMessage());
        }
    }

    public function saveComponentPages(Gradeable $gradeable, array $pages) {
        foreach ($gradeable->getComponents() as $component) {
            if (!isset($orders[$component->getId()])) {
                throw new \InvalidArgumentException('Missing component id in pages array');
            }
            $page = $pages[$component->getId()];
            if (!is_int($page)) {
                throw new \InvalidArgumentException('All page values must be integers');
            }
            $component->setPage(max(intval($page), -1));
        }
    }

    public function saveComponentsPage(Gradeable $gradeable, int $page) {
        foreach ($gradeable->getComponents() as $component) {
            $component->setPage(max($page, -1));
        }
    }

    /**
     * Route for adding a new component to a gradeable
     * @Route("/courses/{_semester}/{_course}/gradeable/{gradeable_id}/components/new", methods={"POST"})
     */
    public function ajaxAddComponent($gradeable_id) {
        // Get the gradeable
        $gradeable = $this->tryGetGradeable($gradeable_id);
        if ($gradeable === false) {
            return;
        }

        $peer = $_POST['peer'] === 'true';

        // checks if user has permission
        if (!$this->core->getAccess()->canI("grading.electronic.add_component", ["gradeable" => $gradeable])) {
            $this->core->getOutput()->renderJsonFail('Insufficient permissions to add components');
            return;
        }

        try {
            $page = $gradeable->isPdfUpload() ? ($gradeable->isStudentPdfUpload() ? Component::PDF_PAGE_STUDENT : 1) : Component::PDF_PAGE_NONE;

            // Once we've parsed the inputs and checked permissions, perform the operation
            $component = $gradeable->addComponent(
                'Problem ' . strval(count($gradeable->getComponents()) + 1),
                '',
                '',
                0,
                0,
                0,
                0,
                false,
                $peer,
                $page
            );
            $component->addMark('No Credit', 0.0, false);
            $this->core->getQueries()->updateGradeable($gradeable);
            $this->core->getOutput()->renderJsonSuccess(['component_id' => $component->getId()]);
        }
        catch (\InvalidArgumentException $e) {
            $this->core->getOutput()->renderJsonFail($e->getMessage());
        }
        catch (\Exception $e) {
            $this->core->getOutput()->renderJsonError($e->getMessage());
        }
    }

    /**
     * Route for deleting a component from a gradeable
     * @Route("/courses/{_semester}/{_course}/gradeable/{gradeable_id}/components/delete", methods={"POST"})
     */
    public function ajaxDeleteComponent($gradeable_id) {
        // Required parameters
        $component_id = $_POST['component_id'] ?? '';

        // Get the gradeable
        $gradeable = $this->tryGetGradeable($gradeable_id);
        if ($gradeable === false) {
            return;
        }

        // get the component
        $component = $this->tryGetComponent($gradeable, $component_id);
        if ($component === false) {
            return;
        }

        // checks if user has permission
        if (!$this->core->getAccess()->canI("grading.electronic.delete_component", ["gradeable" => $gradeable])) {
            $this->core->getOutput()->renderJsonFail('Insufficient permissions to delete components');
            return;
        }

        try {
            // Once we've parsed the inputs and checked permissions, perform the operation
            $gradeable->deleteComponent($component);
            $this->core->getQueries()->updateGradeable($gradeable);
            $this->core->getOutput()->renderJsonSuccess();
        }
        catch (\InvalidArgumentException $e) {
            $this->core->getOutput()->renderJsonFail($e->getMessage());
        }
        catch (\Exception $e) {
            $this->core->getOutput()->renderJsonError($e->getMessage());
        }
    }

    /**
     * Route for saving a mark's title/point value
     * @Route("/courses/{_semester}/{_course}/gradeable/{gradeable_id}/components/marks/save", methods={"POST"})
     */
    public function ajaxSaveMark($gradeable_id) {
        // Required parameters
        $component_id = $_POST['component_id'] ?? '';
        $mark_id = $_POST['mark_id'] ?? '';
        $points = $_POST['points'] ?? '';
        $title = $_POST['title'] ?? null;
        $publish = ($_POST['publish'] ?? 'false') === 'true';

        // Validate required parameters
        if ($title === null) {
            $this->core->getOutput()->renderJsonFail('Missing title parameter');
            return;
        }
        if ($points === null) {
            $this->core->getOutput()->renderJsonFail('Missing points parameter');
            return;
        }
        if (!is_numeric($points)) {
            $this->core->getOutput()->renderJsonFail('Invalid points parameter');
            return;
        }

        $points = floatval($points);

        // Get the gradeable
        $gradeable = $this->tryGetGradeable($gradeable_id);
        if ($gradeable === false) {
            return;
        }

        // get the component
        $component = $this->tryGetComponent($gradeable, $component_id);
        if ($component === false) {
            return;
        }

        // get the mark
        $mark = $this->tryGetMark($component, $mark_id);
        if ($mark === false) {
            return;
        }

        // checks if user has permission
        if (!$this->core->getAccess()->canI("grading.electronic.save_mark", ["gradeable" => $gradeable])) {
            $this->core->getOutput()->renderJsonFail('Insufficient permissions to save marks');
            return;
        }

        try {
            // Once we've parsed the inputs and checked permissions, perform the operation
            $this->saveMark($mark, $points, $title, $publish);
            $this->core->getOutput()->renderJsonSuccess();
        }
        catch (\InvalidArgumentException $e) {
            $this->core->getOutput()->renderJsonFail($e->getMessage());
        }
        catch (\Exception $e) {
            $this->core->getOutput()->renderJsonError($e->getMessage());
        }
    }

    public function saveMark(Mark $mark, float $points, string $title, bool $publish) {
        if ($mark->getPoints() !== $points) {
            $mark->setPoints($points);
        }
        if ($mark->getTitle() !== $title) {
            $mark->setTitle($title);
        }
        if ($mark->isPublish() !== $publish) {
            $mark->setPublish($publish);
        }
        $this->core->getQueries()->updateGradeable($mark->getComponent()->getGradeable());
    }

    /**
     * Route for saving a the order of marks in a component
     * @Route("/courses/{_semester}/{_course}/gradeable/{gradeable_id}/components/marks/save_order", methods={"POST"})
     */
    public function ajaxSaveMarkOrder($gradeable_id) {
        // Required parameters
        $component_id = $_POST['component_id'] ?? '';
        $order = json_decode($_POST['order'] ?? '[]', true);

        // Validate required parameters
        if (count($order) === 0) {
            $this->core->getOutput()->renderJsonFail('Missing order parameter');
            return;
        }

        // Get the gradeable
        $gradeable = $this->tryGetGradeable($gradeable_id);
        if ($gradeable === false) {
            return;
        }

        // get the component
        $component = $this->tryGetComponent($gradeable, $component_id);
        if ($component === false) {
            return;
        }

        // checks if user has permission
        if (!$this->core->getAccess()->canI("grading.electronic.save_mark", ["gradeable" => $gradeable])) {
            $this->core->getOutput()->renderJsonFail('Insufficient permissions to save marks');
            return;
        }

        try {
            // Once we've parsed the inputs and checked permissions, perform the operation
            $this->saveMarkOrder($component, $order);
            $this->core->getOutput()->renderJsonSuccess();
        }
        catch (\InvalidArgumentException $e) {
            $this->core->getOutput()->renderJsonFail($e->getMessage());
        }
        catch (\Exception $e) {
            $this->core->getOutput()->renderJsonError($e->getMessage());
        }
    }

    public function saveMarkOrder(Component $component, array $orders) {
        foreach ($component->getMarks() as $mark) {
            if (!isset($orders[$mark->getId()])) {
                throw new \InvalidArgumentException('Missing mark id in order array');
            }
            $order = $orders[$mark->getId()];
            if (!is_int($order) || $order < 0) {
                throw new \InvalidArgumentException('All order values must be non-negative integers');
            }
            $mark->setOrder(intval($order));
        }
        $this->core->getQueries()->saveComponent($component);
    }

    /**
     * Route for getting the student's program output for the diff-viewer
     * @Route("/courses/{_semester}/{_course}/gradeable/{gradeable_id}/grading/student_output")
     */
    public function ajaxGetStudentOutput($gradeable_id, $who_id = '', $version = '', $index = '') {
        // Get the gradeable
        $gradeable = $this->tryGetGradeable($gradeable_id);
        if ($gradeable === false) {
            return;
        }

        // Get the graded gradeable
        $graded_gradeable = $this->tryGetGradedGradeable($gradeable, $who_id);
        if ($graded_gradeable === false) {
            return;
        }

        // get the requested version
        $version_instance = $this->tryGetVersion($graded_gradeable->getAutoGradedGradeable(), $version);
        if ($version_instance === false) {
            return;
        }

        // Get the requested testcase
        $testcase = $this->tryGetTestcase($version_instance, $index);
        if ($testcase === false) {
            return;
        }

        // Check access
        if (!$this->core->getAccess()->canI("autograding.load_checks", ["gradeable" => $gradeable, "graded_gradeable" => $graded_gradeable])) {
            // TODO: streamline permission error strings
            $this->core->getOutput()->renderJsonFail('You have insufficient permissions to access this command');
            return;
        }

        try {
            //display hidden testcases only if the user can view the entirety of this gradeable.
            $can_view_hidden = $this->core->getAccess()->canI("autograding.show_hidden_cases", ["gradeable" => $gradeable, "graded_gradeable" => $graded_gradeable]);
            $popup_css = "diff-viewer.css";
            $this->core->getOutput()->renderJsonSuccess(
                $this->core->getOutput()->renderTemplate(
                    'AutoGrading',
                    'loadAutoChecks',
                    $graded_gradeable,
                    $version_instance,
                    $testcase,
                    $popup_css,
                    $who_id,
                    $can_view_hidden
                )
            );
        }
        catch (\Exception $e) {
            $this->core->getOutput()->renderJsonError($e->getMessage());
        }
    }

    /**
     * Route for adding a mark to a component
     * @Route("/courses/{_semester}/{_course}/gradeable/{gradeable_id}/components/marks/add", methods={"POST"})
     */
    public function ajaxAddNewMark($gradeable_id) {
        // Required parameters
        $component_id = $_POST['component_id'] ?? '';
        $points = $_POST['points'] ?? '';
        $title = $_POST['title'] ?? null;
        $publish = ($_POST['publish'] ?? 'false') === 'true';

        // Validate required parameters
        if ($title === null) {
            $this->core->getOutput()->renderJsonFail('Missing title parameter');
            return;
        }
        if ($points === null) {
            $this->core->getOutput()->renderJsonFail('Missing points parameter');
            return;
        }
        if (!is_numeric($points)) {
            $this->core->getOutput()->renderJsonFail('Invalid points parameter');
            return;
        }

        // Get the gradeable
        $gradeable = $this->tryGetGradeable($gradeable_id);
        if ($gradeable === false) {
            return;
        }

        // get the component
        $component = $this->tryGetComponent($gradeable, $component_id);
        if ($component === false) {
            return;
        }

        // checks if user has permission
        if (!$this->core->getAccess()->canI("grading.electronic.add_new_mark", ["gradeable" => $gradeable])) {
            $this->core->getOutput()->renderJsonFail('Insufficient permissions to add mark');
            return;
        }

        try {
            // Once we've parsed the inputs and checked permissions, perform the operation
            $mark = $this->addNewMark($component, $title, $points, $publish);
            $this->core->getOutput()->renderJsonSuccess(['mark_id' => $mark->getId()]);
        }
        catch (\InvalidArgumentException $e) {
            $this->core->getOutput()->renderJsonFail($e->getMessage());
        }
        catch (\Exception $e) {
            $this->core->getOutput()->renderJsonError($e->getMessage());
        }
    }

    public function addNewMark(Component $component, string $title, float $points, bool $publish) {
        $mark = $component->addMark($title, $points, $publish);
        $this->core->getQueries()->saveComponent($component);
        return $mark;
    }

    /**
     * Route for deleting a mark from a component
     * @Route("/courses/{_semester}/{_course}/gradeable/{gradeable_id}/components/marks/delete", methods={"POST"})
     */
    public function ajaxDeleteMark($gradeable_id) {
        // Required parameters
        $component_id = $_POST['component_id'] ?? '';
        $mark_id = $_POST['mark_id'] ?? '';

        // Get the gradeable
        $gradeable = $this->tryGetGradeable($gradeable_id);
        if ($gradeable === false) {
            return;
        }

        // get the component
        $component = $this->tryGetComponent($gradeable, $component_id);
        if ($component === false) {
            return;
        }

        // get the mark
        $mark = $this->tryGetMark($component, $mark_id);
        if ($mark === false) {
            return;
        }

        // checks if user has permission
        if (!$this->core->getAccess()->canI("grading.electronic.delete_mark", ["gradeable" => $gradeable])) {
            $this->core->getOutput()->renderJsonFail('Insufficient permissions to delete marks');
            return;
        }

        try {
            // Once we've parsed the inputs and checked permissions, perform the operation
            $this->deleteMark($mark);
            $this->core->getOutput()->renderJsonSuccess();
        }
        catch (\InvalidArgumentException $e) {
            $this->core->getOutput()->renderJsonFail($e->getMessage());
        }
        catch (\Exception $e) {
            $this->core->getOutput()->renderJsonError($e->getMessage());
        }
    }

    public function deleteMark(Mark $mark) {
        $mark->getComponent()->deleteMark($mark);
        $this->core->getQueries()->saveComponent($mark->getComponent());
    }

    /**
     * Route for saving the general comment for the gradeable
     * @Route("/courses/{_semester}/{_course}/gradeable/{gradeable_id}/grading/comments", methods={"POST"})
     */
    public function ajaxSaveOverallComment($gradeable_id) {
        $anon_id = $_POST['anon_id'] ?? '';
        $comment = $_POST['overall_comment'] ?? '';
        $grader = $this->core->getUser();

        // Get the gradeable
        $gradeable = $this->tryGetGradeable($gradeable_id);
        if ($gradeable === false) {
            return;
        }

        // Get user id from the anon id
        $submitter_id = $this->tryGetSubmitterIdFromAnonId($anon_id);
        if ($submitter_id === false) {
            return;
        }

        // Get the graded gradeable
        $graded_gradeable = $this->tryGetGradedGradeable($gradeable, $submitter_id);
        if ($graded_gradeable === false) {
            return;
        }

        // Check access
        if (!$this->core->getAccess()->canI("grading.electronic.save_general_comment", ["gradeable" => $gradeable, "graded_gradeable" => $graded_gradeable])) {
            $this->core->getOutput()->renderJsonFail('Insufficient permissions to save component general comment');
            return;
        }

        // Get the Ta graded gradeable
        $ta_graded_gradeable = $graded_gradeable->getOrCreateTaGradedGradeable();

        try {
            // Once we've parsed the inputs and checked permissions, perform the operation
            $this->saveOverallComment($ta_graded_gradeable, $comment, $grader);
            $this->core->getOutput()->renderJsonSuccess();
        }
        catch (\InvalidArgumentException $e) {
            $this->core->getOutput()->renderJsonFail($e->getMessage());
        }
        catch (\Exception $e) {
            $this->core->getOutput()->renderJsonError($e->getMessage());
        }
    }

    public function saveOverallComment(TaGradedGradeable $ta_graded_gradeable, string $comment, User $grader) {
        // Set the comment
        $ta_graded_gradeable->setOverallComment($comment, $grader->getId());

        // New info, so reset the user viewed date
        $ta_graded_gradeable->resetUserViewedDate();

        // Finally, save the graded gradeable
        $this->core->getQueries()->saveTaGradedGradeable($ta_graded_gradeable);
        $submitter = $ta_graded_gradeable->getGradedGradeable()->getSubmitter();
        if ($submitter->isTeam()) {
            $this->core->getQueries()->clearTeamViewedTime($submitter->getId());
        }
    }

    /**
     * Route for getting a GradedComponent
     * @Route("/courses/{_semester}/{_course}/gradeable/{gradeable_id}/grading/graded_gradeable/graded_component", methods={"GET"})
     */
    public function ajaxGetGradedComponent($gradeable_id, $anon_id = '', $component_id = '') {
        $grader = $this->core->getUser();

        // Get the gradeable
        $gradeable = $this->tryGetGradeable($gradeable_id);
        if ($gradeable === false) {
            return;
        }

        // get the component
        $component = $this->tryGetComponent($gradeable, $component_id);
        if ($component === false) {
            return;
        }

        // Get user id from the anon id
        $submitter_id = $this->tryGetSubmitterIdFromAnonId($anon_id);
        if ($submitter_id === false) {
            return;
        }

        // Get the graded gradeable
        $graded_gradeable = $this->tryGetGradedGradeable($gradeable, $submitter_id);
        if ($graded_gradeable === false) {
            return;
        }

        // checks if user has permission
        if (!$this->core->getAccess()->canI("grading.electronic.view_component_grade", ["gradeable" => $gradeable, "graded_gradeable" => $graded_gradeable, "component" => $component])) {
            $this->core->getOutput()->renderJsonFail('Insufficient permissions to get component data');
            return;
        }

        // Get / create the TA grade
        $ta_graded_gradeable = $graded_gradeable->getOrCreateTaGradedGradeable();

        // Get / create the graded component
        $graded_component = $ta_graded_gradeable->getGradedComponent($component, $grader);

        $logger_params = [
            "course_semester" => $this->core->getConfig()->getSemester(),
            "course_name" => $this->core->getDisplayedCourseName(),
            "gradeable_id" => $gradeable_id,
            "grader_id" => $this->core->getUser()->getId(),
            "component_id" => $component_id,
            "action" => "OPEN_COMPONENT",
            "submitter_id" => $submitter_id
        ];
        Logger::logTAGrading($logger_params);


        try {
            // Once we've parsed the inputs and checked permissions, perform the operation
            $response_data = null;
            if ($graded_component !== null) {
                $response_data = $graded_component->toArray();
            }
            $this->core->getOutput()->renderJsonSuccess($response_data);
        }
        catch (\InvalidArgumentException $e) {
            $this->core->getOutput()->renderJsonFail($e->getMessage());
        }
        catch (\Exception $e) {
            $this->core->getOutput()->renderJsonError($e->getMessage());
        }
    }

    /**
     * Route for getting the overall comment for the currently logged in user.
     * @param string $gradeable_id
     * @param string $anon_id, the anonymous id of the student
     * @Route("/courses/{_semester}/{_course}/gradeable/{gradeable_id}/grading/comments", methods={"GET"})
     */
    public function ajaxGetOverallComment($gradeable_id, $anon_id = '') {
        // Get the gradeable
        $gradeable = $this->tryGetGradeable($gradeable_id);
        if ($gradeable === false) {
            return;
        }
        // Get user id from the anon id
        $submitter_id = $this->tryGetSubmitterIdFromAnonId($anon_id);
        if ($submitter_id === false) {
            return;
        }
        $commenter = $this->core->getUser();

        // Get the graded gradeable
        $graded_gradeable = $this->tryGetGradedGradeable($gradeable, $submitter_id);
        if ($graded_gradeable === false) {
            return;
        }

        // checks if user has permission
        if (!$this->core->getAccess()->canI("grading.electronic.get_gradeable_comment", ["gradeable" => $gradeable, "graded_gradeable" => $graded_gradeable])) {
            $this->core->getOutput()->renderJsonFail('Insufficient permissions to save gradeable comment');
            return;
        }

        // Get / create the TA grade
        $ta_graded_gradeable = $graded_gradeable->getOrCreateTaGradedGradeable();

        // Once we've parsed the inputs and checked permissions, perform the operation
        $this->core->getOutput()->renderJsonSuccess($ta_graded_gradeable->getOverallComments($commenter));
    }

    /**
     * Route for getting all submitters that received a mark and stats about that mark
     * @Route("/courses/{_semester}/{_course}/gradeable/{gradeable_id}/components/marks/stats", methods={"POST"})
     */
    public function ajaxGetMarkStats($gradeable_id) {
        // Required parameters
        $component_id = $_POST['component_id'] ?? '';
        $mark_id = $_POST['mark_id'] ?? '';

        $grader = $this->core->getUser();

        // Get the gradeable
        $gradeable = $this->tryGetGradeable($gradeable_id);
        if ($gradeable === false) {
            return;
        }

        // get the component
        $component = $this->tryGetComponent($gradeable, $component_id);
        if ($component === false) {
            return;
        }

        // get the mark
        $mark = $this->tryGetMark($component, $mark_id);
        if ($mark === false) {
            return;
        }

        // checks if user has permission
        if (!$this->core->getAccess()->canI("grading.electronic.get_marked_users", ["gradeable" => $gradeable])) {
            $this->core->getOutput()->renderJsonFail('Insufficient permissions to view marked users');
            return;
        }

        try {
            // Once we've parsed the inputs and checked permissions, perform the operation
            $results = $this->getMarkStats($mark, $grader);
            $this->core->getOutput()->renderJsonSuccess($results);
        }
        catch (\InvalidArgumentException $e) {
            $this->core->getOutput()->renderJsonFail($e->getMessage());
        }
        catch (\Exception $e) {
            $this->core->getOutput()->renderJsonError($e->getMessage());
        }
    }

    private function getMarkStats(Mark $mark, User $grader) {
        $gradeable = $mark->getComponent()->getGradeable();

        $section_submitter_ids = $this->core->getQueries()->getSubmittersWhoGotMarkBySection($mark, $grader, $gradeable);
        $all_submitter_ids     = $this->core->getQueries()->getAllSubmittersWhoGotMark($mark);

        // Show all submitters if grader has permissions, otherwise just section submitters
        $submitter_ids = ($grader->accessFullGrading() ? $all_submitter_ids : $section_submitter_ids);

        $section_graded_component_count = 0;
        $section_total_component_count  = 0;
        $total_graded_component_count   = 0;
        $total_total_component_count    = 0;

        $this->getStats($gradeable, $grader, true, $total_graded_component_count, $total_total_component_count);
        $this->getStats($gradeable, $grader, false, $section_graded_component_count, $section_total_component_count);

        return [
            'section_submitter_count' => count($section_submitter_ids),
            'total_submitter_count'   => count($all_submitter_ids),
            'section_graded_component_count' => $section_graded_component_count,
            'total_graded_component_count'   => $total_graded_component_count,
            'section_total_component_count' => $section_total_component_count,
            'total_total_component_count'   => $total_total_component_count,
            'submitter_ids' => $submitter_ids
        ];
    }

    /**
     * Gets... stats
     * @param Gradeable $gradeable
     * @param User      $grader
     * @param bool      $full_sets
     */
    private function getStats(Gradeable $gradeable, User $grader, bool $full_stats, &$total_graded, &$total_total) {
        $num_components = $this->core->getQueries()->getTotalComponentCount($gradeable->getId());
        $sections = [];
        if ($full_stats) {
            $sections = $this->core->getQueries()->getAllSectionsForGradeable($gradeable);
        }
        elseif ($gradeable->isGradeByRegistration()) {
            $sections = $grader->getGradingRegistrationSections();
        }
        else {
            $sections = $this->core->getQueries()->getRotatingSectionsForGradeableAndUser($gradeable->getId(), $grader->getId());
        }

        $section_key = ($gradeable->isGradeByRegistration() ? 'registration_section' : 'rotating_section');

        $total_users       = [];
        $graded_components = [];
        if (count($sections) > 0) {
            $total_users = ($gradeable->isTeamAssignment()) ?
                $this->core->getQueries()->getTotalTeamCountByGradingSections($gradeable->getId(), $sections, $section_key) :
                $this->core->getQueries()->getTotalUserCountByGradingSections($sections, $section_key);
            $graded_components = $this->core->getQueries()->getGradedComponentsCountByGradingSections($gradeable->getId(), $sections, $section_key, $gradeable->isTeamAssignment());
        }

        foreach ($graded_components as $key => $value) {
            $total_graded += intval($value);
        }
        foreach ($total_users as $key => $value) {
            $total_total += $value * $num_components;
        }
    }
    
    /**
     * @Route("/courses/{_semester}/{_course}/gradeable/{gradeable_id}/feedback/set", methods={"POST"})
     */
    public function ajaxSetPeerFeedback($gradeable_id) {
        $grader_id = $_POST['grader_id'] ?? '';
        $user_id = $_POST['user_id'] ?? '';
        $feedback = $_POST['feedback'];
        $gradeable = $this->tryGetGradeable($gradeable_id);
        if ($gradeable === false) {
            return null;
        }
        $graded_gradeable = $this->tryGetGradedGradeable($gradeable, $user_id)->getGradeableId() == $gradeable_id;
        if ($graded_gradeable === false) {
            return null;
        }
        $gradeable->setPeerFeedback($grader_id, $user_id, $feedback);
        $this->core->getOutput()->renderJsonSuccess("Feedback successfully uploaded");
        return true;
    }
    /**
     * @Route("/courses/{_semester}/{_course}/gradeable/{gradeable_id}/grading/clear_peer_marks", methods={"POST"})
     * @AccessControl(role="FULL_ACCESS_GRADER")
     */
    public function ajaxClearPeerMarks($gradeable_id) {
        $submitter_id = $_POST['submitter_id'] ?? '';
        $peer_id = $_POST['peer_id'] ?? '';
        $gradeable = $this->tryGetGradeable($gradeable_id);
        if ($gradeable === false) {
            $this->core->getOutput()->renderJsonFail('Could not fetch gradeable');
        }
        $graded_gradeable = $this->tryGetGradedGradeable($gradeable, $submitter_id);
        if ($graded_gradeable === false) {
            $this->core->getOutput()->renderJsonFail('Could not fetch graded gradeable');
        }
        $ta_graded_gradeable = $graded_gradeable->getOrCreateTaGradedGradeable();
        foreach ($ta_graded_gradeable->getGradedComponentContainers() as $container) {
            $component = $container->getComponent();
            $ta_graded_gradeable->deleteGradedComponent($component, $this->core->getQueries()->getUserById($peer_id));
        }
        $ta_graded_gradeable->removeOverallComment($peer_id);
        $this->core->getQueries()->deleteOverallComment($gradeable_id, $peer_id, $gradeable->isTeamAssignment());
        $ta_graded_gradeable->resetUserViewedDate();

        // Finally, save the graded gradeable
        $this->core->getQueries()->saveTaGradedGradeable($ta_graded_gradeable);
        $submitter = $ta_graded_gradeable->getGradedGradeable()->getSubmitter();
        if ($submitter->isTeam()) {
            $this->core->getQueries()->clearTeamViewedTime($submitter->getId());
        }
        $this->core->getOutput()->renderJsonSuccess("Marks removed successfully!");
        return true;
    }
}<|MERGE_RESOLUTION|>--- conflicted
+++ resolved
@@ -1010,16 +1010,10 @@
             }
 
             // Get the graded gradeable for the $from user
-<<<<<<< HEAD
-            $from_graded_gradeable = null;
-            if ($peer_double_blind || $limited_access_blind || $anon_mode) {
-                $from_graded_gradeable = $this->tryGetGradedGradeable($gradeable, $this->core->getQueries()->getUserFromAnon($from)[$from], false);
-=======
             $from_graded_gradeable = false;
             $id_from_anon = $this->core->getQueries()->getSubmitterIdFromAnonId($from);
-            if ($id_from_anon !== null) {
+            if ($peer_double_blind || $limited_access_blind || $anon_mode) {
                 $from_graded_gradeable = $this->tryGetGradedGradeable($gradeable, $id_from_anon, false);
->>>>>>> d34cf4e8
             }
             else {
                 $from_graded_gradeable = $this->tryGetGradedGradeable($gradeable, $from, false);
@@ -1071,16 +1065,9 @@
         }
         // Get the graded gradeable for the submitter we are requesting
         $graded_gradeable = false;
-<<<<<<< HEAD
+        $id_from_anon = $this->core->getQueries()->getSubmitterIdFromAnonId($who_id);
         if (($peer_double_blind || $limited_access_blind || $anon_mode)) {
-            if ($this->core->getQueries()->getSubmitterIdFromAnonId($who_id) !== null) {
-                $graded_gradeable = $this->tryGetGradedGradeable($gradeable, $this->core->getQueries()->getSubmitterIdFromAnonId($who_id), false);
-            }
-=======
-        $id_from_anon = $this->core->getQueries()->getSubmitterIdFromAnonId($who_id);
-        if ($id_from_anon !== null) {
             $graded_gradeable = $this->tryGetGradedGradeable($gradeable, $id_from_anon, false);
->>>>>>> d34cf4e8
         }
         else {
             $graded_gradeable = $this->tryGetGradedGradeable($gradeable, $who_id, false);
