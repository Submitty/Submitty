--- conflicted
+++ resolved
@@ -903,7 +903,6 @@
             "buttons" => $buttons,
             "thread_exists" => $thread_exists,
             "form_action" => $this->core->buildUrl(array('component' => 'forum', 'page' => 'publish_thread')),
-<<<<<<< HEAD
             "manage_categories_url" => $manage_categories_url
         ]);
 
@@ -960,9 +959,7 @@
             "categories" => $categories,
             "category_colors" => $category_colors,
             "forumBarData" => $forumBarData,
-=======
             "csrf_token" => $this->core->getCsrfToken()
->>>>>>> d77e96a2
         ]);
 
         return $return;
