--- conflicted
+++ resolved
@@ -2506,7 +2506,6 @@
     $('#overall-comment-tabs').children().removeClass('active-btn');
     comment_root.show();
     $('#overall-comment-tab-' + user ).addClass('active-btn');
-<<<<<<< HEAD
 
     //if the tab is for the main user of the page
     if(!textarea.hasClass('markdown-preview')){
@@ -2545,17 +2544,6 @@
         attachmentsList.attr("data-active-user", user);
     }
 
-}
-
-function previewOverallCommentMarkdown(user){
-    const markdown_area = $(`#overall-comment-${user}`);
-    const preview_element = $(`#overall-comment-markdown-preview-${user}`);
-    const preview_button = $(this);
-    const markdown_content = markdown_area.val();
-
-    previewMarkdown(markdown_area, preview_element, preview_button, { content: markdown_content });
-=======
->>>>>>> a6326113
 }
 
 /**
