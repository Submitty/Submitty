{#
    Combo box for choosing an existing gradeable as a template for the new one
        (Only show this option if we aren't in edit mode).
#}
{% if action == 'new' or action == 'template' %}
    <div>
        <div class="option row">
            <div class="option-desc col-md-6">
                <label for="gradeable_template">
                    <div class="option-title">Template</div>
                    <div class="option-alt">Select from one of the templates</div>
                </label>
            </div>
            <div class="option-input col-md-6">
                <select name="gradeable_template" id="gradeable_template" style='margin-right:30px'>
                <option>--None--</option>
                {% for template in template_list %}
                <option {{ action != 'new' and gradeable.getId() == template.g_id ? 'selected' : '' }}
                    value="{{ template.g_id }}">{{ template.g_title }}</option>
                {% endfor %}
                </select>
            </div>
        </div>
    </div>

{% endif %}

{#
    Primary Form
#}
<!-- Gradeable Title (read/write in all modes) -->
    <div class="option row">
        <div class="option-desc col-md-6">
            <label for="g_title">
                <div class="option-title">Title</div>
                <div class="option-alt">What is the title of this gradable? <p style="color:red">(Required)</p></div>
            </label>
        </div>

        <div class="option-input col-md-6">
            <textarea onkeyup="textAreaAdjust(this)" name='title' id='g_title' class="required auto_save" style="overflow:hidden" placeholder="(Required)" required>{{action != 'new' ? gradeable.getTitle() : '' }}</textarea>
        </div>
    </div>


<!-- Instruction URL (read/write in all modes) -->
<div class="option row">
    <div class="option-desc col-md-6">
        <label for="instructions_url">
            <div class="option-title">Assignment URL</div>
            <div class="option-alt">What is the URL to the assignment instructions? (shown to student)</div>
        </label>
    </div>
    <div class="option-input col-md-6">
        <input type='text' name='instructions_url' id='instructions_url' class="auto_save"
        value="{{ action != 'new' ? gradeable.getInstructionsUrl() : '' }}" placeholder="(Optional)" />
    </div>
</div>


<!-- Gradeable ID (readonly in edit mode, required) -->
<div class="option row">
    <div class="option-desc col-md-6">
        <label for="g_id">
            <div class="option-title">Unique ID</div>
            <div class="option-alt">What is the unique id of this gradeable? (e.g., <kbd>hw01</kbd>, <kbd>lab_12</kbd>, or <kbd>midterm</kbd>)</div>
        </label>
    </div>
    <div class="option-input col-md-6">
        <input type='text' name='id' id="g_id" class="required"
        value="{{ action != 'new' ? gradeable.getId() : '' }}" placeholder="(Required)"
        {{ action == 'edit' ? 'readonly' : 'required' }} />
    </div>
</div>

<div class="option">
    <legend class="option-desc col-md-12">
        {% if action == 'new' or action == 'template' %}
            <!-- Gradeable Type radio buttons (readonly in edit mode) -->
            <div class="option-title">Gradable Type</div>
            <div class="option-alt"><a target=_blank href="http://submitty.org/instructor/create_edit_gradeable#types-of-gradeables">What is the type of the gradeable <i style="font-style:normal;" class="helpicon"></i></a></div>    
            <span id="required_type" >(Required)</span>
        {% else %}
            <b style='font-size:18px'>Gradeable type</b>: <span id="gradeable-type-string">{{ type_string }}</span>
            <br />
        {% endif %}
    </legend>
    <fieldset class="option-desc col-md-12">
        <div id="gradeable_type_container" {{ action == 'edit' ? 'hidden' : '' }}>
            <div>
                <input type='radio' id="radio_checkpoints" name="type" value="Checkpoints"
                    {{ action != 'new' and gradeable.getType() == 1 ? 'checked' : '' }}> <label for="radio_checkpoints"> {{ gradeable_type_strings['checkpoint'] }} </label>
            </div>

            <div>
                <input type='radio' id="radio_numeric" name="type" value="Numeric"
                    {{ action != 'new' and gradeable.getType() == 2 ? 'checked' : '' }}> <label for="radio_numeric"> {{ gradeable_type_strings['numeric'] }} </label>
            </div>

            <div hidden>
                <input type='radio' id="radio_electronic_file" name="type" value="Electronic File"
                        {{ action != 'new' and gradeable.getType() == 0 ? 'checked' : '' }}> Electronic File (multiple types)
            </div>

            {# Real input fields to back the exposed configurations options #}
            <input name="scanned_exam" value="{{ action != 'new' and gradeable.isScannedExam() ? 'true' : 'false' }}" hidden>
            <input name="vcs" value="{{ action != 'new' and gradeable.isVcs() ? 'true' : 'false' }}" hidden>

            <div>
                <input class="ignore" type="radio" id="radio_ef_student_upload" name="electronic_gradeable_presets" value="normal"
                        {{ action != 'new' and not gradeable.isScannedExam() and not gradeable.isVcs() ? 'checked' : ''}}> <label for="radio_ef_student_upload"> {{ gradeable_type_strings['electronic_hw'] }} </label>
            </div>

            <div>
                <input class="ignore" type="radio" id="radio_ef_vcs_upload" name="electronic_gradeable_presets" value="vcs"
                        {{ action != 'new' and not gradeable.isScannedExam() and gradeable.isVcs() ? 'checked' : ''}}> <label for="radio_ef_vcs_upload"> {{ gradeable_type_strings['electronic_hw_vcs'] }} </label>
            </div>

            <div>
                <input class="ignore" type="radio" id="radio_ef_scanned_exam" name="electronic_gradeable_presets" value="scanned_exam"
                        {{ action != 'new' and gradeable.isScannedExam() ? 'checked' : '' }}> <label for="radio_ef_scanned_exam"> {{ gradeable_type_strings['electronic_exam'] }} </label>
            </div>
        </div>

<<<<<<< HEAD
  <!-- This is only relevant to Electronic Files -->
    <fieldset class="gradeable_type_options electronic_file" id="electronic_file">
        <div><legend>Will any or all of this assignment be manually graded (e.g., by the TAs or the instructor)?</legend></div>
        <div>
            <input type="radio" id="yes_ta_grade" name="ta_grading" value="true" class="bool_val auto_save date-related"
                    {{ action != 'new' and gradeable.getTaGrading() ? 'checked' : '' }} /> <label for="yes_ta_grade">Yes</label>
            <input type="radio" id="no_ta_grade" name="ta_grading" value="false" class="bool_val auto_save date-related"
                    {{ not (action != 'new' and gradeable.getTaGrading()) ? 'checked' : '' }} /> <label for="no_ta_grade">No</label>
        </div>
        {% if regrade_enabled %}
            <div id="regrade_request_enable_container">
                Will grade inquiries be enabled for this assignment?
                <br />
                <input type="radio" id="yes_regrade_allowed" name="regrade_allowed" value="true" class="bool_val auto_save date-related"
                        {{ action != 'new' and gradeable.isRegradeAllowed() ? 'checked' : '' }} /> <label for="yes_regrade_allowed">Yes</label>
                <input type="radio" id="no_regrade_allowed" name="regrade_allowed" value="false" class="bool_val auto_save date-related"
                        {{ not (action != 'new' and gradeable.isRegradeAllowed()) ? 'checked' : '' }} /> <label for= "no_regrade_alowed">No</label>
=======
      <!-- This is only relevant to Electronic Files -->
        <fieldset class="gradeable_type_options electronic_file" id="electronic_file">
            <div><legend>Will any or all of this assignment be manually graded (e.g., by the TAs or the instructor)?</legend></div>
            <div>
                <input type="radio" id="yes_ta_grade" name="ta_grading" value="true" class="bool_val auto_save date-related"
                        {{ action != 'new' and gradeable.getTaGrading() ? 'checked' : '' }} /> <label for="yes_ta_grade">Yes</label>
                <input type="radio" id="no_ta_grade" name="ta_grading" value="false" class="bool_val auto_save date-related"
                        {{ not (action != 'new' and gradeable.getTaGrading()) ? 'checked' : '' }} /> <label for="no_ta_grade">No</label>
>>>>>>> cf1b8e84
            </div>


<<<<<<< HEAD
            <div id="discussion_grading_enable_container">
                Is there a discussion component for this assignment?
                <br />
                <input type="radio" id="yes_discussion" name="discussion_based" value="true" class="bool_val auto_save date-related"
                        {{ action != 'new' and gradeable.isDiscussionBased() ? 'checked' : '' }} /> <label for="yes_discussion">Yes</label>
                <input type="radio" id="no_discussion" name="discussion_based" value="false" class="bool_val auto_save date-related"
                        {{ not (action != 'new' and gradeable.isDiscussionBased()) ? 'checked' : '' }} /> <label for="no_discussion">No</label>
          
                <div class="discussion_id_wrapper">
                    <label for="discussion_thread_id">What thread id(s) should be included?</label>
                        <input style="width: 70px" name="discussion_thread_id" id="discussion_thread_id" class="int_val auto_save" type="text"
                               value="{{ action != 'new' ? gradeable.getStringThreadIds() : '' }}"/>
=======
            {% if regrade_enabled %}
                <div id="regrade_request_enable_container">
                    Will grade inquiries be enabled for this assignment?
                    <br />
                    <input type="radio" id="yes_regrade_allowed" name="regrade_allowed" value="true" class="bool_val auto_save date-related"
                            {{ action != 'new' and gradeable.isRegradeAllowed() ? 'checked' : '' }} /> Yes
                    <input type="radio" id="no_regrade_allowed" name="regrade_allowed" value="false" class="bool_val auto_save date-related"
                            {{ not (action != 'new' and gradeable.isRegradeAllowed()) ? 'checked' : '' }} /> No
>>>>>>> cf1b8e84
                </div>
            {% endif %}

            {% if forum_enabled %}

                <div id="discussion_grading_enable_container">
                    Is there a discussion component for this assignment?
                    <br />
                    <input type="radio" id="yes_discussion" name="discussion_based" value="true" class="bool_val auto_save date-related"
                            {{ action != 'new' and gradeable.isDiscussionBased() ? 'checked' : '' }} /> <label for="yes_discussion">Yes</label>
                    <input type="radio" id="no_discussion" name="discussion_based" value="false" class="bool_val auto_save date-related"
                            {{ not (action != 'new' and gradeable.isDiscussionBased()) ? 'checked' : '' }} /> <label for="no_discussion">No</label>

                    <div class="discussion_id_wrapper">
                        <label for="discussion_thread_id">What thread id(s) should be included? (separate by commas)</label>
                            <input style="width: 70px" name="discussion_thread_id" id="discussion_thread_id" class="int_val auto_save" type="text"
                                   value="{{ action != 'new' ? gradeable.getStringThreadIds() : '' }}"/>
                    </div>

                </div>

            {% endif %}

            <div id="team-settings-container">
                {% if action == 'new' or action == 'template' %}
                    Is this a team assignment?
                {% else %}
                    Team Settings:
                    {{ gradeable.isTeamAssignment() ? '' : ' This is an individual assignment' }}
                {% endif %}
                <div style="{{ action == 'edit' ? 'display:none' : '' }}">
                    <input type="radio" id = "team_yes_radio" name="team_assignment" value="true"
                            {{ action != 'new' and gradeable.isTeamAssignment() ? 'checked' : '' }}> <label for="team_yes_radio">Yes</label>

                    <input type="radio" id = "team_no_radio" name="team_assignment" value ="false"
                            {{ not (action != 'new' and gradeable.isTeamAssignment()) ? 'checked' :  '' }}> <label for="team_no_radio">No</label>
                </div>
            </div>

            <!-- Team settings (read only in edit mode) -->
            <div class="team_assignment team_yes" id="team_yes">

                <label for="team_size_max">What is the maximum team size?</label>
                    <input style="width: 50px" name="team_size_max" id="team_size_max" class="int_val auto_save" type="text"
                           value="{{ action != 'new' ? gradeable.getTeamSizeMax() : '3' }}"/>

                {#Use teams from a previous gradeable:
                <!-- Inherit teams from another gradeable? -->
                <br />
                    <!--Use a combo box if we can edit the value, otherwise show a text box (readonly)-->
                {% if action == 'new' %}
                    <select id='gradeable_teams' name="eg_inherit_teams_from" style='width: 170px;'
                        value='{{ admin_gradeable.getEgInheritTeamsFrom() }}'>
                        <option value=''>--None--</option>
                        {% for parent in inherit_teams_list %}
                            <option {{ admin_gradeable.getEgInheritTeamsFrom() == parent.g_id ? 'selected' : '' }}
                                value="{{ parent.g_id }}">{{ parent.g_title }}</option>
                        {% endfor %}
                    </select>
                {% else %}
                    <input id='gradeable_teams_read' name='gradeable_teams_read' style='width=170px'
                        value='{{ admin_gradeable.getEgInheritTeamsFrom() }}' readonly/>
                {% endif %}
                #}
            </div>

            <div id="repository">
                <label for="repository">VCS Repository Details (select one)</label>
                <div>
                    <input type='radio' id="vcs_radio_submitty_hosted" name="vcs_radio_buttons" value="submitty-hosted"
                        {{ action == 'new' or (action != 'new' and gradeable.getVcsHostType() == 0) ? 'checked' : '' }}
                        {{ action != 'new' and action != 'template' ? 'disabled' : '' }}> Submitty hosted – single gradeable repository
    
                    <div id="vcs_submitty_url_content" name="vcs_content" style="margin-left: 5%">
                        <kbd id="vcs_url">{{ vcs_base_url }}&#123;&#36;gradeable_id&#125;&#47;</kbd>
                        <kbd class="team_no">&#123;&#36;user_id&#125;</kbd>
                        <kbd class="team_yes">&#123;&#36;team_id&#125;</kbd>
                    </div>
                </div>
                <div class="team_no">
                    <input type='radio' id="vcs_radio_submitty_hosted_set_url" name="vcs_radio_buttons" value="submitty-hosted-url"
                        {{ action != 'new' and gradeable.getVcsHostType() == 1 ? 'checked' : '' }}
                        {{ action != 'new' and action != 'template' ? 'disabled' : '' }}> Submitty hosted – choose repository name (can be used for multiple gradeables)
    
                    <div id="vcs_submitty_set_url_content" name="vcs_content" style="margin-left: 5%">
                        {% if action == 'new' or action == 'template' %}
                            <kbd id="vcs_url">{{ vcs_base_url }}</kbd>
                            <input style='width: 30%' type='text' name="vcs_url" id="vcs_submitty_url" class="required auto_save" placeholder="(Required)"
                                    value="" required />
                            <kbd id="vcs_url2">&#47;&#123;&#36;user_id&#125;</kbd>
                        {% else %}
                            <kbd id="vcs_url">{{ gradeable.getVcsSubdirectory() }}</kbd>
                        {% endif %}
                    </div>
                </div>
    
                <input type='radio' id="vcs_radio_public_github" name="vcs_radio_buttons" value="public-github"
                    {{ action != 'new' and gradeable.getVcsHostType() == 2 ? 'checked' : '' }}
                    {{ action != 'new' and action != 'template' ? 'disabled' : '' }}> Github hosted - public repository, students will provide URL </br>
    
                <input type='radio' id="vcs_radio_private_github" name="vcs_radio_buttons" value="private-github"
                    {{ action != 'new' and gradeable.getVcsHostType() == 3 ? 'checked' : '' }}
                    {{ action != 'new' and action != 'template' ? 'disabled' : '' }}> Github hosted - private repository, students will provide URL (NOTE: INCOMPLETE -- DO NOT USE)
            </div>
        </fieldset>
    </fieldset>
</div>

<!-- Gradeable bucket (read/write in all modes) -->
<div class="option row">
    <div class="option-desc col-md-6">
        <label for="syllabus_bucket">
            <div class="option-title">Syllabus Category</div>
            <div class="option-alt"><a target=_blank href="https://submitty.org/instructor/rainbow_grades/gradeables">What syllabus category does this item belong to? <i style="font-style:normal;" class="helpicon"></i></a></div>
        </label>
    </div>

    <div class="option-input col-md-6">
        <select name="syllabus_bucket" id="syllabus_bucket" class="auto_save">
        {% for bucket in syllabus_buckets %}
        <option value="{{ bucket }}" {{ action != 'new' and gradeable.getSyllabusBucket() == bucket ? 'selected' : '' }}>
            {{ bucket | title }}
        </option>
        {% endfor %}
        </select>
    </div>
</div>

{% if action == 'new' or action == 'template' %}
<div class="option row">
    <div class="option-desc col-md-12">
        <em>Note: After pressing the "Create New Gradeable" button you may not change:</em>
        <ul style="margin-left:10px">
            <li style="margin-left:15px"><em>The unique id</em></li>
            <li style="margin-left:15px"><em>Gradeable type (electronic file upload, checkpoints, or text)</em></li>
            <li style="margin-left:15px"><em>Whether the students will submit as individuals or team</em></li>
            <li style="margin-left:15px"><em>Whether the students will submit by directly uploading files or by version control</em></li>
        </ul>
        <em>All other settings for this gradeable may be edited.</em>
    </div>
</div>
<div class="row">
    <button class="btn btn-primary" type="submit" style="margin-left:10px;">Create New Gradeable</button>
</div>
{% endif %}


<div id="alert-message" title="WARNING">
    <p>Gradeable ID must not be blank and only contain characters <strong> a-z A-Z 0-9 _ - </strong> </p>
</div>

<script type="text/javascript">


    /* Increasing Height of textarea*/
    function textAreaAdjust(o) {
        o.style.height = "1px"
        o.style.height = (15+o.scrollHeight)+"px";
    }


    function updateDateDisplay() {
        let elecDateBoxes = $('.electronic_file_dates input');
        elecDateBoxes.prop('disabled', true);
        if ($('#radio_electronic_file').is(':checked')) {
            elecDateBoxes.prop('disabled', false);
            $('.manual_grading_dates input').prop('disabled', $('#no_ta_grade').is(':checked'));
            $('#date_team_lock').prop('disabled', {{ gradeable.isTeamAssignment() ? 'false' : 'true' }});
            $('#late_days').prop('disabled', $('#no_late_submission').is(':checked'));

            {# Use this 'each' trick since 'no_regrade_allowed' may not be defined if grade inquiries are not enabled #}
            let regradeReqDate = $('#date_regrade_request');
            regradeReqDate.prop('disabled', true);
            $('#no_regrade_allowed').each(function () {
                regradeReqDate.prop('disabled', $(this).is(':checked'));
            });
        }
        $('#hide_dates').hide();
        $('#show_all_dates').show();
    }

    //
    // Event Handlers
    //
    function onGradeableTypeChange() {
        // Hide red text once user selects an option
        if($('#radio_electronic_file').is(':checked') ||
           $('#radio_checkpoints').is(':checked') ||
           $('#radio_numeric').is(':checked')) {
               $('#required_type').hide();
        }

        if(!$('#radio_electronic_file').is(':checked')) {
            $('input[name=scanned_exam]').prop('checked', false);
        }

        disableElementChildren('.electronic_file');
        disableElementChildren('.checkpoints');
        disableElementChildren('.numeric');

        // Display the correct options for all forms depending
        //  on gradeable type
        if($('#radio_electronic_file').is(':checked')) {
            disableElementChildren('.electronic_file', false);
            $('#page_1_nav').show();
            onManualGradingChange();
            if ($('input[name=electronic_gradeable_presets]:checked').length === 0) {
                $('input[name=electronic_gradeable_presets][value=normal]').prop('checked', true);
            }
        }
        else {
            $('input[name=electronic_gradeable_presets]').prop('checked', false);
            if ($('#radio_checkpoints').is(':checked')) {
                disableElementChildren('.checkpoints', false);
            }
            else if ($('#radio_numeric').is(':checked')) {
                disableElementChildren('.numeric', false);
            }
        }
    }

    function onTeamAssignmentChange() {
        if($('#team_yes_radio').is(':checked')) {
            // $('.team_yes').show();
            disableElementChildren('.team_yes', false);
            disableElementChildren('.team_no', true);

            // If Set-URL is checked but then teams are disabled
            //  set This-Gradeable as checked instead
            if($('#vcs_radio_submitty_hosted_set_url').is(':checked')) {
                $('#vcs_radio_submitty_hosted').prop('checked', true);
                onVCSTypeChange();
            }
        }
        else {
            // $('.team_yes').hide();
            disableElementChildren('.team_yes', true);
            disableElementChildren('.team_no', false);
        }
    }

    function onDiscussionChange() {
        if($('#yes_discussion').is(':checked')) {
            disableElementChildren('.discussion_id_wrapper', false);
        }
        else {
            disableElementChildren('.discussion_id_wrapper', true);
        }
    }

    function onManualGradingChange() {
        if($('#yes_ta_grade').is(':checked') || !$('#radio_electronic_file').is(':checked')) {
            // $('.manual_grading').show();
            disableElementChildren('.manual_grading', false);
            disableElementChildren('.no_manual_grading', true);
            $('#regrade_request_enable_container').show();
            $('#discussion_grading_enable_container').show();
        }
        else {
            // $('.manual_grading').hide();
            disableElementChildren('.manual_grading', true);
            disableElementChildren('.no_manual_grading', false);
            $('#regrade_request_enable_container').hide();
            $('#discussion_grading_enable_container').hide();
        }
        updateDateDisplay();
    }

    function onVCSTypeChange() {
        disableElementChildren('[name=vcs_content]', true);

        if($('#vcs_radio_submitty_hosted').is(':checked')) {
            disableElementChildren('#vcs_submitty_url_content', false);
        }

        if($('#vcs_radio_submitty_hosted_set_url').is(':checked')) {
            disableElementChildren('#vcs_submitty_set_url_content', false);
            $('#vcs_submitty_url').prop('required', true);
        } else {
            $('#vcs_submitty_url').prop('required', false);
        }
    }

    function onIsRegradeAllowedChange() {
        if ($('#yes_regrade_allowed').is(':checked')) {
            //   $('.regrade_request_date').hide();
            disableElementChildren('.regrade_request_date', false);
        }
        else {
            //   $('.regrade_request_date').show();
            disableElementChildren('.regrade_request_date', true);
        }
        updateDateDisplay();
    }

    function onLateSubmissionAllowedChanged() {
        let lateSubmissionParts = $('.yes-late-submission');
        if($('#yes_late_submission').is(':checked')) {
            lateSubmissionParts.show();
        } else {
            lateSubmissionParts.hide();
        }
        updateDateDisplay();
    }

    $(function () {
        $("#alert-message").dialog({
            modal: true,
            autoOpen: false,
            buttons: {
                Ok: function () {
                    $(this).dialog("close");
                }
            }
        });
    });

    $(document).ready(function() {

        onManualGradingChange();
        $('[name="ta_grading"]').change(onManualGradingChange);

        //
        // Template Selector Box Events
        //

        // Event handler for the gradeable template selection change
        $('[name="gradeable_template"]').change(
        function() {
            // TODO: what if this.value === ''?
            let arrayUrlParts = [];
            arrayUrlParts["component"]   = ["admin"];
            arrayUrlParts["page"]        = ["admin_gradeable"];
            arrayUrlParts["action"]      = ["upload_new_template"];
            arrayUrlParts["template_id"] = [this.value];

            // Redirect user to the same page, but in the process,
            //  fetch the data from the template gradeable
            window.location.href = buildUrl(arrayUrlParts);
        });

        //
        // Gradeable Type Radio Button Events
        //

        // Hide team settings if it isn't a electronic gradeable
        onGradeableTypeChange();
        $('[name="type"]').change(onGradeableTypeChange);

        // Hide team settings if team's are not the selected option
        onTeamAssignmentChange();
        $('[name="team_assignment"]').change(onTeamAssignmentChange);

        // Hide VCS settings depending on different radio buttons
        onVCSTypeChange();
        $('[name="vcs_radio_buttons"]').change(onVCSTypeChange);

        onDiscussionChange();
        $('[name="discussion_based"]').change(onDiscussionChange);

        disableElementChildren('#repository', $('input[name=vcs]').val() === 'false');

        // Update the electronic file subtype
        $('input[name=electronic_gradeable_presets]').change(function() {
            $('#radio_electronic_file').prop('checked', true);
            onGradeableTypeChange();
            let vcs = $('input[name=vcs]');
            let scannedExam = $('input[name=scanned_exam]');

            vcs.val('false');
            $('#repository').hide();
            if ($(this).val() === 'scanned_exam') {
                scannedExam.val('true');
            } else {
                scannedExam.val('false');
                if ($(this).val() === 'vcs') {
                    vcs.val('true');
                    $('#repository').show();
                } else {
                }
            }
            vcs.change();
            scannedExam.change();
        });

        //Hide Grade Inquiry Date if Grade Inquiries are not enabled
        onIsRegradeAllowedChange();
        $('[name="regrade_allowed"]').change(onIsRegradeAllowedChange);

        onLateSubmissionAllowedChanged();
        $('input[name=late_submission_allowed]').change(onLateSubmissionAllowedChanged);
    });

    function checkForm() {
        var gradeable_id = $('#g_id').val();
        var gradeable_title = $('#g_title').val();
        var has_space = gradeable_id.includes(" ");
        var test = /^[a-zA-Z0-9_-]*$/.test(gradeable_id);

        var check1 = $('#radio_electronic_file').is(':checked');
        var check2 = $('#radio_checkpoints').is(':checked');
        var check3 = $('#radio_numeric').is(':checked');


        {% if action != 'edit' %}
            var all_gradeable_ids = {{ template_list|json_encode|raw }};
            if(all_gradeable_ids.find(element => element.g_id === gradeable_id)) {
                alert("Gradeable already exists");
                return false;
            }
        {% endif %}
        if (!test || has_space || gradeable_id == "" || gradeable_id === null) {
            $( "#alert-message" ).dialog( "open" );
            return false;
        }

        if (gradeable_title == '' || gradeable_title === null) {
            alert("A name for the gradeable must be assigned");
            return false;
        }

        if(!check1 && !check2 && !check3) {
            alert("A type of gradeable must be selected");
            return false;
        }

        return true;
    }

</script><|MERGE_RESOLUTION|>--- conflicted
+++ resolved
@@ -122,16 +122,6 @@
             </div>
         </div>
 
-<<<<<<< HEAD
-  <!-- This is only relevant to Electronic Files -->
-    <fieldset class="gradeable_type_options electronic_file" id="electronic_file">
-        <div><legend>Will any or all of this assignment be manually graded (e.g., by the TAs or the instructor)?</legend></div>
-        <div>
-            <input type="radio" id="yes_ta_grade" name="ta_grading" value="true" class="bool_val auto_save date-related"
-                    {{ action != 'new' and gradeable.getTaGrading() ? 'checked' : '' }} /> <label for="yes_ta_grade">Yes</label>
-            <input type="radio" id="no_ta_grade" name="ta_grading" value="false" class="bool_val auto_save date-related"
-                    {{ not (action != 'new' and gradeable.getTaGrading()) ? 'checked' : '' }} /> <label for="no_ta_grade">No</label>
-        </div>
         {% if regrade_enabled %}
             <div id="regrade_request_enable_container">
                 Will grade inquiries be enabled for this assignment?
@@ -140,42 +130,6 @@
                         {{ action != 'new' and gradeable.isRegradeAllowed() ? 'checked' : '' }} /> <label for="yes_regrade_allowed">Yes</label>
                 <input type="radio" id="no_regrade_allowed" name="regrade_allowed" value="false" class="bool_val auto_save date-related"
                         {{ not (action != 'new' and gradeable.isRegradeAllowed()) ? 'checked' : '' }} /> <label for= "no_regrade_alowed">No</label>
-=======
-      <!-- This is only relevant to Electronic Files -->
-        <fieldset class="gradeable_type_options electronic_file" id="electronic_file">
-            <div><legend>Will any or all of this assignment be manually graded (e.g., by the TAs or the instructor)?</legend></div>
-            <div>
-                <input type="radio" id="yes_ta_grade" name="ta_grading" value="true" class="bool_val auto_save date-related"
-                        {{ action != 'new' and gradeable.getTaGrading() ? 'checked' : '' }} /> <label for="yes_ta_grade">Yes</label>
-                <input type="radio" id="no_ta_grade" name="ta_grading" value="false" class="bool_val auto_save date-related"
-                        {{ not (action != 'new' and gradeable.getTaGrading()) ? 'checked' : '' }} /> <label for="no_ta_grade">No</label>
->>>>>>> cf1b8e84
-            </div>
-
-
-<<<<<<< HEAD
-            <div id="discussion_grading_enable_container">
-                Is there a discussion component for this assignment?
-                <br />
-                <input type="radio" id="yes_discussion" name="discussion_based" value="true" class="bool_val auto_save date-related"
-                        {{ action != 'new' and gradeable.isDiscussionBased() ? 'checked' : '' }} /> <label for="yes_discussion">Yes</label>
-                <input type="radio" id="no_discussion" name="discussion_based" value="false" class="bool_val auto_save date-related"
-                        {{ not (action != 'new' and gradeable.isDiscussionBased()) ? 'checked' : '' }} /> <label for="no_discussion">No</label>
-          
-                <div class="discussion_id_wrapper">
-                    <label for="discussion_thread_id">What thread id(s) should be included?</label>
-                        <input style="width: 70px" name="discussion_thread_id" id="discussion_thread_id" class="int_val auto_save" type="text"
-                               value="{{ action != 'new' ? gradeable.getStringThreadIds() : '' }}"/>
-=======
-            {% if regrade_enabled %}
-                <div id="regrade_request_enable_container">
-                    Will grade inquiries be enabled for this assignment?
-                    <br />
-                    <input type="radio" id="yes_regrade_allowed" name="regrade_allowed" value="true" class="bool_val auto_save date-related"
-                            {{ action != 'new' and gradeable.isRegradeAllowed() ? 'checked' : '' }} /> Yes
-                    <input type="radio" id="no_regrade_allowed" name="regrade_allowed" value="false" class="bool_val auto_save date-related"
-                            {{ not (action != 'new' and gradeable.isRegradeAllowed()) ? 'checked' : '' }} /> No
->>>>>>> cf1b8e84
                 </div>
             {% endif %}
 
