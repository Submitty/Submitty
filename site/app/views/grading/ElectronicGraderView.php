--- conflicted
+++ resolved
@@ -322,11 +322,8 @@
             "grade_inquiry_per_component_allowed" => $gradeable->isGradeInquiryPerComponentAllowed(),
             "include_overridden" => array_key_exists('include_overridden', $_COOKIE) ? $_COOKIE['include_overridden'] : 'omit',
             "histograms" => $histogram_data,
-<<<<<<< HEAD
-            "warnings" => $warnings
-=======
+            "warnings" => $warnings,
             "submissions_in_queue" => $submissions_in_queue
->>>>>>> f364e600
         ]);
     }
 
