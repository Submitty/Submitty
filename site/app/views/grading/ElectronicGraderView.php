<?php

namespace app\views\grading;

use app\models\Gradeable;
use app\models\User;
use app\models\LateDaysCalculation;
use app\views\AbstractView;
use app\libraries\FileUtils;

class ElectronicGraderView extends AbstractView {
    /**
     * @param Gradeable $gradeable
     * @param array     $sections
     * @return string
     */
    public function statusPage($gradeable, $sections) {
        $course = $this->core->getConfig()->getCourse();
        $semester = $this->core->getConfig()->getSemester();
        $graded = 0;
        $total = 0;
        foreach ($sections as $key => $section) {
            if ($key === "NULL") {
                continue;
            }
            $graded += $section['graded_components'];
            $total += $section['total_components'];
        }
        if ($total === 0){
            $percentage = -1;
        }
        else{
            $percentage = round(($graded / $total) * 100);
        }
        $return = <<<HTML
<div class="content">
    <h2>Status of {$gradeable->getName()}</h2>
HTML;
    if($percentage === -1){
        $view = 'all';
        $return .= <<<HTML
    <div class="sub">
        No Grading To Be Done! :)
    </div>
HTML;

    }
    else{
        $view = null;
        $return .= <<<HTML
    <div class="sub">
        Current percentage of grading done: {$percentage}% ({$graded}/{$total})
        <br />
        <br />
        By Grading Sections:
        <div style="margin-left: 20px">
HTML;
        foreach ($sections as $key => $section) {
            $percentage = round(($section['graded_components'] / $section['total_components']) * 100);
            $return .= <<<HTML
            Section {$key}: {$percentage}% ({$section['graded_components']} / {$section['total_components']})<br />
HTML;
        }
        $return .= <<<HTML
        </div>
        <br />
        Graders:
        <div style="margin-left: 20px">
HTML;
        foreach ($sections as $key => $section) {
            if ($key === "NULL") {
                continue;
            }
            if (count($section['graders']) > 0) {
                $graders = implode(", ", array_map(function($grader) { return $grader->getId(); }, $section['graders']));
            }
            else {
                $graders = "Nobody";
            }
            $return .= <<<HTML
            Section {$key}: {$graders}<br />
HTML;
        }
        $return .= <<<HTML
        </div>
    </div>
HTML;
    }
    //{$this->core->getConfig()->getTABaseUrl()}account/account-summary.php?course={$course}&semester={$semester}&g_id={$gradeable->getId()}
    $return .= <<<HTML
    <div style="margin-top: 20px">
HTML;
        if($percentage !== -1 || $this->core->getUser()->accessFullGrading()){
            $return .= <<<HTML
        <a class="btn btn-primary" 
            href="{$this->core->buildUrl(array('component'=>'grading', 'page'=>'electronic', 'action' => 'details', 'gradeable_id' => $gradeable->getId(), 'view' => $view))}"">
            Grading Details
        </a>
HTML;
            if(count($this->core->getUser()->getGradingRegistrationSections()) !== 0){
                $return .= <<<HTML
        <a class="btn btn-primary"
            href="{$this->core->buildUrl(array('component'=>'grading', 'page'=>'electronic', 'action'=>'grade', 'gradeable_id'=>$gradeable->getId(), 'individual'=>'0'))}">
            Grade Next Student
        </a>
        <a class="btn btn-primary"
            href="{$this->core->buildUrl(array('component'=>'misc', 'page'=>'download_all_assigned', 'dir'=>'submissions', 'gradeable_id'=>$gradeable->getId()))}">
            Download Zip of All Assigned Students
        </a>
HTML;
            }
            if($this->core->getUser()->accessFullGrading()) {
                $return .= <<<HTML
        <a class="btn btn-primary" 
            href="{$this->core->buildUrl(array('component'=>'misc', 'page'=>'download_all_assigned', 'dir'=>'submissions', 'gradeable_id'=>$gradeable->getId(), 'type'=>'All'))}">
            Download Zip of All Students
        </a>
HTML;
            }
        }
        $return .= <<<HTML
    </div>
</div>
HTML;
        return $return;
    }

    /**
     * @param Gradeable   $gradeable
     * @param Gradeable[] $rows
     * @param array       $graders
     * @return string
     */
    public function detailsPage($gradeable, $rows, $graders) {
        $return = <<<HTML
<div class="content">
    
HTML;
        // Default is viewing your sections
        // Limited grader does not have "View All" option
        // If nothing to grade, Instructor will see all sections
        if (!isset($_GET['view']) || $_GET['view'] !== 'all') {
            $text = 'View All';
            $view = 'all';
        }
        else{
            $text = 'View Your Sections';
            $view = null;
        }
        if($gradeable->isGradeByRegistration()){
            $grading_count = count($this->core->getUser()->getGradingRegistrationSections());
        }
        else{
            $grading_count = count($this->core->getQueries()->getRotatingSectionsForGradeableAndUser($gradeable->getId(),$this->core->getUser()->getId()));
        }

        if($this->core->getUser()->accessFullGrading() && (!$this->core->getUser()->accessAdmin() || $grading_count !== 0)){
            $return .= <<<HTML
    <div style="float: right; margin-bottom: 10px">
        <a class="btn btn-default"
            href="{$this->core->buildUrl(array('component' => 'grading', 'page' => 'electronic', 'action' => 'details', 'gradeable_id' => $gradeable->getId(), 'view' => $view))}">
            $text
        </a>
    </div>
HTML;
        }
        $show_auto_grading_points = true;
        $return .= <<<HTML
    <h2>Grade Details for {$gradeable->getName()}</h2>
    <table class="table table-striped table-bordered persist-area">
        <thead class="persist-thead">
            <tr>
                <td width="3%"></td>
                <td width="5%">Section</td>
                <td width="20%">User ID</td>
                <td width="15%">First Name</td>
                <td width="15%">Last Name</td>
HTML;

        if($gradeable->getTotalAutograderNonExtraCreditPoints() !== 0) {
            $return .= <<<HTML
                <td width="9%">Autograding</td>
                <td width="8%">TA Grading</td>
                <td width="7%">Total</td>
                <td width="10%">Active Version</td>
                <td width="8%">Viewed Grade</td>
            </tr>
        </thead>
HTML;
        }
        else {
            $show_auto_grading_points = false;
            $return .= <<<HTML
                <td width="12%">TA Grading</td>
                <td width="12%">Total</td>
                <td width="10%">Active Version</td>
                <td width="8%">Viewed Grade</td>
            </tr>
        </thead>
HTML;
        }
            $count = 1;
            $last_section = false;
            $tbody_open = false;
            foreach ($rows as $row) {
                $active_version = $row->getActiveVersion();
                $highest_version = $row->getHighestVersion();
                $autograding_score = $row->getGradedAutograderPoints();
                if ($row->beenTAgraded()){
                    if ($row->getUserViewedDate() === null || $row->getUserViewedDate() === "") {
                        $viewed_grade = "&#10008;";
                        $grade_viewed = "";
                        $grade_viewed_color = "color: red; font-size: 1.5em;";
                    }
                    else {
                        $viewed_grade = "&#x2714;";
                        $grade_viewed = "Last Viewed: " . date("F j, Y, g:i a", strtotime($row->getUserViewedDate()));
                        $grade_viewed_color = "color: #5cb85c; font-size: 1.5em;";
                    }
                    $different = false;
                }
                else{
                    $viewed_grade = "";
                    $grade_viewed = "";
                    $grade_viewed_color = "";
                }
                $total_possible = $row->getTotalAutograderNonExtraCreditPoints() + $row->getTotalTANonExtraCreditPoints();
                $graded = $autograding_score + $row->getGradedTAPoints();

                if ($graded < 0) $graded = 0;
                if ($gradeable->isGradeByRegistration()) {
                    $section = $row->getUser()->getRegistrationSection();
                }
                else {
                    $section = $row->getUser()->getRotatingSection();
                }
                $display_section = ($section === null) ? "NULL" : $section;
                if ($section !== $last_section) {
                    $last_section = $section;
                    $count = 1;
                    if ($tbody_open) {
                        $return .= <<<HTML
        </tbody>
HTML;
                    }
                    if (isset($graders[$display_section]) && count($graders[$display_section]) > 0) {
                        $section_graders = implode(", ", array_map(function(User $user) { return $user->getId(); }, $graders[$display_section]));
                    }
                    else {
                        $section_graders = "Nobody";
                    }
                    $cols = ($show_auto_grading_points) ? 10 : 9;
                    $return .= <<<HTML
        <tr class="info persist-header">
            <td colspan="{$cols}" style="text-align: center">Students Enrolled in Section {$display_section}</td>
        </tr>
        <tr class="info">
            <td colspan="{$cols}" style="text-align: center">Graders: {$section_graders}</td>
        </tr>
        <tbody id="section-{$section}">
HTML;
                }
                $style = "";
                if ($row->getUser()->accessGrading()) {
                    $style = "style='background: #7bd0f7;'";
                }
                $return .= <<<HTML
            <tr id="user-row-{$row->getUser()->getId()}" {$style}>
                <td>{$count}</td>
                <td>{$display_section}</td>
                <td>{$row->getUser()->getId()}</td>
                <td>{$row->getUser()->getDisplayedFirstName()}</td>
                <td>{$row->getUser()->getLastName()}</td>
HTML;

                if($show_auto_grading_points) {
                    if ($highest_version != 0) {
                        $return .= <<<HTML
                <td>{$autograding_score}&nbsp;/&nbsp;{$row->getTotalAutograderNonExtraCreditPoints()}</td>
HTML;
                    }
                    else {
                        $return .= <<<HTML
                <td></td>
HTML;
                    }
                }
                if ($highest_version != 0) {
                    $return .= <<<HTML
                <td>
HTML;
                    $box_background = "";
                    if ($row->getActiveDaysLate() > $row->getAllowedLateDays()) {
                        $box_background = "late-box";
                    }
                    
                    if ($row->beenTAgraded()) {
                        $btn_class = "btn-default";
                        if($row->validateVersions()) {
                            $contents = "{$row->getGradedTAPoints()}&nbsp;/&nbsp;{$row->getTotalTANonExtraCreditPoints()}";
                        }
                        else{
                            $contents = "Version Conflict";
                        }
                    }
                    else {
                        $btn_class = "btn-primary";
                        $contents = "Grade";
                    }
                    $return .= <<<HTML
                    <a class="btn {$btn_class}" href="{$this->core->buildUrl(array('component'=>'grading', 'page'=>'electronic', 'action'=>'grade', 'gradeable_id'=>$gradeable->getId(), 'who_id'=>$row->getUser()->getId(), 'individual'=>'1'))}">
                        {$contents}
                    </a>
                </td>
HTML;
                    if($row->validateVersions()) {
                        $return .= <<<HTML
                <td><div class="{$box_background}">{$graded}&nbsp;/&nbsp;{$total_possible}</div></td>
HTML;
                    }
                    else{
                        $return .= <<<HTML
                <td></td>
HTML;
                    }
                    if($active_version == $highest_version) {
                        $return .= <<<HTML
                <td>{$active_version}</td>
HTML;
                    }
                    else {
                        $return .= <<<HTML
                <td>{$active_version}&nbsp;/&nbsp;{$highest_version}</td>
HTML;
                    }
                }
                else {
                    $return .= <<<HTML
                <td>
                    <a class="btn btn-default" style="color:#a5a5a5;" href="{$this->core->buildUrl(array('component'=>'grading', 'page'=>'electronic', 'action'=>'grade', 'gradeable_id'=>$gradeable->getId(), 'who_id'=>$row->getUser()->getId(), 'individual'=>'1'))}">Grade
                    </a>
                </td>
                <td></td>
                <td></td>
HTML;
                }
                $return .= <<<HTML
                <td title="{$grade_viewed}" style="{$grade_viewed_color}">{$viewed_grade}</td>
            </tr>
HTML;
                $count++;
            }
            $return .= <<<HTML
        </tbody>
    </table>
</div>
HTML;
        return $return;
    }

    public function hwGradingPage($gradeable, $progress, $prev_id, $next_id, $individual) {
        $prev_href = $prev_id == '' ? '' : "href=\"{$this->core->buildUrl(array('component'=>'grading', 'page'=>'electronic', 'action'=>'grade', 'gradeable_id'=>$gradeable->getId(), 'who_id'=>$prev_id, 'individual'=>$individual))}\"";
        $next_href = $next_id == '' ? '' : "href=\"{$this->core->buildUrl(array('component'=>'grading', 'page'=>'electronic', 'action'=>'grade', 'gradeable_id'=>$gradeable->getId(), 'who_id'=>$next_id, 'individual'=>$individual))}\"";
        $return = <<<HTML
<div class="grading_toolbar">
    <a {$prev_href}><i title="Go to the previous student" class="icon-left"></i></a>
    <a href="{$this->core->buildUrl(array('component'=>'grading', 'page'=>'electronic', 'action'=>'details', 'gradeable_id'=>$gradeable->getId()))}"><i title="Go to the main page" class="icon-home" ></i></a>
    <a {$next_href}><i title="Go to the next student" class="icon-right"></i></a>
    <i title="Reset Rubric Panel Positions (Press R)" class="icon-refresh" onclick="handleKeyPress('KeyR');"></i>
    <i title="Show/Hide Auto-Grading Testcases (Press A)" class="icon-auto-grading-results" onclick="handleKeyPress('KeyA');"></i>
    <i title="Show/Hide Grading Rubric (Press G)" class="icon-grading-panel" onclick="handleKeyPress('KeyG');"></i>
    <i title="Show/Hide Submission and Results Browser (Press O)" class="icon-files" onclick="handleKeyPress('KeyO');"></i>
    <i title="Show/Hide Student Information (Press S)" class="icon-status" onclick="handleKeyPress('KeyS');"></i>
</div>

<div class="progress_bar">
    <progress class="progressbar" max="100" value="{$progress}" style="width:80%; height: 100%;"></progress>
    <div class="progress-value" style="display:inline;"></div>
</div>

<div id="autograding_results" class="draggable rubric_panel" style="left:15px; top:170px; width:48%; height:36%;">
    <span class="grading_label">Auto-Grading Testcases</span>
    <div class="inner-container">
HTML;
        if ($gradeable->getActiveVersion() === 0){
            $return .= <<<HTML
        <h4>No Submission</h4>
HTML;
        }
        else if (count($gradeable->getTestcases()) === 0) {
            $return .= <<<HTML
        <h4>No Autograding For This Assignment</h4>
HTML;
        }
        else{
            $return .= $this->core->getOutput()->renderTemplate('AutoGrading', 'showResults', $gradeable, true);
        }
        $return .= <<<HTML
    </div>
</div>

<div id="submission_browser" class="draggable rubric_panel" style="left:15px; bottom:40px; width:48%; height:30%">
    <span class="grading_label">Submissions and Results Browser</span>
    <button class="btn btn-default" onclick="openAll()">Expand All</button>
    <button class="btn btn-default" onclick="closeAll()">Close All</button>
    <button class="btn btn-default" onclick="downloadZip('{$gradeable->getId()}','{$gradeable->getUser()->getId()}')">Download Zip File</button>
    <br />
    <div class="inner-container">
HTML;
        function add_files(&$files, $new_files, $start_dir_name) {
            $files[$start_dir_name] = array(); 
            foreach($new_files as $file) {
                $path = explode('/', $file['relative_name']);
                array_pop($path);
                $working_dir = &$files[$start_dir_name];
                foreach($path as $dir) {
                    if (!isset($working_dir[$dir])) {
                        $working_dir[$dir] = array();
                    }
                    $working_dir = &$working_dir[$dir];
                }
                $working_dir[$file['name']] = $file['path'];
            }
        }
        function display_files($files, &$count, $indent, &$return) {
            foreach ($files as $dir => $contents) {
                if (!is_array($contents)) {
                    $dir = htmlentities($dir);
                    $contents = urlencode(htmlentities($contents));
                    $content_url = urldecode($contents); 
                    $indent_offset = $indent * -15;
                    $super_url = $content_url;
                    $return .= <<<HTML
                <div>
                    <div class="file-viewer">
                        <a class='openAllFile' onclick='openFrame("{$dir}", "{$contents}", {$count})'>
                            <span class='icon-plus' style='vertical-align:text-bottom;'></span>
                        {$dir}</a> &nbsp;
                        <a onclick='openFile("{$dir}", "{$contents}")'><i class="fa fa-window-restore" aria-hidden="true" title="Pop up the file in a new window"></i></a>
                        <a onclick='downloadFile("{$dir}", "{$contents}")'><i class="fa fa-download" aria-hidden="true" title="Download the file"></i></a>
                    </div><br/>
                    <div id="file_viewer_{$count}" style="margin-left:{$indent_offset}px"></div>
                </div>
HTML;
                    $count++;
                }
            }
            foreach ($files as $dir => $contents) {
                if (is_array($contents)) {
                    $dir = htmlentities($dir);
                    $url = reset($contents);
                    $return .= <<<HTML
            <div>
                <div class="div-viewer">
                    <a class='openAllDiv' onclick='openDiv({$count});'>
                        <span class='icon-folder-closed' style='vertical-align:text-top;'></span>
                    {$dir}</a> 
                </div><br/>
                <div id='div_viewer_{$count}' style='margin-left:15px; display: none'>
HTML;
                    $count++;
                    display_files($contents, $count, $indent+1, $return);
                    $return .= <<<HTML
                </div>
            </div>
HTML;
                }
            }
        }
        $files = array();
        add_files($files, array_merge($gradeable->getMetaFiles(), $gradeable->getSubmittedFiles(), $gradeable->getSvnFiles()), 'submissions');
        add_files($files, $gradeable->getResultsFiles(), 'results');
        $count = 1;
        display_files($files,$count,1,$return);
        $return .= <<<HTML
    </div>
</div>
HTML;

        $user = $gradeable->getUser();
        $return .= <<<HTML

<div id="student_info" class="draggable rubric_panel" style="right:15px; bottom:40px; width:48%; height:30%;">
    <span class="grading_label">Student Information</span>
    <div class="inner-container">
        <h5 class='label' style="float:right; padding-right:15px;">Browse Student Submissions:</h5>
        <div class="rubric-title">
HTML;
        $who = $gradeable->getUser()->getId();
        $onChange = "versionChange('{$this->core->buildUrl(array('component' => 'grading', 'page' => 'electronic', 'action' => 'grade', 'gradeable_id' => $gradeable->getId(), 'who_id'=>$who, 'individual'=>$individual,
                                                      'gradeable_version' => ""))}', this)";
        $formatting = "font-size: 13px;float:right;";
        $return .= $this->core->getOutput()->renderTemplate('AutoGrading', 'showVersionChoice', $gradeable, $onChange, $formatting);
        $return .= <<<HTML
        <b>{$user->getFirstName()} {$user->getLastName()} ({$user->getId()})<br/>
        Submission Number: {$gradeable->getActiveVersion()} / {$gradeable->getHighestVersion()}<br/>
        Submitted:&nbsp{$gradeable->getSubmissionTime()->format("m/d/Y H:i:s")}<br/></b>
HTML;
            
        // If viewing the active version, show cancel button, otherwise so button to switch active
        if ($gradeable->getCurrentVersionNumber() > 0) {
            if ($gradeable->getCurrentVersionNumber() == $gradeable->getActiveVersion()) {
                $version = 0;
                $button = '<input type="submit" class="btn btn-default btn-xs" style="float: right;" value="Cancel Student Submission">';
            }
            else {
                $version = $gradeable->getCurrentVersionNumber();
                $button = '<input type="submit" class="btn btn-default btn-xs" style="float: right;" value="Grade This Version">';
            }
            $return .= <<<HTML
        <form style="display: inline;" method="post" onsubmit='return checkTaVersionChange();'
                action="{$this->core->buildUrl(array('component' => 'student',
                                                     'action' => 'update',
                                                     'gradeable_id' => $gradeable->getId(),
                                                     'new_version' => $version, 'ta' => true, 'who' => $who, 'individual' => $individual))}">
            <input type='hidden' name="csrf_token" value="{$this->core->getCsrfToken()}" />
            {$button}
        </form>
        </div>

HTML;
        }
        $return .= <<<HTML
        <form id="rubric_form" action="{$this->core->buildUrl(array('component'=>'grading', 'page'=>'electronic', 'action' => 'submit'))}" method="post">
            <input type="hidden" name="csrf_token" value="{$this->core->getCsrfToken()}" />
            <input type="hidden" name="g_id" value="{$gradeable->getId()}" />
            <input type="hidden" name="u_id" value="{$user->getId()}" />
            <input type="hidden" name="individual" value="{$individual}" />
            <input type="hidden" name="graded_version" value="{$gradeable->getActiveVersion()}" />
HTML;

        //Late day calculation
        $ldu = new LateDaysCalculation($this->core);
        $return .= $ldu->generateTableForUserDate($gradeable->getName(), $user->getId(), $gradeable->getDueDate());
        $late_days_data = $ldu->getGradeable($user->getId(), $gradeable->getId());
        $status = $late_days_data['status'];

        $color = "green";
        if($status != "Good" && $status != "Late") {
            $color = "red";
            $return .= <<<HTML
        <script>
            $('body').css('background-color', 'red');
            $("#rubric_form").submit(function(event){
                var confirm = window.confirm("This submission has a bad status. Are you sure you want to submit a grade for it?");
                if(!confirm){
                    event.preventDefault();
                }
            });
        </script>
HTML;
        }
        $return .= <<<HTML
        <b>Status:</b> <span style="color:{$color};">{$status}</span><br />
        </div>
    </div>
</div>

<div id="grading_rubric" class="draggable rubric_panel" style="right:15px; top:140px; width:48%; height:42%;">
    <span class="grading_label">Grading Rubric</span>
HTML;
        $disabled = '';
        if($gradeable->getCurrentVersionNumber() != $gradeable->getActiveVersion() || $gradeable->getCurrentVersionNumber() == 0){
            $disabled='disabled';
            $return .= <<<HTML
    <div class="red-message" style="text-align: center">Select the correct submission version to grade</div>
HTML;
        }
        $return .= <<<HTML
    <div style="margin:3px;">
        <table class="rubric-table" id="rubric-table">
            <tbody>
HTML;

        $c = 1;
        $precision = floatval($gradeable->getPointPrecision());
        $num_questions = count($gradeable->getComponents());

        foreach ($gradeable->getComponents() as $question) {
            $type = 0; //0 is common deductable, 1 is common additive
            $min = -1000;
            $max = 0;
            foreach ($question->getMarks() as $mark) {
                if($mark->getPoints() < 0) {
                    $min = -1000;
                    $max = 0;
                    $type = 0;
                    break;
                }
                else if ($mark->getPoints() > 0) {
                    $min = 0;  
                    $max = 1000;
                    $type = 1;
                    break;
                }
            }
            $word = ($type === 1) ? "Addition" : "Deduction";
            // hide auto-grading if it has no value
            if (($question->getScore() == 0) && (substr($question->getTitle(), 0, 12) === "AUTO-GRADING")) {
                $question->setScore(floatval($gradeable->getGradedAutograderPoints()));
            }
    
            if(substr($question->getTitle(), 0, 12) === "AUTO-GRADING") {
                $disabled = 'disabled';
            }
    
            $return .= <<<HTML
                <tr>
HTML;
            $penalty = !(intval($question->getMaxValue()) >= 0);
            $message = htmlentities($question->getTitle());
            $message = "<b>{$message}</b>";
            if ($question->getGradedVersion() != -1 && $gradeable->getActiveVersion() != $question->getGradedVersion()) {
                $message .= "  " . "Before submitting regrade, please edit or ensure that comments from version " . $question->getGradedVersion() . " still apply.";
            }
            $note = htmlentities($question->getTaComment());
            if ($note != "") {
                $note = "<br/><div style='margin-bottom:5px; color:#777;'><i><b>Note to TA: </b>" . $note . "</i></div>";
            }

            //adds an icon depending on the question type (extra credit, normal, penalty)
            //adds background color as well.
            if($question->getIsExtraCredit()) {
                $return .= <<<HTML
                    <td style="font-size: 12px; background-color: #D8F2D8;" colspan="4">
                        <i class="icon-plus"></i> <b>{$message}</b>
HTML;
            }
            else if($penalty) {
                $return .= <<<HTML
                    <td style="font-size: 12px; background-color: #FAD5D3;" colspan="4">
                        <i class="icon-minus"></i> <b>{$message}</b>
HTML;
            }
            else {
                $return .= <<<HTML
                    <td style="font-size: 12px;" colspan="4">
                        <b>{$message}</b>
HTML;
            }
            $return .= <<<HTML
<<<<<<< HEAD
            <span onclick=""> <i id="icon-{$c}" data-question_id="{$question->getId()}" class="fa fa-window-maximize" style="visibility: visible;"></i> </span> {$note} 
=======
            <span onclick="openClose({$c})"> <i id="icon-{$c}" class="fa fa-window-maximize" style="visibility: visible; cursor: pointer;"></i> </span> {$note} 
>>>>>>> 13f5f67c
HTML;

            $student_note = htmlentities($question->getStudentComment());
            if ($student_note != ''){
                $student_note = "<div style='margin-bottom:5px; color:#777;'><i><b>Note to Student: </b>" . $student_note . "</i></div>";
        
            }
            $return .= <<<HTML
                        {$student_note}
                    </td>
                </tr>
HTML;

            $min_val = (intval($question->getMaxValue()) > 0) ? 0 : intval($question->getMaxValue());
            $max_val = (intval($question->getMaxValue()) > 0) ? intval($question->getMaxValue()) : 0;

            if ($type === 0) {
                $question_points = $question->getMaxValue();
            } else {
                $question_points = 0;
            }
            foreach ($question->getMarks() as $mark) {
                if($mark->getHasMark() === true) {
                    $question_points += $mark->getPoints();
                }
            }
            $question_points += $question->getScore();
            if ($type === 0) {
                if ($question_points < 0) $question_points = 0;
            } else {
                if ($question_points > $question->getMaxValue()) $question_points = $question->getMaxValue();
            }

            $background = "";
            if ($question->getIsExtraCredit()) {
                $background = "background-color: #D8F2D8;";
            }
            else if ($penalty) {
                $background = "background-color: #FAD5D3;";
            }
            
            $return .= <<<HTML
                <tr id="summary-{$c}" style="background-color: #f9f9f9;" onclick="saveMark(-2,'{$gradeable->getId()}' ,'{$user->getId()}', {$gradeable->getActiveVersion()}); openClose({$c}, {$num_questions});">
                    <td style="white-space:nowrap; vertical-align:middle; text-align:center; {$background}" colspan="1">
                        <input readonly type="text" class="grades" id="grade-{$c}" name="grade-{$c}" value="{$question_points}" onchange="validateInput('grade-{$c}', '{$question->getMaxValue()}', {$precision}); calculatePercentageTotal();" data-max_points="{$question->getMaxValue()}" style="width:50px; resize:none;" {$disabled}></textarea>
                        <strong> / {$question->getMaxValue()}</strong>
                    </td>
                    <td style="width:98%; {$background}" colspan="3">
                        <div id="rubric-{$c}">
<<<<<<< HEAD
                            <textarea readonly id="rubric-textarea-{$c}" name="comment-{$question->getOrder()}" rows="4" style="width:95%; height:100%; min-height:80px; resize:none; float:left;" placeholder="Message for the student..." comment-position="0" {$disabled}></textarea>
                        </div>
                    </td>
                </tr>
                <tbody id="extra-{$c}" style="{$background}; display: none" colspan="4">
                <tr id="mark_header_id={$c}" name="mark_header_{$c}">
                    <td colspan="4", style="{$background}">
                            Common Grade {$word}
                        <span onclick="saveMark({$c},'{$gradeable->getId()}' ,'{$user->getId()}', {$gradeable->getActiveVersion()}, {$question->getId()}); openClose({$c}, {$num_questions});" style="float: right; cursor: pointer;"> <i class="fa fa-check" style="color: green;" aria-hidden="true">Done</i>
                        </span>
                    </td>
                </tr>
HTML;

            $d = 0;
            $first = true;
            $noChange = "";
            foreach ($question->getMarks() as $mark) {
                if ($first === true) {
                    $first = false;
                    $noChange = "readonly";
                }
                else {
                    $noChange = "";
                }
                $icon_mark = ($mark->getHasMark() === true) ? "fa-square" : "fa-square-o";
                $return .= <<<HTML
                <tr id="mark_id-{$c}-{$d}" name="mark_{$c}">
                    <td colspan="1" style="{$background}; text-align: center;"> <input name="mark_points_{$c}_{$d}" type="number" step="{$precision}" value="{$mark->getPoints()}" min="{$min}" max="{$max}" style="width: 50%; resize:none;" {$noChange}>
                        <span onclick="selectMark(this);"> <i class="fa {$icon_mark}" name="mark_icon_{$c}_{$d}" style="visibility: visible; cursor: pointer; position: relative; top: 2px;"></i> </span>
                    </td>
                    <td colspan="3" style="{$background}">
                        <textarea name="mark_text_{$c}_{$d}" onkeyup="" rows="1" style="width:95%; resize:none; float:left;" {$noChange}>{$mark->getNote()}</textarea>
                    </td>
                </tr>
HTML;
            $d++;
            }

                $return .= <<<HTML
                <tr>
                    <td colspan="4" style="{$background};">
                        <span style="cursor: pointer;" onclick="addMark(this, {$c}, '{$background}', {$min}, {$max}, '{$precision}'); return false;"><i class="fa fa-plus-square " aria-hidden="true"></i>
                        Add New {$word}</span>
                    </td>
                </tr>
                <tr id="mark_custom_id-{$c}" name="mark_custom_{$c}">
                    <td colspan="1" style="{$background}; text-align: center;"> <input name="mark_points_custom_{$c}" type="number" step="{$precision}" value="{$question->getScore()}" min="{$min}" max="{$max}" style="width: 50%; resize:none;">
                    </td>
                    <td colspan="3" style="{$background}">
                        <textarea name="mark_text_custom_{$c}" onkeyup="autoResizeComment(event);" rows="1" placeholder="Custom message for student..." style="width:95%; resize:none; float:left;">{$question->getComment()}</textarea>
                    </td>
                </tr>
                </tbody>
=======
                            <textarea id="rubric-textarea-{$c}" name="comment-{$question->getOrder()}" onkeyup="autoResizeComment(event);" rows="4" style="width:98%; height:100%; min-height:80px; resize:none; float:left;" placeholder="Message for the student..." comment-position="0" {$disabled}>{$question->getComment()}</textarea>
                        </div>
                    </td>
                </tr>
                <tr id="extra-{$c}" style="{$background}; display: none" colspan="4">
                    <td colspan="1" style="{$background}; text-align: center;">
                        <span onclick=""> <i class="fa fa-plus-square" style="visibility: visible; cursor: pointer;"></i> </span>
                    </td>
                    <td colspan="3" style="{$background}">
                        <textarea onkeyup="autoResizeComment(event);" rows="1" style="width:98%; resize:none; float:left;"></textarea>
                    </td>
                </tr>
>>>>>>> 13f5f67c
HTML;
            $c++;
        }
        $return .= <<<HTML
            <tr>
                <td colspan="4">
                    <b>General Comment</b> <span onclick=""> <i id="icon-general-comment" class="fa fa-window-maximize" style="visibility: visible;"></i>
                </td>
            </tr>
            <tr onclick="saveMark(-2,'{$gradeable->getId()}' ,'{$user->getId()}', {$gradeable->getActiveVersion()}); openClose(-1, {$num_questions});">
                <td colspan="4">
                    <textarea name="comment-general" rows="5" style="width:98%; height:100%; min-height:100px; resize:none; float:left;" onkeyup="autoResizeComment(event);" placeholder="Overall message for student about the gradeable..." comment-position="0" {$disabled}>{$gradeable->getOverallComment()}</textarea>
                </td>
            </tr>
HTML;

        $total_points = $gradeable->getTotalAutograderNonExtraCreditPoints() + $gradeable->getTotalTANonExtraCreditPoints();
        $return .= <<<HTML
                <tr>
                    <td style="background-color: #EEE; border-left: 1px solid #EEE; border-top:5px #FAA732 solid;" colspan="1"><strong>TOTAL</strong></td>
                    <td style="background-color: #EEE; border-top:5px #FAA732 solid;" colspan="1"><strong id="score_total">0 / {$total_points}&emsp;&emsp;&emsp;
                        AUTO-GRADING {$gradeable->getGradedAutograderPoints()} / {$gradeable->getTotalAutograderNonExtraCreditPoints()}</strong>
                    </td>
                </tr>
            </tbody>
        </table><br/>
HTML;
        if ($gradeable->beenTAgraded()) {
            // assumes that the person who graded the first question graded everything... also in electronicGraderController:150...have to rewrite to be per component
            $return .= <<<HTML
        <div style="width:100%; margin-left:10px;">
            <br />Overwrite Grader: <input type='checkbox' name='overwrite' value='1' /><br />
        </div>
HTML;
        }
        else { //Adding this checkbox to simplify checking for grader overwrite.  It's hidden from view so that the first time someone grades, $_POST['overwrite'] is guarenteed to exist
            $return .= <<<HTML
        <input type='checkbox' class='hidden' name='overwrite' value='1' checked='checked' style='display:none;' /> 
HTML;
        }
        $return .= <<<HTML
        <div style="width:100%;">
HTML;
        $now = new \DateTime('now');        
        if (!($now < $gradeable->getGradeStartDate()) && ($total_points > 0)) {
            if($gradeable->beenTAgraded()) {
                $return .= <<<HTML
            <input class="btn btn-large btn-warning" type="submit" value="Submit Homework Re-Grade" onclick="createCookie('backup',1,1000);" {$disabled}/>
HTML;
            }
            else {
                $return .= <<<HTML
            <input class="btn btn-large btn-primary" type="submit" value="Submit Homework Grade" {$disabled}/>
HTML;
            }
        }
        else {
            $return .= <<<HTML
            <input class="btn btn-large btn-primary" type="button" value="Cannot Submit Homework Grade" />
        <div style="width:100%; text-align:left; color:#777;">This homework has not been opened for grading.</div>
HTML;
        }
        $return .= <<<HTML
        </div>
    </form>
    </div>
</div>
<script type="text/javascript" src="{$this->core->getConfig()->getBaseUrl()}/js/ta-grading.js"></script>
<script type="text/javascript">
    function openFrame(html_file, url_file, num) {
        var iframe = $('#file_viewer_' + num);
        if (!iframe.hasClass('open')) {
            var iframeId = "file_viewer_" + num + "_iframe";
            // handle pdf
            if(url_file.substring(url_file.length - 3) == "pdf") {
                iframe.html("<iframe id='" + iframeId + "' src='{$this->core->getConfig()->getSiteUrl()}&component=misc&page=display_file&dir=submissions&file=" + html_file + "&path=" + url_file + "' width='750px' height='600px' style='border: 0'></iframe>");
            }
            else {
                iframe.html("<iframe id='" + iframeId + "' onload='resizeFrame(\"" + iframeId + "\");' src='{$this->core->getConfig()->getSiteUrl()}&component=misc&page=display_file&dir=submissions&file=" + html_file + "&path=" + url_file + "' width='750px' style='border: 0'></iframe>");
            }
            iframe.addClass('open');
        }

        if (!iframe.hasClass('shown')) {
            iframe.show();
            iframe.addClass('shown');
            $($($(iframe.parent().children()[0]).children()[0]).children()[0]).removeClass('icon-plus').addClass('icon-minus');
        }
        else {
            iframe.hide();
            iframe.removeClass('shown');
            $($($(iframe.parent().children()[0]).children()[0]).children()[0]).removeClass('icon-minus').addClass('icon-plus');
        }
        return false;
    }

    function downloadZip(grade_id, user_id) {
        window.location = buildUrl({'component': 'misc', 'page': 'download_zip', 'dir': 'submissions', 'gradeable_id': grade_id, 'user_id': user_id});
        return false;
    }

    function downloadFile(html_file, url_file) {
        url_file = decodeURIComponent(url_file);        
        window.location = buildUrl({'component': 'misc', 'page': 'download_file', 'dir': 'submissions', 'file': html_file, 'path': url_file});
        return false;
    }

    function openFile(html_file, url_file) {
        url_file = decodeURIComponent(url_file);
        window.open("{$this->core->getConfig()->getSiteUrl()}&component=misc&page=display_file&dir=submissions&file=" + html_file + "&path=" + url_file,"_blank","toolbar=no,scrollbars=yes,resizable=yes, width=700, height=600");
        return false;
    }

    function calculatePercentageTotal() {
        var total=0;

        $('#rubric-table').find('.grades').each(function() {
            if(!isNaN(parseFloat($(this).val()))) {
                total += parseFloat($(this).val());
            }
        });
            
        total = Math.max(parseFloat(total + {$gradeable->getGradedAutograderPoints()}), 0);

        $("#score_total").html(total+" / "+parseFloat({$gradeable->getTotalAutograderNonExtraCreditPoints()} + {$gradeable->getTotalTANonExtraCreditPoints()}) + "&emsp;&emsp;&emsp;" + " AUTO-GRADING: " + {$gradeable->getGradedAutograderPoints()} + "/" + {$gradeable->getTotalAutograderNonExtraCreditPoints()});
    }

<<<<<<< HEAD
    function addMark(me, num, background, min, max, precision) {
        var last_num = -10;
        var current_row = $(me.parentElement.parentElement);
        var current = $('[name=mark_'+num+']').last().attr('id');
        if (current == null) {
            last_num = -1;
        } 
        else {
            last_num = parseInt($('[name=mark_'+num+']').last().attr('id').split('-')[2]);
        }

        var new_num = last_num + 1;
        current_row.before(' \
<tr id="mark_id-'+num+'-'+new_num+'" name="mark_'+num+'"> \
    <td colspan="1" style="'+background+'; text-align: center;"> <input name="mark_points_'+num+'_'+new_num+'" type="number" step="'+precision+'" value="0" min="'+min+'" max="'+max+'" style="width: 50%; resize:none;"> \
                        <span onclick="selectMark(this);"> <i class="fa fa-square-o" name="mark_icon_'+num+'_'+new_num+'" style="visibility: visible; cursor: pointer; position: relative; top: 2px;"></i> </span> \
    </td> \
    <td colspan="3" style="'+background+'"> \
        <textarea name="mark_text_'+num+'_'+new_num+'" onkeyup="autoResizeComment(event);" rows="1" style="width:95%; resize:none; float:left;"></textarea> \
        <span id="mark_remove_id-'+num+'-'+new_num+'" onclick="deleteMark(this,'+num+','+new_num+');"> <i class="fa fa-times" style="visibility: visible; cursor: pointer; position: relative; top: 2px; left: 10px;"></i> </span> \
    </td> \
</tr> \
        '); 
    }

    function deleteMark(me, num, last_num) {
        var current_row = $(me.parentElement.parentElement);
        current_row.remove();
        var last_row = $('[name=mark_'+num+']').last().attr('id');
        var totalD = -1;
        if (last_row == null) {
            totalD = -1;
        } 
        else {
            totalD = parseInt($('[name=mark_'+num+']').last().attr('id').split('-')[2]);
        }
        var current_num = parseInt(last_num);
        for (var i = current_num + 1; i <= totalD; i++) {
            var new_num = i-1;
            var current_mark = $('#mark_id-'+num+'-'+i);
            current_mark.find('input[name=mark_points_'+num+'_'+i+']').attr('name', 'mark_points_'+num+'_'+new_num);
            current_mark.find('textarea[name=mark_text_'+num+'_'+i+']').attr('name', 'mark_text_'+num+'_'+new_num);
            current_mark.find('span[id=mark_remove_id-'+num+'-'+i+']').attr('onclick', 'deleteMark(this,'+num+','+new_num+');');
            current_mark.find('i[name=mark_icon_'+num+'_'+i+']').attr('name', 'mark_icon_'+num+'_'+new_num);
            current_mark.find('span[id=mark_remove_id-'+num+'-'+i+']').attr('id', 'mark_remove_id-'+num+'-'+new_num);
            current_mark.attr('id', 'mark_id-'+num+'-'+new_num);
        }
    }

    function selectMark(me) {
        var icon = $(me).find("i");
        icon.toggleClass("fa-square-o fa-square");
    }

    function openClose(row_id, num_questions) {
        var row_num = parseInt(row_id);
        var total_num = parseInt(num_questions);
        for (var x = 1; x <= num_questions; x++) {
            var current = document.getElementById('extra-' + x);
            var current_summary = document.getElementById('summary-' + x);
            var icon = document.getElementById('icon-' + x);
            if (x === row_num) {
                if (current.style.display === 'none') {
                    current.style.display = '';
                    current_summary.style.display = 'none';
                    if (icon.classList.contains('fa-window-maximize'))
                    {
                        icon.classList.remove('fa-window-maximize');
                    }
                    if(!(icon.classList.contains('fa-window-close-o'))) {
                        icon.classList.add('fa-window-close-o');
                    }
                } else {
                    current.style.display = 'none';
                    current_summary.style.display = '';
                    if (icon.classList.contains('fa-window-close-o'))
                    {
                        icon.classList.remove('fa-window-close-o');
                    }
                    if(!(icon.classList.contains('fa-window-maximize'))) {
                        icon.classList.add('fa-window-maximize');
                    }
                }
            } else {
                current.style.display = 'none';
                current_summary.style.display = '';
                if (icon.classList.contains('fa-window-close-o'))
                {
                    icon.classList.remove('fa-window-close-o');
                }
                if(!(icon.classList.contains('fa-window-maximize'))) {
                    icon.classList.add('fa-window-maximize');
                }
            }
        }
    }

    //num === -2 means save last opened component
    //num === -1 means save all components, TO DO?
    function saveMark(num, gradeable_id, user_id, active_version, gc_id = -1) {
        if (num === -2) {
            var index = 1;
            var found = false;
            var doesExist = ($('#icon-' + index).length) ? true : false;
            while(doesExist) {
                if($('#icon-' + index).length) {
                    if ($('#icon-' + index)[0].classList.contains('fa-window-close-o')) {
                        found = true;
                        doesExist = false;
                        index--;
                    }
                }
                else{
                    doesExist = false;
                }
                index++;
            }
            if (found === true) {
                var gradeable_component_id = parseInt($('#icon-' + index)[0].dataset.question_id);
                saveMark(index, gradeable_id, user_id, active_version, gradeable_component_id);
            }
        } else if (num === -1) {

        } else {
            var arr_length = $('tr[name=mark_'+num+']').length;
            var mark_data = new Array(arr_length);
            var type = 0; //0 is deducation, 1 is addition
            var keep_checking = true;
            for (var i = 0; i < arr_length; i++) {
                var current_row = $('#mark_id-'+num+'-'+i);
                var delete_mark = $('#mark_remove_id-'+num+'-'+i);
                var is_selected = false;
                var success = true;
                if (current_row.find('i[name=mark_icon_'+num+'_'+i+']')[0].classList.contains('fa-square')) {
                    is_selected = true;
                }

                if (keep_checking) {
                    if(parseFloat(current_row.find('input[name=mark_points_'+num+'_'+i+']').val()) !== 0) {
                        if(parseFloat(current_row.find('input[name=mark_points_'+num+'_'+i+']').val()) > 0) {
                            type = 1;
                        }
                        else
                        {
                            type = 0;
                        }
                        keep_checking = false;
                    }
                }

                var mark = {
                    points: current_row.find('input[name=mark_points_'+num+'_'+i+']').val(),
                    note: current_row.find('textarea[name=mark_text_'+num+'_'+i+']').val(),
                    order: i,
                    selected: is_selected
                };
                mark_data[i] = mark;
                delete_mark.remove();
            }
            current_row = $('#mark_custom_id-'+num);
            var custom_points = current_row.find('input[name=mark_points_custom_'+num+']').val();
            var custom_message = current_row.find('textarea[name=mark_text_custom_'+num+']').val();
            //alert (JSON.stringify(mark_data));

            //updates the total number of points
            var current_question = $('#grade-' + num);
            var max_points = current_question[0].dataset.max_points;
            var current_points = (type === 0) ? max_points : 0;
            current_points = parseFloat(current_points);
            for (var i = 0; i < arr_length; i++) {
                if(mark_data[i].selected === true) {
                    current_points += parseFloat(mark_data[i].points);
                }                
            }
            if (type === 0) {
                if (current_points < 0) current_points = 0;
            } else {
                if (current_points > max_points) current_points = max_points;
            }
            current_question.val(current_points);

            calculatePercentageTotal();
            $.ajax({
                type: "POST",
                url: buildUrl({'component': 'grading', 'page': 'electronic', 'action': 'save_one_component'}),
                data: {
                    'gradeable_id' : gradeable_id,
                    'user_id' : user_id,
                    'gradeable_component_id' : gc_id,
                    'num_mark' : arr_length,
                    'active_version' : active_version,
                    'custom_points' : custom_points,
                    'custom_message' : custom_message,
                    marks : mark_data
                },
                success: function(data) {
                    console.log("success");
                    //alert(data);
                },
                error: function() {
                    console.log("Something went wront with saving marks...");
                }
            })

=======
    function openClose(row_id) {
        var x = document.getElementById('extra-' + row_id);
        $("#icon-" + row_id).toggleClass('fa-window-maximize fa-window-close-o');
        if (x.style.display === 'none') {
            x.style.display = '';
            document.getElementById("rubric-textarea-" + row_id).disabled = true;
        } else {
            x.style.display = 'none';
            document.getElementById("rubric-textarea-" + row_id).disabled = false;
>>>>>>> 13f5f67c
        }
    }
</script>
HTML;
        return $return;
    }
}<|MERGE_RESOLUTION|>--- conflicted
+++ resolved
@@ -639,11 +639,7 @@
 HTML;
             }
             $return .= <<<HTML
-<<<<<<< HEAD
             <span onclick=""> <i id="icon-{$c}" data-question_id="{$question->getId()}" class="fa fa-window-maximize" style="visibility: visible;"></i> </span> {$note} 
-=======
-            <span onclick="openClose({$c})"> <i id="icon-{$c}" class="fa fa-window-maximize" style="visibility: visible; cursor: pointer;"></i> </span> {$note} 
->>>>>>> 13f5f67c
 HTML;
 
             $student_note = htmlentities($question->getStudentComment());
@@ -693,7 +689,6 @@
                     </td>
                     <td style="width:98%; {$background}" colspan="3">
                         <div id="rubric-{$c}">
-<<<<<<< HEAD
                             <textarea readonly id="rubric-textarea-{$c}" name="comment-{$question->getOrder()}" rows="4" style="width:95%; height:100%; min-height:80px; resize:none; float:left;" placeholder="Message for the student..." comment-position="0" {$disabled}></textarea>
                         </div>
                     </td>
@@ -748,20 +743,6 @@
                     </td>
                 </tr>
                 </tbody>
-=======
-                            <textarea id="rubric-textarea-{$c}" name="comment-{$question->getOrder()}" onkeyup="autoResizeComment(event);" rows="4" style="width:98%; height:100%; min-height:80px; resize:none; float:left;" placeholder="Message for the student..." comment-position="0" {$disabled}>{$question->getComment()}</textarea>
-                        </div>
-                    </td>
-                </tr>
-                <tr id="extra-{$c}" style="{$background}; display: none" colspan="4">
-                    <td colspan="1" style="{$background}; text-align: center;">
-                        <span onclick=""> <i class="fa fa-plus-square" style="visibility: visible; cursor: pointer;"></i> </span>
-                    </td>
-                    <td colspan="3" style="{$background}">
-                        <textarea onkeyup="autoResizeComment(event);" rows="1" style="width:98%; resize:none; float:left;"></textarea>
-                    </td>
-                </tr>
->>>>>>> 13f5f67c
 HTML;
             $c++;
         }
@@ -889,7 +870,6 @@
         $("#score_total").html(total+" / "+parseFloat({$gradeable->getTotalAutograderNonExtraCreditPoints()} + {$gradeable->getTotalTANonExtraCreditPoints()}) + "&emsp;&emsp;&emsp;" + " AUTO-GRADING: " + {$gradeable->getGradedAutograderPoints()} + "/" + {$gradeable->getTotalAutograderNonExtraCreditPoints()});
     }
 
-<<<<<<< HEAD
     function addMark(me, num, background, min, max, precision) {
         var last_num = -10;
         var current_row = $(me.parentElement.parentElement);
@@ -1093,18 +1073,6 @@
                     console.log("Something went wront with saving marks...");
                 }
             })
-
-=======
-    function openClose(row_id) {
-        var x = document.getElementById('extra-' + row_id);
-        $("#icon-" + row_id).toggleClass('fa-window-maximize fa-window-close-o');
-        if (x.style.display === 'none') {
-            x.style.display = '';
-            document.getElementById("rubric-textarea-" + row_id).disabled = true;
-        } else {
-            x.style.display = 'none';
-            document.getElementById("rubric-textarea-" + row_id).disabled = false;
->>>>>>> 13f5f67c
         }
     }
 </script>
