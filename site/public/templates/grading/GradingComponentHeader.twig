{% import "Functions.twig" as functions %}

<span class=
    {% if component.peer %}'peer-graded-component-data'
    {% else %}'graded-component-data' 
    {% endif %}
      data-total_score="{{ graded_component.total_score }}"
      data-graded_version="{{ graded_component.graded_version }}"
      data-grade_time="{{ graded_component.grade_time }}"
      data-grader_id="{{ graded_component.grader_id }}"
      data-verifier_id="{{ graded_component.verifier_id }}" hidden></span>

{# Note: the ternery operator cannot consistently be used to insert the result of a macro into the output,
    so we need to use the long-form {% if <condition> %}{{ call_macro() }}{% endif %} #}
<span class="col-no-gutters badge-container">
    <strong id="grading_total"
            class="badge {% if graded_component is defined %} {{ functions.getBadgeStyle(graded_component.total_score, component.max_value) }} {% endif %}">
        {{ graded_component.total_score is defined ? graded_component.total_score|round(decimal_precision) : '&minus;' }} / {{ component.max_value|round(decimal_precision) }}
    </strong>
</span>

<span class="component-title col-no-gutters">
    <b>{{ component.title|escape }} </b>
</span>

{% if component.page > 0 %}
    <span class="page-number-view col-no-gutters">
        <i>(Page # {{ component.page }})</i>
    </span>
{% endif %}

<span class="divider col"> </span>

<span class="col-no-gutters">
    {# Saving status #}
    {% include "SavingTools.twig" with {
        'show_save_tools': show_mark_list,
        'cancel_on_click': 'onCancelComponent(this)'
    } only %}
</span>
{% if component_version_conflict is same as(true) and not grading_disabled %}
<<<<<<< HEAD
    <span class="version-warning col-5">
        Version Conflict: Please edit or ensure that comments from version {{ graded_component.graded_version }} still apply.
        <a 
            style="font-style:normal;" 
            class="fa-question-circle" 
            href="https://submitty.org/grader/resolving_version_conflict" 
            target="_blank"
            onclick="event.stopPropagation()"
        >
        </a> 
=======
    <span class="version-warning col-5" data-testid="version-warning">
        Please edit or ensure that comments from version {{ graded_component.graded_version }} still apply.
>>>>>>> 4fff7a06
    </span>
{% else %}
    {% if show_verify_grader %}
        <span class="verify-container col-no-gutters">
            <input type="button" class="btn btn-default key_to_click" tabindex="0" onclick="onVerifyComponent(this); event.stopPropagation()" value="Verify Grader"/>
        </span>
    {% endif %}
{% endif %}

<span class="graded-by col-no-gutters">
    {% if graded_component.grader_id is defined %}
        Graded by {{ graded_component.grader_id }}
        {% if graded_component.verifier_id is defined %}
           <br> Verified by {{ graded_component.verifier_id }}
        {% endif %}
    {% else %}
        Ungraded!
    {% endif %}
</span><|MERGE_RESOLUTION|>--- conflicted
+++ resolved
@@ -39,8 +39,7 @@
     } only %}
 </span>
 {% if component_version_conflict is same as(true) and not grading_disabled %}
-<<<<<<< HEAD
-    <span class="version-warning col-5">
+    <span class="version-warning col-5" data-testid="version-warning">
         Version Conflict: Please edit or ensure that comments from version {{ graded_component.graded_version }} still apply.
         <a 
             style="font-style:normal;" 
@@ -50,10 +49,6 @@
             onclick="event.stopPropagation()"
         >
         </a> 
-=======
-    <span class="version-warning col-5" data-testid="version-warning">
-        Please edit or ensure that comments from version {{ graded_component.graded_version }} still apply.
->>>>>>> 4fff7a06
     </span>
 {% else %}
     {% if show_verify_grader %}
