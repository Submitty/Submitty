--- conflicted
+++ resolved
@@ -4,10 +4,7 @@
 
 use app\controllers\AbstractController;
 use app\libraries\FileUtils;
-<<<<<<< HEAD
-=======
 use app\libraries\response\RedirectResponse;
->>>>>>> c34dd66e
 use app\models\DisplayImage;
 use app\models\User;
 use Symfony\Component\Routing\Annotation\Route;
@@ -22,14 +19,6 @@
      */
     public function viewImagesPage() {
         $user_group = $this->core->getUser()->getGroup();
-<<<<<<< HEAD
-        if ($user_group === User::GROUP_STUDENT) { // student has no permissions to view image page
-            $this->core->addErrorMessage("You have no permissions to see images.");
-            $this->core->redirect($this->core->buildCourseUrl());
-            return;
-        }
-=======
->>>>>>> c34dd66e
         $grader_sections = $this->core->getUser()->getGradingRegistrationSections();
 
         $instructor_permission = ($user_group === User::GROUP_INSTRUCTOR);
@@ -130,11 +119,7 @@
 
                             // If user is a member of this course then go ahead and save
                             if (in_array($user_id, $users)) {
-<<<<<<< HEAD
-                                DisplayImage::saveUserImage($this->core, $user_id, $user_id, $extension, $file, 'system_images');
-=======
                                 DisplayImage::saveUserImage($this->core, $user_id, $extension, $file, 'system_images');
->>>>>>> c34dd66e
                             }
                         }
 
@@ -162,11 +147,7 @@
 
                         // If user is a member of this course then go ahead and save
                         if (in_array($user_id, $users)) {
-<<<<<<< HEAD
-                            DisplayImage::saveUserImage($this->core, $user_id, $user_id, $extension, $tmp_path, 'system_images');
-=======
                             DisplayImage::saveUserImage($this->core, $user_id, $extension, $tmp_path, 'system_images');
->>>>>>> c34dd66e
                         }
                     }
                     else {
@@ -199,18 +180,6 @@
      * @AccessControl(role="INSTRUCTOR")
      */
     public function flagUserImage() {
-<<<<<<< HEAD
-        $result = $this->core->getQueries()->updateUserDisplayImageState($_POST['user_id'], 'flagged');
-
-        if ($result) {
-            $this->core->addSuccessMessage($_POST['user_id'] . '\'s image was successfully flagged.');
-            $this->core->redirect($this->core->buildCourseUrl(['student_photos']));
-        }
-        else {
-            $this->core->addErrorMessage('Some error occurred flagging ' . $_POST['user_id'] . '\'s image.');
-            $this->core->redirect($this->core->buildCourseUrl(['student_photos']));
-        }
-=======
         if ($_POST['flag'] === 'true') {
             $new_state = 'flagged';
             $success_msg = $_POST['user_id'] . '\'s image was successfully flagged.';
@@ -225,6 +194,5 @@
         $result = $this->core->getQueries()->updateUserDisplayImageState($_POST['user_id'], $new_state);
         $result ? $this->core->addSuccessMessage($success_msg) : $this->core->addErrorMessage($fail_msg);
         return new RedirectResponse($this->core->buildCourseUrl(['student_photos']));
->>>>>>> c34dd66e
     }
 }