#!/usr/bin/env python3

import argparse
from collections import OrderedDict
import grp
import json
import os
import pwd
import shutil

import tzlocal


def get_uid(user):
    return pwd.getpwnam(user).pw_uid


def get_gid(user):
    return pwd.getpwnam(user).pw_gid


def get_ids(user):
    try:
        return get_uid(user), get_gid(user)
    except KeyError:
        raise SystemExit("ERROR: Could not find user: " + user)


def get_input(question, default=""):
    add = "[{}] ".format(default) if default != "" else ""
    user = input("{}: {}".format(question, add)).strip()
    if user == "":
        user = default
    return user


##############################################################################
# this script must be run by root or sudo
if os.getuid() != 0:
    raise SystemExit('ERROR: This script must be run by root or sudo')

<<<<<<< HEAD
parser = argparse.ArgumentParser(description='Submitty configuration script')
parser.add_argument('--debug', action='store_true', default=False, help='Configure Submitty in debug mode')
parser.add_argument('--headless', action='store_true', default=False, help='Configure Submitty with autograding only')
=======
parser = argparse.ArgumentParser(description='Submitty configuration script',
                                 formatter_class=argparse.ArgumentDefaultsHelpFormatter)
parser.add_argument('--debug', action='store_true', default=False, help='Configure Submitty to be in debug mode. '
                                                                        'This should not be used in production!')
parser.add_argument('--install-dir', default='/usr/local/submitty', help='Set the install directory for Submitty')
parser.add_argument('--data-dir', default='/var/local/submitty', help='Set the data directory for Submitty')
>>>>>>> d294f870
args = parser.parse_args()

# determine location of SUBMITTY GIT repository
# this script (CONFIGURES_SUBMITTY.py) is in the top level directory of the repository
# (this command works even if we run configure from a different directory)
SETUP_SCRIPT_DIRECTORY = os.path.dirname(os.path.realpath(__file__))
SUBMITTY_REPOSITORY = os.path.dirname(SETUP_SCRIPT_DIRECTORY)

# recommended (default) directory locations
# FIXME: Check that directories exist and are readable/writeable?
SUBMITTY_INSTALL_DIR = args.install_dir
if not os.path.isdir(SUBMITTY_INSTALL_DIR) or not os.access(SUBMITTY_INSTALL_DIR, os.R_OK | os.W_OK):
    raise SystemExit('Install directory {} does not exist or is not accessible'.format(SUBMITTY_INSTALL_DIR))

SUBMITTY_DATA_DIR = args.data_dir
if not os.path.isdir(SUBMITTY_DATA_DIR) or not os.access(SUBMITTY_DATA_DIR, os.R_OK | os.W_OK):
    raise SystemExit('Data directory {} does not exist or is not accessible'.format(SUBMITTY_DATA_DIR))

SUBMITTY_TUTORIAL_DIR = os.path.join(SUBMITTY_INSTALL_DIR, 'GIT_CHECKOUT_Tutorial')

TAGRADING_LOG_PATH = os.path.join(SUBMITTY_DATA_DIR, 'logs')
AUTOGRADING_LOG_PATH = os.path.join(SUBMITTY_DATA_DIR, 'logs', 'autograding')

##############################################################################

# recommended names for special users & groups related to the SUBMITTY system
HWPHP_USER = 'hwphp'
HWPHP_GROUP = 'hwphp'
HWCGI_USER = 'hwcgi'
HWCRON_USER = 'hwcron'
<<<<<<< HEAD
if not args.headless:
    HWPHP_UID, HWPHP_GID = get_ids(HWPHP_USER)
    HWCGI_UID, HWCGI_GID = get_ids(HWCGI_USER)
=======
HWCRON_GROUP = 'hwcron'
HWPHP_UID, HWPHP_GID = get_ids(HWPHP_USER)
HWCGI_UID, HWCGI_GID = get_ids(HWCGI_USER)
>>>>>>> d294f870
HWCRON_UID, HWCRON_GID = get_ids(HWCRON_USER)

if not args.headless:
    # System Groups
    HWCRONPHP_GROUP = 'hwcronphp'
    try:
        grp.getgrnam(HWCRONPHP_GROUP)
    except KeyError:
        raise SystemExit("ERROR: Could not find group: " + HWCRONPHP_GROUP)
COURSE_BUILDERS_GROUP = 'course_builders'
try:
    grp.getgrnam(COURSE_BUILDERS_GROUP)
except KeyError:
    raise SystemExit("ERROR: Could not find group: " + COURSE_BUILDERS_GROUP)

##############################################################################

# This value must be at least 60: assumed in INSTALL_SUBMITTY.sh generation of crontab
NUM_UNTRUSTED = 60

FIRST_UNTRUSTED_UID, FIRST_UNTRUSTED_GID = get_ids('untrusted00')

# confirm that the uid/gid of the untrusted users are sequential
for i in range(1, NUM_UNTRUSTED):
    untrusted_user = "untrusted{:0=2d}".format(i)
    uid, gid = get_ids(untrusted_user)
    if uid != FIRST_UNTRUSTED_UID + i:
        raise SystemExit('CONFIGURATION ERROR: untrusted UID not sequential: ' + untrusted_user)
    elif gid != FIRST_UNTRUSTED_GID + i:
        raise SystemExit('CONFIGURATION ERROR: untrusted GID not sequential: ' + untrusted_user)

##############################################################################

# adjust this number depending on the # of processors
# available on your hardware
if args.debug == False:
    NUM_GRADING_SCHEDULER_WORKERS = 5
else:
    NUM_GRADING_SCHEDULER_WORKERS = 1

##############################################################################

SETUP_INSTALL_DIR = os.path.join(SUBMITTY_INSTALL_DIR, '.setup')
SETUP_REPOSITORY_DIR = os.path.join(SUBMITTY_REPOSITORY, '.setup')

CONFIGURATION_FILE = os.path.join(SETUP_INSTALL_DIR, 'INSTALL_SUBMITTY.sh')
CONFIGURATION_JSON = os.path.join(SETUP_INSTALL_DIR, 'submitty_conf.json')
SITE_CONFIG_DIR = os.path.join(SUBMITTY_INSTALL_DIR, "site", "config")

##############################################################################

defaults = {'database_host': 'localhost',
            'database_user': 'hsdbu',
            'submission_url': '',
            'vcs_url': '',
            'authentication_method': 1,
            'institution_name' : '',
            'username_change_text' : 'Submitty welcomes individuals of all ages, backgrounds, citizenships, disabilities, sex, education, ethnicities, family statuses, genders, gender identities, geographical locations, languages, military experience, political views, races, religions, sexual orientations, socioeconomic statuses, and work experiences. In an effort to create an inclusive environment, you may specify a preferred name to be used instead of what was provided on the registration roster.',
            'institution_homepage' : ''}

loaded_defaults = {}
if os.path.isfile(CONFIGURATION_JSON):
    with open(CONFIGURATION_JSON) as conf_file:
        loaded_defaults = json.load(conf_file)
    if not args.headless:
        loaded_defaults['authentication_method'] = 1 if loaded_defaults['authentication_method'] == 'PamAuthentication' else 2

# grab anything not loaded in (useful for backwards compatibility if a new default is added that 
# is not in an existing config file.)
for key in defaults.keys():
    if key not in loaded_defaults:
        loaded_defaults[key] = defaults[key]
defaults = loaded_defaults

print("\nWelcome to the Submitty Homework Submission Server Configuration\n")
DEBUGGING_ENABLED = args.debug is True

if DEBUGGING_ENABLED:
    print('!! DEBUG MODE ENABLED !!')
    print()

if args.headless:
    print("CONFIGURING FOR HEADLESS SUBMITTY !!")

print('Hit enter to use default in []')
print()

if not args.headless:
    DATABASE_HOST = get_input('What is the database host?', defaults['database_host'])
    print()

    DATABASE_USER = get_input('What is the database user?', defaults['database_user'])
    print()

    default = ''
    if 'database_password' in defaults and DATABASE_USER == defaults['database_user']:
        default = '(Leave blank to use same password)'
    DATABASE_PASS = get_input('What is the database password for {}? {}'.format(DATABASE_USER, default))
    if DATABASE_PASS == '' and DATABASE_USER == defaults['database_user'] and 'database_password' in defaults:
        DATABASE_PASS = defaults['database_password']
    print()

<<<<<<< HEAD
    SUBMISSION_URL = get_input('What is the url for submission? (ex: http://192.168.56.101 or https://submitty.cs.rpi.edu)', defaults['submission_url']).rstrip('/')
    print()
=======
SUBMISSION_URL = get_input('What is the url for submission? (ex: http://192.168.56.101 or '
                           'https://submitty.cs.rpi.edu)', defaults['submission_url']).rstrip('/')
print()
>>>>>>> d294f870

    VCS_URL = get_input('What is the url for VCS? (ex: http://192.168.56.102/git or https://submitty-vcs.cs.rpi.edu/git', defaults['vcs_url']).rstrip('/')
    print()

<<<<<<< HEAD
    INSTITUTION_NAME = get_input('What is the name of your institution? (Leave blank/type "none" if not desired)', defaults['institution_name'])
    if INSTITUTION_NAME.lower() == "none":
        INSTITUTION_NAME = ''
    print()


    if INSTITUTION_NAME == '' or INSTITUTION_NAME.isspace():
=======
INSTITUTION_NAME = get_input('What is the name of your institution? (Leave blank/type "none" if not desired)',
                             defaults['institution_name'])
if INSTITUTION_NAME.lower() == "none":
    INSTITUTION_NAME = ''
print()

if INSTITUTION_NAME == '' or INSTITUTION_NAME.isspace():
    INSTITUTION_HOMEPAGE = ''
else:
    INSTITUTION_HOMEPAGE = get_input("What is the url of your institution\'s homepage? "
                                     '(Leave blank/type "none" if not desired)', defaults['institution_homepage'])
    if INSTITUTION_HOMEPAGE.lower() == "none":
>>>>>>> d294f870
        INSTITUTION_HOMEPAGE = ''
    else:
        INSTITUTION_HOMEPAGE = get_input('What is the url of your institution\'s homepage? (Leave blank/type "none" if not desired)', defaults['institution_homepage'])
        if INSTITUTION_HOMEPAGE.lower() == "none":
            INSTITUTION_HOMEPAGE = ''
        print()

    USERNAME_TEXT = defaults['username_change_text']

    print("What authentication method to use:\n1. PAM\n2. Database\n")
    while True:
        try:
            auth = int(get_input('Enter number?', defaults['authentication_method']))
        except ValueError:
            auth = 0
        if 0 < auth < 3:
            break
        print('Number must be between 0 and 3')
    print()
    print()

    if auth == 1:
        AUTHENTICATION_METHOD = 'PamAuthentication'
    else:
        AUTHENTICATION_METHOD = 'DatabaseAuthentication'

    TAGRADING_URL = SUBMISSION_URL + '/hwgrading'
    CGI_URL = SUBMISSION_URL + '/cgi-bin'


##############################################################################
# make the installation setup directory
<<<<<<< HEAD
worker_dict = {}

if os.path.isfile(WORKERS_JSON):
    with open(WORKERS_JSON, 'r') as f:
        worker_dict = json.load(f)
else:
    worker_dict["primary"] = {"capabilities" : ["default"], "address" : "localhost", "username" : "",
        "num_autograding_workers" : NUM_GRADING_SCHEDULER_WORKERS}
=======
>>>>>>> d294f870

if os.path.isdir(SETUP_INSTALL_DIR):
    shutil.rmtree(SETUP_INSTALL_DIR)
os.makedirs(SETUP_INSTALL_DIR, exist_ok=True)

shutil.chown(SETUP_INSTALL_DIR, 'root', COURSE_BUILDERS_GROUP)
os.chmod(SETUP_INSTALL_DIR, 0o751)

<<<<<<< HEAD
with open(WORKERS_JSON, 'w') as workers_file:
    json.dump(worker_dict, workers_file, indent=4)

shutil.chown(WORKERS_JSON, 'root', HWCRON_GID)

=======
>>>>>>> d294f870
##############################################################################
# WRITE CONFIG FILES IN ${SUBMITTY_INSTALL_DIR}/.setup

<<<<<<< HEAD
obj = OrderedDict()

obj['submitty_install_dir'] = SUBMITTY_INSTALL_DIR
obj['submitty_repository'] = SUBMITTY_REPOSITORY
obj['submitty_data_dir'] = SUBMITTY_DATA_DIR

if not args.headless:
    obj['submitty_tutorial_dir'] = SUBMITTY_TUTORIAL_DIR
    obj['hwphp_user'] = HWPHP_USER
    obj['hwcgi_user'] = HWCGI_USER
    obj['hwcronphp_group'] = HWCRONPHP_GROUP

obj['course_builders_group'] = COURSE_BUILDERS_GROUP

obj['hwcron_user'] = HWCRON_USER

obj['num_untrusted'] = NUM_UNTRUSTED
obj['first_untrusted_uid'] = FIRST_UNTRUSTED_UID
obj['first_untrusted_gid'] = FIRST_UNTRUSTED_UID

obj['hwcron_uid'] = HWCRON_UID
obj['hwcron_gid'] = HWCRON_GID

if not args.headless:
    obj['hwphp_uid'] = HWPHP_UID
    obj['hwphp_gid'] = HWPHP_GID

    obj['database_host'] = DATABASE_HOST
    obj['database_user'] = DATABASE_USER
    obj['database_password'] = DATABASE_PASS
    obj['authentication_method'] = AUTHENTICATION_METHOD
    obj['vcs_url'] = VCS_URL
    obj['submission_url'] = SUBMISSION_URL
    obj['tagrading_url'] = TAGRADING_URL
    obj['cgi_url'] = CGI_URL

    obj['site_log_path'] = TAGRADING_LOG_PATH

obj['autograding_log_path'] = AUTOGRADING_LOG_PATH
=======
config = OrderedDict()
config['submitty_install_dir'] = SUBMITTY_INSTALL_DIR
config['submitty_repository'] = SUBMITTY_REPOSITORY
config['submitty_tutorial_dir'] = SUBMITTY_TUTORIAL_DIR
config['submitty_data_dir'] = SUBMITTY_DATA_DIR
config['hwphp_user'] = HWPHP_USER
config['hwcgi_user'] = HWCGI_USER
config['hwcron_user'] = HWCRON_USER
config['hwcronphp_group'] = HWCRONPHP_GROUP
config['course_builders_group'] = COURSE_BUILDERS_GROUP

config['num_untrusted'] = NUM_UNTRUSTED
config['first_untrusted_uid'] = FIRST_UNTRUSTED_UID
config['first_untrusted_gid'] = FIRST_UNTRUSTED_UID

config['hwcron_uid'] = HWCRON_UID
config['hwcron_gid'] = HWCRON_GID
config['hwphp_uid'] = HWPHP_UID
config['hwphp_gid'] = HWPHP_GID

config['database_host'] = DATABASE_HOST
config['database_user'] = DATABASE_USER
config['database_password'] = DATABASE_PASS

config['authentication_method'] = AUTHENTICATION_METHOD

config['submission_url'] = SUBMISSION_URL
config['vcs_url'] = VCS_URL
config['tagrading_url'] = TAGRADING_URL
config['cgi_url'] = CGI_URL

config['submission_url'] = SUBMISSION_URL
config['tagrading_url'] = TAGRADING_URL
config['cgi_url'] = CGI_URL
>>>>>>> d294f870

config['autograding_log_path'] = AUTOGRADING_LOG_PATH
config['site_log_path'] = TAGRADING_LOG_PATH

config['num_grading_scheduler_workers'] = NUM_GRADING_SCHEDULER_WORKERS

<<<<<<< HEAD
if not args.headless:
    obj['institution_name'] = INSTITUTION_NAME
    obj['username_change_text'] = USERNAME_TEXT
    obj['institution_homepage'] = INSTITUTION_HOMEPAGE

if args.headless:
    obj['headless'] = True
else:
    obj['headless'] = False
=======
config['debugging_enabled'] = DEBUGGING_ENABLED
>>>>>>> d294f870

config['institution_name'] = INSTITUTION_NAME
config['username_change_text'] = USERNAME_TEXT
config['institution_homepage'] = INSTITUTION_HOMEPAGE

with open(CONFIGURATION_FILE, 'w') as open_file:
    def write(x=''):
        print(x, file=open_file)
    write('#!/bin/bash')
    write()

    write('# Variables prepared by CONFIGURE_SUBMITTY.py')
    write('# Manual editing is allowed (but will be clobbered if CONFIGURE_SUBMITTY.py is re-run)')
    write()

    for key, value in config.items():
        key = str(key).upper()
        if isinstance(value, str):
            # To escape a single quote in bash, use '\'' because bash is awful
            write("{}='{}'".format(key, value.replace("'", "'\''")))
        elif isinstance(value, bool):
            write('{}={}'.format(key, 'true' if value is True else 'false'))
        else:
            write('{}={}'.format(key, value))
    write()
    write('# Now actually run the installation script')
    #EVAN: fix to take the correct arg or something
    write('source '+SETUP_REPOSITORY_DIR+'/INSTALL_SUBMITTY_HELPER.sh  "$@"')

os.chmod(CONFIGURATION_FILE, 0o700)

with open(CONFIGURATION_JSON, 'w') as json_file:
    json.dump(config, json_file, indent=2)

os.chmod(CONFIGURATION_JSON, 0o500)

##############################################################################
# Setup ${SUBMITTY_INSTALL_DIR}/config

CONFIG_INSTALL_DIR = os.path.join(SUBMITTY_INSTALL_DIR, 'config')

DATABASE_JSON = os.path.join(CONFIG_INSTALL_DIR, 'database.json')
SUBMITTY_JSON = os.path.join(CONFIG_INSTALL_DIR, 'submitty.json')
SUBMITTY_USERS_JSON = os.path.join(CONFIG_INSTALL_DIR, 'submitty_users.json')
WORKERS_JSON = os.path.join(CONFIG_INSTALL_DIR, 'autograding_workers.json')

if os.path.isdir(CONFIG_INSTALL_DIR):
    shutil.rmtree(CONFIG_INSTALL_DIR)
os.makedirs(CONFIG_INSTALL_DIR, exist_ok=True)
shutil.chown(CONFIG_INSTALL_DIR, 'root', COURSE_BUILDERS_GROUP)
os.chmod(CONFIG_INSTALL_DIR, 0o755)

##############################################################################
# WRITE CONFIG FILES IN ${SUBMITTY_INSTALL_DIR}/conf

if not os.path.isfile(WORKERS_JSON):
    worker_dict = {
        "primary": {
            "capabilities": ["default"],
            "address": "localhost",
            "username": "",
            "num_autograding_workers": NUM_GRADING_SCHEDULER_WORKERS
        }
    }

    with open(WORKERS_JSON, 'w') as workers_file:
        json.dump(worker_dict, workers_file, indent=4)
shutil.chown(WORKERS_JSON, 'root', HWCRON_GROUP)
os.chmod(WORKERS_JSON, 0o440)

config = OrderedDict()
config['authentication_method'] = AUTHENTICATION_METHOD
config['database_host'] = DATABASE_HOST
config['database_user'] = DATABASE_USER
config['database_password'] = DATABASE_PASS
config['debugging_enabled'] = DEBUGGING_ENABLED

with open(DATABASE_JSON, 'w') as json_file:
    json.dump(config, json_file, indent=2)
shutil.chown(DATABASE_JSON, HWPHP_USER, 'www-data')
os.chmod(DATABASE_JSON, 0o440)

config = OrderedDict()
config['submitty_install_dir'] = SUBMITTY_INSTALL_DIR
config['submitty_repository'] = SUBMITTY_REPOSITORY
config['submitty_tutorial_dir'] = SUBMITTY_TUTORIAL_DIR
config['submitty_data_dir'] = SUBMITTY_DATA_DIR
config['autograding_log_path'] = AUTOGRADING_LOG_PATH
config['site_log_path'] = TAGRADING_LOG_PATH
config['submission_url'] = SUBMISSION_URL
config['vcs_url'] = VCS_URL
config['tagrading_url'] = TAGRADING_URL
config['cgi_url'] = CGI_URL
config['timezone'] = tzlocal.get_localzone().zone
config['institution_name'] = INSTITUTION_NAME
config['username_change_text'] = USERNAME_TEXT
config['institution_homepage'] = INSTITUTION_HOMEPAGE

with open(SUBMITTY_JSON, 'w') as json_file:
    json.dump(config, json_file, indent=2)
os.chmod(SUBMITTY_JSON, 0o444)

config = OrderedDict()
config['num_grading_scheduler_workers'] = NUM_GRADING_SCHEDULER_WORKERS
config['num_untrusted'] = NUM_UNTRUSTED
config['first_untrusted_uid'] = FIRST_UNTRUSTED_UID
config['first_untrusted_gid'] = FIRST_UNTRUSTED_UID
config['hwcron_uid'] = HWCRON_UID
config['hwcron_gid'] = HWCRON_GID
config['hwphp_uid'] = HWPHP_UID
config['hwphp_gid'] = HWPHP_GID
config['hwphp_user'] = HWPHP_USER
config['hwcgi_user'] = HWCGI_USER
config['hwcron_user'] = HWCRON_USER
config['hwcronphp_group'] = HWCRONPHP_GROUP
config['course_builders_group'] = COURSE_BUILDERS_GROUP

with open(SUBMITTY_USERS_JSON, 'w') as json_file:
    json.dump(config, json_file, indent=2)
shutil.chown(SUBMITTY_USERS_JSON, 'root', HWCRON_GROUP)
os.chmod(SUBMITTY_USERS_JSON, 0o440)

##############################################################################

print('Configuration completed. Now you may run the installation script')
print('    sudo ' + CONFIGURATION_FILE)
print('          or')
print('    sudo {} clean'.format(CONFIGURATION_FILE))
print("\n")<|MERGE_RESOLUTION|>--- conflicted
+++ resolved
@@ -39,18 +39,15 @@
 if os.getuid() != 0:
     raise SystemExit('ERROR: This script must be run by root or sudo')
 
-<<<<<<< HEAD
-parser = argparse.ArgumentParser(description='Submitty configuration script')
-parser.add_argument('--debug', action='store_true', default=False, help='Configure Submitty in debug mode')
-parser.add_argument('--headless', action='store_true', default=False, help='Configure Submitty with autograding only')
-=======
+
 parser = argparse.ArgumentParser(description='Submitty configuration script',
                                  formatter_class=argparse.ArgumentDefaultsHelpFormatter)
 parser.add_argument('--debug', action='store_true', default=False, help='Configure Submitty to be in debug mode. '
                                                                         'This should not be used in production!')
+parser.add_argument('--worker', action='store_true', default=False, help='Configure Submitty with autograding only')
 parser.add_argument('--install-dir', default='/usr/local/submitty', help='Set the install directory for Submitty')
 parser.add_argument('--data-dir', default='/var/local/submitty', help='Set the data directory for Submitty')
->>>>>>> d294f870
+
 args = parser.parse_args()
 
 # determine location of SUBMITTY GIT repository
@@ -81,24 +78,20 @@
 HWPHP_GROUP = 'hwphp'
 HWCGI_USER = 'hwcgi'
 HWCRON_USER = 'hwcron'
-<<<<<<< HEAD
-if not args.headless:
+HWCRON_GROUP = 'hwcron'
+
+if not args.worker:
     HWPHP_UID, HWPHP_GID = get_ids(HWPHP_USER)
     HWCGI_UID, HWCGI_GID = get_ids(HWCGI_USER)
-=======
-HWCRON_GROUP = 'hwcron'
-HWPHP_UID, HWPHP_GID = get_ids(HWPHP_USER)
-HWCGI_UID, HWCGI_GID = get_ids(HWCGI_USER)
->>>>>>> d294f870
-HWCRON_UID, HWCRON_GID = get_ids(HWCRON_USER)
-
-if not args.headless:
     # System Groups
     HWCRONPHP_GROUP = 'hwcronphp'
     try:
         grp.getgrnam(HWCRONPHP_GROUP)
     except KeyError:
         raise SystemExit("ERROR: Could not find group: " + HWCRONPHP_GROUP)
+
+HWCRON_UID, HWCRON_GID = get_ids(HWCRON_USER)
+
 COURSE_BUILDERS_GROUP = 'course_builders'
 try:
     grp.getgrnam(COURSE_BUILDERS_GROUP)
@@ -154,7 +147,8 @@
 if os.path.isfile(CONFIGURATION_JSON):
     with open(CONFIGURATION_JSON) as conf_file:
         loaded_defaults = json.load(conf_file)
-    if not args.headless:
+    #no need to authenticate on a worker machine (no website)
+    if not args.worker:
         loaded_defaults['authentication_method'] = 1 if loaded_defaults['authentication_method'] == 'PamAuthentication' else 2
 
 # grab anything not loaded in (useful for backwards compatibility if a new default is added that 
@@ -171,13 +165,13 @@
     print('!! DEBUG MODE ENABLED !!')
     print()
 
-if args.headless:
-    print("CONFIGURING FOR HEADLESS SUBMITTY !!")
+if args.worker:
+    print("CONFIGURING SUBMITTY AS A WORKER !!")
 
 print('Hit enter to use default in []')
 print()
 
-if not args.headless:
+if not args.worker:
     DATABASE_HOST = get_input('What is the database host?', defaults['database_host'])
     print()
 
@@ -192,43 +186,22 @@
         DATABASE_PASS = defaults['database_password']
     print()
 
-<<<<<<< HEAD
-    SUBMISSION_URL = get_input('What is the url for submission? (ex: http://192.168.56.101 or https://submitty.cs.rpi.edu)', defaults['submission_url']).rstrip('/')
-    print()
-=======
-SUBMISSION_URL = get_input('What is the url for submission? (ex: http://192.168.56.101 or '
-                           'https://submitty.cs.rpi.edu)', defaults['submission_url']).rstrip('/')
-print()
->>>>>>> d294f870
+    SUBMISSION_URL = get_input('What is the url for submission? (ex: http://192.168.56.101 or '
+                           'https://submitty.cs.rpi.edu)', defaults['submission_url']).rstrip('/')    
+    print()
 
     VCS_URL = get_input('What is the url for VCS? (ex: http://192.168.56.102/git or https://submitty-vcs.cs.rpi.edu/git', defaults['vcs_url']).rstrip('/')
     print()
 
-<<<<<<< HEAD
-    INSTITUTION_NAME = get_input('What is the name of your institution? (Leave blank/type "none" if not desired)', defaults['institution_name'])
-    if INSTITUTION_NAME.lower() == "none":
-        INSTITUTION_NAME = ''
-    print()
-
-
+    INSTITUTION_NAME = get_input('What is the name of your institution? (Leave blank/type "none" if not desired)',
+                             defaults['institution_name'])
+    print()
+    
     if INSTITUTION_NAME == '' or INSTITUTION_NAME.isspace():
-=======
-INSTITUTION_NAME = get_input('What is the name of your institution? (Leave blank/type "none" if not desired)',
-                             defaults['institution_name'])
-if INSTITUTION_NAME.lower() == "none":
-    INSTITUTION_NAME = ''
-print()
-
-if INSTITUTION_NAME == '' or INSTITUTION_NAME.isspace():
-    INSTITUTION_HOMEPAGE = ''
-else:
-    INSTITUTION_HOMEPAGE = get_input("What is the url of your institution\'s homepage? "
-                                     '(Leave blank/type "none" if not desired)', defaults['institution_homepage'])
-    if INSTITUTION_HOMEPAGE.lower() == "none":
->>>>>>> d294f870
         INSTITUTION_HOMEPAGE = ''
     else:
-        INSTITUTION_HOMEPAGE = get_input('What is the url of your institution\'s homepage? (Leave blank/type "none" if not desired)', defaults['institution_homepage'])
+        INSTITUTION_HOMEPAGE = get_input("What is the url of your institution\'s homepage? "
+                                     '(Leave blank/type "none" if not desired)', defaults['institution_homepage'])
         if INSTITUTION_HOMEPAGE.lower() == "none":
             INSTITUTION_HOMEPAGE = ''
         print()
@@ -245,7 +218,6 @@
             break
         print('Number must be between 0 and 3')
     print()
-    print()
 
     if auth == 1:
         AUTHENTICATION_METHOD = 'PamAuthentication'
@@ -258,17 +230,6 @@
 
 ##############################################################################
 # make the installation setup directory
-<<<<<<< HEAD
-worker_dict = {}
-
-if os.path.isfile(WORKERS_JSON):
-    with open(WORKERS_JSON, 'r') as f:
-        worker_dict = json.load(f)
-else:
-    worker_dict["primary"] = {"capabilities" : ["default"], "address" : "localhost", "username" : "",
-        "num_autograding_workers" : NUM_GRADING_SCHEDULER_WORKERS}
-=======
->>>>>>> d294f870
 
 if os.path.isdir(SETUP_INSTALL_DIR):
     shutil.rmtree(SETUP_INSTALL_DIR)
@@ -277,116 +238,59 @@
 shutil.chown(SETUP_INSTALL_DIR, 'root', COURSE_BUILDERS_GROUP)
 os.chmod(SETUP_INSTALL_DIR, 0o751)
 
-<<<<<<< HEAD
-with open(WORKERS_JSON, 'w') as workers_file:
-    json.dump(worker_dict, workers_file, indent=4)
-
-shutil.chown(WORKERS_JSON, 'root', HWCRON_GID)
-
-=======
->>>>>>> d294f870
 ##############################################################################
 # WRITE CONFIG FILES IN ${SUBMITTY_INSTALL_DIR}/.setup
 
-<<<<<<< HEAD
-obj = OrderedDict()
-
-obj['submitty_install_dir'] = SUBMITTY_INSTALL_DIR
-obj['submitty_repository'] = SUBMITTY_REPOSITORY
-obj['submitty_data_dir'] = SUBMITTY_DATA_DIR
-
-if not args.headless:
-    obj['submitty_tutorial_dir'] = SUBMITTY_TUTORIAL_DIR
-    obj['hwphp_user'] = HWPHP_USER
-    obj['hwcgi_user'] = HWCGI_USER
-    obj['hwcronphp_group'] = HWCRONPHP_GROUP
-
-obj['course_builders_group'] = COURSE_BUILDERS_GROUP
-
-obj['hwcron_user'] = HWCRON_USER
-
-obj['num_untrusted'] = NUM_UNTRUSTED
-obj['first_untrusted_uid'] = FIRST_UNTRUSTED_UID
-obj['first_untrusted_gid'] = FIRST_UNTRUSTED_UID
-
-obj['hwcron_uid'] = HWCRON_UID
-obj['hwcron_gid'] = HWCRON_GID
-
-if not args.headless:
-    obj['hwphp_uid'] = HWPHP_UID
-    obj['hwphp_gid'] = HWPHP_GID
-
-    obj['database_host'] = DATABASE_HOST
-    obj['database_user'] = DATABASE_USER
-    obj['database_password'] = DATABASE_PASS
-    obj['authentication_method'] = AUTHENTICATION_METHOD
-    obj['vcs_url'] = VCS_URL
-    obj['submission_url'] = SUBMISSION_URL
-    obj['tagrading_url'] = TAGRADING_URL
-    obj['cgi_url'] = CGI_URL
-
-    obj['site_log_path'] = TAGRADING_LOG_PATH
-
-obj['autograding_log_path'] = AUTOGRADING_LOG_PATH
-=======
 config = OrderedDict()
+
 config['submitty_install_dir'] = SUBMITTY_INSTALL_DIR
 config['submitty_repository'] = SUBMITTY_REPOSITORY
-config['submitty_tutorial_dir'] = SUBMITTY_TUTORIAL_DIR
 config['submitty_data_dir'] = SUBMITTY_DATA_DIR
-config['hwphp_user'] = HWPHP_USER
-config['hwcgi_user'] = HWCGI_USER
-config['hwcron_user'] = HWCRON_USER
-config['hwcronphp_group'] = HWCRONPHP_GROUP
+
 config['course_builders_group'] = COURSE_BUILDERS_GROUP
 
 config['num_untrusted'] = NUM_UNTRUSTED
 config['first_untrusted_uid'] = FIRST_UNTRUSTED_UID
 config['first_untrusted_gid'] = FIRST_UNTRUSTED_UID
-
+config['num_grading_scheduler_workers'] = NUM_GRADING_SCHEDULER_WORKERS
+
+
+config['hwcron_user'] = HWCRON_USER
 config['hwcron_uid'] = HWCRON_UID
-config['hwcron_gid'] = HWCRON_GID
-config['hwphp_uid'] = HWPHP_UID
-config['hwphp_gid'] = HWPHP_GID
-
-config['database_host'] = DATABASE_HOST
-config['database_user'] = DATABASE_USER
-config['database_password'] = DATABASE_PASS
-
-config['authentication_method'] = AUTHENTICATION_METHOD
-
-config['submission_url'] = SUBMISSION_URL
-config['vcs_url'] = VCS_URL
-config['tagrading_url'] = TAGRADING_URL
-config['cgi_url'] = CGI_URL
-
-config['submission_url'] = SUBMISSION_URL
-config['tagrading_url'] = TAGRADING_URL
-config['cgi_url'] = CGI_URL
->>>>>>> d294f870
+config['hwcron_gid'] = HWCRON_GID    
+
+if not args.worker:
+    config['submitty_tutorial_dir'] = SUBMITTY_TUTORIAL_DIR
+
+    config['hwphp_user'] = HWPHP_USER
+    config['hwcgi_user'] = HWCGI_USER
+    config['hwcronphp_group'] = HWCRONPHP_GROUP
+    config['hwphp_uid'] = HWPHP_UID
+    config['hwphp_gid'] = HWPHP_GID
+
+    config['database_host'] = DATABASE_HOST
+    config['database_user'] = DATABASE_USER
+    config['database_password'] = DATABASE_PASS
+
+    config['authentication_method'] = AUTHENTICATION_METHOD
+    config['vcs_url'] = VCS_URL
+    config['submission_url'] = SUBMISSION_URL
+    config['tagrading_url'] = TAGRADING_URL
+    config['cgi_url'] = CGI_URL
+
+    config['institution_name'] = INSTITUTION_NAME
+    config['username_change_text'] = USERNAME_TEXT
+    config['institution_homepage'] = INSTITUTION_HOMEPAGE
+
+    config['site_log_path'] = TAGRADING_LOG_PATH
 
 config['autograding_log_path'] = AUTOGRADING_LOG_PATH
-config['site_log_path'] = TAGRADING_LOG_PATH
-
-config['num_grading_scheduler_workers'] = NUM_GRADING_SCHEDULER_WORKERS
-
-<<<<<<< HEAD
-if not args.headless:
-    obj['institution_name'] = INSTITUTION_NAME
-    obj['username_change_text'] = USERNAME_TEXT
-    obj['institution_homepage'] = INSTITUTION_HOMEPAGE
-
-if args.headless:
-    obj['headless'] = True
+
+if args.worker:
+    config['worker'] = 1
 else:
-    obj['headless'] = False
-=======
-config['debugging_enabled'] = DEBUGGING_ENABLED
->>>>>>> d294f870
-
-config['institution_name'] = INSTITUTION_NAME
-config['username_change_text'] = USERNAME_TEXT
-config['institution_homepage'] = INSTITUTION_HOMEPAGE
+    config['worker'] = 0
+
 
 with open(CONFIGURATION_FILE, 'w') as open_file:
     def write(x=''):
@@ -409,7 +313,6 @@
             write('{}={}'.format(key, value))
     write()
     write('# Now actually run the installation script')
-    #EVAN: fix to take the correct arg or something
     write('source '+SETUP_REPOSITORY_DIR+'/INSTALL_SUBMITTY_HELPER.sh  "$@"')
 
 os.chmod(CONFIGURATION_FILE, 0o700)
@@ -453,37 +356,49 @@
 shutil.chown(WORKERS_JSON, 'root', HWCRON_GROUP)
 os.chmod(WORKERS_JSON, 0o440)
 
-config = OrderedDict()
-config['authentication_method'] = AUTHENTICATION_METHOD
-config['database_host'] = DATABASE_HOST
-config['database_user'] = DATABASE_USER
-config['database_password'] = DATABASE_PASS
-config['debugging_enabled'] = DEBUGGING_ENABLED
-
-with open(DATABASE_JSON, 'w') as json_file:
-    json.dump(config, json_file, indent=2)
-shutil.chown(DATABASE_JSON, HWPHP_USER, 'www-data')
-os.chmod(DATABASE_JSON, 0o440)
+##############################################################################
+# Write database json
+
+if not args.worker:
+    config = OrderedDict()
+    config['authentication_method'] = AUTHENTICATION_METHOD
+    config['database_host'] = DATABASE_HOST
+    config['database_user'] = DATABASE_USER
+    config['database_password'] = DATABASE_PASS
+    config['debugging_enabled'] = DEBUGGING_ENABLED
+
+    with open(DATABASE_JSON, 'w') as json_file:
+        json.dump(config, json_file, indent=2)
+    shutil.chown(DATABASE_JSON, HWPHP_USER, 'www-data')
+    os.chmod(DATABASE_JSON, 0o440)
+
+##############################################################################
+# Write submitty json
 
 config = OrderedDict()
 config['submitty_install_dir'] = SUBMITTY_INSTALL_DIR
 config['submitty_repository'] = SUBMITTY_REPOSITORY
-config['submitty_tutorial_dir'] = SUBMITTY_TUTORIAL_DIR
 config['submitty_data_dir'] = SUBMITTY_DATA_DIR
 config['autograding_log_path'] = AUTOGRADING_LOG_PATH
-config['site_log_path'] = TAGRADING_LOG_PATH
-config['submission_url'] = SUBMISSION_URL
-config['vcs_url'] = VCS_URL
-config['tagrading_url'] = TAGRADING_URL
-config['cgi_url'] = CGI_URL
 config['timezone'] = tzlocal.get_localzone().zone
-config['institution_name'] = INSTITUTION_NAME
-config['username_change_text'] = USERNAME_TEXT
-config['institution_homepage'] = INSTITUTION_HOMEPAGE
+
+if not args.worker:
+    config['submitty_tutorial_dir'] = SUBMITTY_TUTORIAL_DIR
+    config['site_log_path'] = TAGRADING_LOG_PATH
+    config['submission_url'] = SUBMISSION_URL
+    config['vcs_url'] = VCS_URL
+    config['tagrading_url'] = TAGRADING_URL
+    config['cgi_url'] = CGI_URL
+    config['institution_name'] = INSTITUTION_NAME
+    config['username_change_text'] = USERNAME_TEXT
+    config['institution_homepage'] = INSTITUTION_HOMEPAGE
 
 with open(SUBMITTY_JSON, 'w') as json_file:
     json.dump(config, json_file, indent=2)
 os.chmod(SUBMITTY_JSON, 0o444)
+
+##############################################################################
+# Write users json
 
 config = OrderedDict()
 config['num_grading_scheduler_workers'] = NUM_GRADING_SCHEDULER_WORKERS
@@ -492,13 +407,15 @@
 config['first_untrusted_gid'] = FIRST_UNTRUSTED_UID
 config['hwcron_uid'] = HWCRON_UID
 config['hwcron_gid'] = HWCRON_GID
-config['hwphp_uid'] = HWPHP_UID
-config['hwphp_gid'] = HWPHP_GID
-config['hwphp_user'] = HWPHP_USER
-config['hwcgi_user'] = HWCGI_USER
 config['hwcron_user'] = HWCRON_USER
-config['hwcronphp_group'] = HWCRONPHP_GROUP
 config['course_builders_group'] = COURSE_BUILDERS_GROUP
+
+if not args.worker:
+    config['hwphp_uid'] = HWPHP_UID
+    config['hwphp_gid'] = HWPHP_GID
+    config['hwphp_user'] = HWPHP_USER
+    config['hwcgi_user'] = HWCGI_USER
+    config['hwcronphp_group'] = HWCRONPHP_GROUP
 
 with open(SUBMITTY_USERS_JSON, 'w') as json_file:
     json.dump(config, json_file, indent=2)
