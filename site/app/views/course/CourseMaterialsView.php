<?php

namespace app\views\course;

use app\libraries\Core;
use app\libraries\DateUtils;
use app\models\User;
use app\views\AbstractView;
use app\libraries\FileUtils;
use app\libraries\Utils;


class CourseMaterialsView extends AbstractView {
    /**
     * @param User $user
     */
    public function listCourseMaterials($user) {
        $this->core->getOutput()->addInternalCss(FileUtils::joinPaths('fileinput.css'));
        $this->core->getOutput()->addVendorJs(FileUtils::joinPaths('flatpickr', 'flatpickr.min.js'));
        $this->core->getOutput()->addVendorCss(FileUtils::joinPaths('flatpickr', 'flatpickr.min.css'));
        $this->core->getOutput()->addVendorJs(FileUtils::joinPaths('flatpickr', 'plugins', 'shortcutButtons', 'shortcut-buttons-flatpickr.min.js'));
        $this->core->getOutput()->addVendorCss(FileUtils::joinPaths('flatpickr', 'plugins', 'shortcutButtons', 'themes', 'light.min.css'));
        $this->core->getOutput()->addBreadcrumb("Course Materials");
        $user_group = $user->getGroup();
        $user_section = $user->getRegistrationSection();
        $add_files = function (Core $core, &$files, &$file_datas, &$file_release_dates, $expected_path, $json, $course_materials_array, $start_dir_name, $user_group, &$in_dir,$fp, &$file_sections, &$hide_from_students) {
            $files[$start_dir_name] = array();
            $student_access = ($user_group === 4);
            $now_date_time = $core->getDateTimeNow();
            $no_json = array();

            foreach($course_materials_array as $file) {

                $expected_file_path = FileUtils::joinPaths($expected_path, $file);

                array_push($in_dir,$expected_file_path);

                // Check whether the file is shared to student or not
                // If shared, will add to courseMaterialsArray

                $releaseData = $now_date_time->format("Y-m-d H:i:sO");
                $isShareToOther = '0';
                if ($json == true){
                    if ( isset( $json[$expected_file_path] ) )
                    {
                        $json[$expected_file_path]['checked'] = '1';
                        $isShareToOther = $json[$expected_file_path]['checked'];
<<<<<<< HEAD
                        if ( isset( $json[$expected_file_path]['sections'] ) ){
                            $file_sections[$expected_file_path] = $json[$expected_file_path]['sections'];
                        }
                        $release_date = DateUtils::parseDateTime($json[$expected_file_path]['release_datetime'], $core->getConfig()->getTimezone());
                        if ( isset( $json[$expected_file_path]['hide_from_students'] ) ){
                            $hide_from_students[$expected_file_path] = $json[$expected_file_path]['hide_from_students'];
                        }
=======

                        $release_date = DateUtils::parseDateTime($json[$expected_file_path]['release_datetime'], $core->getConfig()->getTimezone());
>>>>>>> cceeb881

                        if ($isShareToOther == '1' && $release_date > $now_date_time)
                            $isShareToOther = '0';

                        $releaseData  = $json[$expected_file_path]['release_datetime'];
                    }
                    else{
                        //fill with upload time for new files add all files to json when uploaded
                        $json[$expected_file_path]['checked'] = '1';
                        $isShareToOther = $json[$expected_file_path]['checked'];
                        $release_date = $json['release_time'];
                        if ( isset( $json[$expected_file_path]['hide_from_students'] ) ){
                            $hide_from_students[$expected_file_path] = $json[$expected_file_path]['hide_from_students'];
                        }
                        $json[$expected_file_path]['release_datetime'] = $release_date;
                        if ( isset( $json[$expected_file_path]['sections'] ) ){
                            $file_sections[$expected_file_path] = $json[$expected_file_path]['sections'];
                        }
                        $releaseData = $json[$expected_file_path]['release_datetime'];
                    }

                }
                else{

                    $ex_file_path = $expected_file_path;
                    $ex_file_path = array();
                    $ex_file_path['checked'] = '1';
                    $isShareToOther = $ex_file_path['checked'];
                    $date = $now_date_time->format("Y-m-d H:i:sO");
                    $date=substr_replace($date,"9999",0,4);
                    $ex_file_path['release_datetime'] = $date;
                    $ex_file_path['hide_from_students'] = "on";
                    $releaseData = $ex_file_path['release_datetime'];
                    $no_json[$expected_file_path] = $ex_file_path;

                }

                if ($student_access && $isShareToOther === '0') {
                    continue; // skip this so don't add to the courseMaterialsArray
                }

                $path = explode('/', $file);
                $working_dir = &$files[$start_dir_name];
                $filename = array_pop($path);

                foreach($path as $dir) {
                    if (!isset($working_dir[$dir])) {
                        $working_dir[$dir] = array();
                    }


                    $working_dir = &$working_dir[$dir];

                }

                $working_dir[$filename] = $expected_file_path;


                $file_datas[$expected_file_path] = $isShareToOther;

                if( $releaseData == $now_date_time->format("Y-m-d H:i:sO")){
                    //for uploaded files that have had no manually set date to be set to never and maintained as never
                    //also permission set to yes
                    $releaseData=substr_replace($releaseData,"9999",0,4);
                    $json[$expected_file_path]['checked']='1';
                    $json[$expected_file_path]['release_datetime']= $releaseData;
                }
                $file_release_dates[$expected_file_path] = $releaseData;
            }

            if($json == false){
                FileUtils::writeJsonFile($fp,$no_json);
            }
            $can_write =is_writable($fp);
            if(!$can_write){
                $core->addErrorMessage("This json does not have write permissions, and therefore you cannot change the release date. Please change the permissions or contact someone who can.");
            }
        };

        $submissions = array();
        $file_shares = array();
        $file_release_dates = array();
        $in_dir = array();
        $file_sections = array();
        $hide_from_students = array();
        //Get the expected course materials path and files
        $upload_path = FileUtils::joinPaths($this->core->getConfig()->getCoursePath(), "uploads");
        $expected_path = FileUtils::joinPaths($this->core->getConfig()->getCoursePath(), "uploads", "course_materials");
        $path_length = strlen($expected_path)+1;
        $course_materials_array = FileUtils::getAllFilesTrimSearchPath($expected_path, $path_length);
        $this->core->getOutput()->addInternalJs("drag-and-drop.js");
        //Sort the files/folders in alphabetical order
        usort($course_materials_array, 'strnatcasecmp');

        $fp = $this->core->getConfig()->getCoursePath() . '/uploads/course_materials_file_data.json';
        $json = FileUtils::readJsonFile($fp);
        $add_files($this->core, $submissions, $file_shares, $file_release_dates, $expected_path, $json, $course_materials_array, 'course_materials', $user_group,$in_dir,$fp, $file_sections, $hide_from_students);

        //Check if user has permissions to access page (not instructor when no course materials available)
        if ($user_group !== 1 && count($course_materials_array) == 0) {
            // nothing to view
            $this->core->addErrorMessage("You have no permission to access this page");
            $this->core->redirect($this->core->buildCourseUrl());
            return;
        }

        $max_size = Utils::returnBytes(ini_get('upload_max_filesize'));
        $max_size_string = Utils::formatBytes("MB", $max_size ) . " (" . Utils::formatBytes("KB", $max_size) . ")";
        $reg_sections = $this->core->getQueries()->getRegistrationSections();
        $server_time = DateUtils::getServerTimeJson($this->core);

        return $this->core->getOutput()->renderTwigTemplate("course/CourseMaterials.twig", [
            "courseMaterialsArray" => $course_materials_array,
            'date_format' => 'Y-m-d H:i:sO',
            "folderPath" => $expected_path,
            "uploadFolderPath" => $upload_path,
            "submissions" => $submissions,
            "fileShares" => $file_shares,
            "fileReleaseDates" => $file_release_dates,
            "userGroup" => $user_group,
            "inDir" => $in_dir,
            "csrf_token" => $this->core->getCsrfToken(),
            "delete_url" => $this->core->buildCourseUrl(["course_materials", "delete"]),
            "delete_folder_url" => $this->core->buildCourseUrl(["course_materials", "delete_folder"]),
            "max_size_string" => $max_size_string,
            'server_time' => $server_time,
            "display_file_url" => $this->core->buildCourseUrl(['display_file']),
            "user_section" => $user_section,
            "reg_sections" => $reg_sections,
            "file_sections" => $file_sections,
            "hide_from_students" => $hide_from_students
        ]);
    }
}<|MERGE_RESOLUTION|>--- conflicted
+++ resolved
@@ -45,7 +45,7 @@
                     {
                         $json[$expected_file_path]['checked'] = '1';
                         $isShareToOther = $json[$expected_file_path]['checked'];
-<<<<<<< HEAD
+
                         if ( isset( $json[$expected_file_path]['sections'] ) ){
                             $file_sections[$expected_file_path] = $json[$expected_file_path]['sections'];
                         }
@@ -53,10 +53,6 @@
                         if ( isset( $json[$expected_file_path]['hide_from_students'] ) ){
                             $hide_from_students[$expected_file_path] = $json[$expected_file_path]['hide_from_students'];
                         }
-=======
-
-                        $release_date = DateUtils::parseDateTime($json[$expected_file_path]['release_datetime'], $core->getConfig()->getTimezone());
->>>>>>> cceeb881
 
                         if ($isShareToOther == '1' && $release_date > $now_date_time)
                             $isShareToOther = '0';
