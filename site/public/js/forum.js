--- conflicted
+++ resolved
@@ -940,11 +940,8 @@
                     cat_input.parent().addClass('btn-selected');
                 });
                 $('.cat-buttons').trigger('eventChangeCatClass');
-<<<<<<< HEAD
                 $(`#edit-thread-form-${post_id}`).prop('ignore-cat',false);
-=======
-                $('#thread_form').prop('ignore-cat', false);
->>>>>>> a19e27d1
+
                 $('#category-selection-container').show();
                 $('#thread_status').show();
             }
@@ -953,11 +950,7 @@
                 $('.edit_thread').hide();
                 $('.expiration').hide();
                 $('#label_lock_thread').hide();
-<<<<<<< HEAD
                 $(`#edit-thread-form-${post_id}`).prop('ignore-cat',true);
-=======
-                $('#thread_form').prop('ignore-cat', true);
->>>>>>> a19e27d1
                 $('#category-selection-container').hide();
                 $('#thread_status').hide();
             }
