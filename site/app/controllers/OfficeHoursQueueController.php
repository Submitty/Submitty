--- conflicted
+++ resolved
@@ -554,7 +554,6 @@
     }
 
     /**
-<<<<<<< HEAD
      * @Route("/courses/{_semester}/{_course}/office_hours_queue/student_stats", methods={"GET"})
      * @AccessControl(role="INSTRUCTOR")
      */
@@ -571,13 +570,11 @@
         );
     }
 
-    private function sendSocketMessage($msg_array) {
-=======
+    /**
      * this function opens a WebSocket client and sends a message with the corresponding update
      * @param array $msg_array
      */
     private function sendSocketMessage(array $msg_array): void {
->>>>>>> be762b24
         $msg_array['user_id'] = $this->core->getUser()->getId();
         $msg_array['page'] = $this->core->getConfig()->getSemester() . '-' . $this->core->getConfig()->getCourse() . "-office_hours_queue";
         try {
