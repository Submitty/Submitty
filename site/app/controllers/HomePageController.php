--- conflicted
+++ resolved
@@ -94,28 +94,11 @@
             $user_id = $user->getId();
         }
 
-<<<<<<< HEAD
-        $unarchived_courses = $this->core->getQueries()->getCoursesById($user_id, true);
-        $archived_courses = $this->core->getQueries()->getCoursesById($user_id, false);
-=======
         $unarchived_courses = $this->core->getQueries()->getCourseForUserId($user_id);
         $archived_courses = $this->core->getQueries()->getCourseForUserId($user_id, true);
->>>>>>> 8b980997
 
         // Callback to filter out any courses a student has dropped so they do not appear on the homepage.
         // Do not filter courses for non-students.
-<<<<<<< HEAD
-        $course_filter_callback = function (Course $course) use ($user_id, $as_instructor) {
-            return $as_instructor ?
-                $this->core->getQueries()->checkIsInstructorInCourse($user_id, $course->getTitle(), $course->getSemester())
-                :
-                $this->core->getQueries()->checkStudentActiveInCourse($user_id, $course->getTitle(), $course->getSemester());
-        };
-
-        // Run course filters so students who have dropped do not appear on the homepage.
-        $unarchived_courses = array_filter($unarchived_courses, $course_filter_callback);
-        $archived_courses = array_filter($archived_courses, $course_filter_callback);
-=======
         foreach (['archived_courses', 'unarchived_courses'] as $var) {
             $$var = array_filter($$var, function (Course $course) use ($user_id, $as_instructor) {
                 $query = $as_instructor ? 'checkIsInstructorInCourse' : 'checkStudentActiveInCourse';
@@ -126,7 +109,6 @@
         $callback = function (Course $course) {
             return $course->getCourseInfo();
         };
->>>>>>> 8b980997
 
         return Response::JsonOnlyResponse(
             JsonResponse::getSuccessResponse([
