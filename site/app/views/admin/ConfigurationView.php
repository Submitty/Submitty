<?php

namespace app\views\admin;

use app\views\AbstractView;

class ConfigurationView extends AbstractView {
<<<<<<< HEAD
    public function viewConfig($fields, $gradeable_seating_options, $categories) {
        $this->core->getOutput()->addInternalJs("course-settings.js");
        $this->core->getOutput()->addInternalJs("configuration.js");
        $this->core->getOutput()->addInternalCss("configuration.css");
        $this->core->getOutput()->addBreadcrumb('Course Settings');
        return $this->core->getOutput()->renderTwigTemplate("admin/Configuration.twig", [
=======
    public function viewConfig($fields, $gradeable_seating_options, $email_enabled, $csrf_token) {
        $this->output->addInternalJs("configuration.js");
        $this->output->addInternalCss("configuration.css");
        $this->output->addBreadcrumb('Course Settings');
        return $this->output->renderTwigTemplate("admin/Configuration.twig", [
>>>>>>> 0dd979ba
            "fields" => $fields,
            "gradeable_seating_options" => $gradeable_seating_options,
            "categories_empty" => $categories,
            "theme_url" => $this->core->buildCourseUrl(['theme']),
            "email_room_seating_url" => $this->core->buildCourseUrl(['email_room_seating']),
            "manage_categories_url" => $this->core->buildCourseUrl(['forum', 'categories']),
            "csrf_token" => $csrf_token,
            "email_enabled" => $email_enabled
        ]);
    }
}<|MERGE_RESOLUTION|>--- conflicted
+++ resolved
@@ -5,20 +5,11 @@
 use app\views\AbstractView;
 
 class ConfigurationView extends AbstractView {
-<<<<<<< HEAD
-    public function viewConfig($fields, $gradeable_seating_options, $categories) {
-        $this->core->getOutput()->addInternalJs("course-settings.js");
-        $this->core->getOutput()->addInternalJs("configuration.js");
-        $this->core->getOutput()->addInternalCss("configuration.css");
-        $this->core->getOutput()->addBreadcrumb('Course Settings');
-        return $this->core->getOutput()->renderTwigTemplate("admin/Configuration.twig", [
-=======
-    public function viewConfig($fields, $gradeable_seating_options, $email_enabled, $csrf_token) {
+    public function viewConfig($fields, $gradeable_seating_options, $categories, $email_enabled, $csrf_token) {
         $this->output->addInternalJs("configuration.js");
         $this->output->addInternalCss("configuration.css");
         $this->output->addBreadcrumb('Course Settings');
         return $this->output->renderTwigTemplate("admin/Configuration.twig", [
->>>>>>> 0dd979ba
             "fields" => $fields,
             "gradeable_seating_options" => $gradeable_seating_options,
             "categories_empty" => $categories,
