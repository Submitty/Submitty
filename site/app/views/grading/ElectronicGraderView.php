<?php

namespace app\views\grading;

use app\controllers\student\LateDaysTableController;
use app\libraries\DateUtils;
use app\libraries\FileUtils;
use app\libraries\Utils;
use app\models\gradeable\Gradeable;
use app\models\gradeable\AutoGradedVersion;
use app\models\gradeable\GradedGradeable;
use app\models\gradeable\LateDayInfo;
use app\models\gradeable\RegradeRequest;
use app\models\SimpleStat;
use app\models\Team;
use app\models\User;
use app\views\AbstractView;
use app\libraries\NumberUtils;
use app\libraries\CodeMirrorUtils;

class ElectronicGraderView extends AbstractView {
    /**
     * @param Gradeable $gradeable
     * @param array[] $sections
     * @param SimpleStat[] $component_averages
     * @param SimpleStat|null $autograded_average
     * @param SimpleStat|null $overall_average
     * @param int $total_submissions
     * @param int $registered_but_not_rotating
     * @param int $rotating_but_not_registered
     * @param int $viewed_grade
     * @param string $section_type
     * @param int $regrade_requests
     * @param bool $show_warnings
     * @return string
     */

    public function statusPage(
        Gradeable $gradeable,
        array $sections,
        array $component_averages,
        $autograded_average,
        $overall_scores,
        $overall_average,
        int $total_submissions,
        int $individual_viewed_grade,
        int $total_students_submitted,
        int $registered_but_not_rotating,
        int $rotating_but_not_registered,
        int $viewed_grade,
        string $section_type,
        int $regrade_requests,
        bool $show_warnings
    ) {

        $peer = false;
        if ($gradeable->isPeerGrading()) {
            $peer = true;
        }
        $graded = 0;
        $total = 0;
        $no_team_total = 0;
        $team_total = 0;
        $team_percentage = 0;
        $total_students = 0;
        $graded_total = 0;
        $submitted_total = 0;
        $submitted_percentage = 0;
        $submitted_percentage_peer = 0;
        $peer_total = 0;
        $peer_graded = 0;
        $peer_percentage = 0;
        $entire_peer_graded = 0;
        $entire_peer_total = 0;
        $total_grading_percentage = 0;
        $entire_peer_percentage = 0;
        $viewed_total = 0;
        $viewed_percent = 0;
        $overall_total = 0;
        $overall_percentage = 0;
        $autograded_percentage = 0;
        $component_percentages = [];
        $component_overall_score = 0;
        $component_overall_max = 0;
        $component_overall_percentage = 0;
        $this->core->getOutput()->addVendorJs(FileUtils::joinPaths('plotly', 'plotly.js'));

        foreach ($sections as $key => $section) {
            if ($key === "NULL") {
                continue;
            }
            $graded += $section['graded_components'];
            $total += $section['total_components'];
            if ($gradeable->isTeamAssignment()) {
                $no_team_total += $section['no_team'];
                $team_total += $section['team'];
            }
        }
        if ($total === 0 && $no_team_total === 0) {
            $graded_percentage = -1;
        }
        elseif ($total === 0 && $no_team_total > 0) {
            $graded_percentage = 0;
        }
        else {
            $graded_percentage = number_format(($graded / $total) * 100, 1);
        }

        if ($graded_percentage !== -1) {
            if ($gradeable->isTeamAssignment()) {
                $total_students = $team_total + $no_team_total;
            }
            else {
                $total_students = $total_submissions;
            }
            $num_peer_components = 0;
            $num_non_peer_components = count($gradeable->getNonPeerComponents());
            $num_components = $num_peer_components + $num_non_peer_components;
            $submitted_total = $num_components > 0 ? $total : 0;
            $graded_total = $num_components > 0 ? round($graded / $num_components, 2) : 0;
            if ($submitted_total > 0) {
                $total_grading_percentage =  number_format(($graded_total / $submitted_total ) * 100, 1);
            }
            else {
                $total_grading_percentage = 0;
            }
            if ($peer) {
                $num_peer_components = count($gradeable->getPeerComponents());
                $num_non_peer_components = count($gradeable->getNonPeerComponents());
                $num_components = $num_peer_components + $num_non_peer_components;
                $graded_total = $num_non_peer_components > 0 ? round($graded / $num_non_peer_components, 2) : 0;
                $submitted_total = $num_components > 0 ? $total : 0;
            }
            if ($total_submissions != 0) {
                $submitted_percentage = round((($submitted_total) / $total_submissions) * 100, 1);
            }
            //Add warnings to the warnings array to display them to the instructor.
            $warnings = [];
            if ($section_type === "rotating_section" && $show_warnings) {
                if ($registered_but_not_rotating > 0) {
                    array_push($warnings, "There are " . $registered_but_not_rotating . " registered students without a rotating section.");
                }
                if ($rotating_but_not_registered > 0) {
                    array_push($warnings, "There are " . $rotating_but_not_registered . " unregistered students with a rotating section.");
                }
            }

            if ($gradeable->isTeamAssignment()) {
                $team_percentage = $total_students != 0 ? round(($team_total / $total_students) * 100, 1) : 0;
            }
            if ($peer) {
                $peer_count = count($gradeable->getPeerComponents());
                $entire_peer_total = 0;
                $total_students_submitted = 0;
                $total_grading_percentage = 0;
                $entire_peer_graded = 0;
                $entire_peer_percentage = 0;
                if ($peer_count > 0 && array_key_exists("peer_stu_grad", $sections)) {
                    if ($num_peer_components > 0) {
                        $total_students_submitted =  floor(($sections['peer_stu_grad']['total_who_submitted']));
                        $submitted_percentage_peer = round((($total_students_submitted) / $total_submissions) * 100, 1);
                        $total_grading_percentage =  number_format(($graded_total / $total_students_submitted ) * 100, 1);
                        $entire_peer_total =  floor(($sections['peer_stu_grad']['total_who_submitted']));
                        $entire_peer_graded =  $sections['peer_stu_grad']['view_peer_graded_components'] / $num_peer_components;
                    }
                    if ($entire_peer_total > 0) {
                        $entire_peer_percentage = number_format(($entire_peer_graded / ($entire_peer_total) ) * 100, 1);
                    }
                    else {
                        $entire_peer_percentage = 0;
                    }
                }
                if ($peer_count > 0 && array_key_exists("stu_grad", $sections)) {
                    if ($num_components > 0) {
                        $peer_total =  floor(($sections['stu_grad']['total_components']) / $num_peer_components);
                        $peer_graded =  round($sections['stu_grad']['graded_components'] / $num_peer_components, 2);
                        $peer_percentage = number_format(($sections['stu_grad']['graded_components'] / ($sections['stu_grad']['total_components'] * $sections['stu_grad']['num_gradeables'])) * 100, 1);
                        // Correct the below code when Teams work well with randomization
                        if ($gradeable->isTeamAssignment()) {
                            $peer_total =  floor(($sections['stu_grad']['total_components']) / $num_peer_components);
                            $peer_percentage = number_format(($sections['stu_grad']['graded_components'] / ($sections['stu_grad']['total_components'] * $sections['stu_grad']['num_gradeables'])) * 100, 1);
                        }
                    }
                    if ($peer_total > 0) {
                        $peer_percentage = number_format(($peer_graded / ($peer_total) ) * 100, 1);
                    }
                    else {
                        $peer_percentage = 0;
                    }
                }
            }
            foreach ($sections as $key => &$section) {
                $section['graded'] = round($section['graded_components'] / count($gradeable->getNonPeerComponents()), 1);
                $section['total'] = $section['total_components'];
                if ($section['total_components'] == 0) {
                    $section['percentage'] = 0;
                }
                else {
                    $section['percentage'] = number_format(($section['graded'] / $section['total']) * 100, 1);
                }
            }
                unset($section); // Clean up reference

            if ($gradeable->isTaGradeReleased()) {
                if ($peer) {
                    $viewed_total = $entire_peer_total;
                }
                else {
                    $viewed_total = $total;
                }
                $viewed_percent = number_format(($viewed_grade / max($viewed_total, 1)) * 100, 1);
                $individual_viewed_percent = $total_submissions == 0 ? 0 :
                    number_format(($individual_viewed_grade / $total_submissions) * 100, 1);
            }
            if (!$peer) {
                if ($overall_average !== null) {
                    $overall_total = $overall_average->getMaxValue() + $gradeable->getAutogradingConfig()->getTotalNonExtraCredit();
                    if ($overall_total != 0) {
                        $overall_percentage = round($overall_average->getAverageScore() / $overall_total * 100);
                    }
                }
                if ($autograded_average !== null) {
                    if ($gradeable->getAutogradingConfig()->getTotalNonExtraCredit() !== 0 && $autograded_average->getCount() !== 0) {
                        $autograded_percentage = round($autograded_average->getAverageScore() / $gradeable->getAutogradingConfig()->getTotalNonExtraCredit() * 100);
                    }
                }
                if (count($component_averages) !== 0) {
                    foreach ($component_averages as $comp) {
                        /* @var SimpleStat $comp */
                        $component_overall_score += $comp->getAverageScore();
                        $component_overall_max += $comp->getMaxValue();
                        $percentage = 0;
                        if ($comp->getMaxValue() != 0) {
                            $percentage = round($comp->getAverageScore() / $comp->getMaxValue() * 100);
                        }
                        $component_percentages[] = $percentage;
                    }
                    if ($component_overall_max != 0) {
                        $component_overall_percentage = round($component_overall_score / $component_overall_max * 100);
                    }
                }
                //This else encompasses the above calculations for Teamss
                //END OF ELSE
            }
        }

        //determines if there are any valid rotating sections
        $no_rotating_sections = false;
        if (count($sections) === 0) {
            $no_rotating_sections = true;
        }
        else {
            if ($gradeable->isTeamAssignment()) {
                $valid_teams_or_students = 0;
                foreach ($sections as $section) {
                    $valid_teams_or_students += $section['no_team'] + $section['team'];
                }
                $no_rotating_sections = $valid_teams_or_students === 0;
            }
        }
        $details_url = $this->core->buildCourseUrl(['gradeable', $gradeable->getId(), 'grading', 'details']);
        $this->core->getOutput()->addInternalCss('admin-gradeable.css');
        return $this->core->getOutput()->renderTwigTemplate("grading/electronic/Status.twig", [
            "gradeable_id" => $gradeable->getId(),
            "gradeable_title" => $gradeable->getTitle(),
            "team_assignment" => $gradeable->isTeamAssignment(),
            "ta_grades_released" => $gradeable->isTaGradeReleased(),
            "rotating_sections_error" => (!$gradeable->isGradeByRegistration()) && $no_rotating_sections
                && $this->core->getUser()->getGroup() == User::GROUP_INSTRUCTOR,
            "autograding_non_extra_credit" => $gradeable->getAutogradingConfig()->getTotalNonExtraCredit(),
            "peer" => $peer,
            "team_total" => $team_total,
            "team_percentage" => $team_percentage,
            "total_students" => $total_students,
            "total_submissions" => $total_submissions,
            "no_team_total"   => $no_team_total,
            "submitted_total" => $submitted_total,
            "submitted_percentage" => $submitted_percentage,
            "submitted_percentage_peer" => $submitted_percentage_peer,
            "graded_total" => $graded_total,
            "graded_percentage" => $graded_percentage,
            "peer_total" => $peer_total,
            "peer_graded" => $peer_graded,
            "peer_percentage" => $peer_percentage,
            "entire_peer_total" => $entire_peer_total,
            "total_grading_percentage" => $total_grading_percentage,
            "entire_peer_graded" => $entire_peer_graded,
            "entire_peer_percentage" => $entire_peer_percentage,
            "sections" => $sections,
            "viewed_grade" => $viewed_grade,
            "viewed_total" => $viewed_total,
            "viewed_percent" => $viewed_percent,
            "overall_average" => $overall_average,
            "overall_scores" => $overall_scores,
            "overall_total" => $overall_total,
            "overall_percentage" => $overall_percentage,
            "autograded_percentage" => $autograded_percentage,
            "autograded_average" => $autograded_average,
            "component_averages" => $component_averages,
            "component_percentages" => $component_percentages,
            "component_overall_score" => $component_overall_score,
            "component_overall_max" => $component_overall_max,
            "component_overall_percentage" => $component_overall_percentage,
            "individual_viewed_grade" => $individual_viewed_grade,
            "total_students_submitted" => $total_students_submitted,
            "individual_viewed_percent" => $individual_viewed_percent ?? 0,
            "regrade_requests" => $regrade_requests,
            "download_zip_url" => $this->core->buildCourseUrl(['gradeable', $gradeable->getId(), 'grading', 'download_zip']),
            "bulk_stats_url" => $this->core->buildCourseUrl(['gradeable', $gradeable->getId(), 'bulk_stats']),
            "details_url" => $details_url,
            "details_view_all_url" => $details_url . '?' . http_build_query(['view' => 'all']),
            "grade_url" => $this->core->buildCourseUrl(['gradeable', $gradeable->getId(), 'grading', 'grade']),
            "regrade_allowed" => $this->core->getConfig()->isRegradeEnabled(),
            "grade_inquiry_per_component_allowed" => $gradeable->isGradeInquiryPerComponentAllowed(),
        ]);
    }

    public function statPage($users) {

        $gradeable_id = $_REQUEST['gradeable_id'] ?? '';

        $return = <<<HTML

		<div class="content_upload_content">

HTML;
        $this->core->getOutput()->addBreadcrumb("Bulk Upload Forensics", $this->core->buildCourseUrl(['gradeable', $gradeable_id, 'bulk_stats']));

        $return .= <<<HTML
			<div style="padding-left:20px;padding-bottom: 10px;border-radius:3px;padding-right:20px;">
				<table class="table table-striped table-bordered persist-area" id="content_upload_table">
					<tr>
				        <th style = "cursor:pointer;width:25%" id="user_down">User &darr;</th>
				        <th style = "cursor:pointer;width:25%" id="upload_down">Upload Timestamp</th>
				        <th style = "cursor:pointer;width:25%" id="submission_down">Submission Timestamp</th>
				        <th style = "cursor:pointer;width:25%" id="filepath_down">Filepath</th>
					</tr>
HTML;

        foreach ($users as $user => $details) {
            $first_name = htmlspecialchars($details["first_name"]);
            $last_name = htmlspecialchars($details["last_name"]);
            $upload_timestamp = $details["upload_time"];
            $submit_timestamp = $details["submit_time"];
            $filepath = htmlspecialchars($details["file"]);

            $return .= <<<HTML
			<tbody>
				<tr>
					<td>{$last_name}, {$first_name}</td>
                    <td>{$upload_timestamp}</td>
                    <td>{$submit_timestamp}</td>
                    <td>{$filepath}</td>
				</tr>
			</tbody>
HTML;
        }

        $return .= <<<HTML
				</table>
			</div>
			</div>

			<script>
				$("td").click(function(){
					if($(this).attr('id')=="user_down"){
						sortTable(0);
					}
					if($(this).attr('id')=="upload_down"){
						sortTable(1);
					}
					if($(this).attr('id')=="submission_down"){
						sortTable(2);
					}
					if($(this).attr('id')=="filepath_down"){
						sortTable(3);
					}

				});

				function sortTable(sort_element_index){
					var table = document.getElementById("content_upload_table");
					var switching = true;
					while(switching){
						switching=false;
						var rows = table.getElementsByTagName("TBODY");
						for(var i=1;i<rows.length-1;i++){

							var a = rows[i].getElementsByTagName("TR")[0].getElementsByTagName("TD")[sort_element_index];
							var b = rows[i+1].getElementsByTagName("TR")[0].getElementsByTagName("TD")[sort_element_index];
                            // sorted alphabetically by last name or by earliest time
							if((sort_element_index >= 0 && sort_element_index <= 3) ? a.innerHTML>b.innerHTML : parseInt(a.innerHTML) < parseInt(b.innerHTML)){
								rows[i].parentNode.insertBefore(rows[i+1],rows[i]);
								switching=true;
							}
						}
					}

					var row0 = table.getElementsByTagName("TBODY")[0].getElementsByTagName("TR")[0];
					var headers = row0.getElementsByTagName("TD");

					for(var i = 0;i<headers.length;i++){
						var index = headers[i].innerHTML.indexOf(' ↓');

						if(index> -1){

							headers[i].innerHTML = headers[i].innerHTML.substr(0, index);
							break;
						}
					}

					headers[sort_element_index].innerHTML = headers[sort_element_index].innerHTML + ' ↓';

				}

			</script>
HTML;
        return $return;
    }



    /**
     * @param Gradeable $gradeable
     * @param GradedGradeable[] $graded_gradeables,
     * @param User[] $teamless_users
     * @param array $graders
     * @param Team[] $empty_teams
     * @param bool $show_all_sections_button
     * @param bool $show_import_teams_button
     * @param bool $show_export_teams_button
     * @param bool $show_edit_teams
     * @return string
     */
    public function detailsPage(Gradeable $gradeable, $graded_gradeables, $teamless_users, $graders, $empty_teams, $show_all_sections_button, $show_import_teams_button, $show_export_teams_button, $show_edit_teams, $past_grade_start_date, $view_all, $sort, $direction) {

        $peer = false;
        if ($gradeable->isPeerGrading() && $this->core->getUser()->getGroup() == User::GROUP_STUDENT) {
            $peer = true;
        }

        //Each table column is represented as an array with the following entries:
        // width => how wide the column should be on the page, <td width=X>
        // title => displayed title in the table header
        // function => maps to a macro in Details.twig:render_student
        $columns = [];
        if ($peer) {
            $columns[]         = ["width" => "5%",  "title" => "",                 "function" => "index"];
            if ($gradeable->isTeamAssignment()) {
                $columns[] = ["width" => "30%", "title" => "Team Members",     "function" => "team_members_anon"];
            }
            else {
                $columns[]         = ["width" => "30%", "title" => "Student",          "function" => "user_id_anon"];
            }
            if ($gradeable->isTaGrading()) {
                $columns[]     = ["width" => "8%",  "title" => "Graded Questions", "function" => "graded_questions"];
            }
            if ($gradeable->getAutogradingConfig()->getTotalNonHiddenNonExtraCredit() !== 0) {
                $columns[]     = ["width" => "15%", "title" => "Autograding",      "function" => "autograding_peer"];
                $columns[]     = ["width" => "20%", "title" => "Manual Grading",          "function" => "grading_peer"];
                $columns[]     = ["width" => "15%", "title" => "Total",            "function" => "total_peer"];
                $columns[]     = ["width" => "15%", "title" => "Active Version",   "function" => "active_version"];
            }
            else {
                $columns[]     = ["width" => "30%", "title" => "Grading",          "function" => "grading_peer"];
                $columns[]     = ["width" => "20%", "title" => "Total",            "function" => "total_peer"];
                $columns[]     = ["width" => "15%", "title" => "Active Version",   "function" => "active_version"];
            }
        }
        else {
            if ($gradeable->isTeamAssignment()) {
                if ($show_edit_teams) {
                    $columns[] = ["width" => "2%",  "title" => "",                 "function" => "index"];
                    $columns[] = ["width" => "8%",  "title" => "Section",          "function" => "section"];
                    $columns[] = ["width" => "5%",  "title" => "Edit Teams",       "function" => "team_edit"];
                    $columns[] = ["width" => "10%", "title" => "Team Id",          "function" => "team_id", "sort_type" => "id"];
                    $columns[] = ["width" => "32%", "title" => "Team Members",     "function" => "team_members"];
                }
                else {
                    $columns[] = ["width" => "3%",  "title" => "",                 "function" => "index"];
                    $columns[] = ["width" => "5%",  "title" => "Section",          "function" => "section"];
                    $columns[] = ["width" => "50%", "title" => "Team Members",     "function" => "team_members"];
                }
            }
            else {
                $columns[]     = ["width" => "2%",  "title" => "",                 "function" => "index"];
                $columns[]     = ["width" => "8%", "title" => "Section",          "function" => "section"];
                $columns[]     = ["width" => "13%", "title" => "User ID",          "function" => "user_id", "sort_type" => "id"];
                $columns[]     = ["width" => "15%", "title" => "First Name",       "function" => "user_first", "sort_type" => "first"];
                $columns[]     = ["width" => "15%", "title" => "Last Name",        "function" => "user_last", "sort_type" => "last"];
            }
            if ($gradeable->getAutogradingConfig()->getTotalNonExtraCredit() !== 0) {
                $columns[]     = ["width" => "9%",  "title" => "Autograding",      "function" => "autograding"];
                if ($gradeable->isTaGrading()) {
                    $columns[]     = ["width" => "8%",  "title" => "Graded Questions", "function" => "graded_questions"];
                }
                $columns[]     = ["width" => "8%",  "title" => "Manual Grading",       "function" => "grading"];
                $columns[]     = ["width" => "7%",  "title" => "Total",            "function" => "total"];
                $columns[]     = ["width" => "10%", "title" => "Active Version",   "function" => "active_version"];
                if ($gradeable->isTaGradeReleased()) {
                    $columns[] = ["width" => "8%",  "title" => "Viewed Grade",     "function" => "viewed_grade"];
                }
            }
            else {
                if ($gradeable->isTaGrading()) {
                    $columns[]     = ["width" => "8%",  "title" => "Graded Questions", "function" => "graded_questions"];
                }
                $columns[]     = ["width" => "12%", "title" => "Manual Grading",       "function" => "grading"];
                $columns[]     = ["width" => "12%", "title" => "Total",            "function" => "total"];
                $columns[]     = ["width" => "10%", "title" => "Active Version",   "function" => "active_version"];
                if ($gradeable->isTaGradeReleased()) {
                    $columns[] = ["width" => "8%",  "title" => "Viewed Grade",     "function" => "viewed_grade"];
                }
            }
        }

        //Convert rows into sections and prepare extra row info for things that
        // are too messy to calculate in the template.
        $sections = [];
        /** @var GradedGradeable $row */
        foreach ($graded_gradeables as $row) {
            //Extra info for the template
            $info = [
                "graded_gradeable" => $row
            ];

            if ($peer) {
                $section_title = "PEER STUDENT GRADER";
            }
            elseif ($gradeable->isGradeByRegistration()) {
                $section_title = $row->getSubmitter()->getRegistrationSection();
            }
            else {
                $section_title = $row->getSubmitter()->getRotatingSection();
            }
            if ($section_title === null) {
                $section_title = "NULL";
            }

            if (isset($graders[$section_title]) && count($graders[$section_title]) > 0) {
                $section_grader_ids = [];
                foreach ($graders[$section_title] as $user) {
                    if ($user->getGroup() <= $gradeable->getMinGradingGroup()) {
                        $section_grader_ids[] = $user->getId();
                    }
                }
                if (count($section_grader_ids) > 0) {
                    $section_graders = implode(", ", $section_grader_ids);
                }
                else {
                    $section_graders = "Nobody";
                }
            }
            else {
                $section_graders = "Nobody";
            }

            if ($peer) {
                $section_graders = $this->core->getUser()->getId();
            }

            //Team edit button, specifically the onclick event.
            if ($gradeable->isTeamAssignment()) {
                $reg_section = ($row->getSubmitter()->getRegistrationSection() === null) ? "NULL" : $row->getSubmitter()->getRegistrationSection();
                $rot_section = ($row->getSubmitter()->getRotatingSection() === null) ? "NULL" : $row->getSubmitter()->getRotatingSection();
                $user_assignment_setting_json = json_encode($row->getSubmitter()->getTeam()->getAssignmentSettings($gradeable));
                $members = json_encode($row->getSubmitter()->getTeam()->getMembers());
                $pending_members = json_encode($row->getSubmitter()->getTeam()->getInvitations());
                $info["team_edit_onclick"] = "adminTeamForm(false, '{$row->getSubmitter()->getId()}', '{$reg_section}', '{$rot_section}', {$user_assignment_setting_json}, {$members}, {$pending_members},{$gradeable->getTeamSizeMax()});";
            }

            //List of graded components
            $info["graded_groups"] = [];
            foreach ($gradeable->getComponents() as $component) {
                $graded_component = $row->getOrCreateTaGradedGradeable()->getGradedComponent($component, $this->core->getUser());
                $grade_inquiry = $graded_component !== null ? $row->getGradeInquiryByGcId($graded_component->getComponentId()) : null;

                if ($component->isPeer() && $row->getOrCreateTaGradedGradeable()->isComplete()) {
                    $info["graded_groups"][] = 4;
                }
                elseif (($component->isPeer() && $graded_component != null)) {
                    //peer submitted and graded
                    $info["graded_groups"][] = 4;
                }
                elseif (($component->isPeer() && $graded_component === null)) {
                    //peer submitted but not graded
                    $info["graded_groups"][] = "peer-null";
                }
                elseif ($component->isPeer() && !$row->getOrCreateTaGradedGradeable()->isComplete()) {
                    //peer not submitted
                    $info["graded_groups"][] = "peer-no-submission";
                }
                elseif ($graded_component === null) {
                    //non-peer not graded
                    $info["graded_groups"][] = "NULL";
                }
                elseif ($grade_inquiry !== null && $grade_inquiry->getStatus() == RegradeRequest::STATUS_ACTIVE && $gradeable->isGradeInquiryPerComponentAllowed()) {
                    $info["graded_groups"][] = "grade-inquiry";
                }
                elseif (!$graded_component->getVerifier()) {
                    //no verifier exists, show the grader group
                    $info["graded_groups"][] = $graded_component->getGrader()->getGroup();
                }
                elseif ($graded_component->getGrader()->accessFullGrading()) {
                    //verifier exists and original grader is full access, show verifier grader group
                    $info["graded_groups"][] = $graded_component->getVerifier()->getGroup();
                }
                else {
                    //verifier exists and limited access grader, change the group to show semicircle on the details page
                    $info["graded_groups"][] = "verified";
                }
            }

            //More complicated info generation should go here


            //-----------------------------------------------------------------
            // Now insert this student into the list of sections

            $found = false;
            for ($i = 0; $i < count($sections); $i++) {
                if ($sections[$i]["title"] === $section_title) {
                    $found = true;
                    $sections[$i]["rows"][] = $info;
                    break;
                }
            }
            //Not found? Create it
            if (!$found) {
                $sections[] = ["title" => $section_title, "rows" => [$info], "graders" => $section_graders];
            }
        }

        // TODO: this duplication is not ideal
        foreach ($teamless_users as $teamless_user) {
            //Extra info for the template
            $info = [
                "user" => $teamless_user
            ];

            if ($peer) {
                $section_title = "PEER STUDENT GRADER";
            }
            elseif ($gradeable->isGradeByRegistration()) {
                $section_title = $teamless_user->getRegistrationSection();
            }
            else {
                $section_title = $teamless_user->getRotatingSection();
            }
            if ($section_title === null) {
                $section_title = "NULL";
            }

            if (isset($graders[$section_title]) && count($graders[$section_title]) > 0) {
                $section_graders = implode(", ", array_map(function (User $user) {
                    return $user->getId();
                }, $graders[$section_title]));
            }
            else {
                $section_graders = "Nobody";
            }
            if ($peer) {
                $section_graders = $this->core->getUser()->getId();
            }

            //Team edit button, specifically the onclick event.
            $reg_section = $teamless_user->getRegistrationSection() ?? 'NULL';
            $rot_section = $teamless_user->getRotatingSection() ?? 'NULL';
            $info['new_team_onclick'] = "adminTeamForm(true, '{$teamless_user->getId()}', '{$reg_section}', '{$rot_section}', [], [], [],{$gradeable->getTeamSizeMax()});";

            //-----------------------------------------------------------------
            // Now insert this student into the list of sections

            $found = false;
            for ($i = 0; $i < count($sections); $i++) {
                if ($sections[$i]["title"] === $section_title) {
                    $found = true;
                    $sections[$i]["teamless_users"][] = $info;
                    break;
                }
            }
            //Not found? Create it
            if (!$found) {
                $sections[] = ["title" => $section_title, "teamless_users" => [$info], "graders" => $section_graders];
            }
        }

        //sorts sections numerically, NULL always at the end
        usort($sections, function ($a, $b) {
            return ($a['title'] == 'NULL' || $b['title'] == 'NULL') ? ($a['title'] == 'NULL') : ($a['title'] > $b['title']);
        });


        $empty_team_info = [];
        foreach ($empty_teams as $team) {
            /* @var Team $team */
            $user_assignment_setting_json = json_encode($row->getSubmitter()->getTeam()->getAssignmentSettings($gradeable));
            $reg_section = ($team->getRegistrationSection() === null) ? "NULL" : $team->getRegistrationSection();
            $rot_section = ($team->getRotatingSection() === null) ? "NULL" : $team->getRotatingSection();

            $empty_team_info[] = [
                "team_edit_onclick" => "adminTeamForm(false, '{$team->getId()}', '{$reg_section}', '{$rot_section}', {$user_assignment_setting_json}, [], [],{$gradeable->getTeamSizeMax()});"
            ];
        }

        $team_gradeable_view_history = $gradeable->isTeamAssignment() ? $this->core->getQueries()->getAllTeamViewedTimesForGradeable($gradeable) : [];
        foreach ($team_gradeable_view_history as $team_id => $team) {
            $not_viewed_yet = true;
            $hover_over_string = "";
            ksort($team_gradeable_view_history[$team_id]);
            ksort($team);
            foreach ($team as $user => $value) {
                if ($value != null) {
                    $not_viewed_yet = false;
                    $date_object = new \DateTime($value);
                    $hover_over_string .= "Viewed by " . $user . " at " . $date_object->format('F d, Y g:i') . "\n";
                }
                else {
                    $hover_over_string .= "Not viewed by " . $user . "\n";
                }
            }

            if ($not_viewed_yet) {
                $team_gradeable_view_history[$team_id]['hover_string'] = '';
            }
            else {
                $team_gradeable_view_history[$team_id]['hover_string'] = $hover_over_string;
            }
        }
        $details_base_url = $this->core->buildCourseUrl(['gradeable', $gradeable->getId(), 'grading', 'details']);
        $this->core->getOutput()->addInternalCss('details.css');
        $this->core->getOutput()->addInternalJs('details.js');
        $this->core->getOutput()->addInternalJs('collapsible-panels.js');

        $this->core->getOutput()->enableMobileViewport();

        return $this->core->getOutput()->renderTwigTemplate("grading/electronic/Details.twig", [
            "gradeable" => $gradeable,
            "sections" => $sections,
            "graders" => $graders,
            "empty_teams" => $empty_teams,
            "empty_team_info" => $empty_team_info,
            "team_gradeable_view_history" => $team_gradeable_view_history,
            "view_all" => $view_all,
            "show_all_sections_button" => $show_all_sections_button,
            "show_import_teams_button" => $show_import_teams_button,
            "show_export_teams_button" => $show_export_teams_button,
            "past_grade_start_date" => $past_grade_start_date,
            "columns" => $columns,
            "export_teams_url" => $this->core->buildCourseUrl(['gradeable', $gradeable->getId(), 'grading', 'teams', 'export']),
            "randomize_team_rotating_sections_url" => $this->core->buildCourseUrl(['gradeable', $gradeable->getId(), 'grading', 'teams', 'randomize_rotating']),
            "grade_url" => $this->core->buildCourseUrl(['gradeable', $gradeable->getId(), 'grading', 'grade']),
            "peer" => $peer,
            "details_base_url" => $details_base_url,
            "view_all_toggle_url" => $details_base_url . '?' .
                http_build_query(['view' => $view_all ? null : 'all', 'sort' => $sort, 'direction' => $sort === 'random' ? null : $direction]),
            "order_toggle_url" => $details_base_url . '?' .
                http_build_query(['view' => $view_all ? 'all' : null, 'sort' => $sort === 'random' ? null : 'random']),
            "sort" => $sort,
            "direction" => $direction
        ]);
    }

    public function adminTeamForm(Gradeable $gradeable, $all_reg_sections, $all_rot_sections, $students) {
        $student_full = Utils::getAutoFillData($students);

        return $this->core->getOutput()->renderTwigTemplate("grading/AdminTeamForm.twig", [
            "gradeable_id" => $gradeable->getId(),
            "student_full" => $student_full,
            "view" => isset($_REQUEST["view"]) ? $_REQUEST["view"] : null,
            "all_reg_sections" => $all_reg_sections,
            "all_rot_sections" => $all_rot_sections,
            "csrf_token" => $this->core->getCsrfToken(),
            "team_submit_url" => $this->core->buildCourseUrl(['gradeable', $gradeable->getId(), 'grading', 'teams', 'new'])
        ]);
    }

    public function importTeamForm(Gradeable $gradeable) {
        return $this->core->getOutput()->renderTwigTemplate("grading/ImportTeamForm.twig", [
            "gradeable_id" => $gradeable->getId(),
            "csrf_token" => $this->core->getCsrfToken(),
            "team_import_url" => $this->core->buildCourseUrl(['gradeable', $gradeable->getId(), 'grading', 'teams', 'import'])
        ]);
    }


    public function randomizeButtonWarning(Gradeable $gradeable) {
        return $this->core->getOutput()->renderTwigTemplate("grading/electronic/RandomizeButtonWarning.twig", [
            "gradeable_id" => $gradeable->getId(),
            "randomize_team_rotating_sections_url" => $this->core->buildCourseUrl(['gradeable', $gradeable->getId(), 'grading', 'teams', 'randomize_rotating'])
        ]);
    }

    //The student not in section variable indicates that an full access grader is viewing a student that is not in their
    //assigned section. canViewWholeGradeable determines whether hidden testcases can be viewed.
    public function hwGradingPage(Gradeable $gradeable, GradedGradeable $graded_gradeable, int $display_version, float $progress, bool $show_hidden_cases, bool $can_inquiry, bool $can_verify, bool $show_verify_all, bool $show_silent_edit, string $late_status, $rollbackSubmission, $sort, $direction, $from, $solution_ta_notes, $showNewInterface) {

        $this->core->getOutput()->addInternalCss('admin-gradeable.css');
        $isPeerPanel = false;
        $isStudentInfoPanel = true;
        $isDiscussionPanel = false;
        $isRegradePanel = false;
        // WIP: Replace this logic when there is a definitive way to get my peer-ness
        // If this is a peer gradeable but I am not allowed to view the peer panel, then I must be a peer.
        if ($gradeable->isPeerGrading()) {
            if ($this->core->getUser()->getGroup() !== 4) {
                $isPeerPanel = true;
                $isStudentInfoPanel = true;
            }
            else {
                $isPeerPanel = false;
                $isStudentInfoPanel = false;
            }
        }
        if ($graded_gradeable->getGradeable()->isDiscussionBased()) {
            $isDiscussionPanel = true;
        }
        if ($this->core->getConfig()->isRegradeEnabled()) {
            $isRegradePanel = true;
        }
        $this->core->getOutput()->addVendorJs(FileUtils::joinPaths('mermaid', 'mermaid.min.js'));
        $this->core->getOutput()->enableMobileViewport();

        $display_version_instance = $graded_gradeable->getAutoGradedGradeable()->getAutoGradedVersionInstance($display_version);

        $return = "";
        $is_notebook = $gradeable->getAutogradingConfig()->isNotebookGradeable();
        if ($showNewInterface) {
<<<<<<< HEAD
            $this->core->getOutput()->addInternalJs("resizable-panels.js");
=======
            $this->core->getOutput()->addInternalJs("drag-and-resize-two-panels.js");
>>>>>>> 84e930cc

            $return .= <<<HTML
        		<div class="content" id="electronic-gradeable-container">
        		    <div class="content-items-container">
                    <div class="content-item content-item-right">
HTML;
            $return .= $this->core->getOutput()->renderTemplate(['grading', 'ElectronicGrader'], 'renderNavigationBar', $graded_gradeable, $progress, $gradeable->isPeerGrading(), $sort, $direction, $from, $showNewInterface);
            $return .= $this->core->getOutput()->renderTemplate(
                ['grading', 'ElectronicGrader'],
                'renderGradingPanelHeader',
                $isPeerPanel,
                $isStudentInfoPanel,
                $isDiscussionPanel,
                $isRegradePanel,
                $gradeable->getAutogradingConfig()->isNotebookGradeable()
            );

            $return .= <<<HTML
                <div class="panels-container">
                    <div class="two-panel-cont">
                         <div class="two-panel-item two-panel-left active">
                            <div class="panel-item-section left-top"></div>
                            <div class="panel-item-section-drag-bar panel-item-left-drag"></div>
                            <div class="panel-item-section left-bottom"></div>
                         </div>
                         <div class="two-panel-drag-bar active">
                         </div>
                         <div class="two-panel-item two-panel-right">
                            <div class="panel-item-section right-top"></div>
                            <div class="panel-item-section-drag-bar panel-item-right-drag"></div>
                            <div class="panel-item-section right-bottom"></div>
                         </div>   
                    </div>
HTML;
        }
        else {
            $return .= $this->core->getOutput()->renderTemplate(['grading', 'ElectronicGrader'], 'renderNavigationBar', $graded_gradeable, $progress, $gradeable->isPeerGrading(), $sort, $direction, $from, $showNewInterface);
        }

        $return .= $this->core->getOutput()->renderTemplate(['grading', 'ElectronicGrader'], 'renderAutogradingPanel', $display_version_instance, $show_hidden_cases, $showNewInterface);
        $return .= $this->core->getOutput()->renderTemplate(['grading', 'ElectronicGrader'], 'renderSubmissionPanel', $graded_gradeable, $display_version, $showNewInterface);
        //If TA grading isn't enabled, the rubric won't actually show up, but the template should be rendered anyway to prevent errors, as the code references the rubric panel
        $return .= $this->core->getOutput()->renderTemplate(['grading', 'ElectronicGrader'], 'renderRubricPanel', $graded_gradeable, $display_version, $can_verify, $show_verify_all, $show_silent_edit, $showNewInterface);
        $return .= $this->core->getOutput()->renderTemplate(['grading', 'ElectronicGrader'], 'renderSolutionTaNotesPanel', $gradeable, $solution_ta_notes, $showNewInterface);

        if ($isPeerPanel) {
            $return .= $this->core->getOutput()->renderTemplate(['grading', 'ElectronicGrader'], 'renderPeerPanel', $graded_gradeable, $display_version, $showNewInterface);
            $return .= $this->core->getOutput()->renderTemplate(['grading', 'ElectronicGrader'], 'renderPeerEditMarksPanel', $graded_gradeable);
        }
        if ($isDiscussionPanel) {
            $return .= $this->core->getOutput()->renderTemplate(['grading', 'ElectronicGrader'], 'renderDiscussionForum', json_decode($graded_gradeable->getGradeable()->getDiscussionThreadId(), true), $graded_gradeable->getSubmitter(), $graded_gradeable->getGradeable()->isTeamAssignment(), $showNewInterface);
        }

        if ($is_notebook) {
            $this->core->getOutput()->addInternalJs('gradeable-notebook.js');
            $this->core->getOutput()->addInternalCss('gradeable-notebook.css');
            $this->core->getOutput()->addInternalCss('submitbox.css');
            /*Prevents notebook from throwing errors since it depends
            * on file upload to be initialized but might not be good
            * to import the entire drag-and-drop js file into grading
            */
            $this->core->getOutput()->addInternalJs('drag-and-drop.js');

            $notebook_model = $gradeable->getAutogradingConfig()->getUserSpecificNotebook(
                $graded_gradeable->getSubmitter()->getId(),
                $gradeable->getId()
            );

            $notebook = $notebook_model->getNotebook();
            $image_data = $notebook_model->getImagePaths();
            $testcase_messages = $display_version_instance !== null ? $display_version_instance->getTestcaseMessages() : [];
            $highest_version = $graded_gradeable->getAutoGradedGradeable()->getHighestVersion();

            $notebook_data = $notebook_model->getMostRecentNotebookSubmissions(
                $highest_version,
                $notebook,
                $graded_gradeable->getSubmitter()->getId()
            );

            $old_files = [];
            for ($i = 1; $i <= $notebook_model->getNumParts(); $i++) {
                foreach ($display_version_instance->getPartFiles($i)['submissions'] as $file) {
                    $old_files[] = [
                        'name' => str_replace('\'', '\\\'', $file['name']),
                        'size' => number_format($file['size'] / 1024, 2),
                        'part' => $i
                    ];
                }
            }

            $return .= $this->core->getOutput()->renderTemplate(
                ['grading', 'ElectronicGrader'],
                'renderNotebookPanel',
                $notebook_data,
                $testcase_messages,
                $image_data,
                $gradeable->getId(),
                $highest_version,
                $old_files,
                $graded_gradeable->getSubmitter()->getId()
            );
        }
    
        CodeMirrorUtils::loadDefaultDependencies($this->core);

        if ($isStudentInfoPanel) {
            $return .= $this->core->getOutput()->renderTemplate(['grading', 'ElectronicGrader'], 'renderInformationPanel', $graded_gradeable, $display_version_instance, $showNewInterface);
        }
        if ($this->core->getConfig()->isRegradeEnabled() && $this->core->getUser()->getGroup() < 4) {
            $return .= $this->core->getOutput()->renderTemplate(['grading', 'ElectronicGrader'], 'renderRegradePanel', $graded_gradeable, $can_inquiry, $showNewInterface);
        }

        if ($graded_gradeable->hasOverriddenGrades()) {
            $return .= $this->core->getOutput()->renderTwigTemplate("grading/electronic/ErrorMessage.twig", [
                "color" => "var(--standard-vibrant-yellow)", // canary yellow
                "message" => "Overridden grades"
            ]);
        }
        elseif ($graded_gradeable->getAutoGradedGradeable()->getActiveVersion() === 0) {
            if ($graded_gradeable->getAutoGradedGradeable()->hasSubmission()) {
                $return .= $this->core->getOutput()->renderTwigTemplate("grading/electronic/ErrorMessage.twig", [
                    "color" => "var(--standard-creamsicle-orange)", // mango orange
                    "message" => "Cancelled Submission"
                ]);
            }
            else {
                $return .= $this->core->getOutput()->renderTwigTemplate("grading/electronic/ErrorMessage.twig", [
                    "color" => "var(--standard-light-pink)", // lipstick pink (purple)
                    "message" => "No Submission"
                ]);
            }
        }
        elseif ($rollbackSubmission != -1) {
            $return .= $this->core->getOutput()->renderTwigTemplate("grading/electronic/ErrorMessage.twig", [
                "color" => "var(--standard-creamsicle-orange)", // fire engine red
                "message" => "Late Submission (Rollback to on-time submission - " . $rollbackSubmission . ")"
            ]);
        }
        elseif ($late_status != LateDayInfo::STATUS_GOOD && $late_status != LateDayInfo::STATUS_LATE) {
            $return .= $this->core->getOutput()->renderTwigTemplate("grading/electronic/ErrorMessage.twig", [
                "color" => "var(--standard-red-orange)", // fire engine red
                "message" => "Late Submission (No on time submission available)"
            ]);
        }
        elseif ($graded_gradeable->getAutoGradedGradeable()->hasSubmission() && count($display_version_instance->getFiles()["submissions"]) > 1 && $graded_gradeable->getGradeable()->isScannedExam()) {
            $pattern1 = "upload.pdf";
            $pattern2 = "/upload_page_\d+/";
            $pattern3 = "/upload_version_\d+_page\d+/";
            $pattern4 = ".submit.timestamp";
            $pattern5 = "bulk_upload_data.json";

            $pattern_match_flag = false;
            foreach ($display_version_instance->getFiles()["submissions"] as $key => $value) {
                if ($pattern1 != $key && !preg_match($pattern2, $key) && !preg_match($pattern3, $key) && $pattern4 != $key && $pattern5 != $key) {
                    $pattern_match_flag = true;
                }
            }

            // This would be more dynamic if $display_version_instance included an expected number, requires more database changes
            if ($pattern_match_flag == true) {
                $return .= $this->core->getOutput()->renderTwigTemplate("grading/electronic/InformationMessage.twig", [
                    "message" => "Multiple files within submissions"
                ]);
            }
        }
        if ($showNewInterface) {
            $return .= <<<HTML
                    </div>
                </div>
            </div>
		</div>
HTML;
        }
        return $return;
    }

    /**
     * @param GradedGradeable $graded_gradeable
     * @param float $progress
     * @param string $prev_id
     * @param string $next_id
     * @param bool $peer
     * @param string $sort
     * @param string $direction
     * @return string
     */
    public function renderNavigationBar(GradedGradeable $graded_gradeable, float $progress, bool $peer, $sort, $direction, $from, $showNewInterface) {
        $home_url = $this->core->buildCourseUrl(['gradeable', $graded_gradeable->getGradeableId(), 'grading', 'details']) . '?' . http_build_query(['sort' => $sort, 'direction' => $direction, 'view' => (count($this->core->getUser()->getGradingRegistrationSections()) == 0) ? 'all' : null ]);

        $studentBaseUrl = $this->core->buildCourseUrl(['gradeable', $graded_gradeable->getGradeableId(), 'grading', 'grade']);
        $templateFile = "grading/electronic/NavigationBar.twig";
        if ($showNewInterface) {
            $studentBaseUrl = $this->core->buildCourseUrl(['gradeable', $graded_gradeable->getGradeableId(), 'grading', 'grade', 'beta']);
            $templateFile = "grading/electronic/NavigationBarV2.twig";
        }
        // Setup urls for prev and next students
        $prev_student_url = $studentBaseUrl . '?' . http_build_query(['sort' => $sort, 'direction' => $direction, 'from' => $from, 'to' => 'prev', 'to_ungraded' => 'false' ]);
        $next_student_url = $studentBaseUrl . '?' . http_build_query(['sort' => $sort, 'direction' => $direction, 'from' => $from, 'to' => 'next', 'to_ungraded' => 'false' ]);

        // Setup urls for prev and next ungraded students
        $prev_ungraded_student_url = $studentBaseUrl . '?' . http_build_query(['sort' => $sort, 'direction' => $direction, 'from' => $from, 'to' => 'prev', 'to_ungraded' => 'true']);
        $next_ungraded_student_url =  $studentBaseUrl . '?' . http_build_query(['sort' => $sort, 'direction' => $direction, 'from' => $from, 'to' => 'next', 'to_ungraded' => 'true']);

        $i_am_a_peer = false;
        if ($peer && $this->core->getUser()->getGroup() == 4) {
            $i_am_a_peer = true;
        }

        return $this->core->getOutput()->renderTwigTemplate($templateFile, [
            "progress" => $progress,
            "peer_gradeable" => $peer,
            // WIP. Replace this with a better function call once there is a definitive way to determine my peer-ness.
            // For now, I am a peer if I cannot access the peer panel.
            "i_am_a_peer" => $i_am_a_peer,
            "prev_student_url" => $prev_student_url,
            "prev_ungraded_student_url" => $prev_ungraded_student_url,
            "next_student_url" => $next_student_url,
            "next_ungraded_student_url" => $next_ungraded_student_url,
            "home_url" => $home_url,
            'regrade_panel_available' => $this->core->getConfig()->isRegradeEnabled() && $this->core->getUser()->getGroup() < 4,
            'grade_inquiry_pending' => $graded_gradeable->hasActiveRegradeRequest(),
            'discussion_based' => $graded_gradeable->getGradeable()->isDiscussionBased()
        ]);
    }

    public function renderGradingPanelHeader(bool $isPeerPanel, bool $isStudentInfoPanel, bool $isDiscussionPanel, bool $isRegradePanel, bool $is_notebook): string {
        return $this->core->getOutput()->renderTwigTemplate("grading/electronic/GradingPanelHeader.twig", [
            'isPeerPanel' => $isPeerPanel,
            'isStudentInfoPanel' => $isStudentInfoPanel,
            'isDiscussionPanel' => $isDiscussionPanel,
            'isRegradePanel' => $isRegradePanel,
            'is_notebook' => $is_notebook
        ]);
    }

    /**
     * Render the Autograding Testcases panel
     * @param AutoGradedVersion $version_instance
     * @param bool $show_hidden_cases
     * @param bool $showNewInterface
     * @return string
     */
    public function renderAutogradingPanel($version_instance, bool $show_hidden_cases, bool $showNewInterface) {
        $this->core->getOutput()->addInternalJs('submission-page.js');
        return $this->core->getOutput()->renderTwigTemplate("grading/electronic/AutogradingPanel.twig", [
            "showNewInterface" => $showNewInterface,
            "version_instance" => $version_instance,
            "show_hidden_cases" => $show_hidden_cases,
        ]);
    }

    public function renderDiscussionForum($threadIds, $submitter, $isTeam = false, $showNewInterface = false) {
        $posts_view = <<<HTML
            <span class="col grading_label">Discussion Posts</span>
HTML;

        $currentCourse = $this->core->getConfig()->getCourse();

        //Empty thread input
        if ($threadIds === "{}") {
            $threadIds = [];
        }
        $id = '';
        $submitters = [];
        if ($isTeam) {
            $submitters = explode(", ", $submitter->getTeam()->getMemberList());
            $id = $submitter->getTeam()->getId();
        }
        else {
            $id = $submitter->getId();
            $submitters = [$id];
        }
        foreach ($threadIds as $threadId) {
            $posts = [];
            foreach ($submitters as $s_id) {
                $posts = array_merge($posts, $this->core->getQueries()->getPostsForThread($this->core->getUser()->getId(), $threadId, false, 'time', $s_id));
            }
            if (count($posts) > 0) {
                $posts_view .= $this->core->getOutput()->renderTemplate('forum\ForumThread', 'generatePostList', $threadId, $posts, [], $currentCourse, false, true, $id);
            }
            else {
                $posts_view .= <<<HTML
                    <h3 style="text-align: center;">No posts for thread id: {$threadId}</h3> <br/>
HTML;
            }

            $posts_view .= <<<HTML
                    <a href="{$this->core->buildCourseUrl(['forum', 'threads', $threadId])}" target="_blank" rel="noopener nofollow" class="btn btn-default btn-sm" style="margin-top:15px; text-decoration: none;" onClick=""> Go to thread</a>
                    <hr style="border-top:1px solid #999;margin-bottom: 5px;" /> <br/>
HTML;
        }

        if (empty($threadIds)) {
            $posts_view .= <<<HTML
                <h3 style="text-align: center;">No thread id specified.</h3> <br/>
HTML;
        }

        return $this->core->getOutput()->renderTwigTemplate("grading/electronic/DiscussionForumPanel.twig", [
            "showNewInterface" => $showNewInterface,
            "discussion_forum_content" => $posts_view
        ]);
    }

    /**
     * Replace the userId with the corresponding anon_id in the given file_path
     * @param string $file_path
     * @return string $anon_path
     */
    public function setAnonPath($file_path) {
        $file_path_parts = explode("/", $file_path);
        $anon_path = "";
        for ($index = 1; $index < count($file_path_parts); $index++) {
            if ($index == 9) {
                $user_id[] = $file_path_parts[$index];
                $anon_id = $this->core->getQueries()->getUsersOrTeamsById($user_id)[$user_id[0]]->getAnonId();
                $anon_path = $anon_path . "/" . $anon_id;
            }
            else {
                $anon_path = $anon_path . "/" . $file_path_parts[$index];
            }
        }
        return $anon_path;
    }

    /**
     * Render the Submissions and Results Browser panel
     * @param GradedGradeable $graded_gradeable
     * @param int $display_version
     * @param bool $showNewInterface
     * @return string by reference
     */
    public function renderSubmissionPanel(GradedGradeable $graded_gradeable, int $display_version, bool $showNewInterface) {
        $add_files = function (&$files, $new_files, $start_dir_name) {
            $files[$start_dir_name] = [];
            if ($new_files) {
                foreach ($new_files as $file) {
                    if ($start_dir_name == "submissions") {
                        $file["path"] = $this->setAnonPath($file["path"]);
                    }
                    $path = explode('/', $file['relative_name']);
                    array_pop($path);
                    $working_dir = &$files[$start_dir_name];
                    foreach ($path as $dir) {
                        if (!isset($working_dir[$dir])) {
                            $working_dir[$dir] = [];
                        }
                        $working_dir = &$working_dir[$dir];
                    }
                    $working_dir[$file['name']] = $file['path'];
                }
            }
        };
        $submissions = [];
        $results = [];
        $results_public = [];
        $checkout = [];

        // NOTE TO FUTURE DEVS: There is code around line 830 (ctrl-f openAll) which depends on these names,
        // if you change here, then change there as well
        // order of these statements matter I believe
        $display_version_instance = $graded_gradeable->getAutoGradedGradeable()->getAutoGradedVersionInstance($display_version);
        $isVcs = $graded_gradeable->getGradeable()->isVcs();
        if ($display_version_instance !==  null) {
            $meta_files = $display_version_instance->getMetaFiles();
            $files = $display_version_instance->getFiles();

            $add_files($submissions, array_merge($meta_files['submissions'], $files['submissions']), 'submissions');
            $add_files($checkout, array_merge($meta_files['checkout'], $files['checkout']), 'checkout');
            $add_files($results, $display_version_instance->getResultsFiles(), 'results');
            $add_files($results_public, $display_version_instance->getResultsPublicFiles(), 'results_public');
        }
        $student_grader = false;
        if ($this->core->getUser()->getGroup() == User::GROUP_STUDENT) {
            $student_grader = true;
        }
        $submitter_id = $graded_gradeable->getSubmitter()->getId();
        $anon_submitter_id = $graded_gradeable->getSubmitter()->getAnonId();
        $user_ids[$anon_submitter_id] = $submitter_id;
        $toolbar_css = $this->core->getOutput()->timestampResource(FileUtils::joinPaths('pdf', 'toolbar_embedded.css'), 'css');
        $this->core->getOutput()->addInternalJs(FileUtils::joinPaths('pdfjs', 'pdf.min.js'), 'vendor');
        $this->core->getOutput()->addInternalJs(FileUtils::joinPaths('pdfjs', 'pdf_viewer.js'), 'vendor');
        $this->core->getOutput()->addInternalJs(FileUtils::joinPaths('pdfjs', 'pdf.worker.min.js'), 'vendor');
        $this->core->getOutput()->addInternalJs(FileUtils::joinPaths('pdf-annotate.js', 'pdf-annotate.min.js'), 'vendor');
        $this->core->getOutput()->addInternalJs(FileUtils::joinPaths('pdf', 'PDFAnnotateEmbedded.js'), 'js');
        return $this->core->getOutput()->renderTwigTemplate("grading/electronic/SubmissionPanel.twig", [
            "showNewInterface" => $showNewInterface,
            "gradeable_id" => $graded_gradeable->getGradeableId(),
            "submitter_id" => $submitter_id,
            "student_grader" => $student_grader,
            "anon_submitter_id" => $anon_submitter_id,
            "has_vcs_files" => $isVcs,
            "user_ids" => $user_ids,
            "submissions" => $submissions,
            "checkout" => $checkout,
            "results" => $results,
            "results_public" => $results_public,
            "active_version" => $display_version,
            'toolbar_css' => $toolbar_css,
            "display_file_url" => $this->core->buildCourseUrl(['display_file'])
        ]);
    }

    /**
     * @param GradedGradeable $graded_gradeable
     * @param AutoGradedVersion|null $display_version_instance
     * @param bool $showNewInterface
     * @return string
     */
    public function renderInformationPanel(GradedGradeable $graded_gradeable, $display_version_instance, bool $showNewInterface) {
        $gradeable = $graded_gradeable->getGradeable();
        $version_change_url = $this->core->buildCourseUrl(['gradeable', $gradeable->getId(), 'grading', 'grade']) . '?'
            . http_build_query(['who_id' => $graded_gradeable->getSubmitter()->getId()]) . '&gradeable_version=';
        $onChange = "versionChange('{$version_change_url}', this)";

        $tables = [];

        //Late day calculation
        if ($gradeable->isTeamAssignment()) {
            foreach ($graded_gradeable->getSubmitter()->getTeam()->getMemberUsers() as $team_member) {
                $tables[] = LateDaysTableController::renderLateTable($this->core, $team_member, $gradeable->getId());
            }
        }
        else {
            $tables[] = LateDaysTableController::renderLateTable($this->core, $graded_gradeable->getSubmitter()->getUser(), $gradeable->getId());
        }

        if ($display_version_instance === null) {
            $display_version = 0;
            $submission_time = null;
        }
        else {
            $display_version = $display_version_instance->getVersion();
            $submission_time = $display_version_instance->getSubmissionTime();
        }

        // TODO: this is duplicated in Homework View
        $version_data = array_map(function (AutoGradedVersion $version) use ($gradeable) {
            return [
                'points' => $version->getNonHiddenPoints(),
                'days_late' => $gradeable->isStudentSubmit() && $gradeable->hasDueDate() ? $version->getDaysLate() : 0
            ];
        }, $graded_gradeable->getAutoGradedGradeable()->getAutoGradedVersions());

        //sort array by version number after values have been mapped
        ksort($version_data);

        $submitter_id = $graded_gradeable->getSubmitter()->getId();
        $active_version = $graded_gradeable->getAutoGradedGradeable()->getActiveVersion();
        $new_version = $display_version === $active_version ? 0 : $display_version;

        $this->core->getOutput()->addInternalCss('table.css');

        return $this->core->getOutput()->renderTwigTemplate("grading/electronic/StudentInformationPanel.twig", [
            "showNewInterface" => $showNewInterface,
            "gradeable_id" => $gradeable->getId(),
            "submission_time" => $submission_time,
            "submitter_id" => $submitter_id,
            "submitter" => $graded_gradeable->getSubmitter(),
            "team_assignment" => $gradeable->isTeamAssignment(),
            "display_version" => $display_version,
            "highest_version" => $graded_gradeable->getAutoGradedGradeable()->getHighestVersion(),
            "active_version" => $active_version,
            "on_change" => $onChange,
            "tables" => $tables,
            "versions" => $version_data,
            'total_points' => $gradeable->getAutogradingConfig()->getTotalNonHiddenNonExtraCredit(),
            "csrf_token" => $this->core->getCsrfToken(),
            "update_version_url" => $this->core->buildCourseUrl(['gradeable', $gradeable->getId(), 'version', $new_version])
                . '?' . http_build_query(['ta' => 'true', 'who' => $submitter_id])
        ]);
    }

    /**
     * Render the Grading Rubric panel
     * @param GradedGradeable $graded_gradeable
     * @param int $display_version
     * @param bool $can_verify
     * @param bool $show_verify_all
     * @param bool $show_silent_edit
     * @param bool $showNewInterface
     * @return string
     */
    public function renderRubricPanel(GradedGradeable $graded_gradeable, int $display_version, bool $can_verify, bool $show_verify_all, bool $show_silent_edit, bool $showNewInterface) {
        $return = "";
        $student_anon_ids = [];
        $gradeable = $graded_gradeable->getGradeable();
        if ($gradeable->isTeamAssignment()) {
            $team = $this->core->getQueries()->getTeamById($graded_gradeable->getSubmitter()->getId());
            foreach ($team->getMemberUsers() as $user) {
                $student_anon_ids[] = $user->getAnonId();
            }
        }
        else {
            $student_anon_ids[] = $graded_gradeable->getSubmitter()->getAnonId();
        }
        // Disable grading if the requested version isn't the active one
        $grading_disabled = $graded_gradeable->getAutoGradedGradeable()->getActiveVersion() == 0
            || $display_version != $graded_gradeable->getAutoGradedGradeable()->getActiveVersion();

        $version_conflict = $graded_gradeable->getAutoGradedGradeable()->getActiveVersion() !== $display_version;
        $has_active_version = $graded_gradeable->getAutoGradedGradeable()->hasActiveVersion();
        $has_submission = $graded_gradeable->getAutoGradedGradeable()->hasSubmission();
        $has_overridden_grades = $graded_gradeable->hasOverriddenGrades();

        $this->core->getOutput()->addVendorJs(FileUtils::joinPaths('twigjs', 'twig.min.js'));
        $this->core->getOutput()->addInternalJs('ta-grading-keymap.js');
        $this->core->getOutput()->addInternalJs(FileUtils::joinPaths('pdf', 'PDFAnnotateEmbedded.js'));
        $this->core->getOutput()->addInternalJs(FileUtils::joinPaths('pdf', 'PDFInitToolbar.js'));
        $this->core->getOutput()->addInternalJs('ta-grading-rubric-conflict.js');
        $this->core->getOutput()->addInternalJs('gradeable.js');
        $this->core->getOutput()->addInternalJs('ta-grading-rubric.js');

        if ($showNewInterface) {
            $this->core->getOutput()->addInternalJs('ta-grading-v2.js');
            $this->core->getOutput()->addInternalJs('panel-selector-modal.js');
        }
        else {
            $this->core->getOutput()->addInternalJs('ta-grading.js');
        }

        return $return . $this->core->getOutput()->renderTwigTemplate("grading/electronic/RubricPanel.twig", [
                "showNewInterface" => $showNewInterface,
                "gradeable" => $gradeable,
                "student_anon_ids" => $student_anon_ids,
                "anon_id" => $graded_gradeable->getSubmitter()->getAnonId(),
                "gradeable_id" => $gradeable->getId(),
                "is_ta_grading" => $gradeable->isTaGrading(),
                "show_verify_all" => $show_verify_all,
                "can_verify" => $can_verify,
                "grading_disabled" => $grading_disabled,
                "has_submission" => $has_submission,
                "has_overridden_grades" => $has_overridden_grades,
                "has_active_version" => $has_active_version,
                "version_conflict" => $version_conflict,
                "show_silent_edit" => $show_silent_edit,
                "grader_id" => $this->core->getUser()->getId(),
                "display_version" => $display_version,
            ]);
    }

    /**
     * @param Gradeable $gradeable
     * @param array $solution_array
     * @param bool $showNewInterface
     * @return string
     */
    public function renderSolutionTaNotesPanel($gradeable, $solution_array, $showNewInterface) {
        if (!$showNewInterface) {
            return '';
        }
        $this->core->getOutput()->addInternalJs('solution-ta-notes.js');
        $r_components = $gradeable->getComponents();
        $solution_components = [];
        foreach ($r_components as $key => $value) {
            $id = $value->getId();
            $solution_components[] = [
                'id' => $id,
                'title' => $value->getTitle(),
                'is_first_edit' => !isset($solution_array[$id]),
                'author' => isset($solution_array[$id]) ? $solution_array[$id][0]['author'] : '',
                'solution_notes' => isset($solution_array[$id]) ? $solution_array[$id][0]['solution_notes'] : '',
                'edited_at' => isset($solution_array[$id])
                    ? DateUtils::convertTimeStamp(
                        $this->core->getUser(),
                        $solution_array[$id][0]['edited_at'],
                        $this->core->getConfig()->getDateTimeFormat()->getFormat('solution_ta_notes')
                    ) : null,
                'max_points' => $value->getUpperClamp(),
                'min_points' => $value->getLowerClamp(),
            ];
        }
        return $this->core->getOutput()->renderTwigTemplate("grading/electronic/SolutionTaNotesPanel.twig", [
            'gradeable_id' => $gradeable->getId(),
            'solution_components' => $solution_components,
            'current_user_id' => $this->core->getUser()->getId(),
        ]);
    }

    /**
     * Render the Grading Rubric panel
     * @param GradedGradeable $graded_gradeable
     * @param int $display_version
     * @param bool $showNewInterface
     * @return string
     */
    public function renderPeerPanel(GradedGradeable $graded_gradeable, int $display_version, bool $showNewInterface) {
        $return = "";
        $gradeable = $graded_gradeable->getGradeable();

        $grading_disabled = true;

        $version_conflict = $graded_gradeable->getAutoGradedGradeable()->getActiveVersion() !== $display_version;
        $has_active_version = $graded_gradeable->getAutoGradedGradeable()->hasActiveVersion();
        $has_submission = $graded_gradeable->getAutoGradedGradeable()->hasSubmission();
        $has_overridden_grades = $graded_gradeable->hasOverriddenGrades();

        $this->core->getOutput()->addVendorJs(FileUtils::joinPaths('twigjs', 'twig.min.js'));
        $this->core->getOutput()->addInternalJs('ta-grading-keymap.js');
        $this->core->getOutput()->addInternalJs('ta-grading-rubric-conflict.js');
        $this->core->getOutput()->addInternalJs('ta-grading-rubric.js');
        $this->core->getOutput()->addInternalJs('gradeable.js');
        $this->core->getOutput()->addInternalCss('table.css');

        if ($showNewInterface) {
            $this->core->getOutput()->addInternalJs('ta-grading-v2.js');
            $this->core->getOutput()->addInternalJs('panel-selector-modal.js');
        }
        else {
            $this->core->getOutput()->addInternalJs('ta-grading.js');
        }

        return $return . $this->core->getOutput()->renderTwigTemplate("grading/electronic/PeerPanel.twig", [
                "showNewInterface" => $showNewInterface,
                "gradeable_id" => $gradeable->getId(),
                "is_ta_grading" => $gradeable->isTaGrading(),
                "anon_id" => $graded_gradeable->getSubmitter()->getAnonId(),
                "grading_disabled" => $grading_disabled,
                "has_submission" => $has_submission,
                "has_overridden_grades" => $has_overridden_grades,
                "has_active_version" => $has_active_version,
                "version_conflict" => $version_conflict,
                "grader_id" => $this->core->getUser()->getId(),
                "display_version" => $display_version
            ]);
    }
    
    /**
     * Render the Grade Inquiry panel
     * @param GradedGradeable $graded_gradeable
     * @return string
     */
    public function renderPeerEditMarksPanel(GradedGradeable $graded_gradeable) {
        $gradeable = $graded_gradeable->getGradeable();
        $submitter = $graded_gradeable->getSubmitter()->getId();
        $peers_to_list = $this->core->getQueries()->getPeerGradingAssignmentForSubmitter($gradeable->getId(), $submitter);
        if ($gradeable->isTeamAssignment()) {
            foreach ($this->core->getQueries()->getTeamById($submitter)->getMemberUserIds() as $student_id) {
                $peers_to_list = array_merge($peers_to_list, $this->core->getQueries()->getPeerGradingAssignmentForSubmitter($gradeable->getId(), $student_id));
            }
        }
        $components = $gradeable->getComponents();
        $components_details_array = [];
        $peer_details = [];
        $component_scores = [];
        $peer_details["graders"] = [];
        $marks = [];
        foreach ($components as $component) {
            if ($component->isPeer()) {
                foreach ($peers_to_list as $peer) {
                    $graded_component = $graded_gradeable->getOrCreateTaGradedGradeable()->getGradedComponent($component, $this->core->getQueries()->getUsersById([$peer])[$peer]);
                    if ($graded_component !== null) {
                        $peer_details["graders"][$component->getId()][] = $peer;
                        $peer_details["marks_assigned"][$component->getId()][$peer] = $graded_component->getMarkIds();
                        $component_scores[$component->getId()][$peer] = $graded_component->getTotalScore();
                    }
                }
                $component_details["title"] = $component->getTitle();
                $component_details["marks"] = [];
                $component_details["max"] = $component->getMaxValue();
                $component_details["id"] = strval($component->getId());
                foreach ($component->getMarks() as $mark) {
                    $component_details["marks"][] = $mark->getId();
                    $marks[$mark->getId()]["title"] = $mark->getTitle();
                    $marks[$mark->getId()]["points"] = $mark->getPoints();
                }
                $components_details_array[] = $component_details;
            }
        }
        return $this->core->getOutput()->renderTwigTemplate("grading/electronic/EditPeerComponentsForm.twig", [
            "gradeable_id" => $gradeable->getId(),
            "peers" => $peers_to_list,
            "submitter_id" => $submitter,
            "peer_details" => $peer_details,
            "components" => $components_details_array,
            "csrf_token" => $this->core->getCsrfToken(),
            "component_scores" => $component_scores,
            "marks" => $marks
        ]);
    }

    /**
     * Render the Grade Inquiry panel
     * @param GradedGradeable $graded_gradeable
     * @param bool $can_inquiry
     * @param bool $showNewInterface
     * @return string
     */
    public function renderRegradePanel(GradedGradeable $graded_gradeable, bool $can_inquiry, bool $showNewInterface) {
        return $this->core->getOutput()->renderTwigTemplate("grading/electronic/RegradePanel.twig", [
            "showNewInterface" => $showNewInterface,
            "graded_gradeable" => $graded_gradeable,
            "can_inquiry" => $can_inquiry
        ]);
    }

    public function popupStudents() {
        return $this->core->getOutput()->renderTwigTemplate("grading/electronic/ReceivedMarkForm.twig");
    }

    public function popupMarkConflicts() {
        return $this->core->getOutput()->renderTwigTemplate('grading/electronic/MarkConflictPopup.twig');
    }

    public function popupSettings() {
        return $this->core->getOutput()->renderTwigTemplate("grading/SettingsForm.twig");
    }


    public function renderNotebookPanel(array $notebook, array $testcase_messages, array $image_data, string $gradeable_id, int $highest_version, array $old_files, string $student_id): string {
        return $this->core->getOutput()->renderTwigTemplate(
            "grading/electronic/NotebookPanel.twig",
            [
            "notebook" => $notebook,
            "testcase_messages" => $testcase_messages,
            "image_data" => $image_data,
            'numberUtils' => new class () {
                //needed to show student multiple choices in random order
                public function getRandomIndices(int $array_length, string $student_id, string $gradeable_id): array {
                    return NumberUtils::getRandomIndices($array_length, '' . $student_id . $gradeable_id);
                }
            },
            "student_id" => $student_id,
            "gradeable_id" => $gradeable_id,
            "highest_version" => $highest_version,
            'max_file_size' => Utils::returnBytes(ini_get('upload_max_filesize')),
            "old_files" => $old_files,
            "is_grader_view" => true
            ]
        );
    }
}<|MERGE_RESOLUTION|>--- conflicted
+++ resolved
@@ -826,11 +826,7 @@
         $return = "";
         $is_notebook = $gradeable->getAutogradingConfig()->isNotebookGradeable();
         if ($showNewInterface) {
-<<<<<<< HEAD
             $this->core->getOutput()->addInternalJs("resizable-panels.js");
-=======
-            $this->core->getOutput()->addInternalJs("drag-and-resize-two-panels.js");
->>>>>>> 84e930cc
 
             $return .= <<<HTML
         		<div class="content" id="electronic-gradeable-container">
