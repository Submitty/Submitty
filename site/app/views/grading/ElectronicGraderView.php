--- conflicted
+++ resolved
@@ -1807,11 +1807,6 @@
                 $return .= <<<HTML
         </div>
     </div>
-<<<<<<< HEAD
-=======
-HTML;
-$return .= <<<HTML
->>>>>>> 691b2471
 </div>
 <script type="text/javascript">
 //
