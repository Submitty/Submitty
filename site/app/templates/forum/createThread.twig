{%  include "forum/CategoriesForm.twig" with {"categories": categories, "category_colors": category_colors} %}

<div class="content forum_content">

    {%  include "forum/ForumBar.twig" with {
        "forum_bar_buttons_right" : buttons,
        "forum_bar_buttons_left" : [],
        "show_threads" : false,
        "thread_exists" : thread_exists,
        "show_more" : false,
        "show_filter": false
    } %}
    {% if not create_thread_message is empty %}
<<<<<<< HEAD
        <div class="content create-thread-message">
            <span>{{ create_thread_message | markdown }}</span>
        </div>
=======
        {% include "misc/Markdown.twig" with {
            "content" : create_thread_message,
            "class" : "content create-thread-message"
        } only %}
>>>>>>> 74b30729
    {% endif %}

    <h3 class="create-thread-title"> Create Thread </h3>

    <form id="thread_form" method="POST" action="{{ form_action }}" enctype="multipart/form-data">

        {%  include "forum/ThreadPostForm.twig" with {
            "show_title" : true,
            "show_post" : true,
            "post_textarea_large" : true,
            "show_lock_date" : true,
            "post_content_placeholder" : "Enter your post here...",
            "show_categories" : true,
            "post_box_id" : 1,
            "attachment_script" : true,
            "show_anon" : true,
            "show_thread_status" : true,
            "show_announcement" : true,
            "show_expiration" : true,
            "show_editcat" : true,
            "submit_label" : "Publish thread",
            "manage_categories_url" : manage_categories_url,
            "email_enabled": email_enabled,
            "expiration_placeholder" : expiration_placeholder
        } %}

    </form>
</div>

<script>
    $( document ).ready(function() {
        enableTabsInTextArea("[name=thread_post_content]");
        $("#thread_form").submit(() => {
            cancelDeferredSave(CREATE_THREAD_DEFER_KEY);
            clearCreateThreadAutosave();
        });
        $("#thread_form").submit(createThread);
        $("form").areYouSure();

        cleanupAutosaveHistory('-create-autosave');
        restoreCreateThreadFromLocal();
        $("#title").on("input", () => deferredSave(CREATE_THREAD_DEFER_KEY, saveCreateThreadToLocal, 1));
        $("input.thread-anon-checkbox").change(saveCreateThreadToLocal);
        $("div.cat-buttons").click(saveCreateThreadToLocal);
        $("#thread_status").change(saveCreateThreadToLocal);
        // Optional fields
        $("#pinThread").change(saveCreateThreadToLocal);
        $("#Announcement").change(saveCreateThreadToLocal);
        $("#lock_thread_date").change(saveCreateThreadToLocal);
        $("#expirationDate").change(saveCreateThreadToLocal);

        initSocketClient();
    });
</script><|MERGE_RESOLUTION|>--- conflicted
+++ resolved
@@ -11,16 +11,10 @@
         "show_filter": false
     } %}
     {% if not create_thread_message is empty %}
-<<<<<<< HEAD
-        <div class="content create-thread-message">
-            <span>{{ create_thread_message | markdown }}</span>
-        </div>
-=======
         {% include "misc/Markdown.twig" with {
             "content" : create_thread_message,
             "class" : "content create-thread-message"
         } only %}
->>>>>>> 74b30729
     {% endif %}
 
     <h3 class="create-thread-title"> Create Thread </h3>
