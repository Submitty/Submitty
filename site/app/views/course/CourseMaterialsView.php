<?php

namespace app\views\course;

use app\libraries\Core;
use app\libraries\DateUtils;
use app\models\User;
use app\views\AbstractView;
use app\libraries\FileUtils;


class CourseMaterialsView extends AbstractView {
    /**
     * @param User[] $students
     * @return string
     */
    public function listCourseMaterials($user_group) {
        $this->core->getOutput()->addVendorJs(FileUtils::joinPaths('flatpickr', 'flatpickr.min.js'));
        $this->core->getOutput()->addVendorCss(FileUtils::joinPaths('flatpickr', 'flatpickr.min.css'));
        $this->core->getOutput()->addBreadcrumb("Course Materials");
        function add_files(Core $core, &$files, &$file_datas, &$file_release_dates, $expected_path, $json, $course_materials_array, $start_dir_name, $user_group, &$in_dir) {
            $files[$start_dir_name] = array();
            $student_access = ($user_group === 4);
            $now_date_time = $core->getDateTimeNow();

            foreach($course_materials_array as $file) {

                $expected_file_path = FileUtils::joinPaths($expected_path, $file);

                array_push($in_dir,$expected_file_path);

                // Check whether the file is shared to student or not
                // If shared, will add to courseMaterialsArray

                $releaseData = $now_date_time->format("Y-m-d H:i:sO");
                $isShareToOther = '0';
                if ($json == true){
                    if ( isset( $json[$expected_file_path] ) )
                    {
                        $isShareToOther = $json[$expected_file_path]['checked'];

                        $release_date = DateUtils::parseDateTime($json[$expected_file_path]['release_datetime'], $core->getConfig()->getTimezone());

                        if ($isShareToOther == '1' && $release_date > $now_date_time)
                            $isShareToOther = '0';

                        $releaseData  = $json[$expected_file_path]['release_datetime'];
                    }

                }

                if ($student_access && $isShareToOther === '0') {
                    continue; // skip this so don't add to the courseMaterialsArray
                }

                $path = explode('/', $file);
                $working_dir = &$files[$start_dir_name];
                $filename = array_pop($path);

                foreach($path as $dir) {
                    if (!isset($working_dir[$dir])) {
                        $working_dir[$dir] = array();
                    }


                    $working_dir = &$working_dir[$dir];

                }

                $working_dir[$filename] = $expected_file_path;


                $file_datas[$expected_file_path] = $isShareToOther;

                if( $releaseData == $now_date_time->format("Y-m-d H:i:sO")){
                    $releaseData=substr_replace($releaseData,"9999",0,4);
                }
                $file_release_dates[$expected_file_path] = $releaseData;
            }
        }

        $submissions = array();
        $file_shares = array();
        $file_release_dates = array();
        $in_dir = array();

        //Get the expected course materials path and files
        $upload_path = FileUtils::joinPaths($this->core->getConfig()->getCoursePath(), "uploads");
        $expected_path = FileUtils::joinPaths($this->core->getConfig()->getCoursePath(), "uploads", "course_materials");
        $path_length = strlen($expected_path)+1;
        $course_materials_array = FileUtils::getAllFilesTrimSearchPath($expected_path, $path_length);
        $this->core->getOutput()->addInternalJs("drag-and-drop.js");
        //Sort the files/folders in alphabetical order
        usort($course_materials_array, 'strnatcasecmp');

        $fp = $this->core->getConfig()->getCoursePath() . '/uploads/course_materials_file_data.json';
        $json = FileUtils::readJsonFile($fp);

        add_files($this->core, $submissions, $file_shares, $file_release_dates, $expected_path, $json, $course_materials_array, 'course_materials', $user_group,$in_dir);

        //Check if user has permissions to access page (not instructor when no course materials available)
        if ($user_group !== 1 && count($course_materials_array) == 0) {
            // nothing to view
            $this->core->addErrorMessage("You have no permission to access this page");
            $this->core->redirect($this->core->buildNewCourseUrl());
            return;
        }

        return $this->core->getOutput()->renderTwigTemplate("course/CourseMaterials.twig", [
            "courseMaterialsArray" => $course_materials_array,
            'date_format' => 'Y-m-d H:i:sO',
            "folderPath" => $expected_path,
            "uploadFolderPath" => $upload_path,
            "submissions" => $submissions,
            "fileShares" => $file_shares,
            "fileReleaseDates" => $file_release_dates,
            "userGroup" => $user_group,
<<<<<<< HEAD
            "inDir" => $in_dir
=======
            "csrf_token" => $this->core->getCsrfToken()
>>>>>>> 3bd63e4d
        ]);
    }
}<|MERGE_RESOLUTION|>--- conflicted
+++ resolved
@@ -115,11 +115,8 @@
             "fileShares" => $file_shares,
             "fileReleaseDates" => $file_release_dates,
             "userGroup" => $user_group,
-<<<<<<< HEAD
-            "inDir" => $in_dir
-=======
+            "inDir" => $in_dir,
             "csrf_token" => $this->core->getCsrfToken()
->>>>>>> 3bd63e4d
         ]);
     }
 }