--- conflicted
+++ resolved
@@ -47,7 +47,6 @@
     checkMarks(question_num);
 }
 
-<<<<<<< HEAD
 function getMarkView(num, x) {
     return Twig.twig({ref: "Mark"}).render({
         gradeable: getGradeable(),
@@ -56,38 +55,6 @@
         c_index: num,
         m_index: x
     });
-=======
-function getMarkView(num, x, is_publish, checked, note, pointValue, precision, min, max, background, gradeable_id, user_id, get_active_version, question_id, your_user_id, is_new) {
-    var editable="";
-    var appearEditable="";
-    var color=background;
-    if(x==0){
-        color="#e6e6e6";
-        editable="readonly";
-        appearEditable="cursor: not-allowed; border:none; outline:none;";
-    }
-    //onkeyup="autoResizeComment(event) removed from textarea
-    return ' \
-<tr id="mark_id-'+num+'-'+x+'" name="mark_'+num+'" class="'+(is_publish ? 'is_publish' : '')+'"'+(is_new ? 'data-newmark="true"' : '')+'> \
-    <td colspan="1"; style="width: 90px; text-align: center;"> \
-        <span id="mark_id-'+num+'-'+x+'-check" onclick="selectMark(this);"> \
-            <i class="fa fa-square'+(checked ? '' : '-o')+' mark fa-lg" name="mark_icon_'+num+'_'+x+'" style="visibility: visible; cursor: pointer; position: relative; top: 2px;"></i> \
-        </span> \
-        <input '+editable+' name="mark_points_'+num+'_'+x+'" type="number" onchange="fixMarkPointValue(this);" step="'+precision+'" value="'+pointValue+'" min="'+min+'" max="'+max+'" style="background:'+color+';width: 50%; '+appearEditable+'resize:none; min-width: 50px;"> \
-    </td> \
-    <div class="box"> \
-        <div class="box-title"> \
-            <td colspan="4"> \
-                <textarea '+editable+' name="mark_text_'+num+'_'+x+'" onkeyup="" rows="1" cols="120" style="background:'+color+';width:90%;'+appearEditable+' resize:none;">'+note+'</textarea> \
-                <span id="mark_info_id-'+num+'-'+x+'" style="display: visible" onclick="saveMark('+num+',\''+gradeable_id+'\' ,\''+user_id+'\','+get_active_version+', '+question_id+', \''+your_user_id+'\', -1); showMarklist(this,\''+gradeable_id+'\');"> \
-                    <i class="fa fa-users icon-got-this-mark"></i> \
-                </span> \
-            </td> \
-        </div> \
-    </div> \
-</tr> \
-';
->>>>>>> 44f27250
 }
 
 function ajaxGetMarkData(gradeable_id, user_id, question_id, successCallback, errorCallback) {
@@ -247,6 +214,7 @@
               mark_scores[x].value != data['data'][x]['score'])
             return true;
     }
+    
     // Check to see if custom mark changed
     if (data['data'][marks.length]['custom_note'] != custom_mark_text.val())
         return true;
@@ -293,6 +261,7 @@
                      icon.toggleClass("fa-square-o fa-square");
             }
         }
+        
         // Add all marks back
         // data['data'].length - 2 to ignore the custom mark
         for (var x = data['data'].length-2; x >= 0; x--) {
@@ -468,16 +437,8 @@
         }
     }
 
-<<<<<<< HEAD
     var custom_points = component.score;
-    if (isNaN(custom_points)) {
-        current_points += 0;
-    } else {
-        if(custom_points!=0){
-=======
-    current_row = $('#mark_custom_id-'+question_num);
-    var custom_points = parseFloat(current_row.find('input[name=mark_points_custom_'+question_num+']').val());
-    var custom_message = current_row.find('textarea[name=mark_text_custom_'+question_num+']').val();
+    var custom_message = component.comment;
     if(custom_message == ""){
         $('#mark_points_custom-' + question_num)[0].disabled=true;
         $('#mark_points_custom-' + question_num)[0].style.cursor="not-allowed";
@@ -493,15 +454,15 @@
         }
         if (isNaN(custom_points)) {
             current_points += 0;
-        } 
+        }
         else {
->>>>>>> 44f27250
             current_points += custom_points;
             any_selected = true;
         }
     }
+
     if(any_selected == false){
-        $('#grade-' + question_num)[0].innerHTML = "";     
+        $('#grade-' + question_num)[0].innerHTML = "";
         $('#summary-' + question_num)[0].style.backgroundColor = "#E9EFEF";
         $('#gradebar-' + question_num)[0].style.backgroundColor = "#999";
         $('#title-' + question_num)[0].style.backgroundColor = "#E9EFEF";
@@ -523,13 +484,8 @@
     question_num = parseInt(question_num);
     var current_progress = $('#progress_points-' + question_num);
     var current_points = calculateMarksPoints(question_num);
-<<<<<<< HEAD
     var component = getComponent(question_num);
     var max_points = parseFloat(component.max_value);
-=======
-    var current_question_num = $('#grade-' + question_num);
-    var max_points = parseFloat(current_question_num[0].dataset.max_points);
->>>>>>> 44f27250
     if(current_points=="None Selected"){
         $('#grade-' + question_num)[0].innerHTML = "";     
         $('#summary-' + question_num)[0].style.backgroundColor = "#E9EFEF";
@@ -765,7 +721,7 @@
     }
 
     var current_row = $('#mark_custom_id-'+num);
-    
+
     var current_title = $('#title-' + num);
     var custom_points  = current_row.find('input[name=mark_points_custom_'+num+']').val();
     var custom_message = current_row.find('textarea[name=mark_text_custom_'+num+']').val();
@@ -820,11 +776,13 @@
         
         all_false = false;
     }
-    new_background="#F9F9F9";
+
+    var new_background="#F9F9F9";
     if (all_false) {
         new_text = "Click me to grade!";
         new_background="#E9EFEF";
     }
+
     // Clamp points
     current_points = Math.min(Math.max(current_points, lower_clamp), upper_clamp);
     
@@ -851,13 +809,7 @@
             //Just graded it
             gradedByElement.text("Graded by " + your_user_id + "!");
             var question_points = parseFloat(current_question_num[0].innerHTML);
-<<<<<<< HEAD
             var max_points = parseFloat(component.max_value);
-            $('#summary-' + num)[0].style.backgroundColor = "#FCFCFC";
-            $('#title-' + num)[0].style.backgroundColor = "#FCFCFC";
-=======
-            var max_points = parseFloat(current_question_num[0].dataset.max_points);
->>>>>>> 44f27250
         }
 
         gradedByElement.show();
