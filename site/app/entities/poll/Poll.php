<?php

declare(strict_types=1);

namespace app\entities\poll;

use app\repositories\poll\PollRepository;
use Doctrine\Common\Collections\ArrayCollection;
use Doctrine\Common\Collections\Collection;
use Doctrine\DBAL\Types\Types;
use DateTime;
use app\libraries\DateUtils;
use Doctrine\ORM\Mapping as ORM;

#[ORM\Entity(repositoryClass: PollRepository::class)]
#[ORM\Table(name: "polls")]
class Poll {
    #[ORM\Id]
    #[ORM\Column(name: "poll_id", type: Types::INTEGER)]
    #[ORM\GeneratedValue]
    protected $id;

    #[ORM\Column(name: "name", type: Types::TEXT)]
    protected $name;

    #[ORM\Column(type: Types::TEXT)]
    protected $question;

    //Duration should be stored as an interval
    //Tried doctrine annotation to be DATEINTERVAL and interval type in database but there wasnt a proper conversion.
    //Duration is the total seconds the poll should remain open after opening the poll.
    #[ORM\Column(type: Types::INTEGER)]
    protected int $duration;

    #[ORM\Column(type: Types::TEXT)]
    protected $status;

<<<<<<< HEAD
    #[ORM\Column(type: Types::DATETIME_MUTABLE)]
    protected DateTime $end_time;
=======
    #[ORM\Column(type: Types::DATETIME_MUTABLE, nullable: true)]
    protected ?DateTime $end_time;

    #[ORM\Column(type: Types::BOOLEAN)]
    protected bool $is_visible;
>>>>>>> d97cd68d

    #[ORM\Column(type: Types::DATE_MUTABLE)]
    protected DateTime $release_date;

    #[ORM\Column(type: Types::TEXT, nullable: true)]
    protected $image_path;

    #[ORM\Column(type: Types::STRING)]
    protected $question_type;

    #[ORM\Column(type: Types::STRING)]
    protected $release_histogram;

    #[ORM\Column(type: Types::STRING)]
    protected $release_answer;

    /**
     * @var Collection<Option>
     */
    #[ORM\OneToMany(mappedBy: "poll", targetEntity: Option::class, orphanRemoval: true)]
    #[ORM\JoinColumn(name: "poll_id", referencedColumnName: "poll_id")]
    #[ORM\OrderBy(["order_id" => "ASC"])]
    protected Collection $options;

    /**
     * @var Collection<Response>
     */
    #[ORM\OneToMany(mappedBy: "poll", targetEntity: Response::class)]
    #[ORM\JoinColumn(name: "poll_id", referencedColumnName: "poll_id")]
    protected Collection $responses;

    public function __construct(string $name, string $question, string $question_type, \DateInterval $duration, \DateTime $release_date, string $release_histogram, string $release_answer, string $image_path = null) {
        $this->setName($name);
        $this->setQuestion($question);
        $this->setQuestionType($question_type);
        $this->setDuration($duration);
        $this->setClosed();
<<<<<<< HEAD
=======
        $this->end_time = null;
>>>>>>> d97cd68d
        $this->setReleaseDate($release_date);
        $this->setReleaseHistogram($release_histogram);
        $this->setReleaseAnswer($release_answer);
        $this->setImagePath($image_path);
        $this->options = new ArrayCollection();
        $this->responses = new ArrayCollection();
    }

    public function getId(): int {
        return $this->id;
    }

    public function getName(): string {
        return $this->name;
    }

    public function setName(string $name): void {
        $this->name = $name;
    }

    public function getQuestion(): string {
        return $this->question;
    }

    public function setQuestion(string $question): void {
        $this->question = $question;
    }
    public function setClosed(): void {
<<<<<<< HEAD
        $this->end_time = new \DateTime(DateUtils::BEGINING_OF_TIME);
    }
    public function setOpen(): void {
        $this->end_time = new \DateTime(DateUtils::MAX_TIME);
    }
    public function setEnded(): void {
=======
        $this->is_visible = false;
    }
    public function setOpen(): void {
        $this->is_visible = true;
    }
    public function setEnded(): void {
        $this->is_visible = true;
>>>>>>> d97cd68d
        $temp = DateUtils::getDateTimeNow();
        $tempString = $temp->format('Y-m-d');
        $this->end_time = new DateTime($tempString);
    }
    public function isOpen(): bool {
<<<<<<< HEAD
        $now = DateUtils::getDateTimeNow();
        return $now < $this->end_time;
    }

    public function isEnded(): bool {
        $now = DateUtils::getDateTimeNow();
        $closeDate = DateUtils::BEGINING_OF_TIME;
        return $now > $this->end_time && $this->end_time->format('Y-m-d\TH:i:s') !== $closeDate;
    }

    public function isClosed(): bool {
        $now = DateUtils::getDateTimeNow();
        return $now > $this->end_time && $this->end_time->format('Y-m-d\TH:i:s') === DateUtils::BEGINING_OF_TIME;
=======
        if ($this->end_time === null && $this->is_visible) {
            return true;
        }
        $now = DateUtils::getDateTimeNow();
        return ($this->is_visible && ($now < $this->end_time));
    }

    public function isEnded(): bool {
        if ($this->end_time === null && $this->is_visible) {
            return false;
        }
        $now = DateUtils::getDateTimeNow();
        return $now > $this->end_time && $this->is_visible;
    }

    public function isClosed(): bool {
        return !$this->is_visible;
>>>>>>> d97cd68d
    }

    public function getDuration(): \DateInterval {
        $seconds = $this->duration;
        $hours = floor($seconds / (60 * 60));
        $seconds -= $hours * (60 * 60);
        $minutes = floor($seconds / 60);
        $seconds -= $minutes * 60;
        return new \DateInterval("PT{$hours}H{$minutes}M{$seconds}S");
    }

<<<<<<< HEAD
    public function getEndTime(): \DateTime {
=======
    public function getEndTime(): ?\DateTime {
>>>>>>> d97cd68d
        return $this->end_time;
    }

    public function getReleaseDate(): \DateTime {
        return $this->release_date;
    }

<<<<<<< HEAD
=======
    public function isVisible(): bool {
        return $this->is_visible;
    }

    public function setVisible(): void {
        $this->is_visible = true;
    }

>>>>>>> d97cd68d
    public function setDuration(\DateInterval $duration): void {
        $totalSeconds = $duration->s;
        $totalSeconds += $duration->i * 60;
        $totalSeconds += $duration->h * 3600;
        $this->duration = $totalSeconds;
    }

<<<<<<< HEAD
    public function setEndTime(\DateTime $end_time): void {
        $this->end_time = $end_time;
    }

=======
    public function setEndTime(?\DateTime $end_time): void {
        $this->end_time = $end_time;
    }

    public function isTimerEnabled(): bool {
        return $this->end_time !== null;
    }

>>>>>>> d97cd68d
    public function setReleaseDate(\DateTime $release_date): void {
        $this->release_date = $release_date;
    }

    public function getImagePath(): ?string {
        return $this->image_path;
    }

    public function setImagePath(?string $image_path): void {
        $this->image_path = $image_path;
    }

    public function getQuestionType(): string {
        return $this->question_type;
    }

    public function setQuestionType(string $question_type): void {
        $this->question_type = $question_type;
    }

    public function setReleaseHistogram(string $status): void {
        if ($status !== "never" && $status !== "always" && $status !== "when_ended") {
            throw new \RuntimeException("Invalid release histogram status");
        }
        $this->release_histogram = $status;
    }

    /**
     * Note: This function should only be used if the actual string is desired.  (exporting poll data for example)
     *       isHistogramAvailable() is preferred if at all possible.
     */
    public function getReleaseHistogram(): string {
        return $this->release_histogram;
    }

    public function isHistogramAvailable(): bool {
        return ($this->release_histogram === "always" && !$this->isClosed()) || ($this->release_histogram === "when_ended" && $this->isEnded());
    }

    /**
     * Note: This function should only be used if the actual string is desired.  (exporting poll data for example)
     *       isReleaseAnswer() is preferred if at all possible.
     */

    public function setReleaseAnswer(string $status): void {
        if ($status !== "never" && $status !== "always" && $status !== "when_ended") {
            throw new \RuntimeException("Invalid release answer status");
        }
        $this->release_answer = $status;
    }

    public function getReleaseAnswer(): string {
        return $this->release_answer;
    }

    public function isReleaseAnswer(): bool {
        return ($this->release_answer === "always" && !$this->isClosed()) || ($this->release_answer === "when_ended" && $this->isEnded());
    }

    /**
     * @return Collection<Option>
     */
    public function getOptions(): Collection {
        return $this->options;
    }

    public function getOptionById(int $option_id): Option {
        foreach ($this->options as $option) {
            if ($option->getId() === $option_id) {
                return $option;
            }
        }
        throw new \RuntimeException("Invalid option id");
    }

    public function addOption(Option $option): void {
        $this->options->add($option);
        $option->setPoll($this);
    }

    public function removeOption(Option $option): void {
        $this->options->removeElement($option);
    }

    public function addResponse(Response $response, int $option_id) {
        $this->responses->add($response);
        $response->setOption($this->getOptionById($option_id));
        $response->setPoll($this);
    }

    /**
     * @return Collection<Response>
     */
    public function getUserResponses(): Collection {
        return $this->responses;
    }

    /**
     * Return an array of options from the set of responses loaded into this model
     */
    public function getSelectedOptionIds(): array {
        $selected_options = [];
        foreach ($this->getUserResponses() as $r) {
            $selected_options[] = $r->getOption()->getId();
        }
        return $selected_options;
    }
}<|MERGE_RESOLUTION|>--- conflicted
+++ resolved
@@ -35,16 +35,11 @@
     #[ORM\Column(type: Types::TEXT)]
     protected $status;
 
-<<<<<<< HEAD
-    #[ORM\Column(type: Types::DATETIME_MUTABLE)]
-    protected DateTime $end_time;
-=======
     #[ORM\Column(type: Types::DATETIME_MUTABLE, nullable: true)]
     protected ?DateTime $end_time;
 
     #[ORM\Column(type: Types::BOOLEAN)]
     protected bool $is_visible;
->>>>>>> d97cd68d
 
     #[ORM\Column(type: Types::DATE_MUTABLE)]
     protected DateTime $release_date;
@@ -82,10 +77,7 @@
         $this->setQuestionType($question_type);
         $this->setDuration($duration);
         $this->setClosed();
-<<<<<<< HEAD
-=======
         $this->end_time = null;
->>>>>>> d97cd68d
         $this->setReleaseDate($release_date);
         $this->setReleaseHistogram($release_histogram);
         $this->setReleaseAnswer($release_answer);
@@ -114,14 +106,6 @@
         $this->question = $question;
     }
     public function setClosed(): void {
-<<<<<<< HEAD
-        $this->end_time = new \DateTime(DateUtils::BEGINING_OF_TIME);
-    }
-    public function setOpen(): void {
-        $this->end_time = new \DateTime(DateUtils::MAX_TIME);
-    }
-    public function setEnded(): void {
-=======
         $this->is_visible = false;
     }
     public function setOpen(): void {
@@ -129,27 +113,11 @@
     }
     public function setEnded(): void {
         $this->is_visible = true;
->>>>>>> d97cd68d
         $temp = DateUtils::getDateTimeNow();
         $tempString = $temp->format('Y-m-d');
         $this->end_time = new DateTime($tempString);
     }
     public function isOpen(): bool {
-<<<<<<< HEAD
-        $now = DateUtils::getDateTimeNow();
-        return $now < $this->end_time;
-    }
-
-    public function isEnded(): bool {
-        $now = DateUtils::getDateTimeNow();
-        $closeDate = DateUtils::BEGINING_OF_TIME;
-        return $now > $this->end_time && $this->end_time->format('Y-m-d\TH:i:s') !== $closeDate;
-    }
-
-    public function isClosed(): bool {
-        $now = DateUtils::getDateTimeNow();
-        return $now > $this->end_time && $this->end_time->format('Y-m-d\TH:i:s') === DateUtils::BEGINING_OF_TIME;
-=======
         if ($this->end_time === null && $this->is_visible) {
             return true;
         }
@@ -167,7 +135,6 @@
 
     public function isClosed(): bool {
         return !$this->is_visible;
->>>>>>> d97cd68d
     }
 
     public function getDuration(): \DateInterval {
@@ -179,11 +146,7 @@
         return new \DateInterval("PT{$hours}H{$minutes}M{$seconds}S");
     }
 
-<<<<<<< HEAD
-    public function getEndTime(): \DateTime {
-=======
     public function getEndTime(): ?\DateTime {
->>>>>>> d97cd68d
         return $this->end_time;
     }
 
@@ -191,8 +154,6 @@
         return $this->release_date;
     }
 
-<<<<<<< HEAD
-=======
     public function isVisible(): bool {
         return $this->is_visible;
     }
@@ -201,7 +162,6 @@
         $this->is_visible = true;
     }
 
->>>>>>> d97cd68d
     public function setDuration(\DateInterval $duration): void {
         $totalSeconds = $duration->s;
         $totalSeconds += $duration->i * 60;
@@ -209,12 +169,6 @@
         $this->duration = $totalSeconds;
     }
 
-<<<<<<< HEAD
-    public function setEndTime(\DateTime $end_time): void {
-        $this->end_time = $end_time;
-    }
-
-=======
     public function setEndTime(?\DateTime $end_time): void {
         $this->end_time = $end_time;
     }
@@ -223,7 +177,6 @@
         return $this->end_time !== null;
     }
 
->>>>>>> d97cd68d
     public function setReleaseDate(\DateTime $release_date): void {
         $this->release_date = $release_date;
     }
