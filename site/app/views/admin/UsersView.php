--- conflicted
+++ resolved
@@ -41,13 +41,8 @@
             "csrf_token" => $this->core->getCsrfToken(),
             "download_info_json" => json_encode($download_info),
             "course" => $this->core->getConfig()->getCourse(),
-<<<<<<< HEAD
-            "semester" => $this->core->getConfig()->getSemester(),
+            "semester" => $this->core->getConfig()->getTerm(),
             "active_student_columns" => explode('-', $active_student_columns)
-=======
-            "semester" => $this->core->getConfig()->getTerm(),
-            "active_columns" => explode('-', $active_columns)
->>>>>>> e8c8f4fa
         ]);
     }
 
@@ -96,12 +91,8 @@
             "csrf_token" => $this->core->getCsrfToken(),
             "download_info_json" => json_encode($download_info),
             "course" => $this->core->getConfig()->getCourse(),
-<<<<<<< HEAD
-            "semester" => $this->core->getConfig()->getSemester(),
+            "semester" => $this->core->getConfig()->getTerm(),
             "active_grader_columns" => explode('-', $active_grader_columns)
-=======
-            "semester" => $this->core->getConfig()->getTerm()
->>>>>>> e8c8f4fa
         ]);
     }
 
