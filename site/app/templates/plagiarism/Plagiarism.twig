--- conflicted
+++ resolved
@@ -121,13 +121,9 @@
             </td>
         {% endif %}
         <td>
-<<<<<<< HEAD
-            <input type="checkbox" onclick='window.location.href = {{ row['nightly_rerun_link'] }};'>
-=======
             <input type="checkbox"
                    onclick='window.location.href = {{ row['nightly_rerun_link'] ?? '' }};'
                    {{ row['nightly_rerun_status'] ?? '' }}>
->>>>>>> ea3b9894
         </td>
         <td>
             <button class="btn btn-primary" onclick="viewRunLog('{{ row['id'] }}', '{{ row['config_id'] }}')">View Log</button>
