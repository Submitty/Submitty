<?php

namespace app\controllers\admin;

use app\controllers\AbstractController;
use app\libraries\FileUtils;
use app\libraries\DateUtils;
use app\libraries\plagiarism\Interval;
use app\libraries\plagiarism\PlagiarismUtils;
use app\libraries\routers\AccessControl;
use app\libraries\routers\FeatureFlag;
use Symfony\Component\Routing\Annotation\Route;

/**
 * Class PlagiarismController
 * @package app\controllers\admin
 * @AccessControl(role="INSTRUCTOR")
 * @FeatureFlag("plagiarism")
 */
class PlagiarismController extends AbstractController {
    private function getGradeablesFromPriorTerm() {
        $return = [];

        $filename = FileUtils::joinPaths($this->core->getConfig()->getSubmittyPath(), "courses", "gradeables_from_prior_terms.txt");

        if (file_exists($filename)) {
            $file = fopen($filename, "r");
            if (!$file) {
                exit("Unable to open file!");
            }

            while (!feof($file)) {
                $line = fgets($file);
                $line = trim($line, " ");
                $line = explode("/", $line);
                $sem = $line[5];
                $course = $line[6];
                $gradeables = [];
                while (!feof($file)) {
                    $line = fgets($file);
                    if (trim(trim($line, " "), "\n") === "") {
                        break;
                    }
                    array_push($gradeables, trim(trim($line, " "), "\n"));
                }
                $return[$sem][$course] = $gradeables;
            }

            fclose($file);
            uksort($return, function ($semester_a, $semester_b) {
                $year_a = (int) substr($semester_a, 1);
                $year_b = (int) substr($semester_b, 1);
                if ($year_a > $year_b) {
                    return 0;
                }
                elseif ($year_a < $year_b) {
                    return 1;
                }
                else {
                    return ($semester_a[0] === 'f') ? 0 : 1;
                }
            });
        }
        return $return;
    }


    /**
     * @param string $gradeable_id
     * @return array|null
     */
    private function getOverallRankings(string $gradeable_id): ?array {
        $course_path = $this->core->getConfig()->getCoursePath();
        $file_path = $course_path . "/lichen/ranking/" . $gradeable_id . "/overall_ranking.txt";
        if (!file_exists($file_path)) {
            return null;
        }

        $content = file_get_contents($file_path);
        $content = trim(str_replace(["\r", "\n"], ' ', $content));
        $rankings = preg_split('/ +/', $content);
        $rankings = array_chunk($rankings, 3);
        return $rankings;
    }

    /**
     * Returns a ranking of users by percent match with user 1 (used for determining the rightmost dropdown list)
     * @param string $gradeable_id
     * @param string $user_id_1
     * @param string $user_1_version
     * @return array
     */
    private function getRankingsForUser(string $gradeable_id, string $user_id_1, string $user_1_version): ?array {
        $course_path = $this->core->getConfig()->getCoursePath();
        $file_path = $course_path . "/lichen/ranking/" . $gradeable_id . "/" . $user_id_1 . "/" . $user_1_version . "/" . $user_id_1 . "_" . $user_1_version . ".txt";
        if (!file_exists($file_path)) {
            return null;
        }

        $content = file_get_contents($file_path);
        $content = trim(str_replace(["\r", "\n"], ' ', $content));
        $rankings = preg_split('/ +/', $content);
        $rankings = array_chunk($rankings, 3);
        return $rankings;
    }


    /**
     * Returns a string containing the concatenated contents of the specified user's submission
     * @param string $user_id
     * @param string $gradeable_id
     * @param string $version
     * @return string
     */
    private function getConcatenatedSubmission(string $user_id, string $gradeable_id, string $version): string {
        $course_path = $this->core->getConfig()->getCoursePath();
        $file_name = $course_path . "/lichen/concatenated/" . $gradeable_id . "/" . $user_id . "/" . $version . "/submission.concatenated";

        if (!file_exists($file_name) || !$this->core->getUser()->accessAdmin()) {
            return 'error';
        }
        return file_get_contents($file_name);
    }


    /**
     * @param string $gradeable_id
     */
    private function deleteExistingProvidedCode(string $gradeable_id): void {
        if (is_dir(FileUtils::joinPaths($this->core->getConfig()->getCoursePath(), "lichen", "provided_code", $gradeable_id))) {
            FileUtils::emptyDir(FileUtils::joinPaths($this->core->getConfig()->getCoursePath(), "lichen", "provided_code", $gradeable_id));
        }
    }

    /**
     * @param string $temporary_file_path
     * @param string $filename
     * @param string $gradeable_id
     * @return string
     */
    private function saveNewProvidedCode(string $temporary_file_path, string $filename, string $gradeable_id): string {
        // NOTE: The user of this function is expected to call deleteExistingProvidedCode()
        //       before this function if they wish to clear whatever is already in the directory first.

        if (!file_exists($temporary_file_path)) {
            return "Upload failed: Temporary file not found";
        }

        $target_dir = FileUtils::joinPaths($this->core->getConfig()->getCoursePath(), "lichen", "provided_code", $gradeable_id);

        if (mime_content_type($temporary_file_path) == "application/zip") {
            $zip = new \ZipArchive();
            $res = $zip->open($temporary_file_path);
            if ($res === true) {
                $zip->extractTo($target_dir);
                $zip->close();
            }
            else {
                FileUtils::recursiveRmdir($target_dir);
                $error_message = ($res == 19) ? "Invalid or uninitialized Zip object" : $zip->getStatusString();
                return "Upload failed: {$error_message}";
            }
        }
        else {
            if (!@copy($temporary_file_path, FileUtils::joinPaths($target_dir, $filename))) {
                FileUtils::recursiveRmdir($target_dir);
                return "Upload failed: Could not copy file";
            }
        }

        // Success
        return "";
    }

    /**
     * @Route("/courses/{_semester}/{_course}/plagiarism")
     */
    public function plagiarismMainPage($refresh_page = "NO_REFRESH") {
        $semester = $this->core->getConfig()->getSemester();
        $course = $this->core->getConfig()->getCourse();

        $gradeables_with_plagiarism_result = $this->core->getQueries()->getAllGradeablesIdsAndTitles();
        foreach ($gradeables_with_plagiarism_result as $i => $gradeable_id_title) {
            if (!file_exists("/var/local/submitty/courses/" . $semester . "/" . $course . "/lichen/ranking/" . $gradeable_id_title['g_id'] . "/overall_ranking.txt") && !file_exists("/var/local/submitty/daemon_job_queue/lichen__" . $semester . "__" . $course . "__" . $gradeable_id_title['g_id'] . ".json") && !file_exists("/var/local/submitty/daemon_job_queue/PROCESSING_lichen__" . $semester . "__" . $course . "__" . $gradeable_id_title['g_id'] . ".json")) {
                unset($gradeables_with_plagiarism_result[$i]);
                continue;
            }
            $gradeables_with_plagiarism_result[$i]['g_grade_due_date'] = $this->core->getQueries()->getDateForGradeableById($gradeable_id_title['g_id']);
        }

        usort($gradeables_with_plagiarism_result, function ($a, $b) {
            return $a['g_grade_due_date'] > $b['g_grade_due_date'];
        });

        $nightly_rerun_info_file = "/var/local/submitty/courses/" . $semester . "/" . $course . "/lichen/nightly_rerun.json";
        if (!file_exists($nightly_rerun_info_file)) {
            $nightly_rerun_info = [];
            foreach ($gradeables_with_plagiarism_result as $gradeable_id_title) {
                $nightly_rerun_info[$gradeable_id_title['g_id']] = false;
            }
            if (file_put_contents($nightly_rerun_info_file, json_encode($nightly_rerun_info, JSON_PRETTY_PRINT)) === false) {
                die("Failed to create nightly rerun info file");
            }
        }
        else {
            $nightly_rerun_info = json_decode(file_get_contents($nightly_rerun_info_file), true);
            foreach ($nightly_rerun_info as $gradeable_id => $nightly_rerun_status) {
                $flag = 0;
                foreach ($gradeables_with_plagiarism_result as $gradeable_id_title) {
                    if ($gradeable_id_title['g_id'] == $gradeable_id) {
                        $flag = 1;
                        break;
                    }
                }
                if ($flag == 0) {
                    #implies plagiarism result for this gradeable are deleted
                    unset($nightly_rerun_info[$gradeable_id]);
                }
            }

            foreach ($gradeables_with_plagiarism_result as $gradeable_id_title) {
                if (!array_key_exists($gradeable_id_title['g_id'], $nightly_rerun_info)) {
                    #implies plagiarism was run for this gradeable
                    $nightly_rerun_info[$gradeable_id_title['g_id']] = false;
                }
            }
            if (file_put_contents($nightly_rerun_info_file, json_encode($nightly_rerun_info, JSON_PRETTY_PRINT)) === false) {
                die("Failed to create nightly rerun info file");
            }
        }



        $this->core->getOutput()->renderOutput(['admin', 'Plagiarism'], 'plagiarismMainPage', $semester, $course, $gradeables_with_plagiarism_result, $refresh_page, $nightly_rerun_info);
    }

    /**
     * @Route("/courses/{_semester}/{_course}/plagiarism/gradeable/{gradeable_id}")
     */
    public function showPlagiarismResult($gradeable_id) {
        $semester = $this->core->getConfig()->getSemester();
        $course = $this->core->getConfig()->getCourse();
        $gradeable_title = ($this->core->getQueries()->getGradeableConfig($gradeable_id))->getTitle();

        $rankings = $this->getOverallRankings($gradeable_id);
        if ($rankings === null) {
            // This should theoretically never happen from the UI but we check it anyway.
            $this->core->addErrorMessage("Plagiarism Detection job is running for this gradeable.");
            $this->core->redirect($this->core->buildCourseUrl(['plagiarism']));
        }
        elseif (count($rankings) === 0) {
            $this->core->addSuccessMessage("There are no matches(plagiarism) for the gradeable with current configuration");
        }

        foreach ($rankings as $i => $ranking) {
            array_push($rankings[$i], $this->core->getQueries()->getUserById($ranking[1])->getDisplayedFirstName());
            array_push($rankings[$i], $this->core->getQueries()->getUserById($ranking[1])->getDisplayedLastName());
        }

        $this->core->getOutput()->renderOutput(['admin', 'Plagiarism'], 'showPlagiarismResult', $semester, $course, $gradeable_id, $gradeable_title, $rankings);
    }

    /**
     * @Route("/courses/{_semester}/{_course}/plagiarism/configuration/new", methods={"POST"})
     */
    public function saveNewPlagiarismConfiguration($new_or_edit, $gradeable_id = null) {
        $course_path = $this->core->getConfig()->getCoursePath();
        $semester = $this->core->getConfig()->getSemester();
        $course = $this->core->getConfig()->getCourse();

        // Determine whether this is a new config or an existing config
        $return_url = $this->core->buildCourseUrl(['plagiarism', 'configuration', 'new']);
        if ($new_or_edit == "new") {
            $gradeable_id = $_POST['gradeable_id'];
        }
        elseif ($new_or_edit == "edit") {
            $return_url = $this->core->buildCourseUrl(['plagiarism', 'configuration', 'edit']) . '?' . http_build_query(['gradeable_id' => $gradeable_id]);
        }

        // Check if Lichen job is already running
        if (
            file_exists(FileUtils::joinPaths($this->core->getConfig()->getSubmittyPath(), "daemon_job_queue", "lichen__{$semester}__{$course}__{$gradeable_id}.json"))
            || file_exists(FileUtils::joinPaths($this->core->getConfig()->getSubmittyPath(), "daemon_job_queue", "PROCESSING_lichen__{$semester}__{$course}__{$gradeable_id}.json"))
        ) {
            $this->core->addErrorMessage("A job is already running for the gradeable. Try again after a while.");
            $this->core->redirect($return_url);
        }


        // Upload instructor provided code
        if ($new_or_edit == "edit") {
            // delete the old provided code
            $this->deleteExistingProvidedCode($gradeable_id);
        }
        if ($_POST['provided_code_option'] == "code_provided") {
            // error checking
            if (empty($_FILES) || !isset($_FILES['provided_code_file']) || !isset($_FILES['provided_code_file']['tmp_name']) || $_FILES['provided_code_file']['tmp_name'] == "") {
                $this->core->addErrorMessage("Upload failed: Instructor code not provided");
                $this->core->redirect($return_url);
            }
            // save the code
            $ret_str = $this->saveNewProvidedCode($_FILES['provided_code_file']['tmp_name'], $_FILES['provided_code_file']['name'], $gradeable_id);
            if ($ret_str !== "") {
                $this->core->addErrorMessage("ERROR: could not upload instructor provided code");
                $this->core->redirect($return_url);
            }
        }


        // Version
        $version_option = $_POST['version_option'];
        assert($version_option == "active_version" || $version_option == "all_versions");


        // Regex
        // TODO: Can we find a way to validate the regex here to tell the user their regex was invalid before feeding it to Lichen?
        assert(isset($_POST["regex_dir"]) && isset($_POST["regex_to_select_files"]));
        $regex_directories = $_POST["regex_dir"];
        $regex_for_selecting_files = $_POST['regex_to_select_files'];


        // Language
        assert(isset($_POST['language']));
        $language = $_POST['language'];
        if (!in_array($language, PlagiarismUtils::getSupportedLanguages())) {
            $this->core->addErrorMessage("Invalid selected language");
            $this->core->redirect($return_url);
        }


        // Common code threshold
        if (isset($_POST['threshold']) && $_POST['threshold'] !== '' && is_numeric($_POST['threshold']) && $_POST['threshold'] >= 2) {
            $threshold = $_POST['threshold'];
        }
        else {
            $this->core->addErrorMessage("Invalid input provided for threshold");
            $this->core->redirect($return_url);
        }

<<<<<<< HEAD

        // Sequence length
        if (isset($_POST['sequence_length']) && $_POST['sequence_length'] !== '' && is_numeric($_POST['sequence_length']) && $_POST['sequence_length'] >= 1) {
=======
        if (isset($_POST['sequence_length']) && $_POST['sequence_length'] !== '' && is_numeric($_POST['sequence_length']) && $_POST['sequence_length'] >= 2) {
>>>>>>> 9159239d
            $sequence_length = $_POST['sequence_length'];
        }
        else {
            $this->core->addErrorMessage("Invalid input provided for sequence length. The minimum allowed threshold value is 2");
            $this->core->redirect($return_url);
        }


        // Prior terms
        $prev_gradeable_number = $_POST['prior_term_gradeables_number'];
        $prev_term_gradeables = [];
        for ($i = 0; $i < $prev_gradeable_number; $i++) {
            if ($_POST['prev_sem_' . $i] != "" && $_POST['prev_course_' . $i] != "" && $_POST['prev_gradeable_' . $i] != "") {
                array_push($prev_term_gradeables, FileUtils::joinPaths($course_path, $_POST['prev_sem_' . $i], $_POST['prev_course_' . $i], "submissions", $_POST['prev_gradeable_' . $i]));
            }
        }

        // Submissions to ignore
        $ignore_submission_option = $_POST['ignore_submission_option'];
        assert($ignore_submission_option == "ignore" || $ignore_submission_option == "no_ignore");
        $ignore_submission_number = $_POST['ignore_submission_number'];
        $ignore_submissions = [];
        if ($ignore_submission_option == "ignore") {
            for ($i = 0; $i < $ignore_submission_number; $i++) {
                if (isset($_POST['ignore_submission_' . $i]) && $_POST['ignore_submission_' . $i] !== '') {
                    array_push($ignore_submissions, $_POST['ignore_submission_' . $i]);
                }
            }
        }


        // Save the config.json
        $json_file = FileUtils::joinPaths($course_path, "lichen", "config", "lichen_{$semester}_{$course}_{$gradeable_id}.json");
        $json_data = [
            "semester" => $semester,
            "course" => $course,
            "gradeable" => $gradeable_id,
            "version" => $version_option,
            "regex" => $regex_for_selecting_files,
            "regex_dirs" => $regex_directories,
            "language" => $language,
            "threshold" => $threshold,
            // "hash" => bin2hex(random_bytes(8)),
            "sequence_length" => $sequence_length,
            "prev_term_gradeables" => $prev_term_gradeables,
            "ignore_submissions" => $ignore_submissions
        ];

        if (!@file_put_contents($json_file, json_encode($json_data, JSON_PRETTY_PRINT))) {
            $this->core->addErrorMessage("Failed to create configuration. Create the configuration again.");
            $this->core->redirect($return_url);
        }


        // Save the Lichen run timestamp file
        $current_time = $this->core->getDateTimeNow()->format("Y-m-d H:i:sO");
        $current_time_string_tz = $current_time . " " . $this->core->getConfig()->getTimezone()->getName();
        if (!@file_put_contents(FileUtils::joinPaths($course_path, "lichen", "config", "." . $gradeable_id . ".lichenrun.timestamp"), $current_time_string_tz . "\n")) {
            $this->core->addErrorMessage("Failed to save timestamp file for this Lichen Run. Create the configuration again.");
            $this->core->redirect($return_url);
        }


        // Create the Lichen job
        $ret = $this->enqueueLichenJob("RunLichen", $gradeable_id);
        if ($ret !== null) {
            $this->core->addErrorMessage("Failed to add configuration to Lichen queue. Create the configuration again.");
            $this->core->redirect($return_url);
        }

        $this->core->addSuccessMessage("Lichen Plagiarism Detection configuration created for " . $gradeable_id);
        $this->core->redirect($this->core->buildCourseUrl(['plagiarism']) . '?' . http_build_query(['refresh_page' => 'REFRESH_ME']));
    }

    private function enqueueLichenJob($job, $gradeable_id) {
        $semester = $this->core->getConfig()->getSemester();
        $course = $this->core->getConfig()->getCourse();

        $lichen_job_data = [
            "job" => $job,
            "semester" => $semester,
            "course" => $course,
            "gradeable" => $gradeable_id
        ];
        $lichen_job_file = "/var/local/submitty/daemon_job_queue/lichen__" . $semester . "__" . $course . "__" . $gradeable_id . ".json";

        if (file_exists($lichen_job_file) && !is_writable($lichen_job_file)) {
            return "Failed to create lichen job. Try again";
        }

        if (file_put_contents($lichen_job_file, json_encode($lichen_job_data, JSON_PRETTY_PRINT)) === false) {
            return "Failed to write lichen job file. Try again";
        }
        return null;
    }

    /**
     * @Route("/courses/{_semester}/{_course}/plagiarism/gradeable/{gradeable_id}/rerun")
     */
    public function reRunPlagiarism($gradeable_id) {
        $semester = $this->core->getConfig()->getSemester();
        $course = $this->core->getConfig()->getCourse();
        $return_url = $this->core->buildCourseUrl(['plagiarism']);

        # Re run only if following checks are passed.
        if (file_exists("/var/local/submitty/daemon_job_queue/lichen__" . $semester . "__" . $course . "__" . $gradeable_id . ".json") || file_exists("/var/local/submitty/daemon_job_queue/PROCESSING_lichen__" . $semester . "__" . $course . "__" . $gradeable_id . ".json")) {
            $this->core->addErrorMessage("A job is already running for the gradeable. Try again after a while.");
            $this->core->redirect($return_url);
        }

        if (!file_exists("/var/local/submitty/courses/" . $semester . "/" . $course . "/lichen/config/lichen_" . $semester . "_" . $course . "_" . $gradeable_id . ".json")) {
            $this->core->addErrorMessage("Plagiarism results have been deleted. Add new configuration for the gradeable.");
            $this->core->redirect($return_url);
        }

        $current_time = $this->core->getDateTimeNow()->format("Y-m-d H:i:sO");
        $current_time_string_tz = $current_time . " " . $this->core->getConfig()->getTimezone()->getName();
        $course_path = $this->core->getConfig()->getCoursePath();
        if (!@file_put_contents(FileUtils::joinPaths($course_path, "lichen", "config", "." . $gradeable_id . ".lichenrun.timestamp"), $current_time_string_tz . "\n")) {
            $this->core->addErrorMessage("Failed to save timestamp file for this Lichen Run. Re-run the detector.");
            $this->core->redirect($return_url);
        }

        $ret = $this->enqueueLichenJob("RunLichen", $gradeable_id);
        if ($ret !== null) {
            $this->core->addErrorMessage($ret);
            $this->core->redirect($return_url);
        }

        $this->core->addSuccessMessage("Re-Run of Lichen Plagiarism for " . $gradeable_id);
        $this->core->redirect($this->core->buildCourseUrl(['plagiarism']) . '?' . http_build_query(['refresh_page' => 'REFRESH_ME']));
    }


    /**
     * @Route("/courses/{_semester}/{_course}/plagiarism/configuration/new", methods={"GET"})
     */
    public function configureNewGradeableForPlagiarismForm() {
        $semester = $this->core->getConfig()->getSemester();
        $course = $this->core->getConfig()->getCourse();
        $gradeable_with_submission = array_diff(scandir("/var/local/submitty/courses/$semester/$course/submissions/"), ['.', '..']);
        $gradeable_ids_titles = $this->core->getQueries()->getAllGradeablesIdsAndTitles();
        foreach ($gradeable_ids_titles as $i => $gradeable_id_title) {
            if (!in_array($gradeable_id_title['g_id'], $gradeable_with_submission) || file_exists("/var/local/submitty/daemon_job_queue/lichen__" . $semester . "__" . $course . "__" . $gradeable_id_title['g_id'] . ".json") || file_exists("/var/local/submitty/daemon_job_queue/PROCESSING_lichen__" . $semester . "__" . $course . "__" . $gradeable_id_title['g_id'] . ".json") || file_exists("/var/local/submitty/courses/" . $semester . "/" . $course . "/lichen/config/lichen_" . $semester . "_" . $course . "_" . $gradeable_id_title['g_id'] . ".json")) {
                unset($gradeable_ids_titles[$i]);
                continue;
            }
            $duedate = $this->core->getQueries()->getDateForGradeableById($gradeable_id_title['g_id']);
            $gradeable_ids_titles[$i]['g_grade_due_date'] = $duedate->format('F d Y H:i:s');
        }

        usort($gradeable_ids_titles, function ($a, $b) {
            return $a['g_grade_due_date'] > $b['g_grade_due_date'];
        });

        $prior_term_gradeables = $this->getGradeablesFromPriorTerm();
        $this->core->getOutput()->renderOutput(['admin', 'Plagiarism'], 'configureGradeableForPlagiarismForm', 'new', $gradeable_ids_titles, $prior_term_gradeables, null, null);
    }


    /**
     * @Route("/courses/{_semester}/{_course}/plagiarism/configuration/edit")
     */
    public function editPlagiarismSavedConfig($gradeable_id) {
        $semester = $this->core->getConfig()->getSemester();
        $course = $this->core->getConfig()->getCourse();
        $return_url = $this->core->buildCourseUrl(['plagiarism']);

        $prior_term_gradeables = $this->getGradeablesFromPriorTerm();

        if (!file_exists("/var/local/submitty/courses/" . $semester . "/" . $course . "/lichen/config/lichen_" . $semester . "_" . $course . "_" . $gradeable_id . ".json")) {
            $this->core->addErrorMessage("Saved configuration not found.");
            $this->core->redirect($return_url);
        }

        $saved_config = json_decode(file_get_contents("/var/local/submitty/courses/" . $semester . "/" . $course . "/lichen/config/lichen_" . $semester . "_" . $course . "_" . $gradeable_id . ".json"), true);
        $title = "";
        if (isset($saved_config['gradeable']) && $saved_config['gradeable'] !== null) {
            $title = $this->core->getQueries()->getGradeableConfig($saved_config['gradeable'])->getTitle();
        }

        $this->core->getOutput()->renderOutput(['admin', 'Plagiarism'], 'configureGradeableForPlagiarismForm', 'edit', null, $prior_term_gradeables, $saved_config, $title);
    }


    /**
     * @Route("/courses/{_semester}/{_course}/plagiarism/gradeable/{gradeable_id}/delete", methods={"POST"})
     */
    public function deletePlagiarismResultAndConfig($gradeable_id) {
        $semester = $this->core->getConfig()->getSemester();
        $course = $this->core->getConfig()->getCourse();
        $return_url = $this->core->buildCourseUrl(['plagiarism']);

        if (file_exists("/var/local/submitty/daemon_job_queue/lichen__" . $semester . "__" . $course . "__" . $gradeable_id . ".json") || file_exists("/var/local/submitty/daemon_job_queue/PROCESSING_lichen__" . $semester . "__" . $course . "__" . $gradeable_id . ".json")) {
            $this->core->addErrorMessage("A job is already running for the gradeable. Try again after a while.");
            $this->core->redirect($return_url);
        }

        if (!file_exists("/var/local/submitty/courses/" . $semester . "/" . $course . "/lichen/config/lichen_" . $semester . "_" . $course . "_" . $gradeable_id . ".json")) {
            $this->core->addErrorMessage("Plagiarism results for the gradeable are already deleted. Refresh the page.");
            $this->core->redirect($return_url);
        }

        $ret = $this->enqueueLichenJob("DeleteLichenResult", $gradeable_id);
        if ($ret !== null) {
            $this->core->addErrorMessage($ret);
            $this->core->redirect($return_url);
        }

        $this->core->addSuccessMessage("Lichen results and saved configuration for the gradeable will be deleted.");
        $this->core->redirect($this->core->buildCourseUrl(['plagiarism']) . '?' . http_build_query(['refresh_page' => 'REFRESH_ME']));
    }

    /**
     * @Route("/courses/{_semester}/{_course}/plagiarism/gradeable/{gradeable_id}/nightly_rerun")
     */
    public function toggleNightlyRerun($gradeable_id) {
        $semester = $this->core->getConfig()->getSemester();
        $course = $this->core->getConfig()->getCourse();
        $return_url = $this->core->buildCourseUrl(['plagiarism']);

        $nightly_rerun_info_file = "/var/local/submitty/courses/" . $semester . "/" . $course . "/lichen/nightly_rerun.json";

        $nightly_rerun_info = json_decode(file_get_contents($nightly_rerun_info_file), true);
        $nightly_rerun_info[$gradeable_id] = !$nightly_rerun_info[$gradeable_id];
        if (file_put_contents($nightly_rerun_info_file, json_encode($nightly_rerun_info, JSON_PRETTY_PRINT)) === false) {
            $this->core->addErrorMessage("Failed to change nightly rerun for the gradeable");
            $this->core->redirect($return_url);
        }
        $this->core->addSuccessMessage("Nightly Rerun status changed for the gradeable");
        $this->core->redirect($return_url);
    }

    /**
     * @Route("/courses/{_semester}/{_course}/plagiarism/gradeable/{gradeable_id}/concat")
     */
    public function ajaxGetSubmissionConcatenated($gradeable_id, $user_id_1, $version_user_1, $user_id_2 = null, $version_user_2 = null) {
        $course_path = $this->core->getConfig()->getCoursePath();
        $this->core->getOutput()->useHeader(false);
        $this->core->getOutput()->useFooter(false);

        $gradeable = $this->tryGetGradeable($gradeable_id);
        if ($gradeable === false) {
            return;
        }
        $graded_gradeable = $this->tryGetGradedGradeable($gradeable, $user_id_1);
        if ($graded_gradeable === false) {
            return;
        }

        $return = "";
        $active_version_user_1 =  (string) $graded_gradeable->getAutoGradedGradeable()->getActiveVersion();

        $rankings = $this->getOverallRankings($gradeable_id);

        if ($rankings === null || count($rankings) === 0) {
            $return = ['error' => 'Rankings file not found or no matches found for selected user'];
            $return = json_encode($return);
            echo($return);
            return;
        }

        $max_matching_version = 1;
        foreach ($rankings as $ranking) {
            if ($ranking[1] == $user_id_1) {
                $max_matching_version = $ranking[2];
            }
        }
        if ($version_user_1 == "max_matching" || $version_user_1 == "") {
            $version_user_1 = $max_matching_version;
        }
        $all_versions_user_1 = array_diff(scandir($course_path . "/lichen/concatenated/" . $gradeable_id . "/" . $user_id_1), [".", ".."]);

        $file_name = $course_path . "/lichen/concatenated/" . $gradeable_id . "/" . $user_id_1 . "/" . $version_user_1 . "/submission.concatenated";
        $data = "";
        if (($this->core->getUser()->accessAdmin()) && (file_exists($file_name))) {
            if (isset($user_id_2) && !empty($user_id_2) && isset($version_user_2) && !empty($version_user_2)) {
                $color_info = $this->getColorInfo($course_path, $gradeable_id, $user_id_1, $version_user_1, $user_id_2, $version_user_2, '1');
            }
            else {
                $color_info = $this->getColorInfo($course_path, $gradeable_id, $user_id_1, $version_user_1, '', '', '1');
            }
            $data = ['display_code1' => $this->getDisplayForCode($file_name, $color_info), 'code_version_user_1' => $version_user_1, 'max_matching_version' => $max_matching_version, 'active_version_user_1' => $active_version_user_1, 'all_versions_user_1' => $all_versions_user_1, 'ci' => $color_info];
        }
        else {
            $return = ['error' => 'User 1 submission.concatenated for specified version not found.'];
            $return = json_encode($return);
            echo($return);
            return;
        }
        if (isset($user_id_2) && !empty($user_id_2) && isset($version_user_2) && !empty($version_user_2)) {
            $file_name = $course_path . "/lichen/concatenated/" . $gradeable_id . "/" . $user_id_2 . "/" . $version_user_2 . "/submission.concatenated";

            if (($this->core->getUser()->accessAdmin()) && (file_exists($file_name))) {
                $color_info = $this->getColorInfo($course_path, $gradeable_id, $user_id_1, $version_user_1, $user_id_2, $version_user_2, '2');
                $data['display_code2'] = $this->getDisplayForCode($file_name, $color_info);
            }
            else {
                $return = ['error' => 'User 2 submission.concatenated for matching version not found.'];
                $return = json_encode($return);
                echo($return);
                return;
            }
        }
        $data['ci'] = $color_info[0];
        $data['si'] = $color_info[1];
        $return = json_encode($data);
        echo($return);
    }

    public function getColorInfo($course_path, $gradeable_id, $user_id_1, $version_user_1, $user_id_2, $version_user_2, $codebox) {
        $color_info = [];

        //Represents left and right display users
        $color_info[1] = [];
        $color_info[2] = [];
        $segment_info = [];

        $file_path = $course_path . "/lichen/matches/" . $gradeable_id . "/" . $user_id_1 . "/" . $version_user_1 . "/matches.json";
        if (!file_exists($file_path)) {
            return $color_info;
        }
        else {
            // Used to prevent an out of bounds error on the tokens arrays
            $dummyToken = [];
            $dummyToken["char"] = 99999999999; // set it to a big number of negligible significance

            $matches = PlagiarismUtils::constructIntervalsForUserPair($file_path, $user_id_2, intval($version_user_2));

            $file_path = $course_path . "/lichen/tokenized/" . $gradeable_id . "/" . $user_id_1 . "/" . $version_user_1 . "/tokens.json";
            $tokens_user_1 = json_decode(file_get_contents($file_path), true);
            if ($user_id_2 != "") {
                $file_path = $course_path . "/lichen/tokenized/" . $gradeable_id . "/" . $user_id_2 . "/" . $version_user_2 . "/tokens.json";
                $tokens_user_2 = json_decode(file_get_contents($file_path), true);
                array_push($tokens_user_2, $dummyToken);
            }

            array_push($tokens_user_1, $dummyToken);

            $i = 0;
            foreach ($matches as $match) {
                // count the number of tokens iterated through
                $i++;

                $s_pos = $match->getStart();
                $e_pos = $match->getEnd();

                $next_start = 99999999999;
                if ($i < count($matches)) {
                    next($matches);
                    $next_start = current($matches)->getStart();
                }

                $start_pos = $tokens_user_1[$s_pos - 1]["char"] - 1;
                $start_line = $tokens_user_1[$s_pos - 1]["line"] - 1;

                if ($e_pos > $next_start) {
                    $e_pos = $next_start - 1;
                }
                $end_pos = $tokens_user_1[$e_pos]["char"] - 1;
                $end_line = $tokens_user_1[$e_pos - 1]["line"] - 1;

                $userMatchesStarts = [];
                $userMatchesEnds = [];

                $color = ""; // placeholder

                if ($match->getType() === "match") {
                    //Color is yellow -- matches other students but not general match between students...
                    $color = '#ffff00';
                }
                elseif ($match->getType() === "specific-match") {
                    //Color is orange -- general match from selected match
                    $color = '#ffa500;';

                    $segment_info["{$start_line}_{$start_pos}"][] = $user_id_2 . "_" . $version_user_2;
                    if ($codebox == "2" && $user_id_2 != "") {
                        foreach ($match->getMatchingPositions($user_id_2, $version_user_2) as $pos) {
                            $matchPosStart = $pos['start'];
                            $matchPosEnd =  $pos['end'];
                            $start_pos_2 = $tokens_user_2[$matchPosStart - 1]["char"] - 1;
                            $start_line_2 = $tokens_user_2[$matchPosStart - 1]["line"] - 1;
                            $end_pos_2 = $tokens_user_2[$matchPosEnd]["char"] - 1;
                            $end_line_2 = $tokens_user_2[$matchPosEnd - 1]["line"] - 1;

                            $color_info[2][] = [$start_pos_2, $start_line_2, $end_pos_2, $end_line_2, '#ffa500;', $matchPosStart, $matchPosEnd];
                            $userMatchesStarts[] = $matchPosStart;
                            $userMatchesEnds[] = $matchPosEnd;
                        }
                    }
                }
                elseif ($match->getType() === "common") { // common code does not show up on user 2
                    //Color is grey -- common matches among all students
                    $color = '#cccccc';
                }
                elseif ($match->getType() === "provided") { // provided code does not show up on user 2
                    //Color is green -- instructor provided code #b5e3b5
                    $color = '#b5e3b5';
                }

                array_push($color_info[1], [$start_pos, $start_line, $end_pos, $end_line, $color, count($userMatchesStarts) > 0 ? $userMatchesStarts : [], count($userMatchesEnds) > 0 ? $userMatchesEnds : [] ]);
            }
        }
        return [$color_info, $segment_info];
    }

    public function getDisplayForCode(string $file_name, $color_info) {
        return file_get_contents($file_name);
    }

    /**
     * @Route("/courses/{_semester}/{_course}/plagiarism/gradeable/{gradeable_id}/match")
     */
    public function ajaxGetMatchingUsers($gradeable_id, $user_id_1, $version_user_1) {
        $this->core->getOutput()->useHeader(false);
        $this->core->getOutput()->useFooter(false);

        $course_path = $this->core->getConfig()->getCoursePath();
        $file_path = $course_path . "/lichen/ranking/" . $gradeable_id . "/" . $user_id_1 . "/";

        $i = 1;
        $max_matching_version = 1;
        $max_matching_percent = 0;
        while (is_dir($file_path . $i)) {
            $ranking = $this->getRankingsForUser($gradeable_id, $user_id_1, strval($i));

            if ($ranking === null || count($ranking) === 0) {
                echo "";
                return;
            }

            if ($ranking[0][0] > $max_matching_percent) {
                $max_matching_percent = $ranking[0][0];
                $max_matching_version = $i;
            }
            $i++;
        }

        // we shouldn't need any error checking here because we just loaded the file above
        $ranking = $this->getRankingsForUser($gradeable_id, $user_id_1, strval($max_matching_version));

        $return = [];
        foreach ($ranking as $item) {
            $temp = [];
            array_push($temp, $item[1]);
            array_push($temp, $item[2]);
            array_push($temp, $this->core->getQueries()->getUserById($item[1])->getDisplayedFirstName());
            array_push($temp, $this->core->getQueries()->getUserById($item[1])->getDisplayedLastName());
            array_push($temp, $item[0]);
            array_push($return, $temp);
        }

        $return = json_encode($return);
        echo json_encode($return);
    }

    /**
     * @Route("/courses/{_semester}/{_course}/plagiarism/gradeable/{gradeable_id}/clicked_match")
     */
    public function ajaxGetMatchesForClickedMatch($gradeable_id, $user_id_1, $version_user_1, $start, $end) {
        $course_path = $this->core->getConfig()->getCoursePath();

        $token_path = $course_path . "/lichen/tokenized/" . $gradeable_id . "/" . $user_id_1 . "/" . $version_user_1 . "/tokens.json";
        $tokens_user_1 = json_decode(file_get_contents($token_path), true);

        $this->core->getOutput()->useHeader(false);
        $this->core->getOutput()->useFooter(false);

        $return = [];

        $file_path = $course_path . "/lichen/matches/" . $gradeable_id . "/" . $user_id_1 . "/" . $version_user_1 . "/matches.json";
        if (!file_exists($file_path)) {
            echo(json_encode(["error" => "user 1 matches.json does not exist"]));
        }
        else {
            $content = json_decode(file_get_contents($file_path), true);
            foreach ($content as $match) {
                if ($tokens_user_1[$match["start"] - 1]["line"] - 1 == $start && $tokens_user_1[$match["end"] - 1]["line"] - 1 == $end) { //also do char place
                    foreach ($match["others"] as $match_info) {
                        $matchingpositions = [];
                        $token_path_2 = $course_path . "/lichen/tokenized/" . $gradeable_id . "/" . $match_info['username'] . "/" . $match_info['version'] . "/tokens.json";
                        $tokens_user_2 = json_decode(file_get_contents($token_path_2), true);
                        foreach ($match_info['matchingpositions'] as $matchingpos) {
                            array_push($matchingpositions, ["start_line" => $tokens_user_2[$matchingpos["start"] - 1]["line"] - 1 , "start_ch" => $tokens_user_2[$matchingpos["start"] - 1]["char"] - 1,
                                "end_line" => $tokens_user_2[$matchingpos["end"] - 1]["line"] - 1, "end_ch" => $tokens_user_2[$matchingpos["end"] - 1]["char"] - 1 ]);
                        }
                        $first_name = $this->core->getQueries()->getUserById($match_info["username"])->getDisplayedFirstName();
                        $last_name = $this->core->getQueries()->getUserById($match_info["username"])->getDisplayedLastName();
                        array_push($return, [$match_info["username"],$match_info["version"], $matchingpositions, $first_name, $last_name]);
                    }
                }
            }
            $return = json_encode($return);
            echo($return);
        }
    }

    /**
     * Check if the results folder exists for a given gradeable and version results.json
     * in the results/ directory. If the file exists, we output a string that the calling
     * JS checks for to initiate a page refresh (so as to go from "in-grading" to done
     *
     * @Route("/courses/{_semester}/{_course}/plagiarism/check_refresh")
     */
    public function checkRefreshLichenMainPage() {
        $this->core->getOutput()->useHeader(false);
        $this->core->getOutput()->useFooter(false);
        $semester = $this->core->getConfig()->getSemester();
        $course = $this->core->getConfig()->getCourse();

        $gradeable_ids_titles = $this->core->getQueries()->getAllGradeablesIdsAndTitles();

        foreach ($gradeable_ids_titles as $gradeable_id_title) {
            if (file_exists("/var/local/submitty/daemon_job_queue/lichen__" . $semester . "__" . $course . "__" . $gradeable_id_title['g_id'] . ".json") || file_exists("/var/local/submitty/daemon_job_queue/PROCESSING_lichen__" . $semester . "__" . $course . "__" . $gradeable_id_title['g_id'] . ".json")) {
                $this->core->getOutput()->renderString("REFRESH_ME");
                return;
            }
        }

        $this->core->getOutput()->renderString("NO_REFRESH");
    }
}<|MERGE_RESOLUTION|>--- conflicted
+++ resolved
@@ -337,13 +337,9 @@
             $this->core->redirect($return_url);
         }
 
-<<<<<<< HEAD
 
         // Sequence length
         if (isset($_POST['sequence_length']) && $_POST['sequence_length'] !== '' && is_numeric($_POST['sequence_length']) && $_POST['sequence_length'] >= 1) {
-=======
-        if (isset($_POST['sequence_length']) && $_POST['sequence_length'] !== '' && is_numeric($_POST['sequence_length']) && $_POST['sequence_length'] >= 2) {
->>>>>>> 9159239d
             $sequence_length = $_POST['sequence_length'];
         }
         else {
