--- conflicted
+++ resolved
@@ -54,16 +54,13 @@
             case 'remove_announcement':
                 $this->alterAnnouncement(0);
                 break;
-<<<<<<< HEAD
             case 'get_threads':
                 $this->getThreads();
                 break;
             case 'add_category':
                 $this->addNewCategory();
-=======
             case 'show_stats':
                 $this->showStats();
->>>>>>> 01591569
                 break;
             case 'view_thread':
             default:
