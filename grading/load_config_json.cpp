#include <unistd.h>
#include <cstdlib>
#include <string>
#include <iostream>
#include <cassert>
#include <algorithm>
#include <ctype.h>


#include "TestCase.h"
#include "load_config_json.h"
#include "execute.h"

extern const char *GLOBAL_config_json_string;  // defined in json_generated.cpp

void AddAutogradingConfiguration(nlohmann::json &whole_config) {
  whole_config["autograding"]["submission_to_compilation"].push_back("**/*.cpp");
  whole_config["autograding"]["submission_to_compilation"].push_back("**/*.cxx");
  whole_config["autograding"]["submission_to_compilation"].push_back("**/*.c");
  whole_config["autograding"]["submission_to_compilation"].push_back("**/*.h");
  whole_config["autograding"]["submission_to_compilation"].push_back("**/*.hpp");
  whole_config["autograding"]["submission_to_compilation"].push_back("**/*.hxx");
  whole_config["autograding"]["submission_to_compilation"].push_back("**/*.java");

  whole_config["autograding"]["submission_to_runner"].push_back("**/*.py");
  whole_config["autograding"]["submission_to_runner"].push_back("**/*.pdf");

  whole_config["autograding"]["compilation_to_runner"].push_back("**/*.out");
  whole_config["autograding"]["compilation_to_runner"].push_back("**/*.class");

  whole_config["autograding"]["compilation_to_validation"].push_back("test*/STDOUT*.txt");
  whole_config["autograding"]["compilation_to_validation"].push_back("test*/STDERR*.txt");

  whole_config["autograding"]["submission_to_validation"].push_back("**/README.txt");
  whole_config["autograding"]["submission_to_validation"].push_back("textbox_*.txt");
  whole_config["autograding"]["submission_to_validation"].push_back("**/*.pdf");

  whole_config["autograding"]["work_to_details"].push_back("test*/*.txt");
  whole_config["autograding"]["work_to_details"].push_back("test*/*_diff.json");
  whole_config["autograding"]["work_to_details"].push_back("**/README.txt");
  whole_config["autograding"]["work_to_details"].push_back("textbox_*.txt");
  //todo check up on how this works.
  whole_config["autograding"]["work_to_details"].push_back("test*/textbox_*.txt");

  if (whole_config["autograding"].find("use_checkout_subdirectory") == whole_config["autograding"].end()) {
    whole_config["autograding"]["use_checkout_subdirectory"] = "";
  }
}

void AddDockerConfiguration(nlohmann::json &whole_config) {

  if (!whole_config["docker_enabled"].is_boolean()){
    whole_config["docker_enabled"] = false;
  }

  bool docker_enabled = whole_config["docker_enabled"];

  if (!whole_config["use_router"].is_boolean()){
    whole_config["use_router"] = true;
  }

  if (!whole_config["single_port_per_container"].is_boolean()){
    whole_config["single_port_per_container"] = false; // connection
  }

  bool use_router = whole_config["use_router"];
  bool single_port_per_container = whole_config["single_port_per_container"];

  nlohmann::json::iterator tc = whole_config.find("testcases");
  assert (tc != whole_config.end());
  
  int testcase_num = 0;
  for (typename nlohmann::json::iterator itr = tc->begin(); itr != tc->end(); itr++,testcase_num++){
    std::string title = whole_config["testcases"][testcase_num].value("title","BAD_TITLE");

    nlohmann::json this_testcase = whole_config["testcases"][testcase_num];

    if (!this_testcase["use_router"].is_boolean()){
      this_testcase["use_router"] = use_router;
    }

    if (!this_testcase["single_port_per_container"].is_boolean()){
      this_testcase["single_port_per_container"] = single_port_per_container;
    }

    assert(!(single_port_per_container && use_router));

    nlohmann::json commands = nlohmann::json::array();
    // if "command" exists in whole_config, we must wrap it in a container.
    bool found_commands = false;
    if(this_testcase.find("command") != this_testcase.end()){
      found_commands = true;
      if (this_testcase["command"].is_array()){
        commands = this_testcase["command"];
      }
      else{
        commands.push_back(this_testcase["command"]);
      }

      this_testcase.erase("command");
    }

    assert (this_testcase["containers"].is_null() || !found_commands);

    if(!this_testcase["containers"].is_null()){
      assert(this_testcase["containers"].is_array());
    }

    if(this_testcase["containers"].is_null()){
      this_testcase["containers"] = nlohmann::json::array();
      //commands may have to be a json::array();
      this_testcase["containers"][0] = nlohmann::json::object();
      this_testcase["containers"][0]["commands"] = commands;
    }

    //get the testcase type
    std::string testcase_type = this_testcase.value("type","Execution");
    if (testcase_type == "Compilation"){
      assert(this_testcase["containers"].size() == 1);
    }

    if(this_testcase["containers"].size() > 1){
      assert(this_testcase["containers"].size() == 1 || docker_enabled == true);
    }

    for (int container_num = 0; container_num < this_testcase["containers"].size(); container_num++){
      if(this_testcase["containers"][container_num]["commands"].is_string()){
        std::string this_command = this_testcase["containers"][container_num].value("commands", "");
        this_testcase["containers"][container_num].erase("commands");
        this_testcase["containers"][container_num]["commands"] = nlohmann::json::array();
        this_testcase["containers"][container_num]["commands"].push_back(this_command);
      }

      if(this_testcase["containers"][container_num]["container_name"].is_null()){
        //pad this out correctly?
        this_testcase["containers"][container_num]["container_name"] = "container" + std::to_string(container_num); 
      }

      std::string container_name = this_testcase["containers"][container_num]["container_name"];

      assert(std::find_if(container_name.begin(), container_name.end(), isspace) == container_name.end());

      if(this_testcase["containers"][container_num]["outgoing_connections"].is_null()){
        this_testcase["containers"][container_num]["outgoing_connections"] = nlohmann::json::array();
      }

      if(this_testcase["containers"][container_num]["container_image"].is_null()){
        //TODO: store the default system image somewhere and fill it in here.
        this_testcase["containers"][container_num]["container_image"] = "ubuntu:custom";
      }    
    }
    whole_config["testcases"][testcase_num] = this_testcase;
    assert(!whole_config["testcases"][testcase_num]["title"].is_null());
    assert(!whole_config["testcases"][testcase_num]["containers"].is_null());
  }
}

void FormatDispatcherActions(nlohmann::json &whole_config) {

  bool docker_enabled = whole_config["docker_enabled"];

  nlohmann::json::iterator tc = whole_config.find("testcases");
  assert (tc != whole_config.end());

  int testcase_num = 0;
  for (typename nlohmann::json::iterator itr = tc->begin(); itr != tc->end(); itr++,testcase_num++){

    nlohmann::json this_testcase = whole_config["testcases"][testcase_num];

    if(this_testcase["dispatcher_actions"].is_null()){
      whole_config["testcases"][testcase_num]["dispatcher_actions"] = nlohmann::json::array();
      continue;
    }

    std::vector<nlohmann::json> dispatcher_actions = mapOrArrayOfMaps(this_testcase, "dispatcher_actions");

    if(dispatcher_actions.size() > 0){
      assert(docker_enabled);
    }

    for (int i = 0; i < dispatcher_actions.size(); i++){
      nlohmann::json dispatcher_action = dispatcher_actions[i];

      std::string action = dispatcher_action.value("action","");
      std::cout << "we just got action " << action << std::endl;
      assert(action != "");

      if(action == "delay"){
        assert(!dispatcher_action["seconds"].is_null());
        assert(!dispatcher_action["delay"].is_string());

        float delay_time_in_seconds = 1.0;
        delay_time_in_seconds = float(dispatcher_action.value("seconds",1.0));
        dispatcher_action["seconds"] = delay_time_in_seconds;
      }else if(action == "stdin"){
        assert(!dispatcher_action["string"].is_null());
        assert(!dispatcher_action["containers"].is_null());

        nlohmann::json containers = nlohmann::json::array();

        if (dispatcher_action["containers"].is_array()){
          containers = dispatcher_action["containers"];
        }
        else{
          containers.push_back(dispatcher_action["containers"]);
        }

        dispatcher_action.erase("containers");
        dispatcher_action["containers"] = containers;

        whole_config["testcases"][testcase_num]["dispatcher_actions"][i] = dispatcher_action;
      }
    }
  }
}

void formatPreActions(nlohmann::json &whole_config) {
  nlohmann::json::iterator tc = whole_config.find("testcases");
  if (tc == whole_config.end()) { /* no testcases */ return; }

  // loop over testcases
  int which_testcase = 0;
  for (nlohmann::json::iterator my_testcase = tc->begin(); my_testcase != tc->end(); my_testcase++, which_testcase++) {

    nlohmann::json this_testcase = whole_config["testcases"][which_testcase];

    if(this_testcase["pre_commands"].is_null()){
      whole_config["testcases"][which_testcase]["pre_commands"] = nlohmann::json::array();
      continue;
    }

    std::vector<nlohmann::json> pre_commands = mapOrArrayOfMaps(this_testcase, "pre_commands");

    for (int i = 0; i < pre_commands.size(); i++){
      nlohmann::json pre_command = pre_commands[i];
      
      //right now we only support copy.
      assert(pre_command["command"] == "cp");

      if(!pre_command["option"].is_string()){
        pre_command["option"] = "-R";
      }

      //right now we only support recursive.
      assert(pre_command["option"] == "-R");

<<<<<<< HEAD
      //The source must be a string.
      assert(pre_command["source"].is_string());

      //the source must be of the form prefix = test, remainder is less than size 3 and is an int.
      std::string target_name = pre_command["source"];
      
      std::string prefix = target_name.substr(0,4);
      assert(prefix == "test");

      std::string number = target_name.substr(4,6);
      int remainder = std::stoi( number );
      //we must be referencing a previous testcase. (+1 because we start at 0)
      assert(remainder < which_testcase+1);

      //The command must not container .. or $.
      assert(target_name.find("..") == std::string::npos);
      assert(target_name.find("$") == std::string::npos);
      assert(target_name.find("~") == std::string::npos);
      assert(target_name.find("\"") == std::string::npos);
      assert(target_name.find("\'") == std::string::npos);

      if(!pre_command["pattern"].is_string()){
         this_testcase["pattern"] = "";

=======
      assert(pre_command["testcase"].is_string());

      std::string testcase = pre_command["testcase"];
      
      //remove trailing slash
      if(testcase.length() == 7){
        testcase = testcase.substr(0,6);
      }

      assert(testcase.length() == 6);

      std::string prefix = testcase.substr(0,4);
      assert(prefix == "test");

      std::string number = testcase.substr(4,6);
      int remainder = std::stoi( number );

      assert(remainder > 0);
      assert(remainder < which_testcase+1);

      pre_command["testcase"] = testcase;


      //The source must be a string.
      assert(pre_command["source"].is_string());

      //the source must be of the form prefix = test, remainder is less than size 3 and is an int.
      std::string source_name = pre_command["source"];

      assert(source_name[0] != '/');

      //The command must not container .. or $.
      assert(source_name.find("..") == std::string::npos);
      assert(source_name.find("$")  == std::string::npos);
      assert(source_name.find("~")  == std::string::npos);
      assert(source_name.find("\"") == std::string::npos);
      assert(source_name.find("\'") == std::string::npos);

      if(!this_testcase["pattern"].is_string()){
        this_testcase["pattern"] = "";
>>>>>>> 5e372fc9
      }else{
        std::string pattern = pre_command["pattern"];
        //The pattern must not container .. or $ 
        assert(pattern.find("..") == std::string::npos);
        assert(pattern.find("$") == std::string::npos);
        assert(pattern.find("~") == std::string::npos);
        assert(pattern.find("\"") == std::string::npos);
        assert(pattern.find("\'") == std::string::npos);
      }

      //there must be a destination
      assert(pre_command["destination"].is_string());

      std::string destination = pre_command["destination"];

      //The destination must not container .. or $ 
      assert(destination.find("..") == std::string::npos);
      assert(destination.find("$") == std::string::npos);
      assert(destination.find("~") == std::string::npos);
      assert(destination.find("\"") == std::string::npos);
      assert(destination.find("\'") == std::string::npos);

      whole_config["testcases"][which_testcase]["pre_commands"][i] = pre_command;
    }
  }
}




void RewriteDeprecatedMyersDiff(nlohmann::json &whole_config) {

  nlohmann::json::iterator tc = whole_config.find("testcases");
  if (tc == whole_config.end()) { /* no testcases */ return; }

  // loop over testcases
  int which_testcase = 0;
  for (nlohmann::json::iterator my_testcase = tc->begin();
       my_testcase != tc->end(); my_testcase++,which_testcase++) {
    nlohmann::json::iterator validators = my_testcase->find("validation");
    if (validators == my_testcase->end()) { /* no autochecks */ continue; }

    // loop over autochecks
    for (int which_autocheck = 0; which_autocheck < validators->size(); which_autocheck++) {
      nlohmann::json& autocheck = (*validators)[which_autocheck];
      std::string method = autocheck.value("method","");

      // if autocheck is old myersdiff format...  rewrite it!
      if (method == "myersDiffbyLinebyChar") {
        autocheck["method"] = "diff";
        assert (autocheck.find("comparison") == autocheck.end());
        autocheck["comparison"] = "byLinebyChar";
      } else if (method == "myersDiffbyLinebyWord") {
        autocheck["method"] = "diff";
        assert (autocheck.find("comparison") == autocheck.end());
        autocheck["comparison"] = "byLinebyWord";
      } else if (method == "myersDiffbyLine") {
        autocheck["method"] = "diff";
        assert (autocheck.find("comparison") == autocheck.end());
        autocheck["comparison"] = "byLine";
      } else if (method == "myersDiffbyLineNoWhite") {
        autocheck["method"] = "diff";
        assert (autocheck.find("comparison") == autocheck.end());
        autocheck["comparison"] = "byLine";
        assert (autocheck.find("ignoreWhitespace") == autocheck.end());
        autocheck["ignoreWhitespace"] = true;
      } else if (method == "diffLineSwapOk") {
        autocheck["method"] = "diff";
        assert (autocheck.find("comparison") == autocheck.end());
        autocheck["comparison"] = "byLine";
        assert (autocheck.find("lineSwapOk") == autocheck.end());
        autocheck["lineSwapOk"] = true;
      }
    }
  }
}

void InflateTestcases(nlohmann::json &whole_config){
  nlohmann::json::iterator tc = whole_config.find("testcases");
  assert (tc != whole_config.end());
  
  int testcase_num = 0;
  for (typename nlohmann::json::iterator itr = tc->begin(); itr != tc->end(); itr++,testcase_num++){
      nlohmann::json this_testcase = whole_config["testcases"][testcase_num];
      InflateTestcase(this_testcase, whole_config);
      whole_config["testcases"][testcase_num] = this_testcase;
  }
}

bool validShowValue(const nlohmann::json& v) {
  return (v.is_string() &&
          (v == "always" ||
           v == "never" ||
           v == "on_failure" ||
           v == "on_success"));
}

void InflateTestcase(nlohmann::json &single_testcase, nlohmann::json &whole_config) {
  //move to load_json
  General_Helper(single_testcase);
  if (single_testcase.value("type","Execution") == "FileCheck") {
    FileCheck_Helper(single_testcase);
  } else if (single_testcase.value("type","Execution") == "Compilation") {
    Compilation_Helper(single_testcase);
  } else {
    assert (single_testcase.value("type","Execution") == "Execution");
    Execution_Helper(single_testcase);
  }

  nlohmann::json::iterator itr = single_testcase.find("validation");
  if (itr != single_testcase.end()) {
    assert (itr->is_array());
    VerifyGraderDeductions(*itr);
    std::vector<nlohmann::json> containers = mapOrArrayOfMaps(single_testcase, "containers");
    AddDefaultGraders(containers,*itr,whole_config);

     for (int i = 0; i < (*itr).size(); i++) {
      nlohmann::json& grader = (*itr)[i];
      nlohmann::json::iterator itr2;
      std::string method = grader.value("method","MISSING METHOD");
      itr2 = grader.find("show_message");
      if (itr2 == grader.end()) {
        if (method == "warnIfNotEmpty" || method == "warnIfEmpty") {
          grader["show_message"] = "on_failure";
        } else {
          if (grader.find("actual_file") != grader.end() &&
              *(grader.find("actual_file")) == "execute_logfile.txt" &&
              grader.find("show_actual") != grader.end() &&
              *(grader.find("show_actual")) == "never") {
            grader["show_message"] = "never";
          } else {
            grader["show_message"] = "always";
          }
        }
      } else {
        assert (validShowValue(*itr2));
      }
      if (grader.find("actual_file") != grader.end()) {
        itr2 = grader.find("show_actual");
        if (itr2 == grader.end()) {
          if (method == "warnIfNotEmpty" || method == "warnIfEmpty") {
            grader["show_actual"] = "on_failure";
          } else {
            grader["show_actual"] = "always";
          }
        } else {
          assert (validShowValue(*itr2));
        }
      }
      if (grader.find("expected_file") != grader.end()) {
        itr2 = grader.find("show_expected");
        if (itr2 == grader.end()) {
          grader["show_expected"] = "always";
        } else {
          assert (validShowValue(*itr2));
        }
      }
    }
  }
}

// =====================================================================
// =====================================================================

nlohmann::json LoadAndProcessConfigJSON(const std::string &rcsid) {
  nlohmann::json answer;
  std::stringstream sstr(GLOBAL_config_json_string);
  sstr >> answer;
  
  AddDockerConfiguration(answer);
  FormatDispatcherActions(answer);
  formatPreActions(answer);
<<<<<<< HEAD

=======
>>>>>>> 5e372fc9
  AddSubmissionLimitTestCase(answer);
  AddAutogradingConfiguration(answer);

  if (rcsid != "") {
    CustomizeAutoGrading(rcsid,answer);
  }

  RewriteDeprecatedMyersDiff(answer);

  InflateTestcases(answer);
  
  return answer;
}





/*
* Start












*/

// Every command sends standard output and standard error to two
// files.  Make sure those files are sent to a grader.
void AddDefaultGraders(const std::vector<nlohmann::json> &containers,
                       nlohmann::json &json_graders,
                       const nlohmann::json &whole_config) {
  std::set<std::string> files_covered;
  assert (json_graders.is_array());

  //Find the names of every file explicitly checked for by the instructor (we don't have to add defaults for these.)
  for (int i = 0; i < json_graders.size(); i++) {
    std::vector<std::string> filenames = stringOrArrayOfStrings(json_graders[i],"actual_file");
    for (int j = 0; j < filenames.size(); j++) {
      files_covered.insert(filenames[j]);
    }
  }

  //For every container, for every command, we want to add default graders for the appropriate files.
  for (int i = 0; i < containers.size(); i++) {
    std::string prefix = "";
    //If there are more than one containers, we do need to prepend its directory (e.g. container1/).
    if(containers.size() > 1){
      std::string container_name = containers[i].value("container_name","");
      assert(container_name != "");
      prefix = container_name + "/";
    }
    std::vector<std::string> commands = stringOrArrayOfStrings(containers[i],"commands");
    for(int j = 0; j < commands.size(); j++){
      std::string suffix = ".txt";

      //If this container contains multiple commands, we need to append a number to its STDOUT/ERR
      if (commands.size() > 1){
        suffix = "_"+std::to_string(j)+".txt";
      }
    
      AddDefaultGrader(containers[i]["commands"][j],files_covered,json_graders,prefix+"STDOUT"+suffix,whole_config);
      AddDefaultGrader(containers[i]["commands"][j],files_covered,json_graders,prefix+"STDERR"+suffix,whole_config);
    } 
  }
}

// If we don't already have a grader for the indicated file, add a
// simple "WarnIfNotEmpty" check, that will print the contents of the
// file to help the student debug if their output has gone to the
// wrong place or if there was an execution error
void AddDefaultGrader(const std::string &command,
                      const std::set<std::string> &files_covered,
                      nlohmann::json& json_graders,
                      const std::string &filename,
                      const nlohmann::json &whole_config) {
  if (files_covered.find(filename) != files_covered.end())
    return;
  //std::cout << "ADD GRADER WarnIfNotEmpty test for " << filename << std::endl;
  nlohmann::json j;
  j["method"] = "warnIfNotEmpty";
  j["actual_file"] = filename;
  if (filename.find("STDOUT") != std::string::npos) {
    j["description"] = "Standard Output ("+filename+")";
  } else if (filename.find("STDERR") != std::string::npos) {
    std::string program_name = get_program_name(command,whole_config);
    if (program_name == "/usr/bin/python") {
      j["description"] = "syntax error output from running python";
    } else if (program_name == "/usr/bin/java") {
      j["description"] = "syntax error output from running java";
    } else if (program_name == "/usr/bin/javac") {
      j["description"] = "syntax error output from running javac";
    } else {
      j["description"] = "Standard Error ("+filename+")";
    }
  } else {
    j["description"] = "DEFAULTING TO "+filename;
  }
  j["deduction"] = 0.0;
  j["show_message"] = "on_failure";
  j["show_actual"] = "on_failure";
  json_graders.push_back(j);
}

void General_Helper(nlohmann::json &single_testcase) {
  nlohmann::json::iterator itr;

  // Check the required fields for all test types
  itr = single_testcase.find("title");
  assert (itr != single_testcase.end() && itr->is_string());

  // Check the type of the optional fields
  itr = single_testcase.find("description");
  if (itr != single_testcase.end()) { assert (itr->is_string()); }
  itr = single_testcase.find("points");
  if (itr != single_testcase.end()) { assert (itr->is_number()); }
}

void FileCheck_Helper(nlohmann::json &single_testcase) {
  nlohmann::json::iterator f_itr,v_itr,m_itr,itr;

  // Check the required fields for all test types
  f_itr = single_testcase.find("actual_file");
  v_itr = single_testcase.find("validation");
  m_itr = single_testcase.find("max_submissions");
  
  if (f_itr != single_testcase.end()) {
    // need to rewrite to use a validation
    assert (m_itr == single_testcase.end());
    assert (v_itr == single_testcase.end());
    nlohmann::json v;
    v["method"] = "fileExists";
    v["actual_file"] = (*f_itr);
    std::vector<std::string> filenames = stringOrArrayOfStrings(single_testcase,"actual_file");
    std::string desc;
    for (int i = 0; i < filenames.size(); i++) {
      if (i != 0) desc += " ";
      desc += filenames[i];
    }
    v["description"] = desc;
    if (filenames.size() != 1) {
      v["show_actual"] = "never";
    }
    if (single_testcase.value("one_of",false)) {
      v["one_of"] = true;
    }
    single_testcase["validation"].push_back(v);
    single_testcase.erase(f_itr);
  } else if (v_itr != single_testcase.end()) {
    // already has a validation
  } else {
    assert (m_itr != single_testcase.end());
    assert (m_itr->is_number_integer());
    assert ((int)(*m_itr) >= 1);

    itr = single_testcase.find("points");
    if (itr == single_testcase.end()) {
      single_testcase["points"] = -5;
    } else {
      assert (itr->is_number_integer());
      assert ((int)(*itr) <= 0);
    }
    itr = single_testcase.find("penalty");
    if (itr == single_testcase.end()) {
      single_testcase["penalty"] = -0.1;
    } else {
      assert (itr->is_number());
      assert ((*itr) <= 0);
    }
    itr = single_testcase.find("title");
    if (itr == single_testcase.end()) {
      single_testcase["title"] = "Submission Limit";
    } else {
      assert (itr->is_string());
    }
  }
}

bool HasActualFileCheck(const nlohmann::json &v_itr, const std::string &actual_file) {
  assert (actual_file != "");
  const std::vector<nlohmann::json> tmp = v_itr.get<std::vector<nlohmann::json> >();
  for (int i = 0; i < tmp.size(); i++) {
    if (tmp[i].value("actual_file","") == actual_file) {
      return true;
    }
  }
  return false;
}

void Compilation_Helper(nlohmann::json &single_testcase) {
  nlohmann::json::iterator f_itr,v_itr,w_itr;

  // Check the required fields for all test types
  f_itr = single_testcase.find("executable_name");
  v_itr = single_testcase.find("validation");

  if (v_itr != single_testcase.end()) {
    assert (v_itr->is_array());
    std::vector<nlohmann::json> tmp = v_itr->get<std::vector<nlohmann::json> >();
  }

  if (f_itr != single_testcase.end()) {
    //assert that there is exactly 1 container
    assert(!single_testcase["containers"].is_null());
    //assert that the container has commands
    assert(!single_testcase["containers"][0]["commands"].is_null());
    nlohmann::json commands = single_testcase["containers"][0]["commands"];
    //grab the container's commands.
    assert (commands.size() > 0);
    for (int i = 0; i < commands.size(); i++) {
      w_itr = single_testcase.find("warning_deduction");
      float warning_fraction = 0.0;
      if (w_itr != single_testcase.end()) {
        assert (w_itr->is_number());
        warning_fraction = (*w_itr);
        single_testcase.erase(w_itr);
      }
      assert (warning_fraction >= 0.0 && warning_fraction <= 1.0);
      nlohmann::json v2;
      v2["method"] = "errorIfNotEmpty";
      if (commands.size() == 1) {
        v2["actual_file"] = "STDERR.txt";
      } else {
        v2["actual_file"] = "STDERR_" + std::to_string(i) + ".txt";
      }
      v2["description"] = "Compilation Errors and/or Warnings";
      v2["show_actual"] = "on_failure";
      v2["show_message"] = "on_failure";
      v2["deduction"] = warning_fraction;

      v_itr = single_testcase.find("validation");
      if (v_itr == single_testcase.end() ||
          !HasActualFileCheck(*v_itr,v2["actual_file"])) {
        single_testcase["validation"].push_back(v2);
      }
    }


    std::vector<std::string> executable_names = stringOrArrayOfStrings(single_testcase,"executable_name");
    assert (executable_names.size() > 0);
    for (int i = 0; i < executable_names.size(); i++) {
      nlohmann::json v;
      v["method"] = "fileExists";
      v["actual_file"] = executable_names[i];
      v["description"] = "Create Executable";
      v["show_actual"] = "on_failure";
      v["show_message"] = "on_failure";
      v["deduction"] = 1.0/executable_names.size();

      v_itr = single_testcase.find("validation");
      if (v_itr == single_testcase.end() ||
          !HasActualFileCheck(*v_itr,v["actual_file"])) {
        single_testcase["validation"].push_back(v);
      }
    }
  }

  v_itr = single_testcase.find("validation");

  if (v_itr != single_testcase.end()) {
    assert (v_itr->is_array());
    std::vector<nlohmann::json> tmp = v_itr->get<std::vector<nlohmann::json> >();
  }

  assert (v_itr != single_testcase.end());
}

void Execution_Helper(nlohmann::json &single_testcase) {
  nlohmann::json::iterator itr = single_testcase.find("validation");
  assert (itr != single_testcase.end());
  for (nlohmann::json::iterator itr2 = (itr)->begin(); itr2 != (itr)->end(); itr2++) {
    nlohmann::json& j = *itr2;
    std::string method = j.value("method","");
    std::string description = j.value("description","");
    if (description=="") {
      if (method == "EmmaInstrumentationGrader") {
        j["description"] = "EMMA instrumentation output";
      } else if (method =="JUnitTestGrader") {
        j["description"] = "JUnit output";
      } else if (method =="EmmaCoverageReportGrader") {
        j["description"] = "EMMA coverage report";
      } else if (method =="JaCoCoCoverageReportGrader") {
        j["description"] = "JaCoCo coverage report";
      } else if (method =="MultipleJUnitTestGrader") {
        j["description"] = "TestRunner output";
      }
    }
  }

  //assert (commands.size() > 0);

}

// Go through the instructor-written test cases.
//   If the autograding points are non zero, and
//   if the instructor didn't add a penalty for excessive submissions, then
//   add a standard small penalty for > 20 submissions.
//
void AddSubmissionLimitTestCase(nlohmann::json &config_json) {
  int total_points = 0;
  bool has_limit_test = false;

  // count total points and search for submission limit testcase
  nlohmann::json::iterator tc = config_json.find("testcases");
  assert (tc != config_json.end());
  for (unsigned int i = 0; i < tc->size(); i++) {
    //This input to testcase is only necessary if the testcase needs to retrieve its 'commands'
    std::string container_name = "";
    TestCase my_testcase(config_json,i,container_name);
    int points = (*tc)[i].value("points",0);
    if (points > 0) {
      total_points += points;
    }
    if (my_testcase.isSubmissionLimit()) {
      has_limit_test = true;
    }
  }

  // add submission limit test case
  if (!has_limit_test) {
    nlohmann::json limit_test;
    limit_test["type"] = "FileCheck";
    limit_test["title"] = "Submission Limit";
    limit_test["max_submissions"] = MAX_NUM_SUBMISSIONS;
    if (total_points > 0) {
      limit_test["points"] = -5;
      limit_test["penalty"] = -0.1;
    } else {
      limit_test["points"] = 0;
      limit_test["penalty"] = 0;
    }
    config_json["testcases"].push_back(limit_test);
  }


  // FIXME:  ugly...  need to reset the id...
  //TestCase::reset_next_test_case_id();
}

void CustomizeAutoGrading(const std::string& username, nlohmann::json& j) {
  if (j.find("string_replacement") != j.end()) {
    // Read and check string replacement variables
    nlohmann::json j2 = j["string_replacement"];
    std::string placeholder = j2.value("placeholder","");
    assert (placeholder != "");
    std::string replacement = j2.value("replacement","");
    assert (replacement != "");
    assert (replacement == "hashed_username");
    int mod_value = j2.value("mod",-1);
    assert (mod_value > 0);
    
    int A = 54059; /* a prime */
    int B = 76963; /* another prime */
    int FIRSTH = 37; /* also prime */
    unsigned int sum = FIRSTH;
    for (int i = 0; i < username.size(); i++) {
      sum = (sum * A) ^ (username[i] * B);
    }
    int assigned = (sum % mod_value)+1; 
  
    std::string repl = std::to_string(assigned);

    nlohmann::json::iterator association = j2.find("association");
    if (association != j2.end()) {
      repl = (*association)[repl];
    }

    nlohmann::json::iterator itr = j.find("testcases");
    if (itr != j.end()) {
      RecursiveReplace(*itr,placeholder,repl);
    }
  }
}

void RecursiveReplace(nlohmann::json& j, const std::string& placeholder, const std::string& replacement) {
  if (j.is_string()) {
    std::string str = j.get<std::string>();
    int pos = str.find(placeholder);
    if (pos != std::string::npos) {
      std::cout << "REPLACING '" << str << "' with '";
      str.replace(pos,placeholder.length(),replacement);
      std::cout << str << "'" << std::endl;
      j = str;
    }
  } else if (j.is_array() || j.is_object()) {
    for (nlohmann::json::iterator itr = j.begin(); itr != j.end(); itr++) {
      RecursiveReplace(*itr,placeholder,replacement);
    }
  }
}

// Make sure the sum of deductions across graders adds to at least 1.0.
// If a grader does not have a deduction setting, set it to 1/# of (non default) graders.
void VerifyGraderDeductions(nlohmann::json &json_graders) {
  assert (json_graders.is_array());
  assert (json_graders.size() > 0);

  int json_grader_count = 0;
  for (int i = 0; i < json_graders.size(); i++) {
    nlohmann::json::const_iterator itr = json_graders[i].find("method");
    if (itr != json_graders[i].end()) {
      json_grader_count++;
    }
  }

  assert (json_grader_count > 0);

  float default_deduction = 1.0 / float(json_grader_count);
  float sum = 0.0;
  for (int i = 0; i < json_graders.size(); i++) {
    nlohmann::json::const_iterator itr = json_graders[i].find("method");
    if (itr == json_graders[i].end()) {
      json_graders[i]["deduction"] = 0;
      continue;
    }
    itr = json_graders[i].find("deduction");
    float deduction;
    if (itr == json_graders[i].end()) {
      json_graders[i]["deduction"] = default_deduction;
      deduction = default_deduction;
    } else {
      assert (itr->is_number());
      deduction = (*itr);
    }
    sum += deduction;
  }

  if (sum < 0.99) {
    std::cout << "ERROR! DEDUCTION SUM < 1.0: " << sum << std::endl;
  }
}<|MERGE_RESOLUTION|>--- conflicted
+++ resolved
@@ -244,32 +244,6 @@
       //right now we only support recursive.
       assert(pre_command["option"] == "-R");
 
-<<<<<<< HEAD
-      //The source must be a string.
-      assert(pre_command["source"].is_string());
-
-      //the source must be of the form prefix = test, remainder is less than size 3 and is an int.
-      std::string target_name = pre_command["source"];
-      
-      std::string prefix = target_name.substr(0,4);
-      assert(prefix == "test");
-
-      std::string number = target_name.substr(4,6);
-      int remainder = std::stoi( number );
-      //we must be referencing a previous testcase. (+1 because we start at 0)
-      assert(remainder < which_testcase+1);
-
-      //The command must not container .. or $.
-      assert(target_name.find("..") == std::string::npos);
-      assert(target_name.find("$") == std::string::npos);
-      assert(target_name.find("~") == std::string::npos);
-      assert(target_name.find("\"") == std::string::npos);
-      assert(target_name.find("\'") == std::string::npos);
-
-      if(!pre_command["pattern"].is_string()){
-         this_testcase["pattern"] = "";
-
-=======
       assert(pre_command["testcase"].is_string());
 
       std::string testcase = pre_command["testcase"];
@@ -286,7 +260,7 @@
 
       std::string number = testcase.substr(4,6);
       int remainder = std::stoi( number );
-
+      //we must be referencing a previous testcase. (+1 because we start at 0)
       assert(remainder > 0);
       assert(remainder < which_testcase+1);
 
@@ -308,9 +282,9 @@
       assert(source_name.find("\"") == std::string::npos);
       assert(source_name.find("\'") == std::string::npos);
 
-      if(!this_testcase["pattern"].is_string()){
-        this_testcase["pattern"] = "";
->>>>>>> 5e372fc9
+      if(!pre_command["pattern"].is_string()){
+         this_testcase["pattern"] = "";
+
       }else{
         std::string pattern = pre_command["pattern"];
         //The pattern must not container .. or $ 
@@ -483,10 +457,7 @@
   AddDockerConfiguration(answer);
   FormatDispatcherActions(answer);
   formatPreActions(answer);
-<<<<<<< HEAD
-
-=======
->>>>>>> 5e372fc9
+
   AddSubmissionLimitTestCase(answer);
   AddAutogradingConfiguration(answer);
 
