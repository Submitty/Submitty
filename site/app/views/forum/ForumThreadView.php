--- conflicted
+++ resolved
@@ -298,72 +298,6 @@
 				</div>
 HTML;
 		} else {
-
-<<<<<<< HEAD
-			if($this->core->getUser()->getGroup() <= 2){
-				// TODO: Work on list for merge list
-				$current_thread_first_post = $this->core->getQueries()->getFirstPostForThread($currentThread);
-				$current_thead_date = date_create($current_thread_first_post["timestamp"]);
-				// $merge_thread_list = array();
-				// for($i = 0; $i < count($threads); $i++){
-				// 	$first_post = $this->core->getQueries()->getFirstPostForThread($threads[$i]["id"]);
-				// 	$date = date_create($first_post['timestamp']);
-				// 	if($current_thead_date>$date) {
-				// 		array_push($merge_thread_list, $threads[$i]);
-				// 	}
-				// }
-
-				$return .= $this->core->getOutput()->renderTwigTemplate("forum/MergeThreadsForm.twig", [
-                    "merge_thread_list" => array(),//$merge_thread_list,
-                    "current_thread" => $currentThread
-                ]);
-			}
-			$return .= <<<HTML
-			<div class="popup-form decent" id="edit-user-post">
-				<form id="thread_form" method="post" action="{$this->core->buildUrl(array('component' => 'forum', 'page' => 'edit_post'))}">
-				 <input type="hidden" id="edit_thread_id" name="edit_thread_id" value="" data-ays-ignore="true"/>
-				 <input type="hidden" id="edit_post_id" name="edit_post_id" value="" data-ays-ignore="true"/>
-				 <h3 id="edit_user_prompt"></h3>
-HTML;
-					$return .= $this->core->getOutput()->renderTwigTemplate("forum/ThreadPostForm.twig",[
-							"show_title" => true,
-							"show_post" => true,
-							"post_content_placeholder" => "Enter your post here...",
-							"show_categories" => true,
-							"show_anon" => true,
-							"show_thread_status" => true,
-							"show_cancel_edit_form" => true,
-							"submit_label" => "Update Post",
-						]);
-					$return .= <<<HTML
-				</form>
-				<script type="text/javascript">
-					$("#thread_form").submit(function() {
-						if((!$(this).prop("ignore-cat")) && $(this).find('.cat-selected').length == 0) {
-							alert("At least one category must be selected.");
-							return false;
-						}
-					});
-				</script>
-			</div>
-			<div class="popup-form decent posts_list no-popup-div" style="height: auto;">
-				<h3>Edit History
-					<a onclick="$('#popup-post-history').parent().hide();" class="btn btn-danger" style="float: right;">Close</a>
-				</h3>
-				<div id="popup-post-history">
-					<div class="post_box" style="margin-left:0px;display: none;">
-						<pre><p class="post_content" style="white-space: pre-wrap; "></p></pre>
-						<hr style="margin-bottom:3px;">
-						<span style="margin-top:8px;margin-left:10px;float:right;">
-							<h7 style="position:relative; right:5px;"></h7>
-						</span>
-					</div>
-				</div>
-			</div>
-HTML;
-
-=======
->>>>>>> 0781cc83
 			$return .= <<<HTML
 				<div id="forum_wrapper">
 					<div id="thread_list" class="thread_list" next_page='2'>
@@ -521,21 +455,22 @@
 HTML;
 
         if($this->core->getUser()->getGroup() <= 2){
-            $current_thread_first_post = $this->core->getQueries()->getFirstPostForThread($currentThread);
-            $current_thead_date = date_create($current_thread_first_post["timestamp"]);
-            $merge_thread_list = array();
-            for($i = 0; $i < count($threads); $i++){
-                $first_post = $this->core->getQueries()->getFirstPostForThread($threads[$i]["id"]);
-                $date = date_create($first_post['timestamp']);
-                if($current_thead_date>$date) {
-                    array_push($merge_thread_list, $threads[$i]);
-                }
-            }
-
-            $return .= $this->core->getOutput()->renderTwigTemplate("forum/MergeThreadsForm.twig", [
-                "merge_thread_list" => $merge_thread_list,
-                "current_thread" => $currentThread
-            ]);
+        	// TODO: Work on list for merge list	
+            // $current_thread_first_post = $this->core->getQueries()->getFirstPostForThread($currentThread);
+            // $current_thead_date = date_create($current_thread_first_post["timestamp"]);
+            // $merge_thread_list = array();
+            // for($i = 0; $i < count($threads); $i++){
+            //     $first_post = $this->core->getQueries()->getFirstPostForThread($threads[$i]["id"]);
+            //     $date = date_create($first_post['timestamp']);
+            //     if($current_thead_date>$date) {
+            //         array_push($merge_thread_list, $threads[$i]);
+            //     }
+            // }
+
+            // $return .= $this->core->getOutput()->renderTwigTemplate("forum/MergeThreadsForm.twig", [
+            //     "merge_thread_list" => $merge_thread_list,
+            //     "current_thread" => $currentThread
+            // ]);
         }
         $return .= $this->core->getOutput()->renderTwigTemplate("forum/EditPostForm.twig");
         $return .= $this->core->getOutput()->renderTwigTemplate("forum/HistoryForm.twig");
