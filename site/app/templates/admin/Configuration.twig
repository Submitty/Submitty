--- conflicted
+++ resolved
@@ -160,7 +160,6 @@
             </label>
         </div>
 
-<<<<<<< HEAD
         {# Only show this option if submitty-admin user is available and ready #}
         {% if fields['show_auto_rainbow_grades'] %}
             <div class="config-row checkbox-row">
@@ -174,10 +173,7 @@
             </div>
         {% endif %}
 
-        <label for="room_seating_gradeable_id" class="config-row">
-=======
         <label for="room-seating-gradeable-id" class="config-row">
->>>>>>> 08e582e1
             <div class="option-title">Display Room Seating Guide</div>
             <div class="option-alt">Pick a gradeable for which seating will be shown to students. Select --None-- to hide seating guide.</div>
         </label>
