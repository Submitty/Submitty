--- conflicted
+++ resolved
@@ -120,28 +120,6 @@
 			count: 2
 			path: app/controllers/forum/ForumController.php
 
-<<<<<<< HEAD
-		-
-			message: "#^Variable \\$graded_component might not be defined\\.$#"
-			count: 2
-			path: app/controllers/grading/ElectronicGraderController.php
-
-		-
-			message: "#^Variable \\$my_grading might not be defined\\.$#"
-			count: 3
-			path: app/controllers/grading/ElectronicGraderController.php
-
-		-
-			message: "#^Variable \\$team_users might not be defined\\.$#"
-			count: 1
-			path: app/controllers/grading/ElectronicGraderController.php
-
-		-
-			message: "#^Variable \\$all_teams might not be defined\\.$#"
-			count: 2
-			path: app/controllers/grading/ElectronicGraderController.php
-
-=======
 		-	
 			message: "#^Variable \\$graded_component might not be defined\\.$#"	
 			count: 2	
@@ -156,7 +134,7 @@
 			message: "#^Variable \\$all_teams might not be defined\\.$#"	
 			count: 2	
 			path: app/controllers/grading/ElectronicGraderController.php
->>>>>>> 04fab605
+			
 		-
 			message: "#^Offset 0 does not exist on array\\(\\)\\.$#"
 			count: 1
