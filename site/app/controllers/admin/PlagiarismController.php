--- conflicted
+++ resolved
@@ -4,11 +4,6 @@
 
 namespace app\controllers\admin;
 
-<<<<<<< HEAD
-=======
-use app\exceptions\DatabaseException;
-use app\exceptions\FileWriteException;
->>>>>>> 5b29c962
 use app\exceptions\ValidationException;
 use app\libraries\response\ResponseInterface;
 use app\libraries\response\WebResponse;
@@ -531,12 +526,8 @@
                 "g_id" => $config->getGradeableID(),
                 "g_title" => $all_gradeables[$config->getGradeableID()],
                 "g_grade_due_date" => $this->core->getQueries()->getDateForGradeableById($config->getGradeableID()),
-<<<<<<< HEAD
                 "g_config_version" => $config->getConfigID(),
                 "last_run_timestamp" => $config->getLastRunTimestamp()
-=======
-                "g_config_version" => $config->getConfigID()
->>>>>>> 5b29c962
             ];
             $all_configurations[] = $configuration;
         }
@@ -621,10 +612,6 @@
                 $in_queue = false;
                 $processing = false;
                 if ($has_results) {
-<<<<<<< HEAD
-=======
-                    $timestamp = date($gradeable_date_format, filemtime($overall_ranking_file));
->>>>>>> 5b29c962
                     try {
                         $rankings = $this->getOverallRankings($gradeable['g_id'], $gradeable['g_config_version']);
                         $top_match_percent = $rankings[0][0];
@@ -635,12 +622,6 @@
                         $this->core->addErrorMessage($e->getMessage());
                     }
 
-<<<<<<< HEAD
-=======
-                    $students = $this->core->getQueries()->getTotalStudentsWithSubmissions($gradeable['g_id']);
-                    $submissions = $this->core->getQueries()->getTotalSubmissionsToGradeable($gradeable['g_id']);
-
->>>>>>> 5b29c962
                     $gradeable_link = $this->core->buildCourseUrl(['plagiarism', 'gradeable', $gradeable['g_id']]) . "?config_id={$gradeable['g_config_version']}";
                 }
                 $rerun_plagiarism_link = $this->core->buildCourseUrl(["plagiarism", "gradeable", $gradeable['g_id'], "rerun"]) . "?config_id={$gradeable['g_config_version']}";
@@ -775,14 +756,7 @@
             $return_url = $this->core->buildCourseUrl(['plagiarism', 'configuration', 'edit']) . "?gradeable_id={$gradeable_id}&config_id={$config_id}";
         }
 
-<<<<<<< HEAD
-        try {
-            $config_id = intval($config_id);
-        }
-        catch (Exception $e) {
-=======
         if (!is_numeric($config_id) && $new_or_edit !== "new") {
->>>>>>> 5b29c962
             $this->core->addErrorMessage("Error: Config ID must be a valid integer configuration ID");
             return new RedirectResponse($return_url);
         }
@@ -822,37 +796,6 @@
             // load, parse, and save the config info
             try {
                 $data = json_decode(file_get_contents($_FILES["upload_config_file"]["tmp_name"]), true);
-<<<<<<< HEAD
-
-                // This is a little ugly/repetitive but it can be frustrating for users to get nondescriptive errors
-                // so we try to make potential error cases a little more helpful
-                $error_message = "";
-                if (!isset($data["version"])) {
-                    $error_message = "Error: Invalid or missing version field";
-                }
-                elseif (!isset($data["regex"])) {
-                    $error_message = "Error: Invalid or missing regex field";
-                }
-                elseif (!isset($data["regex_dirs"])) {
-                    $error_message = "Error: Invalid or missing regex_dirs field";
-                }
-                elseif (!isset($data["language"])) {
-                    $error_message = "Error: Invalid or missing language field";
-                }
-                elseif (!isset($data["threshold"])) {
-                    $error_message = "Error: Invalid or missing threshold field";
-                }
-                elseif (!isset($data["sequence_length"])) {
-                    $error_message = "Error: Invalid or missing sequence_length field";
-                }
-                elseif (!isset($data["prior_term_gradeables"])) {
-                    $error_message = "Error: Invalid or missing prior_term_gradeables field";
-                }
-                elseif (!isset($data["ignore_submissions"])) {
-                    $error_message = "Error: Invalid or missing ignore_submissions field";
-                }
-
-=======
 
                 // This is a little ugly/repetitive but it can be frustrating for users to get nondescriptive errors
                 // so we try to make potential error cases a little more helpful
@@ -864,15 +807,11 @@
                     }
                 }
 
->>>>>>> 5b29c962
                 if ($error_message !== "") {
                     throw new ValidationException($error_message, []);
                 }
 
-<<<<<<< HEAD
-=======
                 // Input validation to check for invalid inputs occurs here
->>>>>>> 5b29c962
                 $new_config = new PlagiarismConfig(
                     $gradeable_id,
                     $config_id,
@@ -1096,24 +1035,12 @@
 
         // We don't want to catch any errors here because if something goes wrong, we want to know about it as developers/sysadmins
         $em->flush();
-<<<<<<< HEAD
-=======
-
-        $em->flush();
-
-        $em->flush();
->>>>>>> 5b29c962
 
         // Create the Lichen job ///////////////////////////////////////////////
         try {
             $this->enqueueLichenJob("RunLichen", $gradeable_id, $config_id);
         }
-<<<<<<< HEAD
-        catch (Exception $e) {
-            $this->core->addErrorMessage($e->getMessage());
-=======
         catch (DatabaseException | FileWriteException $e) {
->>>>>>> 5b29c962
             $this->core->addErrorMessage("Failed to add configuration to Lichen queue. Create the configuration again.");
             return new RedirectResponse($return_url);
         }
@@ -1336,13 +1263,6 @@
             return new RedirectResponse($return_url);
         }
 
-<<<<<<< HEAD
-=======
-        $em = $this->core->getCourseEntityManager();
-        $to_be_deleted = $em->getRepository(PlagiarismConfig::class)->findOneBy(["gradeable_id" => $gradeable_id, "config_id" => $config_id]);
-        $em->remove($to_be_deleted);
-
->>>>>>> 5b29c962
         try {
             $em = $this->core->getCourseEntityManager();
             $to_be_deleted = $em->getRepository(PlagiarismConfig::class)->findOneBy(["gradeable_id" => $gradeable_id, "config_id" => $config_id]);
