<?php

namespace app\models\gradeable;

use app\libraries\DateUtils;
use app\libraries\GradeableType;
use app\exceptions\ValidationException;
use app\exceptions\NotImplementedException;
use app\libraries\Utils;
use app\libraries\FileUtils;
use app\libraries\Core;
use app\models\AbstractModel;
use app\models\grading\AbstractGradeableInput;
use app\models\GradingSection;
use app\models\Team;
use app\models\User;
use app\controllers\admin\AdminGradeableController;

/**
 * All data describing the configuration of a gradeable
 *  Note: All per-student data is in the GradedGradeable class
 *
 *  Note: there is no guarantee of the values of properties not relevant to the gradeable type
 *
 *  Missing validation: student permissions (i.e. view/submit) - low priority
 *
 * @method string getId()
 * @method string getTitle()
 * @method string getInstructionsUrl()
 * @method void setInstructionsUrl($url)
 * @method int getType()
 * @method int getGraderAssignmentMethod()
 * @method void setGraderAssignmentMethod($method)
 * @method \DateTime getTaViewStartDate()
 * @method \DateTime getGradeStartDate()
 * @method \DateTime getGradeDueDate()
 * @method \DateTime getGradeReleasedDate()
 * @method \DateTime getGradeLockedDate()
 * @method int getMinGradingGroup()
 * @method \DateTime getGradeInquiryStartDate()
 * @method \DateTime getGradeInquiryDueDate()
 * @method string getSyllabusBucket()
 * @method void setSyllabusBucket($bucket)
 * @method string getTaInstructions()
 * @method void setTaInstructions($instructions)
 * @method string getAutogradingConfigPath()
 * @method bool isVcs()
 * @method void setVcs($use_vcs)
 * @method string getVcsSubdirectory()
 * @method void setVcsSubdirectory($subdirectory)
 * @method int getVcsHostType()
 * @method void setVcsHostType($host_type)
 * @method bool isTeamAssignment()
 * @method int getTeamSizeMax()
 * @method \DateTime getTeamLockDate()
 * @method bool isTaGrading()
 * @method bool isScannedExam()
 * @method void setScannedExam($scanned_exam)
 * @method bool isStudentView()
 * @method void setStudentView($can_student_view)
 * @method bool isStudentViewAfterGrades()
 * @method void setStudentViewAfterGrades($can_student_view_after_grades)
 * @method bool isStudentSubmit()
 * @method void setStudentSubmit($can_student_submit)
 * @method void setPeerGrading($use_peer_grading)
 * @method int getPeerGradeSet()
 * @method void setPeerGradeSet($grade_set)
 * @method \DateTime getSubmissionOpenDate()
 * @method \DateTime getSubmissionDueDate()
 * @method int getLateDays()
 * @method bool isLateSubmissionAllowed()
 * @method void setLateSubmissionAllowed($allow_late_submission)
 * @method float getPrecision()
 * @method Component[] getComponents()
 * @method bool isRegradeAllowed()
 * @method bool isGradeInquiryPerComponentAllowed()
 * @method void setGradeInquiryPerComponentAllowed($is_grade_inquiry_per_component)
 * @method bool isDiscussionBased()
 * @method void setDiscussionBased($discussion_based)
 * @method string  getDiscussionThreadId()
 * @method void setDiscussionThreadId($discussion_thread_id)
 * @method int getActiveRegradeRequestCount()
 * @method void setHasDueDate($has_due_date)
 * @method object[] getPeerGradingPairs()
<<<<<<< HEAD
 * @method string getHiddenFiles()
 * @method void setHiddenFiles($hidden_files)
=======
 * @method void setStudentSubmit($can_student_submit)
 * @method void setLimitedAccessBlind($limited_access_blind)
 * @method int getLimitedAccessBlind()
 * @method void setPeerBlind($peer_blind)
 * @method int getPeerBlind()
 * @method void setInstructorBlind($peer_blind)
 * @method int getInstructorBlind()
>>>>>>> a2a2737f
 */
class Gradeable extends AbstractModel {
    /* Enum range for grader_assignment_method */
    const ROTATING_SECTION = 0;
    const REGISTRATION_SECTION = 1;
    const ALL_ACCESS = 2;

    /**
     * Enum range for blind and unblind grading:
     * 1 is unblind, 2 is single blind, 3 is double blind
    */

    const UNBLIND_GRADING = 1;
    const SINGLE_BLIND_GRADING = 2;
    const DOUBLE_BLIND_GRADING = 3;

    /* Properties for all types of gradeables */

    /** @prop @var string The course-wide unique gradeable id */
    protected $id = "";
    /** @prop @var string The gradeable's title */
    protected $title = "";
    /** @prop @var string The instructions url to give to students */
    protected $instructions_url = "";
    /** @prop @var int The type of gradeable */
    protected $type = GradeableType::ELECTRONIC_FILE;
    /** @prop @var int If the gradeable should be graded by all access (2) by registration section (1) or rotating sections (0) */
    protected $grader_assignment_method = Gradeable::REGISTRATION_SECTION;
    /** @prop @var int The minimum user group that can grade this gradeable (1=instructor) */
    protected $min_grading_group = 1;
    /** @prop @var string The syllabus classification of this gradeable */
    protected $syllabus_bucket = "homework";
    /** @prop @var Component[] An array of all of this gradeable's components */
    protected $components = [];
    /** @prop @var Component[] An array of all gradeable components loaded from the database */
    private $db_components = [];

    /** @prop @var bool If any submitters have active grade inquiries */
    protected $active_regrade_request_count = 0;

    /* (private) Lazy-loaded Properties */

    /** @prop @var bool If any manual grades have been entered for this gradeable */
    private $any_manual_grades = null;
    /** @prop @var bool If any submissions exist */
    private $any_submissions = null;
    /** @prop @var bool If any errors occurred in the build output */
    private $any_build_errors = null;
    /** @prop @var Team[] Any teams that have been formed */
    private $teams = null;
    /** @prop @var string[][] Which graders are assigned to which rotating sections (empty if $grade_by_registration is true)
     *                          Array (indexed by grader id) of arrays of rotating section numbers
     */
    private $rotating_grader_sections = null;
    private $rotating_grader_sections_modified = false;
    /** @prop @var AutogradingConfig The object that contains the autograding config data */
    private $autograding_config = null;
    /** @prop @var array Array of all split pdf uploads. Each key is a filename and then each element is an array
     * that contains filename, file path, and the file size.
     */
    private $split_pdf_files = null;

    /** @prop @var array */
    protected $peer_grading_pairs = [];

    /* Properties exclusive to numeric-text/checkpoint gradeables */

    /** @prop @var string The overall ta instructions for grading (numeric-text/checkpoint only) */
    protected $ta_instructions = "";

    /* Properties exclusive to electronic gradeables */

    /** @prop @var string The location of the autograding configuration file */
    protected $autograding_config_path = "";
    /** @prop @var bool If the gradeable is using vcs upload (true) or manual upload (false) */
    protected $vcs = false;
    /** @prop @var string The subdirectory within the VCS repository for this gradeable */
    protected $vcs_subdirectory = "";
    /** @prop @var int Where are we hosting VCS (-1 -> Not VCS gradeable, 0,1 -> Submitty, 2,3 -> public/private Github) */
    protected $vcs_host_type = -1;
    /** @prop @var bool If the gradeable is a team assignment */
    protected $team_assignment = false;
    /** @prop @var int The maximum team size (if the gradeable is a team assignment) */
    protected $team_size_max = 0;
    /** @prop @var bool If the gradeable is using any manual grading */
    protected $ta_grading = false;
    /** @prop @var bool If the gradeable is a 'scanned exam' */
    protected $scanned_exam = false;
    /** @prop @var bool If students can view submissions */
    protected $student_view = false;
    /** @prop @var bool If students can only view submissions after grades released date */
    protected $student_view_after_grades = false;
    /** @prop @var bool If students can make submissions */
    protected $student_submit = false;
    /** @prop @var int The number of peers each student will be graded by */
    protected $peer_grade_set = 0;
    /** @prop @var bool If submission after student's max deadline
     *      (due date + min(late days allowed, late days remaining)) is allowed
     */
    protected $late_submission_allowed = true;
    /** @prop @var float The point precision for manual grading */
    protected $precision = 0.0;
    /** @prop @var bool If this gradeable has a due date or not */
    protected $has_due_date = false;

    /* Dates for all types of gradeables */

    /** @prop @var \DateTime The so-called 'TA Beta-Testing' date.  This is when the gradeable appears for TA's */
    protected $ta_view_start_date = null;
    /** @prop @var \DateTime The date that graders may start grading */
    protected $grade_start_date = null;
    /** @prop @var \DateTime The date that graders must have grades in by */
    protected $grade_due_date = null;
    /** @prop @var \DateTime The date that grades will be released to students */
    protected $grade_released_date = null;
    /** @prop @var \DateTime The date after which only instructors may change grades (aka when grades are 'due') */
    protected $grade_locked_date = null;

    /* Dates for electronic gradeables*/

    /** @prop @var \DateTime The deadline for joining teams (if the gradeable is a team assignment) */
    protected $team_lock_date = null;
    /** @prop @var \DateTime The date students can start making submissions */
    protected $submission_open_date = null;
    /** @prop @var \DateTime The date, before which all students must make a submissions (or be marked late) */
    protected $submission_due_date = null;
    /** @prop @var int The number of late days allowed */
    protected $late_days = 0;
    /** @prop @var \DateTime The Date students can start making grade inquiries */
    protected $grade_inquiry_start_date = null;
    /** @prop @var \DateTime The deadline for submitting a grade inquiry */
    protected $grade_inquiry_due_date = null;
    /** @prop @var bool are grade inquiries enabled for this assignment*/
    protected $regrade_allowed = true;
    /** @prop @var bool are grade inquiries for specific components enabled for this assignment*/
    protected $grade_inquiry_per_component_allowed = false;
    /** @prop @var bool does this assignment have a discussion component*/
    protected $discussion_based = false;
    /** @prop @var string thread id for corresponding to discussion forum thread*/
    protected $discussion_thread_id = '';
<<<<<<< HEAD
    /** @prop @var string are a list of hidden files and the lowest_access_group that can see those files */
    protected $hidden_files = "";
=======
    /** @prop @var bool will limited access graders grade the gradeable blindly*/
    protected $limited_access_blind = 1;
    /** @prop @var bool will peer graders grade the gradeable blindly*/
    protected $peer_blind = 3;
    /** @prop @var bool will instructors have blind peer grading enabled*/
    protected $instructor_blind = 1;

>>>>>>> a2a2737f
    /**
     * Gradeable constructor.
     * @param Core $core
     * @param array $details
     * @throws \InvalidArgumentException if any of the details were not found or invalid
     * @throws ValidationException If any of the dates are incompatible or invalid
     */
    public function __construct(Core $core, array $details) {
        parent::__construct($core);

        $this->setIdInternal($details['id']);
        $this->setTitle($details['title']);
        $this->setInstructionsUrl($details['instructions_url']);
        $this->setTypeInternal($details['type']);
        $this->setGraderAssignmentMethod($details['grader_assignment_method']);
        $this->setMinGradingGroup($details['min_grading_group']);
        $this->setSyllabusBucket($details['syllabus_bucket']);
        $this->setTaInstructions($details['ta_instructions']);
        if (array_key_exists('peer_graders_list', $details)) {
            $this->setPeerGradersList($details['peer_graders_list']);
        }
<<<<<<< HEAD
=======

        if (array_key_exists('peer_blind', $details)) {
            $this->setPeerBlind($details['peer_blind']);
        }

        if (array_key_exists('limited_access_blind', $details)) {
            $this->setLimitedAccessBlind($details['limited_access_blind']);
        }

>>>>>>> a2a2737f
        if ($this->getType() === GradeableType::ELECTRONIC_FILE) {
            $this->setAutogradingConfigPath($details['autograding_config_path']);
            $this->setVcs($details['vcs']);
            $this->setVcsSubdirectory($details['vcs_subdirectory']);
            $this->setVcsHostType($details['vcs_host_type']);
            $this->setTeamAssignmentInternal($details['team_assignment']);
            $this->setTeamSizeMax($details['team_size_max']);
            $this->setTaGradingInternal($details['ta_grading']);
            $this->setScannedExam($details['scanned_exam']);
            $this->setStudentView($details['student_view']);
            $this->setStudentViewAfterGrades($details['student_view_after_grades']);
            $this->setStudentSubmit($details['student_submit']);
            $this->setHasDueDate($details['has_due_date']);
            $this->setLateSubmissionAllowed($details['late_submission_allowed']);
            $this->setPrecision($details['precision']);
            $this->setRegradeAllowedInternal($details['regrade_allowed']);
            $this->setGradeInquiryPerComponentAllowed($details['grade_inquiry_per_component_allowed']);
            $this->setDiscussionBased((bool) $details['discussion_based']);
            $this->setDiscussionThreadId($details['discussion_thread_ids']);
            if (array_key_exists('hidden_files', $details)) {
                $this->setHiddenFiles($details['hidden_files']);
            }
        }

        $this->setActiveRegradeRequestCount($details['active_regrade_request_count'] ?? 0);

        // Set dates last
        $this->setDates($details);
        $this->modified = false;
    }

    /**
     * Exports all of the components so they can be saved to a json
     * @return array
     */
    public function exportComponents() {
        $component_arrays = [];
        foreach ($this->components as $component) {
            /** @var Component $component */
            $component_arrays[] = $component->export();
        }
        return $component_arrays;
    }

    /**
     * All \DateTime properties for this class
     */
    const date_properties = [
        'ta_view_start_date',
        'submission_open_date',
        'submission_due_date',
        'grade_start_date',
        'grade_due_date',
        'grade_released_date',
        'grade_locked_date',
        'team_lock_date',
        'grade_inquiry_start_date',
        'grade_inquiry_due_date'
    ];

    /**
     * Display names for the different date properties (for forming error messages)
     */
    const date_display_names = [
        'ta_view_start_date' => 'Beta Testing',
        'submission_open_date' => 'Submission Open',
        'submission_due_date' => 'Submission Due',
        'grade_start_date' => 'Grading Open',
        'grade_due_date' => 'Grading Due',
        'grade_released_date' => 'Grades Released',
        'grade_locked_date' => 'Grades Locked',
        'team_lock_date' => 'Teams Locked',
        'late_days' => 'Late Days',
        'grade_inquiry_start_date' => 'Grade Inquiries Open',
        'grade_inquiry_due_date' => 'Grade Inquiries Due'
    ];

    /**
     * All \DateTime properties that should be validated
     */
    const date_validated_properties = [
        'ta_view_start_date',
        'submission_open_date',
        'submission_due_date',
        'grade_start_date',
        'grade_due_date',
        'grade_released_date',
        'grade_locked_date',
        'grade_inquiry_start_date',
        'grade_inquiry_due_date'
    ];

    /**
     * All \DateTime properties for NUMERIC_TEXT and CHECKPOINT gradeables
     * Note: this is in validation order
     */
    const date_properties_simple = [
        'ta_view_start_date',
        'grade_start_date',
        'grade_due_date',
        'grade_released_date'
    ];

    /**
     * All \DateTime properties for ELECTRONIC gradeables with ta grading
     * Note: this is in validation order
     */
    const date_properties_elec_ta = [
        'ta_view_start_date',
        'submission_open_date',
        'grade_start_date',
        'grade_due_date',
        'grade_released_date'
    ];

    /**
     * All \DateTime properties for ELECTRONIC gradeables with no ta grading
     * Note: this is in validation order
     */
    const date_properties_elec_no_ta = [
        'ta_view_start_date',
        'submission_open_date',
        'grade_released_date'
    ];

    /**
     * All \DateTime properties for ELECTRONIC exam gradeables
     * Note: this is in validation order
     */
    const date_properties_elec_exam = [
        'ta_view_start_date',
        'grade_start_date',
        'grade_due_date',
        'grade_released_date'
    ];

    /**
     * All \DateTime properties relevant for all types
     * Note: This is also the set for no student upload AND no ta grading
     * Note: this is in validation order
     */
    const date_properties_bare = [
        'ta_view_start_date',
        'grade_released_date'
    ];

    public function toArray() {
        // Use the default behavior for the most part, but convert the dates
        $return = parent::toArray();

        foreach (self::date_properties as $date) {
            $return[$date] = $this->$date !== null ? DateUtils::dateTimeToString($this->$date) : null;
        }

        // Serialize important Lazy-loaded values
        $return['rotating_grader_sections'] = parent::parseObject($this->getRotatingGraderSections());
        $return['autograding_config'] = parent::parseObject($this->getAutogradingConfig());

        return $return;
    }

    /**
     * Gets the component object with the provided component id
     * @param int $component_id
     * @return Component|null The Component with the provided id, or null if not found
     */
    public function getComponent($component_id) {
        foreach ($this->getComponents() as $component) {
            if ($component->getId() === $component_id) {
                return $component;
            }
        }
        throw new \InvalidArgumentException('Component id did not exist in gradeable');
    }

    /**
     * Gets an array of components set to be deleted
     * @return Component[]
     */
    public function getDeletedComponents() {
        return array_udiff($this->db_components, $this->components, Utils::getCompareByReference());
    }

    /**
     * Loads the autograding config file at $this->autograding_config into an array, or null if error/not found
     * @return AutogradingConfig|null
     */
    private function loadAutogradingConfig() {
        $course_path = $this->core->getConfig()->getCoursePath();

        try {
            $details = FileUtils::readJsonFile(FileUtils::joinPaths(
                $course_path,
                'config',
                'build',
                "build_{$this->id}.json"
            ));

            // If the file could not be found, the result will be false, so don't
            //  create the config if the file can't be found
            if ($details !== false) {
                return new AutogradingConfig($this->core, $details);
            }
            return null;
        }
        catch (\Exception $e) {
            // Don't throw an error, just don't make any data
            return null;
        }
    }

    /**
     * Parses array of the date properties to set to force them into a valid format
     * @param array $dates An array containing a combination of \DateTime and string objects indexed by date property name
     * @return \DateTime[] A full array of \DateTime objects (one element for each gradeable date property or null if not provided / bad format)
     *                      with a 'late_days' integer element
     */
    private function parseDates(array $dates) {
        $parsedDates = [];
        foreach (self::date_properties as $date) {
            if (isset($dates[$date]) && $dates[$date] !== null) {
                try {
                    $user = $this->core->getUser();
                    $time_zone = is_null($user) ? $this->core->getConfig()->getTimezone() : $user->getUsableTimeZone();
                    $parsedDates[$date] = DateUtils::parseDateTime($dates[$date], $time_zone);
                }
                catch (\Exception $e) {
                    $parsedDates[$date] = null;
                }
            }
            else {
                $parsedDates[$date] = null;
            }
        }

        // Assume that if no late days provided that there should be zero of them;
        $parsedDates['late_days'] = intval($dates['late_days'] ?? 0);
        return $parsedDates;
    }
    public function setRandomPeerGradersList(&$input) {
        $bad_rows = [];
        foreach ($input as $grader => $grading_list) {
            if ($this->core->getQueries()->getUserById($grading_list[0]) == null) {
                array_push($bad_rows, ($grading_list[0]));
            }
        }
        if (count($input) == 0) {
            $this->core->addErrorMessage("Changes Failed, Not Enough Submissions");
            return;
        }
        if (!empty($bad_rows)) {
            $msg = "The given user id is not valid: ";
            array_walk(
                $bad_rows,
                function ($val) use (&$msg) {
                    $msg .= " {$val}";
                }
            );
            $this->core->addErrorMessage($msg);
        }
        else {
            $this->core->getQueries()->clearPeerGradingAssignment($this->getId());
            $g_id = $this->getId();
            $query_string = "";
            if (count($input[0][1]) < 1) {
                return;
            }
            foreach ($input as $grading_list) {
                $grader = $grading_list[0];
                for ($j = 0; $j < count($grading_list[1]); $j++) {
                    $peer = $grading_list[1][$j];
                    $query_string .= " ('$grader', '$peer','$g_id'),";
                }
            }
            $query_string = chop($query_string, ',');
            $query_string .= ";";
                $this->core->getQueries()->insertBulkPeerGradingAssignment($query_string);
                $this->modified = true;
                $this->peer_grading_pairs = $this->core->getQueries()->getPeerGradingAssignment($this->getId());
        }
    }
    public function setPeerGradersList($input) {
        $bad_rows = [];
        foreach ($input as $row_num => $vals) {
            if ($this->core->getQueries()->getUserById($vals["student"]) === null) {
                array_push($bad_rows, ($vals["student"]));
            }
            if ($this->core->getQueries()->getUserById($vals["grader"]) === null) {
                array_push($bad_rows, ($vals["grader"]));
            }
        }
        if (!empty($bad_rows)) {
            $msg = "The given user id is not valid: ";
            array_walk($bad_rows, function ($val) use (&$msg) {
                $msg .= " {$val}";
            });
            $this->core->addErrorMessage($msg);
        }
        else {
            $query_string = "";
            $this->core->getQueries()->clearPeerGradingAssignment($this->getId());
            $g_id = $this->getId();
            foreach ($input as $row_num => $vals) {
                $grader = $vals["grader"];
                $peer = $vals["student"];
                $query_string .= " ('$grader', '$peer','$g_id'),";
            }
            $query_string = chop($query_string, ',');
            $query_string .= ";";
            $this->core->getQueries()->insertBulkPeerGradingAssignment($query_string);
            $this->modified = true;
            $this->peer_grading_pairs = $this->core->getQueries()->getPeerGradingAssignment($this->getId());
        }
    }

    public function setPeerFeedback($grader_id, $student_id, $feedback) {
        $bad_input = [];
        if ($this->core->getQueries()->getUserById($grader_id) === null) {
            array_push($bad_input, ($grader_id));
        }
        if ($this->core->getQueries()->getUserById($student_id) === null) {
            array_push($bad_input, ($student_id));
        }
        if (!empty($bad_input)) {
            $msg = "The given user id is not valid: ";
            array_walk($bad_input, function ($val) use (&$msg) {
                $msg .= " {$val}";
            });
            $this->core->addErrorMessage($msg);
        }
        else {
            $this->core->getQueries()->insertPeerGradingFeedback($grader_id, $student_id, $this->getId(), $feedback);
        }
    }

    public function getPeerFeedback($grader_id, $anon_id) {
        $user_id = $this->core->getQueries()->getSubmitterIdFromAnonId($anon_id);
        $feedback = $this->core->getQueries()->getPeerFeedbackInstance($this->getId(), $grader_id, $user_id);
        if ($feedback == 'thanks') {
            return 'Thank you!';
        }
        elseif ($feedback == 'helpful') {
            return 'This feedback was helpful to me!';
        }
        elseif ($feedback == 'detailed') {
            return 'This feedback was detailed, specific, and/or technical';
        }
        elseif ($feedback == 'inappropriate') {
            return 'This feedback was inaccurate and/or inappropriate';
        }
        return 'No response';
    }

    /**
     * Validates that a given set dates are strictly increasing
     * @param string[] $date_properties
     * @param \DateTime[] $date_values array of \DateTime objects indexed by $date_properties
     * @return string[] Array of error messages indexed by $date_properties
     */
    private static function validateDateSet(array $date_properties, array $date_values) {
        // A message to set if the date is null, which happens when: the provided date is null,
        //  or the parsing failed.  In either case, this is an appropriate message
        $invalid_format_message = 'Invalid date-time value!';

        // If the dates are null, then their format is invalid
        $errors = [];
        foreach ($date_properties as $property) {
            $date = $date_values[$property] = $date_values[$property] ?? null;
            if ($date === null) {
                $errors[$property] = $invalid_format_message;
            }
        }

        // Now, check if they are in increasing order
        $prev_property = null;
        foreach ($date_properties as $property) {
            if ($prev_property !== null) {
                if ($date_values[$prev_property] !== null && $date_values[$property] !== null) {
                    if ($date_values[$prev_property] > $date_values[$property]) {
                        $errors[$prev_property] = self::date_display_names[$prev_property] . ' Date must come before '
                            . self::date_display_names[$property] . ' Date';
                    }
                }
            }
            $prev_property = $property;
        }

        return $errors;
    }

    /**
     * Gets the dates that require validation for the gradeable's current configuration.
     * @return string[] array of date property names that need validation
     */
    private function getDateValidationSet() {
        if ($this->type === GradeableType::ELECTRONIC_FILE) {
            if (!$this->isStudentSubmit()) {
                if ($this->isTaGrading()) {
                    $result = self::date_properties_elec_exam;
                }
                else {
                    $result = self::date_properties_bare;
                }
            }
            elseif ($this->isTaGrading()) {
                $result = self::date_properties_elec_ta;
            }
            else {
                $result = self::date_properties_elec_no_ta;
            }

            // Only add in submission due date if student submission is enabled
            if ($this->isStudentSubmit() && $this->hasDueDate()) {
                // Make sure we insert the due date into the correct location (after the open date)
                array_splice($result, array_search('submission_open_date', $result) + 1, 0, 'submission_due_date');
            }

            // Only add in grade inquiry dates if its allowed & enabled
            if ($this->isTaGrading() && $this->core->getConfig()->isRegradeEnabled() && $this->isRegradeAllowed()) {
                $result[] = 'grade_inquiry_start_date';
                $result[] = 'grade_inquiry_due_date';
            }
        }
        else {
            $result = self::date_properties_simple;
        }
        return $result;
    }

    /**
     * Asserts that the provided set of dates are valid for this gradeable's configuration
     * @param \DateTime[] $dates
     * @throws ValidationException With all messages for each invalid property
     */
    private function assertDates(array $dates) {
        // Get the date set we validate against
        $date_set = $this->getDateValidationSet();

        // Get the validation errors
        $errors = self::validateDateSet($date_set, $dates);

        // Put any special exceptions to the normal validation rules here...

        if (count($errors) > 0) {
            throw new ValidationException('Date validation failed', $errors);
        }
    }

    /**
     * Takes a complete set of dates relevant to this gradeable and, depending on the gradeable's settings,
     *  coerces all dates to satisfy the database date constraints.  The behavior of this function is undefined
     *  if called before `assertDates`
     * @param \DateTime[] $dates Array of dates, indexed by property name
     * @return \DateTime[] Array of dates, indexed by property name
     */
    private function coerceDates(array $dates) {
        // Takes an array of date properties (in order) and date values (indexed by property)
        //  and returns the modified date values to comply with the provided order, using
        //  a compare function, which returns true when first parameter should be coerced
        //  into the second parameter.
        $coerce_dates = function (array $date_properties, array $black_list, array $date_values, $compare) {
            // coerce them to be in increasing order (and fill in nulls)
            foreach ($date_properties as $i => $property) {
                // Don't coerce the first date
                if ($i === 0) {
                    continue;
                }

                // Don't coerce a date on the black list
                if (in_array($property, $black_list)) {
                    continue;
                }

                // Get a value for the date to compare against
                $prev_date = $date_values[$date_properties[$i - 1]];

                // This may be null / not set
                $date = $date_values[$property] ?? null;

                // Coerce the date if it is out of bounds
                if ($date === null || $compare($date, $prev_date)) {
                    $date_values[$property] = $prev_date;
                }
            }
            return $date_values;
        };

        // Blacklist the dates checked by validation
        $black_list = $this->getDateValidationSet();

        // First coerce in the forward direction, then in the reverse direction
        return $coerce_dates(
            array_reverse(self::date_validated_properties),
            $black_list,
            $coerce_dates(
                self::date_validated_properties,
                $black_list,
                $dates,
                function (\DateTime $val, \DateTime $cmp) {
                    return $val < $cmp;
                }
            ),
            function (\DateTime $val, \DateTime $cmp) {
                return $val > $cmp;
            }
        );
    }

    /**
     * Sets the all of the dates of this gradeable
     * @param array $dates An array of dates/date strings indexed by property name
     * @throws ValidationException With all messages for each invalid property
     */
    public function setDates(array $dates) {
        // Wrangle the input so we have a fully populated array of \DateTime's (or nulls)
        $dates = $this->parseDates($dates);

        // Asserts that this date information is valid
        $this->assertDates($dates);

        // Coerce any dates that have database constraints, but
        //  aren't relevant to the current gradeable configuration
        $dates = $this->coerceDates($dates);

        // Manually set each property (instead of iterating over self::date_properties) so the user
        //  can't set dates irrelevant to the gradeable settings

        $this->ta_view_start_date = $dates['ta_view_start_date'];
        $this->grade_start_date = $dates['grade_start_date'];
        $this->grade_due_date = $dates['grade_due_date'];
        $this->grade_released_date = $dates['grade_released_date'];
        $this->grade_locked_date = $dates['grade_locked_date'];

        if ($this->type === GradeableType::ELECTRONIC_FILE) {
            // Set team lock date even if not team assignment because it is NOT NULL in the db
            $this->team_lock_date = $dates['team_lock_date'];
            $this->submission_open_date = $dates['submission_open_date'];
            $this->submission_due_date = $dates['submission_due_date'];
            $this->late_days = $dates['late_days'];
            $this->grade_inquiry_start_date = $dates['grade_inquiry_start_date'];
            $this->grade_inquiry_due_date = $dates['grade_inquiry_due_date'];
        }
        $this->modified = true;
    }

    /**
     * Gets all of the gradeable's date values indexed by property name (including late_days)
     * @return mixed[]
     */
    public function getDates() {
        $dates = [];
        foreach (self::date_properties as $property) {
            $dates[$property] = $this->$property;
        }
        $dates['late_days'] = $this->late_days;
        return $dates;
    }

    public function getStringThreadIds() {
        return $this->isDiscussionBased() && is_array(json_decode($this->getDiscussionThreadId()))
            ? implode(',', json_decode($this->getDiscussionThreadId())) : '';
    }

    /**
     * Gets all of the gradeable's date values as strings indexed by property name (including late_days)
     * @param bool $add_utc_offset True to add the UTC offset to the output strings
     * @return string[]
     */
    public function getDateStrings(bool $add_utc_offset = true) {
        $date_strings = [];
        $now = $this->core->getDateTimeNow();
        foreach (self::date_properties as $property) {
            $date_strings[$property] = DateUtils::dateTimeToString($this->$property ?? $now, $add_utc_offset);
        }
        $date_strings['late_days'] = strval($this->late_days);
        return $date_strings;
    }

    /**
     * Gets if this gradeable has a due date or not for electronic gradeables
     * @return bool
     */
    public function hasDueDate() {
        return $this->has_due_date;
    }

    /**
     * Gets the rotating section grader assignment
     * @return array An array (indexed by user id) of arrays of section ids
     */
    public function getRotatingGraderSections() {
        if ($this->rotating_grader_sections === null) {
            $this->setRotatingGraderSections($this->core->getQueries()->getRotatingSectionsByGrader($this->id));
            $this->rotating_grader_sections_modified = false;
        }
        return $this->rotating_grader_sections;
    }

    /**
     * Gets the autograding configuration object
     * @return AutogradingConfig|null returns null if loading from the disk fails
     */
    public function getAutogradingConfig() {
        if ($this->autograding_config === null) {
            $this->autograding_config = $this->loadAutogradingConfig();
        }
        return $this->autograding_config;
    }

    /**
     * Gets whether this gradeable has an autograding config
     * @return bool True if it has an autograding config
     */
    public function hasAutogradingConfig() {
        return $this->getAutogradingConfig() !== null;
    }

    /** @internal */
    public function setTaViewStartDate($date) {
        throw new NotImplementedException('Individual date setters are disabled, use "setDates" instead');
    }

    /** @internal */
    public function setGradeStartDate($date) {
        throw new NotImplementedException('Individual date setters are disabled, use "setDates" instead');
    }

    /** @internal */
    public function setGradeDueDate($date) {
        throw new NotImplementedException('Individual date setters are disabled, use "setDates" instead');
    }

    /** @internal */
    public function setGradeReleasedDate($date) {
        throw new NotImplementedException('Individual date setters are disabled, use "setDates" instead');
    }

    /** @internal */
    public function setGradeLockedDate($date) {
        throw new NotImplementedException('Individual date setters are disabled, use "setDates" instead');
    }

    /** @internal */
    public function setTeamLockDate($date) {
        throw new NotImplementedException('Individual date setters are disabled, use "setDates" instead');
    }

    /** @internal */
    public function setSubmissionOpenDate($date) {
        throw new NotImplementedException('Individual date setters are disabled, use "setDates" instead');
    }

    /** @internal */
    public function setSubmissionDueDate($date) {
        throw new NotImplementedException('Individual date setters are disabled, use "setDates" instead');
    }

    public function setAutogradingConfig(AutogradingConfig $autograding_config): void {
        $this->autograding_config = $autograding_config;
    }

    /**
     * Sets the number of active grade inquiries
     * @param int $count
     * @internal
     */
    public function setActiveRegradeRequestCount(int $count) {
        $this->active_regrade_request_count = $count;
    }

    /**
     * Sets the gradeable Id.  Must match the regular expression:  ^[a-zA-Z0-9_-]*$
     * @param string $id The gradeable id to set
     */
    private function setIdInternal($id) {
        preg_match('/^[a-zA-Z0-9_-]*$/', $id, $matches, PREG_OFFSET_CAPTURE);
        if (count($matches) === 0) {
            throw new \InvalidArgumentException('Gradeable id must be alpha-numeric/hyphen/underscore only');
        }
        $this->id = $id;
    }

    /** @internal */
    public function setId($id) {
        throw new \BadFunctionCallException('Cannot change Id of gradeable');
    }

    /**
     * Sets the gradeable Title
     * @param string $title Must not be blank.
     */
    public function setTitle($title) {
        if ($title === '') {
            throw new \InvalidArgumentException('Gradeable title must not be blank');
        }
        $this->title = strval($title);
        $this->modified = true;
    }

    /**
     * Sets the gradeable type
     * @param int $type Must be a valid GradeableType
     */
    private function setTypeInternal($type) {
        // Call this to make an exception if the type is invalid
        GradeableType::typeToString($type);
        $this->type = $type;
    }

    /** @internal */
    public function setType($type) {
        throw new \BadFunctionCallException('Cannot change gradeable type');
    }

    /**
     * gets bool representing if gradeable is set to grade by registration
     * @return boolean
     */
    public function isGradeByRegistration() {
        if ($this->getGraderAssignmentMethod() == Gradeable::REGISTRATION_SECTION) {
            return true;
        }
        return false;
    }

    /**
     * Sets the minimum user level that can grade an assignment.
     * @param int $group Must be at least 1 and no more than 4
     */
    public function setMinGradingGroup(int $group) {
        // Disallow the 0 group (this may catch some potential bugs with instructors not being able to edit gradeables)
        if ($group > 0 && $group <= 4) {
            $this->min_grading_group = $group;
        }
        else {
            throw new \InvalidArgumentException('Grading group must be an integer larger than 0');
        }
        $this->modified = true;
    }

    /**
     * Sets the maximum team size
     * @param int $max_team_size Must be at least 0
     */
    public function setTeamSizeMax(int $max_team_size) {
        if ($max_team_size >= 0) {
            $this->team_size_max = intval($max_team_size);
        }
        else {
            throw new \InvalidArgumentException('Max team size must be a non-negative integer!');
        }
        $this->modified = true;
    }

    /**
     * Sets the precision for grading
     * @param float $precision
     */
    public function setPrecision(float $precision) {
        $this->precision = $precision;
        $this->modified = true;
    }

    /**
     * Sets the peer grading set
     * @param int $peer_grading_set Must be at least 0
     */
    public function setPeerGradingSet(int $peer_grading_set) {
        if ($peer_grading_set >= 0) {
            $this->peer_grade_set = intval($peer_grading_set);
        }
        else {
            throw new \InvalidArgumentException('Peer grade set must be a non-negative integer!');
        }
        $this->modified = true;
    }

    /**
     * Sets the array of components
     * @param Component[] $components Must be an array of only Component
     */
    public function setComponents(array $components) {
        $components = array_values($components);
        foreach ($components as $component) {
            if (!($component instanceof Component)) {
                throw new \InvalidArgumentException('Object in components array wasn\'t a component');
            }
        }

        // Get the implied deleted components from this operation and ensure we aren't deleting any
        //  components that have grades already
        $deleted_components = array_udiff($this->components, $components, Utils::getCompareByReference());
        if (
            in_array(
                true,
                array_map(
                    function (Component $component) {
                        return $component->anyGrades();
                    },
                    $deleted_components
                )
            )
        ) {
            throw new \InvalidArgumentException('Call to setComponents implied deletion of component with grades');
        }

        $this->components = $components;

        // sort by order
        usort($this->components, function (Component $a, Component $b) {
            return $a->getOrder() - $b->getOrder();
        });
    }

    /**
     * Adds a new component to this gradeable with the provided properties
     * @param string $title
     * @param string $ta_comment
     * @param string $student_comment
     * @param float $lower_clamp
     * @param float $default
     * @param float $max_value
     * @param float $upper_clamp
     * @param bool $text
     * @param bool $peer
     * @param int $pdf_page set to Component::PDF_PAGE_NONE if not a pdf assignment
     * @return Component the created component
     */
    public function addComponent(
        string $title,
        string $ta_comment,
        string $student_comment,
        float $lower_clamp,
        float $default,
        float $max_value,
        float $upper_clamp,
        bool $text,
        bool $peer,
        int $pdf_page
    ) {
        $component = new Component($this->core, $this, [
            'title' => $title,
            'ta_comment' => $ta_comment,
            'student_comment' => $student_comment,
            'lower_clamp' => $lower_clamp,
            'default' => $default,
            'max_value' => $max_value,
            'upper_clamp' => $upper_clamp,
            'text' => $text,
            'peer' => $peer,
            'page' => $pdf_page,
            'id' => 0,
            'order' => count($this->components)
        ]);
        $this->components[] = $component;

        return $component;
    }

    /**
     * Adds a new component to this gradeable with the provided properties in array form
     * @param array $details
     * @return Component the created component
     */
    public function importComponent(array $details) {
        $details['id'] = 0;
        $details['order'] = count($this->components);
        $component = Component::import($this->core, $this, $details);
        $this->components[] = $component;
        return $component;
    }

    /**
     * Base method for deleting components.  This isn't exposed as public so
     *  its make very clear that a delete component operation is being forceful.
     * @param Component $component
     * @param bool $force true to delete the component if it has grades
     * @throws \InvalidArgumentException If this gradeable doesn't own the provided component or
     *          $force is false and the component has grades
     */
    private function deleteComponentInner(Component $component, bool $force = false) {
        // Don't delete if the component has grades (and we aren't forcing)
        if ($component->anyGrades() && !$force) {
            throw new \InvalidArgumentException('Attempt to delete a component with grades!');
        }

        // Calculate our components array without the provided component
        $new_components = array_udiff($this->components, [$component], Utils::getCompareByReference());

        // If it wasn't removed from our components, it was either already deleted, or never belonged to us
        if (count($new_components) === count($this->components)) {
            throw new \InvalidArgumentException('Attempt to delete component that did not belong to this gradeable');
        }

        // Finally, set our array to the new one
        $this->components = $new_components;
    }

    /**
     * Deletes a component from this gradeable
     * @param Component $component
     * @throws \InvalidArgumentException If this gradeable doesn't own the provided component or if the component has grades
     */
    public function deleteComponent(Component $component) {
        $this->deleteComponentInner($component, false);
    }

    /**
     * Deletes a component from this gradeable without checking if grades exist for it yet.
     * DANGER: THIS CAN BE A VERY DESTRUCTIVE ACTION -- USE ONLY WHEN EXPLICITLY REQUESTED
     * @param Component $component
     * @throws \InvalidArgumentException If this gradeable doesn't own the provided component
     */
    public function forceDeleteComponent(Component $component) {
        $this->deleteComponentInner($component, true);
    }

    /**
     * Sets the array of the components, only called from the database
     * @param Component[] $components
     * @internal
     */
    public function setComponentsFromDatabase(array $components) {
        $this->setComponents($components);
        $this->db_components = $this->components;
    }

    /**
     * Sets the path to the autograding config
     * @param string $path Must not be blank
     */
    public function setAutogradingConfigPath($path) {
        if ($path === '') {
            throw new \InvalidArgumentException('Autograding configuration file path cannot be blank');
        }
        $this->autograding_config_path = strval($path);
        $this->modified = true;
    }

    /**
     * Sets whether the gradeable is a team gradeable
     * @param bool $use_teams
     */
    private function setTeamAssignmentInternal($use_teams) {
        $this->team_assignment = $use_teams === true;
    }

    /** @internal */
    public function setTeamAssignment($use_teams) {
        throw new \BadFunctionCallException('Cannot change teamness of gradeable');
    }

    /**
     * Sets the rotating grader sections for this gradeable
     * @param array $rotating_grader_sections An array (indexed by grader id) of arrays of section numbers
     */
    public function setRotatingGraderSections($rotating_grader_sections) {
        // Number of total rotating sections
        $num_sections = $this->core->getQueries()->getNumberRotatingSections();

        $parsed_graders_sections = [];
        foreach ($rotating_grader_sections as $user => $grader_sections) {
            if ($grader_sections !== null) {
                if (!is_array($grader_sections)) {
                    throw new \InvalidArgumentException('Rotating grader section for grader was not array');
                }
                // Parse each section array into strings
                $parsed_sections = [];
                foreach ($grader_sections as $section) {
                    if ((is_int($section) || ctype_digit($section)) && intval($section) > 0 && intval($section) <= $num_sections) {
                        $parsed_sections[] = intval($section);
                    }
                    else {
                        throw new \InvalidArgumentException('Grading section must be a positive integer no more than the number of rotating sections!');
                    }
                }
                $parsed_graders_sections[$user] = $parsed_sections;
            }
        }
        $this->rotating_grader_sections = $parsed_graders_sections;
        $this->rotating_grader_sections_modified = true;
    }

    /**
     * Sets whether regrades are allowed for this gradeable
     * @param bool $regrade_allowed
     * @throws ValidationException If date validation fails in this new grade inquiry configuration
     */
    public function setRegradeAllowed(bool $regrade_allowed) {
        $old = $this->regrade_allowed;
        $this->regrade_allowed = $regrade_allowed;

        try {
            // Asserts that this date information is valid after changing this property
            $this->setDates($this->getDates());
        }
        catch (ValidationException $e) {
            // Reset to the old value if validation fails
            $this->regrade_allowed = $old;

            // This line brings me great pain
            throw $e;
        }
        // make sure grade_inquiry_per_component_allowed is false when regrade allowed is false
        if (!$regrade_allowed) {
            $this->grade_inquiry_per_component_allowed = false;
        }
    }

    /**
     * @param bool $regrade_allowed
     * @internal
     */
    private function setRegradeAllowedInternal(bool $regrade_allowed) {
        $this->regrade_allowed = $regrade_allowed;
    }

    /**
     * Sets whether this gradeable will use ta grading
     * @param bool $ta_grading
     * @throws ValidationException If date validation fails in this new TA grading configuration
     */
    public function setTaGrading(bool $ta_grading) {
        $old = $this->ta_grading;
        $this->ta_grading = $ta_grading;

        try {
            // Asserts that this date information is valid after changing this property
            $this->setDates($this->getDates());
        }
        catch (ValidationException $e) {
            // Reset to the old value if validation fails
            $this->ta_grading = $old;

            // This line brings me great pain
            throw $e;
        }
    }

    /**
     * @param bool $ta_grading
     * @internal
     */
    private function setTaGradingInternal(bool $ta_grading) {
        $this->ta_grading = $ta_grading;
    }

    /**
     * Gets all of the teams formed for this gradeable
     * @return Team[]
     */
    public function getTeams() {
        if ($this->teams === null) {
            $this->teams = $this->core->getQueries()->getTeamsByGradeableId($this->getId());
        }
        return $this->teams;
    }

    /**
     * Gets if this gradeable has any active grade inquiries
     * @return bool
     */
    public function anyActiveRegradeRequests() {
        return $this->active_regrade_request_count > 0 && $this->core->getUser()->getGroup() < User::GROUP_STUDENT;
    }

    /**
     * Gets if this gradeable has any manual grades (any GradedGradeables exist)
     * @return bool True if any manual grades exist
     */
    public function anyManualGrades() {
        if ($this->any_manual_grades === null) {
            $this->any_manual_grades = $this->core->getQueries()->getGradeableHasGrades($this->getId());
        }
        return $this->any_manual_grades;
    }

    /**
     * Gets if this gradeable has any submissions yet
     * @return bool
     */
    public function anySubmissions() {
        if ($this->any_submissions === null) {
            // Until we find a submission, assume there are none
            $this->any_submissions = false;
            if ($this->type === GradeableType::ELECTRONIC_FILE) {
                $submission_path = FileUtils::joinPaths(
                    $this->core->getConfig()->getSubmittyPath(),
                    'courses',
                    $this->core->getConfig()->getSemester(),
                    $this->core->getConfig()->getCourse(),
                    'submissions',
                    $this->getId()
                );
                if (is_dir($submission_path)) {
                    $this->any_submissions = true;
                }
            }
        }
        return $this->any_submissions;
    }

    /**
     * Gets if this gradeable had any build errors during the last build attempt
     * @return bool
     */
    public function anyBuildErrors() {
        if ($this->any_build_errors === null) {
            $build_file = FileUtils::joinPaths($this->core->getConfig()->getCoursePath(), 'build', $this->getId(), "log_cmake_output.txt");

            // Default to true so if the file isn't found it counts as a 'build error'
            $this->any_build_errors = true;
            if (file_exists($build_file)) {
                $this->any_build_errors = strpos(file_get_contents($build_file), "error") !== false;
            }
        }
        return $this->any_build_errors;
    }

    /**
     * Gets if this gradeable has any teams formed yet
     * @return bool
     */
    public function anyTeams() {
        return !empty($this->getTeams());
    }

    /**
     * Used to decide whether a gradeable can be deleted or not.
     * This means: No submissions, No manual grades entered, No teams formed, and No VCS repos created
     * @return bool True if the gradeable can be deleted
     */
    public function canDelete() {
        return !$this->anySubmissions() && !$this->anyManualGrades() && !$this->anyTeams() && !($this->isVcs() && !$this->isTeamAssignment());
    }

    /**
     * Gets whether the rotating grader sections were modified
     * @return bool
     */
    public function isRotatingGraderSectionsModified() {
        return $this->rotating_grader_sections_modified;
    }

    /**
     * Gets if this gradeable is pdf-upload
     * @return bool
     */
    public function isPdfUpload() {
        foreach ($this->components as $component) {
            if ($component->getPage() !== Component::PDF_PAGE_NONE) {
                return true;
            }
        }
        return false;
    }

    /**
     * Gets if the students assign pages to components
     * @return bool
     */
    public function isStudentPdfUpload() {
        foreach ($this->components as $component) {
            if ($component->getPage() === Component::PDF_PAGE_STUDENT) {
                return true;
            }
        }
        return false;
    }

    /**
     * Gets the number of numeric components if type is GradeableType::NUMERIC_TEXT
     * @return int
     */
    public function getNumNumeric() {
        if ($this->type !== GradeableType::NUMERIC_TEXT) {
            return 0;
        }
        $count = 0;
        foreach ($this->components as $component) {
            if (!$component->isText()) {
                ++$count;
            }
        }
        return $count;
    }

    /**
     * Gets the number of text components if type is GradeableType::NUMERIC_TEXT
     * @return int
     */
    public function getNumText() {
        if ($this->type !== GradeableType::NUMERIC_TEXT) {
            return 0;
        }
        $count = 0;
        foreach ($this->components as $component) {
            if ($component->isText()) {
                ++$count;
            }
        }
        return $count;
    }

    /**
     * Gets the components that are not for peer grading
     * @return Component[]
     */
    public function getNonPeerComponents() {
        return array_filter($this->components, function (Component $component) {
            return !$component->isPeer();
        });
    }

    /**
     * Gets the components that are for peer grading
     * @return Component[]
     */
    public function getPeerComponents() {
        return array_filter($this->components, function (Component $component) {
            return $component->isPeer();
        });
    }

    /**
     * Gets the percent of grading complete for the provided user for this gradeable
     * @param User $grader
     * @return float The percentage (0 to 1) of grading completed or NAN if none required
     */
    public function getGradingProgress(User $grader) {
        //This code is taken from the ElectronicGraderController, it used to calculate the TA percentage.
        $total_users = [];
        $graded_components = [];
        if ($this->isGradeByRegistration()) {
            if (!$grader->accessFullGrading()) {
                $sections = $grader->getGradingRegistrationSections();
            }
            else {
                $sections = $this->core->getQueries()->getRegistrationSections();
                foreach ($sections as $i => $section) {
                    $sections[$i] = $section['sections_registration_id'];
                }
            }
            $section_key = 'registration_section';
        }
        else {
            if (!$grader->accessFullGrading()) {
                $sections = $this->core->getQueries()->getRotatingSectionsForGradeableAndUser($this->getId(), $grader->getId());
            }
            else {
                $sections = $this->core->getQueries()->getRotatingSections();
                foreach ($sections as $i => $section) {
                    $sections[$i] = $section['sections_rotating_id'];
                }
            }
            $section_key = 'rotating_section';
        }
        $num_submitted = [];
        if (count($sections) > 0) {
            if ($this->isTeamAssignment()) {
                $total_users = $this->core->getQueries()->getTotalTeamCountByGradingSections($this->getId(), $sections, $section_key);
                $graded_components = $this->core->getQueries()->getGradedComponentsCountByTeamGradingSections($this->getId(), $sections, $section_key);
                $num_submitted = $this->core->getQueries()->getTotalSubmittedTeamCountByGradingSections($this->getId(), $sections, $section_key);
            }
            else {
                $total_users = $this->core->getQueries()->getTotalUserCountByGradingSections($sections, $section_key);
                $graded_components = $this->core->getQueries()->getGradedComponentsCountByGradingSections($this->getId(), $sections, $section_key, $this->isTeamAssignment());
                $num_submitted = $this->core->getQueries()->getTotalSubmittedUserCountByGradingSections($this->getId(), $sections, $section_key);
            }
        }

        $num_components = $this->core->getQueries()->getTotalComponentCount($this->getId());
        $sections = [];
        if (count($total_users) > 0) {
            foreach ($num_submitted as $key => $value) {
                $sections[$key] = [
                    'total_components' => $value * $num_components,
                    'graded_components' => 0,
                ];
                if (isset($graded_components[$key])) {
                    // Clamp to total components if unsubmitted assigment is graded for whatever reason
                    $sections[$key]['graded_components'] = min(intval($graded_components[$key]), $sections[$key]['total_components']);
                }
            }
        }
        $components_graded = 0;
        $components_total = 0;
        foreach ($sections as $key => $section) {
            if ($key === "NULL") {
                continue;
            }
            $components_graded += $section['graded_components'];
            $components_total += $section['total_components'];
        }
        if ($components_total === 0) {
            return NAN;
        }
        return $components_graded / $components_total;
    }

    /**
     * Gets the info about split pdf upload files
     * @return array An array (indexed by file name) of arrays each containing file info.
     *      See FileUtils::getAllFiles for more details.
     */
    public function getSplitPdfFiles() {
        if ($this->split_pdf_files === null) {
            $upload_path = FileUtils::joinPaths(
                $this->core->getConfig()->getCoursePath(),
                'uploads',
                'split_pdf',
                $this->id
            );
            $this->split_pdf_files = FileUtils::getAllFiles($upload_path);
        }
        return $this->split_pdf_files;
    }

    /**
     * Gets if the grades released date has passed yet
     * @return bool
     */
    public function isTaGradeReleased() {
        return $this->grade_released_date < $this->core->getDateTimeNow();
    }

    /**
     * Gets if tas can view the gradeable now
     * @return bool
     */
    public function isTaViewOpen() {
        return $this->ta_view_start_date < $this->core->getDateTimeNow();
    }

    /**
     * Gets if the submission open date has passed yet
     * @return bool
     */
    public function isSubmissionOpen() {
        return $this->submission_open_date < $this->core->getDateTimeNow();
    }

    /**
     * Gets if the submission due date has passed yet
     * @return bool
     */
    public function isSubmissionClosed() {
        return $this->submission_due_date < $this->core->getDateTimeNow();
    }

    /**
     * Gets if students can make submissions at this time
     * @return bool
     */
    public function canStudentSubmit() {
        return $this->isStudentSubmit() && $this->isSubmissionOpen() &&
            (!$this->isSubmissionClosed() || $this->isLateSubmissionAllowed());
    }

    /**
     * Gets the total possible non-extra-credit manual grading (ta + peer) points
     * @return float
     */
    public function getManualGradingPoints() {
        return $this->getTaPoints() + $this->getPeerPoints();
    }


    /**
     * Gets the total possible non-extra-credit ta/instructor (non-peer) points
     * @return float
     */
    public function getTaPoints() {
        $total = 0.0;
        foreach ($this->getComponents() as $component) {
            if (!$component->isPeer()) {
                $total += $component->getMaxValue();
            }
        }
        return $total;
    }

    /**
     * Gets the total possible non-extra-credit peer grading points
     * @return float
     */
    public function getPeerPoints() {
        $total = 0.0;
        foreach ($this->getComponents() as $component) {
            if ($component->isPeer()) {
                $total += $component->getMaxValue();
            }
        }
        return $total;
    }

    public function isPeerGrading() {
        foreach ($this->getComponents() as $component) {
            if ($component->isPeer()) {
                return true;
            }
        }
        return false;
    }

    /**
     * Get a list of all grading sections assigned to a given user
     * @param User $user
     * @return GradingSection[]
     */
    public function getGradingSectionsForUser(User $user) {
        if ($this->isPeerGrading() && $user->getGroup() === User::GROUP_STUDENT) {
            if ($this->isTeamAssignment()) {
                $users = $this->core->getQueries()->getUsersById($this->core->getQueries()->getPeerAssignment($this->getId(), $user->getId()));
                $teams = [];
                foreach ($users as $u) {
                    $teamToAdd = $this->core->getQueries()->getTeamByGradeableAndUser($this->getId(), $u->getId());
                    if ($this->core->getQueries()->getTeamByGradeableAndUser($this->getId(), $u->getId()) !== null) {
                        $teams[$teamToAdd->getId()] = $this->core->getQueries()->getTeamByGradeableAndUser($this->getId(), $u->getId());
                    }
                }
                $g_section = new GradingSection($this->core, false, -1, [$user], null, $teams);
                return [$g_section];
            }
            $users = $this->core->getQueries()->getUsersById($this->core->getQueries()->getPeerAssignment($this->getId(), $user->getId()));
            $g_section = new GradingSection($this->core, false, -1, [$user], $users, null);
            return [$g_section];
        }
        else {
            $users = [];
            $teams = [];

            if ($this->isGradeByRegistration()) {
                $section_names = $user->getGradingRegistrationSections();

                if ($this->isTeamAssignment()) {
                    foreach ($section_names as $section) {
                        $teams[$section] = [];
                    }
                    $all_teams = $this->core->getQueries()->getTeamsByGradeableAndRegistrationSections($this->getId(), $section_names);
                    foreach ($all_teams as $team) {
                        /** @var Team $team */
                        $teams[$team->getRegistrationSection()][] = $team;
                    }
                }
                else {
                    foreach ($section_names as $section) {
                        $users[$section] = [];
                    }
                    $all_users = $this->core->getQueries()->getUsersByRegistrationSections($section_names);
                    foreach ($all_users as $user) {
                        /** @var User $user */
                        $users[$user->getRegistrationSection()][] = $user;
                    }
                }
                $graders = $this->core->getQueries()->getGradersForRegistrationSections($section_names);
            }
            else {
                $section_names = $this->core->getQueries()->getRotatingSectionsForGradeableAndUser($this->getId(), $user->getId());

                if ($this->isTeamAssignment()) {
                    foreach ($section_names as $section) {
                        $teams[$section] = [];
                    }
                    $all_teams = $this->core->getQueries()->getTeamsByGradeableAndRotatingSections($this->getId(), $section_names);
                    foreach ($all_teams as $team) {
                        /** @var Team $team */
                        $teams[$team->getRotatingSection()][] = $team;
                    }
                }
                else {
                    foreach ($section_names as $section) {
                        $users[$section] = [];
                    }
                    $all_users = $this->core->getQueries()->getUsersByRotatingSections($section_names);
                    foreach ($all_users as $user) {
                        /** @var User $user */
                        $users[$user->getRotatingSection()][] = $user;
                    }
                }
                $graders = $this->core->getQueries()->getGradersForRotatingSections($this->getId(), $section_names);
            }

            $sections = [];
            foreach ($section_names as $section_name) {
                $sections[] = new GradingSection(
                    $this->core,
                    $this->isGradeByRegistration(),
                    $section_name,
                    $graders[$section_name] ?? [],
                    $users[$section_name] ?? null,
                    $teams[$section_name] ?? null
                );
            }

            return $sections;
        }
    }

    /**
     * Get a list of all grading sections
     * @return GradingSection[]
     */
    public function getAllGradingSections() {
        if ($this->isPeerGrading()) {
            //Todo: What are all sections when you have peer grading?
        }

        $users = [];
        $teams = [];

        $get_method = $this->isGradeByRegistration() ? 'getRegistrationSection' : 'getRotatingSection';

        if ($this->isTeamAssignment()) {
            $all_teams = $this->core->getQueries()->getTeamsByGradeableId($this->getId());
            foreach ($all_teams as $team) {
                /** @var Team $team */
                $teams[$team->$get_method() ?? 'NULL'][] = $team;
            }
        }
        else {
            $all_users = $this->core->getQueries()->getAllUsers();
            foreach ($all_users as $user) {
                /** @var User $user */
                $users[$user->$get_method() ?? 'NULL'][] = $user;
            }
        }

        if ($this->isGradeByRegistration()) {
            $section_names = $this->core->getQueries()->getRegistrationSections();
            foreach ($section_names as $i => $section) {
                $section_names[$i] = $section['sections_registration_id'];
            }
            $graders = $this->core->getQueries()->getGradersForRegistrationSections($section_names);
        }
        else {
            $section_names = $this->core->getQueries()->getRotatingSections();
            foreach ($section_names as $i => $section) {
                $section_names[$i] = $section['sections_rotating_id'];
            }
            $graders = $this->core->getQueries()->getGradersForRotatingSections($this->getId(), $section_names);
        }
        $section_names[] = 'NULL';

        $sections = [];
        foreach ($section_names as $section_name) {
            $sections[] = new GradingSection($this->core, $this->isGradeByRegistration(), $section_name, $graders[$section_name] ?? [], $users[$section_name] ?? null, $teams[$section_name] ?? null);
        }

        return $sections;
    }

    /**
     * return true if students can currently submit regrades for this assignment, false otherwise
     * @return bool
     */
    public function isRegradeOpen() {
        if ($this->core->getConfig()->isRegradeEnabled() == true && $this->isTaGradeReleased() && $this->regrade_allowed && ($this->grade_inquiry_start_date < $this->core->getDateTimeNow() && $this->grade_inquiry_due_date > $this->core->getDateTimeNow())) {
            return true;
        }
        return false;
    }
    /**
     * return true if the grade-inquiry is about to start for the students, false otherwise
     * @return bool
     */
    public function isGradeInquiryYetToStart() {
        if ($this->core->getConfig()->isRegradeEnabled() == true && $this->isTaGradeReleased() && $this->regrade_allowed && $this->grade_inquiry_start_date > $this->core->getDateTimeNow()) {
            return true;
        }
        return false;
    }

    /**
     * Checks if the grade-inquiry has ended or not
     * @return bool
     */
    public function isGradeInquiryEnded() {
        if ($this->core->getConfig()->isRegradeEnabled() == true && $this->isTaGradeReleased() && $this->regrade_allowed && $this->grade_inquiry_due_date < $this->core->getDateTimeNow()) {
            return true;
        }
        return false;
    }

    /**
     * Creates a new team with the provided members
     * @param User $leader The team leader (first user)
     * @param User[] $members The team members (not including leader).
     * @param string $registration_section Registration section to give team.  Leave blank to inherit from leader. 'NULL' for null section.
     * @param int $rotating_section Rotating section to give team.  Set to -1 to inherit from leader. 0 for null section.
     * @throws \Exception If creating directories for the team fails, or writing team history fails
     *  Note: The team in the database may have already been created if an exception is thrown
     */
    public function createTeam(User $leader, array $members, string $registration_section = '', int $rotating_section = -1) {
        $all_members = $members;
        $all_members[] = $leader;

        // Validate parameters
        $gradeable_id = $this->getId();
        foreach ($all_members as $member) {
            if (!($member instanceof User)) {
                throw new \InvalidArgumentException('User array contained non-user object');
            }
            if ($this->core->getQueries()->getTeamByGradeableAndUser($gradeable_id, $member->getId()) !== null) {
                throw new \InvalidArgumentException("{$member->getId()} is already on a team");
            }
        }

        // Inherit rotating/registration section from leader if not provided
        if ($registration_section === '') {
            $registration_section = $leader->getRegistrationSection();
        }
        elseif ($registration_section === 'NULL') {
            $registration_section = null;
        }
        if ($rotating_section < 0) {
            $rotating_section = $leader->getRotatingSection();
        }
        elseif ($rotating_section === 0) {
            $rotating_section = null;
        }

        // Create the team in the database
        $team_id = $this->core->getQueries()->createTeam($gradeable_id, $leader->getId(), $registration_section, $rotating_section);

        // Force the other team members to accept the invitation from this newly created team
        $this->core->getQueries()->declineAllTeamInvitations($gradeable_id, $leader->getId());
        foreach ($members as $i => $member) {
            $this->core->getQueries()->declineAllTeamInvitations($gradeable_id, $member->getId());
            $this->core->getQueries()->acceptTeamInvitation($team_id, $member->getId());
        }

        // Create the submission directory if it doesn't exist
        $gradeable_path = FileUtils::joinPaths($this->core->getConfig()->getCoursePath(), "submissions", $gradeable_id);
        if (!FileUtils::createDir($gradeable_path)) {
            throw new \Exception("Failed to make folder for this assignment");
        }

        // Create the team submission directory if it doesn't exist
        $user_path = FileUtils::joinPaths($gradeable_path, $team_id);
        if (!FileUtils::createDir($user_path)) {
            throw new \Exception("Failed to make folder for this assignment for the team");
        }

        $current_time = $this->core->getDateTimeNow()->format("Y-m-d H:i:sO")
            . " " . $this->core->getConfig()->getTimezone()->getName();
        $settings_file = FileUtils::joinPaths($user_path, "user_assignment_settings.json");

        $json = ["team_history" => [["action" => "admin_create", "time" => $current_time,
            "admin_user" => $this->core->getUser()->getId(), "first_user" => $leader->getId()]]];
        foreach ($members as $member) {
            $json["team_history"][] = ["action" => "admin_add_user", "time" => $current_time,
                "admin_user" => $this->core->getUser()->getId(), "added_user" => $member->getId()];
        }
        if (!@file_put_contents($settings_file, FileUtils::encodeJson($json))) {
            throw new \Exception("Failed to write to team history to settings file");
        }

        if ($this->isVcs()) {
            $config = $this->core->getConfig();
            AdminGradeableController::enqueueGenerateRepos($config->getSemester(), $config->getCourse(), $gradeable_id);
        }
    }

    public function getRepositoryPath(User $user, Team $team = null) {
        if (strpos($this->getVcsSubdirectory(), '://') !== false || substr($this->getVcsSubdirectory(), 0, 1) === '/') {
            $vcs_path = $this->getVcsSubdirectory();
        }
        else {
            if (strpos($this->core->getConfig()->getVcsBaseUrl(), '://')) {
                $vcs_path = rtrim($this->core->getConfig()->getVcsBaseUrl(), '/') . '/' . $this->getVcsSubdirectory();
            }
            else {
                $vcs_path = FileUtils::joinPaths($this->core->getConfig()->getVcsBaseUrl(), $this->getVcsSubdirectory());
            }
        }
        $repo = $vcs_path;

        $repo = str_replace('{$vcs_type}', $this->core->getConfig()->getVcsType(), $repo);
        $repo = str_replace('{$gradeable_id}', $this->getId(), $repo);
        $repo = str_replace('{$user_id}', $user->getId(), $repo);
        if ($this->isTeamAssignment() && $team !== null) {
            $repo = str_replace('{$team_id}', $team->getId(), $repo);
        }
        return $repo;
    }

    /**
     * Gets if a user or team has a submission for this gradeable
     * @param Submitter $submitter
     * @return bool
     */
    public function hasSubmission(Submitter $submitter) {
        if ($submitter->isTeam() && !$this->isTeamAssignment()) {
            return false;
        }
        if (!$submitter->isTeam() && $this->isTeamAssignment()) {
            $team = $this->core->getQueries()->getTeamByGradeableAndUser($this->getId(), $submitter->getId());
            if ($team === null) {
                return false;
            }
            $submitter = new Submitter($this->core, $team);
        }
        return $this->core->getQueries()->getHasSubmission($this, $submitter);
    }

    /**
     * Gets if a user has a overridden grades for this gradeable
     * @param Submitter $submitter
     * @return bool
     */
    public function hasOverriddenGrades(Submitter $submitter) {
        $userWithOverriddenGrades = $this->core->getQueries()->getAUserWithOverriddenGrades($this->getId(), $submitter->getId());
        if ($userWithOverriddenGrades === null) {
            return false;
        }
        return true;
    }

    /**
     * Gets the number of days late this gradeable would be if submitted now
     * @return int
     */
    public function getWouldBeDaysLate() {
        return max(0, DateUtils::calculateDayDiff($this->getSubmissionDueDate(), null));
    }

    /**
     * Gets a multidimensional array containing data for all possible default configuration paths
     *
     * @return array
     */
    public function getDefaultConfigPaths(): array {
        $install_dir = $this->core->getConfig()->getSubmittyInstallPath();
        return [
            ['PROVIDED: upload_only (1 mb maximum total student file submission)',
                FileUtils::joinPaths($install_dir, 'more_autograding_examples/upload_only/config')],
            ['PROVIDED: upload_only (10 mb maximum total student file submission)',
                FileUtils::joinPaths($install_dir, 'more_autograding_examples/upload_only_10mb/config')],
            ['PROVIDED: upload_only (20 mb maximum total student file submission)',
                FileUtils::joinPaths($install_dir, 'more_autograding_examples/upload_only_20mb/config')],
            ['PROVIDED: upload_only (50 mb maximum total student file submission)',
                FileUtils::joinPaths($install_dir, 'more_autograding_examples/upload_only_50mb/config')],
            ['PROVIDED: upload_only (100 mb maximum total student file submission)',
                FileUtils::joinPaths($install_dir, 'more_autograding_examples/upload_only_100mb/config')],
            ['PROVIDED: bulk scanned pdf exam (100 mb maximum total student file submission)',
                FileUtils::joinPaths($install_dir, 'more_autograding_examples/pdf_exam/config')],
            ['PROVIDED: iclicker_upload (for collecting student iclicker IDs)',
                FileUtils::joinPaths($install_dir, 'more_autograding_examples/iclicker_upload/config')],
            ['PROVIDED: left_right_exam_seating (for collecting student handedness for exam seating assignment)',
                FileUtils::joinPaths($install_dir, 'more_autograding_examples/left_right_exam_seating/config')],
            ['PROVIDED: test_notes_upload (expects single file, 2 mb maximum, 2-page pdf student submission)',
                FileUtils::joinPaths($install_dir, 'more_autograding_examples/test_notes_upload/config')],
            ['PROVIDED: test_notes_upload_3page (expects single file, 3 mb maximum, 3-page pdf student submission)',
                FileUtils::joinPaths($install_dir, 'more_autograding_examples/test_notes_upload_3page/config')]
        ];
    }

    /**
     * Determine if $this gradeable is using a configuration that was user uploaded or created by notebook builder.
     *
     * @return bool True if using an uploaded configuration, false otherwise.
     */
    public function isUsingUploadedConfig(): bool {
        $config_upload_path = FileUtils::joinPaths(
            $this->core->getConfig()->getCoursePath(),
            'config_upload'
        );

        return !(strpos($this->getAutogradingConfigPath(), $config_upload_path) === false);
    }
}<|MERGE_RESOLUTION|>--- conflicted
+++ resolved
@@ -82,10 +82,8 @@
  * @method int getActiveRegradeRequestCount()
  * @method void setHasDueDate($has_due_date)
  * @method object[] getPeerGradingPairs()
-<<<<<<< HEAD
  * @method string getHiddenFiles()
  * @method void setHiddenFiles($hidden_files)
-=======
  * @method void setStudentSubmit($can_student_submit)
  * @method void setLimitedAccessBlind($limited_access_blind)
  * @method int getLimitedAccessBlind()
@@ -93,7 +91,6 @@
  * @method int getPeerBlind()
  * @method void setInstructorBlind($peer_blind)
  * @method int getInstructorBlind()
->>>>>>> a2a2737f
  */
 class Gradeable extends AbstractModel {
     /* Enum range for grader_assignment_method */
@@ -234,10 +231,8 @@
     protected $discussion_based = false;
     /** @prop @var string thread id for corresponding to discussion forum thread*/
     protected $discussion_thread_id = '';
-<<<<<<< HEAD
     /** @prop @var string are a list of hidden files and the lowest_access_group that can see those files */
     protected $hidden_files = "";
-=======
     /** @prop @var bool will limited access graders grade the gradeable blindly*/
     protected $limited_access_blind = 1;
     /** @prop @var bool will peer graders grade the gradeable blindly*/
@@ -245,7 +240,6 @@
     /** @prop @var bool will instructors have blind peer grading enabled*/
     protected $instructor_blind = 1;
 
->>>>>>> a2a2737f
     /**
      * Gradeable constructor.
      * @param Core $core
@@ -267,8 +261,6 @@
         if (array_key_exists('peer_graders_list', $details)) {
             $this->setPeerGradersList($details['peer_graders_list']);
         }
-<<<<<<< HEAD
-=======
 
         if (array_key_exists('peer_blind', $details)) {
             $this->setPeerBlind($details['peer_blind']);
@@ -278,7 +270,6 @@
             $this->setLimitedAccessBlind($details['limited_access_blind']);
         }
 
->>>>>>> a2a2737f
         if ($this->getType() === GradeableType::ELECTRONIC_FILE) {
             $this->setAutogradingConfigPath($details['autograding_config_path']);
             $this->setVcs($details['vcs']);
