<?php

namespace app\controllers\course;

use app\controllers\AbstractController;
use app\libraries\FileUtils;
use app\libraries\Utils;
use app\libraries\ErrorMessages;
use app\libraries\routers\AccessControl;
use Symfony\Component\Routing\Annotation\Route;

class CourseMaterialsController extends AbstractController {
    /**
     * @deprecated
     */
    public function run() {
        return null;
    }

    /**
     * @Route("/{_semester}/{_course}/course_materials")
     */
    public function viewCourseMaterialsPage() {
        $this->core->getOutput()->renderOutput(
            ['course', 'CourseMaterials'],
            'listCourseMaterials',
            $user_group = $this->core->getUser()->getGroup()
        );
    }

    /**
     * @Route("/{_semester}/{_course}/course_materials/delete")
     */
    public function deleteCourseMaterial($path) {
        // security check
        $dir = "course_materials";
        $path = $this->core->getAccess()->resolveDirPath($dir, htmlspecialchars_decode(urldecode($path)));

        if (!$this->core->getAccess()->canI("path.write", ["path" => $path, "dir" => $dir])) {
            $message = "You do not have access to that page.";
            $this->core->addErrorMessage($message);
            $this->core->redirect($this->core->buildNewCourseUrl(['course_materials']));
        }

        // remove entry from json file
        $fp = $this->core->getConfig()->getCoursePath() . '/uploads/course_materials_file_data.json';
        $json = FileUtils::readJsonFile($fp);

        if ($json != false) {
            $all_files = is_dir($path) ? FileUtils::getAllFiles($path) : [$path];
            foreach($all_files as $file) {
                $filename = $file['path'];
                unset($json[$filename]);
            }

            file_put_contents($fp, FileUtils::encodeJson($json));
        }

        if (is_dir($path)) {
            $success = FileUtils::recursiveRmdir($path);
        }
        else {
            $success = unlink($path);
        }

        if ($success) {
            $this->core->addSuccessMessage(basename($path) . " has been successfully removed.");
        }
        else {
            $this->core->addErrorMessage("Failed to remove " . basename($path));
        }

        //refresh course materials page
        $this->core->redirect($this->core->buildNewCourseUrl(['course_materials']));
    }

    /**
     * @Route("/{_semester}/{_course}/course_materials/download_zip")
     */
    public function downloadCourseMaterialZip($dir_name, $path) {
        $root_path = realpath(htmlspecialchars_decode(urldecode($path)));

        // check if the user has access to course materials
        if (!$this->core->getAccess()->canI("path.read", ["dir" => 'course_materials', "path" => $root_path])) {
            $this->core->getOutput()->showError("You do not have access to this folder");
            return false;
        }

        $temp_dir = "/tmp";
        // makes a random zip file name on the server
        $temp_name = uniqid($this->core->getUser()->getId(), true);
        $zip_name = $temp_dir . "/" . $temp_name . ".zip";
        $zip_file_name = preg_replace('/\s+/', '_', $dir_name) . ".zip";

        $zip = new \ZipArchive();
        $zip->open($zip_name, \ZipArchive::CREATE | \ZipArchive::OVERWRITE);

        if(!$this->core->getUser()->accessGrading()) {
            // if the user is not the instructor
            // download all accessible files according to course_materials_file_data.json
            $file_data = $this->core->getConfig()->getCoursePath() . '/uploads/course_materials_file_data.json';
            $json = FileUtils::readJsonFile($file_data);
            foreach ($json as $path => $file) {
                // check if the file is in the requested folder
                if (!Utils::startsWith(realpath($path), $root_path)) {
                    continue;
                }
                if ($file['checked'] === '1' &&
                    $file['release_datetime'] < $this->core->getDateTimeNow()->format("Y-m-d H:i:sO")) {
                    $relative_path = substr($path, strlen($root_path) + 1);
                    $zip->addFile($path, $relative_path);
                }
            }
        }
        else {
            // if the user is an instructor
            // download all files
            $files = new \RecursiveIteratorIterator(
                new \RecursiveDirectoryIterator($root_path),
                \RecursiveIteratorIterator::LEAVES_ONLY
            );

            foreach ($files as $name => $file) {
                if (!$file->isDir()) {
                    $file_path = $file->getRealPath();
                    $relativePath = substr($file_path, strlen($root_path) + 1);

                    $zip->addFile($file_path, $relativePath);
                }
            }
        }

        $zip->close();
        header("Content-type: application/zip");
        header("Content-Disposition: attachment; filename=$zip_file_name");
        header("Content-length: " . filesize($zip_name));
        header("Pragma: no-cache");
        header("Expires: 0");
        readfile("$zip_name");
        unlink($zip_name); //deletes the random zip file
    }

    /**
     * @Route("/{_semester}/{_course}/course_materials/modify_permission")
     * @AccessControl(role="INSTRUCTOR")
     */
    public function modifyCourseMaterialsFilePermission($filename, $checked) {
        if (!isset($filename) ||
            !isset($checked)) {
            $this->core->redirect($this->core->buildNewCourseUrl(['course_materials']));
        }

        $file_name = htmlspecialchars($filename);

        $fp = $this->core->getConfig()->getCoursePath() . '/uploads/course_materials_file_data.json';

        $release_datetime = $this->core->getDateTimeNow()->format("Y-m-d H:i:sO");
        $json = FileUtils::readJsonFile($fp);
        if ($json != false) {
            $release_datetime  = $json[$file_name]['release_datetime'];
        }

        if (!isset($release_datetime)) {
            $release_datetime = $this->core->getDateTimeNow()->format("Y-m-d H:i:sO");
        }

        $json[$file_name] = array('checked' => $checked, 'release_datetime' => $release_datetime);

        if (file_put_contents($fp, FileUtils::encodeJson($json)) === false) {
            return "Failed to write to file {$fp}";
        }
    }

    /**
     * @Route("/{_semester}/{_course}/course_materials/modify_timestamp")
     * @AccessControl(role="INSTRUCTOR")
     */
<<<<<<< HEAD
    public function modifyCourseMaterialsFileTimeStamp($filenames, $newdatatime) {
        $data=$_POST['fn'];
        //only one will not iterate correctly
        if(count($data)==1){
            //so just take the single passed in
            $filename = $filenames;
            if(!$this->core->getUser()->accessAdmin()) {
                $message = "You do not have access to that page. ";
                $this->core->addErrorMessage($message);
                $this->core->redirect($this->core->buildNewCourseUrl(['course_materials']));
            }

            if (!isset($filename) ||
                !isset($newdatatime)) {
                $this->core->redirect($this->core->buildNewCourseUrl(['course_materials']));
            }

            $file_name = htmlspecialchars($filename);
            $new_data_time = htmlspecialchars($newdatatime);
=======
    public function modifyCourseMaterialsFileTimeStamp($filename, $newdatatime) {
        if (!isset($filename) ||
            !isset($newdatatime)) {
            $this->core->redirect($this->core->buildNewCourseUrl(['course_materials']));
        }
>>>>>>> 046ec4e1

            $fp = $this->core->getConfig()->getCoursePath() . '/uploads/course_materials_file_data.json';

            $checked = '0';
            $json = FileUtils::readJsonFile($fp);
            if ($json != false) {
                $checked  = $json[$file_name]['checked'];
            }

            $json[$file_name] = array('checked' => $checked, 'release_datetime' => $new_data_time);

            if (file_put_contents($fp, FileUtils::encodeJson($json)) === false) {
                return "Failed to write to file {$fp}";
            }
        }
        else{
            foreach ($data as $filename){
                if(!$this->core->getUser()->accessAdmin()) {
                    $message = "You do not have access to that page. ";
                    $this->core->addErrorMessage($message);
                    $this->core->redirect($this->core->buildNewCourseUrl(['course_materials']));
                }

                if (!isset($filename) ||
                    !isset($newdatatime)) {
                    $this->core->redirect($this->core->buildNewCourseUrl(['course_materials']));
                }

                $file_name = htmlspecialchars($filename);
                $new_data_time = htmlspecialchars($newdatatime);

                $fp = $this->core->getConfig()->getCoursePath() . '/uploads/course_materials_file_data.json';

                $checked = '0';
                $json = FileUtils::readJsonFile($fp);
                if ($json != false) {
                    $checked  = $json[$file_name]['checked'];
                }

                $json[$file_name] = array('checked' => $checked, 'release_datetime' => $new_data_time);

                if (file_put_contents($fp, FileUtils::encodeJson($json)) === false) {
                    return "Failed to write to file {$fp}";
                }
            }
        }


    }

    /**
     * @Route("/{_semester}/{_course}/course_materials/upload", methods={"POST"})
     * @AccessControl(role="INSTRUCTOR")
     */
    public function ajaxUploadCourseMaterialsFiles() {
        if (empty($_POST)) {
            $max_size = ini_get('post_max_size');
            return $this->core->getOutput()->renderResultMessage("Empty POST request. This may mean that the sum size of your files are greater than {$max_size}.", false, false);
        }

        if (!isset($_POST['csrf_token']) || !$this->core->checkCsrfToken($_POST['csrf_token'])) {
            return $this->core->getOutput()->renderResultMessage("Invalid CSRF token.", false, false);
        }

        $expand_zip = "";
        if (isset($_POST['expand_zip'])) {
            $expand_zip = $_POST['expand_zip'];
        }

        $requested_path = "";
        if (isset($_POST['requested_path'])) {
            $requested_path = $_POST['requested_path'];
        }

        $n = strpos($requested_path, '..');
        if ($n !== false) {
            return $this->core->getOutput()->renderResultMessage(".. is not supported in the path.", false, false);
        }

        $uploaded_files = array();
        if (isset($_FILES["files1"])) {
            $uploaded_files[1] = $_FILES["files1"];
        }
        $errors = array();
        if (isset($uploaded_files[1])) {
            $count_item = count($uploaded_files[1]["name"]);
            for ($j = 0; $j < $count_item[1]; $j++) {
                if (!isset($uploaded_files[1]["tmp_name"][$j]) || $uploaded_files[1]["tmp_name"][$j] === "") {
                    $error_message = $uploaded_files[1]["name"][$j]." failed to upload. ";
                    if (isset($uploaded_files[1]["error"][$j])) {
                        $error_message .= "Error message: ". ErrorMessages::uploadErrors($uploaded_files[1]["error"][$j]). ".";
                    }
                    $errors[] = $error_message;
                }
            }
        }

        if (count($errors) > 0) {
            $error_text = implode("\n", $errors);
            return $this->core->getOutput()->renderResultMessage("Upload Failed: ".$error_text, false);
        }

        if (empty($uploaded_files)) {
            return $this->core->getOutput()->renderResultMessage("No files to be submitted.", false);
        }

        $file_size = 0;
        if (isset($uploaded_files[1])) {
            for ($j = 0; $j < $count_item; $j++) {
                if(FileUtils::isValidFileName($uploaded_files[1]["name"][$j]) === false) {
                    return $this->core->getOutput()->renderResultMessage("Error: You may not use quotes, backslashes or angle brackets in your file name ".$uploaded_files[1]["name"][$j].".", false);
                }
                $file_size += $uploaded_files[1]["size"][$j];
            }
        }

        $max_size = Utils::returnBytes(ini_get('upload_max_filesize'));
        if ($file_size > $max_size) {
            return $this->core->getOutput()->renderResultMessage("File(s) uploaded too large.  Maximum size is ".($max_size/1024)." kb. Uploaded file(s) was ".($file_size/1024)." kb.", false);
        }

        // creating uploads/course_materials directory
        $upload_path = FileUtils::joinPaths($this->core->getConfig()->getCoursePath(), "uploads", "course_materials");
        if (!FileUtils::createDir($upload_path)) {
            return $this->core->getOutput()->renderResultMessage("Failed to make image path.", false);
        }

        // create nested path
        if (!empty($requested_path)) {
            $upload_nested_path = FileUtils::joinPaths($upload_path, $requested_path);
            if (!FileUtils::createDir($upload_nested_path, null, true)) {
                return $this->core->getOutput()->renderResultMessage("Failed to make image path.", false);
            }
            $upload_path = $upload_nested_path;
        }

        if (isset($uploaded_files[1])) {
            for ($j = 0; $j < $count_item; $j++) {
                if ($this->core->isTesting() || is_uploaded_file($uploaded_files[1]["tmp_name"][$j])) {
                    $dst = FileUtils::joinPaths($upload_path, $uploaded_files[1]["name"][$j]);
                    //
                    $is_zip_file = false;

                    if (FileUtils::getMimeType($uploaded_files[1]["tmp_name"][$j]) == "application/zip") {
                        if(FileUtils::checkFileInZipName($uploaded_files[1]["tmp_name"][$j]) === false) {
                            return $this->core->getOutput()->renderResultMessage("Error: You may not use quotes, backslashes or angle brackets in your filename for files inside ".$uploaded_files[1]["name"][$j].".", false);
                        }
                        $is_zip_file = true;
                    }
                    //cannot check if there are duplicates inside zip file, will overwrite
                    //it is convenient for bulk uploads
                    if ($expand_zip == 'on' && $is_zip_file === true) {
                        $zip = new \ZipArchive();
                        $res = $zip->open($uploaded_files[1]["tmp_name"][$j]);
                        if ($res === true) {
                            $zip->extractTo($upload_path);
                            $zip->close();
                        }
                    }
                    else
                    {
                        if (!@copy($uploaded_files[1]["tmp_name"][$j], $dst)) {
                            return $this->core->getOutput()->renderResultMessage("Failed to copy uploaded file {$uploaded_files[1]["name"][$j]} to current location.", false);
                        }
                    }
                    //
                }
                else {
                    return $this->core->getOutput()->renderResultMessage("The tmp file '{$uploaded_files[1]['name'][$j]}' was not properly uploaded.", false);
                }
                // Is this really an error we should fail on?
                if (!@unlink($uploaded_files[1]["tmp_name"][$j])) {
                    return $this->core->getOutput()->renderResultMessage("Failed to delete the uploaded file {$uploaded_files[1]["name"][$j]} from temporary storage.", false);
                }
            }
        }


        return $this->core->getOutput()->renderResultMessage("Successfully uploaded!", true);
    }
}<|MERGE_RESOLUTION|>--- conflicted
+++ resolved
@@ -175,18 +175,12 @@
      * @Route("/{_semester}/{_course}/course_materials/modify_timestamp")
      * @AccessControl(role="INSTRUCTOR")
      */
-<<<<<<< HEAD
     public function modifyCourseMaterialsFileTimeStamp($filenames, $newdatatime) {
         $data=$_POST['fn'];
         //only one will not iterate correctly
         if(count($data)==1){
             //so just take the single passed in
             $filename = $filenames;
-            if(!$this->core->getUser()->accessAdmin()) {
-                $message = "You do not have access to that page. ";
-                $this->core->addErrorMessage($message);
-                $this->core->redirect($this->core->buildNewCourseUrl(['course_materials']));
-            }
 
             if (!isset($filename) ||
                 !isset($newdatatime)) {
@@ -195,13 +189,6 @@
 
             $file_name = htmlspecialchars($filename);
             $new_data_time = htmlspecialchars($newdatatime);
-=======
-    public function modifyCourseMaterialsFileTimeStamp($filename, $newdatatime) {
-        if (!isset($filename) ||
-            !isset($newdatatime)) {
-            $this->core->redirect($this->core->buildNewCourseUrl(['course_materials']));
-        }
->>>>>>> 046ec4e1
 
             $fp = $this->core->getConfig()->getCoursePath() . '/uploads/course_materials_file_data.json';
 
@@ -219,12 +206,6 @@
         }
         else{
             foreach ($data as $filename){
-                if(!$this->core->getUser()->accessAdmin()) {
-                    $message = "You do not have access to that page. ";
-                    $this->core->addErrorMessage($message);
-                    $this->core->redirect($this->core->buildNewCourseUrl(['course_materials']));
-                }
-
                 if (!isset($filename) ||
                     !isset($newdatatime)) {
                     $this->core->redirect($this->core->buildNewCourseUrl(['course_materials']));
