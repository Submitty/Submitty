{
    "_readme": [
        "This file locks the dependencies of your project to a known state",
        "Read more about it at https://getcomposer.org/doc/01-basic-usage.md#installing-dependencies",
        "This file is @generated automatically"
    ],
<<<<<<< HEAD
    "content-hash": "ab87d1f3315c322d9be802327cf15de1",
=======
    "content-hash": "e12c20c8644c6d04175603363171ef37",
>>>>>>> df815e42
    "packages": [
        {
            "name": "aptoma/twig-markdown",
            "version": "3.3.0",
            "source": {
                "type": "git",
                "url": "https://github.com/aptoma/twig-markdown.git",
                "reference": "bbafa0bec60086bf67500515476ce4e8b946a709"
            },
            "dist": {
                "type": "zip",
                "url": "https://api.github.com/repos/aptoma/twig-markdown/zipball/bbafa0bec60086bf67500515476ce4e8b946a709",
                "reference": "bbafa0bec60086bf67500515476ce4e8b946a709",
                "shasum": ""
            },
            "require": {
                "php": "^7.0",
                "twig/twig": "^2.7.0|^3.0"
            },
            "require-dev": {
                "codeclimate/php-test-reporter": "dev-master",
                "erusev/parsedown": "^1.6",
                "knplabs/github-api": "~1.4",
                "league/commonmark": "~0.5",
                "michelf/php-markdown": "~1",
                "phpunit/phpunit": "~6.0|~5.0|~8.0"
            },
            "suggest": {
                "knplabs/github-api": "Needed for using GitHub's Markdown engine provided through their API.",
                "michelf/php-markdown": "Original Markdown engine with MarkdownExtra."
            },
            "type": "library",
            "autoload": {
                "psr-0": {
                    "Aptoma": "src/"
                }
            },
            "notification-url": "https://packagist.org/downloads/",
            "license": [
                "MIT"
            ],
            "authors": [
                {
                    "name": "Gunnar Lium",
                    "email": "gunnar@aptoma.com"
                },
                {
                    "name": "Joris Berthelot",
                    "email": "joris@berthelot.tel"
                }
            ],
            "description": "Twig extension to work with Markdown content",
            "keywords": [
                "markdown",
                "twig"
            ],
            "time": "2019-12-16T07:59:11+00:00"
        },
        {
            "name": "brick/math",
            "version": "0.8.15",
            "source": {
                "type": "git",
                "url": "https://github.com/brick/math.git",
                "reference": "9b08d412b9da9455b210459ff71414de7e6241cd"
            },
            "dist": {
                "type": "zip",
                "url": "https://api.github.com/repos/brick/math/zipball/9b08d412b9da9455b210459ff71414de7e6241cd",
                "reference": "9b08d412b9da9455b210459ff71414de7e6241cd",
                "shasum": ""
            },
            "require": {
                "ext-json": "*",
                "php": "^7.1|^8.0"
            },
            "require-dev": {
                "php-coveralls/php-coveralls": "^2.2",
                "phpunit/phpunit": "^7.5.15|^8.5",
                "vimeo/psalm": "^3.5"
            },
            "type": "library",
            "autoload": {
                "psr-4": {
                    "Brick\\Math\\": "src/"
                }
            },
            "notification-url": "https://packagist.org/downloads/",
            "license": [
                "MIT"
            ],
            "description": "Arbitrary-precision arithmetic library",
            "keywords": [
                "Arbitrary-precision",
                "BigInteger",
                "BigRational",
                "arithmetic",
                "bigdecimal",
                "bignum",
                "brick",
                "math"
            ],
            "funding": [
                {
                    "url": "https://tidelift.com/funding/github/packagist/brick/math",
                    "type": "tidelift"
                }
            ],
            "time": "2020-04-15T15:59:35+00:00"
        },
        {
            "name": "cboden/ratchet",
            "version": "v0.4.3",
            "source": {
                "type": "git",
                "url": "https://github.com/ratchetphp/Ratchet.git",
                "reference": "466a0ecc83209c75b76645eb823401b5c52e5f21"
            },
            "dist": {
                "type": "zip",
                "url": "https://api.github.com/repos/ratchetphp/Ratchet/zipball/466a0ecc83209c75b76645eb823401b5c52e5f21",
                "reference": "466a0ecc83209c75b76645eb823401b5c52e5f21",
                "shasum": ""
            },
            "require": {
                "guzzlehttp/psr7": "^1.0",
                "php": ">=5.4.2",
                "ratchet/rfc6455": "^0.3",
                "react/socket": "^1.0 || ^0.8 || ^0.7 || ^0.6 || ^0.5",
                "symfony/http-foundation": "^2.6|^3.0|^4.0|^5.0",
                "symfony/routing": "^2.6|^3.0|^4.0|^5.0"
            },
            "require-dev": {
                "phpunit/phpunit": "~4.8"
            },
            "type": "library",
            "autoload": {
                "psr-4": {
                    "Ratchet\\": "src/Ratchet"
                }
            },
            "notification-url": "https://packagist.org/downloads/",
            "license": [
                "MIT"
            ],
            "authors": [
                {
                    "name": "Chris Boden",
                    "email": "cboden@gmail.com",
                    "role": "Developer"
                },
                {
                    "name": "Matt Bonneau",
                    "role": "Developer"
                }
            ],
            "description": "PHP WebSocket library",
            "homepage": "http://socketo.me",
            "keywords": [
                "Ratchet",
                "WebSockets",
                "server",
                "sockets",
                "websocket"
            ],
            "time": "2020-07-07T15:50:14+00:00"
        },
        {
            "name": "doctrine/annotations",
            "version": "1.10.3",
            "source": {
                "type": "git",
                "url": "https://github.com/doctrine/annotations.git",
                "reference": "5db60a4969eba0e0c197a19c077780aadbc43c5d"
            },
            "dist": {
                "type": "zip",
                "url": "https://api.github.com/repos/doctrine/annotations/zipball/5db60a4969eba0e0c197a19c077780aadbc43c5d",
                "reference": "5db60a4969eba0e0c197a19c077780aadbc43c5d",
                "shasum": ""
            },
            "require": {
                "doctrine/lexer": "1.*",
                "ext-tokenizer": "*",
                "php": "^7.1 || ^8.0"
            },
            "require-dev": {
                "doctrine/cache": "1.*",
                "phpunit/phpunit": "^7.5"
            },
            "type": "library",
            "extra": {
                "branch-alias": {
                    "dev-master": "1.9.x-dev"
                }
            },
            "autoload": {
                "psr-4": {
                    "Doctrine\\Common\\Annotations\\": "lib/Doctrine/Common/Annotations"
                }
            },
            "notification-url": "https://packagist.org/downloads/",
            "license": [
                "MIT"
            ],
            "authors": [
                {
                    "name": "Guilherme Blanco",
                    "email": "guilhermeblanco@gmail.com"
                },
                {
                    "name": "Roman Borschel",
                    "email": "roman@code-factory.org"
                },
                {
                    "name": "Benjamin Eberlei",
                    "email": "kontakt@beberlei.de"
                },
                {
                    "name": "Jonathan Wage",
                    "email": "jonwage@gmail.com"
                },
                {
                    "name": "Johannes Schmitt",
                    "email": "schmittjoh@gmail.com"
                }
            ],
            "description": "Docblock Annotations Parser",
            "homepage": "http://www.doctrine-project.org",
            "keywords": [
                "annotations",
                "docblock",
                "parser"
            ],
            "time": "2020-05-25T17:24:27+00:00"
        },
        {
            "name": "doctrine/cache",
            "version": "1.10.2",
            "source": {
                "type": "git",
                "url": "https://github.com/doctrine/cache.git",
                "reference": "13e3381b25847283a91948d04640543941309727"
            },
            "dist": {
                "type": "zip",
                "url": "https://api.github.com/repos/doctrine/cache/zipball/13e3381b25847283a91948d04640543941309727",
                "reference": "13e3381b25847283a91948d04640543941309727",
                "shasum": ""
            },
            "require": {
                "php": "~7.1 || ^8.0"
            },
            "conflict": {
                "doctrine/common": ">2.2,<2.4"
            },
            "require-dev": {
                "alcaeus/mongo-php-adapter": "^1.1",
                "doctrine/coding-standard": "^6.0",
                "mongodb/mongodb": "^1.1",
                "phpunit/phpunit": "^7.0",
                "predis/predis": "~1.0"
            },
            "suggest": {
                "alcaeus/mongo-php-adapter": "Required to use legacy MongoDB driver"
            },
            "type": "library",
            "extra": {
                "branch-alias": {
                    "dev-master": "1.9.x-dev"
                }
            },
            "autoload": {
                "psr-4": {
                    "Doctrine\\Common\\Cache\\": "lib/Doctrine/Common/Cache"
                }
            },
            "notification-url": "https://packagist.org/downloads/",
            "license": [
                "MIT"
            ],
            "authors": [
                {
                    "name": "Guilherme Blanco",
                    "email": "guilhermeblanco@gmail.com"
                },
                {
                    "name": "Roman Borschel",
                    "email": "roman@code-factory.org"
                },
                {
                    "name": "Benjamin Eberlei",
                    "email": "kontakt@beberlei.de"
                },
                {
                    "name": "Jonathan Wage",
                    "email": "jonwage@gmail.com"
                },
                {
                    "name": "Johannes Schmitt",
                    "email": "schmittjoh@gmail.com"
                }
            ],
            "description": "PHP Doctrine Cache library is a popular cache implementation that supports many different drivers such as redis, memcache, apc, mongodb and others.",
            "homepage": "https://www.doctrine-project.org/projects/cache.html",
            "keywords": [
                "abstraction",
                "apcu",
                "cache",
                "caching",
                "couchdb",
                "memcached",
                "php",
                "redis",
                "xcache"
            ],
            "funding": [
                {
                    "url": "https://www.doctrine-project.org/sponsorship.html",
                    "type": "custom"
                },
                {
                    "url": "https://www.patreon.com/phpdoctrine",
                    "type": "patreon"
                },
                {
                    "url": "https://tidelift.com/funding/github/packagist/doctrine%2Fcache",
                    "type": "tidelift"
                }
            ],
            "time": "2020-07-07T18:54:01+00:00"
        },
        {
            "name": "doctrine/lexer",
            "version": "1.2.1",
            "source": {
                "type": "git",
                "url": "https://github.com/doctrine/lexer.git",
                "reference": "e864bbf5904cb8f5bb334f99209b48018522f042"
            },
            "dist": {
                "type": "zip",
                "url": "https://api.github.com/repos/doctrine/lexer/zipball/e864bbf5904cb8f5bb334f99209b48018522f042",
                "reference": "e864bbf5904cb8f5bb334f99209b48018522f042",
                "shasum": ""
            },
            "require": {
                "php": "^7.2 || ^8.0"
            },
            "require-dev": {
                "doctrine/coding-standard": "^6.0",
                "phpstan/phpstan": "^0.11.8",
                "phpunit/phpunit": "^8.2"
            },
            "type": "library",
            "extra": {
                "branch-alias": {
                    "dev-master": "1.2.x-dev"
                }
            },
            "autoload": {
                "psr-4": {
                    "Doctrine\\Common\\Lexer\\": "lib/Doctrine/Common/Lexer"
                }
            },
            "notification-url": "https://packagist.org/downloads/",
            "license": [
                "MIT"
            ],
            "authors": [
                {
                    "name": "Guilherme Blanco",
                    "email": "guilhermeblanco@gmail.com"
                },
                {
                    "name": "Roman Borschel",
                    "email": "roman@code-factory.org"
                },
                {
                    "name": "Johannes Schmitt",
                    "email": "schmittjoh@gmail.com"
                }
            ],
            "description": "PHP Doctrine Lexer parser library that can be used in Top-Down, Recursive Descent Parsers.",
            "homepage": "https://www.doctrine-project.org/projects/lexer.html",
            "keywords": [
                "annotations",
                "docblock",
                "lexer",
                "parser",
                "php"
            ],
            "funding": [
                {
                    "url": "https://www.doctrine-project.org/sponsorship.html",
                    "type": "custom"
                },
                {
                    "url": "https://www.patreon.com/phpdoctrine",
                    "type": "patreon"
                },
                {
                    "url": "https://tidelift.com/funding/github/packagist/doctrine%2Flexer",
                    "type": "tidelift"
                }
            ],
            "time": "2020-05-25T17:44:05+00:00"
        },
        {
            "name": "egulias/email-validator",
            "version": "2.1.18",
            "source": {
                "type": "git",
                "url": "https://github.com/egulias/EmailValidator.git",
                "reference": "cfa3d44471c7f5bfb684ac2b0da7114283d78441"
            },
            "dist": {
                "type": "zip",
                "url": "https://api.github.com/repos/egulias/EmailValidator/zipball/cfa3d44471c7f5bfb684ac2b0da7114283d78441",
                "reference": "cfa3d44471c7f5bfb684ac2b0da7114283d78441",
                "shasum": ""
            },
            "require": {
                "doctrine/lexer": "^1.0.1",
                "php": ">=5.5",
                "symfony/polyfill-intl-idn": "^1.10"
            },
            "require-dev": {
                "dominicsayers/isemail": "^3.0.7",
                "phpunit/phpunit": "^4.8.36|^7.5.15",
                "satooshi/php-coveralls": "^1.0.1"
            },
            "suggest": {
                "ext-intl": "PHP Internationalization Libraries are required to use the SpoofChecking validation"
            },
            "type": "library",
            "extra": {
                "branch-alias": {
                    "dev-master": "2.1.x-dev"
                }
            },
            "autoload": {
                "psr-4": {
                    "Egulias\\EmailValidator\\": "src"
                }
            },
            "notification-url": "https://packagist.org/downloads/",
            "license": [
                "MIT"
            ],
            "authors": [
                {
                    "name": "Eduardo Gulias Davis"
                }
            ],
            "description": "A library for validating emails against several RFCs",
            "homepage": "https://github.com/egulias/EmailValidator",
            "keywords": [
                "email",
                "emailvalidation",
                "emailvalidator",
                "validation",
                "validator"
            ],
            "time": "2020-06-16T20:11:17+00:00"
        },
        {
            "name": "erusev/parsedown",
            "version": "1.7.4",
            "source": {
                "type": "git",
                "url": "https://github.com/erusev/parsedown.git",
                "reference": "cb17b6477dfff935958ba01325f2e8a2bfa6dab3"
            },
            "dist": {
                "type": "zip",
                "url": "https://api.github.com/repos/erusev/parsedown/zipball/cb17b6477dfff935958ba01325f2e8a2bfa6dab3",
                "reference": "cb17b6477dfff935958ba01325f2e8a2bfa6dab3",
                "shasum": ""
            },
            "require": {
                "ext-mbstring": "*",
                "php": ">=5.3.0"
            },
            "require-dev": {
                "phpunit/phpunit": "^4.8.35"
            },
            "type": "library",
            "autoload": {
                "psr-0": {
                    "Parsedown": ""
                }
            },
            "notification-url": "https://packagist.org/downloads/",
            "license": [
                "MIT"
            ],
            "authors": [
                {
                    "name": "Emanuil Rusev",
                    "email": "hello@erusev.com",
                    "homepage": "http://erusev.com"
                }
            ],
            "description": "Parser for Markdown.",
            "homepage": "http://parsedown.org",
            "keywords": [
                "markdown",
                "parser"
            ],
            "time": "2019-12-30T22:54:17+00:00"
        },
        {
            "name": "evenement/evenement",
            "version": "v3.0.1",
            "source": {
                "type": "git",
                "url": "https://github.com/igorw/evenement.git",
                "reference": "531bfb9d15f8aa57454f5f0285b18bec903b8fb7"
            },
            "dist": {
                "type": "zip",
                "url": "https://api.github.com/repos/igorw/evenement/zipball/531bfb9d15f8aa57454f5f0285b18bec903b8fb7",
                "reference": "531bfb9d15f8aa57454f5f0285b18bec903b8fb7",
                "shasum": ""
            },
            "require": {
                "php": ">=7.0"
            },
            "require-dev": {
                "phpunit/phpunit": "^6.0"
            },
            "type": "library",
            "autoload": {
                "psr-0": {
                    "Evenement": "src"
                }
            },
            "notification-url": "https://packagist.org/downloads/",
            "license": [
                "MIT"
            ],
            "authors": [
                {
                    "name": "Igor Wiedler",
                    "email": "igor@wiedler.ch"
                }
            ],
            "description": "Événement is a very simple event dispatching library for PHP",
            "keywords": [
                "event-dispatcher",
                "event-emitter"
            ],
            "time": "2017-07-23T21:35:13+00:00"
        },
        {
            "name": "guzzlehttp/psr7",
            "version": "1.6.1",
            "source": {
                "type": "git",
                "url": "https://github.com/guzzle/psr7.git",
                "reference": "239400de7a173fe9901b9ac7c06497751f00727a"
            },
            "dist": {
                "type": "zip",
                "url": "https://api.github.com/repos/guzzle/psr7/zipball/239400de7a173fe9901b9ac7c06497751f00727a",
                "reference": "239400de7a173fe9901b9ac7c06497751f00727a",
                "shasum": ""
            },
            "require": {
                "php": ">=5.4.0",
                "psr/http-message": "~1.0",
                "ralouphie/getallheaders": "^2.0.5 || ^3.0.0"
            },
            "provide": {
                "psr/http-message-implementation": "1.0"
            },
            "require-dev": {
                "ext-zlib": "*",
                "phpunit/phpunit": "~4.8.36 || ^5.7.27 || ^6.5.8"
            },
            "suggest": {
                "zendframework/zend-httphandlerrunner": "Emit PSR-7 responses"
            },
            "type": "library",
            "extra": {
                "branch-alias": {
                    "dev-master": "1.6-dev"
                }
            },
            "autoload": {
                "psr-4": {
                    "GuzzleHttp\\Psr7\\": "src/"
                },
                "files": [
                    "src/functions_include.php"
                ]
            },
            "notification-url": "https://packagist.org/downloads/",
            "license": [
                "MIT"
            ],
            "authors": [
                {
                    "name": "Michael Dowling",
                    "email": "mtdowling@gmail.com",
                    "homepage": "https://github.com/mtdowling"
                },
                {
                    "name": "Tobias Schultze",
                    "homepage": "https://github.com/Tobion"
                }
            ],
            "description": "PSR-7 message implementation that also provides common utility methods",
            "keywords": [
                "http",
                "message",
                "psr-7",
                "request",
                "response",
                "stream",
                "uri",
                "url"
            ],
            "time": "2019-07-01T23:21:34+00:00"
        },
        {
            "name": "lcobucci/jwt",
            "version": "3.3.2",
            "source": {
                "type": "git",
                "url": "https://github.com/lcobucci/jwt.git",
                "reference": "56f10808089e38623345e28af2f2d5e4eb579455"
            },
            "dist": {
                "type": "zip",
                "url": "https://api.github.com/repos/lcobucci/jwt/zipball/56f10808089e38623345e28af2f2d5e4eb579455",
                "reference": "56f10808089e38623345e28af2f2d5e4eb579455",
                "shasum": ""
            },
            "require": {
                "ext-mbstring": "*",
                "ext-openssl": "*",
                "php": "^5.6 || ^7.0"
            },
            "require-dev": {
                "mikey179/vfsstream": "~1.5",
                "phpmd/phpmd": "~2.2",
                "phpunit/php-invoker": "~1.1",
                "phpunit/phpunit": "^5.7 || ^7.3",
                "squizlabs/php_codesniffer": "~2.3"
            },
            "type": "library",
            "extra": {
                "branch-alias": {
                    "dev-master": "3.1-dev"
                }
            },
            "autoload": {
                "psr-4": {
                    "Lcobucci\\JWT\\": "src"
                }
            },
            "notification-url": "https://packagist.org/downloads/",
            "license": [
                "BSD-3-Clause"
            ],
            "authors": [
                {
                    "name": "Luís Otávio Cobucci Oblonczyk",
                    "email": "lcobucci@gmail.com",
                    "role": "Developer"
                }
            ],
            "description": "A simple library to work with JSON Web Token and JSON Web Signature",
            "keywords": [
                "JWS",
                "jwt"
            ],
            "funding": [
                {
                    "url": "https://github.com/lcobucci",
                    "type": "github"
                },
                {
                    "url": "https://www.patreon.com/lcobucci",
                    "type": "patreon"
                }
            ],
            "time": "2020-05-22T08:21:12+00:00"
        },
        {
<<<<<<< HEAD
            "name": "maennchen/zipstream-php",
            "version": "2.1.0",
            "source": {
                "type": "git",
                "url": "https://github.com/maennchen/ZipStream-PHP.git",
                "reference": "c4c5803cc1f93df3d2448478ef79394a5981cc58"
            },
            "dist": {
                "type": "zip",
                "url": "https://api.github.com/repos/maennchen/ZipStream-PHP/zipball/c4c5803cc1f93df3d2448478ef79394a5981cc58",
                "reference": "c4c5803cc1f93df3d2448478ef79394a5981cc58",
                "shasum": ""
            },
            "require": {
                "myclabs/php-enum": "^1.5",
                "php": ">= 7.1",
                "psr/http-message": "^1.0",
                "symfony/polyfill-mbstring": "^1.0"
            },
            "require-dev": {
                "ext-zip": "*",
                "guzzlehttp/guzzle": ">= 6.3",
                "mikey179/vfsstream": "^1.6",
                "phpunit/phpunit": ">= 7.5"
            },
            "type": "library",
            "autoload": {
                "psr-4": {
                    "ZipStream\\": "src/"
                }
            },
            "notification-url": "https://packagist.org/downloads/",
            "license": [
                "MIT"
            ],
            "authors": [
                {
                    "name": "Paul Duncan",
                    "email": "pabs@pablotron.org"
                },
                {
                    "name": "Jonatan Männchen",
                    "email": "jonatan@maennchen.ch"
                },
                {
                    "name": "Jesse Donat",
                    "email": "donatj@gmail.com"
                },
                {
                    "name": "András Kolesár",
                    "email": "kolesar@kolesar.hu"
                }
            ],
            "description": "ZipStream is a library for dynamically streaming dynamic zip files from PHP without writing to the disk at all on the server.",
            "keywords": [
                "stream",
                "zip"
            ],
            "funding": [
                {
                    "url": "https://opencollective.com/zipstream",
                    "type": "open_collective"
                }
            ],
            "time": "2020-05-30T13:11:16+00:00"
        },
        {
            "name": "myclabs/php-enum",
            "version": "1.7.6",
            "source": {
                "type": "git",
                "url": "https://github.com/myclabs/php-enum.git",
                "reference": "5f36467c7a87e20fbdc51e524fd8f9d1de80187c"
            },
            "dist": {
                "type": "zip",
                "url": "https://api.github.com/repos/myclabs/php-enum/zipball/5f36467c7a87e20fbdc51e524fd8f9d1de80187c",
                "reference": "5f36467c7a87e20fbdc51e524fd8f9d1de80187c",
                "shasum": ""
            },
            "require": {
                "ext-json": "*",
                "php": ">=7.1"
            },
            "require-dev": {
                "phpunit/phpunit": "^7",
                "squizlabs/php_codesniffer": "1.*",
                "vimeo/psalm": "^3.8"
            },
            "type": "library",
            "autoload": {
                "psr-4": {
                    "MyCLabs\\Enum\\": "src/"
                }
            },
=======
            "name": "paragonie/random_compat",
            "version": "v9.99.99",
            "source": {
                "type": "git",
                "url": "https://github.com/paragonie/random_compat.git",
                "reference": "84b4dfb120c6f9b4ff7b3685f9b8f1aa365a0c95"
            },
            "dist": {
                "type": "zip",
                "url": "https://api.github.com/repos/paragonie/random_compat/zipball/84b4dfb120c6f9b4ff7b3685f9b8f1aa365a0c95",
                "reference": "84b4dfb120c6f9b4ff7b3685f9b8f1aa365a0c95",
                "shasum": ""
            },
            "require": {
                "php": "^7"
            },
            "require-dev": {
                "phpunit/phpunit": "4.*|5.*",
                "vimeo/psalm": "^1"
            },
            "suggest": {
                "ext-libsodium": "Provides a modern crypto API that can be used to generate random bytes."
            },
            "type": "library",
>>>>>>> df815e42
            "notification-url": "https://packagist.org/downloads/",
            "license": [
                "MIT"
            ],
            "authors": [
                {
<<<<<<< HEAD
                    "name": "PHP Enum contributors",
                    "homepage": "https://github.com/myclabs/php-enum/graphs/contributors"
                }
            ],
            "description": "PHP Enum implementation",
            "homepage": "http://github.com/myclabs/php-enum",
            "keywords": [
                "enum"
            ],
            "time": "2020-02-14T08:15:52+00:00"
=======
                    "name": "Paragon Initiative Enterprises",
                    "email": "security@paragonie.com",
                    "homepage": "https://paragonie.com"
                }
            ],
            "description": "PHP 5.x polyfill for random_bytes() and random_int() from PHP 7",
            "keywords": [
                "csprng",
                "polyfill",
                "pseudorandom",
                "random"
            ],
            "time": "2018-07-02T15:55:56+00:00"
>>>>>>> df815e42
        },
        {
            "name": "php-ds/php-ds",
            "version": "v1.2.0",
            "source": {
                "type": "git",
                "url": "https://github.com/php-ds/polyfill.git",
                "reference": "27bed3897f9c801604f5bdcb65b71eb61ec80099"
            },
            "dist": {
                "type": "zip",
                "url": "https://api.github.com/repos/php-ds/polyfill/zipball/27bed3897f9c801604f5bdcb65b71eb61ec80099",
                "reference": "27bed3897f9c801604f5bdcb65b71eb61ec80099",
                "shasum": ""
            },
            "require": {
                "php": ">=7.0.0"
            },
            "require-dev": {
                "php-ds/tests": "^1.2"
            },
            "suggest": {
                "ext-ds": "to improve performance and reduce memory usage"
            },
            "type": "library",
            "autoload": {
                "psr-4": {
                    "Ds\\": "src"
                }
            },
            "notification-url": "https://packagist.org/downloads/",
            "license": [
                "MIT"
            ],
            "authors": [
                {
                    "name": "Rudi Theunissen",
                    "email": "rudolf.theunissen@gmail.com"
                }
            ],
            "keywords": [
                "data structures",
                "ds",
                "php",
                "polyfill"
            ],
            "time": "2017-08-03T02:03:34+00:00"
        },
        {
            "name": "psr/http-message",
            "version": "1.0.1",
            "source": {
                "type": "git",
                "url": "https://github.com/php-fig/http-message.git",
                "reference": "f6561bf28d520154e4b0ec72be95418abe6d9363"
            },
            "dist": {
                "type": "zip",
                "url": "https://api.github.com/repos/php-fig/http-message/zipball/f6561bf28d520154e4b0ec72be95418abe6d9363",
                "reference": "f6561bf28d520154e4b0ec72be95418abe6d9363",
                "shasum": ""
            },
            "require": {
                "php": ">=5.3.0"
            },
            "type": "library",
            "extra": {
                "branch-alias": {
                    "dev-master": "1.0.x-dev"
                }
            },
            "autoload": {
                "psr-4": {
                    "Psr\\Http\\Message\\": "src/"
                }
            },
            "notification-url": "https://packagist.org/downloads/",
            "license": [
                "MIT"
            ],
            "authors": [
                {
                    "name": "PHP-FIG",
                    "homepage": "http://www.php-fig.org/"
                }
            ],
            "description": "Common interface for HTTP messages",
            "homepage": "https://github.com/php-fig/http-message",
            "keywords": [
                "http",
                "http-message",
                "psr",
                "psr-7",
                "request",
                "response"
            ],
            "time": "2016-08-06T14:39:51+00:00"
        },
        {
            "name": "ralouphie/getallheaders",
            "version": "3.0.3",
            "source": {
                "type": "git",
                "url": "https://github.com/ralouphie/getallheaders.git",
                "reference": "120b605dfeb996808c31b6477290a714d356e822"
            },
            "dist": {
                "type": "zip",
                "url": "https://api.github.com/repos/ralouphie/getallheaders/zipball/120b605dfeb996808c31b6477290a714d356e822",
                "reference": "120b605dfeb996808c31b6477290a714d356e822",
                "shasum": ""
            },
            "require": {
                "php": ">=5.6"
            },
            "require-dev": {
                "php-coveralls/php-coveralls": "^2.1",
                "phpunit/phpunit": "^5 || ^6.5"
            },
            "type": "library",
            "autoload": {
                "files": [
                    "src/getallheaders.php"
                ]
            },
            "notification-url": "https://packagist.org/downloads/",
            "license": [
                "MIT"
            ],
            "authors": [
                {
                    "name": "Ralph Khattar",
                    "email": "ralph.khattar@gmail.com"
                }
            ],
            "description": "A polyfill for getallheaders.",
            "time": "2019-03-08T08:55:37+00:00"
        },
        {
            "name": "ramsey/collection",
            "version": "1.0.1",
            "source": {
                "type": "git",
                "url": "https://github.com/ramsey/collection.git",
                "reference": "925ad8cf55ba7a3fc92e332c58fd0478ace3e1ca"
            },
            "dist": {
                "type": "zip",
                "url": "https://api.github.com/repos/ramsey/collection/zipball/925ad8cf55ba7a3fc92e332c58fd0478ace3e1ca",
                "reference": "925ad8cf55ba7a3fc92e332c58fd0478ace3e1ca",
                "shasum": ""
            },
            "require": {
                "php": "^7.2"
            },
            "require-dev": {
                "dealerdirect/phpcodesniffer-composer-installer": "^0.5.0",
                "fzaninotto/faker": "^1.5",
                "jakub-onderka/php-parallel-lint": "^1",
                "jangregor/phpstan-prophecy": "^0.6",
                "mockery/mockery": "^1.3",
                "phpstan/extension-installer": "^1",
                "phpstan/phpdoc-parser": "0.4.1",
                "phpstan/phpstan": "^0.12",
                "phpstan/phpstan-mockery": "^0.12",
                "phpstan/phpstan-phpunit": "^0.12",
                "phpunit/phpunit": "^8.5",
                "slevomat/coding-standard": "^6.0",
                "squizlabs/php_codesniffer": "^3.5"
            },
            "type": "library",
            "autoload": {
                "psr-4": {
                    "Ramsey\\Collection\\": "src/"
                }
            },
            "notification-url": "https://packagist.org/downloads/",
            "license": [
                "MIT"
            ],
            "authors": [
                {
                    "name": "Ben Ramsey",
                    "email": "ben@benramsey.com",
                    "homepage": "https://benramsey.com"
                }
            ],
            "description": "A PHP 7.2+ library for representing and manipulating collections.",
            "homepage": "https://github.com/ramsey/collection",
            "keywords": [
                "array",
                "collection",
                "hash",
                "map",
                "queue",
                "set"
            ],
            "time": "2020-01-05T00:22:59+00:00"
        },
        {
            "name": "ramsey/uuid",
            "version": "4.1.0",
            "source": {
                "type": "git",
                "url": "https://github.com/ramsey/uuid.git",
                "reference": "988dbefc7878d0a35f12afb4df1f7dd0bd153c43"
            },
            "dist": {
                "type": "zip",
                "url": "https://api.github.com/repos/ramsey/uuid/zipball/988dbefc7878d0a35f12afb4df1f7dd0bd153c43",
                "reference": "988dbefc7878d0a35f12afb4df1f7dd0bd153c43",
                "shasum": ""
            },
            "require": {
                "brick/math": "^0.8",
                "ext-json": "*",
                "php": "^7.2 || ^8",
                "ramsey/collection": "^1.0",
                "symfony/polyfill-ctype": "^1.8"
            },
            "replace": {
                "rhumsaa/uuid": "self.version"
            },
            "require-dev": {
                "codeception/aspect-mock": "^3",
                "dealerdirect/phpcodesniffer-composer-installer": "^0.6.2 || ^0.7.0",
                "doctrine/annotations": "^1.8",
                "goaop/framework": "^2",
                "mockery/mockery": "^1.3",
                "moontoast/math": "^1.1",
                "paragonie/random-lib": "^2",
                "php-mock/php-mock-mockery": "^1.3",
                "php-mock/php-mock-phpunit": "^2.5",
                "php-parallel-lint/php-parallel-lint": "^1.1",
                "phpbench/phpbench": "^0.17.1",
                "phpstan/extension-installer": "^1.0",
                "phpstan/phpstan": "^0.12",
                "phpstan/phpstan-mockery": "^0.12",
                "phpstan/phpstan-phpunit": "^0.12",
                "phpunit/phpunit": "^8.5",
                "psy/psysh": "^0.10.0",
                "slevomat/coding-standard": "^6.0",
                "squizlabs/php_codesniffer": "^3.5",
                "vimeo/psalm": "3.9.4"
            },
            "suggest": {
                "ext-bcmath": "Enables faster math with arbitrary-precision integers using BCMath.",
                "ext-ctype": "Enables faster processing of character classification using ctype functions.",
                "ext-gmp": "Enables faster math with arbitrary-precision integers using GMP.",
                "ext-uuid": "Enables the use of PeclUuidTimeGenerator and PeclUuidRandomGenerator.",
                "paragonie/random-lib": "Provides RandomLib for use with the RandomLibAdapter",
                "ramsey/uuid-doctrine": "Allows the use of Ramsey\\Uuid\\Uuid as Doctrine field type."
            },
            "type": "library",
            "extra": {
                "branch-alias": {
                    "dev-master": "4.x-dev"
                }
            },
            "autoload": {
                "psr-4": {
                    "Ramsey\\Uuid\\": "src/"
                },
                "files": [
                    "src/functions.php"
                ]
            },
            "notification-url": "https://packagist.org/downloads/",
            "license": [
                "MIT"
            ],
            "description": "A PHP library for generating and working with universally unique identifiers (UUIDs).",
            "homepage": "https://github.com/ramsey/uuid",
            "keywords": [
                "guid",
                "identifier",
                "uuid"
            ],
            "funding": [
                {
                    "url": "https://github.com/ramsey",
                    "type": "github"
                }
            ],
            "time": "2020-07-28T16:51:01+00:00"
        },
        {
            "name": "ratchet/rfc6455",
            "version": "v0.3",
            "source": {
                "type": "git",
                "url": "https://github.com/ratchetphp/RFC6455.git",
                "reference": "c8651c7938651c2d55f5d8c2422ac5e57a183341"
            },
            "dist": {
                "type": "zip",
                "url": "https://api.github.com/repos/ratchetphp/RFC6455/zipball/c8651c7938651c2d55f5d8c2422ac5e57a183341",
                "reference": "c8651c7938651c2d55f5d8c2422ac5e57a183341",
                "shasum": ""
            },
            "require": {
                "guzzlehttp/psr7": "^1.0",
                "php": ">=5.4.2"
            },
            "require-dev": {
                "phpunit/phpunit": "5.7.*",
                "react/socket": "^1.3"
            },
            "type": "library",
            "autoload": {
                "psr-4": {
                    "Ratchet\\RFC6455\\": "src"
                }
            },
            "notification-url": "https://packagist.org/downloads/",
            "license": [
                "MIT"
            ],
            "authors": [
                {
                    "name": "Chris Boden",
                    "email": "cboden@gmail.com",
                    "role": "Developer"
                },
                {
                    "name": "Matt Bonneau",
                    "role": "Developer"
                }
            ],
            "description": "RFC6455 WebSocket protocol handler",
            "homepage": "http://socketo.me",
            "keywords": [
                "WebSockets",
                "rfc6455",
                "websocket"
            ],
            "time": "2020-05-15T18:31:24+00:00"
        },
        {
            "name": "react/cache",
            "version": "v1.0.0",
            "source": {
                "type": "git",
                "url": "https://github.com/reactphp/cache.git",
                "reference": "aa10d63a1b40a36a486bdf527f28bac607ee6466"
            },
            "dist": {
                "type": "zip",
                "url": "https://api.github.com/repos/reactphp/cache/zipball/aa10d63a1b40a36a486bdf527f28bac607ee6466",
                "reference": "aa10d63a1b40a36a486bdf527f28bac607ee6466",
                "shasum": ""
            },
            "require": {
                "php": ">=5.3.0",
                "react/promise": "~2.0|~1.1"
            },
            "require-dev": {
                "phpunit/phpunit": "^6.4 || ^5.7 || ^4.8.35"
            },
            "type": "library",
            "autoload": {
                "psr-4": {
                    "React\\Cache\\": "src/"
                }
            },
            "notification-url": "https://packagist.org/downloads/",
            "license": [
                "MIT"
            ],
            "description": "Async, Promise-based cache interface for ReactPHP",
            "keywords": [
                "cache",
                "caching",
                "promise",
                "reactphp"
            ],
            "time": "2019-07-11T13:45:28+00:00"
        },
        {
            "name": "react/dns",
            "version": "v1.2.0",
            "source": {
                "type": "git",
                "url": "https://github.com/reactphp/dns.git",
                "reference": "a214d90c2884dac18d0cac6176202f247b66d762"
            },
            "dist": {
                "type": "zip",
                "url": "https://api.github.com/repos/reactphp/dns/zipball/a214d90c2884dac18d0cac6176202f247b66d762",
                "reference": "a214d90c2884dac18d0cac6176202f247b66d762",
                "shasum": ""
            },
            "require": {
                "php": ">=5.3.0",
                "react/cache": "^1.0 || ^0.6 || ^0.5",
                "react/event-loop": "^1.0 || ^0.5",
                "react/promise": "^2.7 || ^1.2.1",
                "react/promise-timer": "^1.2"
            },
            "require-dev": {
                "clue/block-react": "^1.2",
                "phpunit/phpunit": "^7.0 || ^6.4 || ^5.7 || ^4.8.35"
            },
            "type": "library",
            "autoload": {
                "psr-4": {
                    "React\\Dns\\": "src"
                }
            },
            "notification-url": "https://packagist.org/downloads/",
            "license": [
                "MIT"
            ],
            "description": "Async DNS resolver for ReactPHP",
            "keywords": [
                "async",
                "dns",
                "dns-resolver",
                "reactphp"
            ],
            "time": "2019-08-15T09:06:31+00:00"
        },
        {
            "name": "react/event-loop",
            "version": "v1.1.1",
            "source": {
                "type": "git",
                "url": "https://github.com/reactphp/event-loop.git",
                "reference": "6d24de090cd59cfc830263cfba965be77b563c13"
            },
            "dist": {
                "type": "zip",
                "url": "https://api.github.com/repos/reactphp/event-loop/zipball/6d24de090cd59cfc830263cfba965be77b563c13",
                "reference": "6d24de090cd59cfc830263cfba965be77b563c13",
                "shasum": ""
            },
            "require": {
                "php": ">=5.3.0"
            },
            "require-dev": {
                "phpunit/phpunit": "^7.0 || ^6.4 || ^5.7 || ^4.8.35"
            },
            "suggest": {
                "ext-event": "~1.0 for ExtEventLoop",
                "ext-pcntl": "For signal handling support when using the StreamSelectLoop",
                "ext-uv": "* for ExtUvLoop"
            },
            "type": "library",
            "autoload": {
                "psr-4": {
                    "React\\EventLoop\\": "src"
                }
            },
            "notification-url": "https://packagist.org/downloads/",
            "license": [
                "MIT"
            ],
            "description": "ReactPHP's core reactor event loop that libraries can use for evented I/O.",
            "keywords": [
                "asynchronous",
                "event-loop"
            ],
            "time": "2020-01-01T18:39:52+00:00"
        },
        {
            "name": "react/promise",
            "version": "v2.8.0",
            "source": {
                "type": "git",
                "url": "https://github.com/reactphp/promise.git",
                "reference": "f3cff96a19736714524ca0dd1d4130de73dbbbc4"
            },
            "dist": {
                "type": "zip",
                "url": "https://api.github.com/repos/reactphp/promise/zipball/f3cff96a19736714524ca0dd1d4130de73dbbbc4",
                "reference": "f3cff96a19736714524ca0dd1d4130de73dbbbc4",
                "shasum": ""
            },
            "require": {
                "php": ">=5.4.0"
            },
            "require-dev": {
                "phpunit/phpunit": "^7.0 || ^6.5 || ^5.7 || ^4.8.36"
            },
            "type": "library",
            "autoload": {
                "psr-4": {
                    "React\\Promise\\": "src/"
                },
                "files": [
                    "src/functions_include.php"
                ]
            },
            "notification-url": "https://packagist.org/downloads/",
            "license": [
                "MIT"
            ],
            "authors": [
                {
                    "name": "Jan Sorgalla",
                    "email": "jsorgalla@gmail.com"
                }
            ],
            "description": "A lightweight implementation of CommonJS Promises/A for PHP",
            "keywords": [
                "promise",
                "promises"
            ],
            "time": "2020-05-12T15:16:56+00:00"
        },
        {
            "name": "react/promise-timer",
            "version": "v1.5.1",
            "source": {
                "type": "git",
                "url": "https://github.com/reactphp/promise-timer.git",
                "reference": "35fb910604fd86b00023fc5cda477c8074ad0abc"
            },
            "dist": {
                "type": "zip",
                "url": "https://api.github.com/repos/reactphp/promise-timer/zipball/35fb910604fd86b00023fc5cda477c8074ad0abc",
                "reference": "35fb910604fd86b00023fc5cda477c8074ad0abc",
                "shasum": ""
            },
            "require": {
                "php": ">=5.3",
                "react/event-loop": "^1.0 || ^0.5 || ^0.4 || ^0.3.5",
                "react/promise": "^2.7.0 || ^1.2.1"
            },
            "require-dev": {
                "phpunit/phpunit": "^6.4 || ^5.7 || ^4.8.35"
            },
            "type": "library",
            "autoload": {
                "psr-4": {
                    "React\\Promise\\Timer\\": "src/"
                },
                "files": [
                    "src/functions_include.php"
                ]
            },
            "notification-url": "https://packagist.org/downloads/",
            "license": [
                "MIT"
            ],
            "authors": [
                {
                    "name": "Christian Lück",
                    "email": "christian@lueck.tv"
                }
            ],
            "description": "A trivial implementation of timeouts for Promises, built on top of ReactPHP.",
            "homepage": "https://github.com/reactphp/promise-timer",
            "keywords": [
                "async",
                "event-loop",
                "promise",
                "reactphp",
                "timeout",
                "timer"
            ],
            "time": "2019-03-27T18:10:32+00:00"
        },
        {
            "name": "react/socket",
            "version": "v1.5.0",
            "source": {
                "type": "git",
                "url": "https://github.com/reactphp/socket.git",
                "reference": "842dcd71df86671ee9491734035b3d2cf4a80ece"
            },
            "dist": {
                "type": "zip",
                "url": "https://api.github.com/repos/reactphp/socket/zipball/842dcd71df86671ee9491734035b3d2cf4a80ece",
                "reference": "842dcd71df86671ee9491734035b3d2cf4a80ece",
                "shasum": ""
            },
            "require": {
                "evenement/evenement": "^3.0 || ^2.0 || ^1.0",
                "php": ">=5.3.0",
                "react/dns": "^1.1",
                "react/event-loop": "^1.0 || ^0.5",
                "react/promise": "^2.6.0 || ^1.2.1",
                "react/promise-timer": "^1.4.0",
                "react/stream": "^1.1"
            },
            "require-dev": {
                "clue/block-react": "^1.2",
                "phpunit/phpunit": "^9.0 || ^5.7 || ^4.8.35",
                "react/promise-stream": "^1.2"
            },
            "type": "library",
            "autoload": {
                "psr-4": {
                    "React\\Socket\\": "src"
                }
            },
            "notification-url": "https://packagist.org/downloads/",
            "license": [
                "MIT"
            ],
            "description": "Async, streaming plaintext TCP/IP and secure TLS socket server and client connections for ReactPHP",
            "keywords": [
                "Connection",
                "Socket",
                "async",
                "reactphp",
                "stream"
            ],
            "time": "2020-07-01T12:50:00+00:00"
        },
        {
            "name": "react/stream",
            "version": "v1.1.1",
            "source": {
                "type": "git",
                "url": "https://github.com/reactphp/stream.git",
                "reference": "7c02b510ee3f582c810aeccd3a197b9c2f52ff1a"
            },
            "dist": {
                "type": "zip",
                "url": "https://api.github.com/repos/reactphp/stream/zipball/7c02b510ee3f582c810aeccd3a197b9c2f52ff1a",
                "reference": "7c02b510ee3f582c810aeccd3a197b9c2f52ff1a",
                "shasum": ""
            },
            "require": {
                "evenement/evenement": "^3.0 || ^2.0 || ^1.0",
                "php": ">=5.3.8",
                "react/event-loop": "^1.0 || ^0.5 || ^0.4 || ^0.3.5"
            },
            "require-dev": {
                "clue/stream-filter": "~1.2",
                "phpunit/phpunit": "^7.0 || ^6.4 || ^5.7 || ^4.8.35"
            },
            "type": "library",
            "autoload": {
                "psr-4": {
                    "React\\Stream\\": "src"
                }
            },
            "notification-url": "https://packagist.org/downloads/",
            "license": [
                "MIT"
            ],
            "description": "Event-driven readable and writable streams for non-blocking I/O in ReactPHP",
            "keywords": [
                "event-driven",
                "io",
                "non-blocking",
                "pipe",
                "reactphp",
                "readable",
                "stream",
                "writable"
            ],
            "time": "2020-05-04T10:17:57+00:00"
        },
        {
            "name": "symfony/config",
            "version": "v4.4.11",
            "source": {
                "type": "git",
                "url": "https://github.com/symfony/config.git",
                "reference": "b1d8f0d9341ea1d378b8b043ba90739f37c49d36"
            },
            "dist": {
                "type": "zip",
                "url": "https://api.github.com/repos/symfony/config/zipball/b1d8f0d9341ea1d378b8b043ba90739f37c49d36",
                "reference": "b1d8f0d9341ea1d378b8b043ba90739f37c49d36",
                "shasum": ""
            },
            "require": {
                "php": ">=7.1.3",
                "symfony/filesystem": "^3.4|^4.0|^5.0",
                "symfony/polyfill-ctype": "~1.8"
            },
            "conflict": {
                "symfony/finder": "<3.4"
            },
            "require-dev": {
                "symfony/event-dispatcher": "^3.4|^4.0|^5.0",
                "symfony/finder": "^3.4|^4.0|^5.0",
                "symfony/messenger": "^4.1|^5.0",
                "symfony/service-contracts": "^1.1|^2",
                "symfony/yaml": "^3.4|^4.0|^5.0"
            },
            "suggest": {
                "symfony/yaml": "To use the yaml reference dumper"
            },
            "type": "library",
            "extra": {
                "branch-alias": {
                    "dev-master": "4.4-dev"
                }
            },
            "autoload": {
                "psr-4": {
                    "Symfony\\Component\\Config\\": ""
                },
                "exclude-from-classmap": [
                    "/Tests/"
                ]
            },
            "notification-url": "https://packagist.org/downloads/",
            "license": [
                "MIT"
            ],
            "authors": [
                {
                    "name": "Fabien Potencier",
                    "email": "fabien@symfony.com"
                },
                {
                    "name": "Symfony Community",
                    "homepage": "https://symfony.com/contributors"
                }
            ],
            "description": "Symfony Config Component",
            "homepage": "https://symfony.com",
            "funding": [
                {
                    "url": "https://symfony.com/sponsor",
                    "type": "custom"
                },
                {
                    "url": "https://github.com/fabpot",
                    "type": "github"
                },
                {
                    "url": "https://tidelift.com/funding/github/packagist/symfony/symfony",
                    "type": "tidelift"
                }
            ],
            "time": "2020-07-15T08:27:46+00:00"
        },
        {
            "name": "symfony/filesystem",
            "version": "v4.4.11",
            "source": {
                "type": "git",
                "url": "https://github.com/symfony/filesystem.git",
                "reference": "b27f491309db5757816db672b256ea2e03677d30"
            },
            "dist": {
                "type": "zip",
                "url": "https://api.github.com/repos/symfony/filesystem/zipball/b27f491309db5757816db672b256ea2e03677d30",
                "reference": "b27f491309db5757816db672b256ea2e03677d30",
                "shasum": ""
            },
            "require": {
                "php": ">=7.1.3",
                "symfony/polyfill-ctype": "~1.8"
            },
            "type": "library",
            "extra": {
                "branch-alias": {
                    "dev-master": "4.4-dev"
                }
            },
            "autoload": {
                "psr-4": {
                    "Symfony\\Component\\Filesystem\\": ""
                },
                "exclude-from-classmap": [
                    "/Tests/"
                ]
            },
            "notification-url": "https://packagist.org/downloads/",
            "license": [
                "MIT"
            ],
            "authors": [
                {
                    "name": "Fabien Potencier",
                    "email": "fabien@symfony.com"
                },
                {
                    "name": "Symfony Community",
                    "homepage": "https://symfony.com/contributors"
                }
            ],
            "description": "Symfony Filesystem Component",
            "homepage": "https://symfony.com",
            "funding": [
                {
                    "url": "https://symfony.com/sponsor",
                    "type": "custom"
                },
                {
                    "url": "https://github.com/fabpot",
                    "type": "github"
                },
                {
                    "url": "https://tidelift.com/funding/github/packagist/symfony/symfony",
                    "type": "tidelift"
                }
            ],
            "time": "2020-05-30T18:50:54+00:00"
        },
        {
            "name": "symfony/http-foundation",
            "version": "v4.4.11",
            "source": {
                "type": "git",
                "url": "https://github.com/symfony/http-foundation.git",
                "reference": "3675676b6a47f3e71d3ab10bcf53fb9239eb77e6"
            },
            "dist": {
                "type": "zip",
                "url": "https://api.github.com/repos/symfony/http-foundation/zipball/3675676b6a47f3e71d3ab10bcf53fb9239eb77e6",
                "reference": "3675676b6a47f3e71d3ab10bcf53fb9239eb77e6",
                "shasum": ""
            },
            "require": {
                "php": ">=7.1.3",
                "symfony/mime": "^4.3|^5.0",
                "symfony/polyfill-mbstring": "~1.1"
            },
            "require-dev": {
                "predis/predis": "~1.0",
                "symfony/expression-language": "^3.4|^4.0|^5.0"
            },
            "type": "library",
            "extra": {
                "branch-alias": {
                    "dev-master": "4.4-dev"
                }
            },
            "autoload": {
                "psr-4": {
                    "Symfony\\Component\\HttpFoundation\\": ""
                },
                "exclude-from-classmap": [
                    "/Tests/"
                ]
            },
            "notification-url": "https://packagist.org/downloads/",
            "license": [
                "MIT"
            ],
            "authors": [
                {
                    "name": "Fabien Potencier",
                    "email": "fabien@symfony.com"
                },
                {
                    "name": "Symfony Community",
                    "homepage": "https://symfony.com/contributors"
                }
            ],
            "description": "Symfony HttpFoundation Component",
            "homepage": "https://symfony.com",
            "funding": [
                {
                    "url": "https://symfony.com/sponsor",
                    "type": "custom"
                },
                {
                    "url": "https://github.com/fabpot",
                    "type": "github"
                },
                {
                    "url": "https://tidelift.com/funding/github/packagist/symfony/symfony",
                    "type": "tidelift"
                }
            ],
            "time": "2020-07-23T09:48:09+00:00"
        },
        {
            "name": "symfony/mime",
            "version": "v4.4.11",
            "source": {
                "type": "git",
                "url": "https://github.com/symfony/mime.git",
                "reference": "cb00d7210bc096f997e63189a62b5e35d72babac"
            },
            "dist": {
                "type": "zip",
                "url": "https://api.github.com/repos/symfony/mime/zipball/cb00d7210bc096f997e63189a62b5e35d72babac",
                "reference": "cb00d7210bc096f997e63189a62b5e35d72babac",
                "shasum": ""
            },
            "require": {
                "php": ">=7.1.3",
                "symfony/polyfill-intl-idn": "^1.10",
                "symfony/polyfill-mbstring": "^1.0"
            },
            "conflict": {
                "symfony/mailer": "<4.4"
            },
            "require-dev": {
                "egulias/email-validator": "^2.1.10",
                "symfony/dependency-injection": "^3.4|^4.1|^5.0"
            },
            "type": "library",
            "extra": {
                "branch-alias": {
                    "dev-master": "4.4-dev"
                }
            },
            "autoload": {
                "psr-4": {
                    "Symfony\\Component\\Mime\\": ""
                },
                "exclude-from-classmap": [
                    "/Tests/"
                ]
            },
            "notification-url": "https://packagist.org/downloads/",
            "license": [
                "MIT"
            ],
            "authors": [
                {
                    "name": "Fabien Potencier",
                    "email": "fabien@symfony.com"
                },
                {
                    "name": "Symfony Community",
                    "homepage": "https://symfony.com/contributors"
                }
            ],
            "description": "A library to manipulate MIME messages",
            "homepage": "https://symfony.com",
            "keywords": [
                "mime",
                "mime-type"
            ],
            "funding": [
                {
                    "url": "https://symfony.com/sponsor",
                    "type": "custom"
                },
                {
                    "url": "https://github.com/fabpot",
                    "type": "github"
                },
                {
                    "url": "https://tidelift.com/funding/github/packagist/symfony/symfony",
                    "type": "tidelift"
                }
            ],
            "time": "2020-07-22T12:10:07+00:00"
        },
        {
            "name": "symfony/polyfill-ctype",
            "version": "v1.18.0",
            "source": {
                "type": "git",
                "url": "https://github.com/symfony/polyfill-ctype.git",
                "reference": "1c302646f6efc070cd46856e600e5e0684d6b454"
            },
            "dist": {
                "type": "zip",
                "url": "https://api.github.com/repos/symfony/polyfill-ctype/zipball/1c302646f6efc070cd46856e600e5e0684d6b454",
                "reference": "1c302646f6efc070cd46856e600e5e0684d6b454",
                "shasum": ""
            },
            "require": {
                "php": ">=5.3.3"
            },
            "suggest": {
                "ext-ctype": "For best performance"
            },
            "type": "library",
            "extra": {
                "branch-alias": {
                    "dev-master": "1.18-dev"
                },
                "thanks": {
                    "name": "symfony/polyfill",
                    "url": "https://github.com/symfony/polyfill"
                }
            },
            "autoload": {
                "psr-4": {
                    "Symfony\\Polyfill\\Ctype\\": ""
                },
                "files": [
                    "bootstrap.php"
                ]
            },
            "notification-url": "https://packagist.org/downloads/",
            "license": [
                "MIT"
            ],
            "authors": [
                {
                    "name": "Gert de Pagter",
                    "email": "BackEndTea@gmail.com"
                },
                {
                    "name": "Symfony Community",
                    "homepage": "https://symfony.com/contributors"
                }
            ],
            "description": "Symfony polyfill for ctype functions",
            "homepage": "https://symfony.com",
            "keywords": [
                "compatibility",
                "ctype",
                "polyfill",
                "portable"
            ],
            "funding": [
                {
                    "url": "https://symfony.com/sponsor",
                    "type": "custom"
                },
                {
                    "url": "https://github.com/fabpot",
                    "type": "github"
                },
                {
                    "url": "https://tidelift.com/funding/github/packagist/symfony/symfony",
                    "type": "tidelift"
                }
            ],
            "time": "2020-07-14T12:35:20+00:00"
        },
        {
            "name": "symfony/polyfill-intl-idn",
            "version": "v1.18.0",
            "source": {
                "type": "git",
                "url": "https://github.com/symfony/polyfill-intl-idn.git",
                "reference": "bc6549d068d0160e0f10f7a5a23c7d1406b95ebe"
            },
            "dist": {
                "type": "zip",
                "url": "https://api.github.com/repos/symfony/polyfill-intl-idn/zipball/bc6549d068d0160e0f10f7a5a23c7d1406b95ebe",
                "reference": "bc6549d068d0160e0f10f7a5a23c7d1406b95ebe",
                "shasum": ""
            },
            "require": {
                "php": ">=5.3.3",
                "symfony/polyfill-intl-normalizer": "^1.10",
                "symfony/polyfill-php70": "^1.10",
                "symfony/polyfill-php72": "^1.10"
            },
            "suggest": {
                "ext-intl": "For best performance"
            },
            "type": "library",
            "extra": {
                "branch-alias": {
                    "dev-master": "1.18-dev"
                },
                "thanks": {
                    "name": "symfony/polyfill",
                    "url": "https://github.com/symfony/polyfill"
                }
            },
            "autoload": {
                "psr-4": {
                    "Symfony\\Polyfill\\Intl\\Idn\\": ""
                },
                "files": [
                    "bootstrap.php"
                ]
            },
            "notification-url": "https://packagist.org/downloads/",
            "license": [
                "MIT"
            ],
            "authors": [
                {
                    "name": "Laurent Bassin",
                    "email": "laurent@bassin.info"
                },
                {
                    "name": "Trevor Rowbotham",
                    "email": "trevor.rowbotham@pm.me"
                },
                {
                    "name": "Symfony Community",
                    "homepage": "https://symfony.com/contributors"
                }
            ],
            "description": "Symfony polyfill for intl's idn_to_ascii and idn_to_utf8 functions",
            "homepage": "https://symfony.com",
            "keywords": [
                "compatibility",
                "idn",
                "intl",
                "polyfill",
                "portable",
                "shim"
            ],
            "funding": [
                {
                    "url": "https://symfony.com/sponsor",
                    "type": "custom"
                },
                {
                    "url": "https://github.com/fabpot",
                    "type": "github"
                },
                {
                    "url": "https://tidelift.com/funding/github/packagist/symfony/symfony",
                    "type": "tidelift"
                }
            ],
            "time": "2020-07-14T12:35:20+00:00"
        },
        {
            "name": "symfony/polyfill-intl-normalizer",
            "version": "v1.18.0",
            "source": {
                "type": "git",
                "url": "https://github.com/symfony/polyfill-intl-normalizer.git",
                "reference": "37078a8dd4a2a1e9ab0231af7c6cb671b2ed5a7e"
            },
            "dist": {
                "type": "zip",
                "url": "https://api.github.com/repos/symfony/polyfill-intl-normalizer/zipball/37078a8dd4a2a1e9ab0231af7c6cb671b2ed5a7e",
                "reference": "37078a8dd4a2a1e9ab0231af7c6cb671b2ed5a7e",
                "shasum": ""
            },
            "require": {
                "php": ">=5.3.3"
            },
            "suggest": {
                "ext-intl": "For best performance"
            },
            "type": "library",
            "extra": {
                "branch-alias": {
                    "dev-master": "1.18-dev"
                },
                "thanks": {
                    "name": "symfony/polyfill",
                    "url": "https://github.com/symfony/polyfill"
                }
            },
            "autoload": {
                "psr-4": {
                    "Symfony\\Polyfill\\Intl\\Normalizer\\": ""
                },
                "files": [
                    "bootstrap.php"
                ],
                "classmap": [
                    "Resources/stubs"
                ]
            },
            "notification-url": "https://packagist.org/downloads/",
            "license": [
                "MIT"
            ],
            "authors": [
                {
                    "name": "Nicolas Grekas",
                    "email": "p@tchwork.com"
                },
                {
                    "name": "Symfony Community",
                    "homepage": "https://symfony.com/contributors"
                }
            ],
            "description": "Symfony polyfill for intl's Normalizer class and related functions",
            "homepage": "https://symfony.com",
            "keywords": [
                "compatibility",
                "intl",
                "normalizer",
                "polyfill",
                "portable",
                "shim"
            ],
            "funding": [
                {
                    "url": "https://symfony.com/sponsor",
                    "type": "custom"
                },
                {
                    "url": "https://github.com/fabpot",
                    "type": "github"
                },
                {
                    "url": "https://tidelift.com/funding/github/packagist/symfony/symfony",
                    "type": "tidelift"
                }
            ],
            "time": "2020-07-14T12:35:20+00:00"
        },
        {
            "name": "symfony/polyfill-mbstring",
            "version": "v1.18.0",
            "source": {
                "type": "git",
                "url": "https://github.com/symfony/polyfill-mbstring.git",
                "reference": "a6977d63bf9a0ad4c65cd352709e230876f9904a"
            },
            "dist": {
                "type": "zip",
                "url": "https://api.github.com/repos/symfony/polyfill-mbstring/zipball/a6977d63bf9a0ad4c65cd352709e230876f9904a",
                "reference": "a6977d63bf9a0ad4c65cd352709e230876f9904a",
                "shasum": ""
            },
            "require": {
                "php": ">=5.3.3"
            },
            "suggest": {
                "ext-mbstring": "For best performance"
            },
            "type": "library",
            "extra": {
                "branch-alias": {
                    "dev-master": "1.18-dev"
                },
                "thanks": {
                    "name": "symfony/polyfill",
                    "url": "https://github.com/symfony/polyfill"
                }
            },
            "autoload": {
                "psr-4": {
                    "Symfony\\Polyfill\\Mbstring\\": ""
                },
                "files": [
                    "bootstrap.php"
                ]
            },
            "notification-url": "https://packagist.org/downloads/",
            "license": [
                "MIT"
            ],
            "authors": [
                {
                    "name": "Nicolas Grekas",
                    "email": "p@tchwork.com"
                },
                {
                    "name": "Symfony Community",
                    "homepage": "https://symfony.com/contributors"
                }
            ],
            "description": "Symfony polyfill for the Mbstring extension",
            "homepage": "https://symfony.com",
            "keywords": [
                "compatibility",
                "mbstring",
                "polyfill",
                "portable",
                "shim"
            ],
            "funding": [
                {
                    "url": "https://symfony.com/sponsor",
                    "type": "custom"
                },
                {
                    "url": "https://github.com/fabpot",
                    "type": "github"
                },
                {
                    "url": "https://tidelift.com/funding/github/packagist/symfony/symfony",
                    "type": "tidelift"
                }
            ],
            "time": "2020-07-14T12:35:20+00:00"
        },
        {
            "name": "symfony/polyfill-php70",
            "version": "v1.18.0",
            "source": {
                "type": "git",
                "url": "https://github.com/symfony/polyfill-php70.git",
                "reference": "0dd93f2c578bdc9c72697eaa5f1dd25644e618d3"
            },
            "dist": {
                "type": "zip",
                "url": "https://api.github.com/repos/symfony/polyfill-php70/zipball/0dd93f2c578bdc9c72697eaa5f1dd25644e618d3",
                "reference": "0dd93f2c578bdc9c72697eaa5f1dd25644e618d3",
                "shasum": ""
            },
            "require": {
                "paragonie/random_compat": "~1.0|~2.0|~9.99",
                "php": ">=5.3.3"
            },
            "type": "library",
            "extra": {
                "branch-alias": {
                    "dev-master": "1.18-dev"
                },
                "thanks": {
                    "name": "symfony/polyfill",
                    "url": "https://github.com/symfony/polyfill"
                }
            },
            "autoload": {
                "psr-4": {
                    "Symfony\\Polyfill\\Php70\\": ""
                },
                "files": [
                    "bootstrap.php"
                ],
                "classmap": [
                    "Resources/stubs"
                ]
            },
            "notification-url": "https://packagist.org/downloads/",
            "license": [
                "MIT"
            ],
            "authors": [
                {
                    "name": "Nicolas Grekas",
                    "email": "p@tchwork.com"
                },
                {
                    "name": "Symfony Community",
                    "homepage": "https://symfony.com/contributors"
                }
            ],
            "description": "Symfony polyfill backporting some PHP 7.0+ features to lower PHP versions",
            "homepage": "https://symfony.com",
            "keywords": [
                "compatibility",
                "polyfill",
                "portable",
                "shim"
            ],
            "funding": [
                {
                    "url": "https://symfony.com/sponsor",
                    "type": "custom"
                },
                {
                    "url": "https://github.com/fabpot",
                    "type": "github"
                },
                {
                    "url": "https://tidelift.com/funding/github/packagist/symfony/symfony",
                    "type": "tidelift"
                }
            ],
            "time": "2020-07-14T12:35:20+00:00"
        },
        {
            "name": "symfony/polyfill-php72",
            "version": "v1.18.0",
            "source": {
                "type": "git",
                "url": "https://github.com/symfony/polyfill-php72.git",
                "reference": "639447d008615574653fb3bc60d1986d7172eaae"
            },
            "dist": {
                "type": "zip",
                "url": "https://api.github.com/repos/symfony/polyfill-php72/zipball/639447d008615574653fb3bc60d1986d7172eaae",
                "reference": "639447d008615574653fb3bc60d1986d7172eaae",
                "shasum": ""
            },
            "require": {
                "php": ">=5.3.3"
            },
            "type": "library",
            "extra": {
                "branch-alias": {
                    "dev-master": "1.18-dev"
                },
                "thanks": {
                    "name": "symfony/polyfill",
                    "url": "https://github.com/symfony/polyfill"
                }
            },
            "autoload": {
                "psr-4": {
                    "Symfony\\Polyfill\\Php72\\": ""
                },
                "files": [
                    "bootstrap.php"
                ]
            },
            "notification-url": "https://packagist.org/downloads/",
            "license": [
                "MIT"
            ],
            "authors": [
                {
                    "name": "Nicolas Grekas",
                    "email": "p@tchwork.com"
                },
                {
                    "name": "Symfony Community",
                    "homepage": "https://symfony.com/contributors"
                }
            ],
            "description": "Symfony polyfill backporting some PHP 7.2+ features to lower PHP versions",
            "homepage": "https://symfony.com",
            "keywords": [
                "compatibility",
                "polyfill",
                "portable",
                "shim"
            ],
            "funding": [
                {
                    "url": "https://symfony.com/sponsor",
                    "type": "custom"
                },
                {
                    "url": "https://github.com/fabpot",
                    "type": "github"
                },
                {
                    "url": "https://tidelift.com/funding/github/packagist/symfony/symfony",
                    "type": "tidelift"
                }
            ],
            "time": "2020-07-14T12:35:20+00:00"
        },
        {
            "name": "symfony/routing",
            "version": "v4.4.11",
            "source": {
                "type": "git",
                "url": "https://github.com/symfony/routing.git",
                "reference": "e103381a4c2f0731c14589041852bf979e97c7af"
            },
            "dist": {
                "type": "zip",
                "url": "https://api.github.com/repos/symfony/routing/zipball/e103381a4c2f0731c14589041852bf979e97c7af",
                "reference": "e103381a4c2f0731c14589041852bf979e97c7af",
                "shasum": ""
            },
            "require": {
                "php": ">=7.1.3"
            },
            "conflict": {
                "symfony/config": "<4.2",
                "symfony/dependency-injection": "<3.4",
                "symfony/yaml": "<3.4"
            },
            "require-dev": {
                "doctrine/annotations": "~1.2",
                "psr/log": "~1.0",
                "symfony/config": "^4.2|^5.0",
                "symfony/dependency-injection": "^3.4|^4.0|^5.0",
                "symfony/expression-language": "^3.4|^4.0|^5.0",
                "symfony/http-foundation": "^3.4|^4.0|^5.0",
                "symfony/yaml": "^3.4|^4.0|^5.0"
            },
            "suggest": {
                "doctrine/annotations": "For using the annotation loader",
                "symfony/config": "For using the all-in-one router or any loader",
                "symfony/expression-language": "For using expression matching",
                "symfony/http-foundation": "For using a Symfony Request object",
                "symfony/yaml": "For using the YAML loader"
            },
            "type": "library",
            "extra": {
                "branch-alias": {
                    "dev-master": "4.4-dev"
                }
            },
            "autoload": {
                "psr-4": {
                    "Symfony\\Component\\Routing\\": ""
                },
                "exclude-from-classmap": [
                    "/Tests/"
                ]
            },
            "notification-url": "https://packagist.org/downloads/",
            "license": [
                "MIT"
            ],
            "authors": [
                {
                    "name": "Fabien Potencier",
                    "email": "fabien@symfony.com"
                },
                {
                    "name": "Symfony Community",
                    "homepage": "https://symfony.com/contributors"
                }
            ],
            "description": "Symfony Routing Component",
            "homepage": "https://symfony.com",
            "keywords": [
                "router",
                "routing",
                "uri",
                "url"
            ],
            "funding": [
                {
                    "url": "https://symfony.com/sponsor",
                    "type": "custom"
                },
                {
                    "url": "https://github.com/fabpot",
                    "type": "github"
                },
                {
                    "url": "https://tidelift.com/funding/github/packagist/symfony/symfony",
                    "type": "tidelift"
                }
            ],
            "time": "2020-07-05T09:39:30+00:00"
        },
        {
            "name": "textalk/websocket",
            "version": "1.3.1",
            "source": {
                "type": "git",
                "url": "https://github.com/Textalk/websocket-php.git",
                "reference": "fe348408a43cc646d08a3ae73e7877370441c7ee"
            },
            "dist": {
                "type": "zip",
                "url": "https://api.github.com/repos/Textalk/websocket-php/zipball/fe348408a43cc646d08a3ae73e7877370441c7ee",
                "reference": "fe348408a43cc646d08a3ae73e7877370441c7ee",
                "shasum": ""
            },
            "require": {
                "php": "^5.4|^7.0"
            },
            "require-dev": {
                "php-coveralls/php-coveralls": "^0.7",
                "phpunit/phpunit": "^4.1",
                "squizlabs/php_codesniffer": "^3.5"
            },
            "type": "library",
            "autoload": {
                "psr-4": {
                    "WebSocket\\": "lib"
                }
            },
            "notification-url": "https://packagist.org/downloads/",
            "license": [
                "ISC"
            ],
            "authors": [
                {
                    "name": "Fredrik Liljegren",
                    "email": "fredrik.liljegren@textalk.se"
                },
                {
                    "name": "Sören Jensen",
                    "email": "soren@abicart.se"
                }
            ],
            "description": "WebSocket client and server",
            "time": "2020-06-07T12:11:38+00:00"
        },
        {
            "name": "twig/twig",
            "version": "v2.12.5",
            "source": {
                "type": "git",
                "url": "https://github.com/twigphp/Twig.git",
                "reference": "18772e0190734944277ee97a02a9a6c6555fcd94"
            },
            "dist": {
                "type": "zip",
                "url": "https://api.github.com/repos/twigphp/Twig/zipball/18772e0190734944277ee97a02a9a6c6555fcd94",
                "reference": "18772e0190734944277ee97a02a9a6c6555fcd94",
                "shasum": ""
            },
            "require": {
                "php": "^7.0",
                "symfony/polyfill-ctype": "^1.8",
                "symfony/polyfill-mbstring": "^1.3"
            },
            "require-dev": {
                "psr/container": "^1.0",
                "symfony/phpunit-bridge": "^4.4|^5.0"
            },
            "type": "library",
            "extra": {
                "branch-alias": {
                    "dev-master": "2.12-dev"
                }
            },
            "autoload": {
                "psr-0": {
                    "Twig_": "lib/"
                },
                "psr-4": {
                    "Twig\\": "src/"
                }
            },
            "notification-url": "https://packagist.org/downloads/",
            "license": [
                "BSD-3-Clause"
            ],
            "authors": [
                {
                    "name": "Fabien Potencier",
                    "email": "fabien@symfony.com",
                    "homepage": "http://fabien.potencier.org",
                    "role": "Lead Developer"
                },
                {
                    "name": "Twig Team",
                    "role": "Contributors"
                },
                {
                    "name": "Armin Ronacher",
                    "email": "armin.ronacher@active-4.com",
                    "role": "Project Founder"
                }
            ],
            "description": "Twig, the flexible, fast, and secure template language for PHP",
            "homepage": "https://twig.symfony.com",
            "keywords": [
                "templating"
            ],
            "time": "2020-02-11T15:31:23+00:00"
        }
    ],
    "packages-dev": [
        {
            "name": "dealerdirect/phpcodesniffer-composer-installer",
            "version": "v0.7.0",
            "source": {
                "type": "git",
                "url": "https://github.com/Dealerdirect/phpcodesniffer-composer-installer.git",
                "reference": "e8d808670b8f882188368faaf1144448c169c0b7"
            },
            "dist": {
                "type": "zip",
                "url": "https://api.github.com/repos/Dealerdirect/phpcodesniffer-composer-installer/zipball/e8d808670b8f882188368faaf1144448c169c0b7",
                "reference": "e8d808670b8f882188368faaf1144448c169c0b7",
                "shasum": ""
            },
            "require": {
                "composer-plugin-api": "^1.0 || ^2.0",
                "php": ">=5.3",
                "squizlabs/php_codesniffer": "^2 || ^3 || 4.0.x-dev"
            },
            "require-dev": {
                "composer/composer": "*",
                "phpcompatibility/php-compatibility": "^9.0",
                "sensiolabs/security-checker": "^4.1.0"
            },
            "type": "composer-plugin",
            "extra": {
                "class": "Dealerdirect\\Composer\\Plugin\\Installers\\PHPCodeSniffer\\Plugin"
            },
            "autoload": {
                "psr-4": {
                    "Dealerdirect\\Composer\\Plugin\\Installers\\PHPCodeSniffer\\": "src/"
                }
            },
            "notification-url": "https://packagist.org/downloads/",
            "license": [
                "MIT"
            ],
            "authors": [
                {
                    "name": "Franck Nijhof",
                    "email": "franck.nijhof@dealerdirect.com",
                    "homepage": "http://www.frenck.nl",
                    "role": "Developer / IT Manager"
                }
            ],
            "description": "PHP_CodeSniffer Standards Composer Installer Plugin",
            "homepage": "http://www.dealerdirect.com",
            "keywords": [
                "PHPCodeSniffer",
                "PHP_CodeSniffer",
                "code quality",
                "codesniffer",
                "composer",
                "installer",
                "phpcs",
                "plugin",
                "qa",
                "quality",
                "standard",
                "standards",
                "style guide",
                "stylecheck",
                "tests"
            ],
            "time": "2020-06-25T14:57:39+00:00"
        },
        {
            "name": "doctrine/instantiator",
            "version": "1.3.1",
            "source": {
                "type": "git",
                "url": "https://github.com/doctrine/instantiator.git",
                "reference": "f350df0268e904597e3bd9c4685c53e0e333feea"
            },
            "dist": {
                "type": "zip",
                "url": "https://api.github.com/repos/doctrine/instantiator/zipball/f350df0268e904597e3bd9c4685c53e0e333feea",
                "reference": "f350df0268e904597e3bd9c4685c53e0e333feea",
                "shasum": ""
            },
            "require": {
                "php": "^7.1 || ^8.0"
            },
            "require-dev": {
                "doctrine/coding-standard": "^6.0",
                "ext-pdo": "*",
                "ext-phar": "*",
                "phpbench/phpbench": "^0.13",
                "phpstan/phpstan-phpunit": "^0.11",
                "phpstan/phpstan-shim": "^0.11",
                "phpunit/phpunit": "^7.0"
            },
            "type": "library",
            "extra": {
                "branch-alias": {
                    "dev-master": "1.2.x-dev"
                }
            },
            "autoload": {
                "psr-4": {
                    "Doctrine\\Instantiator\\": "src/Doctrine/Instantiator/"
                }
            },
            "notification-url": "https://packagist.org/downloads/",
            "license": [
                "MIT"
            ],
            "authors": [
                {
                    "name": "Marco Pivetta",
                    "email": "ocramius@gmail.com",
                    "homepage": "http://ocramius.github.com/"
                }
            ],
            "description": "A small, lightweight utility to instantiate objects in PHP without invoking their constructors",
            "homepage": "https://www.doctrine-project.org/projects/instantiator.html",
            "keywords": [
                "constructor",
                "instantiate"
            ],
            "funding": [
                {
                    "url": "https://www.doctrine-project.org/sponsorship.html",
                    "type": "custom"
                },
                {
                    "url": "https://www.patreon.com/phpdoctrine",
                    "type": "patreon"
                },
                {
                    "url": "https://tidelift.com/funding/github/packagist/doctrine%2Finstantiator",
                    "type": "tidelift"
                }
            ],
            "time": "2020-05-29T17:27:14+00:00"
        },
        {
            "name": "myclabs/deep-copy",
            "version": "1.9.5",
            "source": {
                "type": "git",
                "url": "https://github.com/myclabs/DeepCopy.git",
                "reference": "b2c28789e80a97badd14145fda39b545d83ca3ef"
            },
            "dist": {
                "type": "zip",
                "url": "https://api.github.com/repos/myclabs/DeepCopy/zipball/b2c28789e80a97badd14145fda39b545d83ca3ef",
                "reference": "b2c28789e80a97badd14145fda39b545d83ca3ef",
                "shasum": ""
            },
            "require": {
                "php": "^7.1"
            },
            "replace": {
                "myclabs/deep-copy": "self.version"
            },
            "require-dev": {
                "doctrine/collections": "^1.0",
                "doctrine/common": "^2.6",
                "phpunit/phpunit": "^7.1"
            },
            "type": "library",
            "autoload": {
                "psr-4": {
                    "DeepCopy\\": "src/DeepCopy/"
                },
                "files": [
                    "src/DeepCopy/deep_copy.php"
                ]
            },
            "notification-url": "https://packagist.org/downloads/",
            "license": [
                "MIT"
            ],
            "description": "Create deep copies (clones) of your objects",
            "keywords": [
                "clone",
                "copy",
                "duplicate",
                "object",
                "object graph"
            ],
            "time": "2020-01-17T21:11:47+00:00"
        },
        {
            "name": "phar-io/manifest",
            "version": "1.0.3",
            "source": {
                "type": "git",
                "url": "https://github.com/phar-io/manifest.git",
                "reference": "7761fcacf03b4d4f16e7ccb606d4879ca431fcf4"
            },
            "dist": {
                "type": "zip",
                "url": "https://api.github.com/repos/phar-io/manifest/zipball/7761fcacf03b4d4f16e7ccb606d4879ca431fcf4",
                "reference": "7761fcacf03b4d4f16e7ccb606d4879ca431fcf4",
                "shasum": ""
            },
            "require": {
                "ext-dom": "*",
                "ext-phar": "*",
                "phar-io/version": "^2.0",
                "php": "^5.6 || ^7.0"
            },
            "type": "library",
            "extra": {
                "branch-alias": {
                    "dev-master": "1.0.x-dev"
                }
            },
            "autoload": {
                "classmap": [
                    "src/"
                ]
            },
            "notification-url": "https://packagist.org/downloads/",
            "license": [
                "BSD-3-Clause"
            ],
            "authors": [
                {
                    "name": "Arne Blankerts",
                    "email": "arne@blankerts.de",
                    "role": "Developer"
                },
                {
                    "name": "Sebastian Heuer",
                    "email": "sebastian@phpeople.de",
                    "role": "Developer"
                },
                {
                    "name": "Sebastian Bergmann",
                    "email": "sebastian@phpunit.de",
                    "role": "Developer"
                }
            ],
            "description": "Component for reading phar.io manifest information from a PHP Archive (PHAR)",
            "time": "2018-07-08T19:23:20+00:00"
        },
        {
            "name": "phar-io/version",
            "version": "2.0.1",
            "source": {
                "type": "git",
                "url": "https://github.com/phar-io/version.git",
                "reference": "45a2ec53a73c70ce41d55cedef9063630abaf1b6"
            },
            "dist": {
                "type": "zip",
                "url": "https://api.github.com/repos/phar-io/version/zipball/45a2ec53a73c70ce41d55cedef9063630abaf1b6",
                "reference": "45a2ec53a73c70ce41d55cedef9063630abaf1b6",
                "shasum": ""
            },
            "require": {
                "php": "^5.6 || ^7.0"
            },
            "type": "library",
            "autoload": {
                "classmap": [
                    "src/"
                ]
            },
            "notification-url": "https://packagist.org/downloads/",
            "license": [
                "BSD-3-Clause"
            ],
            "authors": [
                {
                    "name": "Arne Blankerts",
                    "email": "arne@blankerts.de",
                    "role": "Developer"
                },
                {
                    "name": "Sebastian Heuer",
                    "email": "sebastian@phpeople.de",
                    "role": "Developer"
                },
                {
                    "name": "Sebastian Bergmann",
                    "email": "sebastian@phpunit.de",
                    "role": "Developer"
                }
            ],
            "description": "Library for handling version information and constraints",
            "time": "2018-07-08T19:19:57+00:00"
        },
        {
            "name": "php-mock/php-mock",
            "version": "2.2.1",
            "source": {
                "type": "git",
                "url": "https://github.com/php-mock/php-mock.git",
                "reference": "8ca7205ad5e73fbbffa9bde9f6bc90daf5e49702"
            },
            "dist": {
                "type": "zip",
                "url": "https://api.github.com/repos/php-mock/php-mock/zipball/8ca7205ad5e73fbbffa9bde9f6bc90daf5e49702",
                "reference": "8ca7205ad5e73fbbffa9bde9f6bc90daf5e49702",
                "shasum": ""
            },
            "require": {
                "php": "^5.6 || ^7.0",
                "phpunit/php-text-template": "^1 || ^2"
            },
            "replace": {
                "malkusch/php-mock": "*"
            },
            "require-dev": {
                "phpunit/phpunit": "^5.7 || ^6.5 || ^7.5 || ^8.0 || ^9.0"
            },
            "suggest": {
                "php-mock/php-mock-phpunit": "Allows integration into PHPUnit testcase with the trait PHPMock."
            },
            "type": "library",
            "autoload": {
                "files": [
                    "autoload.php"
                ],
                "psr-4": {
                    "phpmock\\": [
                        "classes/",
                        "tests/"
                    ]
                }
            },
            "notification-url": "https://packagist.org/downloads/",
            "license": [
                "WTFPL"
            ],
            "authors": [
                {
                    "name": "Markus Malkusch",
                    "email": "markus@malkusch.de",
                    "homepage": "http://markus.malkusch.de",
                    "role": "Developer"
                }
            ],
            "description": "PHP-Mock can mock built-in PHP functions (e.g. time()). PHP-Mock relies on PHP's namespace fallback policy. No further extension is needed.",
            "homepage": "https://github.com/php-mock/php-mock",
            "keywords": [
                "BDD",
                "TDD",
                "function",
                "mock",
                "stub",
                "test",
                "test double"
            ],
            "time": "2020-02-08T14:50:32+00:00"
        },
        {
            "name": "php-mock/php-mock-integration",
            "version": "2.1.0",
            "source": {
                "type": "git",
                "url": "https://github.com/php-mock/php-mock-integration.git",
                "reference": "003d585841e435958a02e9b986953907b8b7609b"
            },
            "dist": {
                "type": "zip",
                "url": "https://api.github.com/repos/php-mock/php-mock-integration/zipball/003d585841e435958a02e9b986953907b8b7609b",
                "reference": "003d585841e435958a02e9b986953907b8b7609b",
                "shasum": ""
            },
            "require": {
                "php": ">=5.6",
                "php-mock/php-mock": "^2.2",
                "phpunit/php-text-template": "^1 || ^2"
            },
            "require-dev": {
                "phpunit/phpunit": "^5.7.27 || ^6 || ^7 || ^8 || ^9"
            },
            "type": "library",
            "autoload": {
                "psr-4": {
                    "phpmock\\integration\\": "classes/"
                }
            },
            "notification-url": "https://packagist.org/downloads/",
            "license": [
                "WTFPL"
            ],
            "authors": [
                {
                    "name": "Markus Malkusch",
                    "email": "markus@malkusch.de",
                    "homepage": "http://markus.malkusch.de",
                    "role": "Developer"
                }
            ],
            "description": "Integration package for PHP-Mock",
            "homepage": "https://github.com/php-mock/php-mock-integration",
            "keywords": [
                "BDD",
                "TDD",
                "function",
                "mock",
                "stub",
                "test",
                "test double"
            ],
            "time": "2020-02-08T14:40:25+00:00"
        },
        {
            "name": "php-mock/php-mock-phpunit",
            "version": "2.6.0",
            "source": {
                "type": "git",
                "url": "https://github.com/php-mock/php-mock-phpunit.git",
                "reference": "2877a0e58f12e91b64bf36ccd080a209dcbf6c30"
            },
            "dist": {
                "type": "zip",
                "url": "https://api.github.com/repos/php-mock/php-mock-phpunit/zipball/2877a0e58f12e91b64bf36ccd080a209dcbf6c30",
                "reference": "2877a0e58f12e91b64bf36ccd080a209dcbf6c30",
                "shasum": ""
            },
            "require": {
                "php": ">=7",
                "php-mock/php-mock-integration": "^2.1",
                "phpunit/phpunit": "^6 || ^7 || ^8 || ^9"
            },
            "type": "library",
            "autoload": {
                "files": [
                    "autoload.php"
                ],
                "psr-4": {
                    "phpmock\\phpunit\\": "classes/"
                }
            },
            "notification-url": "https://packagist.org/downloads/",
            "license": [
                "WTFPL"
            ],
            "authors": [
                {
                    "name": "Markus Malkusch",
                    "email": "markus@malkusch.de",
                    "homepage": "http://markus.malkusch.de",
                    "role": "Developer"
                }
            ],
            "description": "Mock built-in PHP functions (e.g. time()) with PHPUnit. This package relies on PHP's namespace fallback policy. No further extension is needed.",
            "homepage": "https://github.com/php-mock/php-mock-phpunit",
            "keywords": [
                "BDD",
                "TDD",
                "function",
                "mock",
                "phpunit",
                "stub",
                "test",
                "test double"
            ],
            "time": "2020-02-08T15:44:47+00:00"
        },
        {
            "name": "phpdocumentor/reflection-common",
            "version": "2.1.0",
            "source": {
                "type": "git",
                "url": "https://github.com/phpDocumentor/ReflectionCommon.git",
                "reference": "6568f4687e5b41b054365f9ae03fcb1ed5f2069b"
            },
            "dist": {
                "type": "zip",
                "url": "https://api.github.com/repos/phpDocumentor/ReflectionCommon/zipball/6568f4687e5b41b054365f9ae03fcb1ed5f2069b",
                "reference": "6568f4687e5b41b054365f9ae03fcb1ed5f2069b",
                "shasum": ""
            },
            "require": {
                "php": ">=7.1"
            },
            "type": "library",
            "extra": {
                "branch-alias": {
                    "dev-master": "2.x-dev"
                }
            },
            "autoload": {
                "psr-4": {
                    "phpDocumentor\\Reflection\\": "src/"
                }
            },
            "notification-url": "https://packagist.org/downloads/",
            "license": [
                "MIT"
            ],
            "authors": [
                {
                    "name": "Jaap van Otterdijk",
                    "email": "opensource@ijaap.nl"
                }
            ],
            "description": "Common reflection classes used by phpdocumentor to reflect the code structure",
            "homepage": "http://www.phpdoc.org",
            "keywords": [
                "FQSEN",
                "phpDocumentor",
                "phpdoc",
                "reflection",
                "static analysis"
            ],
            "time": "2020-04-27T09:25:28+00:00"
        },
        {
            "name": "phpdocumentor/reflection-docblock",
            "version": "5.1.0",
            "source": {
                "type": "git",
                "url": "https://github.com/phpDocumentor/ReflectionDocBlock.git",
                "reference": "cd72d394ca794d3466a3b2fc09d5a6c1dc86b47e"
            },
            "dist": {
                "type": "zip",
                "url": "https://api.github.com/repos/phpDocumentor/ReflectionDocBlock/zipball/cd72d394ca794d3466a3b2fc09d5a6c1dc86b47e",
                "reference": "cd72d394ca794d3466a3b2fc09d5a6c1dc86b47e",
                "shasum": ""
            },
            "require": {
                "ext-filter": "^7.1",
                "php": "^7.2",
                "phpdocumentor/reflection-common": "^2.0",
                "phpdocumentor/type-resolver": "^1.0",
                "webmozart/assert": "^1"
            },
            "require-dev": {
                "doctrine/instantiator": "^1",
                "mockery/mockery": "^1"
            },
            "type": "library",
            "extra": {
                "branch-alias": {
                    "dev-master": "5.x-dev"
                }
            },
            "autoload": {
                "psr-4": {
                    "phpDocumentor\\Reflection\\": "src"
                }
            },
            "notification-url": "https://packagist.org/downloads/",
            "license": [
                "MIT"
            ],
            "authors": [
                {
                    "name": "Mike van Riel",
                    "email": "me@mikevanriel.com"
                },
                {
                    "name": "Jaap van Otterdijk",
                    "email": "account@ijaap.nl"
                }
            ],
            "description": "With this component, a library can provide support for annotations via DocBlocks or otherwise retrieve information that is embedded in a DocBlock.",
            "time": "2020-02-22T12:28:44+00:00"
        },
        {
            "name": "phpdocumentor/type-resolver",
            "version": "1.2.0",
            "source": {
                "type": "git",
                "url": "https://github.com/phpDocumentor/TypeResolver.git",
                "reference": "30441f2752e493c639526b215ed81d54f369d693"
            },
            "dist": {
                "type": "zip",
                "url": "https://api.github.com/repos/phpDocumentor/TypeResolver/zipball/30441f2752e493c639526b215ed81d54f369d693",
                "reference": "30441f2752e493c639526b215ed81d54f369d693",
                "shasum": ""
            },
            "require": {
                "php": "^7.2",
                "phpdocumentor/reflection-common": "^2.0"
            },
            "require-dev": {
                "ext-tokenizer": "^7.2",
                "mockery/mockery": "~1"
            },
            "type": "library",
            "extra": {
                "branch-alias": {
                    "dev-1.x": "1.x-dev"
                }
            },
            "autoload": {
                "psr-4": {
                    "phpDocumentor\\Reflection\\": "src"
                }
            },
            "notification-url": "https://packagist.org/downloads/",
            "license": [
                "MIT"
            ],
            "authors": [
                {
                    "name": "Mike van Riel",
                    "email": "me@mikevanriel.com"
                }
            ],
            "description": "A PSR-5 based resolver of Class names, Types and Structural Element Names",
            "time": "2020-06-19T20:22:09+00:00"
        },
        {
            "name": "phpspec/prophecy",
            "version": "v1.10.3",
            "source": {
                "type": "git",
                "url": "https://github.com/phpspec/prophecy.git",
                "reference": "451c3cd1418cf640de218914901e51b064abb093"
            },
            "dist": {
                "type": "zip",
                "url": "https://api.github.com/repos/phpspec/prophecy/zipball/451c3cd1418cf640de218914901e51b064abb093",
                "reference": "451c3cd1418cf640de218914901e51b064abb093",
                "shasum": ""
            },
            "require": {
                "doctrine/instantiator": "^1.0.2",
                "php": "^5.3|^7.0",
                "phpdocumentor/reflection-docblock": "^2.0|^3.0.2|^4.0|^5.0",
                "sebastian/comparator": "^1.2.3|^2.0|^3.0|^4.0",
                "sebastian/recursion-context": "^1.0|^2.0|^3.0|^4.0"
            },
            "require-dev": {
                "phpspec/phpspec": "^2.5 || ^3.2",
                "phpunit/phpunit": "^4.8.35 || ^5.7 || ^6.5 || ^7.1"
            },
            "type": "library",
            "extra": {
                "branch-alias": {
                    "dev-master": "1.10.x-dev"
                }
            },
            "autoload": {
                "psr-4": {
                    "Prophecy\\": "src/Prophecy"
                }
            },
            "notification-url": "https://packagist.org/downloads/",
            "license": [
                "MIT"
            ],
            "authors": [
                {
                    "name": "Konstantin Kudryashov",
                    "email": "ever.zet@gmail.com",
                    "homepage": "http://everzet.com"
                },
                {
                    "name": "Marcello Duarte",
                    "email": "marcello.duarte@gmail.com"
                }
            ],
            "description": "Highly opinionated mocking framework for PHP 5.3+",
            "homepage": "https://github.com/phpspec/prophecy",
            "keywords": [
                "Double",
                "Dummy",
                "fake",
                "mock",
                "spy",
                "stub"
            ],
            "time": "2020-03-05T15:02:03+00:00"
        },
        {
            "name": "phpstan/phpdoc-parser",
            "version": "0.4.3",
            "source": {
                "type": "git",
                "url": "https://github.com/phpstan/phpdoc-parser.git",
                "reference": "928179efc5368145a8b03cb20d58cb3f3136afae"
            },
            "dist": {
                "type": "zip",
                "url": "https://api.github.com/repos/phpstan/phpdoc-parser/zipball/928179efc5368145a8b03cb20d58cb3f3136afae",
                "reference": "928179efc5368145a8b03cb20d58cb3f3136afae",
                "shasum": ""
            },
            "require": {
                "php": "~7.1"
            },
            "require-dev": {
                "consistence/coding-standard": "^3.5",
                "ergebnis/composer-normalize": "^2.0.2",
                "jakub-onderka/php-parallel-lint": "^0.9.2",
                "phing/phing": "^2.16.0",
                "phpstan/extension-installer": "^1.0",
                "phpstan/phpstan": "^0.12",
                "phpstan/phpstan-strict-rules": "^0.12",
                "phpunit/phpunit": "^6.3",
                "slevomat/coding-standard": "^4.7.2",
                "symfony/process": "^4.0"
            },
            "type": "library",
            "extra": {
                "branch-alias": {
                    "dev-master": "0.4-dev"
                }
            },
            "autoload": {
                "psr-4": {
                    "PHPStan\\PhpDocParser\\": [
                        "src/"
                    ]
                }
            },
            "notification-url": "https://packagist.org/downloads/",
            "license": [
                "MIT"
            ],
            "description": "PHPDoc parser with support for nullable, intersection and generic types",
            "time": "2020-01-25T20:42:48+00:00"
        },
        {
            "name": "phpstan/phpstan",
            "version": "0.12.33",
            "source": {
                "type": "git",
                "url": "https://github.com/phpstan/phpstan.git",
                "reference": "46e698a0452526a05c4a351d7c47c4b8c37a548d"
            },
            "dist": {
                "type": "zip",
                "url": "https://api.github.com/repos/phpstan/phpstan/zipball/46e698a0452526a05c4a351d7c47c4b8c37a548d",
                "reference": "46e698a0452526a05c4a351d7c47c4b8c37a548d",
                "shasum": ""
            },
            "require": {
                "php": "^7.1|^8.0"
            },
            "conflict": {
                "phpstan/phpstan-shim": "*"
            },
            "bin": [
                "phpstan",
                "phpstan.phar"
            ],
            "type": "library",
            "extra": {
                "branch-alias": {
                    "dev-master": "0.12-dev"
                }
            },
            "autoload": {
                "files": [
                    "bootstrap.php"
                ]
            },
            "notification-url": "https://packagist.org/downloads/",
            "license": [
                "MIT"
            ],
            "description": "PHPStan - PHP Static Analysis Tool",
            "funding": [
                {
                    "url": "https://github.com/ondrejmirtes",
                    "type": "github"
                },
                {
                    "url": "https://www.patreon.com/phpstan",
                    "type": "patreon"
                },
                {
                    "url": "https://tidelift.com/funding/github/packagist/phpstan/phpstan",
                    "type": "tidelift"
                }
            ],
            "time": "2020-07-19T22:10:11+00:00"
        },
        {
            "name": "phpunit/php-code-coverage",
            "version": "7.0.10",
            "source": {
                "type": "git",
                "url": "https://github.com/sebastianbergmann/php-code-coverage.git",
                "reference": "f1884187926fbb755a9aaf0b3836ad3165b478bf"
            },
            "dist": {
                "type": "zip",
                "url": "https://api.github.com/repos/sebastianbergmann/php-code-coverage/zipball/f1884187926fbb755a9aaf0b3836ad3165b478bf",
                "reference": "f1884187926fbb755a9aaf0b3836ad3165b478bf",
                "shasum": ""
            },
            "require": {
                "ext-dom": "*",
                "ext-xmlwriter": "*",
                "php": "^7.2",
                "phpunit/php-file-iterator": "^2.0.2",
                "phpunit/php-text-template": "^1.2.1",
                "phpunit/php-token-stream": "^3.1.1",
                "sebastian/code-unit-reverse-lookup": "^1.0.1",
                "sebastian/environment": "^4.2.2",
                "sebastian/version": "^2.0.1",
                "theseer/tokenizer": "^1.1.3"
            },
            "require-dev": {
                "phpunit/phpunit": "^8.2.2"
            },
            "suggest": {
                "ext-xdebug": "^2.7.2"
            },
            "type": "library",
            "extra": {
                "branch-alias": {
                    "dev-master": "7.0-dev"
                }
            },
            "autoload": {
                "classmap": [
                    "src/"
                ]
            },
            "notification-url": "https://packagist.org/downloads/",
            "license": [
                "BSD-3-Clause"
            ],
            "authors": [
                {
                    "name": "Sebastian Bergmann",
                    "email": "sebastian@phpunit.de",
                    "role": "lead"
                }
            ],
            "description": "Library that provides collection, processing, and rendering functionality for PHP code coverage information.",
            "homepage": "https://github.com/sebastianbergmann/php-code-coverage",
            "keywords": [
                "coverage",
                "testing",
                "xunit"
            ],
            "time": "2019-11-20T13:55:58+00:00"
        },
        {
            "name": "phpunit/php-file-iterator",
            "version": "2.0.2",
            "source": {
                "type": "git",
                "url": "https://github.com/sebastianbergmann/php-file-iterator.git",
                "reference": "050bedf145a257b1ff02746c31894800e5122946"
            },
            "dist": {
                "type": "zip",
                "url": "https://api.github.com/repos/sebastianbergmann/php-file-iterator/zipball/050bedf145a257b1ff02746c31894800e5122946",
                "reference": "050bedf145a257b1ff02746c31894800e5122946",
                "shasum": ""
            },
            "require": {
                "php": "^7.1"
            },
            "require-dev": {
                "phpunit/phpunit": "^7.1"
            },
            "type": "library",
            "extra": {
                "branch-alias": {
                    "dev-master": "2.0.x-dev"
                }
            },
            "autoload": {
                "classmap": [
                    "src/"
                ]
            },
            "notification-url": "https://packagist.org/downloads/",
            "license": [
                "BSD-3-Clause"
            ],
            "authors": [
                {
                    "name": "Sebastian Bergmann",
                    "email": "sebastian@phpunit.de",
                    "role": "lead"
                }
            ],
            "description": "FilterIterator implementation that filters files based on a list of suffixes.",
            "homepage": "https://github.com/sebastianbergmann/php-file-iterator/",
            "keywords": [
                "filesystem",
                "iterator"
            ],
            "time": "2018-09-13T20:33:42+00:00"
        },
        {
            "name": "phpunit/php-text-template",
            "version": "1.2.1",
            "source": {
                "type": "git",
                "url": "https://github.com/sebastianbergmann/php-text-template.git",
                "reference": "31f8b717e51d9a2afca6c9f046f5d69fc27c8686"
            },
            "dist": {
                "type": "zip",
                "url": "https://api.github.com/repos/sebastianbergmann/php-text-template/zipball/31f8b717e51d9a2afca6c9f046f5d69fc27c8686",
                "reference": "31f8b717e51d9a2afca6c9f046f5d69fc27c8686",
                "shasum": ""
            },
            "require": {
                "php": ">=5.3.3"
            },
            "type": "library",
            "autoload": {
                "classmap": [
                    "src/"
                ]
            },
            "notification-url": "https://packagist.org/downloads/",
            "license": [
                "BSD-3-Clause"
            ],
            "authors": [
                {
                    "name": "Sebastian Bergmann",
                    "email": "sebastian@phpunit.de",
                    "role": "lead"
                }
            ],
            "description": "Simple template engine.",
            "homepage": "https://github.com/sebastianbergmann/php-text-template/",
            "keywords": [
                "template"
            ],
            "time": "2015-06-21T13:50:34+00:00"
        },
        {
            "name": "phpunit/php-timer",
            "version": "2.1.2",
            "source": {
                "type": "git",
                "url": "https://github.com/sebastianbergmann/php-timer.git",
                "reference": "1038454804406b0b5f5f520358e78c1c2f71501e"
            },
            "dist": {
                "type": "zip",
                "url": "https://api.github.com/repos/sebastianbergmann/php-timer/zipball/1038454804406b0b5f5f520358e78c1c2f71501e",
                "reference": "1038454804406b0b5f5f520358e78c1c2f71501e",
                "shasum": ""
            },
            "require": {
                "php": "^7.1"
            },
            "require-dev": {
                "phpunit/phpunit": "^7.0"
            },
            "type": "library",
            "extra": {
                "branch-alias": {
                    "dev-master": "2.1-dev"
                }
            },
            "autoload": {
                "classmap": [
                    "src/"
                ]
            },
            "notification-url": "https://packagist.org/downloads/",
            "license": [
                "BSD-3-Clause"
            ],
            "authors": [
                {
                    "name": "Sebastian Bergmann",
                    "email": "sebastian@phpunit.de",
                    "role": "lead"
                }
            ],
            "description": "Utility class for timing",
            "homepage": "https://github.com/sebastianbergmann/php-timer/",
            "keywords": [
                "timer"
            ],
            "time": "2019-06-07T04:22:29+00:00"
        },
        {
            "name": "phpunit/php-token-stream",
            "version": "3.1.1",
            "source": {
                "type": "git",
                "url": "https://github.com/sebastianbergmann/php-token-stream.git",
                "reference": "995192df77f63a59e47f025390d2d1fdf8f425ff"
            },
            "dist": {
                "type": "zip",
                "url": "https://api.github.com/repos/sebastianbergmann/php-token-stream/zipball/995192df77f63a59e47f025390d2d1fdf8f425ff",
                "reference": "995192df77f63a59e47f025390d2d1fdf8f425ff",
                "shasum": ""
            },
            "require": {
                "ext-tokenizer": "*",
                "php": "^7.1"
            },
            "require-dev": {
                "phpunit/phpunit": "^7.0"
            },
            "type": "library",
            "extra": {
                "branch-alias": {
                    "dev-master": "3.1-dev"
                }
            },
            "autoload": {
                "classmap": [
                    "src/"
                ]
            },
            "notification-url": "https://packagist.org/downloads/",
            "license": [
                "BSD-3-Clause"
            ],
            "authors": [
                {
                    "name": "Sebastian Bergmann",
                    "email": "sebastian@phpunit.de"
                }
            ],
            "description": "Wrapper around PHP's tokenizer extension.",
            "homepage": "https://github.com/sebastianbergmann/php-token-stream/",
            "keywords": [
                "tokenizer"
            ],
            "time": "2019-09-17T06:23:10+00:00"
        },
        {
            "name": "phpunit/phpunit",
            "version": "8.5.8",
            "source": {
                "type": "git",
                "url": "https://github.com/sebastianbergmann/phpunit.git",
                "reference": "34c18baa6a44f1d1fbf0338907139e9dce95b997"
            },
            "dist": {
                "type": "zip",
                "url": "https://api.github.com/repos/sebastianbergmann/phpunit/zipball/34c18baa6a44f1d1fbf0338907139e9dce95b997",
                "reference": "34c18baa6a44f1d1fbf0338907139e9dce95b997",
                "shasum": ""
            },
            "require": {
                "doctrine/instantiator": "^1.2.0",
                "ext-dom": "*",
                "ext-json": "*",
                "ext-libxml": "*",
                "ext-mbstring": "*",
                "ext-xml": "*",
                "ext-xmlwriter": "*",
                "myclabs/deep-copy": "^1.9.1",
                "phar-io/manifest": "^1.0.3",
                "phar-io/version": "^2.0.1",
                "php": "^7.2",
                "phpspec/prophecy": "^1.8.1",
                "phpunit/php-code-coverage": "^7.0.7",
                "phpunit/php-file-iterator": "^2.0.2",
                "phpunit/php-text-template": "^1.2.1",
                "phpunit/php-timer": "^2.1.2",
                "sebastian/comparator": "^3.0.2",
                "sebastian/diff": "^3.0.2",
                "sebastian/environment": "^4.2.2",
                "sebastian/exporter": "^3.1.1",
                "sebastian/global-state": "^3.0.0",
                "sebastian/object-enumerator": "^3.0.3",
                "sebastian/resource-operations": "^2.0.1",
                "sebastian/type": "^1.1.3",
                "sebastian/version": "^2.0.1"
            },
            "require-dev": {
                "ext-pdo": "*"
            },
            "suggest": {
                "ext-soap": "*",
                "ext-xdebug": "*",
                "phpunit/php-invoker": "^2.0.0"
            },
            "bin": [
                "phpunit"
            ],
            "type": "library",
            "extra": {
                "branch-alias": {
                    "dev-master": "8.5-dev"
                }
            },
            "autoload": {
                "classmap": [
                    "src/"
                ]
            },
            "notification-url": "https://packagist.org/downloads/",
            "license": [
                "BSD-3-Clause"
            ],
            "authors": [
                {
                    "name": "Sebastian Bergmann",
                    "email": "sebastian@phpunit.de",
                    "role": "lead"
                }
            ],
            "description": "The PHP Unit Testing framework.",
            "homepage": "https://phpunit.de/",
            "keywords": [
                "phpunit",
                "testing",
                "xunit"
            ],
            "funding": [
                {
                    "url": "https://phpunit.de/donate.html",
                    "type": "custom"
                },
                {
                    "url": "https://github.com/sebastianbergmann",
                    "type": "github"
                }
            ],
            "time": "2020-06-22T07:06:58+00:00"
        },
        {
            "name": "sebastian/code-unit-reverse-lookup",
            "version": "1.0.1",
            "source": {
                "type": "git",
                "url": "https://github.com/sebastianbergmann/code-unit-reverse-lookup.git",
                "reference": "4419fcdb5eabb9caa61a27c7a1db532a6b55dd18"
            },
            "dist": {
                "type": "zip",
                "url": "https://api.github.com/repos/sebastianbergmann/code-unit-reverse-lookup/zipball/4419fcdb5eabb9caa61a27c7a1db532a6b55dd18",
                "reference": "4419fcdb5eabb9caa61a27c7a1db532a6b55dd18",
                "shasum": ""
            },
            "require": {
                "php": "^5.6 || ^7.0"
            },
            "require-dev": {
                "phpunit/phpunit": "^5.7 || ^6.0"
            },
            "type": "library",
            "extra": {
                "branch-alias": {
                    "dev-master": "1.0.x-dev"
                }
            },
            "autoload": {
                "classmap": [
                    "src/"
                ]
            },
            "notification-url": "https://packagist.org/downloads/",
            "license": [
                "BSD-3-Clause"
            ],
            "authors": [
                {
                    "name": "Sebastian Bergmann",
                    "email": "sebastian@phpunit.de"
                }
            ],
            "description": "Looks up which function or method a line of code belongs to",
            "homepage": "https://github.com/sebastianbergmann/code-unit-reverse-lookup/",
            "time": "2017-03-04T06:30:41+00:00"
        },
        {
            "name": "sebastian/comparator",
            "version": "3.0.2",
            "source": {
                "type": "git",
                "url": "https://github.com/sebastianbergmann/comparator.git",
                "reference": "5de4fc177adf9bce8df98d8d141a7559d7ccf6da"
            },
            "dist": {
                "type": "zip",
                "url": "https://api.github.com/repos/sebastianbergmann/comparator/zipball/5de4fc177adf9bce8df98d8d141a7559d7ccf6da",
                "reference": "5de4fc177adf9bce8df98d8d141a7559d7ccf6da",
                "shasum": ""
            },
            "require": {
                "php": "^7.1",
                "sebastian/diff": "^3.0",
                "sebastian/exporter": "^3.1"
            },
            "require-dev": {
                "phpunit/phpunit": "^7.1"
            },
            "type": "library",
            "extra": {
                "branch-alias": {
                    "dev-master": "3.0-dev"
                }
            },
            "autoload": {
                "classmap": [
                    "src/"
                ]
            },
            "notification-url": "https://packagist.org/downloads/",
            "license": [
                "BSD-3-Clause"
            ],
            "authors": [
                {
                    "name": "Jeff Welch",
                    "email": "whatthejeff@gmail.com"
                },
                {
                    "name": "Volker Dusch",
                    "email": "github@wallbash.com"
                },
                {
                    "name": "Bernhard Schussek",
                    "email": "bschussek@2bepublished.at"
                },
                {
                    "name": "Sebastian Bergmann",
                    "email": "sebastian@phpunit.de"
                }
            ],
            "description": "Provides the functionality to compare PHP values for equality",
            "homepage": "https://github.com/sebastianbergmann/comparator",
            "keywords": [
                "comparator",
                "compare",
                "equality"
            ],
            "time": "2018-07-12T15:12:46+00:00"
        },
        {
            "name": "sebastian/diff",
            "version": "3.0.2",
            "source": {
                "type": "git",
                "url": "https://github.com/sebastianbergmann/diff.git",
                "reference": "720fcc7e9b5cf384ea68d9d930d480907a0c1a29"
            },
            "dist": {
                "type": "zip",
                "url": "https://api.github.com/repos/sebastianbergmann/diff/zipball/720fcc7e9b5cf384ea68d9d930d480907a0c1a29",
                "reference": "720fcc7e9b5cf384ea68d9d930d480907a0c1a29",
                "shasum": ""
            },
            "require": {
                "php": "^7.1"
            },
            "require-dev": {
                "phpunit/phpunit": "^7.5 || ^8.0",
                "symfony/process": "^2 || ^3.3 || ^4"
            },
            "type": "library",
            "extra": {
                "branch-alias": {
                    "dev-master": "3.0-dev"
                }
            },
            "autoload": {
                "classmap": [
                    "src/"
                ]
            },
            "notification-url": "https://packagist.org/downloads/",
            "license": [
                "BSD-3-Clause"
            ],
            "authors": [
                {
                    "name": "Kore Nordmann",
                    "email": "mail@kore-nordmann.de"
                },
                {
                    "name": "Sebastian Bergmann",
                    "email": "sebastian@phpunit.de"
                }
            ],
            "description": "Diff implementation",
            "homepage": "https://github.com/sebastianbergmann/diff",
            "keywords": [
                "diff",
                "udiff",
                "unidiff",
                "unified diff"
            ],
            "time": "2019-02-04T06:01:07+00:00"
        },
        {
            "name": "sebastian/environment",
            "version": "4.2.3",
            "source": {
                "type": "git",
                "url": "https://github.com/sebastianbergmann/environment.git",
                "reference": "464c90d7bdf5ad4e8a6aea15c091fec0603d4368"
            },
            "dist": {
                "type": "zip",
                "url": "https://api.github.com/repos/sebastianbergmann/environment/zipball/464c90d7bdf5ad4e8a6aea15c091fec0603d4368",
                "reference": "464c90d7bdf5ad4e8a6aea15c091fec0603d4368",
                "shasum": ""
            },
            "require": {
                "php": "^7.1"
            },
            "require-dev": {
                "phpunit/phpunit": "^7.5"
            },
            "suggest": {
                "ext-posix": "*"
            },
            "type": "library",
            "extra": {
                "branch-alias": {
                    "dev-master": "4.2-dev"
                }
            },
            "autoload": {
                "classmap": [
                    "src/"
                ]
            },
            "notification-url": "https://packagist.org/downloads/",
            "license": [
                "BSD-3-Clause"
            ],
            "authors": [
                {
                    "name": "Sebastian Bergmann",
                    "email": "sebastian@phpunit.de"
                }
            ],
            "description": "Provides functionality to handle HHVM/PHP environments",
            "homepage": "http://www.github.com/sebastianbergmann/environment",
            "keywords": [
                "Xdebug",
                "environment",
                "hhvm"
            ],
            "time": "2019-11-20T08:46:58+00:00"
        },
        {
            "name": "sebastian/exporter",
            "version": "3.1.2",
            "source": {
                "type": "git",
                "url": "https://github.com/sebastianbergmann/exporter.git",
                "reference": "68609e1261d215ea5b21b7987539cbfbe156ec3e"
            },
            "dist": {
                "type": "zip",
                "url": "https://api.github.com/repos/sebastianbergmann/exporter/zipball/68609e1261d215ea5b21b7987539cbfbe156ec3e",
                "reference": "68609e1261d215ea5b21b7987539cbfbe156ec3e",
                "shasum": ""
            },
            "require": {
                "php": "^7.0",
                "sebastian/recursion-context": "^3.0"
            },
            "require-dev": {
                "ext-mbstring": "*",
                "phpunit/phpunit": "^6.0"
            },
            "type": "library",
            "extra": {
                "branch-alias": {
                    "dev-master": "3.1.x-dev"
                }
            },
            "autoload": {
                "classmap": [
                    "src/"
                ]
            },
            "notification-url": "https://packagist.org/downloads/",
            "license": [
                "BSD-3-Clause"
            ],
            "authors": [
                {
                    "name": "Sebastian Bergmann",
                    "email": "sebastian@phpunit.de"
                },
                {
                    "name": "Jeff Welch",
                    "email": "whatthejeff@gmail.com"
                },
                {
                    "name": "Volker Dusch",
                    "email": "github@wallbash.com"
                },
                {
                    "name": "Adam Harvey",
                    "email": "aharvey@php.net"
                },
                {
                    "name": "Bernhard Schussek",
                    "email": "bschussek@gmail.com"
                }
            ],
            "description": "Provides the functionality to export PHP variables for visualization",
            "homepage": "http://www.github.com/sebastianbergmann/exporter",
            "keywords": [
                "export",
                "exporter"
            ],
            "time": "2019-09-14T09:02:43+00:00"
        },
        {
            "name": "sebastian/global-state",
            "version": "3.0.0",
            "source": {
                "type": "git",
                "url": "https://github.com/sebastianbergmann/global-state.git",
                "reference": "edf8a461cf1d4005f19fb0b6b8b95a9f7fa0adc4"
            },
            "dist": {
                "type": "zip",
                "url": "https://api.github.com/repos/sebastianbergmann/global-state/zipball/edf8a461cf1d4005f19fb0b6b8b95a9f7fa0adc4",
                "reference": "edf8a461cf1d4005f19fb0b6b8b95a9f7fa0adc4",
                "shasum": ""
            },
            "require": {
                "php": "^7.2",
                "sebastian/object-reflector": "^1.1.1",
                "sebastian/recursion-context": "^3.0"
            },
            "require-dev": {
                "ext-dom": "*",
                "phpunit/phpunit": "^8.0"
            },
            "suggest": {
                "ext-uopz": "*"
            },
            "type": "library",
            "extra": {
                "branch-alias": {
                    "dev-master": "3.0-dev"
                }
            },
            "autoload": {
                "classmap": [
                    "src/"
                ]
            },
            "notification-url": "https://packagist.org/downloads/",
            "license": [
                "BSD-3-Clause"
            ],
            "authors": [
                {
                    "name": "Sebastian Bergmann",
                    "email": "sebastian@phpunit.de"
                }
            ],
            "description": "Snapshotting of global state",
            "homepage": "http://www.github.com/sebastianbergmann/global-state",
            "keywords": [
                "global state"
            ],
            "time": "2019-02-01T05:30:01+00:00"
        },
        {
            "name": "sebastian/object-enumerator",
            "version": "3.0.3",
            "source": {
                "type": "git",
                "url": "https://github.com/sebastianbergmann/object-enumerator.git",
                "reference": "7cfd9e65d11ffb5af41198476395774d4c8a84c5"
            },
            "dist": {
                "type": "zip",
                "url": "https://api.github.com/repos/sebastianbergmann/object-enumerator/zipball/7cfd9e65d11ffb5af41198476395774d4c8a84c5",
                "reference": "7cfd9e65d11ffb5af41198476395774d4c8a84c5",
                "shasum": ""
            },
            "require": {
                "php": "^7.0",
                "sebastian/object-reflector": "^1.1.1",
                "sebastian/recursion-context": "^3.0"
            },
            "require-dev": {
                "phpunit/phpunit": "^6.0"
            },
            "type": "library",
            "extra": {
                "branch-alias": {
                    "dev-master": "3.0.x-dev"
                }
            },
            "autoload": {
                "classmap": [
                    "src/"
                ]
            },
            "notification-url": "https://packagist.org/downloads/",
            "license": [
                "BSD-3-Clause"
            ],
            "authors": [
                {
                    "name": "Sebastian Bergmann",
                    "email": "sebastian@phpunit.de"
                }
            ],
            "description": "Traverses array structures and object graphs to enumerate all referenced objects",
            "homepage": "https://github.com/sebastianbergmann/object-enumerator/",
            "time": "2017-08-03T12:35:26+00:00"
        },
        {
            "name": "sebastian/object-reflector",
            "version": "1.1.1",
            "source": {
                "type": "git",
                "url": "https://github.com/sebastianbergmann/object-reflector.git",
                "reference": "773f97c67f28de00d397be301821b06708fca0be"
            },
            "dist": {
                "type": "zip",
                "url": "https://api.github.com/repos/sebastianbergmann/object-reflector/zipball/773f97c67f28de00d397be301821b06708fca0be",
                "reference": "773f97c67f28de00d397be301821b06708fca0be",
                "shasum": ""
            },
            "require": {
                "php": "^7.0"
            },
            "require-dev": {
                "phpunit/phpunit": "^6.0"
            },
            "type": "library",
            "extra": {
                "branch-alias": {
                    "dev-master": "1.1-dev"
                }
            },
            "autoload": {
                "classmap": [
                    "src/"
                ]
            },
            "notification-url": "https://packagist.org/downloads/",
            "license": [
                "BSD-3-Clause"
            ],
            "authors": [
                {
                    "name": "Sebastian Bergmann",
                    "email": "sebastian@phpunit.de"
                }
            ],
            "description": "Allows reflection of object attributes, including inherited and non-public ones",
            "homepage": "https://github.com/sebastianbergmann/object-reflector/",
            "time": "2017-03-29T09:07:27+00:00"
        },
        {
            "name": "sebastian/recursion-context",
            "version": "3.0.0",
            "source": {
                "type": "git",
                "url": "https://github.com/sebastianbergmann/recursion-context.git",
                "reference": "5b0cd723502bac3b006cbf3dbf7a1e3fcefe4fa8"
            },
            "dist": {
                "type": "zip",
                "url": "https://api.github.com/repos/sebastianbergmann/recursion-context/zipball/5b0cd723502bac3b006cbf3dbf7a1e3fcefe4fa8",
                "reference": "5b0cd723502bac3b006cbf3dbf7a1e3fcefe4fa8",
                "shasum": ""
            },
            "require": {
                "php": "^7.0"
            },
            "require-dev": {
                "phpunit/phpunit": "^6.0"
            },
            "type": "library",
            "extra": {
                "branch-alias": {
                    "dev-master": "3.0.x-dev"
                }
            },
            "autoload": {
                "classmap": [
                    "src/"
                ]
            },
            "notification-url": "https://packagist.org/downloads/",
            "license": [
                "BSD-3-Clause"
            ],
            "authors": [
                {
                    "name": "Jeff Welch",
                    "email": "whatthejeff@gmail.com"
                },
                {
                    "name": "Sebastian Bergmann",
                    "email": "sebastian@phpunit.de"
                },
                {
                    "name": "Adam Harvey",
                    "email": "aharvey@php.net"
                }
            ],
            "description": "Provides functionality to recursively process PHP variables",
            "homepage": "http://www.github.com/sebastianbergmann/recursion-context",
            "time": "2017-03-03T06:23:57+00:00"
        },
        {
            "name": "sebastian/resource-operations",
            "version": "2.0.1",
            "source": {
                "type": "git",
                "url": "https://github.com/sebastianbergmann/resource-operations.git",
                "reference": "4d7a795d35b889bf80a0cc04e08d77cedfa917a9"
            },
            "dist": {
                "type": "zip",
                "url": "https://api.github.com/repos/sebastianbergmann/resource-operations/zipball/4d7a795d35b889bf80a0cc04e08d77cedfa917a9",
                "reference": "4d7a795d35b889bf80a0cc04e08d77cedfa917a9",
                "shasum": ""
            },
            "require": {
                "php": "^7.1"
            },
            "type": "library",
            "extra": {
                "branch-alias": {
                    "dev-master": "2.0-dev"
                }
            },
            "autoload": {
                "classmap": [
                    "src/"
                ]
            },
            "notification-url": "https://packagist.org/downloads/",
            "license": [
                "BSD-3-Clause"
            ],
            "authors": [
                {
                    "name": "Sebastian Bergmann",
                    "email": "sebastian@phpunit.de"
                }
            ],
            "description": "Provides a list of PHP built-in functions that operate on resources",
            "homepage": "https://www.github.com/sebastianbergmann/resource-operations",
            "time": "2018-10-04T04:07:39+00:00"
        },
        {
            "name": "sebastian/type",
            "version": "1.1.3",
            "source": {
                "type": "git",
                "url": "https://github.com/sebastianbergmann/type.git",
                "reference": "3aaaa15fa71d27650d62a948be022fe3b48541a3"
            },
            "dist": {
                "type": "zip",
                "url": "https://api.github.com/repos/sebastianbergmann/type/zipball/3aaaa15fa71d27650d62a948be022fe3b48541a3",
                "reference": "3aaaa15fa71d27650d62a948be022fe3b48541a3",
                "shasum": ""
            },
            "require": {
                "php": "^7.2"
            },
            "require-dev": {
                "phpunit/phpunit": "^8.2"
            },
            "type": "library",
            "extra": {
                "branch-alias": {
                    "dev-master": "1.1-dev"
                }
            },
            "autoload": {
                "classmap": [
                    "src/"
                ]
            },
            "notification-url": "https://packagist.org/downloads/",
            "license": [
                "BSD-3-Clause"
            ],
            "authors": [
                {
                    "name": "Sebastian Bergmann",
                    "email": "sebastian@phpunit.de",
                    "role": "lead"
                }
            ],
            "description": "Collection of value objects that represent the types of the PHP type system",
            "homepage": "https://github.com/sebastianbergmann/type",
            "time": "2019-07-02T08:10:15+00:00"
        },
        {
            "name": "sebastian/version",
            "version": "2.0.1",
            "source": {
                "type": "git",
                "url": "https://github.com/sebastianbergmann/version.git",
                "reference": "99732be0ddb3361e16ad77b68ba41efc8e979019"
            },
            "dist": {
                "type": "zip",
                "url": "https://api.github.com/repos/sebastianbergmann/version/zipball/99732be0ddb3361e16ad77b68ba41efc8e979019",
                "reference": "99732be0ddb3361e16ad77b68ba41efc8e979019",
                "shasum": ""
            },
            "require": {
                "php": ">=5.6"
            },
            "type": "library",
            "extra": {
                "branch-alias": {
                    "dev-master": "2.0.x-dev"
                }
            },
            "autoload": {
                "classmap": [
                    "src/"
                ]
            },
            "notification-url": "https://packagist.org/downloads/",
            "license": [
                "BSD-3-Clause"
            ],
            "authors": [
                {
                    "name": "Sebastian Bergmann",
                    "email": "sebastian@phpunit.de",
                    "role": "lead"
                }
            ],
            "description": "Library that helps with managing the version number of Git-hosted PHP projects",
            "homepage": "https://github.com/sebastianbergmann/version",
            "time": "2016-10-03T07:35:21+00:00"
        },
        {
            "name": "slevomat/coding-standard",
            "version": "6.1.3",
            "source": {
                "type": "git",
                "url": "https://github.com/slevomat/coding-standard.git",
                "reference": "c8f2e2be77bdd6fda2ae4123e3d2690d99a805d1"
            },
            "dist": {
                "type": "zip",
                "url": "https://api.github.com/repos/slevomat/coding-standard/zipball/c8f2e2be77bdd6fda2ae4123e3d2690d99a805d1",
                "reference": "c8f2e2be77bdd6fda2ae4123e3d2690d99a805d1",
                "shasum": ""
            },
            "require": {
                "php": "^7.1",
                "phpstan/phpdoc-parser": "0.3.5 - 0.4.3",
                "squizlabs/php_codesniffer": "^3.5.4"
            },
            "require-dev": {
                "dealerdirect/phpcodesniffer-composer-installer": "0.5.0",
                "jakub-onderka/php-parallel-lint": "1.0.0",
                "phing/phing": "2.16.2",
                "phpstan/phpstan": "0.11.19|0.12.8",
                "phpstan/phpstan-phpunit": "0.11.2|0.12.6",
                "phpstan/phpstan-strict-rules": "0.11.1|0.12.2",
                "phpunit/phpunit": "7.5.18|8.5.2"
            },
            "type": "phpcodesniffer-standard",
            "autoload": {
                "psr-4": {
                    "SlevomatCodingStandard\\": "SlevomatCodingStandard"
                }
            },
            "notification-url": "https://packagist.org/downloads/",
            "license": [
                "MIT"
            ],
            "description": "Slevomat Coding Standard for PHP_CodeSniffer complements Consistence Coding Standard by providing sniffs with additional checks.",
            "time": "2020-02-01T17:48:45+00:00"
        },
        {
            "name": "squizlabs/php_codesniffer",
            "version": "3.5.5",
            "source": {
                "type": "git",
                "url": "https://github.com/squizlabs/PHP_CodeSniffer.git",
                "reference": "73e2e7f57d958e7228fce50dc0c61f58f017f9f6"
            },
            "dist": {
                "type": "zip",
                "url": "https://api.github.com/repos/squizlabs/PHP_CodeSniffer/zipball/73e2e7f57d958e7228fce50dc0c61f58f017f9f6",
                "reference": "73e2e7f57d958e7228fce50dc0c61f58f017f9f6",
                "shasum": ""
            },
            "require": {
                "ext-simplexml": "*",
                "ext-tokenizer": "*",
                "ext-xmlwriter": "*",
                "php": ">=5.4.0"
            },
            "require-dev": {
                "phpunit/phpunit": "^4.0 || ^5.0 || ^6.0 || ^7.0"
            },
            "bin": [
                "bin/phpcs",
                "bin/phpcbf"
            ],
            "type": "library",
            "extra": {
                "branch-alias": {
                    "dev-master": "3.x-dev"
                }
            },
            "notification-url": "https://packagist.org/downloads/",
            "license": [
                "BSD-3-Clause"
            ],
            "authors": [
                {
                    "name": "Greg Sherwood",
                    "role": "lead"
                }
            ],
            "description": "PHP_CodeSniffer tokenizes PHP, JavaScript and CSS files and detects violations of a defined set of coding standards.",
            "homepage": "https://github.com/squizlabs/PHP_CodeSniffer",
            "keywords": [
                "phpcs",
                "standards"
            ],
            "time": "2020-04-17T01:09:41+00:00"
        },
        {
            "name": "submitty/php-codesniffer",
            "version": "2.3.0",
            "source": {
                "type": "git",
                "url": "https://github.com/Submitty/submitty-php-codesniffer.git",
                "reference": "a0400fd098b8d9ecfd773961925de13761f0e339"
            },
            "dist": {
                "type": "zip",
                "url": "https://api.github.com/repos/Submitty/submitty-php-codesniffer/zipball/a0400fd098b8d9ecfd773961925de13761f0e339",
                "reference": "a0400fd098b8d9ecfd773961925de13761f0e339",
                "shasum": ""
            },
            "require": {
                "php": ">=7.1",
                "slevomat/coding-standard": "^6.1",
                "squizlabs/php_codesniffer": "^3.5.4"
            },
            "require-dev": {
                "dealerdirect/phpcodesniffer-composer-installer": "^0.6.2",
                "pcov/clobber": "^2.0",
                "phpunit/phpunit": "^7.5.12"
            },
            "suggest": {
                "dealerdirect/phpcodesniffer-composer-installer": "^0.6.2 || This Composer plugin will sort out the PHPCS 'installed_paths' automatically."
            },
            "type": "phpcodesniffer-standard",
            "autoload": {
                "psr-4": {
                    "SubmittyStandard\\": "SubmittyStandard"
                }
            },
            "notification-url": "https://packagist.org/downloads/",
            "license": [
                "MIT"
            ],
            "authors": [
                {
                    "name": "Matthew Peveler",
                    "email": "matt.peveler@gmail.com"
                }
            ],
            "description": "Submitty PHP CodeSniffer Standard",
            "time": "2020-01-31T16:37:53+00:00"
        },
        {
            "name": "theseer/tokenizer",
            "version": "1.1.3",
            "source": {
                "type": "git",
                "url": "https://github.com/theseer/tokenizer.git",
                "reference": "11336f6f84e16a720dae9d8e6ed5019efa85a0f9"
            },
            "dist": {
                "type": "zip",
                "url": "https://api.github.com/repos/theseer/tokenizer/zipball/11336f6f84e16a720dae9d8e6ed5019efa85a0f9",
                "reference": "11336f6f84e16a720dae9d8e6ed5019efa85a0f9",
                "shasum": ""
            },
            "require": {
                "ext-dom": "*",
                "ext-tokenizer": "*",
                "ext-xmlwriter": "*",
                "php": "^7.0"
            },
            "type": "library",
            "autoload": {
                "classmap": [
                    "src/"
                ]
            },
            "notification-url": "https://packagist.org/downloads/",
            "license": [
                "BSD-3-Clause"
            ],
            "authors": [
                {
                    "name": "Arne Blankerts",
                    "email": "arne@blankerts.de",
                    "role": "Developer"
                }
            ],
            "description": "A small library for converting tokenized PHP source code into XML and potentially other formats",
            "time": "2019-06-13T22:48:21+00:00"
        },
        {
            "name": "webmozart/assert",
            "version": "1.9.0",
            "source": {
                "type": "git",
                "url": "https://github.com/webmozart/assert.git",
                "reference": "9dc4f203e36f2b486149058bade43c851dd97451"
            },
            "dist": {
                "type": "zip",
                "url": "https://api.github.com/repos/webmozart/assert/zipball/9dc4f203e36f2b486149058bade43c851dd97451",
                "reference": "9dc4f203e36f2b486149058bade43c851dd97451",
                "shasum": ""
            },
            "require": {
                "php": "^5.3.3 || ^7.0",
                "symfony/polyfill-ctype": "^1.8"
            },
            "conflict": {
                "phpstan/phpstan": "<0.12.20",
                "vimeo/psalm": "<3.9.1"
            },
            "require-dev": {
                "phpunit/phpunit": "^4.8.36 || ^7.5.13"
            },
            "type": "library",
            "autoload": {
                "psr-4": {
                    "Webmozart\\Assert\\": "src/"
                }
            },
            "notification-url": "https://packagist.org/downloads/",
            "license": [
                "MIT"
            ],
            "authors": [
                {
                    "name": "Bernhard Schussek",
                    "email": "bschussek@gmail.com"
                }
            ],
            "description": "Assertions to validate method input/output with nice error messages.",
            "keywords": [
                "assert",
                "check",
                "validate"
            ],
            "time": "2020-06-16T10:16:42+00:00"
        }
    ],
    "aliases": [],
    "minimum-stability": "stable",
    "stability-flags": [],
    "prefer-stable": false,
    "prefer-lowest": false,
    "platform": [],
    "platform-dev": [],
    "platform-overrides": {
        "php": "7.2"
    },
    "plugin-api-version": "1.1.0"
}<|MERGE_RESOLUTION|>--- conflicted
+++ resolved
@@ -4,11 +4,7 @@
         "Read more about it at https://getcomposer.org/doc/01-basic-usage.md#installing-dependencies",
         "This file is @generated automatically"
     ],
-<<<<<<< HEAD
-    "content-hash": "ab87d1f3315c322d9be802327cf15de1",
-=======
     "content-hash": "e12c20c8644c6d04175603363171ef37",
->>>>>>> df815e42
     "packages": [
         {
             "name": "aptoma/twig-markdown",
@@ -701,103 +697,6 @@
             "time": "2020-05-22T08:21:12+00:00"
         },
         {
-<<<<<<< HEAD
-            "name": "maennchen/zipstream-php",
-            "version": "2.1.0",
-            "source": {
-                "type": "git",
-                "url": "https://github.com/maennchen/ZipStream-PHP.git",
-                "reference": "c4c5803cc1f93df3d2448478ef79394a5981cc58"
-            },
-            "dist": {
-                "type": "zip",
-                "url": "https://api.github.com/repos/maennchen/ZipStream-PHP/zipball/c4c5803cc1f93df3d2448478ef79394a5981cc58",
-                "reference": "c4c5803cc1f93df3d2448478ef79394a5981cc58",
-                "shasum": ""
-            },
-            "require": {
-                "myclabs/php-enum": "^1.5",
-                "php": ">= 7.1",
-                "psr/http-message": "^1.0",
-                "symfony/polyfill-mbstring": "^1.0"
-            },
-            "require-dev": {
-                "ext-zip": "*",
-                "guzzlehttp/guzzle": ">= 6.3",
-                "mikey179/vfsstream": "^1.6",
-                "phpunit/phpunit": ">= 7.5"
-            },
-            "type": "library",
-            "autoload": {
-                "psr-4": {
-                    "ZipStream\\": "src/"
-                }
-            },
-            "notification-url": "https://packagist.org/downloads/",
-            "license": [
-                "MIT"
-            ],
-            "authors": [
-                {
-                    "name": "Paul Duncan",
-                    "email": "pabs@pablotron.org"
-                },
-                {
-                    "name": "Jonatan Männchen",
-                    "email": "jonatan@maennchen.ch"
-                },
-                {
-                    "name": "Jesse Donat",
-                    "email": "donatj@gmail.com"
-                },
-                {
-                    "name": "András Kolesár",
-                    "email": "kolesar@kolesar.hu"
-                }
-            ],
-            "description": "ZipStream is a library for dynamically streaming dynamic zip files from PHP without writing to the disk at all on the server.",
-            "keywords": [
-                "stream",
-                "zip"
-            ],
-            "funding": [
-                {
-                    "url": "https://opencollective.com/zipstream",
-                    "type": "open_collective"
-                }
-            ],
-            "time": "2020-05-30T13:11:16+00:00"
-        },
-        {
-            "name": "myclabs/php-enum",
-            "version": "1.7.6",
-            "source": {
-                "type": "git",
-                "url": "https://github.com/myclabs/php-enum.git",
-                "reference": "5f36467c7a87e20fbdc51e524fd8f9d1de80187c"
-            },
-            "dist": {
-                "type": "zip",
-                "url": "https://api.github.com/repos/myclabs/php-enum/zipball/5f36467c7a87e20fbdc51e524fd8f9d1de80187c",
-                "reference": "5f36467c7a87e20fbdc51e524fd8f9d1de80187c",
-                "shasum": ""
-            },
-            "require": {
-                "ext-json": "*",
-                "php": ">=7.1"
-            },
-            "require-dev": {
-                "phpunit/phpunit": "^7",
-                "squizlabs/php_codesniffer": "1.*",
-                "vimeo/psalm": "^3.8"
-            },
-            "type": "library",
-            "autoload": {
-                "psr-4": {
-                    "MyCLabs\\Enum\\": "src/"
-                }
-            },
-=======
             "name": "paragonie/random_compat",
             "version": "v9.99.99",
             "source": {
@@ -822,25 +721,12 @@
                 "ext-libsodium": "Provides a modern crypto API that can be used to generate random bytes."
             },
             "type": "library",
->>>>>>> df815e42
-            "notification-url": "https://packagist.org/downloads/",
-            "license": [
-                "MIT"
-            ],
-            "authors": [
-                {
-<<<<<<< HEAD
-                    "name": "PHP Enum contributors",
-                    "homepage": "https://github.com/myclabs/php-enum/graphs/contributors"
-                }
-            ],
-            "description": "PHP Enum implementation",
-            "homepage": "http://github.com/myclabs/php-enum",
-            "keywords": [
-                "enum"
-            ],
-            "time": "2020-02-14T08:15:52+00:00"
-=======
+            "notification-url": "https://packagist.org/downloads/",
+            "license": [
+                "MIT"
+            ],
+            "authors": [
+                {
                     "name": "Paragon Initiative Enterprises",
                     "email": "security@paragonie.com",
                     "homepage": "https://paragonie.com"
@@ -854,7 +740,6 @@
                 "random"
             ],
             "time": "2018-07-02T15:55:56+00:00"
->>>>>>> df815e42
         },
         {
             "name": "php-ds/php-ds",
