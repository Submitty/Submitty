--- conflicted
+++ resolved
@@ -4,11 +4,7 @@
         "Read more about it at https://getcomposer.org/doc/01-basic-usage.md#installing-dependencies",
         "This file is @generated automatically"
     ],
-<<<<<<< HEAD
-    "content-hash": "ac5e5b794260133c8d0217dae1b093e9",
-=======
-    "content-hash": "2326bfd16074990e990ef039fd135aed",
->>>>>>> 160e01e7
+    "content-hash": "5c0c0009cd0a290dcefbbfe17ab06d6c",
     "packages": [
         {
             "name": "brick/math",
