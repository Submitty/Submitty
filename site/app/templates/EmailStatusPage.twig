--- conflicted
+++ resolved
@@ -1,6 +1,5 @@
 <div id="email" class="content">
     <h1>Email Status</h1>
-<<<<<<< HEAD
     {% include "EmailStatus.twig" with {
         "subjects": subjects,
         "errors": errors,
@@ -9,79 +8,3 @@
         "courses": courses
     } %}
 </div>
-=======
-    {% if not subjects|length == 0 %}
-        {% for subject in subjects|keys %}
-            <div class="status-container">
-                <div class = "button-container">
-                    <div>
-                        <div> Email Subject: {{subject ~ " "}} </div>
-                        <div> Time Created: {{subjects[subject]|slice(0,19)}}</div>
-                    </div>
-                    <button class="btn
-                    {% if (subject not in errors|keys or errors[subject]|length == 0) and (subject not in pending|keys or
-                        pending[subject]|length == 0) %}
-                        btn-success
-                    {% elseif subject in errors|keys and errors[subject]|length != 0 %}
-                        btn-danger
-                    {% else %}
-                        btn-primary
-                    {% endif %}
-                    text-left status-btn"  data-target={{"#collapse"~loop.index}} onclick="onExpandButtonClick(this)">
-                        Show Details
-                    </button>
-                </div>
-                <div class="expand" id={{"collapse"~loop.index}}>
-                    <ul>
-                        {% if subject in errors|keys %}
-                        {% for row in errors[subject] %}
-                            <li class="status status-error">
-                                <div class="status-message">Recipient: {{row["user_id"]}}</div>
-                                <div class="status-message">Time Sent: Not Sent</div>
-                                <div class="status-message">
-                                    Error: {{row["error"]}}
-                                </div>
-                            </li>
-                        {% endfor %}
-                        {% endif %}
-                        {% if subject in pending|keys %}
-                        {% for row in pending[subject] %}
-                            <li  class="status status-warning status">
-                                <div class="status-message">Recipient: {{row["user_id"]}}</div>
-                                <div class="status-message">Time Sent: Not Sent</div>
-                            </li>
-                        {% endfor %}
-                        {% endif %}
-                        {% if subject in successes|keys %}
-                        {% for row in successes[subject] %}
-                            <li class="status status-success status"> 
-                                <div class="status-message">Recipient: {{row["user_id"]}}</div> 
-                                <div class="status-message">Time Sent: {{row["sent"]|slice(0,19)}}</div> 
-                            </li>
-                        {% endfor %}
-                        {% endif %}
-                    </ul>
-                </div>
-                <hr class = "divider">
-            </div>
-        {% endfor %}
-    {% else %}
-        <div>
-            No Emails Created For This Course
-        </div>
-    {% endif %}
-</div>
-<script>
-    function onExpandButtonClick(button){
-        const expandTarget = $(button).data('target');
-        if ($(expandTarget).is(':visible')) {
-            $(expandTarget).hide();
-            $(button).text("Show Details");
-        }
-        else {
-            $(expandTarget).show();
-            $(button).text("Hide Details");
-        }
-    }
-</script>
->>>>>>> 3f36f37f
