{% extends "Gradeable.twig" %}

{% block header_content %}
    {# This div acts as a flag to signal the js to use instructor edit mode #}
    <div id="edit-gradeable-instructor-flag" hidden></div>
{% endblock %}

{% block components_block %}
    {% for component in gradeable.components %}
        <div class="component-container edit-component-container">
            {% include "EditComponent.twig" with {
                'precision': gradeable.precision,
                'show_mark_list': false,
                'peer_component' : component.peer,
            } %}
        </div>
    {% endfor %}
{% endblock %}

{% block footer_content %}
<<<<<<< HEAD
    <button  type="button" class="btn btn-primary" value="Add New Component"  onclick="onAddComponent(false)">Add New Component</button>
    <button  type="button" class="btn btn-danger" value="(DO NOT USE) Add New Peer Component"  onclick="onAddComponent(true)" >(DO NOT USE) Add New Peer Component</button>
=======
    <input type="button" class="btn btn-primary key_to_click" tabindex="0" value="Add New Component" onclick="onAddComponent(false)" />
    <input type="button" class="btn btn-danger key_to_click" tabindex="0" value="(DO NOT USE) Add New Peer Component" onclick="onAddComponent(true)"  />
>>>>>>> 188fc0a9
    <a href="{{ export_components_url }}" class="btn btn-default">Export Components</a>
    <label for="import-components-file" class="btn btn-default">Import Components</label>
    <input id="import-components-file" type="file" class="btn ignore" onchange="importComponentsFromFile();" style="display: none;"/>
{% endblock %}<|MERGE_RESOLUTION|>--- conflicted
+++ resolved
@@ -18,13 +18,8 @@
 {% endblock %}
 
 {% block footer_content %}
-<<<<<<< HEAD
-    <button  type="button" class="btn btn-primary" value="Add New Component"  onclick="onAddComponent(false)">Add New Component</button>
-    <button  type="button" class="btn btn-danger" value="(DO NOT USE) Add New Peer Component"  onclick="onAddComponent(true)" >(DO NOT USE) Add New Peer Component</button>
-=======
-    <input type="button" class="btn btn-primary key_to_click" tabindex="0" value="Add New Component" onclick="onAddComponent(false)" />
-    <input type="button" class="btn btn-danger key_to_click" tabindex="0" value="(DO NOT USE) Add New Peer Component" onclick="onAddComponent(true)"  />
->>>>>>> 188fc0a9
+    <button type="button" class="btn btn-primary key_to_click" tabindex="0" value="Add New Component" onclick="onAddComponent(false)">Add New Component</button>
+    <button type="button" class="btn btn-danger key_to_click" tabindex="0" value="(DO NOT USE) Add New Peer Component" onclick="onAddComponent(true)">(DO NOT USE) Add New Peer Component</button>
     <a href="{{ export_components_url }}" class="btn btn-default">Export Components</a>
     <label for="import-components-file" class="btn btn-default">Import Components</label>
     <input id="import-components-file" type="file" class="btn ignore" onchange="importComponentsFromFile();" style="display: none;"/>
