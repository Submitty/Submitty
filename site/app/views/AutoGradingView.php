--- conflicted
+++ resolved
@@ -405,15 +405,11 @@
             'regrade_message' => $regrade_message,
             'num_decimals' => $num_decimals,
             'uploaded_pdfs' => $uploaded_pdfs,
-<<<<<<< HEAD
             'user_id' => $this->core->getUser()->getId(),
             'gradeable_id' => $gradeable->getId(),
             'can_download' =>$can_download,
-            'display_version' => $display_version
-=======
-            'gradeable_id' => $gradeable->getId(),
+            'display_version' => $display_version,
             'student_pdf_view_url' => $this->core->buildNewCourseUrl(['gradeable', $gradeable->getId(), 'pdf'])
->>>>>>> f118f2a8
         ]);
     }
 }