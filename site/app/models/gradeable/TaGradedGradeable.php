--- conflicted
+++ resolved
@@ -177,7 +177,6 @@
     /**
      * Gets the manual grading points the student earned
      * @return int
-<<<<<<< HEAD
      */
     public function getTotalScore() {
         $points_earned = 0.0;
@@ -196,35 +195,6 @@
      */
     public function getTotalScorePercent($clamp = false) {
         return Utils::safeCalcPercent($this->getTotalScore(),
-=======
-     */
-    public function getGradedPoints() {
-        $points_earned = 0.0;
-        /** @var GradedComponent[] $graded_component */
-        foreach ($this->graded_components as $graded_component) {
-            if (count($graded_component) > 0) {
-                $component_points_earned = 0.0;
-                // Iterate through each grader for this component
-                /** @var GradedComponent $component_grade */
-                foreach ($graded_component as $component_grade) {
-                    $component_points_earned += $component_grade->getTotalScore();
-                }
-                // TODO: how should peer grades be calculated: now its an average
-                $points_earned += $component_points_earned / count($graded_component);
-            }
-        }
-        return $points_earned;
-    }
-
-    /**
-     * Gets the percent of points the student has earned of the
-     *  components that have been graded
-     * @param bool $clamp True to clamp the result to 1.0
-     * @return float percentage (0 to 1), or NAN if no grading started
-     */
-    public function getGradedPercent($clamp = false) {
-        return Utils::safeCalcPercent($this->getGradedPoints(),
->>>>>>> 051281e3
             $this->getGradedGradeable()->getGradeable()->getTaNonExtraCreditPoints(), $clamp);
     }
 
