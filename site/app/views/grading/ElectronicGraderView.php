<?php

namespace app\views\grading;

use app\controllers\student\LateDaysTableController;
use app\libraries\DateUtils;
use app\libraries\FileUtils;
use app\libraries\Utils;
use app\models\gradeable\Gradeable;
use app\models\gradeable\AutoGradedVersion;
use app\models\gradeable\GradedGradeable;
use app\models\gradeable\LateDayInfo;
use app\models\gradeable\RegradeRequest;
use app\models\SimpleStat;
use app\models\Team;
use app\models\User;
use app\views\AbstractView;
use app\libraries\NumberUtils;
use app\libraries\CodeMirrorUtils;

class ElectronicGraderView extends AbstractView {
    /**
     * @param Gradeable $gradeable
     * @param array[] $sections
     * @param SimpleStat[] $component_averages
     * @param SimpleStat|null $autograded_average
     * @param SimpleStat|null $overall_average
     * @param int $total_submissions
     * @param int $registered_but_not_rotating
     * @param int $rotating_but_not_registered
     * @param int $viewed_grade
     * @param string $section_type
     * @param int $regrade_requests
     * @param bool $show_warnings
     * @return string
     */

    public function statusPage(
        Gradeable $gradeable,
        array $sections,
        array $component_averages,
        $autograded_average,
        $overall_scores,
        $overall_average,
        $histogram_data,
        int $total_submissions,
        int $individual_viewed_grade,
        int $total_students_submitted,
        int $registered_but_not_rotating,
        int $rotating_but_not_registered,
        int $viewed_grade,
        string $section_type,
        int $regrade_requests,
        bool $show_warnings
    ) {

        $peer = false;
        if ($gradeable->isPeerGrading()) {
            $peer = true;
        }
        $graded = 0;
        $non_late_graded = 0;
        $total = 0;
        $non_late_total = 0;
        $no_team_total = 0;
        $team_total = 0;
        $team_percentage = 0;
        $total_students = 0;
        $graded_total = 0;
        $non_late_graded_total = 0;
        $submitted_total = 0;
        $non_late_submitted_total = 0;
        $submitted_percentage = 0;
        $non_late_submitted_percentage = 0;
        $submitted_percentage_peer = 0;
        $peer_total = 0;
        $peer_graded = 0;
        $peer_percentage = 0;
        $entire_peer_graded = 0;
        $entire_peer_total = 0;
        $total_grading_percentage = 0;
        $non_late_total_grading_percentage = 0;
        $entire_peer_percentage = 0;
        $viewed_total = 0;
        $viewed_percent = 0;
        $overall_total = 0;
        $overall_percentage = 0;
        $autograded_percentage = 0;
        $component_percentages = [];
        $component_overall_score = 0;
        $component_overall_max = 0;
        $component_overall_percentage = 0;
        $this->core->getOutput()->addVendorJs(FileUtils::joinPaths('plotly', 'plotly.js'));

        foreach ($sections as $key => $section) {
            // $section['non_late_graded_components'] = 0;//$section['graded_components'];
            // $section['non_late_total_components'] = 0;//$section['total_components'];

            if ($key === "NULL") {
                continue;
            }
            $graded += $section['graded_components'];
            $total += $section['total_components'];
            $non_late_graded += $section['non_late_graded_components'];
            $non_late_total += $section['non_late_total_components'];
            if ($gradeable->isTeamAssignment()) {
                $no_team_total += $section['no_team'];
                $team_total += $section['team'];
            }
        }
        if ($total === 0 && $no_team_total === 0) {
            $graded_percentage = -1;
        }
        elseif ($total === 0 && $no_team_total > 0) {
            $graded_percentage = 0;
        }
        else {
            $graded_percentage = number_format(($graded / $total) * 100, 1);
        }

        if ($graded_percentage !== -1) {
            if ($gradeable->isTeamAssignment()) {
                $total_students = $team_total + $no_team_total;
            }
            else {
                $total_students = $total_submissions;
            }
            $num_peer_components = 0;
            $num_non_peer_components = count($gradeable->getNonPeerComponents());
            $num_components = $num_peer_components + $num_non_peer_components;
            $submitted_total = $num_components > 0 ? $total : 0;
            $non_late_submitted_total = $num_components > 0 ? $non_late_total : 0;
            $graded_total = $num_components > 0 ? round($graded / $num_components, 2) : 0;
            $non_late_graded_total = $num_components > 0 ? round($non_late_graded / $num_components, 2) : 0;
            if ($submitted_total > 0) {
                $total_grading_percentage =  number_format(($graded_total / $submitted_total ) * 100, 1);
            }
            else {
                $total_grading_percentage = 0;
            }

            if ($non_late_submitted_total > 0) {
                $non_late_total_grading_percentage =  number_format(($non_late_graded_total / $non_late_submitted_total ) * 100, 1);
            }
            else {
                $non_late_total_grading_percentage = 0;
            }
            if ($peer) {
                $num_peer_components = count($gradeable->getPeerComponents());
                $num_non_peer_components = count($gradeable->getNonPeerComponents());
                $num_components = $num_peer_components + $num_non_peer_components;
                $graded_total = $num_non_peer_components > 0 ? round($graded / $num_non_peer_components, 2) : 0;
                $submitted_total = $num_components > 0 ? $total : 0;
            }
            if ($total_submissions != 0) {
                $submitted_percentage = round((($submitted_total) / $total_submissions) * 100, 1);
                $non_late_submitted_percentage = $non_late_submitted_total > 0 ? round((($non_late_submitted_total) / $total_submissions) * 100, 1) : 0;
            }

            //Add warnings to the warnings array to display them to the instructor.
            $warnings = [];
            if ($section_type === "rotating_section" && $show_warnings) {
                if ($registered_but_not_rotating > 0) {
                    array_push($warnings, "There are " . $registered_but_not_rotating . " registered students without a rotating section.");
                }
                if ($rotating_but_not_registered > 0) {
                    array_push($warnings, "There are " . $rotating_but_not_registered . " unregistered students with a rotating section.");
                }
            }

            if ($gradeable->isTeamAssignment()) {
                $team_percentage = $total_students != 0 ? round(($team_total / $total_students) * 100, 1) : 0;
            }
            if ($peer) {
                $peer_count = count($gradeable->getPeerComponents());
                $entire_peer_total = 0;
                $total_students_submitted = 0;
                $total_grading_percentage = 0;
                $entire_peer_graded = 0;
                $entire_peer_percentage = 0;
                if ($peer_count > 0 && array_key_exists("peer_stu_grad", $sections)) {
                    if ($num_peer_components > 0) {
                        $total_students_submitted =  floor(($sections['peer_stu_grad']['total_who_submitted']));
                        $submitted_percentage_peer = round((($total_students_submitted) / $total_submissions) * 100, 1);
                        $total_grading_percentage =  number_format(($graded_total / $total_students_submitted ) * 100, 1);
                        $entire_peer_total =  floor(($sections['peer_stu_grad']['total_who_submitted']));
                        $entire_peer_graded =  $sections['peer_stu_grad']['view_peer_graded_components'] / $num_peer_components;
                    }
                    if ($entire_peer_total > 0) {
                        $entire_peer_percentage = number_format(($entire_peer_graded / ($entire_peer_total) ) * 100, 1);
                    }
                    else {
                        $entire_peer_percentage = 0;
                    }
                }
                if ($peer_count > 0 && array_key_exists("stu_grad", $sections)) {
                    if ($num_components > 0) {
                        $peer_total =  floor(($sections['stu_grad']['total_components']) / $num_peer_components);
                        $peer_graded =  round($sections['stu_grad']['graded_components'] / $num_peer_components, 2);
                        $peer_percentage = number_format(($sections['stu_grad']['graded_components'] / ($sections['stu_grad']['total_components'] * $sections['stu_grad']['num_gradeables'])) * 100, 1);
                        // Correct the below code when Teams work well with randomization
                        if ($gradeable->isTeamAssignment()) {
                            $peer_total =  floor(($sections['stu_grad']['total_components']) / $num_peer_components);
                            $peer_percentage = number_format(($sections['stu_grad']['graded_components'] / ($sections['stu_grad']['total_components'] * $sections['stu_grad']['num_gradeables'])) * 100, 1);
                        }
                    }
                    if ($peer_total > 0) {
                        $peer_percentage = number_format(($peer_graded / ($peer_total) ) * 100, 1);
                    }
                    else {
                        $peer_percentage = 0;
                    }
                }
            }
            foreach ($sections as $key => &$section) {
                $non_peer_components_count = count($gradeable->getNonPeerComponents());
                $non_zero_non_peer_components_count = $non_peer_components_count != 0 ? $non_peer_components_count : 1;
                $section['graded'] = round($section['graded_components'] / $non_zero_non_peer_components_count, 1);
                $section['total'] = $section['total_components'];
                $section['non_late_graded'] = round($section['non_late_graded_components'] / $non_zero_non_peer_components_count, 1);
                $section['non_late_total'] = $section['non_late_total_components'];// / $non_zero_non_peer_components_count;

                if ($section['total_components'] == 0) {
                    $section['percentage'] = 0;
                }
                else {
                    $section['percentage'] = number_format(($section['graded'] / $section['total']) * 100, 1);
                }

                if ($section['non_late_total'] == 0) {
                    $section['non_late_percentage'] = 0;
                }
                else {
                    $section['non_late_percentage'] = number_format(($section['non_late_graded'] / $section['non_late_total']) * 100, 1);
                }
            }
                unset($section); // Clean up reference

            if ($gradeable->isTaGradeReleased()) {
                if ($peer) {
                    $viewed_total = $entire_peer_total;
                }
                else {
                    $viewed_total = $total;
                }
                $viewed_percent = number_format(($viewed_grade / max($viewed_total, 1)) * 100, 1);
                $individual_viewed_percent = $total_submissions == 0 ? 0 :
                    number_format(($individual_viewed_grade / $total_submissions) * 100, 1);
            }
            if (!$peer) {
                if ($overall_average !== null) {
                    $overall_total = $overall_average->getMaxValue() + $gradeable->getAutogradingConfig()->getTotalNonExtraCredit();
                    if ($overall_total != 0) {
                        $overall_percentage = round($overall_average->getAverageScore() / $overall_total * 100);
                    }
                }
                if ($autograded_average !== null) {
                    if ($gradeable->getAutogradingConfig()->getTotalNonExtraCredit() !== 0 && $autograded_average->getCount() !== 0) {
                        $autograded_percentage = round($autograded_average->getAverageScore() / $gradeable->getAutogradingConfig()->getTotalNonExtraCredit() * 100);
                    }
                }
                if (count($component_averages) !== 0) {
                    foreach ($component_averages as $comp) {
                        /* @var SimpleStat $comp */
                        $component_overall_score += $comp->getAverageScore();
                        $component_overall_max += $comp->getMaxValue();
                        $percentage = 0;
                        if ($comp->getMaxValue() != 0) {
                            $percentage = round($comp->getAverageScore() / $comp->getMaxValue() * 100);
                        }
                        $component_percentages[] = $percentage;
                    }
                    if ($component_overall_max != 0) {
                        $component_overall_percentage = round($component_overall_score / $component_overall_max * 100);
                    }
                }
                //This else encompasses the above calculations for Teamss
                //END OF ELSE
            }
        }

        //determines if there are any valid rotating sections
        $no_rotating_sections = false;
        if (count($sections) === 0) {
            $no_rotating_sections = true;
        }
        else {
            if ($gradeable->isTeamAssignment()) {
                $valid_teams_or_students = 0;
                foreach ($sections as $section) {
                    $valid_teams_or_students += $section['no_team'] + $section['team'];
                }
                $no_rotating_sections = $valid_teams_or_students === 0;
            }
        }
        $details_url = $this->core->buildCourseUrl(['gradeable', $gradeable->getId(), 'grading', 'details']);
        $this->core->getOutput()->addInternalCss('admin-gradeable.css');
        return $this->core->getOutput()->renderTwigTemplate("grading/electronic/ta_status/StatusBase.twig", [
            "gradeable_id" => $gradeable->getId(),
            "gradeable_title" => $gradeable->getTitle(),
            "team_assignment" => $gradeable->isTeamAssignment(),
            "ta_grades_released" => $gradeable->isTaGradeReleased(),
            "rotating_sections_error" => (!$gradeable->isGradeByRegistration()) && $no_rotating_sections
                && $this->core->getUser()->getGroup() == User::GROUP_INSTRUCTOR,
            "autograding_non_extra_credit" => $gradeable->getAutogradingConfig()->getTotalNonExtraCredit(),
            "peer" => $peer,
            "blind_status" => $gradeable->getPeerBlind(),
            "team_total" => $team_total,
            "team_percentage" => $team_percentage,
            "total_students" => $total_students,
            "total_submissions" => $total_submissions,
            "no_team_total"   => $no_team_total,
            "submitted_total" => $submitted_total,
            "non_late_submitted_total" => $non_late_submitted_total,
            "submitted_percentage" => $submitted_percentage,
            "non_late_submitted_percentage" => $non_late_submitted_percentage,
            "submitted_percentage_peer" => $submitted_percentage_peer,
            "graded_total" => $graded_total,
            "non_late_graded_total" => $non_late_graded_total,
            "graded_percentage" => $graded_percentage,
            "peer_total" => $peer_total,
            "peer_graded" => $peer_graded,
            "peer_percentage" => $peer_percentage,
            "entire_peer_total" => $entire_peer_total,
            "total_grading_percentage" => $total_grading_percentage,
            "non_late_total_grading_percentage" => $non_late_total_grading_percentage, //****
            "entire_peer_graded" => $entire_peer_graded,
            "entire_peer_percentage" => $entire_peer_percentage,
            "sections" => $sections,
            "viewed_grade" => $viewed_grade,
            "viewed_total" => $viewed_total,
            "viewed_percent" => $viewed_percent,
            "overall_average" => $overall_average,
            "overall_scores" => $overall_scores,
            "overall_total" => $overall_total,
            "overall_percentage" => $overall_percentage,
            "autograded_percentage" => $autograded_percentage,
            "autograded_average" => $autograded_average,
            "component_averages" => $component_averages,
            "component_percentages" => $component_percentages,
            "component_overall_score" => $component_overall_score,
            "component_overall_max" => $component_overall_max,
            "component_overall_percentage" => $component_overall_percentage,
            "individual_viewed_grade" => $individual_viewed_grade,
            "total_students_submitted" => $total_students_submitted,
            "individual_viewed_percent" => $individual_viewed_percent ?? 0,
            "regrade_requests" => $regrade_requests,
            "download_zip_url" => $this->core->buildCourseUrl(['gradeable', $gradeable->getId(), 'grading', 'download_zip']),
            "bulk_stats_url" => $this->core->buildCourseUrl(['gradeable', $gradeable->getId(), 'bulk_stats']),
            "details_url" => $details_url,
            "details_view_all_url" => $details_url . '?' . http_build_query(['view' => 'all']),
            "grade_url" => $this->core->buildCourseUrl(['gradeable', $gradeable->getId(), 'grading', 'grade']),
            "regrade_allowed" => $this->core->getConfig()->isRegradeEnabled(),
            "grade_inquiry_per_component_allowed" => $gradeable->isGradeInquiryPerComponentAllowed(),
<<<<<<< HEAD
            "histograms" => $histogram_data
=======
            "show_late" => array_key_exists('show_late', $_COOKIE) ? $_COOKIE['show_late'] === 'true' : true
>>>>>>> e1ad6626
        ]);
    }

    public function statPage($users) {

        $gradeable_id = $_REQUEST['gradeable_id'] ?? '';

        $return = <<<HTML
        <div class="content_upload_content">
HTML;
        $this->core->getOutput()->addBreadcrumb("Bulk Upload Forensics", $this->core->buildCourseUrl(['gradeable', $gradeable_id, 'bulk_stats']));

        $return .= <<<HTML
            <div style="padding-left:20px;padding-bottom: 10px;border-radius:3px;padding-right:20px;">
                <table class="table table-striped table-bordered persist-area" id="content_upload_table">
                    <tr>
                        <th style = "cursor:pointer;width:25%" id="user_down">User &darr;</th>
                        <th style = "cursor:pointer;width:25%" id="upload_down">Upload Timestamp</th>
                        <th style = "cursor:pointer;width:25%" id="submission_down">Submission Timestamp</th>
                        <th style = "cursor:pointer;width:25%" id="filepath_down">Filepath</th>
                    </tr>
HTML;

        foreach ($users as $user => $details) {
            $first_name = htmlspecialchars($details["first_name"]);
            $last_name = htmlspecialchars($details["last_name"]);
            $upload_timestamp = $details["upload_time"];
            $submit_timestamp = $details["submit_time"];
            $filepath = htmlspecialchars($details["file"]);

            $return .= <<<HTML
            <tbody>
                <tr>
                    <td>{$last_name}, {$first_name}</td>
                    <td>{$upload_timestamp}</td>
                    <td>{$submit_timestamp}</td>
                    <td>{$filepath}</td>
                </tr>
            </tbody>
HTML;
        }

        $return .= <<<HTML
                </table>
            </div>
            </div>
            <script>
                $("td").click(function(){
                    if($(this).attr('id')=="user_down"){
                        sortTable(0);
                    }
                    if($(this).attr('id')=="upload_down"){
                        sortTable(1);
                    }
                    if($(this).attr('id')=="submission_down"){
                        sortTable(2);
                    }
                    if($(this).attr('id')=="filepath_down"){
                        sortTable(3);
                    }
                });
                function sortTable(sort_element_index){
                    var table = document.getElementById("content_upload_table");
                    var switching = true;
                    while(switching){
                        switching=false;
                        var rows = table.getElementsByTagName("TBODY");
                        for(var i=1;i<rows.length-1;i++){
                            var a = rows[i].getElementsByTagName("TR")[0].getElementsByTagName("TD")[sort_element_index];
                            var b = rows[i+1].getElementsByTagName("TR")[0].getElementsByTagName("TD")[sort_element_index];
                            // sorted alphabetically by last name or by earliest time
                            if((sort_element_index >= 0 && sort_element_index <= 3) ? a.innerHTML>b.innerHTML : parseInt(a.innerHTML) < parseInt(b.innerHTML)){
                                rows[i].parentNode.insertBefore(rows[i+1],rows[i]);
                                switching=true;
                            }
                        }
                    }
                    var row0 = table.getElementsByTagName("TBODY")[0].getElementsByTagName("TR")[0];
                    var headers = row0.getElementsByTagName("TD");
                    for(var i = 0;i<headers.length;i++){
                        var index = headers[i].innerHTML.indexOf(' ↓');
                        if(index> -1){
                            headers[i].innerHTML = headers[i].innerHTML.substr(0, index);
                            break;
                        }
                    }
                    headers[sort_element_index].innerHTML = headers[sort_element_index].innerHTML + ' ↓';
                }
            </script>
HTML;
        return $return;
    }



    /**
     * @param Gradeable $gradeable
     * @param GradedGradeable[] $graded_gradeables,
     * @param User[] $teamless_users
     * @param array $graders
     * @param Team[] $empty_teams
     * @param bool $show_all_sections_button
     * @param bool $show_import_teams_button
     * @param bool $show_export_teams_button
     * @param bool $show_edit_teams
     * @return string
     */
    public function detailsPage(Gradeable $gradeable, $graded_gradeables, $teamless_users, $graders, $empty_teams, $show_all_sections_button, $show_import_teams_button, $show_export_teams_button, $show_edit_teams, $past_grade_start_date, $view_all, $sort, $direction, $anon_mode) {
        $peer = false;
        if ($gradeable->isPeerGrading() && $this->core->getUser()->getGroup() == User::GROUP_STUDENT) {
            $peer = true;
        }

        //Each table column is represented as an array with the following entries:
        // width => how wide the column should be on the page, <td width=X>
        // title => displayed title in the table header
        // function => maps to a macro in Details.twig:render_student
        $columns = [];
        if ($peer || $anon_mode) {
            $columns[]         = ["width" => "5%",  "title" => "",                 "function" => "index"];
            if ($gradeable->isTeamAssignment()) {
                if ($gradeable->getPeerBlind() === Gradeable::DOUBLE_BLIND_GRADING) {
                    $columns[] = ["width" => "30%", "title" => "Team Members",     "function" => "team_members_anon"];
                }
                else {
                    $columns[] = ["width" => "32%", "title" => "Team Members",     "function" => "team_members"];
                }
            }
            elseif ($gradeable->getPeerBlind() !== Gradeable::DOUBLE_BLIND_GRADING) {
                $columns[]         = ["width" => "30%", "title" => "Student",          "function" => "user_id"];
            }
            else {
                $columns[]         = ["width" => "30%", "title" => "Student",          "function" => "user_id_anon"];
            }
            if ($gradeable->isTaGrading()) {
                $columns[]     = ["width" => "8%",  "title" => "Graded Questions", "function" => "graded_questions"];
            }
            // NOTE/REDESIGN FIXME: We might have autograding that is
            // penalty only.  The available positive autograding
            // points might be zero.  Testing for autograding > 1 is
            // ignoring the submission limit test case... but this is
            // also imperfect.  We want to render the column if any
            // student has received the penalty.  But if no one has
            // received the penalty maybe we omit it?  (expensive?/confusing?)
            // See also note in ElectronicGradeController.php
            if (count($gradeable->getAutogradingConfig()->getTestCases()) > 1) {
                //if ($gradeable->getAutogradingConfig()->getTotalNonHiddenNonExtraCredit() !== 0) {
                $columns[]     = ["width" => "15%", "title" => "Autograding",      "function" => "autograding_peer"];
                if ($gradeable->isTeamAssignment() || $gradeable->getPeerBlind() !== Gradeable::DOUBLE_BLIND_GRADING) {
                    $columns[]     = ["width" => "20%", "title" => "Grading",          "function" => "grading"];
                }
                else {
                    $columns[]     = ["width" => "20%", "title" => "Grading",          "function" => "grading_blind"];
                }
                $columns[]     = ["width" => "15%", "title" => "Total",            "function" => "total_peer"];
                $columns[]     = ["width" => "15%", "title" => "Active Version",   "function" => "active_version"];
            }
            else {
                if ($gradeable->isTeamAssignment() || $gradeable->getPeerBlind() !== Gradeable::DOUBLE_BLIND_GRADING) {
                    $columns[]     = ["width" => "20%", "title" => "Grading",          "function" => "grading"];
                }
                else {
                    $columns[]     = ["width" => "20%", "title" => "Grading",          "function" => "grading_blind"];
                }
                $columns[]     = ["width" => "20%", "title" => "Total",            "function" => "total_peer"];
                $columns[]     = ["width" => "15%", "title" => "Active Version",   "function" => "active_version"];
            }
        }
        else {
            if ($gradeable->isTeamAssignment()) {
                if ($show_edit_teams) {
                    $columns[] = ["width" => "2%",  "title" => "",                 "function" => "index"];
                    $columns[] = ["width" => "8%",  "title" => "Section",          "function" => "section"];
                    $columns[] = ["width" => "5%",  "title" => "Edit Teams",       "function" => "team_edit"];
                    $columns[] = ["width" => "10%", "title" => "Team Id",          "function" => "team_id", "sort_type" => "id"];
                    $columns[] = ["width" => "32%", "title" => "Team Members",     "function" => "team_members"];
                }
                else {
                    $columns[] = ["width" => "3%",  "title" => "",                 "function" => "index"];
                    $columns[] = ["width" => "5%",  "title" => "Section",          "function" => "section"];
                    $columns[] = ["width" => "50%", "title" => "Team Members",     "function" => "team_members"];
                }
            }
            else {
                $columns[]     = ["width" => "2%",  "title" => "",                 "function" => "index"];
                $columns[]     = ["width" => "8%", "title" => "Section",          "function" => "section"];
                if ($this->core->getUser()->getGroup() == User::GROUP_LIMITED_ACCESS_GRADER && $gradeable->getLimitedAccessBlind() == 2) {
                    $columns[]         = ["width" => "43%", "title" => "Student",          "function" => "user_id_anon"];
                }
                else {
                    $columns[]     = ["width" => "13%", "title" => "User ID",          "function" => "user_id", "sort_type" => "id"];
                    $columns[]     = ["width" => "15%", "title" => "First Name",       "function" => "user_first", "sort_type" => "first"];
                    $columns[]     = ["width" => "15%", "title" => "Last Name",        "function" => "user_last", "sort_type" => "last"];
                }
            }
            // NOTE/REDESIGN FIXME: Same note as above.
            if (count($gradeable->getAutogradingConfig()->getTestCases()) > 1) {
                //if ($gradeable->getAutogradingConfig()->getTotalNonExtraCredit() !== 0) {
                $columns[]     = ["width" => "9%",  "title" => "Autograding",      "function" => "autograding"];
                if ($gradeable->isTaGrading()) {
                    $columns[]     = ["width" => "8%",  "title" => "Graded Questions", "function" => "graded_questions"];
                }
                if ($this->core->getUser()->getGroup() == User::GROUP_LIMITED_ACCESS_GRADER && $gradeable->getLimitedAccessBlind() == 2) {
                    $columns[]     = ["width" => "8%",  "title" => "TA Grading",       "function" => "grading_blind"];
                }
                else {
                    $columns[]     = ["width" => "8%",  "title" => "TA Grading",       "function" => "grading"];
                }
                $columns[]     = ["width" => "7%",  "title" => "Total",            "function" => "total"];
                $columns[]     = ["width" => "10%", "title" => "Active Version",   "function" => "active_version"];
                if ($gradeable->isTaGradeReleased()) {
                    $columns[] = ["width" => "8%",  "title" => "Viewed Grade",     "function" => "viewed_grade"];
                }
            }
            else {
                if ($gradeable->isTaGrading()) {
                    $columns[]     = ["width" => "8%",  "title" => "Graded Questions", "function" => "graded_questions"];
                }
                if ($this->core->getUser()->getGroup() == User::GROUP_LIMITED_ACCESS_GRADER && $gradeable->getLimitedAccessBlind() == 2) {
                    $columns[]     = ["width" => "12%", "title" => "TA Grading",       "function" => "grading_blind"];
                }
                else {
                    $columns[]     = ["width" => "8%",  "title" => "TA Grading",       "function" => "grading"];
                }
                $columns[]     = ["width" => "12%", "title" => "Total",            "function" => "total"];
                $columns[]     = ["width" => "10%", "title" => "Active Version",   "function" => "active_version"];
                if ($gradeable->isTaGradeReleased()) {
                    $columns[] = ["width" => "8%",  "title" => "Viewed Grade",     "function" => "viewed_grade"];
                }
            }
        }

        //Convert rows into sections and prepare extra row info for things that
        // are too messy to calculate in the template.
        $sections = [];
        /** @var GradedGradeable $row */
        foreach ($graded_gradeables as $row) {
            //Extra info for the template
            $info = [
                "graded_gradeable" => $row
            ];

            if ($peer) {
                $section_title = "PEER STUDENT GRADER";
            }
            elseif ($gradeable->isGradeByRegistration()) {
                $section_title = $row->getSubmitter()->getRegistrationSection();
            }
            else {
                $section_title = $row->getSubmitter()->getRotatingSection();
            }
            if ($section_title === null) {
                $section_title = "NULL";
            }

            if (isset($graders[$section_title]) && count($graders[$section_title]) > 0) {
                $section_grader_ids = [];
                foreach ($graders[$section_title] as $user) {
                    if ($user->getGroup() <= $gradeable->getMinGradingGroup()) {
                        $section_grader_ids[] = $user->getId();
                    }
                }
                if (count($section_grader_ids) > 0) {
                    $section_graders = implode(", ", $section_grader_ids);
                }
                else {
                    $section_graders = "Nobody";
                }
            }
            else {
                $section_graders = "Nobody";
            }

            if ($peer) {
                $section_graders = $this->core->getUser()->getId();
            }

            //Team edit button, specifically the onclick event.
            if ($gradeable->isTeamAssignment()) {
                $reg_section = ($row->getSubmitter()->getRegistrationSection() === null) ? "NULL" : $row->getSubmitter()->getRegistrationSection();
                $rot_section = ($row->getSubmitter()->getRotatingSection() === null) ? "NULL" : $row->getSubmitter()->getRotatingSection();
                $user_assignment_setting_json = json_encode($row->getSubmitter()->getTeam()->getAssignmentSettings($gradeable));
                $members = json_encode($row->getSubmitter()->getTeam()->getMembers());
                $pending_members = $row->getSubmitter()->getTeam()->getInvitations();
                $pending_members_json = json_encode($pending_members);
                $multiple_invites = [];
                foreach ($pending_members as $pending_member_id) {
                    $pending_member = $this->core->getQueries()->getUserById($pending_member_id);
                    $multiple_invites[] = $pending_member->hasMultipleTeamInvites($gradeable->getId());
                }
                $multiple_invites_json = json_encode($multiple_invites);
                $lock_date = DateUtils::dateTimeToString($gradeable->getTeamLockDate(), false);
                $info["team_edit_onclick"] = "adminTeamForm(false, '{$row->getSubmitter()->getId()}', '{$reg_section}', '{$rot_section}', {$user_assignment_setting_json}, {$members}, {$pending_members_json}, {$multiple_invites_json}, {$gradeable->getTeamSizeMax()},'{$lock_date}');";
                $team_history = ($row->getSubmitter()->getTeam()->getAssignmentSettings($gradeable))["team_history"];
                $last_edit_date = ($team_history == null || count($team_history) == 0) ? null : $team_history[count($team_history) - 1]["time"];
                $edited_past_lock_date = ($last_edit_date == null) ? false : (DateUtils::calculateDayDiff($last_edit_date, $gradeable->getTeamLockDate()) < 0);
                $info["edited_past_lock_date"] = $edited_past_lock_date;
            }

            //List of graded components
            $info["graded_groups"] = [];
            foreach ($gradeable->getComponents() as $component) {
                $graded_component = $row->getOrCreateTaGradedGradeable()->getGradedComponent($component, $this->core->getUser());
                $grade_inquiry = $graded_component !== null ? $row->getGradeInquiryByGcId($graded_component->getComponentId()) : null;

                if ($component->isPeer() && $row->getOrCreateTaGradedGradeable()->isComplete()) {
                    $info["graded_groups"][] = 4;
                }
                elseif (($component->isPeer() && $graded_component != null)) {
                    //peer submitted and graded
                    $info["graded_groups"][] = 4;
                }
                elseif (($component->isPeer() && $graded_component === null)) {
                    //peer submitted but not graded
                    $info["graded_groups"][] = "peer-null";
                }
                elseif ($component->isPeer() && !$row->getOrCreateTaGradedGradeable()->isComplete()) {
                    //peer not submitted
                    $info["graded_groups"][] = "peer-no-submission";
                }
                elseif ($graded_component === null) {
                    //non-peer not graded
                    $info["graded_groups"][] = "NULL";
                }
                elseif ($grade_inquiry !== null && $grade_inquiry->getStatus() == RegradeRequest::STATUS_ACTIVE && $gradeable->isGradeInquiryPerComponentAllowed()) {
                    $info["graded_groups"][] = "grade-inquiry";
                }
                elseif (!$graded_component->getVerifier()) {
                    //no verifier exists, show the grader group
                    $info["graded_groups"][] = $graded_component->getGrader()->getGroup();
                }
                elseif ($graded_component->getGrader()->accessFullGrading()) {
                    //verifier exists and original grader is full access, show verifier grader group
                    $info["graded_groups"][] = $graded_component->getVerifier()->getGroup();
                }
                else {
                    //verifier exists and limited access grader, change the group to show semicircle on the details page
                    $info["graded_groups"][] = "verified";
                }
            }

            //More complicated info generation should go here


            //-----------------------------------------------------------------
            // Now insert this student into the list of sections

            $found = false;
            for ($i = 0; $i < count($sections); $i++) {
                if ($sections[$i]["title"] === $section_title) {
                    $found = true;
                    $sections[$i]["rows"][] = $info;
                    break;
                }
            }
            //Not found? Create it
            if (!$found) {
                $sections[] = ["title" => $section_title, "rows" => [$info], "graders" => $section_graders];
            }
        }

        // TODO: this duplication is not ideal
        foreach ($teamless_users as $teamless_user) {
            //Extra info for the template
            $info = [
                "user" => $teamless_user
            ];

            if ($peer) {
                $section_title = "PEER STUDENT GRADER";
            }
            elseif ($gradeable->isGradeByRegistration()) {
                $section_title = $teamless_user->getRegistrationSection();
            }
            else {
                $section_title = $teamless_user->getRotatingSection();
            }
            if ($section_title === null) {
                $section_title = "NULL";
            }

            if (isset($graders[$section_title]) && count($graders[$section_title]) > 0) {
                $section_graders = implode(", ", array_map(function (User $user) {
                    return $user->getId();
                }, $graders[$section_title]));
            }
            else {
                $section_graders = "Nobody";
            }
            if ($peer) {
                $section_graders = $this->core->getUser()->getId();
            }

            //Team edit button, specifically the onclick event.
            $reg_section = $teamless_user->getRegistrationSection() ?? 'NULL';
            $rot_section = $teamless_user->getRotatingSection() ?? 'NULL';
            $lock_date = DateUtils::dateTimeToString($gradeable->getTeamLockDate(), false);
            $info['new_team_onclick'] = "adminTeamForm(true, '{$teamless_user->getId()}', '{$reg_section}', '{$rot_section}', [], [], [], [], {$gradeable->getTeamSizeMax()},'{$lock_date}');";

            //-----------------------------------------------------------------
            // Now insert this student into the list of sections

            $found = false;
            for ($i = 0; $i < count($sections); $i++) {
                if ($sections[$i]["title"] === $section_title) {
                    $found = true;
                    $sections[$i]["teamless_users"][] = $info;
                    break;
                }
            }
            //Not found? Create it
            if (!$found) {
                $sections[] = ["title" => $section_title, "teamless_users" => [$info], "graders" => $section_graders];
            }
        }

        //sorts sections numerically, NULL always at the end
        usort($sections, function ($a, $b) {
            return ($a['title'] == 'NULL' || $b['title'] == 'NULL') ? ($a['title'] == 'NULL') : ($a['title'] > $b['title']);
        });


        $empty_team_info = [];
        foreach ($empty_teams as $team) {
            /* @var Team $team */
            $user_assignment_setting_json = json_encode($row->getSubmitter()->getTeam()->getAssignmentSettings($gradeable));
            $reg_section = ($team->getRegistrationSection() === null) ? "NULL" : $team->getRegistrationSection();
            $rot_section = ($team->getRotatingSection() === null) ? "NULL" : $team->getRotatingSection();
            $lock_date = DateUtils::dateTimeToString($gradeable->getTeamLockDate(), false);

            $empty_team_info[] = [
                "team_edit_onclick" => "adminTeamForm(false, '{$team->getId()}', '{$reg_section}', '{$rot_section}', {$user_assignment_setting_json}, [], [], [], {$gradeable->getTeamSizeMax()},'{$lock_date}');"
            ];
        }

        $team_gradeable_view_history = $gradeable->isTeamAssignment() ? $this->core->getQueries()->getAllTeamViewedTimesForGradeable($gradeable) : [];
        foreach ($team_gradeable_view_history as $team_id => $team) {
            $not_viewed_yet = true;
            $hover_over_string = "";
            ksort($team_gradeable_view_history[$team_id]);
            ksort($team);
            foreach ($team as $user => $value) {
                if ($value != null) {
                    $not_viewed_yet = false;
                    $date_object = new \DateTime($value);
                    $hover_over_string .= "Viewed by " . $user . " at " . $date_object->format('F d, Y g:i') . "\n";
                }
                else {
                    $hover_over_string .= "Not viewed by " . $user . "\n";
                }
            }

            if ($not_viewed_yet) {
                $team_gradeable_view_history[$team_id]['hover_string'] = '';
            }
            else {
                $team_gradeable_view_history[$team_id]['hover_string'] = $hover_over_string;
            }
        }
        $details_base_url = $this->core->buildCourseUrl(['gradeable', $gradeable->getId(), 'grading', 'details']);
        $this->core->getOutput()->addInternalCss('details.css');
        $this->core->getOutput()->addInternalJs('details.js');
        $this->core->getOutput()->addInternalJs('collapsible-panels.js');

        $this->core->getOutput()->enableMobileViewport();

        return $this->core->getOutput()->renderTwigTemplate("grading/electronic/Details.twig", [
            "gradeable" => $gradeable,
            "sections" => $sections,
            "graders" => $graders,
            "empty_teams" => $empty_teams,
            "empty_team_info" => $empty_team_info,
            "team_gradeable_view_history" => $team_gradeable_view_history,
            "view_all" => $view_all,
            "anon_mode" => $anon_mode,
            "toggle_anon_button" => ($this->core->getUser()->getGroup() == User::GROUP_INSTRUCTOR || $this->core->getUser()->getGroup() == User::GROUP_FULL_ACCESS_GRADER),
            "show_all_sections_button" => $show_all_sections_button,
            "show_import_teams_button" => $show_import_teams_button,
            "show_export_teams_button" => $show_export_teams_button,
            "past_grade_start_date" => $past_grade_start_date,
            "columns" => $columns,
            "export_teams_url" => $this->core->buildCourseUrl(['gradeable', $gradeable->getId(), 'grading', 'teams', 'export']),
            "randomize_team_rotating_sections_url" => $this->core->buildCourseUrl(['gradeable', $gradeable->getId(), 'grading', 'teams', 'randomize_rotating']),
            "grade_url" => $this->core->buildCourseUrl(['gradeable', $gradeable->getId(), 'grading', 'grade']),
            "peer" => $peer,
            "details_base_url" => $details_base_url,
            "view_all_toggle_url" => $details_base_url . '?' .
                http_build_query(['view' => $view_all ? null : 'all', 'sort' => $sort, 'direction' => $sort === 'random' ? null : $direction, 'anon_mode' => $anon_mode]),
            "order_toggle_url" => $details_base_url . '?' .
                http_build_query(['view' => $view_all ? 'all' : null, 'sort' => $sort === 'random' ? null : 'random', 'anon_mode' => $anon_mode]),
            "toggle_anon_mode_url" => $details_base_url . '?' .
                http_build_query(['view' => $view_all ? 'all' : null, 'sort' => $sort, 'direction' => $sort === 'random' ? null : $direction, 'anon_mode' => !$anon_mode]),
            "sort" => $sort,
            "direction" => $direction
        ]);
    }

    public function adminTeamForm(Gradeable $gradeable, $all_reg_sections, $all_rot_sections, $students) {
        $student_full = Utils::getAutoFillData($students);

        return $this->core->getOutput()->renderTwigTemplate("grading/AdminTeamForm.twig", [
            "gradeable_id" => $gradeable->getId(),
            "student_full" => $student_full,
            "view" => isset($_REQUEST["view"]) ? $_REQUEST["view"] : null,
            "all_reg_sections" => $all_reg_sections,
            "all_rot_sections" => $all_rot_sections,
            "csrf_token" => $this->core->getCsrfToken(),
            "team_submit_url" => $this->core->buildCourseUrl(['gradeable', $gradeable->getId(), 'grading', 'teams', 'new'])
        ]);
    }

    public function importTeamForm(Gradeable $gradeable) {
        return $this->core->getOutput()->renderTwigTemplate("grading/ImportTeamForm.twig", [
            "gradeable_id" => $gradeable->getId(),
            "csrf_token" => $this->core->getCsrfToken(),
            "team_import_url" => $this->core->buildCourseUrl(['gradeable', $gradeable->getId(), 'grading', 'teams', 'import'])
        ]);
    }


    public function randomizeButtonWarning(Gradeable $gradeable) {
        return $this->core->getOutput()->renderTwigTemplate("grading/electronic/RandomizeButtonWarning.twig", [
            "gradeable_id" => $gradeable->getId(),
            "randomize_team_rotating_sections_url" => $this->core->buildCourseUrl(['gradeable', $gradeable->getId(), 'grading', 'teams', 'randomize_rotating'])
        ]);
    }

    //The student not in section variable indicates that an full access grader is viewing a student that is not in their
    //assigned section. canViewWholeGradeable determines whether hidden testcases can be viewed.
    public function hwGradingPage(Gradeable $gradeable, GradedGradeable $graded_gradeable, int $display_version, float $progress, bool $show_hidden_cases, bool $can_inquiry, bool $can_verify, bool $show_verify_all, bool $show_silent_edit, string $late_status, $rollbackSubmission, $sort, $direction, $from, array $solution_ta_notes, array $submitter_itempool_map, $showNewInterface) {

        $this->core->getOutput()->addInternalCss('admin-gradeable.css');
        $isPeerPanel = false;
        $isStudentInfoPanel = true;
        $isDiscussionPanel = false;
        $isRegradePanel = false;
        // WIP: Replace this logic when there is a definitive way to get my peer-ness
        // If this is a peer gradeable but I am not allowed to view the peer panel, then I must be a peer.
        if ($gradeable->isPeerGrading()) {
            if ($this->core->getUser()->getGroup() !== 4) {
                $isPeerPanel = true;
                $isStudentInfoPanel = true;
            }
            else {
                $isPeerPanel = false;
                $isStudentInfoPanel = false;
            }
        }
        if ($graded_gradeable->getGradeable()->isDiscussionBased()) {
            $isDiscussionPanel = true;
        }
        if ($this->core->getConfig()->isRegradeEnabled()) {
            $isRegradePanel = true;
        }
        $limimted_access_blind = false;
        if ($gradeable->getLimitedAccessBlind() == 2 && $this->core->getUser()->getGroup() == User::GROUP_LIMITED_ACCESS_GRADER) {
            $limimted_access_blind = true;
        }
        $this->core->getOutput()->addVendorJs(FileUtils::joinPaths('mermaid', 'mermaid.min.js'));
        $this->core->getOutput()->enableMobileViewport();

        $display_version_instance = $graded_gradeable->getAutoGradedGradeable()->getAutoGradedVersionInstance($display_version);

        $return = "";
        $is_notebook = $gradeable->getAutogradingConfig()->isNotebookGradeable();
        if ($showNewInterface) {
            $this->core->getOutput()->addInternalJs("resizable-panels.js");

            $return .= <<<HTML
                <div class="content" id="electronic-gradeable-container">
                    <div class="content-items-container">
                    <div class="content-item content-item-right">
HTML;
            $return .= $this->core->getOutput()->renderTemplate(['grading', 'ElectronicGrader'], 'renderNavigationBar', $graded_gradeable, $progress, $gradeable->isPeerGrading(), $sort, $direction, $from, ($this->core->getUser()->getGroup() == User::GROUP_LIMITED_ACCESS_GRADER && $gradeable->getLimitedAccessBlind() == 2), $showNewInterface);
            $return .= $this->core->getOutput()->renderTemplate(
                ['grading', 'ElectronicGrader'],
                'renderGradingPanelHeader',
                $isPeerPanel,
                $isStudentInfoPanel,
                $isDiscussionPanel,
                $isRegradePanel,
                $gradeable->getAutogradingConfig()->isNotebookGradeable()
            );
            $return .= <<<HTML
                <div class="panels-container">
                    <div class="two-panel-cont">
                         <div class="two-panel-item two-panel-left active">
                            <div class="panel-item-section left-top"></div>
                            <div class="panel-item-section-drag-bar panel-item-left-drag"></div>
                            <div class="panel-item-section left-bottom"></div>
                         </div>
                         <div class="two-panel-drag-bar active">
                         </div>
                         <div class="two-panel-item two-panel-right">
                            <div class="panel-item-section right-top"></div>
                            <div class="panel-item-section-drag-bar panel-item-right-drag"></div>
                            <div class="panel-item-section right-bottom"></div>
                         </div>   
                    </div>
HTML;
        }
        else {
            $return .= $this->core->getOutput()->renderTemplate(['grading', 'ElectronicGrader'], 'renderNavigationBar', $graded_gradeable, $progress, $gradeable->isPeerGrading(), $sort, $direction, $from, ($this->core->getUser()->getGroup() == User::GROUP_LIMITED_ACCESS_GRADER && $gradeable->getLimitedAccessBlind() == 2), $showNewInterface);
        }

        $return .= $this->core->getOutput()->renderTemplate(['grading', 'ElectronicGrader'], 'renderAutogradingPanel', $display_version_instance, $show_hidden_cases, $showNewInterface);
        $return .= $this->core->getOutput()->renderTemplate(['grading', 'ElectronicGrader'], 'renderSubmissionPanel', $graded_gradeable, $display_version, $showNewInterface);
        //If TA grading isn't enabled, the rubric won't actually show up, but the template should be rendered anyway to prevent errors, as the code references the rubric panel
        $return .= $this->core->getOutput()->renderTemplate(['grading', 'ElectronicGrader'], 'renderRubricPanel', $graded_gradeable, $display_version, $can_verify, $show_verify_all, $show_silent_edit, $showNewInterface);
        $return .= $this->core->getOutput()->renderTemplate(['grading', 'ElectronicGrader'], 'renderSolutionTaNotesPanel', $gradeable, $solution_ta_notes, $submitter_itempool_map, $showNewInterface);

        if ($isPeerPanel) {
            $return .= $this->core->getOutput()->renderTemplate(['grading', 'ElectronicGrader'], 'renderPeerPanel', $graded_gradeable, $display_version, $showNewInterface);
            $return .= $this->core->getOutput()->renderTemplate(['grading', 'ElectronicGrader'], 'renderPeerEditMarksPanel', $graded_gradeable);
        }
        if ($isDiscussionPanel) {
            $return .= $this->core->getOutput()->renderTemplate(['grading', 'ElectronicGrader'], 'renderDiscussionForum', json_decode($graded_gradeable->getGradeable()->getDiscussionThreadId(), true), $graded_gradeable->getSubmitter(), $graded_gradeable->getGradeable()->isTeamAssignment(), $showNewInterface);
        }

        if ($is_notebook) {
            $this->core->getOutput()->addInternalJs('gradeable-notebook.js');
            $this->core->getOutput()->addInternalCss('gradeable-notebook.css');
            $this->core->getOutput()->addInternalCss('submitbox.css');
            /*Prevents notebook from throwing errors since it depends
            * on file upload to be initialized but might not be good
            * to import the entire drag-and-drop js file into grading
            */
            $this->core->getOutput()->addInternalJs('drag-and-drop.js');

            $notebook_model = $gradeable->getAutogradingConfig()->getUserSpecificNotebook(
                $graded_gradeable->getSubmitter()->getId(),
                $gradeable->getId()
            );

            $notebook = $notebook_model->getNotebook();
            $image_data = $notebook_model->getImagePaths();
            $testcase_messages = $display_version_instance !== null ? $display_version_instance->getTestcaseMessages() : [];
            $highest_version = $graded_gradeable->getAutoGradedGradeable()->getHighestVersion();

            $notebook_data = $notebook_model->getMostRecentNotebookSubmissions(
                $highest_version,
                $notebook,
                $graded_gradeable->getSubmitter()->getId()
            );

            $old_files = [];
            if ($display_version_instance !== null) {
                for ($i = 1; $i <= $notebook_model->getNumParts(); $i++) {
                    foreach ($display_version_instance->getPartFiles($i)['submissions'] as $file) {
                        $old_files[] = [
                            'name' => str_replace('\'', '\\\'', $file['name']),
                            'size' => number_format($file['size'] / 1024, 2),
                            'part' => $i
                        ];
                    }
                }
            }

            $return .= $this->core->getOutput()->renderTemplate(
                ['grading', 'ElectronicGrader'],
                'renderNotebookPanel',
                $notebook_data,
                $testcase_messages,
                $image_data,
                $gradeable->getId(),
                $highest_version,
                $old_files,
                $graded_gradeable->getSubmitter()->getId()
            );
        }

        CodeMirrorUtils::loadDefaultDependencies($this->core);

        if ($this->core->getUser()->getGroup() !== User::GROUP_STUDENT && $gradeable->getLimitedAccessBlind() !== 2) {
            $return .= $this->core->getOutput()->renderTemplate(['grading', 'ElectronicGrader'], 'renderInformationPanel', $graded_gradeable, $display_version_instance, $showNewInterface);
        }
        if ($this->core->getConfig()->isRegradeEnabled() && $this->core->getUser()->getGroup() < 4) {
            $return .= $this->core->getOutput()->renderTemplate(['grading', 'ElectronicGrader'], 'renderRegradePanel', $graded_gradeable, $can_inquiry, $showNewInterface);
        }

        if ($graded_gradeable->hasOverriddenGrades()) {
            $return .= $this->core->getOutput()->renderTwigTemplate("grading/electronic/ErrorMessage.twig", [
                "color" => "var(--standard-vibrant-yellow)", // canary yellow
                "message" => "Overridden grades"
            ]);
        }
        elseif ($graded_gradeable->getAutoGradedGradeable()->getActiveVersion() === 0) {
            if ($graded_gradeable->getAutoGradedGradeable()->hasSubmission()) {
                $return .= $this->core->getOutput()->renderTwigTemplate("grading/electronic/ErrorMessage.twig", [
                    "color" => "var(--standard-creamsicle-orange)", // mango orange
                    "message" => "Cancelled Submission"
                ]);
            }
            else {
                $return .= $this->core->getOutput()->renderTwigTemplate("grading/electronic/ErrorMessage.twig", [
                    "color" => "var(--standard-light-pink)", // lipstick pink (purple)
                    "message" => "No Submission"
                ]);
            }
        }
        elseif ($rollbackSubmission != -1) {
            $return .= $this->core->getOutput()->renderTwigTemplate("grading/electronic/ErrorMessage.twig", [
                "color" => "var(--standard-creamsicle-orange)", // fire engine red
                "message" => "Late Submission (Rollback to on-time submission - " . $rollbackSubmission . ")"
            ]);
        }
        elseif ($late_status != LateDayInfo::STATUS_GOOD && $late_status != LateDayInfo::STATUS_LATE) {
            $return .= $this->core->getOutput()->renderTwigTemplate("grading/electronic/ErrorMessage.twig", [
                "color" => "var(--standard-red-orange)", // fire engine red
                "message" => "Late Submission (No on time submission available)"
            ]);
        }
        elseif ($graded_gradeable->getAutoGradedGradeable()->hasSubmission() && count($display_version_instance->getFiles()["submissions"]) > 1 && $graded_gradeable->getGradeable()->isScannedExam()) {
            $pattern1 = "upload.pdf";
            $pattern2 = "/upload_page_\d+/";
            $pattern3 = "/upload_version_\d+_page\d+/";
            $pattern4 = ".submit.timestamp";
            $pattern5 = "bulk_upload_data.json";

            $pattern_match_flag = false;
            foreach ($display_version_instance->getFiles()["submissions"] as $key => $value) {
                if ($pattern1 != $key && !preg_match($pattern2, $key) && !preg_match($pattern3, $key) && $pattern4 != $key && $pattern5 != $key) {
                    $pattern_match_flag = true;
                }
            }

            // This would be more dynamic if $display_version_instance included an expected number, requires more database changes
            if ($pattern_match_flag == true) {
                $return .= $this->core->getOutput()->renderTwigTemplate("grading/electronic/InformationMessage.twig", [
                    "message" => "Multiple files within submissions"
                ]);
            }
        }
        if ($showNewInterface) {
            $return .= <<<HTML
                    </div>
                </div>
            </div>
        </div>
HTML;
        }
        return $return;
    }

    /**
     * @param GradedGradeable $graded_gradeable
     * @param float $progress
     * @param string $prev_id
     * @param string $next_id
     * @param bool $peer
     * @param string $sort
     * @param string $direction
     * @return string
     */
    public function renderNavigationBar(GradedGradeable $graded_gradeable, float $progress, bool $peer, $sort, $direction, $from, $limited_access_blind, $showNewInterface) {
        $home_url = $this->core->buildCourseUrl(['gradeable', $graded_gradeable->getGradeableId(), 'grading', 'details']) . '?' . http_build_query(['sort' => $sort, 'direction' => $direction, 'view' => (count($this->core->getUser()->getGradingRegistrationSections()) == 0) ? 'all' : null ]);

        $studentBaseUrl = $this->core->buildCourseUrl(['gradeable', $graded_gradeable->getGradeableId(), 'grading', 'grade']);
        $templateFile = "grading/electronic/NavigationBar.twig";
        if ($showNewInterface) {
            $studentBaseUrl = $this->core->buildCourseUrl(['gradeable', $graded_gradeable->getGradeableId(), 'grading', 'grade', 'beta']);
            $templateFile = "grading/electronic/NavigationBarV2.twig";
        }
        // Setup urls for prev and next students
        $prev_student_url = $studentBaseUrl . '?' . http_build_query(['sort' => $sort, 'direction' => $direction, 'from' => $from, 'to' => 'prev', 'to_ungraded' => 'false' ]);
        $next_student_url = $studentBaseUrl . '?' . http_build_query(['sort' => $sort, 'direction' => $direction, 'from' => $from, 'to' => 'next', 'to_ungraded' => 'false' ]);

        // Setup urls for prev and next ungraded students
        $prev_ungraded_student_url = $studentBaseUrl . '?' . http_build_query(['sort' => $sort, 'direction' => $direction, 'from' => $from, 'to' => 'prev', 'to_ungraded' => 'true']);
        $next_ungraded_student_url =  $studentBaseUrl . '?' . http_build_query(['sort' => $sort, 'direction' => $direction, 'from' => $from, 'to' => 'next', 'to_ungraded' => 'true']);

        $i_am_a_peer = false;
        if ($peer && $this->core->getUser()->getGroup() == 4) {
            $i_am_a_peer = true;
        }

        return $this->core->getOutput()->renderTwigTemplate($templateFile, [
            "progress" => $progress,
            "peer_gradeable" => $peer,
            // WIP. Replace this with a better function call once there is a definitive way to determine my peer-ness.
            // For now, I am a peer if I cannot access the peer panel.
            "i_am_a_peer" => $i_am_a_peer,
            "limited_access_blind" => $limited_access_blind,
            "prev_student_url" => $prev_student_url,
            "prev_ungraded_student_url" => $prev_ungraded_student_url,
            "next_student_url" => $next_student_url,
            "next_ungraded_student_url" => $next_ungraded_student_url,
            "home_url" => $home_url,
            'regrade_panel_available' => $this->core->getConfig()->isRegradeEnabled() && $this->core->getUser()->getGroup() < 4,
            'grade_inquiry_pending' => $graded_gradeable->hasActiveRegradeRequest(),
            'discussion_based' => $graded_gradeable->getGradeable()->isDiscussionBased()
        ]);
    }

    public function renderGradingPanelHeader(bool $isPeerPanel, bool $isStudentInfoPanel, bool $isDiscussionPanel, bool $isRegradePanel, bool $is_notebook): string {
        return $this->core->getOutput()->renderTwigTemplate("grading/electronic/GradingPanelHeader.twig", [
            'isPeerPanel' => $isPeerPanel,
            'isStudentInfoPanel' => $isStudentInfoPanel,
            'isDiscussionPanel' => $isDiscussionPanel,
            'isRegradePanel' => $isRegradePanel,
            'is_notebook' => $is_notebook
        ]);
    }

    /**
     * Render the Autograding Testcases panel
     * @param AutoGradedVersion $version_instance
     * @param bool $show_hidden_cases
     * @param bool $showNewInterface
     * @return string
     */
    public function renderAutogradingPanel($version_instance, bool $show_hidden_cases, bool $showNewInterface) {
        $this->core->getOutput()->addInternalJs('submission-page.js');
        return $this->core->getOutput()->renderTwigTemplate("grading/electronic/AutogradingPanel.twig", [
            "showNewInterface" => $showNewInterface,
            "version_instance" => $version_instance,
            "show_hidden_cases" => $show_hidden_cases,
        ]);
    }

    public function renderDiscussionForum($threadIds, $submitter, $isTeam = false, $showNewInterface = false) {
        $posts_view = <<<HTML
            <span class="col grading_label">Discussion Posts</span>
HTML;

        $currentCourse = $this->core->getConfig()->getCourse();

        //Empty thread input
        if ($threadIds === "{}") {
            $threadIds = [];
        }
        $id = '';
        $submitters = [];
        if ($isTeam) {
            $submitters = explode(", ", $submitter->getTeam()->getMemberList());
            $id = $submitter->getTeam()->getId();
        }
        else {
            $id = $submitter->getId();
            $submitters = [$id];
        }
        foreach ($threadIds as $threadId) {
            $posts = [];
            foreach ($submitters as $s_id) {
                $posts = array_merge($posts, $this->core->getQueries()->getPostsForThread($this->core->getUser()->getId(), $threadId, false, 'time', $s_id));
            }
            if (count($posts) > 0) {
                $posts_view .= $this->core->getOutput()->renderTemplate('forum\ForumThread', 'generatePostList', $threadId, $posts, [], $currentCourse, false, true, $id);
            }
            else {
                $posts_view .= <<<HTML
                    <h3 style="text-align: center;">No posts for thread id: {$threadId}</h3> <br/>
HTML;
            }

            $posts_view .= <<<HTML
                    <a href="{$this->core->buildCourseUrl(['forum', 'threads', $threadId])}" target="_blank" rel="noopener nofollow" class="btn btn-default btn-sm" style="margin-top:15px; text-decoration: none;" onClick=""> Go to thread</a>
                    <hr style="border-top:1px solid #999;margin-bottom: 5px;" /> <br/>
HTML;
        }

        if (empty($threadIds)) {
            $posts_view .= <<<HTML
                <h3 style="text-align: center;">No thread id specified.</h3> <br/>
HTML;
        }

        return $this->core->getOutput()->renderTwigTemplate("grading/electronic/DiscussionForumPanel.twig", [
            "showNewInterface" => $showNewInterface,
            "discussion_forum_content" => $posts_view
        ]);
    }

    /**
     * Replace the userId with the corresponding anon_id in the given file_path
     * @param string $file_path
     * @return string $anon_path
     */
    public function setAnonPath($file_path) {
        $file_path_parts = explode("/", $file_path);
        $anon_path = "";
        for ($index = 1; $index < count($file_path_parts); $index++) {
            if ($index == 9) {
                $user_id[] = $file_path_parts[$index];
                $anon_id = $this->core->getQueries()->getUsersOrTeamsById($user_id)[$user_id[0]]->getAnonId();
                $anon_path = $anon_path . "/" . $anon_id;
            }
            else {
                $anon_path = $anon_path . "/" . $file_path_parts[$index];
            }
        }
        return $anon_path;
    }

    /**
     * Render the Submissions and Results Browser panel
     * @param GradedGradeable $graded_gradeable
     * @param int $display_version
     * @param bool $showNewInterface
     * @return string by reference
     */
    public function renderSubmissionPanel(GradedGradeable $graded_gradeable, int $display_version, bool $showNewInterface) {
        $add_files = function (&$files, $new_files, $start_dir_name, $graded_gradeable) {
            $files[$start_dir_name] = [];
            $hidden_files = $graded_gradeable->getGradeable()->getHiddenFiles();
            if ($new_files) {
                foreach ($new_files as $file) {
                    $skipping = false;
                    foreach (explode(",", $hidden_files) as $file_regex) {
                        if (fnmatch($file_regex, $file["name"]) && $this->core->getUser()->getGroup() > 3) {
                            $skipping = true;
                        }
                    }
                    if (!$skipping) {
                        if ($start_dir_name == "submissions") {
                            $file["path"] = $this->setAnonPath($file["path"]);
                        }
                        $path = explode('/', $file['relative_name']);
                        array_pop($path);
                        $working_dir = &$files[$start_dir_name];
                        foreach ($path as $dir) {
                            if (!isset($working_dir[$dir])) {
                                $working_dir[$dir] = [];
                            }
                            $working_dir = &$working_dir[$dir];
                        }
                        $working_dir[$file['name']] = $file['path'];
                    }
                }
            }
        };
        $submissions = [];
        $results = [];
        $results_public = [];
        $checkout = [];

        // NOTE TO FUTURE DEVS: There is code around line 830 (ctrl-f openAll) which depends on these names,
        // if you change here, then change there as well
        // order of these statements matter I believe
        $display_version_instance = $graded_gradeable->getAutoGradedGradeable()->getAutoGradedVersionInstance($display_version);
        $isVcs = $graded_gradeable->getGradeable()->isVcs();
        if ($display_version_instance !==  null) {
            $meta_files = $display_version_instance->getMetaFiles();
            $files = $display_version_instance->getFiles();

            $add_files($submissions, array_merge($meta_files['submissions'], $files['submissions']), 'submissions', $graded_gradeable);
            $add_files($checkout, array_merge($meta_files['checkout'], $files['checkout']), 'checkout', $graded_gradeable);
            $add_files($results, $display_version_instance->getResultsFiles(), 'results', $graded_gradeable);
            $add_files($results_public, $display_version_instance->getResultsPublicFiles(), 'results_public', $graded_gradeable);
        }
        $student_grader = false;
        if ($this->core->getUser()->getGroup() == User::GROUP_STUDENT) {
            $student_grader = true;
        }
        $submitter_id = $graded_gradeable->getSubmitter()->getId();
        $anon_submitter_id = $graded_gradeable->getSubmitter()->getAnonId();
        $user_ids[$anon_submitter_id] = $submitter_id;
        $toolbar_css = $this->core->getOutput()->timestampResource(FileUtils::joinPaths('pdf', 'toolbar_embedded.css'), 'css');
        $this->core->getOutput()->addInternalJs(FileUtils::joinPaths('pdfjs', 'pdf.min.js'), 'vendor');
        $this->core->getOutput()->addInternalJs(FileUtils::joinPaths('pdfjs', 'pdf_viewer.js'), 'vendor');
        $this->core->getOutput()->addInternalJs(FileUtils::joinPaths('pdfjs', 'pdf.worker.min.js'), 'vendor');
        $this->core->getOutput()->addInternalJs(FileUtils::joinPaths('pdf-annotate.js', 'pdf-annotate.min.js'), 'vendor');
        $this->core->getOutput()->addInternalJs(FileUtils::joinPaths('pdf', 'PDFAnnotateEmbedded.js'), 'js');
        return $this->core->getOutput()->renderTwigTemplate("grading/electronic/SubmissionPanel.twig", [
            "showNewInterface" => $showNewInterface,
            "gradeable_id" => $graded_gradeable->getGradeableId(),
            "submitter_id" => $submitter_id,
            "student_grader" => $student_grader,
            "anon_submitter_id" => $anon_submitter_id,
            "has_vcs_files" => $isVcs,
            "user_ids" => $user_ids,
            "submissions" => $submissions,
            "checkout" => $checkout,
            "results" => $results,
            "results_public" => $results_public,
            "active_version" => $display_version,
            'toolbar_css' => $toolbar_css,
            "display_file_url" => $this->core->buildCourseUrl(['display_file'])
        ]);
    }

    /**
     * @param GradedGradeable $graded_gradeable
     * @param AutoGradedVersion|null $display_version_instance
     * @param bool $showNewInterface
     * @return string
     */
    public function renderInformationPanel(GradedGradeable $graded_gradeable, $display_version_instance, bool $showNewInterface) {
        $gradeable = $graded_gradeable->getGradeable();
        $version_change_url = $this->core->buildCourseUrl(['gradeable', $gradeable->getId(), 'grading', 'grade']) . '?'
            . http_build_query(['who_id' => $graded_gradeable->getSubmitter()->getId()]) . '&gradeable_version=';
        $onChange = "versionChange('{$version_change_url}', this)";

        $tables = [];

        //Late day calculation
        if ($gradeable->isTeamAssignment()) {
            foreach ($graded_gradeable->getSubmitter()->getTeam()->getMemberUsers() as $team_member) {
                $tables[] = LateDaysTableController::renderLateTable($this->core, $team_member, $gradeable->getId());
            }
        }
        else {
            $tables[] = LateDaysTableController::renderLateTable($this->core, $graded_gradeable->getSubmitter()->getUser(), $gradeable->getId());
        }

        if ($display_version_instance === null) {
            $display_version = 0;
            $submission_time = null;
        }
        else {
            $display_version = $display_version_instance->getVersion();
            $submission_time = $display_version_instance->getSubmissionTime();
        }

        // TODO: this is duplicated in Homework View
        $version_data = array_map(function (AutoGradedVersion $version) use ($gradeable) {
            return [
                'points' => $version->getNonHiddenPoints(),
                'days_late' => $gradeable->isStudentSubmit() && $gradeable->hasDueDate() ? $version->getDaysLate() : 0
            ];
        }, $graded_gradeable->getAutoGradedGradeable()->getAutoGradedVersions());

        //sort array by version number after values have been mapped
        ksort($version_data);

        $submitter_id = $graded_gradeable->getSubmitter()->getId();
        $active_version = $graded_gradeable->getAutoGradedGradeable()->getActiveVersion();
        $new_version = $display_version === $active_version ? 0 : $display_version;

        $this->core->getOutput()->addInternalCss('table.css');

        return $this->core->getOutput()->renderTwigTemplate("grading/electronic/StudentInformationPanel.twig", [
            "showNewInterface" => $showNewInterface,
            "gradeable_id" => $gradeable->getId(),
            "submission_time" => $submission_time,
            "submitter_id" => $submitter_id,
            "submitter" => $graded_gradeable->getSubmitter(),
            "team_assignment" => $gradeable->isTeamAssignment(),
            "display_version" => $display_version,
            "highest_version" => $graded_gradeable->getAutoGradedGradeable()->getHighestVersion(),
            "active_version" => $active_version,
            "on_change" => $onChange,
            "tables" => $tables,
            "versions" => $version_data,
            'total_points' => $gradeable->getAutogradingConfig()->getTotalNonHiddenNonExtraCredit(),
            "csrf_token" => $this->core->getCsrfToken(),
            "update_version_url" => $this->core->buildCourseUrl(['gradeable', $gradeable->getId(), 'version', $new_version])
                . '?' . http_build_query(['ta' => 'true', 'who' => $submitter_id])
        ]);
    }

    /**
     * Render the Grading Rubric panel
     * @param GradedGradeable $graded_gradeable
     * @param int $display_version
     * @param bool $can_verify
     * @param bool $show_verify_all
     * @param bool $show_silent_edit
     * @param bool $showNewInterface
     * @return string
     */
    public function renderRubricPanel(GradedGradeable $graded_gradeable, int $display_version, bool $can_verify, bool $show_verify_all, bool $show_silent_edit, bool $showNewInterface) {
        $return = "";
        $student_anon_ids = [];
        $gradeable = $graded_gradeable->getGradeable();
        if ($gradeable->isTeamAssignment()) {
            $team = $this->core->getQueries()->getTeamById($graded_gradeable->getSubmitter()->getId());
            foreach ($team->getMemberUsers() as $user) {
                $student_anon_ids[] = $user->getAnonId();
            }
        }
        else {
            $student_anon_ids[] = $graded_gradeable->getSubmitter()->getAnonId();
        }
        // Disable grading if the requested version isn't the active one
        $grading_disabled = $graded_gradeable->getAutoGradedGradeable()->getActiveVersion() == 0
            || $display_version != $graded_gradeable->getAutoGradedGradeable()->getActiveVersion();

        $version_conflict = $graded_gradeable->getAutoGradedGradeable()->getActiveVersion() !== $display_version;
        $has_active_version = $graded_gradeable->getAutoGradedGradeable()->hasActiveVersion();
        $has_submission = $graded_gradeable->getAutoGradedGradeable()->hasSubmission();
        $has_overridden_grades = $graded_gradeable->hasOverriddenGrades();

        $this->core->getOutput()->addVendorJs(FileUtils::joinPaths('twigjs', 'twig.min.js'));
        $this->core->getOutput()->addInternalJs('ta-grading-keymap.js');
        $this->core->getOutput()->addInternalJs(FileUtils::joinPaths('pdf', 'PDFAnnotateEmbedded.js'));
        $this->core->getOutput()->addInternalJs(FileUtils::joinPaths('pdf', 'PDFInitToolbar.js'));
        $this->core->getOutput()->addInternalJs('ta-grading-rubric-conflict.js');
        $this->core->getOutput()->addInternalJs('gradeable.js');
        $this->core->getOutput()->addInternalJs('ta-grading-rubric.js');

        if ($showNewInterface) {
            $this->core->getOutput()->addInternalJs('ta-grading-v2.js');
            $this->core->getOutput()->addInternalJs('panel-selector-modal.js');
        }
        else {
            $this->core->getOutput()->addInternalJs('ta-grading.js');
        }

        return $return . $this->core->getOutput()->renderTwigTemplate("grading/electronic/RubricPanel.twig", [
                "showNewInterface" => $showNewInterface,
                "gradeable" => $gradeable,
                "student_anon_ids" => $student_anon_ids,
                "anon_id" => $graded_gradeable->getSubmitter()->getAnonId(),
                "gradeable_id" => $gradeable->getId(),
                "is_ta_grading" => $gradeable->isTaGrading(),
                "show_verify_all" => $show_verify_all,
                "can_verify" => $can_verify,
                "grading_disabled" => $grading_disabled,
                "has_submission" => $has_submission,
                "has_overridden_grades" => $has_overridden_grades,
                "has_active_version" => $has_active_version,
                "version_conflict" => $version_conflict,
                "show_silent_edit" => $show_silent_edit,
                "grader_id" => $this->core->getUser()->getId(),
                "display_version" => $display_version,
            ]);
    }

    /**
     * @param Gradeable $gradeable
     * @param array $solution_array
     * @param array $submitter_itempool_map
     * @param bool $showNewInterface
     * @return string
     */
    public function renderSolutionTaNotesPanel($gradeable, $solution_array, $submitter_itempool_map, $showNewInterface) {
        if (!$showNewInterface) {
            return '';
        }
        $this->core->getOutput()->addInternalJs('solution-ta-notes.js');

        $r_components = $gradeable->getComponents();
        $solution_components = [];
        foreach ($r_components as $key => $value) {
            $id = $value->getId();
            $solution_components[] = [
                'id' => $id,
                'title' => $value->getTitle(),
                'is_first_edit' => !isset($solution_array[$id]),
                'author' => isset($solution_array[$id]) ? $solution_array[$id]['author'] : '',
                'solution_notes' => isset($solution_array[$id]) ? $solution_array[$id]['solution_notes'] : '',
                'edited_at' => isset($solution_array[$id])
                    ? DateUtils::convertTimeStamp(
                        $this->core->getUser(),
                        $solution_array[$id]['edited_at'],
                        $this->core->getConfig()->getDateTimeFormat()->getFormat('solution_ta_notes')
                    ) : null,
                'is_itempool_linked' => $value->getIsItempoolLinked(),
                'itempool_item' => $value->getItempool() === "" ? "" : $submitter_itempool_map[$value->getItempool()]
            ];
        }
        return $this->core->getOutput()->renderTwigTemplate("grading/electronic/SolutionTaNotesPanel.twig", [
            'gradeable_id' => $gradeable->getId(),
            'solution_components' => $solution_components,
            'current_user_id' => $this->core->getUser()->getId(),
        ]);
    }

    /**
     * Render the Grading Rubric panel
     * @param GradedGradeable $graded_gradeable
     * @param int $display_version
     * @param bool $showNewInterface
     * @return string
     */
    public function renderPeerPanel(GradedGradeable $graded_gradeable, int $display_version, bool $showNewInterface) {
        $return = "";
        $gradeable = $graded_gradeable->getGradeable();

        $grading_disabled = true;

        $version_conflict = $graded_gradeable->getAutoGradedGradeable()->getActiveVersion() !== $display_version;
        $has_active_version = $graded_gradeable->getAutoGradedGradeable()->hasActiveVersion();
        $has_submission = $graded_gradeable->getAutoGradedGradeable()->hasSubmission();
        $has_overridden_grades = $graded_gradeable->hasOverriddenGrades();

        $this->core->getOutput()->addVendorJs(FileUtils::joinPaths('twigjs', 'twig.min.js'));
        $this->core->getOutput()->addInternalJs('ta-grading-keymap.js');
        $this->core->getOutput()->addInternalJs('ta-grading-rubric-conflict.js');
        $this->core->getOutput()->addInternalJs('ta-grading-rubric.js');
        $this->core->getOutput()->addInternalJs('gradeable.js');
        $this->core->getOutput()->addInternalCss('table.css');

        if ($showNewInterface) {
            $this->core->getOutput()->addInternalJs('ta-grading-v2.js');
            $this->core->getOutput()->addInternalJs('panel-selector-modal.js');
        }
        else {
            $this->core->getOutput()->addInternalJs('ta-grading.js');
        }

        return $return . $this->core->getOutput()->renderTwigTemplate("grading/electronic/PeerPanel.twig", [
                "showNewInterface" => $showNewInterface,
                "gradeable_id" => $gradeable->getId(),
                "is_ta_grading" => $gradeable->isTaGrading(),
                "anon_id" => $graded_gradeable->getSubmitter()->getAnonId(),
                "grading_disabled" => $grading_disabled,
                "has_submission" => $has_submission,
                "has_overridden_grades" => $has_overridden_grades,
                "has_active_version" => $has_active_version,
                "version_conflict" => $version_conflict,
                "grader_id" => $this->core->getUser()->getId(),
                "display_version" => $display_version
            ]);
    }

    /**
     * Render the Grade Inquiry panel
     * @param GradedGradeable $graded_gradeable
     * @return string
     */
    public function renderPeerEditMarksPanel(GradedGradeable $graded_gradeable) {
        $gradeable = $graded_gradeable->getGradeable();
        $submitter = $graded_gradeable->getSubmitter()->getId();
        $peers_to_list = $this->core->getQueries()->getPeerGradingAssignmentForSubmitter($gradeable->getId(), $submitter);
        if ($gradeable->isTeamAssignment()) {
            foreach ($this->core->getQueries()->getTeamById($submitter)->getMemberUserIds() as $student_id) {
                $peers_to_list = array_merge($peers_to_list, $this->core->getQueries()->getPeerGradingAssignmentForSubmitter($gradeable->getId(), $student_id));
            }
        }
        $components = $gradeable->getComponents();
        $components_details_array = [];
        $peer_details = [];
        $component_scores = [];
        $peer_details["graders"] = [];
        $marks = [];
        foreach ($components as $component) {
            if ($component->isPeer()) {
                foreach ($peers_to_list as $peer) {
                    $graded_component = $graded_gradeable->getOrCreateTaGradedGradeable()->getGradedComponent($component, $this->core->getQueries()->getUsersById([$peer])[$peer]);
                    if ($graded_component !== null) {
                        $peer_details["graders"][$component->getId()][] = $peer;
                        $peer_details["marks_assigned"][$component->getId()][$peer] = $graded_component->getMarkIds();
                        $component_scores[$component->getId()][$peer] = $graded_component->getTotalScore();
                    }
                }
                $component_details["title"] = $component->getTitle();
                $component_details["marks"] = [];
                $component_details["max"] = $component->getMaxValue();
                $component_details["id"] = strval($component->getId());
                foreach ($component->getMarks() as $mark) {
                    $component_details["marks"][] = $mark->getId();
                    $marks[$mark->getId()]["title"] = $mark->getTitle();
                    $marks[$mark->getId()]["points"] = $mark->getPoints();
                }
                $components_details_array[] = $component_details;
            }
        }
        return $this->core->getOutput()->renderTwigTemplate("grading/electronic/EditPeerComponentsForm.twig", [
            "gradeable_id" => $gradeable->getId(),
            "peers" => $peers_to_list,
            "submitter_id" => $submitter,
            "peer_details" => $peer_details,
            "components" => $components_details_array,
            "csrf_token" => $this->core->getCsrfToken(),
            "component_scores" => $component_scores,
            "marks" => $marks
        ]);
    }

    /**
     * Render the Grade Inquiry panel
     * @param GradedGradeable $graded_gradeable
     * @param bool $can_inquiry
     * @param bool $showNewInterface
     * @return string
     */
    public function renderRegradePanel(GradedGradeable $graded_gradeable, bool $can_inquiry, bool $showNewInterface) {
        return $this->core->getOutput()->renderTwigTemplate("grading/electronic/RegradePanel.twig", [
            "showNewInterface" => $showNewInterface,
            "graded_gradeable" => $graded_gradeable,
            "can_inquiry" => $can_inquiry
        ]);
    }

    public function popupStudents() {
        return $this->core->getOutput()->renderTwigTemplate("grading/electronic/ReceivedMarkForm.twig");
    }

    public function popupMarkConflicts() {
        return $this->core->getOutput()->renderTwigTemplate('grading/electronic/MarkConflictPopup.twig');
    }

    public function popupSettings() {
        return $this->core->getOutput()->renderTwigTemplate("grading/SettingsForm.twig");
    }


    public function renderNotebookPanel(array $notebook, array $testcase_messages, array $image_data, string $gradeable_id, int $highest_version, array $old_files, string $student_id): string {
        return $this->core->getOutput()->renderTwigTemplate(
            "grading/electronic/NotebookPanel.twig",
            [
            "notebook" => $notebook,
            "testcase_messages" => $testcase_messages,
            "image_data" => $image_data,
            'numberUtils' => new class () {
                //needed to show student multiple choices in random order
                public function getRandomIndices(int $array_length, string $student_id, string $gradeable_id): array {
                    return NumberUtils::getRandomIndices($array_length, '' . $student_id . $gradeable_id);
                }
            },
            "student_id" => $student_id,
            "gradeable_id" => $gradeable_id,
            "highest_version" => $highest_version,
            'max_file_size' => Utils::returnBytes(ini_get('upload_max_filesize')),
            "old_files" => $old_files,
            "is_grader_view" => true
            ]
        );
    }
}<|MERGE_RESOLUTION|>--- conflicted
+++ resolved
@@ -352,11 +352,8 @@
             "grade_url" => $this->core->buildCourseUrl(['gradeable', $gradeable->getId(), 'grading', 'grade']),
             "regrade_allowed" => $this->core->getConfig()->isRegradeEnabled(),
             "grade_inquiry_per_component_allowed" => $gradeable->isGradeInquiryPerComponentAllowed(),
-<<<<<<< HEAD
             "histograms" => $histogram_data
-=======
             "show_late" => array_key_exists('show_late', $_COOKIE) ? $_COOKIE['show_late'] === 'true' : true
->>>>>>> e1ad6626
         ]);
     }
 
