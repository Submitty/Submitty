--- conflicted
+++ resolved
@@ -645,17 +645,10 @@
     }
 }
 
-<<<<<<< HEAD
-accepted_emails = {
-    "gmail.com": True,
-    "rpi.edu": True
-}
-=======
 accepted_emails = [
     "gmail.com",
     "rpi.edu"
 ]
->>>>>>> a72dd987
 config = submitty_config
 config['submitty_install_dir'] = SUBMITTY_INSTALL_DIR
 config['submitty_repository'] = SUBMITTY_REPOSITORY
@@ -680,10 +673,6 @@
     config['user_create_account'] = USER_CREATE_ACCOUNT
     config['accepted_emails'] = accepted_emails
     config['user_id_requirements'] = user_id_requirements
-<<<<<<< HEAD
-    config['is_ci'] = False
-=======
->>>>>>> a72dd987
 
 config['worker'] = True if args.worker == 1 else False
 
