<?php

namespace app\views\course;

use app\entities\course\CourseMaterial;
use app\libraries\FileUtils;
use app\views\AbstractView;

class CourseMaterialsView extends AbstractView {

    public function listCourseMaterials(array $course_materials_db) {
        $this->core->getOutput()->addInternalCss(FileUtils::joinPaths('fileinput.css'));
        $this->core->getOutput()->addVendorJs(FileUtils::joinPaths('flatpickr', 'flatpickr.min.js'));
        $this->core->getOutput()->addVendorCss(FileUtils::joinPaths('flatpickr', 'flatpickr.min.css'));
        $this->core->getOutput()->addVendorJs(FileUtils::joinPaths('flatpickr', 'plugins', 'shortcutButtons', 'shortcut-buttons-flatpickr.min.js'));
        $this->core->getOutput()->addVendorCss(FileUtils::joinPaths('flatpickr', 'plugins', 'shortcutButtons', 'themes', 'light.min.css'));
        $this->core->getOutput()->addBreadcrumb("Course Materials");
        $this->core->getOutput()->enableMobileViewport();
<<<<<<< HEAD
        $user_group = $user->getGroup();
        $user_section = $user->getRegistrationSection();

        $file_release_dates = [];
        $in_dir = [];
        $file_sections = [];
        $hide_from_students = [];
        $external_link = [];
        $priorities = [];
        $seen = [];
        //Get the expected course materials path and files
        $upload_path = FileUtils::joinPaths($this->core->getConfig()->getCoursePath(), "uploads");
        $expected_path = FileUtils::joinPaths($this->core->getConfig()->getCoursePath(), "uploads", "course_materials");
=======
>>>>>>> 1704fd8f
        $this->core->getOutput()->addInternalJs("drag-and-drop.js");

        $base_course_material_path = FileUtils::joinPaths($this->core->getConfig()->getCoursePath(), 'uploads', 'course_materials');
        $directories = [];
        $directory_priorities = [];

        /** @var CourseMaterial $course_material */
        foreach ($course_materials_db as $course_material) {
<<<<<<< HEAD
            $course_materials[$course_material->getPath()] = $course_material;
            $seen[$course_material->getPath()] = $course_material->userHasViewed($user->getId());
=======
            if ($course_material->isDir()) {
                $rel_path = substr($course_material->getPath(), strlen($base_course_material_path) + 1);
                $directories[$rel_path] = $course_material;
                $directory_priorities[$course_material->getPath()] = $course_material->getPriority();
            }
>>>>>>> 1704fd8f
        }
        $sort_priority = function (CourseMaterial $a, CourseMaterial $b) use ($base_course_material_path) {
            $rel_path_a = substr($a->getPath(), strlen($base_course_material_path) + 1);
            $rel_path_b = substr($b->getPath(), strlen($base_course_material_path) + 1);
            $dir_count_a = substr_count($rel_path_a, "/");
            $dir_count_b = substr_count($rel_path_b, "/");
            if ($dir_count_a > $dir_count_b) {
                return true;
            }
            elseif ($dir_count_a < $dir_count_b) {
                return false;
            }
            else {
                if ($a->getPriority() > $b->getPriority()) {
                    return true;
                }
                elseif ($a->getPriority() < $b->getPriority()) {
                    return false;
                }
                else {
                    return $a->getPath() > $b->getPath();
                }
            }
        };
        uasort($directories, $sort_priority);

        $final_structure = [];

        foreach ($directories as $rel_path => $directory) {
            $dirs = explode("/", $rel_path);
            $cur_dir = &$final_structure;
            $folder_to_make = array_pop($dirs);
            foreach ($dirs as $dir) {
                $cur_dir = &$cur_dir[$dir];
            }
            $cur_dir[$folder_to_make] = [];
        }

        $date_now = new \DateTime();

        foreach ($course_materials_db as $course_material) {
            if ($course_material->isDir()) {
                continue;
            }
            if ($this->core->getUser()->getGroup() != 1 && $course_material->getReleaseDate() > $date_now) {
                continue;
            }
            $rel_path = substr($course_material->getPath(), strlen($base_course_material_path) + 1);
            $dirs = explode("/", $rel_path);
            $file_name = array_pop($dirs);
            if ($course_material->isLink()) {
                $file_name = $course_material->getUrlTitle();
            }
            $path_to_place = &$final_structure;
            $path = "";
            foreach ($dirs as $dir) {
                $path_to_place = &$path_to_place[$dir];
                $path = FileUtils::joinPaths($path, $dir);
            }
            $index = 0;
            foreach ($path_to_place as $key => $value) {
                if (is_array($value)) {
                    $priority = $directories[FileUtils::joinPaths($path, $key)]->getPriority();
                }
                else {
                    $priority = $value->getPriority();
                }
                if ($course_material->getPriority() > $priority) {
                    $index++;
                }
                elseif ($course_material->getPriority() === $priority) {
                    if (is_array($value)) {
                        $index++;
                    }
                    else {
                        if ($course_material->getPath() > $value->getPath()) {
                            $index++;
                        }
                    }
                }
                else {
                    break;
                }
            }
            $path_to_place = array_slice($path_to_place, 0, $index, true) +
                [$file_name => $course_material] + array_slice($path_to_place, $index, null, true);
        }

        return $this->core->getOutput()->renderTwigTemplate("course/CourseMaterials.twig", [
            "user_group" => $this->core->getUser()->getGroup(),
            "user_section" => $this->core->getUser()->getRegistrationSection(),
            "reg_sections" => $this->core->getQueries()->getRegistrationSections(),
            "csrf_token" => $this->core->getCsrfToken(),
            "display_file_url" => $this->core->buildCourseUrl(['display_file']),
<<<<<<< HEAD
            "user_section" => $user_section,
            "reg_sections" => $reg_sections,
            "file_sections" => $file_sections,
            "hide_from_students" => $hide_from_students,
            "external_link" => $external_link,
            "materials_exist" => count($course_materials) != 0,
            "seen" => $seen
=======
            "base_course_material_path" => $base_course_material_path,
            "directory_priorities" => $directory_priorities,
            "material_list" => $course_materials_db,
            "materials_exist" => count($course_materials_db) != 0,
            "date_format" => $this->core->getConfig()->getDateTimeFormat()->getFormat('date_time_picker'),
            "course_materials" => $final_structure
>>>>>>> 1704fd8f
        ]);
    }
}<|MERGE_RESOLUTION|>--- conflicted
+++ resolved
@@ -16,22 +16,7 @@
         $this->core->getOutput()->addVendorCss(FileUtils::joinPaths('flatpickr', 'plugins', 'shortcutButtons', 'themes', 'light.min.css'));
         $this->core->getOutput()->addBreadcrumb("Course Materials");
         $this->core->getOutput()->enableMobileViewport();
-<<<<<<< HEAD
-        $user_group = $user->getGroup();
-        $user_section = $user->getRegistrationSection();
-
-        $file_release_dates = [];
-        $in_dir = [];
-        $file_sections = [];
-        $hide_from_students = [];
-        $external_link = [];
-        $priorities = [];
         $seen = [];
-        //Get the expected course materials path and files
-        $upload_path = FileUtils::joinPaths($this->core->getConfig()->getCoursePath(), "uploads");
-        $expected_path = FileUtils::joinPaths($this->core->getConfig()->getCoursePath(), "uploads", "course_materials");
-=======
->>>>>>> 1704fd8f
         $this->core->getOutput()->addInternalJs("drag-and-drop.js");
 
         $base_course_material_path = FileUtils::joinPaths($this->core->getConfig()->getCoursePath(), 'uploads', 'course_materials');
@@ -40,16 +25,12 @@
 
         /** @var CourseMaterial $course_material */
         foreach ($course_materials_db as $course_material) {
-<<<<<<< HEAD
-            $course_materials[$course_material->getPath()] = $course_material;
-            $seen[$course_material->getPath()] = $course_material->userHasViewed($user->getId());
-=======
+            $seen[$course_material->getPath()] = $course_material->userHasViewed($this->core->getUser()->getId());
             if ($course_material->isDir()) {
                 $rel_path = substr($course_material->getPath(), strlen($base_course_material_path) + 1);
                 $directories[$rel_path] = $course_material;
                 $directory_priorities[$course_material->getPath()] = $course_material->getPriority();
             }
->>>>>>> 1704fd8f
         }
         $sort_priority = function (CourseMaterial $a, CourseMaterial $b) use ($base_course_material_path) {
             $rel_path_a = substr($a->getPath(), strlen($base_course_material_path) + 1);
@@ -144,22 +125,13 @@
             "reg_sections" => $this->core->getQueries()->getRegistrationSections(),
             "csrf_token" => $this->core->getCsrfToken(),
             "display_file_url" => $this->core->buildCourseUrl(['display_file']),
-<<<<<<< HEAD
-            "user_section" => $user_section,
-            "reg_sections" => $reg_sections,
-            "file_sections" => $file_sections,
-            "hide_from_students" => $hide_from_students,
-            "external_link" => $external_link,
-            "materials_exist" => count($course_materials) != 0,
-            "seen" => $seen
-=======
+            "seen" => $seen,
             "base_course_material_path" => $base_course_material_path,
             "directory_priorities" => $directory_priorities,
             "material_list" => $course_materials_db,
             "materials_exist" => count($course_materials_db) != 0,
             "date_format" => $this->core->getConfig()->getDateTimeFormat()->getFormat('date_time_picker'),
             "course_materials" => $final_structure
->>>>>>> 1704fd8f
         ]);
     }
 }