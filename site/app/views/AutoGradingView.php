<?php

namespace app\views;

use app\models\Gradeable;
use app\models\gradeable\AutoGradedTestcase;
use app\models\gradeable\AutoGradedVersion;
use app\models\gradeable\Component;
use app\models\gradeable\Mark;
use app\models\gradeable\TaGradedGradeable;
use app\models\User;
use app\views\AbstractView;
use app\libraries\FileUtils;

class AutoGradingView extends AbstractView {

    /**
     * @param Gradeable $gradeable
     * @param bool $show_hidden
     * @return string
     */
    public function showResults(Gradeable $gradeable, $show_hidden = false) {
        $current_version = $gradeable->getCurrentVersion();
        $has_badges = false;
        $num_visible_testcases = 0;

        $nonhidden_earned = 0;
        $nonhidden_max = 0;
        $hidden_earned = 0;
        $hidden_max = 0;
        $show_hidden_breakdown = false;
        $display_hidden = false;

        foreach ($gradeable->getTestcases() as $testcase) {
            if ($testcase->viewTestcase()) {
                $num_visible_testcases++;
            }
        }

        if ($current_version->getNonHiddenTotal() >= 0) {
            $has_badges = true;

            $nonhidden_earned = $current_version->getNonHiddenTotal();
            $nonhidden_max = $gradeable->getNormalPoints();
            $hidden_earned = $current_version->getNonHiddenTotal() + $current_version->getHiddenTotal();
            $hidden_max = $gradeable->getTotalAutograderNonExtraCreditPoints();

            $show_hidden_breakdown = ($current_version->getNonHiddenNonExtraCredit() + $current_version->getHiddenNonExtraCredit() > $gradeable->getNormalPoints()) && $show_hidden;

            $display_hidden = false;
            if ($gradeable->taGradesReleased()) {
                foreach ($gradeable->getTestcases() as $testcase) {
                    if (!$testcase->viewTestcase()) continue;
                    if ($testcase->isHidden()) {
                        $display_hidden = true;
                        break;
                    }
                }
            }
        }

        return $this->core->getOutput()->renderTwigTemplate("autograding/AutoResults.twig", [
            "gradeable" => $gradeable,
            "show_hidden" => $show_hidden,
            "num_visible_testcases" => $num_visible_testcases,
            "show_hidden_breakdown" => $show_hidden_breakdown,
            "display_hidden" => $display_hidden,
            "nonhidden_earned" => $nonhidden_earned,
            "nonhidden_max" => $nonhidden_max,
            "hidden_earned" => $hidden_earned,
            "hidden_max" => $hidden_max,
            "has_badges" => $has_badges,
        ]);
    }

    /**
     * @param AutoGradedVersion $version_instance
     * @param bool $show_hidden
     * @return string
     */
    public function showResultsNew(AutoGradedVersion $version_instance, bool $show_hidden = false) {
        $graded_gradeable = $version_instance->getGradedGradeable();
        $gradeable = $graded_gradeable->getGradeable();
        $autograding_config = $gradeable->getAutogradingConfig();

        $has_badges = false;
        $nonhidden_earned = 0;
        $nonhidden_max = 0;
        $hidden_earned = 0;
        $hidden_max = 0;
        $show_hidden_breakdown = false;
        $display_hidden = false;
        $num_visible_testcases = 0;

        $testcase_array = array_map(function (AutoGradedTestcase $testcase) {
            $testcase_config = $testcase->getTestcase();
            return [
                'name' => $testcase_config->getName(),
                'hidden' => $testcase_config->isHidden(),
                'details' => $testcase_config->getDetails(),
                'has_points' => $testcase_config->getPoints() !== 0,
                'extra_credit' => $testcase_config->isExtraCredit(),
                'view_testcase_message' => $testcase_config->canViewTestcaseMessage(),
                'points_total' => $testcase_config->getPoints(),

                'has_extra_results' => $testcase->hasAutochecks(),
                'points' => $testcase->getPoints(),
                'can_view' => $testcase->canView(),
                'testcase_message' => $testcase->getMessage()
            ];
        }, $version_instance->getTestcases());

        if ($autograding_config->getTotalNonHidden() >= 0) {
            $has_badges = true;

            $nonhidden_earned = $version_instance->getNonHiddenPoints();
            $nonhidden_max = $autograding_config->getTotalNonHiddenNonExtraCredit();
            $hidden_earned = $version_instance->getTotalPoints();
            $hidden_max = $autograding_config->getTotalNonExtraCredit();

            $show_hidden_breakdown = ($version_instance->getNonHiddenNonExtraCredit() + $version_instance->getHiddenNonExtraCredit() > $autograding_config->getTotalNonHiddenNonExtraCredit()) && $show_hidden;

            $display_hidden = false;
            if ($gradeable->isTaGradeReleased()) {
                foreach ($version_instance->getTestcases() as $testcase) {
                    if (!$testcase->canView()) continue;
                    if ($testcase->getTestcase()->isHidden()) {
                        $display_hidden = true;
                        break;
                    }
                }
            }
        }
        foreach ($version_instance->getTestcases() as $testcase) {
            if ($testcase->canView()) {
                $num_visible_testcases++;
            }
        }

        return $this->core->getOutput()->renderTwigTemplate("autograding/AutoResultsNew.twig", [
            'gradeable_id' => $gradeable->getId(),
            'submitter_id' => $graded_gradeable->getSubmitter()->getId(),
            "num_visible_testcases" => $num_visible_testcases,
            "show_hidden_breakdown" => $show_hidden_breakdown,
            "nonhidden_earned" => $nonhidden_earned,
            "nonhidden_max" => $nonhidden_max,
            "hidden_earned" => $hidden_earned,
            "hidden_max" => $hidden_max,
            "display_hidden" => $display_hidden,
            "has_badges" => $has_badges,
            'testcases' => $testcase_array,
            'is_ta_grading_complete' => $graded_gradeable->isTaGradingComplete(),
            "show_hidden" => $show_hidden,
            'display_version' => $version_instance->getVersion()
        ]);
    }

    /**
     * @param \app\models\gradeable\GradedGradeable $graded_gradeable
     * @param AutoGradedVersion $version version to display
     * @param AutoGradedTestcase $testcase testcase to display
     * @param $popup_css_file
     * @param string $who
     * @param bool $show_hidden
     * @return string
     * @throws \Exception
     */
    public function loadAutoChecks(\app\models\gradeable\GradedGradeable $graded_gradeable, AutoGradedVersion $version, AutoGradedTestcase $testcase, $popup_css_file, $who, $show_hidden = false) {
        if ($testcase->getTestcase()->isHidden() && !$show_hidden) {
            return "";
        }

        $gradeable = $graded_gradeable->getGradeable();
        $checks = [];

        foreach ($testcase->getAutochecks() as $autocheck) {
            $description = $autocheck->getDescription();
            $diff_viewer = $autocheck->getDiffViewer();
            $file_path = $diff_viewer->getActualFilename();
            if (substr($file_path, strlen($file_path) - 4, 4) == ".pdf") {
                $file_name = pathinfo($file_path, PATHINFO_BASENAME);
                $file_path = urlencode($file_path);
                $checks[] = [
                    "pdf" => true,
                    "name" => $file_name,
                    "path" => $file_path
                ];
            } else {
                $check = [
                    "messages" => $autocheck->getMessages()
                ];

                $actual_title = "";
                if ($diff_viewer->hasDisplayExpected() || $diff_viewer->getActualFilename() != "") {
                    $actual_title = "Student ";
                }
                $actual_title .= $description;

                $actual_image = $diff_viewer->getActualImageFilename();
                $actual_display = $diff_viewer->getDisplayActual();
                if ($actual_image != "") {
                    $check["actual"] = [
                        "type" => "image",
                        "title" => $actual_title,
                        "show_popup" => false,
                        "src" => $this->autoGetImageSrc($actual_image),
                    ];
                } else if ($diff_viewer->hasDisplayActual()) {
                    $check["actual"] = [
                        "type" => "text",
                        "title" => $actual_title,
                        "show_popup" => $this->autoShouldDisplayPopup($actual_display),
                        "src" => $actual_display,
                    ];
                }

                $expected_image = $diff_viewer->getExpectedImageFilename();
                $expected_display = $diff_viewer->getDisplayExpected();
                $expected_title = "Expected {$description}";
                if ($expected_image != "") {
                    $check["expected"] = [
                        "type" => "image",
                        "title" => $expected_title,
                        "show_popup" => false,
                        "src" => $this->autoGetImageSrc($expected_image)
                    ];
                } else if ($diff_viewer->hasDisplayExpected()) {
                    $check["expected"] = [
                        "type" => "text",
                        "title" => $expected_title,
                        "show_popup" => $this->autoShouldDisplayPopup($expected_display),
                        "src" => $expected_display
                    ];
                }

                $difference_image = $diff_viewer->getDifferenceFilename();
                $difference_title = "Difference {$description}";
                if ($difference_image != "") {
                    $check["difference"] = [
                        "type" => "image",
                        "title" => $difference_title,
                        "show_popup" => false,
                        "src" => $this->autoGetImageSrc($difference_image)
                    ];
                }

                $checks[] = $check;
            }

            $diff_viewer->destroyViewer();
        }

        return $this->core->getOutput()->renderTwigTemplate("autograding/AutoChecks.twig", [
            "gradeable_id" => $gradeable->getId(),
            "checks" => $checks,
            "display_version" => $version->getVersion(),
            "index" => $testcase->getTestcase()->getIndex(),
            "who" => $who,
            "popup_css_file" => $popup_css_file,
        ]);
    }

    /**
     * @param string $display
     * @return string
     */
    private function autoShouldDisplayPopup(string $display): string {
        $tmp_array_string = explode("\n", trim(html_entity_decode(strip_tags($display)), "\xC2\xA0\t"));
        $less_than_30 = true;
        $arr_count = count($tmp_array_string);
        for ($x = 0; $x < $arr_count; $x++) {
            if (strlen($tmp_array_string[$x]) > 30) {
                $less_than_30 = false;
                $x = $arr_count;
            }
        }
        if (substr_count($display, 'line_number') < 10 && $less_than_30) {
            return false;
        }

        return true;
    }

    /**
     * @param string $path
     * @return string
     */
    private function autoGetImageSrc(string $path): string {
        // borrowed from file-display.php
        $content_type = FileUtils::getContentType($path);
        if (substr($content_type, 0, 5) === "image") {
            // Read image path, convert to base64 encoding
            $imageData = base64_encode(file_get_contents($path));
            // Format the image SRC:  data:{mime};base64,{data};
            return 'data: ' . mime_content_type($path) . ';charset=utf-8;base64,' . $imageData;
        }
        return ''; // ?
    }

    public function showVersionChoice($gradeable, $onChange, $formatting = "") {
        return $this->core->getOutput()->renderTwigTemplate("grading/VersionChoice.twig", [
            "gradeable" => $gradeable,
            "onChange" => $onChange,
            "formatting" => $formatting,
        ]);
    }

    /**
     * @param Gradeable $gradeable
     * @return string
     */
    public function showTAResults(Gradeable $gradeable) {
        $grading_complete = true;
        $active_same_as_graded = true;
        foreach ($gradeable->getComponents() as $component) {
            if (!$component->getGrader()) {
                $grading_complete = false;
            }
            if ($component->getGradedVersion() !== $gradeable->getActiveVersion() && $component->getGradedVersion() !== -1) {
                $active_same_as_graded = false;
            }
        }
        $grader_names = array();
        //find all names of instructors who graded part(s) of this assignment that are full access grader_names
        if (!$gradeable->getPeerGrading()) {
            foreach ($gradeable->getComponents() as $component) {
                if ($component->getGrader() === NULL) {
                    continue;
                }
                $name = $component->getGrader()->getDisplayedFirstName() . " " . $component->getGrader()->getLastName();
                if (!in_array($name, $grader_names) && $component->getGrader()->accessFullGrading()) {
                    $grader_names[] = $name;
                }
            }
        } else {
            $grader_names = "Graded by Peer(s)";
        }
        //get total score and max possible score
        $graded_score = $gradeable->getGradedTAPoints();
        $graded_max = $gradeable->getTotalTANonExtraCreditPoints();
        //change title if autograding exists or not
        //display a sum of autograding and instructor points if both exist
        $has_autograding = false;
        foreach ($gradeable->getTestcases() as $testcase) {
            if ($testcase->viewTestcase()) {
                $has_autograding = true;
                break;
            }
        }
        // Todo: this is a lot of math for the view
        //add total points if both autograding and instructor grading exist
        $current = $gradeable->getCurrentVersion() === NULL ? $gradeable->getVersions()[1] : $gradeable->getCurrentVersion();
        $total_score = $current->getNonHiddenTotal() + $current->getHiddenTotal() + $graded_score;
        $total_max = $gradeable->getTotalAutograderNonExtraCreditPoints() + $graded_max;
        $regrade_enabled = $this->core->getConfig()->isRegradeEnabled();
        $regrade_message = $this->core->getConfig()->getRegradeMessage();
        //Clamp full gradeable score to zero
        $total_score = max($total_score, 0);

        $num_decimals = strlen(substr(strrchr((string)$gradeable->getPointPrecision(), "."), 1));

        $uploaded_files = $gradeable->getSubmittedFiles();
        return $this->core->getOutput()->renderTwigTemplate("autograding/TAResults.twig", [
            "gradeable" => $gradeable,
            "grader_names" => $grader_names,
            "grading_complete" => $grading_complete,
            "has_autograding" => $has_autograding,
            "graded_score" => $graded_score,
            "graded_max" => $graded_max,
            "total_score" => $total_score,
            "total_max" => $total_max,
            "active_same_as_graded" => $active_same_as_graded,
            "regrade_enabled" => $regrade_enabled,
            "regrade_message" => $regrade_message,
            "num_decimals" => $num_decimals,
            "uploaded_files" => $uploaded_files
        ]);
    }

    /**
     * @param TaGradedGradeable $ta_graded_gradeable
     * @param bool $regrade_available
     * @param array $uploaded_files
     * @return string
     */
    public function showTAResultsNew(TaGradedGradeable $ta_graded_gradeable, bool $regrade_available, array $uploaded_files) {
        $gradeable = $ta_graded_gradeable->getGradedGradeable()->getGradeable();
        $active_version = $ta_graded_gradeable->getGradedGradeable()->getAutoGradedGradeable()->getActiveVersion();
        $version_instance = $ta_graded_gradeable->getGradedVersionInstance();
        $grading_complete = true;
        $active_same_as_graded = true;
        foreach ($gradeable->getComponents() as $component) {
            $container = $ta_graded_gradeable->getGradedComponentContainer($component);
            if (!$container->isComplete()) {
                $grading_complete = false;
                continue;
            }

            if ($container->getGradedVersion() !== $active_version) {
                $active_same_as_graded = false;
            }
        }

        // Get the names of all full access or above graders
        $grader_names = array_map(function (User $grader) {
            return $grader->getDisplayedFirstName() . ' ' . $grader->getLastName();
        }, $ta_graded_gradeable->getVisibleGraders());

        // Special messages for peer / mentor-only grades
        if ($gradeable->isPeerGrading()) {
            $grader_names = ['Graded by Peer(s)'];
        } else if (count($grader_names) === 0) {
            // Non-peer assignment with only limited access graders
            $grader_names = ['Graded by the ghosts among you'];
        }

        //get total score and max possible score
        $total_score = $graded_score = $ta_graded_gradeable->getTotalScore();
        $total_max = $graded_max = $gradeable->getTaNonExtraCreditPoints();

        //change title if autograding exists or not
        //display a sum of autograding and instructor points if both exist
        $has_autograding = $gradeable->getAutogradingConfig()->anyVisibleTestcases();

        // Todo: this is a modest amount of math for the view
        // add total points if autograding and ta grading are the same version consistently
        if ($version_instance !== null) {
            $total_score += $version_instance->getTotalPoints();
            $total_max += $gradeable->getAutogradingConfig()->getTotalNonExtraCredit();
        }
        $regrade_message = $this->core->getConfig()->getRegradeMessage();

        //Clamp full gradeable score to zero
        $total_score = max($total_score, 0);
        $total_score = $gradeable->roundPointValue($total_score);

        $late_days_url = $this->core->buildUrl([
            'component' => 'student',
            'page' => 'view_late_table',
            'g_id' => $gradeable->getId()
        ]);

        // Get the number of decimal places for floats to display nicely
        $num_decimals = 0;
        $precision_parts = explode('.', strval($gradeable->getPrecision()));
        if (count($precision_parts) > 1) {
            // TODO: this hardcoded value will mean a weird precision value (like 1/3) won't appear ridiculous
            $num_decimals = min(3, count($precision_parts[1]));
        }

        $component_data = array_map(function (Component $component) use ($ta_graded_gradeable) {
            $container = $ta_graded_gradeable->getGradedComponentContainer($component);
            return [
                'title' => $component->getTitle(),
                'extra_credit' => $component->isExtraCredit(),
                'points_possible' => $component->getMaxValue(),
                'student_comment' => $component->getStudentComment(),

                'total_score' => $container->getTotalScore(),
                'custom_mark_score' => $container->getScore(),
                'comment' => $container->getComment(),
                'graders' => array_map(function (User $grader) {
                    return $grader->getLastName();
                }, $container->getVisibleGraders()),
                'marks' => array_map(function (Mark $mark) use ($container) {
                    return [
                        'title' => $mark->getTitle(),
                        'points' => $mark->getPoints(),

                        'show_mark' => $mark->isPublish() || $container->hasMark($mark),
                        'earned' => $container->hasMark($mark),
                    ];
                }, $component->getMarks())
            ];
        }, $gradeable->getComponents());
<<<<<<< HEAD
=======
//        $uploaded_files = $ta_graded_gradeable->getGradedGradeable()->get
>>>>>>> 678f0db0
        return $this->core->getOutput()->renderTwigTemplate('autograding/TAResultsNew.twig', [
            'been_ta_graded' => $ta_graded_gradeable->isComplete(),
            'ta_graded_version' => $version_instance !== null ? $version_instance->getVersion() : 'INCONSISTENT',
            'any_late_days_used' => $version_instance !== null ? $version_instance->getDaysLate() > 0 : false,
            'overall_comment' => $ta_graded_gradeable->getOverallComment(),
            'is_peer' => $gradeable->isPeerGrading(),
            'components' => $component_data,

            'late_days_url' => $late_days_url,
            'grader_names' => $grader_names,
            'grading_complete' => $grading_complete,
            'has_autograding' => $has_autograding,
            'graded_score' => $graded_score,
            'graded_max' => $graded_max,
            'total_score' => $total_score,
            'total_max' => $total_max,
            'active_same_as_graded' => $active_same_as_graded,
            'regrade_available' => $regrade_available,
            'regrade_message' => $regrade_message,
            'num_decimals' => $num_decimals,
            'uploaded_files' => $uploaded_files,
            'gradeable_id' => $gradeable->getId()
        ]);
    }
}<|MERGE_RESOLUTION|>--- conflicted
+++ resolved
@@ -473,10 +473,7 @@
                 }, $component->getMarks())
             ];
         }, $gradeable->getComponents());
-<<<<<<< HEAD
-=======
-//        $uploaded_files = $ta_graded_gradeable->getGradedGradeable()->get
->>>>>>> 678f0db0
+
         return $this->core->getOutput()->renderTwigTemplate('autograding/TAResultsNew.twig', [
             'been_ta_graded' => $ta_graded_gradeable->isComplete(),
             'ta_graded_version' => $version_instance !== null ? $version_instance->getVersion() : 'INCONSISTENT',
