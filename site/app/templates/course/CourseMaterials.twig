--- conflicted
+++ resolved
@@ -91,45 +91,10 @@
                 <script>
                     //this needs to be here so the boxes can be colored on load (will say it is not declared)
                     function determineRelease(inputID){
-<<<<<<< HEAD
-                        var today = server_time;
-                        //to properly compare dates/times they need to match in format
-                        //not getting it from the picker leaves out the zero before single digits
-                        if(today.getMonth()+1<10){
-                            var month = '0'+(today.getMonth()+1);
-                        }
-                        else{
-                            var month = (today.getMonth()+1);
-                        }
-                        if(today.getDate()<10){
-                            var day = '0'+today.getDate();
-                        }
-                        else{
-                            var day = today.getDate();
-                        }
-                        if(today.getHours()<10){
-                            var hours = "0"+today.getHours();
-                        }
-                        else{
-                            var hours = today.getHours();
-                        }
-                        if(today.getMinutes()<10){
-                            var mins = "0"+today.getMinutes();
-                        }
-                        else{
-                            var mins = today.getMinutes();
-                        }
-                        if(today.getSeconds()<10){
-                            var secs = "0"+today.getSeconds();
-                        }
-                        else {
-                            var secs = today.getSeconds();
-=======
-                        var now = new Date();
+                        var now = server_time;
 
                         function pad(str){
                             return ('0'+str).slice(-2);
->>>>>>> 1da8cc2e
                         }
 
                         var date = now.getFullYear()+'-'+pad(now.getMonth()+1)+'-'+pad(now.getDate());
@@ -346,7 +311,6 @@
             return "#ffeb54";
         }
     }
-
 
     function setChildNewDateTime(path, changeDate,handleData) {
         //change the date and time of the subfiles in the folder with the time chosen for the whole
