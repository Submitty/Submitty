--- conflicted
+++ resolved
@@ -146,11 +146,7 @@
             'anon_id' => "TestAnonymous",
             'user_updated' => false,
             'instructor_updated' => false,
-<<<<<<< HEAD
-            'display_image' => null,
-=======
             'display_image_state' => null,
->>>>>>> 3302ee20
             'notification_settings' => [
                 'reply_in_post_thread' => false,
                 'merge_threads' => false,
