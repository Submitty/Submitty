<?php

namespace app\libraries\database;

use app\exceptions\DatabaseException;
use app\exceptions\ValidationException;
use app\exceptions\NotImplementedException;
use app\libraries\Core;
use app\libraries\DateUtils;
use app\libraries\ForumUtils;
use app\libraries\GradeableType;
use app\libraries\SessionManager;
use app\models\gradeable\Component;
use app\models\gradeable\Gradeable;
use app\models\gradeable\GradedComponent;
use app\models\gradeable\GradedGradeable;
use app\models\gradeable\Mark;
use app\models\gradeable\GradeInquiry;
use app\models\gradeable\Submitter;
use app\models\gradeable\TaGradedGradeable;
use app\models\User;
use app\models\Notification;
use app\models\SimpleLateUser;
use app\models\SimpleGradeOverriddenUser;
use app\models\Team;
use app\models\Course;
use app\models\SimpleStat;
use app\libraries\CascadingIterator;
use app\models\gradeable\AutoGradedGradeable;
use app\models\gradeable\GradedComponentContainer;
use app\models\gradeable\AutoGradedVersion;
use app\models\gradeable\LateDayInfo;

/**
 * DatabaseQueries
 *
 * This class contains all database functions that the Submitty application will run against either
 * of the two connected databases (the main submitty one and the course specific one). Each query in
 * each function is defined by the general SQL specification so we could reasonably expect it possible
 * to run each function against a wide-range of database providers that Submitty can target. However,
 * some database providers can provide their own extended class of Queries to overwrite some functions
 * to take advantage of DB specific functions (like DB array functions) that give a good performance
 * boost for that particular provider.
 *
 * Generally, when adding new queries to the system, you should first add them here, and then
 * only after that should you add them to the dataprovider specific implementation assuming you can
 * achieve some level of speed-up via native DB functions. If it's hard to go that direction initially,
 * (you're using array aggregation heavily), then you'd want to at least create a stub here that just
 * raises a NotImplementedException. All documentation for functions should also reside here with at the
 * minimum an understanding of the contract of the function (parameter types and return type).
 *
 * @see \app\exceptions\NotImplementedException
 */
class DatabaseQueries {
    /**
     * @var Core
     */
    protected $core;

    /**
     * @var AbstractDatabase
     */
    protected $submitty_db;

    /**
     * @var AbstractDatabase
     */
    protected $course_db;

    public function __construct(Core $core) {
        $this->core = $core;
        $this->submitty_db = $core->getSubmittyDB();
        if ($this->core->getConfig()->isCourseLoaded()) {
            $this->course_db = $core->getCourseDB();
        }
    }

    /**
     * Gets a user from the submitty database given a user_id.
     */
    public function getSubmittyUser(string $user_id): ?User {
        $this->submitty_db->query("SELECT * FROM users WHERE user_id=?", [$user_id]);
        return ($this->submitty_db->getRowCount() > 0) ? new User($this->core, $this->submitty_db->row()) : null;
    }

    /**
     * Gets all users from the submitty database, except nulls out password
     *
     * @return User[]
     */
    public function getAllSubmittyUsers() {
        $this->submitty_db->query("SELECT * FROM users");

        $users = [];
        foreach ($this->submitty_db->rows() as $user) {
            $user['user_password'] = null;
            $users[$user['user_id']] = new User($this->core, $user);
        }
        return $users;
    }

    /**
     * Gets some user's api key from the submitty database given a user_id.
     */
    public function getSubmittyUserApiKey(string $user_id): ?string {
        $this->submitty_db->query("SELECT api_key FROM users WHERE user_id=?", [$user_id]);
        return ($this->submitty_db->getRowCount() > 0) ? $this->submitty_db->row()['api_key'] : null;
    }

    /**
     * Refreshes some user's api key from the submitty database given a user_id.
     */
    public function refreshUserApiKey(string $user_id): void {
        $this->submitty_db->query("UPDATE users SET api_key=encode(gen_random_bytes(16), 'hex') WHERE user_id=?", [$user_id]);
    }

    /**
     * Gets a user from their api key.
     *
     * @param string $api_key
     *
     * @return string | null
     */
    public function getSubmittyUserByApiKey(string $api_key): ?string {
        $this->submitty_db->query("SELECT user_id FROM users WHERE api_key=?", [$api_key]);
        return ($this->submitty_db->getRowCount() > 0) ? $this->submitty_db->row()['user_id'] : null;
    }

    /**
     * Update a user's time zone string in the master database.
     *
     * @param User $user The user object for the user who should have their time zone modified
     * @param string $time_zone A time zone string which may found in DateUtils::getAvailableTimeZones()
     * @return int 1 if the update was successful, 0 if the operation failed
     */
    public function updateSubmittyUserTimeZone(User $user, string $time_zone) {
        $this->submitty_db->query("update users set time_zone = ? where user_id = ?", [$time_zone, $user->getId()]);
        return $this->submitty_db->getRowCount();
    }

    /**
     * Gets a user from the database given a user_id.
     *
     * @param string $user_id
     * @return User|null
     */
    public function getUserById(string $user_id): ?User {
        return $this->getUser($user_id);
    }

    /**
     * Gets a user from the database given a numeric user_id.
     *
     * @param int $numeric_id
     * @return User|null
     */
    public function getUserByNumericId(int $numeric_id): ?User {
        return $this->getUser($numeric_id, true);
    }

    /**
     * Gets a list of given and family names from the database given an array of IDs.
     *
     * @param array $user_id_list
     * @return array|null
     */
    public function getUsersByIds(array $user_id_list): ?array {
        return $this->getUsers($user_id_list);
    }

    /**
     * Retrieves all students from a course and their virtual attendance
     * information such as logs for the course materials page, and logs
     * for the discussion forum page.
     */

    public function getAttendanceInfo(): array {
        $this->course_db->query("
        WITH
        A AS
        (SELECT registration_section, user_id, COALESCE(NULLIF(user_preferred_givenname,''), user_givenname) as user_givenname, COALESCE(NULLIF(user_preferred_familyname,''), user_familyname) as user_familyname
        FROM users
        ORDER BY registration_section, user_familyname, user_givenname, user_id),
        B AS
        (SELECT distinct on (user_id) user_id, timestamp
        FROM gradeable_access where user_id is not NULL
        ORDER BY user_id, timestamp desc),
        C AS
        (SELECT distinct on (user_id) user_id,submission_time
        FROM electronic_gradeable_data
        ORDER BY user_id, submission_time desc),
        D AS
        (SELECT distinct on (user_id) user_id, timestamp
        FROM viewed_responses
        ORDER BY user_id, timestamp desc),
        E AS
        (SELECT distinct on (author_user_id) author_user_id, timestamp
        FROM posts
        ORDER BY author_user_id, timestamp desc),
        F AS
        (SELECT student_id, count (student_id)
        FROM poll_responses
        GROUP BY student_id),
        G AS
        (SELECT distinct on (user_id) user_id, time_in
        FROM queue
        ORDER BY user_id, time_in desc)
        SELECT
        A.registration_section, A.user_id, A.user_givenname, user_familyname,
        B.timestamp as gradeable_access,
        C.submission_time as gradeable_submission,
        D.timestamp as forum_view,
        E.timestamp as forum_post,
        F.count as num_poll_responses,
        G.time_in as office_hours_queue
        FROM
        A
        left join B on A.user_id=B.user_id
        left join C on A.user_id=C.user_id
        left join D on A.user_id=D.user_id
        left join E on A.user_id=E.author_user_id
        left join F on A.user_id=F.student_id
        left join G on A.user_id=G.user_id
        ORDER BY length(A.registration_section), A.registration_section, A.user_familyname, A.user_givenname, A.user_id;
        ");
        return $this->course_db->rows();
    }

    /**
     * given a string with missing digits, get all similar numeric ids
     * should be given as '1_234_567' where '_' are positions to fill in
     *
     * @param string $id_string
     */
    public function getSimilarNumericIdMatches(string $id_string): array {
        $this->course_db->query("
            SELECT user_numeric_id from users where
            cast(user_numeric_id as text)
            like ?
        ", [$id_string]);

        $ret = [];
        foreach ($this->course_db->rows() as $result) {
            $ret[] = $result['user_numeric_id'];
        }

        return $ret;
    }

    public function getGradingSectionsByUserId($user_id) {
        $this->course_db->query("
SELECT array_agg(sections_registration_id) as grading_registration_sections, user_id
FROM grading_registration
WHERE user_id=?
GROUP BY user_id", [$user_id]);
        return $this->course_db->row();
    }

    /**
     * Fetches all students from the users table, ordering by course section than user_id.
     *
     * @param  string $section_key
     * @return User[]
     */
    public function getAllUsers($section_key = "registration_section") {
        $keys = ["registration_section", "rotating_section"];
        $section_key = (in_array($section_key, $keys)) ? $section_key : "registration_section";
        $orderBy = "";
        if ($section_key == "registration_section") {
            $orderBy = "SUBSTRING(u.registration_section, '^[^0-9]*'), COALESCE(SUBSTRING(u.registration_section, '[0-9]+')::INT, -1), SUBSTRING(u.registration_section, '[^0-9]*$'), u.user_id";
        }
        else {
            $orderBy = "u.{$section_key}, u.user_id";
        }

        $this->course_db->query(
            "
SELECT u.*, sr.grading_registration_sections
FROM users u
LEFT JOIN (
	SELECT array_agg(sections_registration_id) as grading_registration_sections, user_id
	FROM grading_registration
	GROUP BY user_id
) as sr ON u.user_id=sr.user_id
ORDER BY {$orderBy}"
        );
        $return = [];
        foreach ($this->course_db->rows() as $user) {
            if (isset($user['grading_registration_sections'])) {
                $user['grading_registration_sections'] = $this->course_db->fromDatabaseToPHPArray($user['grading_registration_sections']);
            }
            $return[] = new User($this->core, $user);
        }
        return $return;
    }

    /**
     * Gets an indexed array of all the user_ids for all users who are members of the current course.
     *
     * @return array An array of all the users
     */
    public function getListOfCourseUsers(): array {
        $sql = 'SELECT user_id FROM users';
        $this->course_db->query($sql);
        return array_map(function ($row) {
            return $row['user_id'];
        }, $this->course_db->rows());
    }

    /**
     * Update master and course database user's display_image_state to a new state
     *
     * @param string $user_id
     * @param string $state
     * @return bool
     */
    public function updateUserDisplayImageState(string $user_id, string $state): bool {
        $sql = 'UPDATE users SET display_image_state = ? WHERE user_id = ?';
        $this->submitty_db->query($sql, [$state, $user_id]);
        return $this->submitty_db->getRowCount() === 1;
    }

    /**
     * @return User[]
     */
    public function getAllGraders() {
        $this->course_db->query(
            "
SELECT u.*, sr.grading_registration_sections
FROM users u
LEFT JOIN (
	SELECT array_agg(sections_registration_id) as grading_registration_sections, user_id
	FROM grading_registration
	GROUP BY user_id
) as sr ON u.user_id=sr.user_id
WHERE u.user_group < 4
ORDER BY SUBSTRING(u.registration_section, '^[^0-9]*'), COALESCE(SUBSTRING(u.registration_section, '[0-9]+')::INT, -1), SUBSTRING(u.registration_section, '[^0-9]*$'), u.user_id"
        );
        $return = [];
        foreach ($this->course_db->rows() as $user) {
            if (isset($user['grading_registration_sections'])) {
                $user['grading_registration_sections'] = $this->course_db->fromDatabaseToPHPArray($user['grading_registration_sections']);
            }
            $return[] = new User($this->core, $user);
        }
        return $return;
    }

    /**
     * @return User[]
     */
    public function getAllFaculty() {
        $this->submitty_db->query(
            "
SELECT *
FROM users
WHERE user_access_level <= ?
ORDER BY user_id",
            [User::LEVEL_FACULTY]
        );
        $return = [];
        foreach ($this->submitty_db->rows() as $user) {
            $return[] = new User($this->core, $user);
        }
        return $return;
    }

    /**
     * @return string[]
     */
    public function getAllUnarchivedSemester() {
        $this->submitty_db->query(
            "
SELECT DISTINCT semester
FROM courses
WHERE status = 1"
        );
        $return = [];
        foreach ($this->submitty_db->rows() as $row) {
            $return[] = $row['semester'];
        }
        return $return;
    }

    /**
     * @return \Iterator<Course>
     */
    public function getAllUnarchivedCourses(): \Iterator {
        $sql = <<<SQL
SELECT t.name AS term_name, c.semester, c.course
FROM courses AS c
INNER JOIN terms AS t ON c.semester=t.term_id
WHERE c.status = 1
ORDER BY t.start_date DESC, c.course ASC
SQL;
        return $this->submitty_db->queryIterator($sql, [], function ($row) {
            return new Course($this->core, $row);
        });
    }

    /*
     * @return string[]
     */
    public function getAllTerms() {
        $this->submitty_db->query(
            "SELECT term_id FROM terms ORDER BY start_date DESC"
        );
        $return = [];
        foreach ($this->submitty_db->rows() as $row) {
            $return[] = $row['term_id'];
        }
        return $return;
    }

    /**
     * @param string $term_id
     * @param string $term_name
     * @param \DateTime $start_date
     * @param \DateTime $end_date
     */
    public function createNewTerm($term_id, $term_name, $start_date, $end_date) {
        $this->submitty_db->query(
            "INSERT INTO terms (term_id, name, start_date, end_date) VALUES (?, ?, ?, ?)",
            [$term_id, $term_name, $start_date, $end_date]
        );
    }

    /**
     * @param User $user
     */
    public function insertSubmittyUser(User $user) {
        $array = [$user->getId(), $user->getPassword(), $user->getNumericId(),
                       $user->getLegalGivenName(), $user->getPreferredGivenName(),
                       $user->getLegalFamilyName(), $user->getPreferredFamilyName(), $user->getEmail(),
                       $this->submitty_db->convertBoolean($user->isUserUpdated()),
                       $this->submitty_db->convertBoolean($user->isInstructorUpdated())];

        $this->submitty_db->query(
            "INSERT INTO users (user_id, user_password, user_numeric_id, user_givenname, user_preferred_givenname, user_familyname, user_preferred_familyname, user_email, user_updated, instructor_updated)
                                   VALUES (?, ?, ?, ?, ?, ?, ?, ?, ?, ?)",
            $array
        );
    }

    /**
     * Helper function for generating sql query according to the given requirements
     */
    public function buildLoadThreadQuery(
        $categories_ids,
        $thread_status,
        $unread_threads,
        $show_deleted,
        $show_merged_thread,
        $current_user,
        &$query_select,
        &$query_join,
        &$query_where,
        &$query_order,
        &$query_parameters,
        $want_categories,
        $want_order
    ) {
        $query_raw_select = [];
        $query_raw_join   = [];
        $query_raw_where  = ["true"];
        $query_raw_order  = [];
        $query_parameters = [];

        // Query Generation
        if (count($categories_ids) == 0) {
            $query_multiple_qmarks = "NULL";
        }
        else {
            $query_multiple_qmarks = "?" . str_repeat(",?", count($categories_ids) - 1);
        }
        if (count($thread_status) == 0) {
            $query_status = "true";
        }
        else {
            $query_status = "status in (?" . str_repeat(",?", count($thread_status) - 1) . ")";
        }
        $query_favorite = "case when sf.user_id is NULL then false else true end";

        if ($want_order) {
            $query_raw_select[]     = "row_number() over(ORDER BY (CASE WHEN pinned_expiration >= current_timestamp THEN 1 ELSE 0 END) DESC, ({$query_favorite}) DESC, t.id DESC) AS row_number";
        }
        $query_raw_select[]     = "t.*";
        $query_raw_select[]     = "({$query_favorite}) as favorite";
        $query_raw_select[]     = "CASE
                                    WHEN EXISTS(SELECT * FROM (posts p LEFT JOIN forum_posts_history fp ON p.id = fp.post_id AND p.author_user_id != fp.edit_author) AS pfp WHERE (pfp.author_user_id = ? OR pfp.edit_author = ?) AND pfp.thread_id = t.id) THEN true
                                    ELSE false
                                    END as current_user_posted";

        $query_parameters[]     = $current_user;
        $query_parameters[]     = $current_user;
        $query_raw_join[]       = "LEFT JOIN student_favorites sf ON sf.thread_id = t.id and sf.user_id = ?";
        $query_parameters[]     = $current_user;

        if (!$show_deleted) {
            $query_raw_where[]  = "deleted = false";
        }
        if (!$show_merged_thread) {
            $query_raw_where[]  = "merged_thread_id = -1";
        }

        $query_raw_where[]  = "? = (SELECT count(*) FROM thread_categories tc WHERE tc.thread_id = t.id and category_id IN ({$query_multiple_qmarks}))";
        $query_parameters[] = count($categories_ids);
        $query_parameters   = array_merge($query_parameters, $categories_ids);
        $query_raw_where[]  = "{$query_status}";
        $query_parameters   = array_merge($query_parameters, $thread_status);

        if ($want_order) {
            $query_raw_order[]  = "row_number";
        }
        else {
            $query_raw_order[]  = "true";
        }

        // Categories
        if ($want_categories) {
            $query_select_categories = "SELECT thread_id, array_to_string(array_agg(cl.category_id order by cl.rank nulls last, cl.category_id),'|')  as categories_ids, array_to_string(array_agg(cl.category_desc order by cl.rank nulls last, cl.category_id),'|') as categories_desc, array_to_string(array_agg(cl.color order by cl.rank nulls last, cl.category_id),'|') as categories_color FROM categories_list cl JOIN thread_categories e ON e.category_id = cl.category_id GROUP BY thread_id";

            $query_raw_select[] = "categories_ids";
            $query_raw_select[] = "categories_desc";
            $query_raw_select[] = "categories_color";

            $query_raw_join[] = "JOIN ({$query_select_categories}) AS QSC ON QSC.thread_id = t.id";
        }
        // Unread Threads
        if ($unread_threads) {
            $query_raw_where[] =

            "EXISTS(
                SELECT thread_id
                FROM (posts LEFT JOIN forum_posts_history ON posts.id = forum_posts_history.post_id) AS jp
                WHERE(
                    jp.thread_id = t.id
                    AND NOT EXISTS(
                        SELECT thread_id
                        FROM viewed_responses v
                        WHERE v.thread_id = jp.thread_id
                            AND v.user_id = ?
                            AND (v.timestamp >= jp.timestamp
                            AND (jp.edit_timestamp IS NULL OR (jp.edit_timestamp IS NOT NULL AND v.timestamp >= jp.edit_timestamp))))))";
            $query_parameters[] = $current_user;
        }

        $query_select   = implode(", ", $query_raw_select);
        $query_join     = implode(" ", $query_raw_join);
        $query_where    = implode(" and ", $query_raw_where);
        $query_order    = implode(", ", $query_raw_order);
    }

    /**
     * Order: Favourite and Announcements => Announcements only => Favourite only => Others
     *
     * @param  int[]    $categories_ids     Filter threads having at least provided categories
     * @param  int[]    $thread_status      Filter threads having thread status among $thread_status
     * @param  bool     $unread_threads     Filter threads to show only unread threads
     * @param  bool     $show_deleted       Consider deleted threads
     * @param  bool     $show_merged_thread Consider merged threads
     * @param  string   $current_user       user_id of current user
     * @param  int      $blockNumber        Index of window of thread list(-1 for last)
     * @param  int      $thread_id          If blockNumber is not known, find it using thread_id
     * @return array    Ordered filtered threads - array('block_number' => int, 'threads' => array(threads))
     */
    public function loadThreadBlock($categories_ids, $thread_status, $unread_threads, $show_deleted, $show_merged_thread, $current_user, $blockNumber, $thread_id) {
        $blockSize = 30;
        $loadLastPage = false;

        $query_raw_select = null;
        $query_raw_join   = null;
        $query_raw_where  = null;
        $query_raw_order  = null;
        $query_parameters = null;
        // $blockNumber is 1 based index
        if ($blockNumber <= -1) {
            // Find the last block
            $this->buildLoadThreadQuery($categories_ids, $thread_status, $unread_threads, $show_deleted, $show_merged_thread, $current_user, $query_select, $query_join, $query_where, $query_order, $query_parameters, false, false);
            $query = "SELECT count(*) FROM (SELECT {$query_select} FROM threads t {$query_join} WHERE {$query_where})";
            $this->course_db->query($query, $query_parameters);
            $results = $this->course_db->rows();
            $row_count = $results[0]['count'];
            $blockNumber = 1 + floor(($row_count - 1) / $blockSize);
        }
        elseif ($blockNumber == 0) {
            // Load first block as default
            $blockNumber = 1;
            if ($thread_id >= 1) {
                // Find $blockNumber
                $this->buildLoadThreadQuery($categories_ids, $thread_status, $unread_threads, $show_deleted, $show_merged_thread, $current_user, $query_select, $query_join, $query_where, $query_order, $query_parameters, false, true);
                $query = "SELECT SUBQUERY.row_number as row_number FROM (SELECT {$query_select} FROM threads t {$query_join} WHERE {$query_where} ORDER BY {$query_order}) AS SUBQUERY WHERE SUBQUERY.id = ?";
                $query_parameters[] = $thread_id;
                $this->course_db->query($query, $query_parameters);
                $results = $this->course_db->rows();
                if (count($results) > 0) {
                    $row_number = $results[0]['row_number'];
                    $blockNumber = 1 + floor(($row_number - 1) / $blockSize);
                }
            }
        }
        $query_offset = ($blockNumber - 1) * $blockSize;
        $this->buildLoadThreadQuery($categories_ids, $thread_status, $unread_threads, $show_deleted, $show_merged_thread, $current_user, $query_select, $query_join, $query_where, $query_order, $query_parameters, true, true);
        $query = "SELECT {$query_select} FROM threads t {$query_join} WHERE {$query_where} ORDER BY {$query_order} LIMIT ? OFFSET ?";
        $query_parameters[] = $blockSize;
        $query_parameters[] = $query_offset;
        // Execute
        $this->course_db->query($query, $query_parameters);
        $results = [];
        $results['block_number'] = $blockNumber;
        $results['threads'] = $this->course_db->rows();
        return $results;
    }

    public function getCategoriesIdForThread($thread_id) {
        $this->course_db->query("SELECT category_id from thread_categories t where t.thread_id = ?", [$thread_id]);
        $categories_list = [];
        foreach ($this->course_db->rows() as $row) {
            $categories_list[] = (int) $row["category_id"];
        }
        return $categories_list;
    }

    public function splitPost($post_id, $title, $categories_ids) {
        $old_thread_id = -1;
        $thread_id = -1;
        $post = $this->core->getQueries()->getPost($post_id);
        // Safety measure in case the database is bad for some reason
        $counted_posts = [];
        if (!empty($post)) {
            if ($post["parent_id"] != -1) {
                $old_thread_id = $post["thread_id"];
                $this->course_db->query("SELECT id from threads where merged_post_id = ?", [$post_id]);
                $thread_id = $this->course_db->rows();
                if (count($thread_id) > 0) {
                    $thread_id = $thread_id[0]["id"];
                    $this->course_db->query("UPDATE threads set merged_thread_id=-1, merged_post_id=-1 where id=?", [$thread_id]);
                    $this->course_db->query("DELETE FROM thread_categories where thread_id=?", [$thread_id]);
                }
                else {
                    //TODO: Update AbstractDatabase.php to work with returning syntax
                    $this->course_db->query("INSERT INTO threads (title, created_by, is_visible, lock_thread_date) VALUES (?, ?, ?, ?)", [$title, $post["author_user_id"], true, null]);
                    $this->course_db->query("SELECT MAX(id) as max_id from threads where title=? and created_by=?", [$title, $post["author_user_id"]]);
                    $thread_id = $this->course_db->rows()[0]["max_id"];
                }
                $str = "";
                $arr = [];
                foreach ($categories_ids as $id) {
                    if (!empty($str)) {
                        $str .= ", ";
                    }
                    $str .= "({$thread_id}, ?)";
                    array_push($arr, $id);
                }
                $this->course_db->query("INSERT INTO thread_categories (thread_id, category_id) VALUES {$str}", $arr);
                $posts = [$post];
                while (count($posts) > 0) {
                    $check_posts = [];
                    $str = "";
                    foreach ($posts as $check_post) {
                        if (!in_array($check_post["id"], $counted_posts)) {
                            $check_posts[] = $check_post["id"];
                            $str .= "?, ";
                            $counted_posts[] = $check_post["id"];
                            $this->course_db->query("UPDATE posts set thread_id = ? where parent_id = ?", [$thread_id, $check_post["id"]]);
                        }
                    }
                    if (strlen($str) > 0) {
                        $str = substr($str, 0, -2);
                    }
                    $this->course_db->query("SELECT id from posts where parent_id in (" . $str . ")", $check_posts);
                    $posts = $this->course_db->rows();
                }
                $this->course_db->query("UPDATE posts set thread_id=?, parent_id=? where id=?", [$thread_id, -1, $post_id]);
            }
        }
        return [$old_thread_id, $thread_id, $counted_posts];
    }

    public function createPost($user, $content, $thread_id, $anonymous, $type, $first, $hasAttachment, $markdown, $parent_post = -1) {
        if (!$first && $parent_post == 0) {
            $this->course_db->query("SELECT MIN(id) as id FROM posts where thread_id = ?", [$thread_id]);
            $parent_post = $this->course_db->rows()[0]["id"];
        }

        if (!$markdown) {
            $markdown = 0;
        }

        try {
            $this->course_db->query("INSERT INTO posts (thread_id, parent_id, author_user_id, content, timestamp, anonymous, deleted, endorsed_by, type, has_attachment, render_markdown) VALUES (?, ?, ?, ?, current_timestamp, ?, ?, ?, ?, ?, ?)", [$thread_id, $parent_post, $user, $content, $anonymous, 0, null, $type, $hasAttachment, $markdown]);
            $this->course_db->query("SELECT MAX(id) as max_id from posts where thread_id=? and author_user_id=?", [$thread_id, $user]);
            $this->visitThread($user, $thread_id);
        }
        catch (DatabaseException $dbException) {
            if ($this->course_db->inTransaction()) {
                $this->course_db->rollback();
            }
        }

        return $this->course_db->rows()[0]["max_id"];
    }

    public function findParentPost($thread_id) {
        $this->course_db->query("SELECT * from posts where thread_id = ? and parent_id = -1", [$thread_id]);
        return $this->course_db->row();
    }
    public function findThread($thread_id) {
        $this->course_db->query("SELECT * from threads where id = ?", [$thread_id]);
        return $this->course_db->row();
    }

    public function existsAnnouncementsId($thread_id) {
        $this->course_db->query("SELECT announced from threads where id = ?", [$thread_id]);
        $row = $this->course_db->row();
        return count($row) > 0 && $row['announced'] != null;
    }

    public function getResolveState($thread_id) {
        $this->course_db->query("SELECT status from threads where id = ?", [$thread_id]);
        return $this->course_db->rows();
    }

    public function updateResolveState($thread_id, $state) {
        if (in_array($state, [-1, 0, 1])) {
            $this->course_db->query("UPDATE threads set status = ? where id = ?", [$state, $thread_id]);
            return true;
        }
        return false;
    }

    public function updateNotificationSettings($results) {
        $values = implode(', ', array_fill(0, count($results) + 1, '?'));
        $keys = implode(', ', array_keys($results));
        $updates = '';

        foreach ($results as $key => $value) {
            if ($value != 'false') {
                $results[$key] = 'true';
            }
            $this->core->getUser()->updateUserNotificationSettings($key, $results[$key] == 'true');
            $updates .= $key . ' = ?,';
        }

        $updates = substr($updates, 0, -1);
        $test = array_merge(array_merge([$this->core->getUser()->getId()], array_values($results)), array_values($results));
        $this->course_db->query(
            "INSERT INTO notification_settings (user_id, $keys)
                                    VALUES
                                     (
                                        $values
                                     )
                                    ON CONFLICT (user_id)
                                    DO
                                     UPDATE
                                        SET $updates",
            $test
        );
    }

    public function getAuthorOfThread($thread_id) {
        $this->course_db->query("SELECT created_by from threads where id = ?", [$thread_id]);
        return $this->course_db->rows()[0]['created_by'];
    }

    public function getPosts() {
        $this->course_db->query("SELECT * FROM posts where deleted = false ORDER BY timestamp ASC");
        return $this->course_db->rows();
    }

    public function getPostsInThreads($thread_ids) {
        if (count($thread_ids) === 0) {
            return [];
        }
        $placeholders = $this->createParameterList(count($thread_ids));
        $this->course_db->query("SELECT * FROM posts where deleted = false and thread_id in {$placeholders} ORDER BY timestamp ASC", $thread_ids);
        return $this->course_db->rows();
    }

    public function getPostHistory($post_id) {
        $this->course_db->query("SELECT * FROM forum_posts_history where post_id = ? ORDER BY edit_timestamp DESC", [$post_id]);
        return $this->course_db->rows();
    }

    public function getPostOldThread($post_id) {
        $this->course_db->query("SELECT id, merged_thread_id, title FROM threads WHERE merged_thread_id <> -1 AND merged_post_id = ?", [$post_id]);
        $rows = $this->course_db->rows();
        if (count($rows) > 0) {
            return $rows[0];
        }
        else {
            $rows = [];
            $rows["merged_thread_id"] = -1;
            return $rows;
        }
    }

    public function getDeletedPostsByUser($user) {
        $this->course_db->query("SELECT * FROM posts where deleted = true AND author_user_id = ?", [$user]);
        return $this->course_db->rows();
    }

    public function getFirstPostForThread($thread_id) {
        $this->course_db->query("SELECT * FROM posts WHERE parent_id = -1 AND thread_id = ?", [$thread_id]);
        $rows = $this->course_db->rows();
        if (count($rows) > 0) {
            return $rows[0];
        }
        else {
            return null;
        }
    }

    public function getPost($post_id) {
        $this->course_db->query("SELECT * FROM posts where id = ?", [$post_id]);
        return $this->course_db->row();
    }

    public function removeNotificationsPost($post_id) {
        //Deletes all children notifications i.e. this posts replies
        $this->course_db->query("DELETE FROM notifications where metadata::json->>'thread_id' = ?", [$post_id]);
        //Deletes parent notification i.e. this post is a reply
        $this->course_db->query("DELETE FROM notifications where metadata::json->>'post_id' = ?", [$post_id]);
    }

    public function isStaffPost($author_id) {
        $this->course_db->query("SELECT user_group FROM users WHERE user_id=?", [$author_id]);
        return intval($this->course_db->rows()[0]['user_group']) <= 3;
    }

    public function getAuthorUserGroups($author_ids) {
        if (count($author_ids) === 0) {
            return [];
        }
        $placeholders = $this->createParameterList(count($author_ids));
        $this->course_db->query("SELECT user_id, user_group FROM users WHERE user_id IN {$placeholders}", $author_ids);
        return $this->course_db->rows();
    }

    public function postHasHistory($post_id) {
        $this->course_db->query("SELECT * FROM forum_posts_history WHERE post_id = ?", [$post_id]);
        return 0 !== count($this->course_db->rows());
    }

    public function getUnviewedPosts($thread_id, $user_id) {
        if ($thread_id == -1) {
            $this->course_db->query("SELECT MAX(id) as max from threads WHERE deleted = false and merged_thread_id = -1 GROUP BY (CASE WHEN pinned_expiration >= current_timestamp THEN 1 ELSE 0 END) ORDER BY (CASE WHEN pinned_expiration >= current_timestamp THEN 1 ELSE 0 END) DESC");
            $rows = $this->course_db->rows();
            if (!empty($rows)) {
                $thread_id = $rows[0]["max"];
            }
            else {
                // No thread found, hence no posts found
                return [];
            }
        }
        $this->course_db->query("SELECT DISTINCT id FROM (posts LEFT JOIN forum_posts_history ON posts.id = forum_posts_history.post_id) AS pfph WHERE pfph.thread_id = ? AND NOT EXISTS(SELECT * FROM viewed_responses v WHERE v.thread_id = ? AND v.user_id = ? AND (v.timestamp >= pfph.timestamp AND (pfph.edit_timestamp IS NULL OR (pfph.edit_timestamp IS NOT NULL AND v.timestamp >= pfph.edit_timestamp))))", [$thread_id, $thread_id, $user_id]);
        $rows = $this->course_db->rows();
        if (empty($rows)) {
            $rows = [];
        }
        return $rows;
    }

    public function createThread($markdown, $user, $title, $content, $anon, $prof_pinned, $status, $hasAttachment, $categories_ids, $lock_thread_date, $expiration, $announcement) {
        $this->course_db->beginTransaction();

        $now = $announcement ? $this->core->getDateTimeNow() : null;

        try {
            //insert data
            $this->course_db->query("INSERT INTO threads (title, created_by, pinned, status, deleted, merged_thread_id, merged_post_id, is_visible, lock_thread_date, pinned_expiration, announced) VALUES (?, ?, ?, ?, ?, ?, ?, ?, ?, ?, ?)", [$title, $user, $prof_pinned, $status, 0, -1, -1, true, $lock_thread_date, $expiration, $now]);
            //retrieve generated thread_id
            $this->course_db->query("SELECT MAX(id) as max_id from threads where title=? and created_by=?", [$title, $user]);
        }
        catch (DatabaseException $dbException) {
            $this->course_db->rollback();
        }

        //Max id will be the most recent post
        $id = $this->course_db->rows()[0]["max_id"];

        foreach ($categories_ids as $category_id) {
            $this->course_db->query("INSERT INTO thread_categories (thread_id, category_id) VALUES (?, ?)", [$id, $category_id]);
        }

        $post_id = $this->createPost($user, $content, $id, $anon, 0, true, $hasAttachment, $markdown);

        $this->course_db->commit();

        $this->visitThread($user, $id);

        return ["thread_id" => $id, "post_id" => $post_id];
    }

    public function setAnnounced($thread_id) {
        $now = $this->core->getDateTimeNow();
        $this->course_db->query("UPDATE threads SET announced = ? WHERE id = ?", [$now, $thread_id]);
    }

    public function getThreadsBefore($timestamp, $page) {
        // TODO: Handle request page wise
        $this->course_db->query("SELECT t.id as id, title from threads t JOIN posts p on p.thread_id = t.id and parent_id = -1 WHERE timestamp < ? and t.deleted = false", [$timestamp]);
        return $this->course_db->rows();
    }

    public function getThread(int $thread_id) {
        $this->course_db->query("SELECT * from threads where id = ?", [$thread_id]);
        return $this->course_db->row();
    }

    public function getThreadTitle(int $thread_id) {
        $this->course_db->query("SELECT title FROM threads where id=?", [$thread_id]);
        return $this->course_db->row()['title'];
    }

    public function setAnnouncement(int $thread_id, bool $onOff) {
        $expireTime = $onOff ? date("Y-m-d H:i:s", strtotime('+7 days')) : '1900-01-01 00:00:00';
        $this->course_db->query("UPDATE threads SET pinned_expiration = ? WHERE id = ?", [$expireTime, $thread_id]);
    }

    public function addBookmarkedThread(string $user_id, int $thread_id, bool $added) {
        if ($added) {
            $this->course_db->query("INSERT INTO student_favorites(user_id, thread_id) VALUES (?,?)", [$user_id, $thread_id]);
        }
        else {
            $this->course_db->query("DELETE FROM student_favorites where user_id=? and thread_id=?", [$user_id, $thread_id]);
        }
    }

    public function loadBookmarkedThreads(string $user_id) {
        $this->course_db->query("SELECT * FROM student_favorites WHERE user_id = ?", [$user_id]);
        $rows = $this->course_db->rows();
        $favorite_threads = [];
        foreach ($rows as $row) {
            $favorite_threads[] = $row['thread_id'];
        }
        return $favorite_threads;
    }

    private function findChildren($post_id, $thread_id, &$children, $get_deleted = false) {
        $query_delete = $get_deleted ? "true" : "deleted = false";
        $this->course_db->query("SELECT id from posts where {$query_delete} and parent_id=?", [$post_id]);
        $row = $this->course_db->rows();
        for ($i = 0; $i < count($row); $i++) {
            $child_id = $row[$i]["id"];
            array_push($children, $child_id);
            $this->findChildren($child_id, $thread_id, $children, $get_deleted);
        }
    }

    public function searchThreads($searchQuery) {
        $this->course_db->query("SELECT post_content, p_id, p_author, thread_id, thread_title, author, pin, anonymous, timestamp_post FROM (SELECT t.id as thread_id, t.title as thread_title, p.id as p_id, t.created_by as author, t.pinned_expiration as pin, p.timestamp as timestamp_post, p.content as post_content, p.anonymous, p.author_user_id as p_author, to_tsvector(p.content) || to_tsvector(t.title) as document from posts p, threads t JOIN (SELECT thread_id, timestamp from posts where parent_id = -1) p2 ON p2.thread_id = t.id where t.id = p.thread_id and p.deleted=false and t.deleted=false) p_doc where p_doc.document @@ plainto_tsquery(:q) ORDER BY timestamp_post DESC", [':q' => $searchQuery]);
        return $this->course_db->rows();
    }

    public function threadExists() {
        $this->course_db->query("SELECT id from threads where deleted = false LIMIT 1");
        return count($this->course_db->rows()) == 1;
    }

    public function visitThread($current_user, $thread_id) {
        $this->course_db->query("INSERT INTO viewed_responses(thread_id,user_id,timestamp) VALUES(?, ?, current_timestamp) ON CONFLICT (thread_id, user_id) DO UPDATE SET timestamp = current_timestamp", [$thread_id, $current_user]);
    }
    /**
     * Set delete status for given post and all descendant
     *
     * If delete status of the first post in a thread is changed, it will also update thread delete status
     *
     * @param  integer      $post_id
     * @param  integer      $thread_id
     * @param  integer      $newStatus - 1 implies deletion and 0 as undeletion
     * @return boolean|null Is first post of thread
     */
    public function setDeletePostStatus($post_id, $thread_id, $newStatus) {
        $this->course_db->query("SELECT parent_id from posts where id=?", [$post_id]);
        $parent_id = $this->course_db->rows()[0]["parent_id"];
        $children = [$post_id];
        $get_deleted = $newStatus == 0;
        $this->findChildren($post_id, $thread_id, $children, $get_deleted);

        if (!$newStatus) {
            // On undelete, parent post must have deleted = false
            if ($parent_id != -1) {
                if ($this->getPost($parent_id)['deleted']) {
                    return null;
                }
            }
        }
        if ($parent_id == -1) {
            $this->course_db->query("UPDATE threads SET deleted = ? WHERE id = ?", [$newStatus, $thread_id]);
            $this->course_db->query("UPDATE posts SET deleted = ? WHERE thread_id = ?", [$newStatus, $thread_id]);
            return true;
        }
        else {
            foreach ($children as $post_id) {
                $this->course_db->query("UPDATE posts SET deleted = ? WHERE id = ?", [$newStatus, $post_id]);
            }
        } return false;
    }

    public function getParentPostId($child_id) {
        $this->course_db->query("SELECT parent_id from posts where id = ?", [$child_id]);
        return $this->course_db->rows()[0]['parent_id'];
    }

    public function editPost($original_creator, $user, $post_id, $content, $anon, $markdown) {
        try {
            $markdown = $markdown ? 1 : 0;
            // Before making any edit to $post_id, forum_posts_history will not have any corresponding entry
            // forum_posts_history will store all history state of the post(if edited at any point of time)
            $this->course_db->beginTransaction();
            // Insert first version of post during first edit
            $this->course_db->query("INSERT INTO forum_posts_history(post_id, edit_author, content, edit_timestamp) SELECT id, author_user_id, content, timestamp FROM posts WHERE id = ? AND NOT EXISTS (SELECT 1 FROM forum_posts_history WHERE post_id = ?)", [$post_id, $post_id]);
            // Update current post
            $this->course_db->query("UPDATE posts SET content =  ?, anonymous = ?, render_markdown = ? where id = ?", [$content, $anon, $markdown, $post_id]);
            // Insert latest version of post into forum_posts_history
            $this->course_db->query("INSERT INTO forum_posts_history(post_id, edit_author, content, edit_timestamp) SELECT id, ?, content, current_timestamp FROM posts WHERE id = ?", [$user, $post_id]);
            $this->course_db->query("UPDATE notifications SET content = substring(content from '.+?(?=from)') || 'from ' || ? where metadata::json->>'thread_id' = ? and metadata::json->>'post_id' = ?", [ForumUtils::getDisplayName($anon, $this->getDisplayUserInfoFromUserId($original_creator)), $this->getParentPostId($post_id), $post_id]);
            $this->course_db->commit();
        }
        catch (DatabaseException $dbException) {
            $this->course_db->rollback();
            return false;
        } return true;
    }

    public function editThread($thread_id, $thread_title, $categories_ids, $status, $lock_thread_date, $expiration) {
        try {
            $this->course_db->beginTransaction();
            if ($expiration == null) {
                $this->course_db->query("UPDATE threads SET title = ?, status = ?, lock_thread_date = ? WHERE id = ?", [$thread_title, $status,$lock_thread_date, $thread_id]);
            }
            else {
                $this->course_db->query("UPDATE threads SET title = ?, status = ?, lock_thread_date = ?, pinned_expiration = ? WHERE id = ?", [$thread_title, $status,$lock_thread_date, $expiration, $thread_id]);
            }
            $this->course_db->query("DELETE FROM thread_categories WHERE thread_id = ?", [$thread_id]);
            foreach ($categories_ids as $category_id) {
                $this->course_db->query("INSERT INTO thread_categories (thread_id, category_id) VALUES (?, ?)", [$thread_id, $category_id]);
            }
            $this->course_db->commit();
        }
        catch (DatabaseException $dbException) {
            $this->course_db->rollback();
            return false;
        } return true;
    }

    /**
     * @param User   $user
     * @param string $semester
     * @param string $course
     */
    public function insertCourseUser(User $user, $semester, $course) {
        $params = [$semester, $course, $user->getId(), $user->getGroup(), $user->getRegistrationSection(),
                        $this->submitty_db->convertBoolean($user->isManualRegistration())];
        $this->submitty_db->query(
            "
INSERT INTO courses_users (semester, course, user_id, user_group, registration_section, manual_registration)
VALUES (?,?,?,?,?,?)",
            $params
        );

        $params = [$user->getRotatingSection(), $user->getRegistrationSubsection(), $user->getRegistrationType(), $user->getId()];
        $this->course_db->query("UPDATE users SET rotating_section=?, registration_subsection=?, registration_type=? WHERE user_id=?", $params);
        $this->updateGradingRegistration($user->getId(), $user->getGroup(), $user->getGradingRegistrationSections());
    }

    /**
     * @param User $user
     * @param string|null $semester
     * @param string|null $course
     */
    public function updateUser(User $user, $semester = null, $course = null) {
        $params = [$user->getNumericId(), $user->getPronouns(), $user->getLegalGivenName(), $user->getPreferredGivenName(),
                       $user->getLegalFamilyName(), $user->getPreferredFamilyName(), $user->getLastInitialFormat(), $user->getEmail(),
                       $user->getSecondaryEmail(), $this->submitty_db->convertBoolean($user->getEmailBoth()),
                       $this->submitty_db->convertBoolean($user->isUserUpdated()),
                       $this->submitty_db->convertBoolean($user->isInstructorUpdated())];
        $extra = "";
        if (!empty($user->getPassword())) {
            $params[] = $user->getPassword();
            $extra = ", user_password=?";
        }
        $params[] = $user->getId();

        // User preferred name tracking: Master DB cannot tell who is logged
        // into Submitty, so the AUTH token and $logged_in var embedded as a SQL
        // comment will be noted in Postgresql's logs as who has issued a change
        // in user's preferred name.
        $logged_in = $this->core->getUser()->getId();

        $this->submitty_db->query(
            "
UPDATE users
SET
  user_numeric_id=?, user_pronouns=?, user_givenname=?, user_preferred_givenname=?,
  user_familyname=?, user_preferred_familyname=?, user_last_initial_format=?,
  user_email=?, user_email_secondary=?, user_email_secondary_notify=?,
  user_updated=?, instructor_updated=?{$extra}
WHERE user_id=? /* AUTH: \"{$logged_in}\" */",
            $params
        );

        if (!empty($semester) && !empty($course)) {
            $params = [$user->getGroup(), $user->getRegistrationSection(),
                            $this->submitty_db->convertBoolean($user->isManualRegistration()),
                            $user->getRegistrationType(), $semester, $course,
                            $user->getId()];
            $this->submitty_db->query(
                "
UPDATE courses_users SET user_group=?, registration_section=?, manual_registration=?, registration_type=?
WHERE semester=? AND course=? AND user_id=?",
                $params
            );

            $params = [$user->getRotatingSection(), $user->getRegistrationSubsection(), $user->getId()];
            $this->course_db->query("UPDATE users SET rotating_section=?, registration_subsection=? WHERE user_id=?", $params);
            $this->updateGradingRegistration($user->getId(), $user->getGroup(), $user->getGradingRegistrationSections());
        }
    }

    /**
     * @param string    $user_id
     * @param integer   $user_group
     * @param integer[] $sections
     */
    public function updateGradingRegistration($user_id, $user_group, $sections) {
        $this->course_db->query("DELETE FROM grading_registration WHERE user_id=?", [$user_id]);
        if ($user_group < 4) {
            foreach ($sections as $section) {
                $this->course_db->query(
                    "
    INSERT INTO grading_registration (user_id, sections_registration_id) VALUES(?, ?)",
                    [$user_id, $section]
                );
            }
        }
    }

    /**
     * Gets the group that the user is in for a given class (used on homepage)
     *
     * Classes are distinct for each semester *and* course
     *
     * @param  string $semester    - class's working semester
     * @param  string $course_name - class's course name
     * @param  string $user_id     - user id to be searched for
     * @return integer - group number of user in the given class
     */
    public function getGroupForUserInClass($semester, $course_name, $user_id) {
        $this->submitty_db->query("SELECT user_group FROM courses_users WHERE user_id = ? AND course = ? AND semester = ?", [$user_id, $course_name, $semester]);
        return intval($this->submitty_db->row()['user_group']);
    }

    /**
     * Gets an unique array of active users in courses_users, active users are users enrolled in a course in the current semester
     * Allows the filtering the group of users returned by this function
     *
     * @param bool $instructor To include instructors or not
     * @param bool $fullAccess To include full access graders or not
     * @param bool $limitedAccess To include limited access graders or not
     * @param bool $student To include students or not
     * @param bool $faculty to include faculty level users or not
     * @return array - array of userids active in the specified semester
     */
    public function getActiveUserIds(bool $instructor, bool $fullAccess, bool $limitedAccess, bool $student, bool $faculty): array {
        $args = ['-1'];
        $extra_join = '';
        $extra_where = '';
        if ($instructor) {
            $args[] = '1';
        }
        if ($fullAccess) {
            $args[] = '2';
        }
        if ($limitedAccess) {
            $args[] = '3';
        }
        if ($student) {
            $args[] = '4';
        }

        if ($faculty) {
            $extra_join = ' INNER JOIN users ON courses_users.user_id = users.user_id ';
            $extra_where = ' OR users.user_access_level <= 2';
        }
        $result_rows = [];
        $this->submitty_db->query(
            "SELECT DISTINCT courses_users.user_id as user_id
                FROM courses_users INNER JOIN courses
                ON courses_users.semester = courses.semester AND courses_users.course = courses.course
                " . $extra_join . "
                WHERE courses.status = 1 AND user_group IN (" . implode(', ', $args) . ")" . $extra_where
        );
        return array_map(
            function ($row) {
                return $row['user_id'];
            },
            $this->submitty_db->rows()
        );
    }

    /**
     * Count number of each group of faculty, instructors in active course, full access graders in active course, limited access graders in active course, students in active course
     * @return array
     */
    public function countActiveUsersByGroup(): array {
        $this->submitty_db->query(
            "WITH A as (SELECT DISTINCT ON(user_id) user_id, user_group FROM courses_users JOIN courses
            on courses.course = courses_users.course
            and courses.semester = courses_users.semester
            WHERE courses.status = 1
            ORDER BY user_id, courses_users.user_group ASC)
            SELECT A.user_group, COUNT(A.user_group) FROM A GROUP BY A.user_group"
        );
        $result = [];
        foreach ($this->submitty_db->rows() as $row) {
            if ($row['user_group'] == 1) {
                $result['instructor'] = $row['count'];
            }
            elseif ($row['user_group'] == 2) {
                $result['full_access'] = $row['count'];
            }
            elseif ($row['user_group'] == 3) {
                $result['limited_access'] = $row['count'];
            }
            else {
                $result['student'] = $row['count'];
            }
        }
        $this->submitty_db->query(
            "SELECT COUNT(user_access_level) FROM users WHERE user_access_level <= 2"
        );
        $result['faculty'] = $this->submitty_db->row()['count'];
        return $result;
    }

    /**
     * Gets whether a gradeable exists already
     *
     * @param string $g_id the gradeable id to check for
     *
     * @return bool
     */
    public function existsGradeable($g_id) {
        $this->course_db->query('SELECT EXISTS (SELECT g_id FROM gradeable WHERE g_id= ?)', [$g_id]);
        return $this->course_db->row()['exists'] ?? false; // This shouldn't happen, but let's assume false
    }

    public function getGradeableVersionHasAutogradingResults($g_id, $version, $user_id, $team_id) {
        $query = "SELECT * FROM electronic_gradeable_data WHERE g_id=? AND g_version=? AND ";
        if ($user_id === null) {
            $query .= "team_id=?";
            $params = [$g_id, $version, $team_id];
        }
        else {
            $query .= "user_id=?";
            $params = [$g_id, $version, $user_id];
        }
        $this->course_db->query($query, $params);
        return count($this->course_db->rows()) > 0 && $this->course_db->rows()[0]['autograding_complete'] === true;
    }

    protected function createParameterList($len) {
        return '(' . implode(',', array_fill(0, $len, '?')) . ')';
    }

    public function componentItempoolInfo($g_id, $component_id) {
        $this->course_db->query(
            "SELECT gc_is_itempool_linked as is_linked, gc_itempool as name FROM gradeable_component WHERE g_id = ? AND gc_id = ?",
            [$g_id, $component_id]
        );
        return $this->course_db->row();
    }

    public function addSolutionForComponentId($g_id, $component_id, $itempool_item, $solution_text, $author_id) {
        $this->course_db->query(
            "INSERT INTO solution_ta_notes (g_id, component_id, itempool_item, solution_notes, author, edited_at) VALUES (?, ?, ?, ?, ?, current_timestamp)",
            [$g_id, $component_id, $itempool_item, $solution_text, $author_id]
        );
    }

    public function getSolutionForComponentItempoolItem($g_id, $component_id, $itempool_item) {
        $this->course_db->query(
            "SELECT * FROM solution_ta_notes WHERE g_id = ? AND component_id = ? AND itempool_item = ? ORDER BY edited_at DESC LIMIT 1",
            [$g_id, $component_id, $itempool_item]
        );
        return $this->course_db->row();
    }

    public function getSolutionForComponentId($g_id, $component_id) {
        // check if the itempool is linked
        $itempool = $this->componentItempoolInfo($g_id, $component_id);
        $itempool_items = [
            ["itempool_item" => ""],
        ];
        $result_rows = [];

        if ($itempool['is_linked']) {
            $this->course_db->query(
                "SELECT DISTINCT itempool_item FROM solution_ta_notes WHERE g_id = ? AND component_id = ?",
                [$g_id, $component_id]
            );
            $itempool_items = $this->course_db->rows();
        }

        foreach ($itempool_items as $itempool_item) {
            $values = $this->getSolutionForComponentItempoolItem($g_id, $component_id, $itempool_item['itempool_item']);
            $result_rows[] = array_merge(['itempool_name' => $itempool['name']], $values);
        }

        return $result_rows;
    }

    public function getSolutionForAllComponentIds($g_id) {
        $solution_array = [];
        $this->course_db->query("SELECT DISTINCT component_id FROM solution_ta_notes WHERE g_id=?", [$g_id]);
        $component_ids = $this->course_db->rows();
        foreach ($component_ids as $row) {
            $solution_array[$row['component_id']] = $this->getSolutionForComponentId($g_id, $row['component_id']);
        }
        return $solution_array;
    }

    // Moved from class LateDaysCalculation on port from TAGrading server.  May want to incorporate late day information into gradeable object rather than having a separate query
    public function getLateDayUpdates($user_id) {
        if ($user_id != null) {
            $query = "SELECT * FROM late_days WHERE user_id";
            if (is_array($user_id)) {
                $query .= ' IN ' . $this->createParameterList(count($user_id));
                $params = $user_id;
            }
            else {
                $query .= '=?';
                $params = [$user_id];
            }
            $query .= ' ORDER BY since_timestamp';
            $this->course_db->query($query, $params);
        }
        else {
            $this->course_db->query("SELECT * FROM late_days");
        }
        // Parse the date-times
        return array_map(
            function ($arr) {
                $arr['since_timestamp'] = DateUtils::parseDateTime($arr['since_timestamp'], $this->core->getConfig()->getTimezone());
                return $arr;
            },
            $this->course_db->rows()
        );
    }

    public function getLateDayInformation($user_id) {
        $params = [300];
        $query = "SELECT
                      submissions.*
                      , coalesce(late_day_exceptions, 0) extensions
                      , greatest(0, ceil((extract(EPOCH FROM(coalesce(submission_time, eg_submission_due_date) - eg_submission_due_date)) - (?*60))/86400):: integer) as days_late
                    FROM
                      (
                        SELECT
                        base.g_id
                        , g_title
                        , base.assignment_allowed
                        , base.user_id
                        , eg_submission_due_date
                        , coalesce(active_version, -1) as active_version
                        , submission_time
                      FROM
                      (
                        --Begin BASE--
                        SELECT
                          g.g_id,
                          u.user_id,
                          g.g_title,
                          eg.eg_submission_due_date,
                          eg.eg_late_days AS assignment_allowed
                        FROM
                          users u
                          , gradeable g
                          , electronic_gradeable eg
                        WHERE
                          g.g_id = eg.g_id
                        --End Base--
                      ) as base
                    LEFT JOIN
                    (
                        --Begin Details--
                        SELECT
                          egv.g_id
                          , egv.user_id
                          , active_version
                          , g_version
                          , submission_time
                        FROM
                          electronic_gradeable_version egv INNER JOIN electronic_gradeable_data egd
                        ON
                          egv.active_version = egd.g_version
                          AND egv.g_id = egd.g_id
                          AND egv.user_id = egd.user_id
                        GROUP BY  egv.g_id,egv.user_id, active_version, g_version, submission_time
                        --End Details--
                    ) as details
                    ON
                      base.user_id = details.user_id
                      AND base.g_id = details.g_id
                    )
                      AS submissions
                      FULL OUTER JOIN
                        late_day_exceptions AS lde
                      ON submissions.g_id = lde.g_id
                      AND submissions.user_id = lde.user_id";
        if ($user_id !== null) {
            if (is_array($user_id)) {
                $query .= " WHERE submissions.user_id IN (" . implode(", ", array_fill(0, count($user_id), '?')) . ")";
                $params = array_merge($params, $user_id);
            }
            else {
                $query .= " WHERE submissions.user_id=?";
                $params[] = $user_id;
            }
        }
        $this->course_db->query($query, $params);
        return $this->course_db->rows();
    }

<<<<<<< HEAD
    public function getLateDayCache() {
        $query = "SELECT * FROM 
=======
    /**
     * Get all of the late day cache ordered by date and g_id
     * @return array $return = [
     *  $user_id' => [
     *      $event_title => [
     *          $cache_row => [
     *              'g_id' => string,
     *              'user_id' => string,
     *              'team_id' => string,
     *              'late_days_allowed' => int,
     *              'late_day_date' => DateTime,
     *              'submission_days_late' => int,
     *              'late_day_exceptions' => int,
     *              'late_days_remaining' => int,
     *              'late_day_status' => int,
     *              'late_days_change' => int
     *          ]
     *      ]
     *  ]
     */
    public function getLateDayCache(): array {
        $query = "SELECT * FROM
>>>>>>> 7d2c2c69
                    late_day_cache AS ldc
                    LEFT JOIN gradeable g ON g.g_id=ldc.g_id
                  ORDER BY late_day_date NULLS LAST, g.g_id NULLS FIRST";
        $this->course_db->query($query);
        $return = [];

        // key: user, value: array of all cache available
        foreach ($this->course_db->rows() as $row) {
            $user_id = $row['user_id'] ?? $row['team_id'];
            // title = g_title or event date
<<<<<<< HEAD
            $title = $row['g_title'] !== null ? $row['g_title'] : explode(" ", $row['late_day_date'])[0];
=======
            $title = $row['g_title'] ?? explode(" ", $row['late_day_date'])[0];
>>>>>>> 7d2c2c69
            $return[$user_id][$title] = $row;
        }
        return $return;
    }

<<<<<<< HEAD
    public function getLateDayCacheForUser($user_id) {
=======
    /**
     * Get the late day cache for a specific user
     * @param string $user_id
     * @return array $return = [
     *      $id => [
     *          'g_id' => string,
     *          'user_id' => string,
     *          'team_id' => string,
     *          'late_days_allowed' => int,
     *          'late_day_date' => DateTime,
     *          'submission_days_late' => int,
     *          'late_day_exceptions' => int,
     *          'late_days_remaining' => int,
     *          'late_day_status' => int,
     *          'late_days_change' => int
     *      ]
     * ]
     */
    public function getLateDayCacheForUser(string $user_id): array {
>>>>>>> 7d2c2c69
        $params = [$user_id];
        $query = "SELECT * FROM late_day_cache
                    WHERE user_id=?
                    ORDER BY late_day_date NULLS LAST, g_id NULLS FIRST";
        $this->course_db->query($query, $params);

        $index = 1;
        $late_day_events = [];
        foreach ($this->course_db->rows() as $row) {
            // Change string date to DateTime object
            $row['late_day_date'] = new \DateTime($row['late_day_date']);

            if (isset($row['g_id'])) { // Gradeable late day event
                $late_day_events[$row['g_id']] = $row;
            }
            else { // Late day update event
<<<<<<< HEAD
                $late_day_events[$index++] = $row;
=======
                $late_day_events[$index] = $row;
                $index++;
>>>>>>> 7d2c2c69
            }
        }
        return $late_day_events;
    }

<<<<<<< HEAD
    public function getLateDayCacheForUserGradeable($user_id, $g_id) {
=======
    /**
     * Get the late day information for a specific user (graded gradeable information)
     * @param string $user_id
     * @param string $g_id
     * @return null|array $return = [
     *      'g_id' => string,
     *      'user_id' => string,
     *      'team_id' => string,
     *      'late_days_allowed' => int,
     *      'late_day_date' => DateTime,
     *      'submission_days_late' => int,
     *      'late_day_exceptions' => int,
     *      'late_days_remaining' => int,
     *      'late_day_status' => int,
     *      'late_days_change' => int
     * ]
     */
    public function getLateDayCacheForUserGradeable(string $user_id, string $g_id): ?array {
>>>>>>> 7d2c2c69
        $params = [$user_id, $g_id];
        $query = "SELECT * FROM late_day_cache
                    WHERE user_id=?
                    AND g_id=?";
        $this->course_db->query($query, $params);

        $row = $this->course_db->row();

<<<<<<< HEAD
        // If cache doesnt exist, generate it and query again
=======
        // If cache doesn't exist, generate it and query again
>>>>>>> 7d2c2c69
        if (empty($row)) {
            $this->generateLateDayCacheForUser($user_id);
            $this->course_db->query($query, $params);
            $row = $this->course_db->row();
        }

<<<<<<< HEAD
        // If cache still doesnt exist, the gradeable is not associated with
=======
        // If cache still doesn't exist, the gradeable is not associated with
>>>>>>> 7d2c2c69
        // LateDays OR there has been a computation error
        if (empty($row)) {
            return null;
        }

        return $row;
    }

<<<<<<< HEAD
=======
    /**
     * Get the Late Day Info for each user associated with a user and gradeable
     * @param User $user
     * @param GradedGradeable $graded_gradeable
     * @return LateDayInfo
     */
>>>>>>> 7d2c2c69
    public function getLateDayInfoForUserGradeable($user, $graded_gradeable) {
        $cache = $this->getLateDayCacheForUserGradeable($user->getId(), $graded_gradeable->getGradeableId());
        $cache['graded_gradeable'] = $graded_gradeable;
        $ldi = null;

        if ($cache !== null) {
            $ldi = new LateDayInfo($this->core, $user, $cache);
        }
        return $ldi;
    }

    /**
<<<<<<< HEAD
     * Calculates the remaining cache for all the users. If a g_id is procided,
     * it will only calculate the cache for the uses who DO NOT already have
     * late day cache calculated
     */
    public function generateLateDayCacheForUsers($g_id = null) {
        $default_late_days = $this->core->getConfig()->getDefaultStudentLateDays();
        $params = [$g_id, $default_late_days];

        $query = "WITH existing_cache AS (
                    SELECT DISTINCT user_id
                    FROM late_day_cache
                    WHERE g_id=?
                )
                (SELECT (cache_row).* 
                FROM 
                    (SELECT
                        public.calculate_remaining_cache_for_user(users.user_id::text, ?) as cache_row
                    FROM 
                        users
                        LEFT JOIN existing_cache
                        ON existing_cache.user_id = users.user_id
                    WHERE 
                        existing_cache.user_id IS NULL
                    ) calculated_cache
                );";

        $this->course_db->query($query, $params);
    }

    public function generateLateDayCacheForUser($user_id) {
        $default_late_days = $this->core->getConfig()->getDefaultStudentLateDays();
        $params = [$user_id, $default_late_days];

        $query = "INSERT INTO late_day_cache 
                    SELECT * FROM calculate_remaining_cache_for_user(?::text, ?)";

        $this->course_db->query($query, $params);
    }

    public function addLateDayCacheForGradeable(string $user_id, LateDayInfo $late_day_info) {
        $params = [$user_id];
        $params[] = $late_day_info->getId();
        $params[] = $late_day_info->getEventTitle();
        $params[] = $late_day_info->getLateDayEventTime();
        $params[] = $late_day_info->getAssignmentAllowedLateDays();
        $params[] = $late_day_info->getDaysLate();
        $params[] = $late_day_info->getLateDayException();
        $params[] = $late_day_info->getLateDaysRemaining();
        $params[] = $late_day_info->getStatus();
        $params[] = $late_day_info->getLateDaysChange();

        $user_or_team = $late_day_info->getGradedGradeable()->getGradeable()->isTeamAssignment() ? 'team_id' : 'user_id';
        $query = "INSERT INTO late_day_cache
                    (" . $user_or_team . ", g_id, late_day_date, late_days_allowed, submission_days_late, 
                    late_day_exceptions, late_days_remaining, late_day_status, late_days_change) 
                    VALUES (?, ?, ?, ?, ?, ?, ?, ?, ?)";
        $this->course_db->query($query, $params);
    }

    public function addLateDayCacheForLateDayUpdate(string $user_id, LateDayInfo $late_day_info) {
        $params = [$user_id];
        $params[] = $late_day_info->getLateDayEventTime();
        $params[] = $late_day_info->getLateDaysRemaining();
        $params[] = $late_day_info->getLateDaysChange();

        $query = "INSERT INTO late_day_cache
                    (user_id, late_day_date, late_days_remaining, late_days_change) 
                    VALUES (?, ?, ?, ?)";
        $this->course_db->query($query, $params);
    }

    public function addLateDayCacheForUser(User $user, LateDayInfo $late_day_info) {
        if ($late_day_info->isLateDayUpdate()) {
            $this->addLateDayCacheForLateDayUpdate($user->getId(), $late_day_info);
        }
        else {
            $this->addLateDayCacheForGradeable($user->getId(), $late_day_info);
        }
    }

    public function flushLateDayCacheForUserFromContext(User $user, \DateTime $context) {
        $params = [$user->getId(), $context];
        $query = "DELETE FROM late_day_cache
                    WHERE user_id=? AND late_day_date>=?";
        $this->course_db->query($query, $params);
    }

    public function flushLateDayCacheForUser(User $user) {
        $params = [$user->getId()];
        $query = "DELETE FROM late_day_cache
                    WHERE user_id=?";
        $this->course_db->query($query, $params);
    }

    public function flushAllLateDayCache() {
        $query = "DELETE FROM late_day_cache";
        $this->course_db->query($query);
    }

    public function getLateDayUpdateTimestamps() {
        $query = "SELECT DISTINCT since_timestamp FROM late_days ORDER BY since_timestamp";
        $this->course_db->query($query);
        $return = [];
        foreach ($this->course_db->rows() as $row) {
            $return[] = new \DateTime($row['since_timestamp']);
        }
        return $return;
    }

    public function getLastLateDayUpdatesForUsers() {
        $query = "SELECT user_id, max(since_timestamp) FROM late_days GROUP BY user_id";
        $this->course_db->query($query);
        $return = [];

        foreach ($this->course_db->rows() as $row) {
            $return[$row['user_id']] = new \DateTime($row['max']);
        }
        return $return;
    }

    public function bulkUploadLateDayCache(array $late_day_cache) {
        $query = "INSERT INTO late_day_cache 
                    (SELECT 
                      (value->>'g_id') AS g_id,
                      (value->>'user_id') AS user_id,
                      (value->>'team_id') AS team_id,
                      (value->>'late_day_date')::timestamp AS late_day_date,
                      (value->>'late_days_remaining')::integer AS late_days_remaining,
                      (value->>'late_days_allowed')::integer AS late_days_allowed,
                      (value->>'submission_days_late')::integer AS submission_days_late,
                      (value->>'late_day_exceptions')::integer AS late_day_exceptions,
                      (value->>'late_day_status')::integer AS late_day_status,
                      (value->>'late_days_change')::integer AS late_days_change
                    FROM json_array_elements(?))";
        $this->course_db->query($query, [json_encode($late_day_cache)]);
    }
=======
     * Get the Late Day Info for each user associated with a submitter and gradeable
     * @param Submitter $submitter
     * @param GradedGradeable $graded_gradeable
     * @return LateDayInfo|array<string,LateDayInfo>
     */
    public function getLateDayInfoForSubmitterGradeable($submitter, $graded_gradeable) {
        // Collect Late Day Info for each user associated with the submitter
        if ($submitter->isTeam()) {
            $late_day_info = [];
            foreach ($submitter->getTeam()->getMemberUsers() as $member) {
                $late_day_info[$member->getId()] = $this->getLateDayInfoForUserGradeable($member, $graded_gradeable);
            }
            return $late_day_info;
        }
        else {
            return $this->getLateDayInfoForUserGradeable($submitter->getUser(), $graded_gradeable);
        }
    }
>>>>>>> 7d2c2c69

    /**
     * Generate and update the late day cache for all of the students in the course
     */
    public function generateLateDayCacheForUsers(): void {
        $default_late_days = $this->core->getConfig()->getDefaultStudentLateDays();
        $params = [$default_late_days];

        $query = "INSERT INTO late_day_cache
                    (SELECT (cache_row).*
                    FROM
                        (SELECT
                            public.calculate_remaining_cache_for_user(user_id::text, ?) as cache_row
                        FROM users
                        ) calculated_cache
                    )";

        $this->course_db->query($query, $params);
    }

    /**
     * Generate and update the late day cache for a student
     * @param string $user_id
     */
    public function generateLateDayCacheForUser(string $user_id): void {
        $default_late_days = $this->core->getConfig()->getDefaultStudentLateDays();
        $params = [$user_id, $default_late_days];

        $query = "INSERT INTO late_day_cache
                    SELECT * FROM calculate_remaining_cache_for_user(?::text, ?)";

        $this->course_db->query($query, $params);
    }

    /**
     * Remove all of the late day information cached
     */
    public function flushAllLateDayCache() {
        $query = "DELETE FROM late_day_cache";
        $this->course_db->query($query);
    }

    public function getLateDayUpdateTimestamps() {
        $query = "SELECT DISTINCT since_timestamp FROM late_days ORDER BY since_timestamp";
        $this->course_db->query($query);
        $return = [];
        foreach ($this->course_db->rows() as $row) {
            $return[] = new \DateTime($row['since_timestamp']);
        }
        return $return;
    }

    public function getLastLateDayUpdatesForUsers() {
        $query = "SELECT user_id, max(since_timestamp) FROM late_days GROUP BY user_id";
        $this->course_db->query($query);
        $return = [];

        foreach ($this->course_db->rows() as $row) {
            $return[$row['user_id']] = new \DateTime($row['max']);
        }
        return $return;
    }

    /**
     * Fetches all students from the given registration sections, $sections.
     *
     * @param  string[] $sections
     * @param  string $orderBy
     * @return User[]
     */
    public function getUsersByRegistrationSections($sections, $orderBy = "registration_section") {
        $return = [];
        if (count($sections) > 0) {
            $orderBy = str_replace(
                "registration_section",
                "SUBSTRING(registration_section, '^[^0-9]*'), COALESCE(SUBSTRING(registration_section, '[0-9]+')::INT, -1), SUBSTRING(registration_section, '[^0-9]*$')",
                $orderBy
            );
            $values = $this->createParameterList(count($sections));
            $this->course_db->query("SELECT * FROM users AS u WHERE registration_section IN {$values} ORDER BY {$orderBy}", $sections);
            foreach ($this->course_db->rows() as $row) {
                $return[] = new User($this->core, $row);
            }
        }
        return $return;
    }

    public function getUsersInNullSection($orderBy = "user_id") {
        $return = [];
        $this->course_db->query("SELECT * FROM users AS u WHERE registration_section IS NULL ORDER BY {$orderBy}");
        foreach ($this->course_db->rows() as $row) {
            $return[] = new User($this->core, $row);
        }
        return $return;
    }

    public function getTotalUserCountByGradingSections($sections, $section_key) {
        $return = [];
        $params = [];
        $where = "";
        if (count($sections) > 0) {
<<<<<<< HEAD
            $where = "WHERE ({$section_key} IN " . $this->createParamaterList(count($sections)) . ") IS NOT FALSE";
=======
            $where = "WHERE {$section_key} IN " . $this->createParameterList(count($sections));
>>>>>>> 7d2c2c69
            $params = $sections;
        }
        if ($section_key === 'registration_section') {
            $orderby = "SUBSTRING({$section_key}, '^[^0-9]*'), COALESCE(SUBSTRING({$section_key}, '[0-9]+')::INT, -1), SUBSTRING({$section_key}, '[^0-9]*$')";
        }
        else {
            $orderby = $section_key;
        }
        $this->course_db->query(
            "
SELECT count(*) as cnt, {$section_key}
FROM users
{$where}
GROUP BY {$section_key}
ORDER BY {$orderby}",
            $params
        );
        foreach ($this->course_db->rows() as $row) {
            if ($row[$section_key] === null) {
                $row[$section_key] = "NULL";
            }
            $return[$row[$section_key]] = intval($row['cnt']);
        }
        return $return;
    }

    /**
     * Gets the number of bad (late) user submissions associated with this gradeable.
     *
     * @param  int $g_id gradeable id we are looking up
<<<<<<< HEAD
     * @param  array $sections an array holding sections of the given gradeable
     * @param  string $section_key key we are basing grading sections off of
     * @return int[] with a key representing a section and value representing the number of bad submissions
=======
     * @param  array<int> $sections an array holding sections of the given gradeable
     * @param  string $section_key key we are basing grading sections off of
     * @return array<int,int> with a key representing a section and value representing the number of bad submissions
>>>>>>> 7d2c2c69
     */
    public function getBadUserSubmissionsByGradingSection($g_id, $sections, $section_key) {
        $return = [];
        $params = [$g_id];
        $where = "";
        if (count($sections) > 0) {
            // Expand out where clause
            $sections_keys = array_values($sections);
<<<<<<< HEAD
            $placeholders = $this->createParamaterList(count($sections_keys));
            $where = "WHERE ({$section_key} IN {$placeholders}) IS NOT FALSE";
=======
            $placeholders = $this->createParameterList(count($sections_keys));
            $where = "WHERE {$section_key} IN {$placeholders}";
>>>>>>> 7d2c2c69
            $params = array_merge($params, $sections_keys);
        }
        if ($section_key === 'registration_section') {
            $orderby = "SUBSTRING({$section_key}, '^[^0-9]*'), COALESCE(SUBSTRING({$section_key}, '[0-9]+')::INT, -1), SUBSTRING({$section_key}, '[^0-9]*$')";
        }
        else {
            $orderby = $section_key;
        }
        $this->course_db->query(
            "
            SELECT count(*) as cnt, {$section_key}
            FROM users
            INNER JOIN electronic_gradeable_version
            ON
            users.user_id = electronic_gradeable_version.user_id
<<<<<<< HEAD
=======
            AND users." . $section_key . " IS NOT NULL
>>>>>>> 7d2c2c69
            AND electronic_gradeable_version.active_version>0
            AND electronic_gradeable_version.g_id=?
            INNER JOIN electronic_gradeable
            ON 
            electronic_gradeable.g_id=electronic_gradeable_version.g_id
            AND electronic_gradeable.eg_submission_due_date IS NOT NULL
<<<<<<< HEAD
            INNER JOIN late_day_cache
            ON late_day_cache.g_id=electronic_gradeable.g_id
            AND late_day_cache.user_id=users.user_id
            AND late_day_cache.late_day_status=3
=======
            INNER JOIN late_day_cache AS ldc
            ON ldc.g_id=electronic_gradeable.g_id
            AND ldc.user_id=users.user_id
            AND ldc.submission_days_late>ldc.late_day_exceptions 
            And ldc.late_days_change =0
>>>>>>> 7d2c2c69
            {$where}
            GROUP BY {$section_key}
            ORDER BY {$orderby}",
            $params
        );
        //electronic_gradeable.eg_submission_due_date - electronic_gradeable_data.submission_time > '1 SECOND'
        //var_dump($this->course_db->rows());
        foreach ($sections as $val) {
            $return[$val] = 0;
        }

        foreach ($this->course_db->rows() as $row) {
<<<<<<< HEAD
            if ($row[$section_key] === null) {
                $row[$section_key] = "NULL";
            }
=======
>>>>>>> 7d2c2c69
            $return[$row[$section_key]] = intval($row['cnt']);
        }

        return $return;
    }

    public function getTotalSubmittedUserCountByGradingSections($g_id, $sections, $section_key) {
        $return = [];
        $params = [$g_id];
        $where = "";
        if (count($sections) > 0) {
            // Expand out where clause
            $sections_keys = array_values($sections);
<<<<<<< HEAD
            $placeholders = $this->createParamaterList(count($sections_keys));
            $where = "WHERE ({$section_key} IN {$placeholders}) IS NOT FALSE";
=======
            $placeholders = $this->createParameterList(count($sections_keys));
            $where = "WHERE {$section_key} IN {$placeholders}";
>>>>>>> 7d2c2c69
            $params = array_merge($params, $sections_keys);
        }
        if ($section_key === 'registration_section') {
            $orderby = "SUBSTRING({$section_key}, '^[^0-9]*'), COALESCE(SUBSTRING({$section_key}, '[0-9]+')::INT, -1), SUBSTRING({$section_key}, '[^0-9]*$')";
        }
        else {
            $orderby = $section_key;
        }
        $this->course_db->query(
            "
SELECT count(*) as cnt, {$section_key}
FROM users
INNER JOIN electronic_gradeable_version
ON
users.user_id = electronic_gradeable_version.user_id
AND electronic_gradeable_version.active_version>0
AND electronic_gradeable_version.g_id=?
{$where}
GROUP BY {$section_key}
ORDER BY {$orderby}",
            $params
        );

        foreach ($this->course_db->rows() as $row) {
            if ($row[$section_key] === null) {
                $row[$section_key] = "NULL";
            }
            $return[$row[$section_key]] = intval($row['cnt']);
        }

        return $return;
    }

    public function getTotalSubmittedTeamCountByGradingSections($g_id, $sections, $section_key) {
        $return = [];
        $params = [$g_id];
        $where = "";
        if (count($sections) > 0) {
            // Expand out where clause
            $sections_keys = array_values($sections);
            $placeholders = $this->createParameterList(count($sections_keys));
            $where = "WHERE {$section_key} IN {$placeholders}";
            $params = array_merge($params, $sections_keys);
        }
        if ($section_key === 'registration_section') {
            $orderby = "SUBSTRING({$section_key}, '^[^0-9]*'), COALESCE(SUBSTRING({$section_key}, '[0-9]+')::INT, -1), SUBSTRING({$section_key}, '[^0-9]*$')";
        }
        else {
            $orderby = $section_key;
        }
        $this->course_db->query(
            "
            SELECT COUNT(*) as cnt, {$section_key}
            FROM gradeable_teams
            INNER JOIN electronic_gradeable_version
                    ON gradeable_teams.team_id = electronic_gradeable_version.team_id
                   AND gradeable_teams.{$section_key} IS NOT NULL
                   AND electronic_gradeable_version.active_version>0
                   AND electronic_gradeable_version.g_id=?
            {$where}
            GROUP BY {$section_key}
            ORDER BY {$orderby}
        ",
            $params
        );

        foreach ($this->course_db->rows() as $row) {
            $return[$row[$section_key]] = intval($row['cnt']);
        }

        return $return;
    }

    /**
     * Get an array of Teams for a Gradeable matching the given registration sections
     *
     * @param  string $g_id
     * @param  array  $sections
     * @param  string $orderBy
     * @return Team[]
     */
    public function getTeamsByGradeableAndRegistrationSections($g_id, $sections, $orderBy = "registration_section") {
        $return = [];
        if (count($sections) > 0) {
            $orderBy = str_replace("gt.registration_section", "SUBSTRING(gt.registration_section, '^[^0-9]*'), COALESCE(SUBSTRING(gt.registration_section, '[0-9]+')::INT, -1), SUBSTRING(gt.registration_section, '[^0-9]*$')", $orderBy);
            $placeholders = implode(",", array_fill(0, count($sections), "?"));
            $params = [$g_id];
            $params = array_merge($params, $sections);

            $this->course_db->query(
                "
                SELECT gt.team_id, gt.registration_section, gt.rotating_section, gt.team_name, json_agg(u) AS users
                FROM gradeable_teams gt
                  JOIN
                    (SELECT t.team_id, t.state, u.*
                     FROM teams t
                       JOIN users u ON t.user_id = u.user_id
                    ) AS u ON gt.team_id = u.team_id
                WHERE gt.g_id = ?
                  AND gt.registration_section IN ($placeholders)
                GROUP BY gt.team_id
                ORDER BY {$orderBy}
            ",
                $params
            );
            foreach ($this->course_db->rows() as $row) {
                $row["users"] = json_decode($row["users"], true);
                $return[] = new Team($this->core, $row);
            }
        }
        return $return;
    }

    /**
     * Get an array of Teams for a Gradeable matching the given rotating sections
     *
     * @param  string $g_id
     * @param  array  $sections
     * @param  string $orderBy
     * @return Team[]
     */
    public function getTeamsByGradeableAndRotatingSections($g_id, $sections, $orderBy = "rotating_section") {
        $return = [];
        if (count($sections) > 0) {
            $placeholders = implode(",", array_fill(0, count($sections), "?"));
            $params = [$g_id];
            $params = array_merge($params, $sections);

            $this->course_db->query(
                "
                SELECT gt.team_id, gt.registration_section, gt.rotating_section, gt.team_name, json_agg(u) AS users
                FROM gradeable_teams gt
                  JOIN
                    (SELECT t.team_id, t.state, u.*
                     FROM teams t
                       JOIN users u ON t.user_id = u.user_id
                    ) AS u ON gt.team_id = u.team_id
                WHERE gt.g_id = ?
                  AND gt.rotating_section IN ($placeholders)
                GROUP BY gt.team_id
                ORDER BY {$orderBy}
            ",
                $params
            );
            foreach ($this->course_db->rows() as $row) {
                $row["users"] = json_decode($row["users"], true);
                $return[] = new Team($this->core, $row);
            }
        }
        return $return;
    }

    public function getTotalComponentCount($g_id) {
        $this->course_db->query("SELECT count(*) AS cnt FROM gradeable_component WHERE g_id=?", [$g_id]);
        return intval($this->course_db->row()['cnt']);
    }

    public function getGradedComponentsCountByGradingSections($g_id, $sections, $section_key, $is_team) {
         $u_or_t = "u";
        $users_or_teams = "users";
        $user_or_team_id = "user_id";
        if ($is_team) {
            $u_or_t = "t";
            $users_or_teams = "gradeable_teams";
            $user_or_team_id = "team_id";
        }
        $return = [];
        $params = [$g_id];
        $where = "";
        if (count($sections) > 0) {
<<<<<<< HEAD
            $where = "WHERE active_version > 0 AND ({$section_key} IN " . $this->createParamaterList(count($sections)) . ") IS NOT FALSE";
=======
            $where = "WHERE active_version > 0 AND {$section_key} IN " . $this->createParameterList(count($sections));
>>>>>>> 7d2c2c69
            $params = array_merge($params, $sections);
        }
        $this->course_db->query(
            "
SELECT {$u_or_t}.{$section_key}, count({$u_or_t}.*) as cnt
FROM {$users_or_teams} AS {$u_or_t}
INNER JOIN (
  SELECT * FROM gradeable_data AS gd
  INNER JOIN (SELECT g_id, $user_or_team_id, max(active_version) as active_version FROM electronic_gradeable_version GROUP BY g_id, $user_or_team_id) AS egd on egd.g_id = gd.g_id AND egd.{$user_or_team_id} = gd.gd_{$user_or_team_id}
  LEFT JOIN (
  gradeable_component_data AS gcd
  INNER JOIN gradeable_component AS gc ON gc.gc_id = gcd.gc_id AND gc.gc_is_peer = {$this->course_db->convertBoolean(false)}
  )AS gcd ON gcd.gd_id = gd.gd_id WHERE gcd.g_id=?
) AS gd ON {$u_or_t}.{$user_or_team_id} = gd.gd_{$user_or_team_id}
{$where}
GROUP BY {$u_or_t}.{$section_key}
ORDER BY {$u_or_t}.{$section_key}",
            $params
        );
        foreach ($this->course_db->rows() as $row) {
            if ($row[$section_key] === null) {
                $row[$section_key] = "NULL";
            }
            $return[$row[$section_key]] = intval($row['cnt']);
        }
        return $return;
    }

    /**
     * Gets the number of bad (late) graded components associated with this gradeable.
     *
     * @param  int $g_id gradeable id we are looking up
<<<<<<< HEAD
     * @param  array $sections an array holding sections of the given gradeable
     * @param  string $section_key key we are basing grading sections off of
     * @param  boolean $is_team true if the gradeable is a team assignment
     * @return int[] with a key representing a section and value representing the number of bad submissions
     */
    public function getBadGradedComponentsCountByGradingSections($g_id, $sections, $section_key, $is_team) {
=======
     * @param  array<int> $sections an array holding sections of the given gradeable
     * @param  string $section_key key we are basing grading sections off of
     * @param  boolean $is_team true if the gradeable is a team assignment
     * @return array<int,int> with a key representing a section and value representing the number of bad submissions
     */
    public function getBadGradedComponentsCountByGradingSections($g_id, $sections, $section_key, $is_team) {
        //getBadTeamSubmissionsByGradingSection
        //getBadUserSubmissionsByGradingSection
>>>>>>> 7d2c2c69
         $u_or_t = "u";
        $users_or_teams = "users";
        $user_or_team_id = "user_id";
        if ($is_team) {
            $u_or_t = "t";
            $users_or_teams = "gradeable_teams";
            $user_or_team_id = "team_id";
        }
        $return = [];
        $params = [$g_id,$g_id];
        $where = "";
        if (count($sections) > 0) {
<<<<<<< HEAD
            $where = "WHERE ({$section_key} IN " . $this->createParamaterList(count($sections)) . ") IS NOT FALSE";
=======
            $where = "WHERE {$section_key} IN " . $this->createParameterList(count($sections));
>>>>>>> 7d2c2c69
            $params = array_merge($params, $sections);
        }
        $this->course_db->query(
            "
            SELECT {$u_or_t}.{$section_key}, count({$u_or_t}.*) as cnt
            FROM {$users_or_teams} AS {$u_or_t}
            INNER JOIN (
              SELECT *, gd.g_id FROM gradeable_data AS gd
              LEFT JOIN (
              gradeable_component_data AS gcd
              INNER JOIN gradeable_component AS gc ON gc.gc_id = gcd.gc_id AND gc.gc_is_peer = {$this->course_db->convertBoolean(false)}
              )AS gcd ON gcd.gd_id = gd.gd_id WHERE gcd.g_id=?
            ) AS gd ON {$u_or_t}.{$user_or_team_id} = gd.gd_{$user_or_team_id}
            INNER JOIN electronic_gradeable_version AS egv
            ON
            {$u_or_t}.{$user_or_team_id} = egv.{$user_or_team_id}
            AND egv.active_version>0
            AND egv.g_id=?
            INNER JOIN electronic_gradeable AS eg
            ON 
            eg.g_id=egv.g_id
            AND eg.eg_submission_due_date IS NOT NULL
<<<<<<< HEAD
            INNER JOIN late_day_cache AS ldc
            ON ldc.g_id=eg.g_id
            AND ldc.{$user_or_team_id}={$u_or_t}.{$user_or_team_id}
            AND ldc.late_day_status=3
=======
        /*found problem here */    
        INNER JOIN late_day_cache AS ldc
            ON ldc.g_id=eg.g_id
            AND ldc.{$user_or_team_id}={$u_or_t}.{$user_or_team_id}  
            AND ldc.submission_days_late>ldc.late_day_exceptions 
            And ldc.late_days_change =0
>>>>>>> 7d2c2c69
            {$where}
            GROUP BY {$u_or_t}.{$section_key}
            ORDER BY {$u_or_t}.{$section_key}",
            $params
        );

        foreach ($sections as $val) {
            $return[$val] = 0;
        }

        foreach ($this->course_db->rows() as $row) {
            if ($row[$section_key] === null) {
                $row[$section_key] = "NULL";
            }
            $return[$row[$section_key]] = intval($row['cnt']);
        }
        return $return;
    }

<<<<<<< HEAD
    public function getAverageComponentScores($g_id, $section_key, $is_team, $options) {
=======
    public function getAverageComponentScores($g_id, $section_key, $is_team) {
>>>>>>> 7d2c2c69
        $u_or_t = "u";
        $users_or_teams = "users";
        $user_or_team_id = "user_id";
        $null_section = "";
        $late_submissions = "";
        $params = [$g_id, $g_id, $g_id, $g_id];
        if ($is_team) {
            $u_or_t = "t";
            $users_or_teams = "gradeable_teams";
            $user_or_team_id = "team_id";
        }

        // Check if we want to include null sections within the average
        if (!$options['null_section']) {
            $null_section = "AND {$u_or_t}.{$section_key} IS NOT NULL";
        }

        // Check if we want to include late (bad) submissions into the average
        if (!$options['late_submissions']) {
            $late_submissions = "INNER JOIN(
                SELECT ldc.{$user_or_team_id}, ldc.late_day_status
                FROM late_day_cache AS ldc
                WHERE ldc.g_id=? AND ldc.late_day_status<>3
              ) AS ldc ON ldc.{$user_or_team_id}={$u_or_t}.{$user_or_team_id}";
            $params[] = $g_id;
        }

        $return = [];
        $this->course_db->query("
SELECT comp.gc_id, gc_title, gc_max_value, gc_is_peer, gc_order, round(AVG(comp_score),2) AS avg_comp_score, round(stddev_pop(comp_score),2) AS std_dev, COUNT(*), rr.active_grade_inquiry_count FROM(
  SELECT gc_id, gc_title, gc_max_value, gc_is_peer, gc_order,
  CASE WHEN (gc_default + sum_points + gcd_score) > gc_upper_clamp THEN gc_upper_clamp
  WHEN (gc_default + sum_points + gcd_score) < gc_lower_clamp THEN gc_lower_clamp
  ELSE (gc_default + sum_points + gcd_score) END AS comp_score FROM(
    SELECT gcd.gc_id, gc_title, gc_max_value, gc_is_peer, gc_order, gc_lower_clamp, gc_default, gc_upper_clamp,
    CASE WHEN sum_points IS NULL THEN 0 ELSE sum_points END AS sum_points, gcd_score
    FROM gradeable_component_data AS gcd
    LEFT JOIN gradeable_component AS gc ON gcd.gc_id=gc.gc_id
    LEFT JOIN(
      SELECT SUM(gcm_points) AS sum_points, gcmd.gc_id, gcmd.gd_id
      FROM gradeable_component_mark_data AS gcmd
      LEFT JOIN gradeable_component_mark AS gcm ON gcmd.gcm_id=gcm.gcm_id AND gcmd.gc_id=gcm.gc_id
      GROUP BY gcmd.gc_id, gcmd.gd_id
      )AS marks
    ON gcd.gc_id=marks.gc_id AND gcd.gd_id=marks.gd_id
    LEFT JOIN(
      SELECT gd.gd_{$user_or_team_id}, gd.gd_id
      FROM gradeable_data AS gd
      WHERE gd.g_id=?
    ) AS gd ON gcd.gd_id=gd.gd_id
    INNER JOIN(
      SELECT {$u_or_t}.{$user_or_team_id}, {$u_or_t}.{$section_key}
      FROM {$users_or_teams} AS {$u_or_t}
      WHERE {$u_or_t}.{$user_or_team_id} IS NOT NULL
    ) AS {$u_or_t} ON gd.gd_{$user_or_team_id}={$u_or_t}.{$user_or_team_id}
    INNER JOIN(
      SELECT egv.{$user_or_team_id}, egv.active_version
      FROM electronic_gradeable_version AS egv
      WHERE egv.g_id=? AND egv.active_version>0
    ) AS egv ON egv.{$user_or_team_id}={$u_or_t}.{$user_or_team_id}
    {$late_submissions}
    WHERE g_id=? {$null_section}
  )AS parts_of_comp
)AS comp
LEFT JOIN (
	SELECT COUNT(*) AS active_grade_inquiry_count, rr.gc_id
	FROM grade_inquiries AS rr
	WHERE rr.g_id=? AND rr.status=-1
	GROUP BY rr.gc_id
) AS rr ON rr.gc_id=comp.gc_id
GROUP BY comp.gc_id, gc_title, gc_max_value, gc_is_peer, gc_order, rr.active_grade_inquiry_count
ORDER BY gc_order
        ", $params);
        foreach ($this->course_db->rows() as $row) {
            $info = ['g_id' => $g_id, 'section_key' => $section_key, 'team' => $is_team];
            $return[] = new SimpleStat($this->core, array_merge($row, $info));
        }
        return $return;
    }

    public function getAverageGraderScores($g_id, $gc_id, $section_key, $is_team) {
        $u_or_t = "u";
        $users_or_teams = "users";
        $user_or_team_id = "user_id";
        if ($is_team) {
            $u_or_t = "t";
            $users_or_teams = "gradeable_teams";
            $user_or_team_id = "team_id";
        }
        $return = [];
        $this->course_db->query("
SELECT gcd_grader_id, gc_order, round(AVG(comp_score),2) AS avg_comp_score, round(stddev_pop(comp_score),2) AS std_dev, COUNT(*) FROM(
  SELECT gcd_grader_id, gc_order,
  CASE WHEN (gc_default + sum_points + gcd_score) >= gc_upper_clamp THEN gc_upper_clamp
  WHEN (gc_default + sum_points + gcd_score) <= gc_lower_clamp THEN gc_lower_clamp
  ELSE (sum_points + gcd_score) END AS comp_score FROM(
    SELECT gcd_grader_id, gc_order, gc_lower_clamp, gc_default, gc_upper_clamp,
    CASE WHEN sum_points IS NULL THEN 0 ELSE sum_points END AS sum_points, gcd_score
    FROM gradeable_component_data AS gcd
    LEFT JOIN gradeable_component AS gc ON gcd.gc_id=? AND gcd.gc_id=gc.gc_id
    LEFT JOIN(
      SELECT SUM(gcm_points) AS sum_points, gcmd.gc_id, gcmd.gd_id
      FROM gradeable_component_mark_data AS gcmd
      LEFT JOIN gradeable_component_mark AS gcm ON gcmd.gcm_id=gcm.gcm_id AND gcmd.gc_id=gcm.gc_id
      GROUP BY gcmd.gc_id, gcmd.gd_id
      )AS marks
    ON gcd.gc_id=marks.gc_id AND gcd.gd_id=marks.gd_id
    LEFT JOIN(
      SELECT gd.gd_{$user_or_team_id}, gd.gd_id
      FROM gradeable_data AS gd
      WHERE gd.g_id=?
    ) AS gd ON gcd.gd_id=gd.gd_id
    INNER JOIN(
      SELECT {$u_or_t}.{$user_or_team_id}, {$u_or_t}.{$section_key}
      FROM {$users_or_teams} AS {$u_or_t}
      WHERE {$u_or_t}.{$user_or_team_id} IS NOT NULL
    ) AS {$u_or_t} ON gd.gd_{$user_or_team_id}={$u_or_t}.{$user_or_team_id}
    INNER JOIN(
      SELECT egv.{$user_or_team_id}, egv.active_version
      FROM electronic_gradeable_version AS egv
      WHERE egv.g_id=? AND egv.active_version>0
    ) AS egv ON egv.{$user_or_team_id}={$u_or_t}.{$user_or_team_id}
    WHERE g_id=? AND {$u_or_t}.{$section_key} IS NOT NULL
  )AS parts_of_comp
)AS comp
GROUP BY gcd_grader_id, gc_order
ORDER BY gc_order
        ", [$gc_id, $g_id, $g_id, $g_id]);

        foreach ($this->course_db->rows() as $row) {
            // add grader average
            $return = array_merge($return, [$row['gcd_grader_id'] => ['avg' => $row['avg_comp_score'], 'count' => $row['count'], 'std_dev' => $row['std_dev']]]);
        }
        //var_dump($return);
        return $return;
    }

    public function getAverageAutogradedScores($g_id, $section_key, $is_team) {
        $u_or_t = "u";
        $users_or_teams = "users";
        $user_or_team_id = "user_id";
        if ($is_team) {
            $u_or_t = "t";
            $users_or_teams = "gradeable_teams";
            $user_or_team_id = "team_id";
        }
        $this->course_db->query("
SELECT round((AVG(score)),2) AS avg_score, round(stddev_pop(score), 2) AS std_dev, 0 AS max, COUNT(*) FROM(
   SELECT * FROM (
      SELECT (egd.autograding_non_hidden_non_extra_credit + egd.autograding_non_hidden_extra_credit + egd.autograding_hidden_non_extra_credit + egd.autograding_hidden_extra_credit) AS score
      FROM electronic_gradeable_data AS egd
      INNER JOIN {$users_or_teams} AS {$u_or_t}
      ON {$u_or_t}.{$user_or_team_id} = egd.{$user_or_team_id}
      INNER JOIN (
         SELECT g_id, {$user_or_team_id}, active_version FROM electronic_gradeable_version AS egv
         WHERE active_version > 0
      ) AS egv
      ON egd.g_id=egv.g_id AND egd.{$user_or_team_id}=egv.{$user_or_team_id}
      WHERE egd.g_version=egv.active_version AND egd.g_id=? AND {$u_or_t}.{$section_key} IS NOT NULL
   )g
) as individual;
          ", [$g_id]);
        return ($this->course_db->getRowCount() > 0) ? new SimpleStat($this->core, $this->course_db->rows()[0]) : null;
    }
    public function getScoresForGradeable($g_id, $section_key, $is_team) {
        $u_or_t = "u";
        $users_or_teams = "users";
        $user_or_team_id = "user_id";
        if ($is_team) {
            $u_or_t = "t";
            $users_or_teams = "gradeable_teams";
            $user_or_team_id = "team_id";
        }
        $this->course_db->query(
            "
SELECT COUNT(*) from gradeable_component where g_id=?
          ",
            [$g_id]
        );
        $count = $this->course_db->rows()[0][0];
        $this->course_db->query(
            "
        SELECT * FROM(
            SELECT gd_id, SUM(comp_score) AS g_score, SUM(gc_max_value) AS max, COUNT(comp.*), autograding FROM(
              SELECT  gd_id, gc_title, gc_max_value, gc_is_peer, gc_order, autograding,
              CASE WHEN (gc_default + sum_points + gcd_score) > gc_upper_clamp THEN gc_upper_clamp
              WHEN (gc_default + sum_points + gcd_score) < gc_lower_clamp THEN gc_lower_clamp
              ELSE (gc_default + sum_points + gcd_score) END AS comp_score FROM(
                SELECT gcd.gd_id, gc_title, gc_max_value, gc_is_peer, gc_order, gc_lower_clamp, gc_default, gc_upper_clamp,
                CASE WHEN sum_points IS NULL THEN 0 ELSE sum_points END AS sum_points, gcd_score, CASE WHEN autograding IS NULL THEN 0 ELSE autograding END AS autograding
                FROM gradeable_component_data AS gcd
                LEFT JOIN gradeable_component AS gc ON gcd.gc_id=gc.gc_id
                LEFT JOIN(
                  SELECT SUM(gcm_points) AS sum_points, gcmd.gc_id, gcmd.gd_id
                  FROM gradeable_component_mark_data AS gcmd
                  LEFT JOIN gradeable_component_mark AS gcm ON gcmd.gcm_id=gcm.gcm_id AND gcmd.gc_id=gcm.gc_id
                  GROUP BY gcmd.gc_id, gcmd.gd_id
                  )AS marks
                ON gcd.gc_id=marks.gc_id AND gcd.gd_id=marks.gd_id
                LEFT JOIN gradeable_data AS gd ON gd.gd_id=gcd.gd_id
                LEFT JOIN (
                  SELECT egd.g_id, egd.{$user_or_team_id}, (autograding_non_hidden_non_extra_credit + autograding_non_hidden_extra_credit + autograding_hidden_non_extra_credit + autograding_hidden_extra_credit) AS autograding
                  FROM electronic_gradeable_version AS egv
                  LEFT JOIN electronic_gradeable_data AS egd ON egv.g_id=egd.g_id AND egv.{$user_or_team_id}=egd.{$user_or_team_id} AND active_version=g_version AND active_version>0
                  )AS auto
                ON gd.g_id=auto.g_id AND gd_{$user_or_team_id}=auto.{$user_or_team_id}
                INNER JOIN {$users_or_teams} AS {$u_or_t} ON {$u_or_t}.{$user_or_team_id} = auto.{$user_or_team_id}
                WHERE gc.g_id=? AND {$u_or_t}.{$section_key} IS NOT NULL
              )AS parts_of_comp
            )AS comp
            GROUP BY gd_id, autograding
          )g
      ",
            [$g_id]
        );
        return new SimpleStat($this->core, $this->course_db->rows()[0]);
    }
<<<<<<< HEAD
    public function getAverageForGradeable($g_id, $section_key, $is_team, $options) {
=======
    public function getAverageForGradeable($g_id, $section_key, $is_team, $override) {

>>>>>>> 7d2c2c69
        $u_or_t = "u";
        $users_or_teams = "users";
        $user_or_team_id = "user_id";
        if ($is_team) {
            $u_or_t = "t";
            $users_or_teams = "gradeable_teams";
            $user_or_team_id = "team_id";
        }

        // Get count
        $this->course_db->query(
            "SELECT COUNT(*) as cnt from gradeable_component where g_id=?",
            [$g_id]
        );
        $count = $this->course_db->row()['cnt'];

        $exclude = '';
        $include = '';
        $null_section = '';
        $late_submissions = '';
        $params = [$g_id, $count];

<<<<<<< HEAD
        // Check if we want to exlcude grade overridden gradeables
        if (!$is_team && $options['override']) {
=======
        // Check if we want to exclude grade overridden gradeables
        if (!$is_team && $override == 'include') {
>>>>>>> 7d2c2c69
            $exclude = "AND NOT EXISTS (SELECT * FROM grade_override
                        WHERE u.user_id = grade_override.user_id
                        AND grade_override.g_id=gc.g_id)";
        }

        // Check if we want to include null sections within the average
        if (!$options['null_section']) {
            $null_section = "AND {$u_or_t}.{$section_key} IS NOT NULL";
        }

        // Check if we want to include late (bad) submissions into the average
        if (!$options['late_submissions']) {
            $late_submissions = "INNER JOIN late_day_cache AS ldc ON ldc.{$user_or_team_id} = {$u_or_t}.{$user_or_team_id} AND ldc.g_id=gc.g_id AND ldc.late_day_status<>3";
        }

        // Check if we want to combine grade overridden marks within averages
        if (!$is_team && $options['override']) {
            $include = " UNION SELECT gd.gd_id, marks::numeric AS g_score, marks::numeric AS max, COUNT(*) as count, 0 as autograding
                FROM grade_override
                INNER JOIN users as u ON u.user_id = grade_override.user_id
                AND u.user_id IS NOT NULL
                LEFT JOIN gradeable_data as gd ON u.user_id = gd.gd_user_id
                AND grade_override.g_id = gd.g_id
                WHERE grade_override.g_id=?
                GROUP BY gd.gd_id, marks";
            $params[] = $g_id;
        }

        $this->course_db->query(
            "
SELECT round((AVG(g_score) + AVG(autograding)),2) AS avg_score, round(stddev_pop(g_score),2) AS std_dev, round(AVG(max),2) AS max, COUNT(*) FROM(
  SELECT * FROM(
    SELECT gd_id, SUM(comp_score) AS g_score, SUM(gc_max_value) AS max, COUNT(comp.*), autograding FROM(
      SELECT  gd_id, gc_title, gc_max_value, gc_is_peer, gc_order, autograding,
      CASE WHEN (gc_default + sum_points + gcd_score) > gc_upper_clamp THEN gc_upper_clamp
      WHEN (gc_default + sum_points + gcd_score) < gc_lower_clamp THEN gc_lower_clamp
      ELSE (gc_default + sum_points + gcd_score) END AS comp_score FROM(
        SELECT gcd.gd_id, gc_title, gc_max_value, gc_is_peer, gc_order, gc_lower_clamp, gc_default, gc_upper_clamp,
        CASE WHEN sum_points IS NULL THEN 0 ELSE sum_points END AS sum_points, gcd_score, CASE WHEN autograding IS NULL THEN 0 ELSE autograding END AS autograding
        FROM gradeable_component_data AS gcd
        LEFT JOIN gradeable_component AS gc ON gcd.gc_id=gc.gc_id
        LEFT JOIN(
          SELECT SUM(gcm_points) AS sum_points, gcmd.gc_id, gcmd.gd_id
          FROM gradeable_component_mark_data AS gcmd
          LEFT JOIN gradeable_component_mark AS gcm ON gcmd.gcm_id=gcm.gcm_id AND gcmd.gc_id=gcm.gc_id
          GROUP BY gcmd.gc_id, gcmd.gd_id
          )AS marks
        ON gcd.gc_id=marks.gc_id AND gcd.gd_id=marks.gd_id
        LEFT JOIN gradeable_data AS gd ON gd.gd_id=gcd.gd_id
        LEFT JOIN (
          SELECT egd.g_id, egd.{$user_or_team_id}, (autograding_non_hidden_non_extra_credit + autograding_non_hidden_extra_credit + autograding_hidden_non_extra_credit + autograding_hidden_extra_credit) AS autograding
          FROM electronic_gradeable_version AS egv
          LEFT JOIN electronic_gradeable_data AS egd ON egv.g_id=egd.g_id AND egv.{$user_or_team_id}=egd.{$user_or_team_id} AND active_version=g_version AND active_version>0
          )AS auto
        ON gd.g_id=auto.g_id AND gd_{$user_or_team_id}=auto.{$user_or_team_id}
        INNER JOIN {$users_or_teams} AS {$u_or_t} ON {$u_or_t}.{$user_or_team_id} = auto.{$user_or_team_id}
        {$late_submissions}
        WHERE gc.g_id=? {$null_section}
        " . $exclude . "
      )AS parts_of_comp
    )AS comp
    GROUP BY gd_id, autograding
  )g WHERE count=?" . $include . ")AS individual",
            $params
        );
        if (count($this->course_db->rows()) == 0) {
            return;
        }
        return new SimpleStat($this->core, $this->course_db->rows()[0]);
    }

    public function getNumUsersWhoViewedGradeBySections($gradeable, $sections) {
        $table = $gradeable->isTeamAssignment() ? 'gradeable_teams' : 'users';
        $grade_type = $gradeable->isGradeByRegistration() ? 'registration' : 'rotating';
        $type = $gradeable->isTeamAssignment() ? 'team' : 'user';

        $params = [$gradeable->getId()];

        $sections_query = "";
        if (count($sections) > 0) {
<<<<<<< HEAD
            $sections_query = "{$grade_type}_section IN " . $this->createParamaterList(count($sections)) . " IS NOT FALSE";
=======
            $sections_query = "{$grade_type}_section IN " . $this->createParameterList(count($sections));
>>>>>>> 7d2c2c69
            $params = array_merge($sections, $params);
        }

        $this->course_db->query(
            "
            SELECT COUNT(*) as cnt
            FROM gradeable_data AS gd
            INNER JOIN (
                SELECT u.{$type}_id, u.{$grade_type}_section FROM {$table} AS u
                WHERE u.{$sections_query}
            ) AS u
            ON gd.gd_{$type}_id=u.{$type}_id
            WHERE gd.g_id = ? AND gd.gd_user_viewed_date IS NOT NULL
        ",
            $params
        );

        return intval($this->course_db->row()['cnt']);
    }

    /**
     * Finds the number of users who has a non NULL last_viewed_time for team assignments
     * NULL times represent unviewed, non-null represent the user has viewed the latest version already
     *
     * @param  Gradeable $gradeable
     * @param  array $sections
     * @return integer
     */
    public function getNumUsersWhoViewedTeamAssignmentBySection($gradeable, $sections) {
        $grade_type = $gradeable->isGradeByRegistration() ? 'registration' : 'rotating';

        $params = [$gradeable->getId()];

        $sections_query = "";
        if (count($sections) > 0) {
            $sections_query = "{$grade_type}_section IN " . $this->createParameterList(count($sections));
            $params = array_merge($sections, $params);
        }

        $this->course_db->query(
            "
            SELECT COUNT(*) as cnt
            FROM teams AS tm
            INNER JOIN (
                SELECT u.team_id, u.{$grade_type}_section FROM gradeable_teams AS u
                WHERE u.{$sections_query} and u.g_id = ?
            ) AS u
            ON tm.team_id=u.team_id
            WHERE tm.last_viewed_time IS NOT NULL
        ",
            $params
        );

        return intval($this->course_db->row()['cnt']);
    }

    /**
     * @param  string $gradeable_id
     * @param  string $team_id
     * @return integer
     */
    public function getActiveVersionForTeam($gradeable_id, $team_id) {
        $params = [$gradeable_id,$team_id];
        $this->course_db->query("SELECT active_version FROM electronic_gradeable_version WHERE g_id = ? and team_id = ?", $params);
        $query_result = $this->course_db->row();
        return array_key_exists('active_version', $query_result) ? $query_result['active_version'] : 0;
    }

    public function getNumUsersGraded($g_id) {
        $this->course_db->query(
            "
SELECT COUNT(*) as cnt FROM gradeable_data
WHERE g_id = ?",
            [$g_id]
        );

        return intval($this->course_db->row()['cnt']);
    }

    //gets ids of students with non null registration section and null rotating section
    public function getRegisteredUsersWithNoRotatingSection() {
        $this->course_db->query(
            "
SELECT user_id
FROM users AS u
WHERE registration_section IS NOT NULL
AND rotating_section IS NULL;"
        );

        return $this->course_db->rows();
    }

    //gets ids of students with non null rotating section and null registration section
    public function getUnregisteredStudentsWithRotatingSection() {
        $this->course_db->query(
            "
SELECT user_id
FROM users AS u
WHERE registration_section IS NULL
AND rotating_section IS NOT NULL;"
        );

        return $this->course_db->rows();
    }

    public function getGradersForRegistrationSections($sections) {
        $return = [];
        $params = [];
        $where = "";
        if (count($sections) > 0) {
            $where = "WHERE sections_registration_id IN " . $this->createParameterList(count($sections));
            $params = $sections;
        }
        $this->course_db->query(
            "
SELECT g.*, u.*
FROM grading_registration AS g
LEFT JOIN (
  SELECT *
  FROM users
) AS u ON u.user_id = g.user_id
{$where}
ORDER BY SUBSTRING(g.sections_registration_id, '^[^0-9]*'), COALESCE(SUBSTRING(g.sections_registration_id, '[0-9]+')::INT, -1), SUBSTRING(g.sections_registration_id, '[^0-9]*$'), g.user_id",
            $params
        );
        $user_store = [];
        foreach ($this->course_db->rows() as $row) {
            if ($row['sections_registration_id'] === null) {
                $row['sections_registration_id'] = "NULL";
            }

            if (!isset($return[$row['sections_registration_id']])) {
                $return[$row['sections_registration_id']] = [];
            }

            if (!isset($user_store[$row['user_id']])) {
                $user_store[$row['user_id']] = new User($this->core, $row);
            }
            $return[$row['sections_registration_id']][] = $user_store[$row['user_id']];
        }
        return $return;
    }

    public function getGradersForRotatingSections($g_id, $sections) {
        $return = [];
        $params = [$g_id];
        $where = "";
        if (count($sections) > 0) {
            $where = " AND sections_rotating_id IN " . $this->createParameterList(count($sections));
            $params = array_merge($params, $sections);
        }
        $this->course_db->query(
            "
SELECT g.*, u.*
FROM grading_rotating AS g
LEFT JOIN (
  SELECT *
  FROM users
) AS u ON u.user_id = g.user_id
WHERE g.g_id=? {$where}
ORDER BY g.sections_rotating_id, g.user_id",
            $params
        );
        $user_store = [];
        foreach ($this->course_db->rows() as $row) {
            if ($row['sections_rotating_id'] === null) {
                $row['sections_rotating_id'] = "NULL";
            }
            if (!isset($return[$row['sections_rotating_id']])) {
                $return[$row['sections_rotating_id']] = [];
            }

            if (!isset($user_store[$row['user_id']])) {
                $user_store[$row['user_id']] = new User($this->core, $row);
            }
            $return[$row['sections_rotating_id']][] = $user_store[$row['user_id']];
        }
        return $return;
    }

    public function getRotatingSectionsForGradeableAndUser($g_id, $user_id = null) {
        $params = [$g_id];
        $where = "";
        if ($user_id !== null) {
            $params[] = $user_id;
            $where = " AND user_id=?";
        }
        $this->course_db->query(
            "
            SELECT sections_rotating_id
            FROM grading_rotating
            WHERE g_id=? {$where}",
            $params
        );
        $return = [];
        foreach ($this->course_db->rows() as $row) {
            $return[] = $row['sections_rotating_id'];
        }
        return $return;
    }

    public function getUsersByRotatingSections($sections, $orderBy = "rotating_section") {
        $return = [];
        if (count($sections) > 0) {
            $placeholders = $this->createParameterList(count($sections));
            $this->course_db->query("SELECT * FROM users AS u WHERE rotating_section IN {$placeholders} ORDER BY {$orderBy}", $sections);
            foreach ($this->course_db->rows() as $row) {
                $return[] = new User($this->core, $row);
            }
        }
        return $return;
    }

    /**
     * Gets all registration sections from the sections_registration table

     * @return array
     */
    public function getRegistrationSections() {
        $this->course_db->query("SELECT * FROM sections_registration ORDER BY SUBSTRING(sections_registration_id, '^[^0-9]*'), COALESCE(SUBSTRING(sections_registration_id, '[0-9]+')::INT, -1), SUBSTRING(sections_registration_id, '[^0-9]*$') ");
        return $this->course_db->rows();
    }

    /**
     * Gets all rotating sections from the sections_rotating table
     *
     * @return array
     */
    public function getRotatingSections() {
        $this->course_db->query("SELECT * FROM sections_rotating ORDER BY sections_rotating_id");
        return $this->course_db->rows();
    }

    /**
     * Gets all the gradeable IDs of the rotating sections
     *
     * @return array
     */
    public function getRotatingSectionsGradeableIDS() {
        $this->course_db->query("SELECT g_id FROM gradeable WHERE g_grader_assignment_method = {0} ORDER BY g_grade_start_date ASC");
        return $this->course_db->rows();
    }

    /**
     * Gets gradeables for all graders with the sections they were assigned to grade
     * Only includes gradeables that are set to be graded by rotating section or all access, and were in the past
     * With the exception of $gradeable_id, which will always be included
     *
     * @return array
     */
    public function getGradeablesRotatingGraderHistory($gradeable_id) {
        $params = [$gradeable_id];
        $this->course_db->query(
            "
            SELECT
            gu.g_id, gu.user_id, gu.user_group, gr.sections_rotating_id, g_grade_start_date
            FROM (
            SELECT g.g_id, u.user_id, u.user_group, g_grade_start_date
            FROM (SELECT user_id, user_group FROM users WHERE user_group BETWEEN 1 AND 3) AS u
            CROSS JOIN (
              SELECT
                DISTINCT g.g_id,
                g_grade_start_date
              FROM gradeable AS g
              LEFT JOIN
                grading_rotating AS gr ON g.g_id = gr.g_id
              WHERE g_grader_assignment_method = 0 OR g.g_id = ?
            ) AS g
            ) as gu
            LEFT JOIN (
            SELECT
              g_id, user_id, json_agg(sections_rotating_id) as sections_rotating_id
            FROM
              grading_rotating
            GROUP BY g_id, user_id
            ) AS gr ON gu.user_id=gr.user_id AND gu.g_id=gr.g_id
            ORDER BY user_group, user_id, g_grade_start_date",
            $params
        );
        $rows = $this->course_db->rows();
        $modified_rows = [];
        foreach ($rows as $row) {
            $row['sections_rotating_id'] = json_decode($row['sections_rotating_id'] ?? '');
            $modified_rows[] = $row;
        }
        return $modified_rows;
    }

    /**
     * Returns the count of all users in rotating sections that are in a non-null registration section. These are
     * generally students who have late added a course and have been automatically added to the course, but this
     * was done after rotating sections had already been set-up.
     *
     * @return array
     */
    public function getUsersCountByRotatingSections() {
        $this->course_db->query(
            "
            SELECT rotating_section, count(*) as count
            FROM users
            WHERE registration_section IS NOT NULL
            GROUP BY rotating_section
            ORDER BY rotating_section"
        );
        return $this->course_db->rows();
    }

    /**
     * Returns the count of all users in course that are in a non-null registration section.
     *
     * @return integer
     */
    public function getTotalRegisteredUsersCount() {
        $this->course_db->query(
            "
            SELECT count(*) as count
            FROM users
            WHERE registration_section IS NOT NULL"
        );
        return $this->course_db->rows()[0]['count'];
    }

    /**
     * Gets rotating sections of each grader for a gradeable
     *
     * @param  string $gradeable_id
     * @return array An array (indexed by user id) of arrays of section numbers
     */
    public function getRotatingSectionsByGrader($gradeable_id) {
        $this->course_db->query(
            "
    SELECT
        u.user_id, u.user_group, json_agg(sections_rotating_id ORDER BY sections_rotating_id ASC) AS sections
    FROM
        users AS u INNER JOIN grading_rotating AS gr ON u.user_id = gr.user_id
    WHERE
        g_id=?
    AND
        u.user_group BETWEEN 1 AND 3
    GROUP BY
        u.user_id
    ORDER BY
        u.user_group ASC
    ",
            [$gradeable_id]
        );

        // Split arrays into php arrays
        $rows = $this->course_db->rows();
        $sections_row = [];
        foreach ($rows as $row) {
            $sections_row[$row['user_id']] = json_decode($row['sections']);
        }
        return $sections_row;
    }

    public function getGradersByUserType() {
        $this->course_db->query(
            "SELECT
                COALESCE(NULLIF(user_preferred_givenname, ''), user_givenname) AS user_givenname,
                COALESCE(NULLIF(user_preferred_familyname, ''), user_familyname) AS user_familyname,
                user_id,
                user_group
            FROM
                users
            WHERE
                user_group < 4
            ORDER BY
                user_group, user_id ASC"
        );
        $users = [];

        foreach ($this->course_db->rows() as $row) {
            $users[$row['user_group']][] = [$row['user_id'], $row['user_givenname'], $row['user_familyname']];
        }
        return $users;
    }

    /**
     * Returns the count of all users that are in a rotating section, but are not in an assigned registration section.
     * These are generally students who have dropped the course and have not yet been removed from a rotating
     * section.
     *
     * @return array
     */
    public function getCountNullUsersRotatingSections() {
        $this->course_db->query(
            "
SELECT rotating_section, count(*) as count
FROM users
WHERE registration_section IS NULL
GROUP BY rotating_section
ORDER BY rotating_section"
        );
        return $this->course_db->rows();
    }

    /**
     * Get newly registered students (registration section != NULL) that have not yet been
     * assigned to a rotating section.
     *
     * @return string[] user id's
     */
    public function getRegisteredUserIdsWithNullRotating() {
        $this->course_db->query(
            "
            SELECT user_id
            FROM users
            WHERE rotating_section IS NULL AND registration_section IS NOT NULL
            ORDER BY user_id ASC"
        );
        return array_map(
            function ($elem) {
                return $elem['user_id'];
            },
            $this->course_db->rows()
        );
    }

     /**
      * Return an array of user id's for users that have been assigned a registration section
      *
      * @return string[] user id's
      */
    public function getRegisteredUserIds() {
        $this->course_db->query(
            "
SELECT user_id
FROM users
WHERE registration_section IS NOT NULL
ORDER BY user_id ASC"
        );
        return array_map(
            function ($elem) {
                return $elem['user_id'];
            },
            $this->course_db->rows()
        );
    }

    /**
     * Get all team ids for all gradeables
     *
     * @return string[][] Map of gradeable_id => [ team ids ]
     */
    public function getTeamIdsAllGradeables() {
        $this->course_db->query("SELECT team_id, g_id FROM gradeable_teams");

        $gradeable_ids = [];
        $rows = $this->course_db->rows();
        foreach ($rows as $row) {
            $g_id = $row['g_id'];
            $team_id = $row['team_id'];
            if (!array_key_exists($g_id, $gradeable_ids)) {
                $gradeable_ids[$g_id] = [];
            }
            $gradeable_ids[$g_id][] = $team_id;
        }
        return $gradeable_ids;
    }

    public function setAllUsersRotatingSectionNull() {
        $this->course_db->query("UPDATE users SET rotating_section=NULL");
    }

    /**
     * Remove unregistered students (registration section = NULL) from rotating sections
     *
     */
    public function setNonRegisteredUsersRotatingSectionNull() {
        $this->course_db->query("UPDATE users SET rotating_section=NULL WHERE registration_section IS NULL");
    }

    public function deleteAllRotatingSections() {
        $this->course_db->query("DELETE FROM sections_rotating");
    }

    public function setAllTeamsRotatingSectionNull() {
        $this->course_db->query("UPDATE gradeable_teams SET rotating_section=NULL");
    }

    public function getMaxRotatingSection() {
        $this->course_db->query("SELECT MAX(sections_rotating_id) as max FROM sections_rotating");
        $row = $this->course_db->row();
        return $row['max'];
    }

    public function getNumberRotatingSections() {
        $this->course_db->query("SELECT COUNT(*) AS cnt FROM sections_rotating");
        return $this->course_db->row()['cnt'];
    }

    /**
     * Adds given rotating section to the database
     *
     * @param integer $section
     */
    public function insertNewRotatingSection($section) {
        $this->course_db->query("INSERT INTO sections_rotating (sections_rotating_id) VALUES(?)", [$section]);
    }

    public function insertNewRegistrationSection($section) {
        $semester = $this->core->getConfig()->getTerm();
        $course = $this->core->getConfig()->getCourse();
        $this->submitty_db->query("INSERT INTO courses_registration_sections (semester, course, registration_section_id) VALUES (?,?,?) ON CONFLICT DO NOTHING", [$semester, $course, $section]);
        return $this->submitty_db->getrowcount();
    }

    public function deleteRegistrationSection($section) {
        $semester = $this->core->getConfig()->getTerm();
        $course = $this->core->getConfig()->getCourse();
        $this->submitty_db->query("DELETE FROM courses_registration_sections WHERE semester=? AND course=? AND registration_section_id=?", [$semester, $course, $section]);
        return $this->submitty_db->getRowCount();
    }

    public function setupRotatingSections($graders, $gradeable_id) {
        $this->course_db->query("DELETE FROM grading_rotating WHERE g_id=?", [$gradeable_id]);
        foreach ($graders as $grader => $sections) {
            foreach ($sections as $i => $section) {
                $this->course_db->query("INSERT INTO grading_rotating(g_id, user_id, sections_rotating_id) VALUES(?,?,?)", [$gradeable_id ,$grader, $section]);
            }
        }
    }

    /**
     * Updates all given users in $users array to have rotating section $section
     *
     * @param integer $section
     * @param array<string> $users An array of user IDs
     */
    public function updateUsersRotatingSection(int $section, array $users) {
        $update_array = array_merge([$section], $users);
        $placeholders = $this->createParameterList(count($users));
        $this->course_db->query("UPDATE users SET rotating_section=? WHERE user_id IN {$placeholders}", $update_array);
    }

    /**
     * Gets all user_ids that are on a team for a given gradeable
     *
     * @param   Gradeable $gradeable
     * @returns string[]
     */
    public function getUsersOnTeamsForGradeable($gradeable) {
        $params = [$gradeable->getId()];
        $this->course_db->query(
            "SELECT user_id FROM teams WHERE
                team_id = ANY(SELECT team_id FROM gradeable_teams WHERE g_id = ?)",
            $params
        );

        $users = [];
        foreach ($this->course_db->rows() as $row) {
            $users[] = $row['user_id'];
        }
        return $users;
    }

    /**
     * This inserts an row in the electronic_gradeable_data table for a given gradeable/user/version combination.
     * The values for the row are set to defaults (0 for numerics and NOW() for the timestamp) with the actual values
     * to be later filled in by the submitty_autograding_shipper.py and insert_database_version_data.py scripts.
     * We do it this way as we can properly deal with the
     * electronic_gradeable_version table here as the "active_version" is a concept strictly within the PHP application
     * code and the grading scripts have no concept of it. This will either update or insert the row in
     * electronic_gradeable_version for the given gradeable and student.
     *
     * @param string $g_id
     * @param string|null $user_id
     * @param string|null $team_id
     * @param int    $version
     * @param string $timestamp
     */
    public function insertVersionDetails($g_id, $user_id, $team_id, $version, $timestamp) {
        $this->course_db->query(
            "
INSERT INTO electronic_gradeable_data
(g_id, user_id, team_id, g_version, autograding_non_hidden_non_extra_credit, autograding_non_hidden_extra_credit,
autograding_hidden_non_extra_credit, autograding_hidden_extra_credit, submission_time)

VALUES(?, ?, ?, ?, 0, 0, 0, 0, ?)",
            [$g_id, $user_id, $team_id, $version, $timestamp]
        );
        if ($user_id === null) {
            $this->course_db->query(
                "SELECT * FROM electronic_gradeable_version WHERE g_id=? AND team_id=?",
                [$g_id, $team_id]
            );
        }
        else {
            $this->course_db->query(
                "SELECT * FROM electronic_gradeable_version WHERE g_id=? AND user_id=?",
                [$g_id, $user_id]
            );
        }
        $row = $this->course_db->row();
        if (!empty($row)) {
            $this->updateActiveVersion($g_id, $user_id, $team_id, $version);
        }
        else {
            $this->course_db->query(
                "INSERT INTO electronic_gradeable_version (g_id, user_id, team_id, active_version) VALUES(?, ?, ?, ?)",
                [$g_id, $user_id, $team_id, $version]
            );
        }
    }

    /**
     * Updates the row in electronic_gradeable_version table for a given gradeable and student. This function should
     * only be run directly if we know that the row exists (so when changing the active version for example) as
     * otherwise it'll throw an exception as it does not do error checking on if the row exists.
     *
     * @param string      $g_id
     * @param string|null $user_id
     * @param string|null $team_id
     * @param int         $version
     */
    public function updateActiveVersion($g_id, $user_id, $team_id, $version) {
        if ($user_id === null) {
            $this->course_db->query(
                "UPDATE electronic_gradeable_version SET active_version=? WHERE g_id=? AND team_id=?",
                [$version, $g_id, $team_id]
            );
        }
        else {
            $this->course_db->query(
                "UPDATE electronic_gradeable_version SET active_version=? WHERE g_id=? AND user_id=?",
                [$version, $g_id, $user_id]
            );
        }
    }


    public function getAllSectionsForGradeable($gradeable) {
        $grade_type = $gradeable->isGradeByRegistration() ? 'registration' : 'rotating';

        if ($gradeable->isGradeByRegistration()) {
            $this->course_db->query(
                "
                SELECT * FROM sections_registration
                ORDER BY SUBSTRING(sections_registration_id, '^[^0-9]*'),
                COALESCE(SUBSTRING(sections_registration_id, '[0-9]+')::INT, -1),
                SUBSTRING(sections_registration_id, '[^0-9]*$')"
            );
        }
        else {
            $this->course_db->query(
                "
                SELECT * FROM sections_rotating
                ORDER BY sections_rotating_id"
            );
        }

        $sections = $this->course_db->rows();
        foreach ($sections as $i => $section) {
            $sections[$i] = $section["sections_{$grade_type}_id"];
        }
        return $sections;
    }

    /**
     * Gets the ids of all submitters who received a mark
     *
     * @param  Mark      $mark
     * @param  User      $grader
     * @param  Gradeable $gradeable
     * @param  string      $anon
     * @return string[]
     */
    public function getSubmittersWhoGotMarkBySection($mark, $grader, $gradeable, $anon = 'unblind') {
        // Switch the column based on gradeable team-ness
        $type = $mark->getComponent()->getGradeable()->isTeamAssignment() ? 'team' : 'user';
        // TODO: anon teams?
        $user_type = ($type == 'user' && $anon != 'unblind') ? 'anon' : $type;
        $row_type = $user_type . "_id";

        $params = [$grader->getId(), $mark->getId()];
        $table = $mark->getComponent()->getGradeable()->isTeamAssignment() ? 'gradeable_teams' : 'users';
        $grade_type = $gradeable->isGradeByRegistration() ? 'registration' : 'rotating';
        $table_to_refer = 'u';
        $gradeable_anon_inject = '';
        if ($type == 'user' && $user_type == 'anon') {
            array_unshift($params, $mark->getComponent()->getGradeable()->getId());
            $table_to_refer = 'ga';
            $gradeable_anon_inject = 'JOIN gradeable_anon ga ON ga.user_id=u.user_id AND ga.g_id = ?';
        }
        $this->course_db->query(
            "
            SELECT {$table_to_refer}.{$user_type}_id
            FROM {$table} u
                {$gradeable_anon_inject}
                JOIN (
                    SELECT gr.sections_{$grade_type}_id
                    FROM grading_{$grade_type} AS gr
                    WHERE gr.user_id = ?
                ) AS gr
                ON gr.sections_{$grade_type}_id=u.{$grade_type}_section
                JOIN (
                    SELECT gd.gd_{$type}_id, gcmd.gcm_id
                    FROM gradeable_component_mark_data AS gcmd
                        JOIN gradeable_data gd ON gd.gd_id=gcmd.gd_id
                ) as gcmd
                ON gcmd.gd_{$type}_id=u.{$type}_id
            WHERE gcmd.gcm_id = ?",
            $params
        );

        // Map the results into a non-associative array of team/user ids
        return array_map(
            function ($row) use ($row_type) {
                    return $row[$row_type];
            },
            $this->course_db->rows()
        );
    }

    public function getAllSubmittersWhoGotMark($mark, $anon = 'unblind') {
        // Switch the column based on gradeable team-ness
        $type = $mark->getComponent()->getGradeable()->isTeamAssignment() ? 'team' : 'user';
        $row_type = ($anon != 'unblind' && $type != 'team') ? 'anon_id' : "gd_" . $type . "_id";
        //TODO: anon teams?
        if ($anon != 'unblind' && $type != 'team') {
            $table = $mark->getComponent()->getGradeable()->isTeamAssignment() ? 'gradeable_teams' : 'gradeable_anon';
            $this->course_db->query(
                "
                SELECT u.anon_id
                FROM {$table} u
                    JOIN (
                        SELECT gd.gd_{$type}_id, gcmd.gcm_id
                        FROM gradeable_component_mark_data AS gcmd
                            JOIN gradeable_data AS gd ON gd.gd_id=gcmd.gd_id
                    ) as gcmd
                    ON gcmd.gd_{$type}_id=u.{$type}_id
                WHERE gcmd.gcm_id = ?",
                [$mark->getId()]
            );
        }
        else {
            $this->course_db->query(
                "
                SELECT gd.gd_{$type}_id
                FROM gradeable_component_mark_data gcmd
                  JOIN gradeable_data gd ON gd.gd_id=gcmd.gd_id
                WHERE gcm_id = ?",
                [$mark->getId()]
            );
        }


        // Map the results into a non-associative array of team/user ids
        return array_map(
            function ($row) use ($row_type) {
                return $row[$row_type];
            },
            $this->course_db->rows()
        );
    }

    /**
     * Finds the viewed time for a specific user on a team.
     * Assumes team_ids are unique (cannot be used for 2 different gradeables)
     *
     * @param string $team_id
     * @param string $user_id
     */
    public function getTeamViewedTime($team_id, $user_id) {
        $this->course_db->query("SELECT last_viewed_time FROM teams WHERE team_id = ? and user_id=?", [$team_id,$user_id]);
        return $this->course_db->rows()[0]['last_viewed_time'];
    }

    /**
     * Updates the viewed time to now for a specific user on a team.
     * Assumes team_ids are unique (cannot be used for 2 different gradeables)
     *
     * @param string $team_id
     * @param string $user_id
     */
    public function updateTeamViewedTime($team_id, $user_id) {
        $this->course_db->query(
            "UPDATE teams SET last_viewed_time = NOW() WHERE team_id=? and user_id=?",
            [$team_id,$user_id]
        );
    }

    /**
     * Updates the viewed time to NULL for all users on a team.
     * Assumes team_ids are unique (cannot be used for 2 different gradeables)
     *
     * @param string $team_id
     */
    public function clearTeamViewedTime($team_id) {
        $this->course_db->query(
            "UPDATE teams SET last_viewed_time = NULL WHERE team_id=?",
            [$team_id]
        );
    }

    /**
     * Finds all teams for a gradeable and creates a map for each with key => user_id ; value => last_viewed_tim
     * Assumes team_ids are unique (cannot be used for 2 different gradeables)
     *
     * @param  Gradeable $gradeable
     * @return array
     */
    public function getAllTeamViewedTimesForGradeable($gradeable) {
        $params = [$gradeable->getId()];
        $this->course_db->query(
            "SELECT team_id,user_id,last_viewed_time FROM teams WHERE
                team_id = ANY(SELECT team_id FROM gradeable_teams WHERE g_id = ?)",
            $params
        );

        $user_viewed_info = [];
        foreach ($this->course_db->rows() as $row) {
            $team = $row['team_id'];
            $user = $row['user_id'];
            $time = $row['last_viewed_time'];

            if (!array_key_exists($team, $user_viewed_info)) {
                $user_viewed_info[$team] = [];
            }
            $user_viewed_info[$team][$user] = $time;
        }
        return $user_viewed_info;
    }

    /**
     * @todo: write phpdoc
     *
     * @param string $session_id
     *
     * @return array
     */
    public function getSession($session_id) {
        // We only ever want to get sessions which aren't expired.  Don't rely upon other PHP code checking for this...
        $this->submitty_db->query("SELECT * FROM sessions WHERE session_id=? AND session_expires > current_timestamp", [$session_id]);
        return $this->submitty_db->row();
    }

    /**
     * @todo: write phpdoc
     *
     * @param string $session_id
     * @param string $user_id
     * @param string $csrf_token
     */
    public function newSession($session_id, $user_id, $csrf_token) {
        $this->submitty_db->query(
            "INSERT INTO sessions (session_id, user_id, csrf_token, session_expires)
                                   VALUES(?, ?, ?, current_timestamp + ?::interval)",
            [$session_id, $user_id, $csrf_token, SessionManager::SESSION_EXPIRATION]
        );
    }

    /**
     * Updates a given session by setting its expiration date to be 2 weeks into the future
     *
     * @param string $session_id
     */
    public function updateSessionExpiration($session_id) {
        $this->submitty_db->query(
            "UPDATE sessions SET session_expires=(current_timestamp + ?::interval)
                                   WHERE session_id=?",
            [SessionManager::SESSION_EXPIRATION, $session_id]
        );
    }

    /**
     * Remove a session associated with a given session_id
     *
     * @param string $session_id
     */
    public function removeSessionById($session_id) {
        $this->submitty_db->query("DELETE FROM sessions WHERE session_id=?", [$session_id]);
    }

    public function getAllGradeablesIdsAndTitles() {
        $this->course_db->query("SELECT g_id, g_title FROM gradeable ORDER BY g_title ASC");
        return $this->course_db->rows();
    }

    /**
     * Gets the date for a specified gradeable
     *
     * @param string $id
     * @return \DateTime
     */
    public function getDueDateForGradeableById(string $id): ?\DateTime {
        $this->course_db->query("SELECT eg_submission_due_date FROM electronic_gradeable WHERE g_id=? AND eg_has_due_date", [$id]);
        if (count($this->course_db->rows()) > 0) { // the gradeable has a due date
            return new \DateTime($this->course_db->rows()[0]['eg_submission_due_date']);
        }
        else {
            return null;
        }
    }

    public function getAllGradeablesIds() {
        $this->course_db->query("SELECT g_id FROM gradeable ORDER BY g_id");
        return $this->course_db->rows();
    }

    public function getGradeableIdsForFullAccessLimitedGraders() {
        $this->course_db->query("SELECT g_id FROM gradeable WHERE g_min_grading_group = 3 AND g_grader_assignment_method = 2");
        return $this->course_db->rows();
    }

    /**
     * returns array of all rotating sections in course
     *
     * @return array
     */
    public function getAllRotatingSections() {

        $this->course_db->query("SELECT sections_rotating_id FROM sections_rotating ORDER BY sections_rotating_id");

        $tmp = $this->course_db->rows();
        $sections = [];
        foreach ($tmp as $row) {
            $sections[] = $row['sections_rotating_id'];
        }
        return $sections;
    }

     /**
      * returns 2d array of new graders after rotating sections set up
      * for all access grading and limited access graders gradeables,
      * top level is all graders' ids and second level is all rotating sections
      *
      * @return array
      */
    public function getNewGraders() {
        $new_graders = [];
        $all_sections = $this->core->getQueries()->getAllRotatingSections();
        $this->course_db->query("SELECT user_id FROM users WHERE user_group < 4");
        $tmp = $this->course_db->rows();
        foreach ($tmp as $row) {
            $new_graders[$row['user_id']] = $all_sections;
        }

        return $new_graders;
    }

    /**
     * gets ids of all electronic gradeables excluding assignments that will be bulk
     * uploaded by TA or instructor.
     *
     * @return array
     */
    public function getAllElectronicGradeablesIds() {
        $this->course_db->query(
            "
            SELECT gradeable.g_id, g_title, eg_submission_due_date
            FROM gradeable INNER JOIN electronic_gradeable
                ON gradeable.g_id = electronic_gradeable.g_id
            WHERE g_gradeable_type=0 and not (eg_student_view=TRUE and eg_student_view_after_grades=TRUE) and eg_has_due_date=TRUE
            ORDER BY g_grade_released_date DESC
        "
        );
        return $this->course_db->rows();
    }

    /**
     * Gets id's and titles of the electronic gradeables that have non-inherited teams
     *
     * @return string
     */
    // public function getAllElectronicGradeablesWithBaseTeams() {
    //     $this->course_db->query('SELECT g_id, g_title FROM gradeable WHERE g_id=ANY(SELECT g_id FROM electronic_gradeable WHERE eg_team_assignment IS TRUE AND (eg_inherit_teams_from=\'\') IS NOT FALSE) ORDER BY g_title ASC');
    //     return $this->course_db->rows();
    // }

    /**
     * Create a new team id and team in gradeable_teams for given gradeable, add $user_id as a member
     *
     * @param  string  $g_id
     * @param  string  $user_id
     * @param  integer $registration_section
     * @param  integer $rotating_section
     * @return string $team_id
     */
    public function createTeam($g_id, $user_id, $registration_section, $rotating_section, $team_name) {
        $this->course_db->query("SELECT COUNT(*) AS cnt FROM gradeable_teams");
        $team_id_prefix = strval($this->course_db->row()['cnt']);
        if (strlen($team_id_prefix) < 5) {
            $team_id_prefix = str_repeat("0", 5 - strlen($team_id_prefix)) . $team_id_prefix;
        }
        $team_id = "{$team_id_prefix}_{$user_id}";

        $params = [$team_id, $g_id, $registration_section, $rotating_section, $team_name];
        $this->course_db->query("INSERT INTO gradeable_teams (team_id, g_id, registration_section, rotating_section, team_name) VALUES(?,?,?,?,?)", $params);
        $this->course_db->query("INSERT INTO teams (team_id, user_id, state) VALUES(?,?,1)", [$team_id, $user_id]);
        $this->core->getQueries()->getTeamById($team_id)->getAnonId();
        return $team_id;
    }

    /**
     * Set team $team_id's registration/rotating section to $section
     *
     * @param string $team_id
     * @param int    $section
     */
    public function updateTeamRegistrationSection($team_id, $section) {
        $this->course_db->query("UPDATE gradeable_teams SET registration_section=? WHERE team_id=?", [$section, $team_id]);
    }

    /**
     * Set team $team_id's anon_id
     *
     * @param string $team_id
     * @param string $anon_id
     */
    public function updateTeamAnonId($team_id, $anon_id) {
        $this->course_db->query("UPDATE gradeable_teams SET anon_id=? WHERE team_id=?", [$anon_id, $team_id]);
    }

    /**
     * Set a team's ($team_id) rotating section ($section)
     *
     * @param string $team_id
     * @param int    $section
     */
    public function updateTeamRotatingSection($team_id, $section) {
        $this->course_db->query("UPDATE gradeable_teams SET rotating_section=? WHERE team_id=?", [$section, $team_id]);
    }

    /**
     * Set teams' (array $team_ids) rotating section ($section) for given gradeable id ($g_id)
     *
     * @param string[] $team_ids
     * @param int      $section
     * @param string   $g_id
     */
    public function updateTeamsRotatingSection($team_ids, $section, $g_id) {
        $update_array = array_merge([$section, $g_id], $team_ids);
        $placeholders = $this->createParameterList(count($team_ids));
        $this->course_db->query("UPDATE gradeable_teams SET rotating_section=? WHERE g_id=? AND team_id IN {$placeholders}", $update_array);
    }

    /**
     * Set team $team_id's team_name
     *
     * @param string $team_id
     * @param string $team_name
     */
    public function updateTeamName($team_id, $team_name) {
        $this->course_db->query("UPDATE gradeable_teams SET team_name=? WHERE team_id=?", [$team_name, $team_id]);
    }

    /**
     * Remove a user from their current team
     *
     * @param string $team_id
     * @param string $user_id
     */
    public function leaveTeam($team_id, $user_id) {
        $this->course_db->query(
            "DELETE FROM teams AS t
          WHERE team_id=? AND user_id=? AND state=1",
            [$team_id, $user_id]
        );
        $this->course_db->query("SELECT * FROM teams WHERE team_id=? AND state=1", [$team_id]);
        if (count($this->course_db->rows()) == 0) {
            //If this happens, then remove all invitations
            $this->course_db->query(
                "DELETE FROM teams AS t
              WHERE team_id=?",
                [$team_id]
            );
        }
    }

    /**
     * Add user $user_id to team $team_id as an invited user
     *
     * @param string $team_id
     * @param string $user_id
     */
    public function sendTeamInvitation($team_id, $user_id) {
        $this->course_db->query("INSERT INTO teams (team_id, user_id, state) VALUES(?,?,0)", [$team_id, $user_id]);
    }

    /**
     * Add user $user_id to team $team_id as a team member
     *
     * @param string $team_id
     * @param string $user_id
     */
    public function acceptTeamInvitation($team_id, $user_id) {
        $this->course_db->query("INSERT INTO teams (team_id, user_id, state) VALUES(?,?,1)", [$team_id, $user_id]);
    }

    /**
     * Cancel a pending team invitation
     *
     * @param string $team_id
     * @param string $user_id
     */
    public function cancelTeamInvitation($team_id, $user_id) {
        $this->course_db->query("DELETE FROM teams WHERE team_id=? AND user_id=? AND state=0", [$team_id, $user_id]);
    }

    /**
     * Decline all pending team invitiations for a user
     *
     * @param string $g_id
     * @param string $user_id
     */
    public function declineAllTeamInvitations($g_id, $user_id) {
        $this->course_db->query(
            "DELETE FROM teams AS t USING gradeable_teams AS gt
          WHERE gt.g_id=? AND gt.team_id = t.team_id AND t.user_id=? AND t.state=0",
            [$g_id, $user_id]
        );
    }


    /**
     * Return Team object for team with given Team ID
     *
     * @param  string $team_id
     * @return \app\models\Team|null
     */
    public function getTeamById($team_id) {
        $this->course_db->query(
            "
            SELECT gt.team_id, gt.registration_section, gt.rotating_section, gt.team_name, json_agg(u) AS users
            FROM gradeable_teams gt
              JOIN
              (SELECT t.team_id, t.state, u.*
               FROM teams t
                 JOIN users u ON t.user_id = u.user_id
              ) AS u ON gt.team_id = u.team_id
            WHERE gt.team_id = ?
            GROUP BY gt.team_id",
            [$team_id]
        );
        if (count($this->course_db->rows()) === 0) {
            return null;
        }
        $details = $this->course_db->row();
        $details["users"] = json_decode($details["users"], true);
        return new Team($this->core, $details);
    }

    /**
     * Return Team object for team which the given user belongs to on the given gradeable
     *
     * @param  string $g_id
     * @param  string $user_id
     * @return \app\models\Team|null
     */
    public function getTeamByGradeableAndUser($g_id, $user_id) {
        $this->course_db->query(
            "
            SELECT gt.team_id, gt.registration_section, gt.rotating_section, gt.team_name, json_agg(u) AS users
            FROM gradeable_teams gt
              JOIN
              (SELECT t.team_id, t.state, u.*
               FROM teams t
                 JOIN users u ON t.user_id = u.user_id
              ) AS u ON gt.team_id = u.team_id
            WHERE g_id=? AND gt.team_id IN (
              SELECT team_id
              FROM teams
              WHERE user_id=? AND state=1)
            GROUP BY gt.team_id",
            [$g_id, $user_id]
        );
        if (count($this->course_db->rows()) === 0) {
            return null;
        }
        $details = $this->course_db->row();
        $details["users"] = json_decode($details["users"], true);
        return new Team($this->core, $details);
    }

    /**
     * Returns a boolean for whether the given user has multiple pending team invites for the given gradeable
     *
     * @param string $user_id
     * @param string $g_id
     * @return bool
     */
    public function getUserMultipleTeamInvites(string $g_id, string $user_id): bool {
        $this->course_db->query(
            "
            SELECT gtm.*, tm.*
            FROM gradeable_teams gtm
            INNER JOIN teams tm
            ON gtm.team_id = tm.team_id
            WHERE gtm.g_id = ? AND tm.user_id = ?",
            [$g_id,$user_id]
        );
        return count($this->course_db->rows()) > 1;
    }

    /**
     * Return an array of Team objects for all teams on given gradeable
     *
     * @param  string $g_id
     * @return \app\models\Team[]
     */
    public function getTeamsByGradeableId($g_id) {
        $this->course_db->query(
            "
            SELECT gt.team_id, gt.registration_section, gt.rotating_section, gt.team_name, json_agg(u) AS users
            FROM gradeable_teams gt
              JOIN
                (SELECT t.team_id, t.state, u.*
                 FROM teams t
                   JOIN users u ON t.user_id = u.user_id
                ) AS u ON gt.team_id = u.team_id
            WHERE g_id=?
            GROUP BY gt.team_id
            ORDER BY team_id",
            [$g_id]
        );

        $teams = [];
        foreach ($this->course_db->rows() as $row) {
            $row['users'] = json_decode($row['users'], true);
            $teams[] = new Team($this->core, $row);
        }

        return $teams;
    }


    /**
     * Return an array of team_ids for a gradeable that have at least one user in the team
     *
     * @param  string $g_id
     * @return string[] team ids
     */
    public function getTeamsWithMembersFromGradeableID($g_id) {
        $team_map = $this->core->getQueries()->getTeamIdsAllGradeables();

        if (!array_key_exists($g_id, $team_map)) {
            return [];
        }

        $teams = $team_map[$g_id];

        $this->course_db->query("SELECT team_id FROM teams");
        $teams_with_members = [];
        foreach ($this->course_db->rows() as $row) {
            $teams_with_members[] = $row['team_id'];
        }

        return array_intersect($teams, $teams_with_members);
    }


    /**
     * Add ($g_id,$user_id, $message) to table seeking_team
     *
     * @param string $g_id
     * @param string $user_id
     * @param string $message
     */
    public function addToSeekingTeam($g_id, $user_id, $message) {
        $this->course_db->query("INSERT INTO seeking_team(g_id, user_id, message) VALUES (?,?,?)", [$g_id, $user_id, $message]);
    }

    /**
     * Remove ($g_id,$user_id) pair from table seeking_team
     *
     * @param string $g_id
     * @param string $user_id
     */
    public function removeFromSeekingTeam($g_id, $user_id) {
        $this->course_db->query("DELETE FROM seeking_team WHERE g_id=? AND user_id=?", [$g_id, $user_id]);
    }

    /**
     * Edit the user's message from table seeking_team
     */
    public function updateSeekingTeamMessageById(string $g_id, string $user_id, ?string $message) {
        $this->course_db->query("UPDATE seeking_team SET message=? WHERE g_id=? AND user_id=?", [$message, $g_id, $user_id]);
    }

    /**
     * Get the user's message from table seeking_team
     *
     * @param string $g_id
     * @param string $user_id
     */
    public function getSeekMessageByUserId($g_id, $user_id) {
        $this->course_db->query(
            "SELECT message
          FROM seeking_team
          WHERE g_id=?
          AND user_id=?",
            [$g_id, $user_id]
        );

        $row = $this->course_db->row();
        if (count($row) === 0) {
            return null;
        }
        return $row['message'];
    }

    /**
     * Return an array of user_id who are seeking team who passed gradeable_id
     *
     * @param  string $g_id
     * @return array $users_seeking_team
     */
    public function getUsersSeekingTeamByGradeableId($g_id) {
        $this->course_db->query(
            "SELECT user_id
          FROM seeking_team
          WHERE g_id=?
          ORDER BY user_id",
            [$g_id]
        );

        $users_seeking_team = [];
        foreach ($this->course_db->rows() as $row) {
            array_push($users_seeking_team, $row['user_id']);
        }
        return $users_seeking_team;
    }

    /**
     * Return array of counts of teams/users without team/graded components
     * corresponding to each registration/rotating section
     *
     * @param  string $g_id
     * @param  int[]  $sections
     * @param  string $section_key
     * @return int[] $return
     */
    public function getTotalTeamCountByGradingSections($g_id, $sections, $section_key) {
        $return = [];
        $params = [$g_id];
        $sections_query = "";
        if (count($sections) > 0) {
            $sections_query = "{$section_key} IN " . $this->createParameterList(count($sections)) . " AND";
            $params = array_merge($sections, $params);
        }
        $this->course_db->query(
            "
SELECT count(*) as cnt, {$section_key}
FROM gradeable_teams
WHERE {$sections_query} g_id=? AND team_id IN (
  SELECT team_id
  FROM teams
)
GROUP BY {$section_key}
ORDER BY {$section_key}",
            $params
        );
        foreach ($this->course_db->rows() as $row) {
            $return[$row[$section_key]] = intval($row['cnt']);
        }
        foreach ($sections as $section) {
            if (!isset($return[$section])) {
                $return[$section] = 0;
            }
        }
        ksort($return);
        return $return;
    }

    public function getSubmittedTeamCountByGradingSections($g_id, $sections, $section_key) {
        $return = [];
        $params = [$g_id];
        $where = "";
        if (count($sections) > 0) {
            // Expand out where clause
            $sections_keys = array_values($sections);
<<<<<<< HEAD
            $placeholders = $this->createParamaterList(count($sections_keys));
            $where = "WHERE ({$section_key} IN {$placeholders}) IS NOT FALSE";
=======
            $placeholders = $this->createParameterList(count($sections_keys));
            $where = "WHERE {$section_key} IN {$placeholders}";
>>>>>>> 7d2c2c69
            $params = array_merge($params, $sections_keys);
        }
        $this->course_db->query(
            "
SELECT count(*) as cnt, {$section_key}
FROM gradeable_teams
INNER JOIN electronic_gradeable_version
ON
gradeable_teams.team_id = electronic_gradeable_version.team_id
AND electronic_gradeable_version.active_version>0
AND electronic_gradeable_version.g_id=?
{$where}
GROUP BY {$section_key}
ORDER BY {$section_key}",
            $params
        );

        foreach ($this->course_db->rows() as $row) {
            if ($row[$section_key] === null) {
                $row[$section_key] = "NULL";
            }
            $return[$row[$section_key]] = intval($row['cnt']);
        }

        return $return;
    }

    /**
     * Gets the number of bad (late) team submissions associated with this gradeable.
     *
     * @param  int $g_id gradeable id we are looking up
     * @param  array $sections an array holding sections of the given gradeable
     * @param  string $section_key key we are basing grading sections off of
     * @return int[] with a key representing a section and value representing the number of bad submissions
     */
    public function getBadTeamSubmissionsByGradingSection($g_id, $sections, $section_key) {
        $return = [];
        $params = [$g_id];
        $where = "";
        if (count($sections) > 0) {
            // Expand out where clause
            $sections_keys = array_values($sections);
            $placeholders = $this->createParamaterList(count($sections_keys));
            $where = "WHERE ({$section_key} IN {$placeholders}) IS NOT FALSE";
            $params = array_merge($params, $sections_keys);
        }

        $this->course_db->query(
            "
            SELECT count(*) as cnt, {$section_key}
            FROM gradeable_teams
            INNER JOIN electronic_gradeable_version
            ON
            gradeable_teams.team_id = electronic_gradeable_version.team_id
            AND electronic_gradeable_version.active_version>0
            AND electronic_gradeable_version.g_id=?
            INNER JOIN electronic_gradeable
            ON 
            electronic_gradeable.g_id=electronic_gradeable_version.g_id
            AND electronic_gradeable.eg_submission_due_date IS NOT NULL
            INNER JOIN late_day_cache
            ON late_day_cache.g_id=electronic_gradeable.g_id
            AND late_day_cache.team_id=gradeable_teams.team_id
            AND late_day_cache.late_day_status=3
            {$where}
            GROUP BY {$section_key}
            ORDER BY {$section_key}",
            $params
        );

        foreach ($sections as $val) {
            $return[$val] = 0;
        }

        foreach ($this->course_db->rows() as $row) {
            if ($row[$section_key] === null) {
                $row[$section_key] = "NULL";
            }
            $return[$row[$section_key]] = intval($row['cnt']);
        }

        return $return;
    }

<<<<<<< HEAD
=======
    /**
     * Gets the number of bad (late) team submissions associated with this gradeable.
     *
     * @param  int $g_id gradeable id we are looking up
     * @param  array<int> $sections an array holding sections of the given gradeable
     * @param  string $section_key key we are basing grading sections off of
     * @return array<int,int> with a key representing a section and value representing the number of bad submissions
     */
    public function getBadTeamSubmissionsByGradingSection($g_id, $sections, $section_key) {
        $return = [];
        $params = [$g_id];
        $where = "";
        if (count($sections) > 0) {
            // Expand out where clause
            $sections_keys = array_values($sections);
            $placeholders = $this->createParameterList(count($sections_keys));
            $where = "WHERE {$section_key} IN {$placeholders}";
            $params = array_merge($params, $sections_keys);
        }

        $this->course_db->query(
            "
            SELECT count(*) as cnt, {$section_key}
            FROM gradeable_teams
            INNER JOIN electronic_gradeable_version
            ON
            gradeable_teams.team_id = electronic_gradeable_version.team_id
            AND gradeable_teams." . $section_key . " IS NOT NULL
            AND electronic_gradeable_version.active_version>0
            AND electronic_gradeable_version.g_id=?
            INNER JOIN electronic_gradeable
            ON 
            electronic_gradeable.g_id=electronic_gradeable_version.g_id
            AND electronic_gradeable.eg_submission_due_date IS NOT NULL
            INNER JOIN late_day_cache AS ldc
            ON ldc.g_id=electronic_gradeable.g_id
            AND ldc.team_id=gradeable_teams.team_id
            AND ldc.submission_days_late>ldc.late_day_exceptions 
            And ldc.late_days_change =0
            {$where}
            GROUP BY {$section_key}
            ORDER BY {$section_key}",
            $params
        );

        foreach ($sections as $val) {
            $return[$val] = 0;
        }

        foreach ($this->course_db->rows() as $row) {
            $return[$row[$section_key]] = intval($row['cnt']);
        }

        return $return;
    }

>>>>>>> 7d2c2c69
    public function getUsersWithoutTeamByGradingSections($g_id, $sections, $section_key) {
        $return = [];
        $params = [$g_id];
        $sections_query = "";
        if (count($sections) > 0) {
            $sections_query = "{$section_key} IN " . $this->createParameterList(count($sections)) . " AND";
            $params = array_merge($sections, $params);
        }
        $orderBy = "";
        if ($section_key == "registration_section") {
            $orderBy = "SUBSTRING(registration_section, '^[^0-9]*'), COALESCE(SUBSTRING(registration_section, '[0-9]+')::INT, -1), SUBSTRING(registration_section, '[^0-9]*$')";
        }
        else {
            $orderBy = $section_key;
        }
        $this->course_db->query(
            "
SELECT count(*) as cnt, {$section_key}
FROM users
WHERE {$sections_query} user_id NOT IN (
  SELECT user_id
  FROM gradeable_teams NATURAL JOIN teams
  WHERE g_id=?
  ORDER BY user_id
)
GROUP BY {$section_key}
ORDER BY {$orderBy}",
            $params
        );
        foreach ($this->course_db->rows() as $row) {
            $return[$row[$section_key]] = intval($row['cnt']);
        }
        foreach ($sections as $section) {
            if (!isset($return[$section])) {
                $return[$section] = 0;
            }
        }
        ksort($return);
        return $return;
    }
    public function getUsersWithTeamByGradingSections($g_id, $sections, $section_key) {
        $return = [];
        $params = [$g_id];
        $sections_query = "";
        if (count($sections) > 0) {
            $sections_query = "{$section_key} IN " . $this->createParameterList(count($sections)) . " AND";
            $params = array_merge($sections, $params);
        }
        $orderBy = "";
        if ($section_key == "registration_section") {
            $orderBy = "SUBSTRING(registration_section, '^[^0-9]*'), COALESCE(SUBSTRING(registration_section, '[0-9]+')::INT, -1), SUBSTRING(registration_section, '[^0-9]*$')";
        }
        else {
            $orderBy = $section_key;
        }

        $this->course_db->query(
            "
SELECT count(*) as cnt, {$section_key}
FROM users
WHERE {$sections_query} user_id IN (
  SELECT user_id
  FROM gradeable_teams NATURAL JOIN teams
  WHERE g_id=?
  ORDER BY user_id
)
GROUP BY {$section_key}
ORDER BY {$orderBy}",
            $params
        );
        foreach ($this->course_db->rows() as $row) {
            $return[$row[$section_key]] = intval($row['cnt']);
        }
        foreach ($sections as $section) {
            if (!isset($return[$section])) {
                $return[$section] = 0;
            }
        }
        ksort($return);
        return $return;
    }
    public function getGradedComponentsCountByTeamGradingSections($g_id, $sections, $section_key) {
        $return = [];
        $params = [$g_id];
        $where = "";
        if (count($sections) > 0) {
            $where = "WHERE {$section_key} IN " . $this->createParameterList(count($sections));
            $params = array_merge($params, $sections);
        }
        $this->course_db->query(
            "
SELECT count(gt.*) as cnt, gt.{$section_key}
FROM gradeable_teams AS gt
INNER JOIN (
  SELECT * FROM gradeable_data AS gd LEFT JOIN gradeable_component_data AS gcd ON gcd.gd_id = gd.gd_id WHERE g_id=?
) AS gd ON gt.team_id = gd.gd_team_id
{$where}
GROUP BY gt.{$section_key}
ORDER BY gt.{$section_key}",
            $params
        );
        foreach ($this->course_db->rows() as $row) {
            $return[$row[$section_key]] = intval($row['cnt']);
        }
        return $return;
    }

    /**
     * Return an array of users with late days
     *
     * @return array
     */
    public function getUsersWithLateDays() {
        $this->course_db->query(
            "
        SELECT u.user_id, user_givenname, user_preferred_givenname,
          user_familyname, user_preferred_familyname, allowed_late_days, since_timestamp
        FROM users AS u
        FULL OUTER JOIN late_days AS l
          ON u.user_id=l.user_id
        WHERE allowed_late_days IS NOT NULL
        ORDER BY
          user_email ASC, since_timestamp DESC;"
        );

        $return = [];
        foreach ($this->course_db->rows() as $row) {
            $return[] = new SimpleLateUser($this->core, $row);
        }
        return $return;
    }

    /**
     * Return an array of users with extensions
     *
     * @param  string $gradeable_id
     * @return SimpleLateUser[]
     */
    public function getUsersWithExtensions($gradeable_id) {
        $this->course_db->query(
            "
        SELECT u.user_id, user_givenname,
          user_preferred_givenname, user_familyname, late_day_exceptions
        FROM users as u
        FULL OUTER JOIN late_day_exceptions as l
          ON u.user_id=l.user_id
        WHERE g_id=?
          AND late_day_exceptions IS NOT NULL
          AND late_day_exceptions>0
        ORDER BY user_email ASC;",
            [$gradeable_id]
        );

        $return = [];
        foreach ($this->course_db->rows() as $row) {
            $return[] = new SimpleLateUser($this->core, $row);
        }
        return $return;
    }

    /**
     * Return an array of users with overridden Grades
     *
     * @param  string $gradeable_id
     * @return SimpleGradeOverriddenUser[]
     */
    public function getUsersWithOverriddenGrades(string $gradeable_id): array {
        $return = [];
        foreach ($this->getRawUsersWIthOverriddenGrades($gradeable_id) as $row) {
            $return[] = new SimpleGradeOverriddenUser($this->core, $row);
        }
        return $return;
    }

    /**
     * Return an array of users with overridden Grades
     *
     * @param  string $gradeable_id
     * @return array
     */
    public function getRawUsersWithOverriddenGrades(string $gradeable_id): array {
        $this->course_db->query(
            "
        SELECT u.user_id, user_givenname,
          user_preferred_givenname, user_familyname, marks, comment
        FROM users as u
        FULL OUTER JOIN grade_override as g
          ON u.user_id=g.user_id
        WHERE g_id=?
          AND marks IS NOT NULL
        ORDER BY user_email ASC;",
            [$gradeable_id]
        );
        return $this->course_db->rows();
    }

    /**
     * Return a user with overridden Grades for specific gradable and user_id
     *
     * @param  string $gradeable_id
     * @param  string $user_id
     * @return SimpleGradeOverriddenUser|null
     */
    public function getAUserWithOverriddenGrades($gradeable_id, $user_id) {
        $this->course_db->query(
            "
        SELECT u.user_id, user_givenname,
          user_preferred_givenname, user_familyname, marks, comment
        FROM users as u
        FULL OUTER JOIN grade_override as g
          ON u.user_id=g.user_id
        WHERE g_id=?
          AND marks IS NOT NULL
          AND u.user_id=?",
            [$gradeable_id,$user_id]
        );

          return ($this->course_db->getRowCount() > 0) ? new SimpleGradeOverriddenUser($this->core, $this->course_db->row()) : null;
    }

    public function getAllOverriddenGrades() {
        $query = <<<SQL
SELECT
    u.user_id,
    g.g_id,
    u.user_givenname,
    u.user_preferred_givenname,
    u.user_familyname,
    g.marks,
    g.comment
FROM users as u
FULL OUTER JOIN grade_override as g
    ON u.user_id=g.user_id
WHERE g.marks IS NOT NULL
ORDER BY user_id ASC
SQL;
        $this->course_db->query($query);

        $return = [];
        foreach ($this->course_db->rows() as $row) {
            if (!isset($return[$row['user_id']])) {
                $return[$row['user_id']] = [];
            }
            $return[$row['user_id']][$row['g_id']] = new SimpleGradeOverriddenUser($this->core, $row);
        }
        return $return;
    }

    /**
     * "Upserts" a given user's late days allowed effective at a given time.
     *
     * About $csv_options:
     * default behavior is to overwrite all late days for user and timestamp.
     * null value is for updating via form where radio button selection is
     * ignored, so it should do default behavior.  'csv_option_overwrite_all'
     * invokes default behavior for csv upload.  'csv_option_preserve_higher'
     * will preserve existing values when uploaded csv value is lower.
     *
     * @param string  $user_id
     * @param string  $timestamp
     * @param integer $days
     * @param string  $csv_option value determined by selected radio button
     */
    public function updateLateDays($user_id, $timestamp, $days, $csv_option = null) {
        //Update query and values list.
        $query = "
            INSERT INTO late_days (user_id, since_timestamp, allowed_late_days)
            VALUES(?,?,?)
            ON CONFLICT (user_id, since_timestamp) DO UPDATE
            SET allowed_late_days=?
            WHERE late_days.user_id=? AND late_days.since_timestamp=?";
        $vals = [$user_id, $timestamp, $days, $days, $user_id, $timestamp];

        switch ($csv_option) {
            case 'csv_option_preserve_higher':
                //Does NOT overwrite a higher (or same) value of allowed late days.
                $query .= "AND late_days.allowed_late_days<?";
                $vals[] = $days;
                break;
            case 'csv_option_overwrite_all':
            default:
                //Default behavior: overwrite all late days for user and timestamp.
                //No adjustment to SQL query.
        }

        $this->course_db->query($query, $vals);
    }

    /**
     * Delete a given user's allowed late days entry at given effective time
     *
     * @param string $user_id
     * @param string $timestamp
     */
    public function deleteLateDays($user_id, $timestamp) {
        $this->course_db->query(
            "
          DELETE FROM late_days
          WHERE user_id=?
          AND since_timestamp=?",
            [$user_id, $timestamp]
        );
    }

    /**
     * Updates a given user's extensions for a given homework
     *
     * @param string  $user_id
     * @param string  $g_id
     * @param integer $days
     */
    public function updateExtensions($user_id, $g_id, $days) {
        $this->course_db->query(
            "
          UPDATE late_day_exceptions
          SET late_day_exceptions=?
          WHERE user_id=?
            AND g_id=?;",
            [$days, $user_id, $g_id]
        );
        if ($this->course_db->getRowCount() === 0) {
            $this->course_db->query(
                "
            INSERT INTO late_day_exceptions
            (user_id, g_id, late_day_exceptions)
            VALUES(?,?,?)",
                [$user_id, $g_id, $days]
            );
        }
    }

    /**
     * Updates overridden grades for given homework
     *
     * @param string  $user_id
     * @param string  $g_id
     * @param integer $marks
     * @param string  $comment
     */
    public function updateGradeOverride($user_id, $g_id, $marks, $comment) {
        $this->course_db->query(
            "
          UPDATE grade_override
          SET marks=?, comment=?
          WHERE user_id=?
            AND g_id=?;",
            [$marks, $comment, $user_id, $g_id]
        );
        if ($this->course_db->getRowCount() === 0) {
            $this->course_db->query(
                "
            INSERT INTO grade_override
            (user_id, g_id, marks, comment)
            VALUES(?,?,?,?)",
                [$user_id, $g_id, $marks, $comment]
            );
        }
    }

    /**
     * Delete a given overridden grades for specific user for specific gradeable
     *
     * @param string $user_id
     * @param string $g_id
     */
    public function deleteOverriddenGrades($user_id, $g_id) {
        $this->course_db->query(
            "
          DELETE FROM grade_override
          WHERE user_id=?
          AND g_id=?",
            [$user_id, $g_id]
        );
    }

    /**
     * Adds an assignment for someone to grade another person for peer grading
     *
     * @param string $student
     * @param string $grader
     * @param string $gradeable_id
     */
    public function insertPeerGradingAssignment($grader, $student, $gradeable_id) {
        $this->course_db->query("INSERT INTO peer_assign(grader_id, user_id, g_id) VALUES (?,?,?)", [$grader, $student, $gradeable_id]);
    }

    /**
     * Removes a specific grader's student from a given assignment
     *
     * @param string $gradeable_id
     * @param string $grader_id
     */
    public function removePeerAssignment($gradeable_id, $grader_id, $student_id) {
        $this->course_db->query("DELETE FROM peer_assign WHERE g_id = ? AND grader_id = ? AND user_id = ?", [$gradeable_id, $grader_id, $student_id]);
    }

    /**
     * Removes a specific grader and their students from a given assignment
     *
     * @param string $gradeable_id
     * @param string $grader_id
     */
    public function removePeerAssignmentsForGrader($gradeable_id, $grader_id) {
        $this->course_db->query("DELETE FROM peer_assign WHERE g_id = ? AND grader_id = ?", [$gradeable_id, $grader_id]);
    }

    /**
     * Adds an assignment for someone to grade another person for peer grading
     *
     * @param string $grader
     * @param string $student
     * @param string $gradeable_id
     * @param string $feedback
     */
    public function insertPeerGradingFeedback($grader, $student, $gradeable_id, $feedback) {
        $this->course_db->query("SELECT feedback FROM peer_feedback WHERE grader_id = ? AND user_id = ? AND g_id = ?", [$grader, $student, $gradeable_id]);
        if (count($this->course_db->rows()) > 0) {
            $this->course_db->query("UPDATE peer_feedback SET feedback = ? WHERE grader_id = ? AND user_id = ? AND g_id = ?", [$feedback, $grader, $student, $gradeable_id]);
        }
        else {
            $this->course_db->query("INSERT INTO peer_feedback(grader_id, user_id, g_id, feedback) VALUES (?,?,?,?)", [$grader, $student, $gradeable_id, $feedback]);
        }
    }

  /**
   * Bulk Uploads Peer Grading Assignments
   *
   * @param string $values
   */
    public function insertBulkPeerGradingAssignment($values) {
        $this->course_db->query("INSERT INTO peer_assign(grader_id, user_id, g_id) VALUES " . $values);
    }


    /**
     * Removes all peer grading pairs from a given assignment
     *
     * @param string $gradeable_id
     */
    public function clearPeerGradingAssignment($gradeable_id) {
        $this->course_db->query("DELETE FROM peer_assign WHERE g_id = ?", [$gradeable_id]);
    }

    /**
     * Adds an assignment for someone to get all the peer grading pairs for a given gradeable
     *
     * @param string $gradeable_id
     */
    public function getPeerGradingAssignment($gradeable_id) {
        $this->course_db->query("SELECT grader_id, user_id FROM peer_assign WHERE g_id = ? ORDER BY grader_id", [$gradeable_id]);
        $return = [];
        foreach ($this->course_db->rows() as $id) {
            if (!array_key_exists($id['grader_id'], $return)) {
                $return[$id['grader_id']] = [];
            }
            array_push($return[$id['grader_id']], $id['user_id']);
        }
        return $return;
    }

    /**
     * Adds an assignment for someone to get the peer feedback for a given user for a given gradeable
     *
     * @param string $gradeable_id
     */
    public function getPeerFeedbackForUser($gradeable_id, $user_id, $anon = false) {
        if ($anon) {
            $this->course_db->query("SELECT ga.anon_id AS grader_id, p.user_id, p.feedback FROM peer_feedback p INNER JOIN gradeable_anon ga ON ga.user_id=p.grader_id WHERE p.g_id = ? AND p.user_id = ? ORDER BY p.grader_id", [$gradeable_id, $user_id]);
        }
        else {
            $this->course_db->query("SELECT grader_id, user_id, feedback FROM peer_feedback WHERE g_id = ? AND user_id = ? ORDER BY grader_id", [$gradeable_id, $user_id]);
        }
        $return = [];
        foreach ($this->course_db->rows() as $id) {
            $return[$id['grader_id']][$id['user_id']]['feedback'] = $id['feedback'];
        }
        return $return;
    }

    public function getPeerFeedbackInstance($gradeable_id, $grader_id, $user_id) {
        $this->course_db->query("SELECT feedback FROM peer_feedback WHERE g_id = ? AND grader_id = ? AND user_id = ? ORDER BY grader_id", [$gradeable_id, $grader_id, $user_id]);
        $results = $this->course_db->rows();
        if (count($results) > 0) {
            return $results[0]['feedback'];
        }
        return null;
    }
    /**
     * Get all peers assigned to grade a specific student
     *
     * @param string $gradeable_id
     */
    public function getPeerGradingAssignmentForSubmitter($gradeable_id, $submitter_id) {
        $this->course_db->query("SELECT grader_id FROM peer_assign WHERE g_id = ? AND user_id = ? ORDER BY grader_id", [$gradeable_id, $submitter_id]);
        $return = [];
        foreach ($this->course_db->rows() as $id) {
            $return[] = $id['grader_id'];
        }
        return $return;
    }

    /**
     * Get all assignments a student is assigned to peer grade
     *
     * @param string $grader_id
     */
    public function getPeerGradingAssignmentsForGrader($grader_id) {
        $this->course_db->query("SELECT g_id, user_id FROM peer_assign WHERE grader_id = ? ORDER BY g_id", [$grader_id]);
        $return = [];
        foreach ($this->course_db->rows() as $id) {
            if (!array_key_exists($id['g_id'], $return)) {
                $return[$id['g_id']] = [];
            }
            array_push($return[$id['g_id']], $id['user_id']);
        }
        return $return;
    }

    /**
     * Retrieves all unarchived/archived courses (and details) that are accessible by $user_id
     *
     * If the $archived parameter is false, then we run the check:
     * (u.user_id=? AND c.status=1) checks if a course is active where
     * an active course may be accessed by all users
     *
     * If the parameter is true, then we run the check:
     * (u.user_id=? AND c.status=2 AND u.user_group=1) checks if $user_id is an instructor
     * Instructors may access all of their courses
     * Inactive courses may only be accessed by the instructor
     *
     * @param  string $user_id
     * @param  bool   $archived
     * @return Course[] archived courses (and their details) accessible by $user_id
     */
    public function getCourseForUserId($user_id, bool $archived = false): array {
        if ($archived) {
            $extra = "AND c.status=2 AND u.user_group=1";
        }
        else {
            $extra = "AND c.status=1";
        }

        $query = <<<SQL
SELECT t.name AS term_name, u.semester, u.course, u.user_group, u.registration_section
FROM courses_users u
INNER JOIN courses c ON u.course=c.course AND u.semester=c.semester
INNER JOIN terms t ON u.semester=t.term_id
WHERE u.user_id=? ${extra} AND (u.registration_section IS NOT NULL OR u.user_group<>4)
ORDER BY u.user_group ASC, t.start_date DESC, u.course ASC
SQL;
        $this->submitty_db->query($query, [$user_id]);
        $return = [];
        foreach ($this->submitty_db->rows() as $row) {
            $course = new Course($this->core, $row);
            $course->loadDisplayName();
            $return[] = $course;
        }
        return $return;
    }

    /**
     * Get all courses where the user with the specified user_id is assigned as an instructor
     * @param string $user_id
     * @return array
     */
    public function getInstructorLevelAccessCourse(string $user_id): array {
        $this->submitty_db->query("SELECT semester, course FROM courses_users WHERE user_id=? AND user_group=1", [$user_id]);
        return $this->submitty_db->rows();
    }

    /**
     * Get all unarchived courses where the user with the specified user_id is assigned as an instructor
     */
    public function getInstructorLevelUnarchivedCourses(string $user_id): array {
        $query = "
        SELECT t.name AS term_name, c.semester, c.course
        FROM courses AS c
        INNER JOIN terms AS t ON c.semester=t.term_id
        INNER JOIN courses_users AS cu ON c.course=cu.course AND c.semester=cu.semester
        WHERE c.status = 1 AND cu.user_id = ? AND cu.user_group = 1
        ORDER BY t.start_date DESC, c.course ASC
        ";
        $this->submitty_db->query($query, [$user_id]);
        return $this->submitty_db->rows();
    }

    public function getAllCoursesForUserId(string $user_id): array {
        $query = "
        SELECT t.name AS term_name, u.semester, u.course, u.user_group
        FROM courses_users u
        INNER JOIN courses c ON u.course=c.course AND u.semester=c.semester
        INNER JOIN terms t ON u.semester=t.term_id
        WHERE u.user_id=? AND (u.registration_section IS NOT NULL OR u.user_group<>4)
        ORDER BY u.user_group ASC, t.start_date DESC, u.course ASC
        ";
        $this->submitty_db->query($query, [$user_id]);
        $return = [];
        foreach ($this->submitty_db->rows() as $row) {
            $course = new Course($this->core, $row);
            $course->loadDisplayName();
            $return[] = $course;
        }
        return $return;
    }

    public function getCourseStatus($semester, $course) {
        $this->submitty_db->query("SELECT status FROM courses WHERE semester=? AND course=?", [$semester, $course]);
        return $this->submitty_db->rows()[0]['status'];
    }

    public function getPeerAssignment($gradeable_id, $grader) {
        $this->course_db->query("SELECT user_id FROM peer_assign WHERE g_id=? AND grader_id=?", [$gradeable_id, $grader]);
        $return = [];
        foreach ($this->course_db->rows() as $id) {
            $return[] = $id['user_id'];
        }
        return $return;
    }

    public function getNumPeerComponents($g_id) {
        $this->course_db->query("SELECT COUNT(*) as cnt FROM gradeable_component WHERE gc_is_peer='t' and g_id=?", [$g_id]);
        return intval($this->course_db->rows()[0]['cnt']);
    }

    public function getNumGradedPeerComponents($gradeable_id, $grader) {
        if (!is_array($grader)) {
            $params = [$grader];
        }
        else {
            $params = $grader;
        }
        $grader_list = $this->createParameterList(count($params));
        $params[] = $gradeable_id;
        $this->course_db->query(
            "SELECT COUNT(*) as cnt
FROM gradeable_component_data as gcd
WHERE gcd.gcd_grader_id IN {$grader_list}
AND gc_id IN (
  SELECT gc_id
  FROM gradeable_component
  WHERE gc_is_peer='t' AND g_id=?
)",
            $params
        );

        return intval($this->course_db->rows()[0]['cnt']);
    }

    public function getGradedPeerComponentsByRegistrationSection($gradeable_id, $sections = []) {
        $where = "";
        $params = [];
        if (count($sections) > 0) {
            $where = "WHERE registration_section IN " . $this->createParameterList(count($sections));
            $params = $sections;
        }
        $params[] = $gradeable_id;
        $this->course_db->query(
            "
        SELECT count(u.*), u.registration_section
        FROM users as u
        INNER JOIN(
            SELECT gd.* FROM gradeable_data as gd
            LEFT JOIN(
                gradeable_component_data as gcd
                LEFT JOIN gradeable_component as gc
                ON gcd.gc_id = gc.gc_id and gc.gc_is_peer = 't'
            ) as gcd ON gcd.gd_id = gd.gd_id
            WHERE gd.g_id = ?
            GROUP BY gd.gd_id
        ) as gd ON gd.gd_user_id = u.user_id
        {$where}
        GROUP BY u.registration_section
        ORDER BY SUBSTRING(u.registration_section, '^[^0-9]*'), COALESCE(SUBSTRING(u.registration_section, '[0-9]+')::INT, -1), SUBSTRING(u.registration_section, '[^0-9]*$')",
            $params
        );

        $return = [];
        foreach ($this->course_db->rows() as $row) {
            $return[$row['registration_section']] = intval($row['count']);
        }
        return $return;
    }

    public function getGradedPeerComponentsByRotatingSection($gradeable_id, $sections = []) {
        $where = "";
        $params = [];
        if (count($sections) > 0) {
            $where = "WHERE rotating_section IN " . $this->createParameterList(count($sections));
            $params = $sections;
        }
        $params[] = $gradeable_id;
        $this->course_db->query(
            "
        SELECT count(u.*), u.rotating_section
        FROM users as u
        INNER JOIN(
            SELECT gd.* FROM gradeable_data as gd
            LEFT JOIN(
                gradeable_component_data as gcd
                LEFT JOIN gradeable_component as gc
                ON gcd.gc_id = gc.gc_id and gc.gc_is_peer = 't'
            ) as gcd ON gcd.gd_id = gd.gd_id
            WHERE gd.g_id = ?
            GROUP BY gd.gd_id
        ) as gd ON gd.gd_user_id = u.user_id
        {$where}
        GROUP BY u.rotating_section
        ORDER BY u.rotating_section",
            $params
        );

        $return = [];
        foreach ($this->course_db->rows() as $row) {
            $return[$row['rotating_section']] = intval($row['count']);
        }
        return $return;
    }

    public function existsThread($thread_id) {
        $this->course_db->query("SELECT 1 FROM threads where deleted = false AND id = ?", [$thread_id]);
        $result = $this->course_db->rows();
        return count($result) > 0;
    }

    public function existsPost($thread_id, $post_id) {
        $this->course_db->query("SELECT 1 FROM posts where thread_id = ? and id = ? and deleted = false", [$thread_id, $post_id]);
        $result = $this->course_db->rows();
        return count($result) > 0;
    }

    public function existsAnnouncements($show_deleted = false) {
        $query_delete = $show_deleted ? "true" : "deleted = false";
        $this->course_db->query("SELECT MAX(id) FROM threads where {$query_delete} AND  merged_thread_id = -1 AND pinned_expiration >= current_timestamp");
        $result = $this->course_db->rows();
        return empty($result[0]["max"]) ? -1 : $result[0]["max"];
    }

    public function viewedThread($user, $thread_id) {
        $this->course_db->query("SELECT * FROM viewed_responses v WHERE thread_id = ? AND user_id = ? AND NOT EXISTS(SELECT thread_id FROM (posts LEFT JOIN forum_posts_history ON posts.id = forum_posts_history.post_id) AS jp WHERE jp.thread_id = ? AND (jp.timestamp > v.timestamp OR (jp.edit_timestamp IS NOT NULL AND jp.edit_timestamp > v.timestamp)))", [$thread_id, $user, $thread_id]);
        return count($this->course_db->rows()) > 0;
    }

    public function getDisplayUserInfoFromUserId($user_id) {
        $this->course_db->query("SELECT user_givenname, user_preferred_givenname, user_familyname, user_preferred_familyname, user_email FROM users WHERE user_id = ?", [$user_id]);
        $name_rows = $this->course_db->rows()[0];
        $ar = [];
        $ar["given_name"] = (empty($name_rows["user_preferred_givenname"])) ? $name_rows["user_givenname"]      : $name_rows["user_preferred_givenname"];
        $ar["family_name"]  = (empty($name_rows["user_preferred_familyname"]))  ? " " . $name_rows["user_familyname"] : " " . $name_rows["user_preferred_familyname"];
        $ar["user_email"] = $name_rows["user_email"];
        return $ar;
    }

    public function filterCategoryDesc($category_desc) {
        return str_replace("|", " ", $category_desc);
    }

    public function addNewCategory($category, $rank, $visibleDate = null) {
        //Can't get "RETURNING category_id" syntax to work
        $this->course_db->query("INSERT INTO categories_list (category_desc, rank, visible_date) VALUES (?, ?, ?) RETURNING category_id", [$this->filterCategoryDesc($category), $rank, $visibleDate]);
        $this->course_db->query("SELECT MAX(category_id) as category_id from categories_list");
        return $this->course_db->rows()[0];
    }

    public function deleteCategory($category_id) {
        // TODO, check if no thread is using current category
        $this->course_db->query("SELECT 1 FROM thread_categories WHERE category_id = ?", [$category_id]);
        if (count($this->course_db->rows()) == 0) {
            $this->course_db->query("DELETE FROM categories_list WHERE category_id = ?", [$category_id]);
            return true;
        }
        else {
            return false;
        }
    }

    public function editCategory($category_id, $category_desc, $category_color, $visible_date) {
        $this->course_db->beginTransaction();
        if (!is_null($category_desc)) {
            $this->course_db->query("UPDATE categories_list SET category_desc = ? WHERE category_id = ?", [$category_desc, $category_id]);
        }
        if (!is_null($category_color)) {
            $this->course_db->query("UPDATE categories_list SET color = ? WHERE category_id = ?", [$category_color, $category_id]);
        }
        if (!is_null($visible_date)) {
            if ($visible_date === "") {
                $visible_date = null;
            }

            $this->course_db->query("UPDATE categories_list SET visible_date = ? WHERE category_id = ?", [$visible_date, $category_id]);
        }

        $this->course_db->commit();
    }

    public function reorderCategories($categories_in_order) {
        $this->course_db->beginTransaction();
        foreach ($categories_in_order as $rank => $id) {
            $this->course_db->query("UPDATE categories_list SET rank = ? WHERE category_id = ?", [$rank, $id]);
        }
        $this->course_db->commit();
    }

    public function getCategories() {
        $this->course_db->query("SELECT *, extract(hours from now() - visible_date) as diff from categories_list ORDER BY rank ASC NULLS LAST, category_id");
        return $this->course_db->rows();
    }

    public function getPostsForThread($current_user, $thread_id, $show_deleted = false, $option = "tree", $filterOnUser = null) {
        $query_delete = $show_deleted ? "true" : "deleted = false";
        $query_filter_on_user = '';
        $param_list = [];
        if (!empty($filterOnUser)) {
            $query_filter_on_user = ' and author_user_id = ? ';
            $param_list[] = $filterOnUser;
        }
        if ($thread_id == -1) {
            $this->course_db->query("SELECT MAX(id) as max from threads WHERE deleted = false and merged_thread_id = -1 GROUP BY (CASE WHEN pinned_expiration >= current_timestamp THEN 1 ELSE 0 END) ORDER BY (CASE WHEN pinned_expiration >= current_timestamp THEN 1 ELSE 0 END) DESC");
            $rows = $this->course_db->rows();
            if (!empty($rows)) {
                $thread_id = $rows[0]["max"];
            }
            else {
                // No thread found, hence no posts found
                return [];
            }
        }
        $param_list[] = $thread_id;
        $history_query = "LEFT JOIN forum_posts_history fph ON (fph.post_id is NULL OR (fph.post_id = posts.id and NOT EXISTS (SELECT 1 from forum_posts_history WHERE post_id = fph.post_id and edit_timestamp > fph.edit_timestamp )))";
        if ($option == 'alpha') {
            $this->course_db->query("SELECT posts.*, fph.edit_timestamp, users.user_familyname FROM posts INNER JOIN users ON posts.author_user_id=users.user_id {$history_query} WHERE thread_id=? AND {$query_delete} ORDER BY user_familyname, posts.timestamp, posts.id;", [$thread_id]);
        }
        elseif ($option == 'alpha_by_registration') {
            $order = self::generateOrderByClause(["registration_section", "coalesce(NULLIF(u.user_preferred_familyname, ''), u.user_familyname)"], self::graded_gradeable_key_map_user);
            $this->course_db->query("SELECT posts.*, fph.edit_timestamp, u.user_familyname FROM posts INNER JOIN users u ON posts.author_user_id=u.user_id {$history_query} WHERE thread_id=? AND {$query_delete} {$order};", [$thread_id]);
        }
        elseif ($option == 'alpha_by_rotating') {
            $order = self::generateOrderByClause(["rotating_section", "coalesce(NULLIF(u.user_preferred_familyname, ''), u.user_familyname)"], self::graded_gradeable_key_map_user);
            $this->course_db->query("SELECT posts.*, fph.edit_timestamp, u.user_familyname FROM posts INNER JOIN users u ON posts.author_user_id=u.user_id {$history_query} WHERE thread_id=? AND {$query_delete} {$order};", [$thread_id]);
        }
        elseif ($option == 'reverse-time') {
            $this->course_db->query("SELECT posts.*, fph.edit_timestamp FROM posts {$history_query} WHERE thread_id=? AND {$query_delete} {$query_filter_on_user} ORDER BY timestamp DESC, id ASC", array_reverse($param_list));
        }
        else {
            $this->course_db->query("SELECT posts.*, fph.edit_timestamp FROM posts {$history_query} WHERE thread_id=? AND {$query_delete} {$query_filter_on_user} ORDER BY timestamp, id ASC", array_reverse($param_list));
        }
        return $this->course_db->rows();
    }

    public function getRootPostOfNonMergedThread($thread_id, &$title, &$message) {
        $this->course_db->query("SELECT title FROM threads WHERE id = ? and merged_thread_id = -1 and merged_post_id = -1", [$thread_id]);
        $result_rows = $this->course_db->rows();
        if (count($result_rows) == 0) {
            $message = "Can't find thread";
            return false;
        }
        $title = $result_rows[0]['title'] . "\n";
        $this->course_db->query("SELECT id FROM posts where thread_id = ? and parent_id = -1", [$thread_id]);
        return $this->course_db->rows()[0]['id'];
    }

    public function mergeThread($parent_thread_id, $child_thread_id, &$message, &$child_root_post) {
        try {
            $this->course_db->beginTransaction();
            $parent_thread_title = null;
            $child_thread_title = null;
            if (!($parent_root_post = $this->getRootPostOfNonMergedThread($parent_thread_id, $parent_thread_title, $message))) {
                $this->course_db->rollback();
                return false;
            }
            if (!($child_root_post = $this->getRootPostOfNonMergedThread($child_thread_id, $child_thread_title, $message))) {
                $this->course_db->rollback();
                return false;
            }

            $child_thread_title = "Merged Thread Title: " . $child_thread_title . "\n";

            if ($child_root_post <= $parent_root_post) {
                $message = "Child thread must be newer than parent thread";
                $this->course_db->rollback();
                return false;
            }

            $children = [$child_root_post];
            $this->findChildren($child_root_post, $child_thread_id, $children);

            // $merged_post_id is PK of linking node and $merged_thread_id is immediate parent thread_id
            $this->course_db->query("UPDATE threads SET merged_thread_id = ?, merged_post_id = ? WHERE id = ?", [$parent_thread_id, $child_root_post, $child_thread_id]);
            foreach ($children as $post_id) {
                $this->course_db->query("UPDATE posts SET thread_id = ? WHERE id = ?", [$parent_thread_id,$post_id]);
            }
            $this->course_db->query("UPDATE posts SET parent_id = ?, content = ? || content WHERE id = ?", [$parent_root_post, $child_thread_title, $child_root_post]);

            $this->course_db->commit();
            return true;
        }
        catch (DatabaseException $dbException) {
             $this->course_db->rollback();
        }
        return false;
    }

    // ANONYMOUS ID QUERIES

    /**
     * Set gradeable-specific user anon_id
     *
     * @param array|string $user_ids
     * @param string $g_id
     * @param string $anon_id
     */
    public function insertGradeableAnonId($user_ids, $g_id, $anon_id = null) {
        $user_ids = is_array($user_ids) ? $user_ids : [$user_ids];
        foreach ($user_ids as $user_id) {
            if ($anon_id === null) {
                $this->core->getQueries()->getUserById($user_id)->getAnonId($g_id);
                continue;
            }
            $params = [$user_id, $g_id, $anon_id];
            $this->course_db->query("INSERT INTO gradeable_anon(user_id, g_id, anon_id) VALUES (?, ?, ?) ON CONFLICT DO NOTHING", $params);
        }
    }

    public function getAllAnonIdsByGradeable(string $g_id): array {
        $this->course_db->query("SELECT anon_id FROM gradeable_anon WHERE g_id=?", [$g_id]);
        return $this->course_db->rows();
    }

    public function getAllAnonIdsByGradeableWithUserIds(string $g_id): array {
        $this->course_db->query("SELECT anon_id, user_id FROM gradeable_anon WHERE g_id=?", [$g_id]);
        return $this->course_db->rows();
    }

    public function getAllTeamAnonIdsByGradeable(string $g_id): array {
        $this->course_db->query("SELECT team_id, anon_id FROM gradeable_teams WHERE g_id=?", [$g_id]);
        return $this->course_db->rows();
    }

    /**
     * Get gradeable-specific user anon_id
     *
     * @param array|string $user_ids
     * @param string $g_id
     */
    public function getAnonId($user_ids, $g_id) {
        $params = (is_array($user_ids)) ? $user_ids : [$user_ids];
        $question_marks = $this->createParameterList(count($params));
        $params[] = $g_id;
        if (count($params) < 2) {
            return [];
        }
        $this->course_db->query("SELECT user_id, anon_id FROM gradeable_anon WHERE user_id IN {$question_marks} AND g_id=?", $params);
        $return = [];
        foreach ($this->course_db->rows() as $id_map) {
            $return[$id_map['user_id']] = $id_map['anon_id'];
        }
        return $return;
    }

    public function getTeamAnonId($team_id) {
        $params = (is_array($team_id)) ? $team_id : [$team_id];

        $question_marks = $this->createParameterList(count($params));
        $this->course_db->query("SELECT team_id, anon_id FROM gradeable_teams WHERE team_id IN {$question_marks}", $params);
        $return = [];
        foreach ($this->course_db->rows() as $id_map) {
            $return[$id_map['team_id']] = $id_map['anon_id'];
        }
        return $return;
    }

    public function getUserFromAnon($anon_id, $g_id) {
        $params = is_array($anon_id) ? $anon_id : [$anon_id];
        $question_marks = $this->createParameterList(count($params));
        $params[] = $g_id;
        $this->course_db->query("SELECT anon_id, user_id FROM gradeable_anon WHERE anon_id IN {$question_marks} AND g_id=?", $params);
        $return = [];
        foreach ($this->course_db->rows() as $id_map) {
            $return[$id_map['anon_id']] = $id_map['user_id'];
        }
        return $return;
    }

    public function getTeamIdFromAnonId($anon_id) {
        $params = is_array($anon_id) ? $anon_id : [$anon_id];

        $question_marks = $this->createParameterList(count($params));
        $this->course_db->query("SELECT anon_id, team_id FROM gradeable_teams WHERE anon_id IN {$question_marks}", $params);
        $return = [];
        foreach ($this->course_db->rows() as $id_map) {
            $return[$id_map['anon_id']] = $id_map['team_id'];
        }
        return $return;
    }

    public function getAllAnonIds() {
        $this->course_db->query("SELECT anon_id FROM gradeable_anon");
        return $this->course_db->rows();
    }

    public function getSubmitterIdFromAnonId(string $anon_id, string $g_id = null) {
        return $this->getUserFromAnon($anon_id, $g_id)[$anon_id] ??
            $this->getTeamIdFromAnonId($anon_id)[$anon_id] ??
                null;
    }

    // NOTIFICATION/EMAIL QUERIES

    /**
     * get all users' ids
     *
     * @Param string $current_user_id
     * @return array
     */
    public function getAllUsersIds() {
        $query = "SELECT user_id FROM users";
        $this->course_db->query($query);
        return $this->rowsToArray($this->course_db->rows());
    }

    /**
     * Get all users with a preference
     *
     * @param  string $column
     * @return array
     */
    public function getAllUsersWithPreference(string $column) {
        $preferences = [
            'merge_threads',
            'all_new_threads',
            'all_new_posts',
            'all_modifications_forum',
            'reply_in_post_thread',
            'team_invite',
            'team_joined_email',
            'team_member_submission',
            'self_notification',
            'merge_threads_email',
            'all_new_threads_email',
            'all_new_posts_email',
            'all_modifications_forum_email',
            'reply_in_post_thread_email',
            'team_invite_email',
            'team_joined_email',
            'team_member_submission_email',
            'self_notification_email',
        ];
        $query = "SELECT user_id FROM notification_settings WHERE {$column} = 'true'";
        $this->course_db->query($query);
        if (!in_array($column, $preferences)) {
            throw new DatabaseException("Given column, {$column}, is not a valid column", $query);
        }
        return $this->rowsToArray($this->course_db->rows());
    }

    /**
     * Gets the user's row in the notification settings table
     *
     * @param string[] $user_ids
     * @return array
     */
    public function getUsersNotificationSettings(array $user_ids) {
        $params = $user_ids;
        $user_id_query = $this->createParameterList(count($user_ids));
        $query = "SELECT * FROM notification_settings WHERE user_id in " . $user_id_query;
        $this->course_db->query($query, $params);
        return $this->course_db->rows();
    }

    /**
     * Gets All Parent Authors who this user responded to
     *
     * @param string $post_author_id current_user_id
     * @param string $post_id        the parent post id
     */
    public function getAllParentAuthors(string $post_author_id, string $post_id) {
        $params = [$post_id];
        $query = "SELECT * FROM
                  (WITH RECURSIVE parents AS (
                  SELECT
                    author_user_id, parent_id, id FROM  posts
                  WHERE id = ?
                  UNION SELECT
                    p.author_user_id, p.parent_id, p.id
                  FROM
                    posts p
                   INNER JOIN parents pa ON pa.parent_id = p.id
                  ) SELECT DISTINCT
                    author_user_id AS user_id
                  FROM
                    parents) AS parents;";
        $this->course_db->query($query, $params);
        return $this->rowsToArray($this->course_db->rows());
    }

    /**
     * returns all authors who want to be notified if a post has been made in a thread they have posted in
     *
     * @param  int $thread_id
     * @param  string $column    ("reply_in_thread" or "reply_in_thread_email")
     * @return array
     */
    public function getAllThreadAuthors($thread_id, $column) {
        $params = [$thread_id];
        $query = "SELECT author_user_id AS user_id FROM posts WHERE thread_id = ? AND
                  EXISTS (
                  SELECT user_id FROM notification_settings WHERE
                  user_id = author_user_id AND {$column} = 'true');";
        if ($column != 'reply_in_post_thread' && $column != 'reply_in_post_thread_email') {
            throw new DatabaseException("Given column, {$column}, is not a valid column", $query, $params);
        }
        $this->course_db->query($query, $params);
        return $this->rowsToArray($this->course_db->rows());
    }

    /*
     * helper function to convert rows array to one dimensional array of user ids
     *
     * @return array
     */
    protected function rowsToArray($rows) {
        $result = [];
        foreach ($rows as $row) {
            foreach ($row as $key => $value) {
                $result[] = $value;
            }
        }
        return $result;
    }

    /**
     * Sends notifications to all recipients
     *
     * @param array $flattened_notifications
     * @param int   $notification_count
     */
    public function insertNotifications(array $flattened_notifications, int $notification_count) {
        // PDO Placeholders
        $row_string = "(?, ?, ?, current_timestamp, ?, ?)";
        $value_param_string = implode(', ', array_fill(0, $notification_count, $row_string));
        $this->course_db->query(
            "
            INSERT INTO notifications(component, metadata, content, created_at, from_user_id, to_user_id)
            VALUES " . $value_param_string,
            $flattened_notifications
        );
    }

    /**
     * Queues emails for all given recipients to be sent by email job
     *
     * @param array $flattened_params array of params
     * @param int   $email_count
     */
    public function insertEmails(array $flattened_params, int $email_count) {
        // PDO Placeholders
        $row_string = "(?, ?, current_timestamp, ?, ?, ?, ?)";
        $value_param_string = implode(', ', array_fill(0, $email_count, $row_string));
        $this->submitty_db->query(
            "
            INSERT INTO emails(subject, body, created, user_id, email_address, semester, course)
            VALUES " . $value_param_string,
            $flattened_params
        );
    }

    /**
     * Returns notifications for a user
     *
     * @param  string $user_id
     * @param  bool   $show_all
     * @return Notification[]
     */
    public function getUserNotifications($user_id, $show_all) {
        if ($show_all) {
            $seen_status_query = "true";
        }
        else {
            $seen_status_query = "seen_at is NULL";
        }
        $this->course_db->query(
            "SELECT id, component, metadata, content,
                (case when seen_at is NULL then false else true end) as seen,
                (extract(epoch from current_timestamp) - extract(epoch from created_at)) as elapsed_time, created_at
                FROM notifications WHERE to_user_id = ? and {$seen_status_query} ORDER BY created_at DESC",
            [$user_id]
        );
        $rows = $this->course_db->rows();
        $results = [];
        foreach ($rows as $row) {
            $results[] = Notification::createViewOnlyNotification(
                $this->core,
                [
                    'id' => $row['id'],
                    'component' => $row['component'],
                    'metadata' => $row['metadata'],
                    'content' => $row['content'],
                    'seen' => $row['seen'],
                    'elapsed_time' => $row['elapsed_time'],
                    'created_at' => $row['created_at']
                ]
            );
        }
        return $results;
    }

    public function getNotificationInfoById($user_id, $notification_id) {
        $this->course_db->query("SELECT metadata FROM notifications WHERE to_user_id = ? and id = ?", [$user_id, $notification_id]);
        return $this->course_db->row();
    }

    public function getUnreadNotificationsCount($user_id, $component) {
        $parameters = [$user_id];
        if (is_null($component)) {
            $component_query = "true";
        }
        else {
            $component_query = "component = ?";
            $parameters[] = $component;
        }
        $this->course_db->query("SELECT count(*) FROM notifications WHERE to_user_id = ? and seen_at is NULL and {$component_query}", $parameters);
        return $this->course_db->row()['count'];
    }

    /**
     * Marks $user_id notifications as seen
     *
     * @param string $user_id
     * @param int    $notification_id if $notification_id != -1 then marks corresponding as seen else mark all notifications as seen
     */
    public function markNotificationAsSeen($user_id, $notification_id, $thread_id = -1) {
        $parameters = [];
        $parameters[] = $user_id;
        if ($thread_id != -1) {
            $id_query = "metadata::json->>'thread_id' = ?";
            $parameters[] = $thread_id;
        }
        elseif ($notification_id == -1) {
            $id_query = "true";
        }
        else {
            $id_query = "id = ?";
            $parameters[] = $notification_id;
        }
        $this->course_db->query(
            "UPDATE notifications SET seen_at = current_timestamp
                WHERE to_user_id = ? and seen_at is NULL and {$id_query}",
            $parameters
        );
    }

    /**
     * Determines if a course is 'active' or if it was dropped.
     *
     * This is used to filter out courses displayed on the home screen, for when
     * a student has dropped a course.  SQL query checks for user_group=4 so
     * that only students are considered.  Returns false when course is dropped.
     * Returns true when course is still active, or user is not a student.
     * If course or semester is null, this method instead checks for if the student
     * is 'active' in any course
     *
     * @param  string $user_id
     * @param  string $course
     * @param  string $semester
     * @return bool
     */
    public function checkStudentActiveInCourse($user_id, $course, $semester): bool {
        if ($course == null || $semester == null) {
            $this->submitty_db->query(
                "
                SELECT
                    CASE WHEN registration_section IS NULL AND user_group=4 THEN FALSE
                    ELSE TRUE
                    END
                AS active
                FROM courses_users WHERE user_id=?",
                [$user_id]
            );
            $row = $this->submitty_db->row();
            return count($row) > 0 && $row['active'];
        }
        $this->submitty_db->query(
            "
            SELECT
                CASE WHEN registration_section IS NULL AND user_group=4 THEN FALSE
                ELSE TRUE
                END
            AS active
            FROM courses_users WHERE user_id=? AND course=? AND semester=?",
            [$user_id, $course, $semester]
        );
        $row = $this->submitty_db->row();
        return count($row) > 0 && $row['active'];
    }

    public function checkIsInstructorInCourse($user_id, $course, $semester) {
        $this->submitty_db->query(
            "
            SELECT
                CASE WHEN user_group=1 THEN TRUE
                ELSE FALSE
                END
            AS is_instructor
            FROM courses_users WHERE user_id=? AND course=? AND semester=?",
            [$user_id, $course, $semester]
        );
        return count($this->submitty_db->rows()) >= 1 &&
            $this->submitty_db->row()['is_instructor'];
    }

    public function getGradeInquiryStatus($user_id, $gradeable_id) {
        $this->course_db->query("SELECT * FROM grade_inquiries WHERE user_id = ? AND g_id = ? ", [$user_id, $gradeable_id]);
        return ($this->course_db->getRowCount() > 0) ? $this->course_db->row()['status'] : 0;
    }

    public function getGradeInquiriesUsers(string $gradeable_id, bool $ungraded_only = false, int $component_id = -1) {
        $parameters = [];
        $parameters[] = $gradeable_id;
        $ungraded_query = "";
        if ($ungraded_only) {
            $ungraded_query = "AND status = ? ";
            $parameters[] = GradeInquiry::STATUS_ACTIVE;
        }
        $component_query = "";
        if ($component_id !== -1) {
            $component_query = "AND (gc_id IS NULL OR gc_id = ?) ";
            $parameters[] = $component_id;
        }

        $this->course_db->query("SELECT user_id FROM grade_inquiries WHERE g_id = ? " . $ungraded_query . $component_query, $parameters);
        return $this->rowsToArray($this->course_db->rows());
    }


    /**
     * insert a new grade inquiry for a submitter
     * @return string the id of the first new post inserted of the new grade inquiry
     */
    public function insertNewGradeInquiry(GradedGradeable $graded_gradeable, User $sender, string $initial_message, $gc_id): string {
        $params = [$graded_gradeable->getGradeableId(), $graded_gradeable->getSubmitter()->getId(), GradeInquiry::STATUS_ACTIVE, $gc_id];
        $submitter_col = $graded_gradeable->getSubmitter()->isTeam() ? 'team_id' : 'user_id';
        try {
            $this->course_db->query("INSERT INTO grade_inquiries(g_id, timestamp, $submitter_col, status, gc_id) VALUES (?, current_timestamp, ?, ?, ?)", $params);
            $grade_inquiry_id = $this->course_db->getLastInsertId();
            return $this->insertNewGradeInquiryPost($grade_inquiry_id, $sender->getId(), $initial_message, $gc_id);
        }
        catch (DatabaseException $dbException) {
            if ($this->course_db->inTransaction()) {
                $this->course_db->rollback();
            }
            throw $dbException;
        }
    }

    public function getNumberGradeInquiries($gradeable_id, $is_grade_inquiry_per_component_allowed = true) {
        $grade_inquiry_all_only_query = !$is_grade_inquiry_per_component_allowed ? ' AND gc_id IS NULL' : '';
        $this->course_db->query("SELECT COUNT(*) AS cnt FROM grade_inquiries WHERE g_id = ? AND status = -1" . $grade_inquiry_all_only_query, [$gradeable_id]);
        return ($this->course_db->row()['cnt']);
    }

    /*
     * This is used to convert one of the by component inquiries per student for a gradeable to a non-component inquiry.
     * This allows graders to still respond to by component inquiries if in no-component mode.
     */
    public function convertInquiryComponentId($gradeable) {
        $this->course_db->query("UPDATE grade_inquiries SET gc_id=NULL WHERE id IN (SELECT a.id FROM (SELECT DISTINCT ON (t.user_id) user_id, t.id FROM (SELECT * FROM grade_inquiries ORDER BY id) t WHERE t.g_id=?) a);", [$gradeable->getId()]);
    }

    public function getGradeInquiryDiscussions(array $grade_inquiries) {
        if (count($grade_inquiries) == 0) {
            return [];
        }
        $grade_inquiry_ids = $this->createParameterList(count($grade_inquiries));
        $params = array_map(
            function ($grade_inquiry) {
                return $grade_inquiry->getId();
            },
            $grade_inquiries
        );
        $this->course_db->query("SELECT * FROM grade_inquiry_discussion WHERE grade_inquiry_id IN $grade_inquiry_ids AND deleted=false ORDER BY timestamp ASC ", $params);
        $result = [];
        foreach ($params as $id) {
            $result[$id] = array_filter(
                $this->course_db->rows(),
                function ($v) use ($id) {
                    return $v['grade_inquiry_id'] == $id;
                }
            );
        }
        return $result;
    }

    public function insertNewGradeInquiryPost($grade_inquiry_id, $user_id, $content, $gc_id) {
        $params = [$grade_inquiry_id, $user_id, $content, $gc_id];
        $this->course_db->query("INSERT INTO grade_inquiry_discussion(grade_inquiry_id, timestamp, user_id, content, gc_id) VALUES (?, current_timestamp, ?, ?, ?)", $params);
        return $this->course_db->getLastInsertId();
    }

    public function getGradeInquiryPost($post_id) {
        $this->course_db->query(
            "SELECT * FROM grade_inquiry_discussion WHERE id = ?",
            [$post_id]
        );
        return $this->course_db->row();
    }

    public function saveGradeInquiry(GradeInquiry $grade_inquiry) {
        $this->course_db->query("UPDATE grade_inquiries SET timestamp = current_timestamp, status = ? WHERE id = ?", [$grade_inquiry->getStatus(), $grade_inquiry->getId()]);
    }

    public function deleteGradeInquiry(GradeInquiry $grade_inquiry) {
        $grade_inquiry_id = $grade_inquiry->getId();
        $this->course_db->query("DELETE FROM grade_inquiry_discussion WHERE grade_inquiry_id = ?", [$grade_inquiry_id]);
        $this->course_db->query("DELETE FROM grade_inquiries WHERE id = ?", [$grade_inquiry_id]);
    }

    public function deleteGradeable($g_id) {
        $this->course_db->query("UPDATE electronic_gradeable SET eg_depends_on = null,
                                eg_depends_on_points = null WHERE eg_depends_on=?", [$g_id]);
        $this->course_db->query("DELETE FROM gradeable_anon WHERE g_id=?", [$g_id]);
        $this->course_db->query("DELETE FROM gradeable WHERE g_id=?", [$g_id]);
    }

    /**
     * Gets a single Gradeable instance by id
     *
     * @param  string $id The gradeable's id
     * @return \app\models\gradeable\Gradeable
     * @throws \InvalidArgumentException If any Gradeable or Component fails to construct
     * @throws ValidationException If any Gradeable or Component fails to construct
     */
    public function getGradeableConfig($id) {
        foreach ($this->getGradeableConfigs([$id]) as $gradeable) {
            return $gradeable;
        }
        throw new \InvalidArgumentException('Gradeable does not exist!');
    }

    /**
     * Gets all Gradeable instances for the given ids (or all if id is null)
     *
     * @param  string[]|null        $ids       ids of the gradeables to retrieve
     * @param  string[]|string|null $sort_keys An ordered list of keys to sort by (i.e. `id` or `grade_start_date DESC`)
     * @return \Iterator<Gradeable>  Iterates across array of Gradeables retrieved
     * @throws \InvalidArgumentException If any Gradeable or Component fails to construct
     * @throws ValidationException If any Gradeable or Component fails to construct
     */
    public function getGradeableConfigs($ids, $sort_keys = ['id']) {
        if ($ids === []) {
            return new \EmptyIterator();
        }
        if ($ids === null) {
            $ids = [];
        }

        // Generate the selector statement
        $selector = '';
        if (count($ids) > 0) {
            $place_holders = implode(',', array_fill(0, count($ids), '?'));
            $selector = "WHERE g.g_id IN ($place_holders)";
        }

        // Generate the ORDER BY clause
        $order = self::generateOrderByClause($sort_keys, []);

        $query = "
            SELECT
              g.g_id AS id,
              g_title AS title,
              g_instructions_url AS instructions_url,
              g_overall_ta_instructions AS ta_instructions,
              g_gradeable_type AS type,
              g_grader_assignment_method AS grader_assignment_method,
              g_ta_view_start_date AS ta_view_start_date,
              g_grade_start_date AS grade_start_date,
              g_grade_due_date AS grade_due_date,
              g_grade_released_date AS grade_released_date,
              g_min_grading_group AS min_grading_group,
              g_syllabus_bucket AS syllabus_bucket,
              g_allow_custom_marks AS allow_custom_marks,
              g_allowed_minutes AS allowed_minutes,
              eg.*,
              gamo.*,
              gc.*,
              (SELECT COUNT(*) AS cnt FROM grade_inquiries WHERE g_id=g.g_id AND status = -1) AS active_grade_inquiries_count
            FROM gradeable g
              LEFT JOIN (
                SELECT
                  g_id AS eg_g_id,
                  eg_config_path AS autograding_config_path,
                  eg_is_repository AS vcs,
                  eg_using_subdirectory AS using_subdirectory,
                  eg_vcs_subdirectory AS vcs_subdirectory,
                  eg_vcs_partial_path AS vcs_partial_path,
                  eg_vcs_host_type AS vcs_host_type,
                  eg_team_assignment AS team_assignment,
                  eg_max_team_size AS team_size_max,
                  eg_team_lock_date AS team_lock_date,
                  eg_grade_inquiry_start_date AS grade_inquiry_start_date,
                  eg_grade_inquiry_due_date AS grade_inquiry_due_date,
                  eg_grade_inquiry_allowed AS grade_inquiry_allowed,
                  eg_grade_inquiry_per_component_allowed AS grade_inquiry_per_component_allowed,
                  eg_thread_ids AS discussion_thread_ids,
                  eg_has_discussion AS discussion_based,
                  eg_use_ta_grading AS ta_grading,
                  eg_student_view AS student_view,
                  eg_student_view_after_grades as student_view_after_grades,
                  eg_student_download AS student_download,
                  eg_student_submit AS student_submit,
                  eg_limited_access_blind AS limited_access_blind,
                  eg_peer_blind AS peer_blind,
                  eg_submission_open_date AS submission_open_date,
                  eg_submission_due_date AS submission_due_date,
                  eg_has_due_date AS has_due_date,
                  eg_has_release_date as has_release_date,
                  eg_late_days AS late_days,
                  eg_allow_late_submission AS late_submission_allowed,
                  eg_precision AS precision,
                  eg_hidden_files as hidden_files,
                  eg_depends_on as depends_on,
                  eg_depends_on_points as depends_on_points
                FROM electronic_gradeable
              ) AS eg ON g.g_id=eg.eg_g_id
              LEFT JOIN (
                SELECT
                  g_id AS gamo_g_id,
                  json_agg(user_id) AS gamo_users,
                  json_agg(allowed_minutes) AS gamo_minutes
                FROM gradeable_allowed_minutes_override
                GROUP BY gamo_g_id
              ) AS gamo ON g.g_id=gamo.gamo_g_id
              LEFT JOIN (
                SELECT
                  g_id AS gc_g_id,
                  json_agg(gc.gc_id) AS array_id,
                  json_agg(gc_title) AS array_title,
                  json_agg(gc_ta_comment) AS array_ta_comment,
                  json_agg(gc_student_comment) AS array_student_comment,
                  json_agg(gc_lower_clamp) AS array_lower_clamp,
                  json_agg(gc_default) AS array_default,
                  json_agg(gc_max_value) AS array_max_value,
                  json_agg(gc_upper_clamp) AS array_upper_clamp,
                  json_agg(gc_is_text) AS array_text,
                  json_agg(gc_is_peer) AS array_peer_component,
                  json_agg(gc_order) AS array_order,
                  json_agg(gc_page) AS array_page,
                  json_agg(gc_is_itempool_linked) AS array_is_itempool_linked,
                  json_agg(gc_itempool) AS array_itempool,
                    json_agg(EXISTS(
                      SELECT gc_id
                      FROM gradeable_component_data
                      WHERE gc_id=gc.gc_id)) AS array_any_grades,
                  json_agg(gcm.array_id) AS array_mark_id,
                  json_agg(gcm.array_points) AS array_mark_points,
                  json_agg(gcm.array_title) AS array_mark_title,
                  json_agg(gcm.array_publish) AS array_mark_publish,
                  json_agg(gcm.array_order) AS array_mark_order,
                  json_agg(gcm.array_any_receivers) AS array_mark_any_receivers
                FROM gradeable_component gc
                LEFT JOIN (
                  SELECT
                    gc_id AS gcm_gc_id,
                    json_agg(gcm_id) AS array_id,
                    json_agg(gcm_points) AS array_points,
                    json_agg(gcm_note) AS array_title,
                    json_agg(gcm_publish) AS array_publish,
                    json_agg(gcm_order) AS array_order,
                    json_agg(EXISTS(
                      SELECT gcm_id
                      FROM gradeable_component_mark_data
                      WHERE gcm_id=in_gcm.gcm_id)) AS array_any_receivers
                    FROM gradeable_component_mark AS in_gcm
                  GROUP BY gcm_gc_id
                ) AS gcm ON gcm.gcm_gc_id=gc.gc_id
                GROUP BY g_id
              ) AS gc ON gc.gc_g_id=g.g_id
             $selector
             $order";

        $gradeable_constructor = function ($row) {
            if (!isset($row['eg_g_id']) && $row['type'] === GradeableType::ELECTRONIC_FILE) {
                throw new DatabaseException("Electronic gradeable didn't have an entry in the electronic_gradeable table!");
            }

            // Finally, create the gradeable
            $gradeable = new \app\models\gradeable\Gradeable($this->core, $row);
            $overrides = [];
            $users = json_decode($row['gamo_users'] ?? "[]");
            $minutes = json_decode($row['gamo_minutes'] ?? "[]");
            if ($users !== null) {
                for ($i = 0; $i < count($users); $i++) {
                    $overrides[] = [
                        'user_id' => $users[$i],
                        'allowed_minutes' => $minutes[$i]
                    ];
                }
            }
            $gradeable->setAllowedMinutesOverrides($overrides);

            // Construct the components
            $component_properties = [
                'id',
                'title',
                'ta_comment',
                'student_comment',
                'lower_clamp',
                'default',
                'max_value',
                'upper_clamp',
                'text',
                'peer_component',
                'order',
                'page',
                'is_itempool_linked',
                'itempool',
                'any_grades'
            ];
            $mark_properties = [
                'id',
                'points',
                'title',
                'publish',
                'order',
                'any_receivers'
            ];
            $component_mark_properties = array_map(
                function ($value) {
                    return 'mark_' . $value;
                },
                $mark_properties
            );

            // Unpack the component data
            $unpacked_component_data = [];
            foreach (array_merge($component_properties, $component_mark_properties) as $property) {
                $unpacked_component_data[$property] = json_decode($row['array_' . $property]) ?? [];
            }

            // Create the components
            $components = [];
            for ($i = 0; $i < count($unpacked_component_data['id']); ++$i) {
                // Transpose a single component at a time
                $component_data = [];
                foreach ($component_properties as $property) {
                    $component_data[$property] = $unpacked_component_data[$property][$i];
                }

                // Create the component instance
                $component = new Component($this->core, $gradeable, $component_data);

                // Unpack the mark data
                if ($gradeable->getType() === GradeableType::ELECTRONIC_FILE) {
                    $unpacked_mark_data = [];
                    foreach ($mark_properties as $property) {
                        $unpacked_mark_data[$property] = $unpacked_component_data['mark_' . $property][$i];
                    }

                    // If there are no marks, there will be a single 'null' element in the unpacked arrays
                    if ($unpacked_mark_data['id'][0] !== null) {
                        // Create the marks
                        $marks = [];
                        for ($j = 0; $j < count($unpacked_mark_data['id']); ++$j) {
                            // Transpose a single mark at a time
                            $mark_data = [];
                            foreach ($mark_properties as $property) {
                                $mark_data[$property] = $unpacked_mark_data[$property][$j];
                            }

                            // Create the mark instance
                            $marks[] = new Mark($this->core, $component, $mark_data);
                        }
                        $component->setMarksFromDatabase($marks);
                    }
                }

                $components[] = $component;
            }

            // Set the components
            $gradeable->setComponentsFromDatabase($components);

            return $gradeable;
        };

        return $this->course_db->queryIterator(
            $query,
            $ids,
            $gradeable_constructor
        );
    }

    /**
     * Gets whether a gradeable has any manual grades yet
     *
     * @param  string $g_id id of the gradeable
     * @return bool True if the gradeable has manual grades
     */
    public function getGradeableHasGrades($g_id) {
        $this->course_db->query('SELECT EXISTS (SELECT 1 FROM gradeable_data WHERE g_id=?)', [$g_id]);
        return $this->course_db->row()['exists'];
    }

    /**
     * Returns array of User objects for users with given User IDs
     *
     * @param  string[] $user_ids
     * @return User[] The user objects, indexed by user id
     */
    public function getUsersById(array $user_ids) {
        if (count($user_ids) === 0) {
            return [];
        }

        // Generate placeholders for each team id
        $place_holders = implode(',', array_fill(0, count($user_ids), '?'));
        $query = "
            SELECT u.*, sr.grading_registration_sections
            FROM users u
            LEFT JOIN (
                SELECT array_agg(sections_registration_id) as grading_registration_sections, user_id
                FROM grading_registration
                GROUP BY user_id
            ) as sr ON u.user_id=sr.user_id
            WHERE u.user_id IN ($place_holders)";
        $this->course_db->query($query, array_values($user_ids));

        $users = [];
        foreach ($this->course_db->rows() as $user) {
            if (isset($user['grading_registration_sections'])) {
                $user['grading_registration_sections'] = $this->course_db->fromDatabaseToPHPArray($user['grading_registration_sections']);
            }
            $user = new User($this->core, $user);
            $users[$user->getId()] = $user;
        }

        return $users;
    }

    public function getUsersOrTeamsById(array $ids) {
        $users = $this->getUsersById($ids);
        if (empty($users)) {
            return $this->getTeamsById($ids);
        }
        return $users;
    }

    /**
     * Return array of Team objects for teams with given Team IDs
     *
     * @param  string[] $team_ids
     * @return Team[] The team objects, indexed by team id
     */
    public function getTeamsById(array $team_ids) {
        if (count($team_ids) === 0) {
            return [];
        }

        // Generate placeholders for each team id
        $place_holders = implode(',', array_fill(0, count($team_ids), '?'));
        $query = "
            SELECT gt.team_id, gt.registration_section, gt.rotating_section, gt.team_name, json_agg(u) AS users
            FROM gradeable_teams gt
              JOIN
                (SELECT t.team_id, t.state, u.*
                 FROM teams t
                   JOIN users u ON t.user_id = u.user_id
                ) AS u ON gt.team_id = u.team_id
            WHERE gt.team_id IN ($place_holders)
            GROUP BY gt.team_id";

        $this->course_db->query($query, array_values($team_ids));

        $teams = [];
        foreach ($this->course_db->rows() as $row) {
            // Get the user data for the team
            $row['users'] = json_decode($row['users'], true);

            // Create the team with the query results and users array
            $team = new Team($this->core, $row);
            $teams[$team->getId()] = $team;
        }

        return $teams;
    }

    /**
     * Gets a user or team submitter by id
     *
     * @param  string $id User or team id
     * @return Submitter|null
     */
    public function getSubmitterById(string $id) {
        $user = $this->core->getQueries()->getUserById($id);
        if ($user !== null) {
            return new Submitter($this->core, $user);
        }
        $team = $this->core->getQueries()->getTeamById($id);
        if ($team !== null) {
            return new Submitter($this->core, $team);
        }
        //TODO: Do we have other types of submitters?
        return null;
    }

    /**
     * Gets user or team submitters by id
     *
     * @param  string[] $ids User or team ids
     * @return Submitter[]
     */
    public function getSubmittersById(array $ids) {
        //Get Submitter for each id in ids
        return array_map(
            function ($id) {
                return $this->getSubmitterById($id);
            },
            $ids
        );
    }

    /**
     * Gets a single GradedGradeable associated with the provided gradeable and
     *  user/team.  Note: The user's team for this gradeable will be retrieved if provided
     *
     * @param  \app\models\gradeable\Gradeable $gradeable
     * @param  string|null                     $user      The id of the user to get data for
     * @param  string|null                     $team      The id of the team to get data for
     * @return GradedGradeable|null The GradedGradeable or null if none found
     * @throws \InvalidArgumentException If any GradedGradeable or GradedComponent fails to construct
     */
    public function getGradedGradeable(\app\models\gradeable\Gradeable $gradeable, $user, $team = null) {
        foreach ($this->getGradedGradeables([$gradeable], $user, $team) as $gg) {
            return $gg;
        }
        return null;
    }

    /**
     * Gets a single GradedGradeable associated with the provided gradeable and
     *  submitter.  Note: The user's team for this gradeable will be retrieved if provided
     *
     * @param  Gradeable $gradeable
     * @param  Submitter                  $submitter The submitter to get data for
     * @return GradedGradeable|null The GradedGradeable or null if none found
     * @throws \InvalidArgumentException If any GradedGradeable or GradedComponent fails to construct
     */
    public function getGradedGradeableForSubmitter(\app\models\gradeable\Gradeable $gradeable, Submitter $submitter) {
        //Either user or team is set, the other should be null
        $user_id = $submitter->getUser() ? $submitter->getUser()->getId() : null;
        $team_id = $submitter->getTeam() ? $submitter->getTeam()->getId() : null;
        return $this->getGradedGradeable($gradeable, $user_id, $team_id);
    }

    /**
     * Gets all GradedGradeable's associated with each Gradeable.  If
     *  both $users and $teams are null, then everyone will be retrieved.
     *  Note: The users' teams will be included in the search
     *
     * @param  \app\models\gradeable\Gradeable[] $gradeables The gradeable(s) to retrieve data for
     * @param  string[]|string|null              $users     The id(s) of the user(s) to get data for
     * @param  string[]|string|null              $teams     The id(s) of the team(s) to get data for
     * @param  string[]|string|null              $sort_keys An ordered list of keys to sort by (i.e. `user_id` or `g_id DESC`)
     * @return \Iterator Iterator to access each GradeableData
     * @throws \InvalidArgumentException If any GradedGradeable or GradedComponent fails to construct
     */
    public function getGradedGradeables(array $gradeables, $users = null, $teams = null, $sort_keys = null) {
        $non_team_gradeables = [];
        $team_gradeables = [];
        foreach ($gradeables as $gradeable) {
            if ($gradeable->isTeamAssignment()) {
                $team_gradeables[] = $gradeable;
            }
            else {
                $non_team_gradeables[] = $gradeable;
            }
        }

        return new CascadingIterator(
            $this->getGradedGradeablesUserOrTeam($non_team_gradeables, $users, $teams, $sort_keys, false),
            $this->getGradedGradeablesUserOrTeam($team_gradeables, $users, $teams, $sort_keys, true)
        );
    }

    /**
     * Creates a new Mark in the database
     *
     * @param Mark $mark         The mark to insert
     * @param int  $component_id The Id of the component this mark belongs to
     */
    private function createMark(Mark $mark, $component_id) {
        $params = [
            $component_id,
            $mark->getPoints(),
            $mark->getTitle(),
            $mark->getOrder(),
            $mark->isPublish()
        ];
        $this->course_db->query(
            "
            INSERT INTO gradeable_component_mark (
              gc_id,
              gcm_points,
              gcm_note,
              gcm_order,
              gcm_publish)
            VALUES (?, ?, ?, ?, ?)",
            $params
        );

        // Setup the mark with its new id
        $mark->setIdFromDatabase($this->course_db->getLastInsertId());
    }

    /**
     * Updates a mark in the database
     *
     * @param Mark $mark The mark to update
     */
    private function updateMark(Mark $mark) {
        $params = [
            $mark->getComponent()->getId(),
            $mark->getPoints(),
            $mark->getTitle(),
            $mark->getOrder(),
            $mark->isPublish(),
            $mark->getId()
        ];
        $this->course_db->query(
            "
            UPDATE gradeable_component_mark SET
              gc_id=?,
              gcm_points=?,
              gcm_note=?,
              gcm_order=?,
              gcm_publish=?
            WHERE gcm_id=?",
            $params
        );
    }

    /**
     * Deletes an array of marks from the database and any
     *  data associated with them
     *
     * @param Mark[] $marks An array of marks to delete
     */
    private function deleteMarks(array $marks) {
        if (count($marks) === 0) {
            return;
        }
        // We only need the ids
        $mark_ids = array_values(
            array_map(
                function (Mark $mark) {
                    return $mark->getId();
                },
                $marks
            )
        );
        $place_holders = $this->createParameterList(count($marks));

        $this->course_db->query("DELETE FROM gradeable_component_mark_data WHERE gcm_id IN {$place_holders}", $mark_ids);
        $this->course_db->query("DELETE FROM gradeable_component_mark WHERE gcm_id IN {$place_holders}", $mark_ids);
    }

    /**
     * Creates a new Component in the database
     *
     * @param Component $component The component to insert
     */
    private function createComponent(Component $component) {
        $params = [
            $component->getGradeable()->getId(),
            $component->getTitle(),
            $component->getTaComment(),
            $component->getStudentComment(),
            $component->getLowerClamp(),
            $component->getDefault(),
            $component->getMaxValue(),
            $component->getUpperClamp(),
            $component->isText(),
            $component->getOrder(),
            $component->isPeerComponent(),
            $component->getPage(),
            $component->getIsItempoolLinked(),
            $component->getItempool()
        ];
        $this->course_db->query(
            "
            INSERT INTO gradeable_component(
              g_id,
              gc_title,
              gc_ta_comment,
              gc_student_comment,
              gc_lower_clamp,
              gc_default,
              gc_max_value,
              gc_upper_clamp,
              gc_is_text,
              gc_order,
              gc_is_peer,
              gc_page,
              gc_is_itempool_linked,
              gc_itempool)
            VALUES(?, ?, ?, ?, ?, ?, ?, ?, ?, ?, ?, ?, ?, ?)",
            $params
        );

        // Setup the component with its new id
        $component->setIdFromDatabase($this->course_db->getLastInsertId());
    }

    /**
     * Iterates through each mark in a component and updates/creates/deletes
     *  it in the database as necessary.  Note: the component must
     *  already exist in the database to add new marks
     *
     * @param Component $component
     */
    private function updateComponentMarks(Component $component) {

        // sort marks by order
        $marks = $component->getMarks();
        usort(
            $marks,
            function (Mark $a, Mark $b) {
                return $a->getOrder() - $b->getOrder();
            }
        );

        $order = 0;
        foreach ($marks as $mark) {
            // rectify mark order
            if ($mark->getOrder() !== $order) {
                $mark->setOrder($order);
            }
            ++$order;

            // New mark, so add it
            if ($mark->getId() < 1) {
                $this->createMark($mark, $component->getId());
            }
            if ($mark->isModified()) {
                $this->updateMark($mark);
            }
        }

        // Delete any marks not being updated
        $this->deleteMarks($component->getDeletedMarks());
    }

    /**
     * Updates a Component in the database
     *
     * @param Component $component The component to update
     */
    private function updateComponent(Component $component) {
        if ($component->isModified()) {
            $params = [
                $component->getTitle(),
                $component->getTaComment(),
                $component->getStudentComment(),
                $component->getLowerClamp(),
                $component->getDefault(),
                $component->getMaxValue(),
                $component->getUpperClamp(),
                $component->isText(),
                $component->getOrder(),
                $component->isPeerComponent(),
                $component->getPage(),
                $component->getIsItempoolLinked(),
                $component->getItempool(),
                $component->getId()
            ];
            $this->course_db->query(
                "
                UPDATE gradeable_component SET
                  gc_title=?,
                  gc_ta_comment=?,
                  gc_student_comment=?,
                  gc_lower_clamp=?,
                  gc_default=?,
                  gc_max_value=?,
                  gc_upper_clamp=?,
                  gc_is_text=?,
                  gc_order=?,
                  gc_is_peer=?,
                  gc_page=?,
                  gc_is_itempool_linked=?,
                  gc_itempool=?
                WHERE gc_id=?",
                $params
            );
        }
    }

    /**
     * Deletes an array of components from the database and any
     *  data associated with them
     *
     * @param array $components
     */
    private function deleteComponents(array $components) {
        if (count($components) === 0) {
            return;
        }

        // We only want the ids in our array
        $component_ids = array_values(
            array_map(
                function (Component $component) {
                    return $component->getId();
                },
                $components
            )
        );
        $place_holders = $this->createParameterList(count($components));

        $this->course_db->query("DELETE FROM gradeable_component_data WHERE gc_id IN {$place_holders}", $component_ids);
        $this->course_db->query("DELETE FROM gradeable_component WHERE gc_id IN {$place_holders}", $component_ids);
    }

    /**
     * Creates / updates a component and its marks in the database
     *
     * @param Component $component
     */
    public function saveComponent(Component $component) {
        // New component, so add it
        if ($component->getId() < 1) {
            $this->createComponent($component);
        }
        else {
            $this->updateComponent($component);
        }

        // Then, update/create/delete its marks
        $this->updateComponentMarks($component);
    }

    /**
     * Creates a new gradeable in the database
     *
     * @param \app\models\gradeable\Gradeable $gradeable The gradeable to insert
     */
    public function createGradeable(\app\models\gradeable\Gradeable $gradeable) {
        $params = [
            $gradeable->getId(),
            $gradeable->getTitle(),
            $gradeable->getInstructionsUrl(),
            $gradeable->getTaInstructions(),
            $gradeable->getType(),
            $gradeable->getGraderAssignmentMethod(),
            DateUtils::dateTimeToString($gradeable->getTaViewStartDate()),
            DateUtils::dateTimeToString($gradeable->getGradeStartDate()),
            DateUtils::dateTimeToString($gradeable->getGradeDueDate()),
            $gradeable->getGradeReleasedDate() !== null ?
                    DateUtils::dateTimeToString($gradeable->getGradeReleasedDate()) : null,
            $gradeable->getMinGradingGroup(),
            $gradeable->getSyllabusBucket(),
            $gradeable->getAllowCustomMarks()
        ];
        $this->course_db->query(
            "
            INSERT INTO gradeable(
              g_id,
              g_title,
              g_instructions_url,
              g_overall_ta_instructions,
              g_gradeable_type,
              g_grader_assignment_method,
              g_ta_view_start_date,
              g_grade_start_date,
              g_grade_due_date,
              g_grade_released_date,
              g_min_grading_group,
              g_syllabus_bucket,
              g_allow_custom_marks)
            VALUES (?, ?, ?, ?, ?, ?, ?, ?, ?, ?, ?, ?, ?)",
            $params
        );
        if ($gradeable->getType() === GradeableType::ELECTRONIC_FILE) {
            $params = [
                $gradeable->getId(),
                DateUtils::dateTimeToString($gradeable->getSubmissionOpenDate()),
                $gradeable->getSubmissionDueDate() !== null ?
                    DateUtils::dateTimeToString($gradeable->getSubmissionDueDate()) : null,
                $gradeable->isVcs(),
                $gradeable->isUsingSubdirectory(),
                $gradeable->getVcsSubdirectory(),
                $gradeable->getVcsPartialPath(),
                $gradeable->getVcsHostType(),
                $gradeable->isTeamAssignment(),
                $gradeable->getTeamSizeMax(),
                DateUtils::dateTimeToString($gradeable->getTeamLockDate()),
                $gradeable->isTaGrading(),
                $gradeable->isStudentView(),
                $gradeable->isStudentViewAfterGrades(),
                $gradeable->canStudentDownload(),
                $gradeable->isStudentSubmit(),
                $gradeable->hasDueDate(),
                $gradeable->getAutogradingConfigPath(),
                $gradeable->getLateDays(),
                $gradeable->isLateSubmissionAllowed(),
                $gradeable->getPrecision(),
                $gradeable->getLimitedAccessBlind(),
                $gradeable->getPeerBlind(),
                DateUtils::dateTimeToString($gradeable->getGradeInquiryStartDate()),
                DateUtils::dateTimeToString($gradeable->getGradeInquiryDueDate()),
                $gradeable->isGradeInquiryAllowed(),
                $gradeable->isGradeInquiryPerComponentAllowed(),
                $gradeable->getDiscussionThreadId(),
                $gradeable->isDiscussionBased(),
                $gradeable->getHiddenFiles(),
                $gradeable->getDependsOn(),
                $gradeable->getDependsOnPoints()
            ];
            $this->course_db->query(
                "
                INSERT INTO electronic_gradeable(
                  g_id,
                  eg_submission_open_date,
                  eg_submission_due_date,
                  eg_is_repository,
                  eg_using_subdirectory,
                  eg_vcs_subdirectory,
                  eg_vcs_partial_path,
                  eg_vcs_host_type,
                  eg_team_assignment,
                  eg_max_team_size,
                  eg_team_lock_date,
                  eg_use_ta_grading,
                  eg_student_view,
                  eg_student_view_after_grades,
                  eg_student_download,
                  eg_student_submit,
                  eg_has_due_date,
                  eg_config_path,
                  eg_late_days,
                  eg_allow_late_submission,
                  eg_precision,
                  eg_limited_access_blind,
                  eg_peer_blind,
                  eg_grade_inquiry_start_date,
                  eg_grade_inquiry_due_date,
                  eg_grade_inquiry_allowed,
                  eg_grade_inquiry_per_component_allowed,
                  eg_thread_ids,
                  eg_has_discussion,
                  eg_hidden_files,
                  eg_depends_on,
                  eg_depends_on_points
                  )
                VALUES(?, ?, ?, ?, ?, ?, ?, ?, ?, ?, ?, ?, ?, ?, ?, ?, ?, ?, ?, ?, ?, ?, ?, ?, ?, ?, ?, ?, ?, ?, ?, ?)",
                $params
            );
        }

        // Make sure to create the rotating sections
        $this->setupRotatingSections($gradeable->getRotatingGraderSections(), $gradeable->getId());

        // Also make sure to create components
        $this->updateGradeableComponents($gradeable);

        // Create a map of gradeable-specific user anonymous ids
        $this->insertGradeableAnonId($this->getAllUsersIds(), $gradeable->getId());
    }

    /**
     * Iterates through each component in a gradeable and updates/creates
     *  it in the database as necessary.  It also reloads the marks/components
     *  if any were added
     *
     * @param \app\models\gradeable\Gradeable $gradeable
     */
    private function updateGradeableComponents(\app\models\gradeable\Gradeable $gradeable) {

        // sort components by order
        $components = $gradeable->getComponents();
        usort(
            $components,
            function (Component $a, Component $b) {
                return $a->getOrder() - $b->getOrder();
            }
        );

        // iterate through components and see if any need updating/creating
        $order = 0;
        foreach ($components as $component) {
            // Rectify component order
            if ($component->getOrder() !== $order) {
                $component->setOrder($order);
            }
            ++$order;

            // Save the component
            $this->saveComponent($component);
        }

        // Delete any components not being updated
        $this->deleteComponents($gradeable->getDeletedComponents());
    }

    /**
     * Updates the gradeable and its components/marks with new properties
     *
     * @param \app\models\gradeable\Gradeable $gradeable The gradeable to update
     */
    public function updateGradeable(\app\models\gradeable\Gradeable $gradeable) {



        // If the gradeable has been modified, then update its properties
        if ($gradeable->isModified()) {
            $params = [
                $gradeable->getTitle(),
                $gradeable->getInstructionsUrl(),
                $gradeable->getTaInstructions(),
                $gradeable->getType(),
                $gradeable->getGraderAssignmentMethod(),
                DateUtils::dateTimeToString($gradeable->getTaViewStartDate()),
                DateUtils::dateTimeToString($gradeable->getGradeStartDate()),
                DateUtils::dateTimeToString($gradeable->getGradeDueDate()),
                DateUtils::dateTimeToString($gradeable->getGradeReleasedDate()),
                $gradeable->getMinGradingGroup(),
                $gradeable->getSyllabusBucket(),
                $gradeable->getAllowCustomMarks(),
                $gradeable->getId()
            ];
            $this->course_db->query(
                "
                UPDATE gradeable SET
                  g_title=?,
                  g_instructions_url=?,
                  g_overall_ta_instructions=?,
                  g_gradeable_type=?,
                  g_grader_assignment_method=?,
                  g_ta_view_start_date=?,
                  g_grade_start_date=?,
                  g_grade_due_date=?,
                  g_grade_released_date=?,
                  g_min_grading_group=?,
                  g_syllabus_bucket=?,
                  g_allow_custom_marks=?
                WHERE g_id=?",
                $params
            );
            if ($gradeable->getType() === GradeableType::ELECTRONIC_FILE) {
                $params = [
                    DateUtils::dateTimeToString($gradeable->getSubmissionOpenDate()),
                    DateUtils::dateTimeToString($gradeable->getSubmissionDueDate()),
                    $gradeable->isVcs(),
                    $gradeable->isUsingSubdirectory(),
                    $gradeable->getVcsSubdirectory(),
                    $gradeable->getVcsPartialPath(),
                    $gradeable->getVcsHostType(),
                    $gradeable->isTeamAssignment(),
                    $gradeable->getTeamSizeMax(),
                    DateUtils::dateTimeToString($gradeable->getTeamLockDate()),
                    $gradeable->isTaGrading(),
                    $gradeable->isStudentView(),
                    $gradeable->isStudentViewAfterGrades(),
                    $gradeable->canStudentDownload(),
                    $gradeable->isStudentSubmit(),
                    $gradeable->hasDueDate(),
                    $gradeable->hasReleaseDate(),
                    $gradeable->getAutogradingConfigPath(),
                    $gradeable->getLateDays(),
                    $gradeable->isLateSubmissionAllowed(),
                    $gradeable->getPrecision(),
                    $gradeable->getLimitedAccessBlind(),
                    $gradeable->getPeerBlind(),
                    DateUtils::dateTimeToString($gradeable->getGradeInquiryStartDate()),
                    DateUtils::dateTimeToString($gradeable->getGradeInquiryDueDate()),
                    $gradeable->isGradeInquiryAllowed(),
                    $gradeable->isGradeInquiryPerComponentAllowed(),
                    $gradeable->getDiscussionThreadId(),
                    $gradeable->isDiscussionBased(),
                    $gradeable->getHiddenFiles(),
                    $gradeable->getDependsOn(),
                    $gradeable->getDependsOnPoints(),
                    $gradeable->getId()
                ];
                $this->course_db->query(
                    "
                    UPDATE electronic_gradeable SET
                      eg_submission_open_date=?,
                      eg_submission_due_date=?,
                      eg_is_repository=?,
                      eg_using_subdirectory=?,
                      eg_vcs_subdirectory=?,
                      eg_vcs_partial_path=?,
                      eg_vcs_host_type=?,
                      eg_team_assignment=?,
                      eg_max_team_size=?,
                      eg_team_lock_date=?,
                      eg_use_ta_grading=?,
                      eg_student_view=?,
                      eg_student_view_after_grades=?,
                      eg_student_download=?,
                      eg_student_submit=?,
                      eg_has_due_date=?,
                      eg_has_release_date=?,
                      eg_config_path=?,
                      eg_late_days=?,
                      eg_allow_late_submission=?,
                      eg_precision=?,
                      eg_limited_access_blind=?,
                      eg_peer_blind=?,
                      eg_grade_inquiry_start_date=?,
                      eg_grade_inquiry_due_date=?,
                      eg_grade_inquiry_allowed=?,
                      eg_grade_inquiry_per_component_allowed=?,
                      eg_thread_ids=?,
                      eg_has_discussion=?,
                      eg_hidden_files=?,
                      eg_depends_on=?,
                      eg_depends_on_points=?
                    WHERE g_id=?",
                    $params
                );
            }
        }

        // Save the rotating sections
        if ($gradeable->isRotatingGraderSectionsModified()) {
            $this->setupRotatingSections($gradeable->getRotatingGraderSections(), $gradeable->getId());
        }

        // Also make sure to update components
        $this->updateGradeableComponents($gradeable);
    }


    /**
     * Removes the provided mark ids from the marks assigned to a graded component
     *
     * @param GradedComponent $graded_component
     * @param int[]           $mark_ids
     */
    private function deleteGradedComponentMarks(GradedComponent $graded_component, $mark_ids) {
        if ($mark_ids === null || count($mark_ids) === 0) {
            return;
        }

        $param = array_merge(
            [
            $graded_component->getTaGradedGradeable()->getId(),
            $graded_component->getComponentId(),
            $graded_component->getGraderId(),
            ],
            $mark_ids
        );
        $place_holders = $this->createParameterList(count($mark_ids));
        $this->course_db->query(
            "DELETE FROM gradeable_component_mark_data
            WHERE gd_id=? AND gc_id=? AND gcd_grader_id=? AND gcm_id IN {$place_holders}",
            $param
        );
    }

    /**
     * Adds the provided mark ids as marks assigned to a graded component
     *
     * @param GradedComponent $graded_component
     * @param int[]           $mark_ids
     */
    private function createGradedComponentMarks(GradedComponent $graded_component, $mark_ids) {
        if (count($mark_ids) === 0) {
            return;
        }

        $param = [
            $graded_component->getTaGradedGradeable()->getId(),
            $graded_component->getComponentId(),
            $graded_component->getGraderId(),
            -1  // This value gets set on each loop iteration
        ];
        $query = "
            INSERT INTO gradeable_component_mark_data(
              gd_id,
              gc_id,
              gcd_grader_id,
              gcm_id)
            VALUES (?, ?, ?, ?)";

        foreach ($mark_ids as $mark_id) {
            $param[3] = $mark_id;
            $this->course_db->query($query, $param);
        }
    }

    /**
     * Creates a new graded component in the database
     *
     * @param GradedComponent $graded_component
     */
    private function createGradedComponent(GradedComponent $graded_component) {
        $param = [
            $graded_component->getComponentId(),
            $graded_component->getTaGradedGradeable()->getId(),
            $graded_component->getScore(),
            $graded_component->getComment(),
            $graded_component->getGraderId(),
            $graded_component->getGradedVersion(),
            DateUtils::dateTimeToString($graded_component->getGradeTime()),
            $graded_component->getVerifierId() !== '' ? $graded_component->getVerifierId() : null,
            !is_null($graded_component->getVerifyTime()) ? DateUtils::dateTimeToString($graded_component->getVerifyTime()) : null
        ];
        $query = "
            INSERT INTO gradeable_component_data(
              gc_id,
              gd_id,
              gcd_score,
              gcd_component_comment,
              gcd_grader_id,
              gcd_graded_version,
              gcd_grade_time,
              gcd_verifier_id,
              gcd_verify_time)
            VALUES(?, ?, ?, ?, ?, ?, ?, ?, ?)";
        $this->course_db->query($query, $param);
    }

    /**
     * Updates an existing graded component in the database
     *
     * @param GradedComponent $graded_component
     */
    private function updateGradedComponent(GradedComponent $graded_component) {
        if ($graded_component->isModified()) {
            if (!$graded_component->getComponent()->isPeerComponent()) {
                $params = [
                    $graded_component->getScore(),
                    $graded_component->getComment(),
                    $graded_component->getGradedVersion(),
                    DateUtils::dateTimeToString($graded_component->getGradeTime()),
                    $graded_component->getGraderId(),
                    $graded_component->getVerifierId() !== '' ? $graded_component->getVerifierId() : null,
                    !is_null($graded_component->getVerifyTime()) ? DateUtils::dateTimeToString($graded_component->getVerifyTime()) : null,
                    $graded_component->getTaGradedGradeable()->getId(),
                    $graded_component->getComponentId()
                ];
                $query = "
                    UPDATE gradeable_component_data SET
                      gcd_score=?,
                      gcd_component_comment=?,
                      gcd_graded_version=?,
                      gcd_grade_time=?,
                      gcd_grader_id=?,
                      gcd_verifier_id=?,
                      gcd_verify_time = ?
                    WHERE gd_id=? AND gc_id=?";
            }
            else {
                $params = [
                  $graded_component->getScore(),
                  $graded_component->getComment(),
                  $graded_component->getGradedVersion(),
                  DateUtils::dateTimeToString($graded_component->getGradeTime()),
                  $graded_component->getTaGradedGradeable()->getId(),
                  $graded_component->getComponentId(),
                  $graded_component->getGraderId()
                ];
                $query = "
                    UPDATE gradeable_component_data SET
                      gcd_score=?,
                      gcd_component_comment=?,
                      gcd_graded_version=?,
                      gcd_grade_time=?
                    WHERE gd_id=? AND gc_id=? AND gcd_grader_id=?";
            }
            $this->course_db->query($query, $params);
        }
    }

    /**
     * Deletes a GradedComponent from the database
     *
     * @param GradedComponent $graded_component
     */
    private function deleteGradedComponent(GradedComponent $graded_component) {
        // Only the db marks need to be deleted since the others haven't been applied to the database
        $this->deleteGradedComponentMarks($graded_component, $graded_component->getDbMarkIds());

        $params = [
            $graded_component->getTaGradedGradeable()->getId(),
            $graded_component->getComponentId(),
            $graded_component->getGrader()->getId()
        ];
        $query = "DELETE FROM gradeable_component_data WHERE gd_id=? AND gc_id=? AND gcd_grader_id=?";
        $this->course_db->query($query, $params);
    }

    private function updateOverallComments(TaGradedGradeable $ta_graded_gradeable) {
        foreach ($ta_graded_gradeable->getOverallComments() as $user_id => $comment) {
            $this->updateOverallComment($ta_graded_gradeable, $comment, $user_id);
        }
    }

    private function updateOverallComment(TaGradedGradeable $ta_graded_gradeable, $comment, $grader_id) {
        $g_id = $ta_graded_gradeable->getGradedGradeable()->getGradeable()->getId();
        if ($comment === "") {
            $this->deleteOverallComment($g_id, $grader_id);
            $ta_graded_gradeable->removeOverallComment($grader_id);
            return;
        }

        $user_id = null;
        $team_id = null;

        // TODO: replace this with a single upsert when postgres can do an on conflict on
        //   multiple constraints (gradeable_data_overall_comment_user_unique, gradeable_data_overall_comment_team_unique)
        if ($ta_graded_gradeable->getGradedGradeable()->getGradeable()->isTeamAssignment()) {
            $team_id = $ta_graded_gradeable->getGradedGradeable()->getSubmitter()->getId();
            $conflict_clause = "(g_id, goc_team_id, goc_grader_id)";
        }
        else {
            $user_id = $ta_graded_gradeable->getGradedGradeable()->getSubmitter()->getId();
            $conflict_clause = "(g_id, goc_user_id, goc_grader_id)";
        }

        $query = "
            INSERT INTO gradeable_data_overall_comment (g_id, goc_user_id, goc_team_id, goc_grader_id, goc_overall_comment)
                VALUES (?, ?, ?, ?, ?)
                ON CONFLICT {$conflict_clause}
                DO
                    UPDATE SET
                        goc_overall_comment=?;
            ";

        $params = [$g_id, $user_id, $team_id, $grader_id, $comment, $comment];
        $this->course_db->query($query, $params);
    }

    public function deleteOverallComment($gradeable_id, $grader_id) {
        $this->course_db->query("DELETE FROM gradeable_data_overall_comment WHERE g_id=? AND goc_grader_id=?", [$gradeable_id, $grader_id]);
    }

    /**
     * Update/create the components/marks for a gradeable.
     *
     * @param TaGradedGradeable $ta_graded_gradeable
     */
    private function updateGradedComponents(TaGradedGradeable $ta_graded_gradeable) {
        // iterate through graded components and see if any need updating/creating
        foreach ($ta_graded_gradeable->getGradedComponentContainers() as $container) {
            foreach ($container->getGradedComponents() as $component_grade) {
                if ($component_grade->isNew()) {
                    $this->createGradedComponent($component_grade);
                }
                else {
                    $this->updateGradedComponent($component_grade);
                }

                // If the marks have been modified, this means we need to update the entries
                if ($component_grade->isMarksModified()) {
                    $new_marks = array_diff($component_grade->getMarkIds(), $component_grade->getDbMarkIds() ?? []);
                    $deleted_marks = array_diff($component_grade->getDbMarkIds() ?? [], $component_grade->getMarkIds());
                    $this->deleteGradedComponentMarks($component_grade, $deleted_marks);
                    $this->createGradedComponentMarks($component_grade, $new_marks);
                }
            }
        }

        // Iterate through deleted graded components and see if anything should be deleted
        foreach ($ta_graded_gradeable->getDeletedGradedComponents() as $component_grade) {
            $this->deleteGradedComponent($component_grade);
        }
        $ta_graded_gradeable->clearDeletedGradedComponents();
    }

    /**
     * Creates a new Ta Grade in the database along with its graded components/marks
     *
     * @param TaGradedGradeable $ta_graded_gradeable
     */
    private function createTaGradedGradeable(TaGradedGradeable $ta_graded_gradeable) {
        $submitter_id = $ta_graded_gradeable->getGradedGradeable()->getSubmitter()->getId();
        $is_team = $ta_graded_gradeable->getGradedGradeable()->getSubmitter()->isTeam();
        $params = [
            $ta_graded_gradeable->getGradedGradeable()->getGradeable()->getId(),
            $is_team ? null : $submitter_id,
            $is_team ? $submitter_id : null,
            $ta_graded_gradeable->getUserViewedDate() !== null ?
                DateUtils::dateTimeToString($ta_graded_gradeable->getUserViewedDate()) : null
        ];
        $query = "
            INSERT INTO gradeable_data (
                g_id,
                gd_user_id,
                gd_team_id,
                gd_user_viewed_date)
            VALUES(?, ?, ?, ?)";
        $this->course_db->query($query, $params);

        // Setup the graded gradeable with its new id
        $ta_graded_gradeable->setIdFromDatabase($this->course_db->getLastInsertId());

        // Also be sure to save the components
        $this->updateGradedComponents($ta_graded_gradeable);
        // And to separately update the overall comments
        $this->updateOverallComments($ta_graded_gradeable);
    }

    /**
     * Updates an existing Ta Grade in the database along with its graded components/marks
     *
     * @param TaGradedGradeable $ta_graded_gradeable
     */
    private function updateTaGradedGradeable(TaGradedGradeable $ta_graded_gradeable) {
        // If the grade has been modified, then update its properties
        if ($ta_graded_gradeable->isModified()) {
            $params = [
                $ta_graded_gradeable->getUserViewedDate() !== null ?
                    DateUtils::dateTimeToString($ta_graded_gradeable->getUserViewedDate()) : null,
                $ta_graded_gradeable->getId()
            ];
            $query = "
                UPDATE gradeable_data SET
                  gd_user_viewed_date=?
                WHERE gd_id=?";
            $this->course_db->query($query, $params);
        }

        // Also be sure to save the components
        $this->updateGradedComponents($ta_graded_gradeable);
        // And to update the overall comment
        $this->updateOverallComments($ta_graded_gradeable);
    }

    /**
     * Creates a Ta Grade in the database if it doesn't exist, otherwise it just updates it
     *
     * @param TaGradedGradeable $ta_graded_gradeable
     */
    public function saveTaGradedGradeable(TaGradedGradeable $ta_graded_gradeable) {
        // Ta Grades are initialized to have an id of 0 if not loaded from the db, so use that to check
        if ($ta_graded_gradeable->getId() < 1) {
            $this->createTaGradedGradeable($ta_graded_gradeable);
        }
        else {
            $this->updateTaGradedGradeable($ta_graded_gradeable);
        }
    }

    /**
     * Deletes an entry from the gradeable_data table
     *
     * @param TaGradedGradeable $ta_graded_gradeable
     */
    public function deleteTaGradedGradeable(TaGradedGradeable $ta_graded_gradeable) {
        $this->course_db->query("DELETE FROM gradeable_data WHERE gd_id=?", [$ta_graded_gradeable->getId()]);
    }

    /**
     * Deletes an entry from the gradeable_data table with the provided gradeable id and user/team id
     *
     * @param string $gradeable_id
     * @param int    $submitter_id User or Team id
     */
    public function deleteTaGradedGradeableByIds($gradeable_id, $submitter_id) {
        $this->course_db->query(
            'DELETE FROM gradeable_data WHERE g_id=? AND (gd_user_id=? OR gd_team_id=?)',
            [$gradeable_id, $submitter_id, $submitter_id]
        );
    }

    /**
     * Gets if the provided submitter has a submission for a particular gradeable
     *
     * @param  \app\models\gradeable\Gradeable $gradeable
     * @param  Submitter                       $submitter
     * @return bool
     */
    public function getHasSubmission(Gradeable $gradeable, Submitter $submitter) {
        $this->course_db->query(
            'SELECT EXISTS (SELECT g_id FROM electronic_gradeable_data WHERE g_id=? AND (user_id=? OR team_id=?))',
            [$gradeable->getId(), $submitter->getId(), $submitter->getId()]
        );
        return $this->course_db->row()['exists'] ?? false;
    }

    /**
     * checks if there are any custom marks saved for the provided gradeable
     *
     * @param string $gradeable_id
     * @return bool
     */
    public function getHasCustomMarks($gradeable_id) {
        //first get the gc_id's for all components associated with the gradeable
        $this->course_db->query(
            "SELECT gc.gc_id FROM gradeable_component AS gc
                   INNER JOIN gradeable_component_data AS gcd ON gc.gc_id=gcd.gc_id
                   WHERE gc.g_id=? AND gcd.gcd_component_comment <> '' ",
            [$gradeable_id]
        );
        if (count($this->course_db->rows()) > 0) {
            return true;
        }
        return false;
    }

    /**
     * Gets if the provided submitter has a submission for a particular gradeable
     *
     * @param  \app\models\gradeable\Gradeable $gradeable
     * @param  String                     $userid
     * @return bool
     */
    public function getUserHasSubmission(Gradeable $gradeable, string $userid) {

        return $this->course_db->query(
            'SELECT user_id FROM electronic_gradeable_data WHERE g_id=? AND (user_id=?)',
            [$gradeable->getId(), $userid]
        );
    }

    /**
     * Get the active version for all given submitter ids. If they do not have an active version,
     * their version will be zero.
     *
     * @param  \app\models\gradeable\Gradeable $gradeable
     * @param  string[]                        $submitter_ids
     * @return bool[] Map of id=>version
     */
    public function getActiveVersions(Gradeable $gradeable, array $submitter_ids) {
        if (count($submitter_ids) === 0) {
            return [];
        }

        // (?), (?), (?)
        $id_placeholders = implode(',', array_fill(0, count($submitter_ids), '(?)'));

        $query = "
            SELECT ids.id, (CASE WHEN m IS NULL THEN 0 ELSE m END) AS max
            FROM (VALUES $id_placeholders) ids(id)
            LEFT JOIN (
              SELECT COALESCE(user_id, team_id) AS id, active_version as m
              FROM electronic_gradeable_version
              WHERE g_id = ? AND (user_id IS NOT NULL OR team_id IS NOT NULL)
            ) AS versions
            ON versions.id = ids.id
        ";

        $params = array_merge($submitter_ids, [$gradeable->getId()]);

        $this->course_db->query($query, $params);
        $versions = [];
        foreach ($this->course_db->rows() as $row) {
            $versions[$row["id"]] = $row["max"];
        }
        return $versions;
    }

    /**
     * Gets a list of emails with user ids for all active particpants in a course
     */
    public function getEmailListWithIds() {
        $parameters = [];
        $this->course_db->query('SELECT user_id, user_email, user_group, registration_section FROM users WHERE user_group != 4 OR registration_section IS NOT null', $parameters);

        return $this->course_db->rows();
    }

    /**
     * Gives true if thread is locked
     */
    public function isThreadLocked(int $thread_id): bool {
        $this->course_db->query('SELECT lock_thread_date FROM threads WHERE id = ?', [$thread_id]);
        if (empty($this->course_db->rows()[0]['lock_thread_date'])) {
            return false;
        }
        return $this->course_db->rows()[0]['lock_thread_date'] < date("Y-m-d H:i:S");
    }

    /**
     * Returns an array of users in the current course which have not been completely graded for the given gradeable.
     * Excludes users in the null section
     *
     * If a component_id is passed in, then the list of returned users will be limited to users with
     * that specific component ungraded
     *
     * @param  Gradeable $gradeable
     * @return array
     */
    public function getUsersNotFullyGraded(Gradeable $gradeable, $component_id = "-1") {

        // Get variables needed for query
        $component_count = count($gradeable->getComponents());
        $gradeable_id = $gradeable->getId();

        // Configure which type of grading this gradeable is using
        // If there are graders assigned to rotating sections we are very likely using rotating sections
        $rotation_sections = $gradeable->getRotatingGraderSections();
        count($rotation_sections) ? $section_type = 'rotating_section' : $section_type = 'registration_section';

        // Configure variables related to user vs team submission
        if ($gradeable->isTeamAssignment()) {
            $id_string = 'team_id';
            $table = 'gradeable_teams';
        }
        else {
            $id_string = 'user_id';
            $table = 'users';
        }

        $main_query = "select $id_string from $table where $section_type is not null and $id_string not in";

        $parameters = [];
        // Select which subquery to use
        if ($component_id != "-1") {
            // Use this sub query to select users who do not have a specific component within this gradable graded
            $sub_query = "(select gd_$id_string
                from gradeable_component_data left join gradeable_data on gradeable_component_data.gd_id = gradeable_data.gd_id
                where g_id = ? and gc_id = ?);";

            $parameters = [$gradeable_id, $component_id];
        }
        else {
            // Use this sub query to select users who have at least one component not graded
            $sub_query = "(select gradeable_data.gd_$id_string
             from gradeable_component_data left join gradeable_data on gradeable_component_data.gd_id = gradeable_data.gd_id
             where g_id = ? group by gradeable_data.gd_id having count(gradeable_data.gd_id) = ?);";

            $parameters = [$gradeable_id, $component_count];
        }

        // Assemble complete query
        $query = "$main_query $sub_query";

        // Run query
        $this->course_db->query($query, $parameters);

        // Capture results
        $not_fully_graded = $this->course_db->rows();

        // Clean up results
        $not_fully_graded = array_column($not_fully_graded, $id_string);

        return $not_fully_graded;
    }



/////////////////Office Hours Queue queries/////////////////////////////////////

  /*
  current_state values
      ('waiting'):Waiting
      ('being_helped'):Being helped
      ('done'):Done/Fully out of the queue
  removal_type values
      (null):Still in queue
      ('self'):Removed yourself
      ('helped'):Mentor/TA helped you
      ('removed'):Mentor/TA removed you
      ('emptied'):Kicked out because queue emptied
      ('self_helped'):You helped you
  */

    public function getCurrentQueue() {
        $query = "
        SELECT ROW_NUMBER() 
            OVER (ORDER BY time_in ASC), 
                queue.*,
                helper.user_givenname AS helper_givenname,
                helper.user_preferred_givenname AS helper_preferred_givenname,
                helper.user_familyname AS helper_familyname,
                helper.user_preferred_familyname AS helper_preferred_familyname,
                helper.user_id AS helper_id,
                helper.user_email AS helper_email,
                helper.user_email_secondary AS helper_email_secondary,
                helper.user_email_secondary_notify AS helper_email_secondary_notify,
                helper.user_group AS helper_group,
                helper.user_pronouns AS helper_pronouns,
                h1.helped_today
            FROM queue
            LEFT JOIN users helper on helper.user_id = queue.help_started_by
            LEFT JOIN (
            SELECT user_id as uid, queue_code as qc, COUNT(queue_code) AS helped_today
            FROM queue WHERE time_in > ? AND (removal_type = 'helped' OR removal_type = 'self_helped')
            GROUP BY user_id, queue_code
          )
          AS h1
          ON queue.user_id = h1.uid AND queue_code = h1.qc
          WHERE current_state IN ('waiting','being_helped')
          ORDER BY ROW_NUMBER 
        ";
        $this->course_db->query($query, [$this->core->getDateTimeNow()->format('Y-m-d')]);
        return $this->course_db->rows();
    }

    public function getPastQueue() {

        $query = "
        SELECT Row_number()
            OVER (ORDER BY time_out DESC, time_in DESC),
                queue.*,
                helper.user_givenname AS helper_givenname,
                helper.user_preferred_givenname AS helper_preferred_givenname,
                helper.user_familyname AS helper_familyname,
                helper.user_preferred_familyname AS helper_preferred_familyname,
                helper.user_id AS helper_id,
                helper.user_email AS helper_email,
                helper.user_email_secondary AS helper_email_secondary,
                helper.user_email_secondary_notify AS helper_email_secondary_notify,
                helper.user_group AS helper_group,
                helper.user_pronouns AS helper_pronouns,
                remover.user_givenname AS remover_givenname,
                remover.user_preferred_givenname AS remover_preferred_givenname,
                remover.user_familyname AS remover_familyname,
                remover.user_preferred_familyname AS remover_preferred_familyname,
                remover.user_id AS remover_id,
                remover.user_email AS remover_email,
                remover.user_email_secondary AS remover_email_secondary,
                remover.user_email_secondary_notify AS remover_email_secondary_notify,
                remover.user_group AS remover_group,
                remover.user_pronouns AS remover_pronouns,
                h1.helped_today,
                h.times_helped
            FROM    queue 
            LEFT JOIN users helper ON helper.user_id = queue.help_started_by
            LEFT JOIN users remover ON remover.user_id = queue.removed_by
            LEFT JOIN (
              SELECT user_id as uid, COUNT(user_id) AS times_helped
              FROM queue
              WHERE extract(WEEK from time_in) = extract(WEEK from ?::DATE) AND (removal_type = 'helped' OR removal_type = 'self_helped')
              GROUP BY user_id
            )
            AS h
            ON queue.user_id = h.uid
            LEFT JOIN (
              SELECT user_id as uid, queue_code as qc, COUNT(queue_code) AS helped_today
              FROM queue WHERE time_in > ? AND (removal_type = 'helped' OR removal_type = 'self_helped')
              GROUP BY user_id, queue_code
            )
            AS h1
            ON queue.user_id = h1.uid AND queue.queue_code = h1.qc
            WHERE time_in > ? AND current_state IN ('done')
            ORDER BY row_number
        ";
        $current_date = $this->core->getDateTimeNow()->format('Y-m-d');
        $this->course_db->query($query, [$current_date, $current_date, $current_date]);
        return $this->course_db->rows();
    }


    public function isAnyQueueOpen() {
        $this->course_db->query("SELECT COUNT(*) AS num_open FROM queue_settings WHERE open = true");
        return $this->course_db->row()['num_open'] > 0;
    }


    public function openQueue(string $queue_code, $token, $regex_pattern, $require_contact_info) {
        $this->course_db->query("SELECT * FROM queue_settings WHERE UPPER(TRIM(code)) = UPPER(TRIM(?))", [$queue_code]);

        //cannot have more than one queue with the same code
        if (0 < count($this->course_db->rows())) {
            return false;
        }

        $this->course_db->query("INSERT INTO queue_settings (open,code,token,regex_pattern, contact_information) VALUES (TRUE, TRIM(?), TRIM(?), ?, ?)", [$queue_code,$token,$regex_pattern,$require_contact_info]);
        return true;
    }

    public function getQueueRegex(string $queue_code) {
        $this->course_db->query("SELECT regex_pattern FROM queue_settings WHERE code = ?", [$queue_code]);
        return $this->course_db->rows();
    }

    public function toggleQueue(string $queue_code, string $state) {
        if ($state === "1") {
            $state = 'false';
        }
        else {
            $state = 'true';
        }
        $this->course_db->query("UPDATE queue_settings SET open = ? where UPPER(TRIM(code)) = UPPER(TRIM(?))", [$state, $queue_code]);
    }

    public function deleteQueue(string $queue_code) {
        $this->emptyQueue($queue_code);
        $this->course_db->query("DELETE FROM queue_settings WHERE UPPER(TRIM(code)) = UPPER(TRIM(?))", [$queue_code]);
    }

    public function getValidatedCode(string $queue_code, string $token = null) {
        //first check if the queue has an access code
        $this->course_db->query("SELECT * FROM queue_settings WHERE UPPER(TRIM(code)) = UPPER(TRIM(?)) AND open = true", [$queue_code]);
        if ($this->course_db->getRowCount() > 0 && $this->course_db->rows()[0]['token'] == null) {
            return $this->course_db->rows()[0]['code'];
        }
        elseif ($token === null) {
            return false;
        }
        else {
            $this->course_db->query("SELECT * FROM queue_settings WHERE UPPER(TRIM(code)) = UPPER(TRIM(?)) AND UPPER(TRIM(token)) = UPPER(TRIM(?)) AND open = true", [$queue_code, $token]);
            if ($this->course_db->getRowCount() > 0) {
                return $this->course_db->rows()[0]['code'];
            }
        }
        return false;
    }

    public function alreadyInAQueue(string $user_id = null) {
        if (is_null($user_id)) {
            $user_id = $this->core->getUser()->getId();
        }
        $this->course_db->query("SELECT COUNT(*) FROM queue WHERE user_id = ? AND current_state IN ('waiting','being_helped')", [$user_id]);
        return $this->course_db->row()['count'] > 0;
    }

    public function getLastTimeInQueue(string $user_id, string $queue_code) {
        $this->course_db->query("SELECT max(time_in) FROM queue WHERE user_id = ? AND UPPER(TRIM(queue_code)) = UPPER(TRIM(?)) AND (removal_type IN ('helped', 'self_helped') OR help_started_by IS NOT NULL) ", [$user_id, $queue_code]);
        return $this->course_db->rows()[0]['max'];
    }

    //Gets the time a student joined the queue they are currently in
    public function getTimeJoinedQueue(string $user_id, string $queue_code) {
        $this->course_db->query("SELECT max(time_in) FROM queue WHERE user_id = ? AND UPPER(TRIM(queue_code)) = UPPER(TRIM(?)) ", [$user_id, $queue_code]);
        return $this->course_db->rows()[0]['max'];
    }

    public function getStarType(string $user_id, string $queue_code): string {
        $this->course_db->query("SELECT star_type FROM queue WHERE user_id = ? 
            AND UPPER(TRIM(queue_code)) = UPPER(TRIM(?)) 
            ORDER BY entry_id DESC LIMIT 1", [$user_id, $queue_code]);

        return $this->course_db->row()['star_type'];
    }

    public function getQueueId(string $queue_code) {
        $this->course_db->query("select * from queue_settings where code = ?;", [$queue_code]);
        return $this->course_db->rows()[0]['id'];
    }

    public function getQueueHasContactInformation(string $queue_code) {
        $this->course_db->query("select * from queue_settings where code = ?;", [$queue_code]);
        return $this->course_db->rows()[0]['contact_information'];
    }


    public function addToQueue(string $queue_code, string $user_id, string $name, $contact_info, $time_in = 0) {
        $star_type = 'none';
        $last_time_in_queue = $this->getLastTimeInQueue($user_id, $queue_code);
        $one_day_ago = date_sub(new \DateTime('tomorrow', $this->core->getConfig()->getTimezone()), date_interval_create_from_date_string('1 days'));
        $one_week_ago = date_sub(new \DateTime('tomorrow', $this->core->getConfig()->getTimezone()), date_interval_create_from_date_string('5 days'));
        if ($last_time_in_queue === null || DateUtils::parseDateTime($last_time_in_queue, $this->core->getConfig()->getTimezone()) < $one_week_ago) {
            $star_type = 'full';
        }
        elseif (DateUtils::parseDateTime($last_time_in_queue, $this->core->getConfig()->getTimezone()) < $one_day_ago) {
            $star_type = 'half';
        }

        $entry_time = $time_in == 0 ? $this->core->getDateTimeNow() : $time_in;
        $this->course_db->query("INSERT INTO queue
            (
                current_state,
                removal_type,
                queue_code,
                user_id,
                name,
                time_in,
                time_help_start,
                time_out,
                added_by,
                help_started_by,
                removed_by,
                contact_info,
                last_time_in_queue,
                time_paused,
                time_paused_start,
                star_type
            ) VALUES (
                'waiting',
                NULL,
                TRIM(?),
                ?,
                ?,
                ?,
                NULL,
                NULL,
                ?,
                NULL,
                NULL,
                ?,
                ?,
                ?,
                NULL,
                ?
            )", [$queue_code,$user_id,$name, $entry_time,$user_id,$contact_info,$last_time_in_queue,0,$star_type]);
    }

    public function removeUserFromQueue(string $user_id, string $remove_type, string $queue_code) {
        $status_code = null;
        if ($remove_type !== 'self') {//user removing themselves
            $status_code = 'being_helped';//dont allow removing yourself if you are being helped
        }

        $this->course_db->query("SELECT * from queue where user_id = ? and UPPER(TRIM(queue_code)) = UPPER(TRIM(?)) and current_state IN ('waiting', ?)", [$user_id, $queue_code, $status_code]);
        if (count($this->course_db->rows()) <= 0) {
            if ($remove_type === 'self') {
                //This happens for 1 of 2 reason. They try and remove themself while being helped
                //In this case they should have refreshed and they can click finish helping
                //Or they try and remove themself but they are no longer in the queue
                //In this case when the page refreshes they will see that
                $this->core->addErrorMessage("Error: Please try again");
            }
            else {
                $this->core->addErrorMessage("User no longer in queue");
            }
            return false;
        }

        $star_type = 'none';
        $prev_type = $this->getStarType($user_id, $queue_code);
        if ($prev_type === 'full') {
            $star_type = 'prev_full';
        }
        elseif ($prev_type === 'half') {
            $star_type = 'prev_half';
        }

        $this->course_db->query("UPDATE queue SET current_state = 'done', removal_type = ?, time_out = ?, removed_by = ?, star_type = ? WHERE user_id = ? AND UPPER(TRIM(queue_code)) = UPPER(TRIM(?)) AND current_state IN ('waiting','being_helped')", [$remove_type,$this->core->getDateTimeNow(),$this->core->getUser()->getId(),$star_type,$user_id, $queue_code]);
    }

    public function startHelpUser(string $user_id, string $queue_code) {
        $this->course_db->query("SELECT * from queue where user_id = ? and UPPER(TRIM(queue_code)) = UPPER(TRIM(?)) and current_state IN ('waiting')", [$user_id, $queue_code]);
        if (count($this->course_db->rows()) <= 0) {
            $this->core->addErrorMessage("User not in queue");
            return false;
        }
        $this->course_db->query("UPDATE queue SET current_state = 'being_helped', time_help_start = ?, help_started_by = ? WHERE user_id = ? and UPPER(TRIM(queue_code)) = UPPER(TRIM(?)) and current_state IN ('waiting')", [$this->core->getDateTimeNow(), $this->core->getUser()->getId(), $user_id, $queue_code]);
    }

    public function finishHelpUser(string $user_id, string $queue_code, string $remove_type) {
        $this->course_db->query("SELECT * from queue where user_id = ? and UPPER(TRIM(queue_code)) = UPPER(TRIM(?)) and current_state IN ('being_helped')", [$user_id, $queue_code]);
        if (count($this->course_db->rows()) <= 0) {
            $this->core->addErrorMessage("User not in queue");
            return false;
        }

        $star_type = 'none';
        $current_star_type = $this->getStarType($user_id, $queue_code);
        if ($current_star_type === 'full') {
            $star_type = 'prev_full';
        }
        elseif ($current_star_type === 'half') {
            $star_type = 'prev_half';
        }

        $this->course_db->query(
            "UPDATE queue SET current_state = 'done', removal_type = ?, time_out = ?, removed_by = ?, star_type = ? WHERE user_id = ?
            AND UPPER(TRIM(queue_code)) = UPPER(TRIM(?))
            and current_state IN ('being_helped')",
            [$remove_type,$this->core->getDateTimeNow(),$this->core->getUser()->getId(),$star_type,$user_id,$queue_code]
        );
    }

    public function setQueuePauseState(bool $new_state) {
        $current_queue_state = $this->core->getQueries()->getCurrentQueueState();
        $time_paused_start = $current_queue_state['time_paused_start'];
        $current_state = $time_paused_start != null;
        if ($new_state != $current_state) {
            // The pause state is actually changing
            $time_paused = $current_queue_state['time_paused'];
            $time_paused_start = date_create($time_paused_start);
            if ($new_state) {
                // The student is pausing
                $time_paused_start = $this->core->getDateTimeNow();
                $date_interval = new \DateInterval("PT{$time_paused}S");
                $time_paused_start = date_sub($time_paused_start, $date_interval);
            }
            else {
                // The student is un-pausing
                $time_paused_end = $this->core->getDateTimeNow();
                $date_interval = date_diff($time_paused_start, $time_paused_end);
                $time_paused = ($date_interval->h * 60 + $date_interval->i) * 60 + $date_interval->s;
                $time_paused_start = null;
            }
            $this->course_db->query("UPDATE queue SET paused = ?, time_paused = ?, time_paused_start = ? WHERE current_state = 'waiting' AND user_id = ?", [$new_state, $time_paused, $time_paused_start, $this->core->getUser()->getId()]);
        }
    }

    public function emptyQueue(string $queue_code) {
        $this->course_db->query("UPDATE queue SET current_state = 'done', removal_type = 'emptied', removed_by = ?, time_out = ? where current_state IN ('waiting','being_helped') and UPPER(TRIM(queue_code)) = UPPER(TRIM(?))", [$this->core->getUser()->getId(),$this->core->getDateTimeNow(), $queue_code]);
    }

    public function getQueueFromEntryId(int $entry_id) {
        $this->course_db->query("SELECT * FROM queue WHERE entry_id = ?", [$entry_id]);
        if (count($this->course_db->rows()) <= 0) {
            $this->core->addErrorMessage("Invalid Entry ID");
            return;
        }
        return $this->course_db->rows()[0];
    }

    public function restoreUserToQueue(int $entry_id) {
        $row = $this->getQueueFromEntryId($entry_id);
        $user_id = $row['user_id'];
        $queue_code = $row['queue_code'];
        if (is_null($user_id)) {
            return;
        }
        if ($this->alreadyInAQueue($user_id)) {
            $this->core->addErrorMessage("Cannot restore a user that is currently in the queue. Please remove them first.");
            return;
        }

        $star_type = 'none';
        $prev_type = $this->getStarType($user_id, $queue_code);
        if ($prev_type === 'prev_full') {
            $star_type = 'full';
        }
        elseif ($prev_type === 'prev_half') {
            $star_type = 'half';
        }

        $last_time_in_queue = $this->getLastTimeInQueue($user_id, $queue_code);
        $this->course_db->query("UPDATE queue SET current_state = 'waiting', removal_type = null, removed_by = null, time_out = null, time_help_start = null, help_started_by = null, last_time_in_queue = ?, star_type = ? where entry_id = ?", [$last_time_in_queue, $star_type, $entry_id]);
        $this->core->addSuccessMessage("Student restored");
    }

    public function getAllQueues() {
        $this->course_db->query("
SELECT qs.*, COALESCE (ns.num_students, 0) AS num_students
FROM queue_settings qs
LEFT JOIN (
    SELECT q.queue_code, COUNT(distinct q.user_id) AS num_students
    FROM queue q
    WHERE q.current_state IN ('waiting')
    GROUP BY q.queue_code
) AS ns ON ns.queue_code = qs.code
ORDER BY id");
        return $this->course_db->rows();
    }

    public function getAllOpenQueues() {
        $this->course_db->query("SELECT * FROM queue_settings where open = true ORDER BY id");
        return $this->course_db->rows();
    }

    public function getQueueNumberAheadOfYou($queue_code = null) {
        if ($queue_code) {
            $this->course_db->query("
SELECT count(*)
FROM queue
WHERE current_state IN
    ('waiting')
    AND time_in <= (
        SELECT time_in
        FROM queue
        WHERE user_id = ? AND current_state IN ('waiting','being_helped')
    )
    AND UPPER(TRIM(queue_code)) = UPPER(TRIM(?))
                ", [$this->core->getUser()->getId(), $queue_code]);
        }
        else {
            $this->course_db->query("SELECT count(*) FROM queue WHERE current_state IN ('waiting')");
        }
        return $this->course_db->rows()[0]['count'];
    }

    public function getLastQueueDetails() {
        $this->course_db->query("SELECT name, contact_info from queue where user_id = ? order by time_in desc limit 1", [$this->core->getUser()->getId()]);
        return $this->course_db->row();
    }

    public function getCurrentQueueState() {
        $query = "
        SELECT
            queue.*,
            helper.user_givenname AS helper_givenname,
            helper.user_preferred_givenname AS helper_preferred_givenname,
            helper.user_familyname AS helper_familyname,
            helper.user_preferred_familyname AS helper_preferred_familyname,
            helper.user_id AS helper_id,
            helper.user_email AS helper_email,
            helper.user_email_secondary AS helper_email_secondary,
            helper.user_email_secondary_notify AS helper_email_secondary_notify,
            helper.user_group AS helper_group
        FROM queue LEFT JOIN users helper ON helper.user_id = queue.help_started_by
        WHERE queue.user_id = ? AND queue.current_state IN ('waiting','being_helped')
        ";
        $this->course_db->query($query, [$this->core->getUser()->getId()]);
        if ($this->course_db->rows()) {
            return $this->course_db->rows()[0];
        }
        return null;
    }

    public function changeQueueToken($token, $queue_code) {
        $this->course_db->query("UPDATE queue_settings SET token = ? WHERE code = ?", [$token, $queue_code]);
    }

    public function changeQueueRegex($regex_pattern, $queue_code) {
        $this->course_db->query("UPDATE queue_settings SET regex_pattern = ? WHERE code = ?", [$regex_pattern, $queue_code]);
    }

    public function changeQueueContactInformation(bool $contact_information, string $queue_code) {
        $this->course_db->query("UPDATE queue_settings SET contact_information = ? WHERE code = ?", [$contact_information, $queue_code]);
    }

    public function getNumberAheadInQueueThisWeek($queue_code, $time_in) {
        $day_threshold = $this->core->getDateTimeNow()->modify('-4 day')->format('Y-m-d 00:00:00O');
        $this->course_db->query("SELECT count(*) from queue where last_time_in_queue < ? AND UPPER(TRIM(queue_code)) = UPPER(TRIM(?)) and current_state IN ('waiting') and time_in < ?", [$day_threshold, $queue_code, $time_in]);
        return $this->course_db->rows()[0]['count'];
    }

    public function getNumberAheadInQueueToday($queue_code, $time_in) {
        $current_date = $this->core->getDateTimeNow()->format('Y-m-d 00:00:00O');
        $day_threshold = $this->core->getDateTimeNow()->modify('-4 day')->format('Y-m-d 00:00:00O');
        $this->course_db->query("SELECT count(*) from queue where last_time_in_queue < ? AND last_time_in_queue > ? AND UPPER(TRIM(queue_code)) = UPPER(TRIM(?)) and current_state IN ('waiting') and time_in < ?", [$current_date, $day_threshold, $queue_code, $time_in]);
        return $this->course_db->rows()[0]['count'];
    }

    public function getAllQueuesEver() {
        $this->course_db->query("SELECT DISTINCT queue_code FROM queue
                                UNION
                                SELECT DISTINCT code as queue_code FROM queue_settings");
        return $this->course_db->rows();
    }

    public function getQueueDataStudent() {
        $this->course_db->query("SELECT
                *
              FROM (SELECT
                user_id AS id,
                CASE
                  WHEN user_preferred_givenname IS NULL THEN user_givenname
                  ELSE user_preferred_givenname
                END AS given_name,
                CASE
                  WHEN user_preferred_familyname IS NULL THEN user_familyname
                  ELSE user_preferred_familyname
                END AS familyname
              FROM users
              WHERE user_group = 4) AS user_data
              LEFT JOIN (SELECT
                user_id,"
                . $this->getInnerQueueSelect() .
               ",SUM(CASE
                  WHEN removal_type IN ('removed', 'emptied', 'self') THEN 1
                  ELSE 0
                END) AS not_helped_count
              FROM queue
              GROUP BY user_id) AS queue_data
                ON queue_data.user_id = user_data.id
              ORDER BY queue_data.user_id");
        return $this->course_db->rows();
    }

    public function getQueueDataOverall() {
        $this->course_db->query("SELECT"
                . $this->getInnerQueueSelect() .
               "FROM queue");
        return $this->course_db->rows();
    }

    public function getQueueDataToday() {
        $current_date = $this->core->getDateTimeNow()->format('Y-m-d 00:00:00O');
        $this->course_db->query(
            "SELECT"
                 . $this->getInnerQueueSelect() .
                "FROM queue
                 WHERE time_in > ?",
            [$current_date]
        );
        return $this->course_db->rows();
    }

    public function getQueueDataByQueue() {
        $this->course_db->query("SELECT
                 queue_code,"
                 . $this->getInnerQueueSelect() .
              "FROM queue
               GROUP BY queue_code
               ORDER BY queue_code");
        return $this->course_db->rows();
    }

    public function getQueueDataByWeekDay() {
        $this->course_db->query("SELECT
              dow,"
              . $this->getInnerQueueSelect() .
           "FROM (SELECT
              *,
              extract(dow from time_in) AS dow
            FROM queue) AS dow_queue
            GROUP BY dow
            ORDER BY dow");
        return $this->course_db->rows();
    }

    public function getQueueDataByWeekDayThisWeek() {
        $current_date = $this->core->getDateTimeNow()->format('Y-m-d 00:00:00O');
        $this->course_db->query(
            "SELECT
              dow,"
              . $this->getInnerQueueSelect() .
            "FROM (SELECT
                *,
                extract(dow from time_in) AS dow
                FROM queue
                WHERE extract(WEEK from time_in) = extract(WEEK from ?::DATE)
            )
            AS dow_queue
            GROUP BY dow
            ORDER BY dow",
            [$current_date]
        );
        return $this->course_db->rows();
    }

    public function getQueueDataByWeekNumber() {
        $this->course_db->query("SELECT
              weeknum,
      			  min(yearnum) as yearnum,"
              . $this->getInnerQueueSelect() .
           "FROM (SELECT
              *,
              extract(WEEK from time_in) AS weeknum,
			        extract(YEAR from time_in) AS yearnum
            FROM queue) AS weeknum_queue
            GROUP BY weeknum
            ORDER BY weeknum");
        return $this->course_db->rows();
    }

    public function setQueueMessage($queue_code, $message) {
        //clear the message
        if ($message === 'null') {
            $this->course_db->query("UPDATE queue_settings SET message = null WHERE UPPER(TRIM(code)) = UPPER(TRIM(?)) ", [$queue_code]);
        }
        else {
            $current_date = $this->core->getDateTimeNow();
            $this->course_db->query("UPDATE queue_settings SET message = ?, message_sent_time = ? WHERE  UPPER(TRIM(code)) = UPPER(TRIM(?)) ", [$message, $current_date, $queue_code]);
        }
    }

    public function getQueueMessage($queue_code) {
        $this->course_db->query("SELECT message, message_sent_time from queue_settings where UPPER(TRIM(code)) = UPPER(TRIM(?))", [$queue_code]);
        if (count($this->course_db->rows()) > 0) {
            return $this->course_db->rows()[0];
        }
        else {
            return null;
        }
    }



/////////////////END Office Hours Queue queries//////////////////////////////////



    /**
     * Gets all GradedGradeable's associated with each Gradeable.  If
     *  Note: The users' teams will be included in the search
     *
     * @param  \app\models\gradeable\Gradeable[] $gradeables The gradeable(s) to retrieve data for
     * @param  string[]|string|null              $users      The id(s) of the user(s) to get data for
     * @param  string[]|string|null              $teams      The id(s) of the team(s) to get data for
     * @param  string[]|string|null              $sort_keys  An ordered list of keys to sort by (i.e. `user_id` or `g_id DESC`)
     * @param  bool                              $team       True to get only team information, false to get only user information
     * @return \Iterator Iterator to access each GradeableData
     * @throws \InvalidArgumentException If any GradedGradeable or GradedComponent fails to construct
     */
    private function getGradedGradeablesUserOrTeam(array $gradeables, $users, $teams, $sort_keys, bool $team) {

        // Get the gradeables array into a lookup table by id
        $gradeables_by_id = [];
        foreach ($gradeables as $gradeable) {
            if (!($gradeable instanceof \app\models\gradeable\Gradeable)) {
                throw new \InvalidArgumentException('Gradeable array must only contain Gradeables');
            }
            $gradeables_by_id[$gradeable->getId()] = $gradeable;
        }
        if (count($gradeables_by_id) === 0) {
            return new \EmptyIterator();
        }

        // If one array is blank, and the other is null or also blank, don't get anything
        if (
            ($users === [] && $teams === null)
            || ($users === null && $teams === [])
            || ($users === [] && $teams === [])
        ) {
            return new \EmptyIterator();
        }

        // Make sure that our users/teams are arrays
        if ($users !== null) {
            if (!is_array($users)) {
                $users = [$users];
            }
        }
        else {
            $users = [];
        }
        if ($teams !== null) {
            if (!is_array($teams)) {
                $teams = [$teams];
            }
        }
        else {
            $teams = [];
        }

        $users = array_values($users);
        $teams = array_values($teams);

        //
        // Generate selector for the submitters the user wants
        //
        // If both are zero-count, that indicates to get all users/teams
        $all = (count($users) === count($teams)) && count($users) === 0;

        // switch the join type depending on the boolean
        $submitter_type = $team ? 'team_id' : 'user_id';
        $submitter_type_ext = $team ? 'team.team_id' : 'u.user_id';

        // Generate a logical expression from the provided parameters
        $selector_union_list = [];
        $selector_union_list[] = strval($this->course_db->convertBoolean($all));

        $selector_intersection_list = [];

        $param = [];

        // If Users were provided, switch between single users and team members
        if (count($users) > 0) {
            $user_placeholders = implode(',', array_fill(0, count($users), '?'));
            $param = $users;
            if (!$team) {
                $selector_union_list[] = "u.user_id IN ($user_placeholders)";
            }
            else {
                // Select the users' teams as well
                $selector_union_list[] = "team.team_id IN (SELECT team_id FROM teams WHERE state=1 AND user_id IN ($user_placeholders))";
            }
        }

        $submitter_inject = 'ERROR ERROR';
        $submitter_data_inject = 'ERROR ERROR';
        if ($team) {
            $submitter_data_inject =
              'ldet.array_late_day_exceptions,
               ldet.array_late_day_user_ids,
               /* Aggregate Team User Data */
               team.team_id,
               team.array_team_users,
               team.registration_section,
               team.rotating_section,
               team.team_name';

            $submitter_inject = '
              JOIN (
                SELECT gt.team_id,
                  gt.registration_section,
                  gt.rotating_section,
                  gt.team_name,
                  json_agg(tu) AS array_team_users
                FROM gradeable_teams gt
                  JOIN (
                    SELECT
                      t.team_id,
                      t.state,
                      tu.*
                    FROM teams t
                    JOIN users tu ON t.user_id = tu.user_id ORDER BY t.user_id
                  ) AS tu ON gt.team_id = tu.team_id
                GROUP BY gt.team_id
              ) AS team ON eg.team_assignment AND EXISTS (
                SELECT 1 FROM gradeable_teams gt
                WHERE gt.team_id=team.team_id AND gt.g_id=g.g_id
                LIMIT 1)

              /* Join team late day exceptions */
              LEFT JOIN (
                SELECT
                  json_agg(e.late_day_exceptions) AS array_late_day_exceptions,
                  json_agg(e.user_id) AS array_late_day_user_ids,
                  t.team_id,
                  g_id
                FROM late_day_exceptions e
                LEFT JOIN teams t ON e.user_id=t.user_id AND t.state=1
                GROUP BY team_id, g_id
              ) AS ldet ON g.g_id=ldet.g_id AND ldet.team_id=team.team_id';
        }
        else {
            $submitter_data_inject = '
              u.user_id,
              u.user_numeric_id,
              u.g_anon,
              u.user_givenname,
              u.user_preferred_givenname,
              u.user_familyname,
              u.user_pronouns,
              u.user_preferred_familyname,
              u.user_email,
              u.user_email_secondary,
              u.user_email_secondary_notify,
              u.user_group,
              u.manual_registration,
              u.last_updated,
              u.grading_registration_sections,
              u.registration_section,
              u.course_section_id,
              u.rotating_section,
              u.registration_type,
              ldeu.late_day_exceptions,
              u.registration_subsection';
            $submitter_inject = '
            JOIN (
                SELECT u.*, ga.anon_id AS g_anon, ga.g_id, sr.grading_registration_sections, sec_reg.course_section_id
                FROM users u
                LEFT JOIN gradeable_anon ga
                ON u.user_id=ga.user_id
                LEFT JOIN (
                    SELECT
                        json_agg(sections_registration_id) AS grading_registration_sections,
                        user_id
                    FROM grading_registration
                    GROUP BY user_id
                ) AS sr ON u.user_id=sr.user_id
                LEFT JOIN (
                    SELECT
                        sections_registration_id,
                        course_section_id
                    FROM sections_registration
                ) AS sec_reg ON sec_reg.sections_registration_id=u.registration_section
            ) AS u ON (eg IS NULL OR NOT eg.team_assignment) AND u. g_id=g.g_id

            /* Join user late day exceptions */
            LEFT JOIN late_day_exceptions ldeu ON g.g_id=ldeu.g_id AND u.user_id=ldeu.user_id';
        }
        if ($team && count($teams) > 0) {
            $team_placeholders = implode(',', array_fill(0, count($teams), '?'));
            $selector_union_list[] = "team.team_id IN ($team_placeholders)";
            $param = array_merge($param, $teams);
        }

        $selector_intersection_list[] = '(' . implode(' OR ', $selector_union_list) . ')';

        //
        // Generate selector for the gradeables the user wants
        //
        $gradeable_placeholders = implode(',', array_fill(0, count($gradeables_by_id), '?'));
        $selector_intersection_list[] = "g.g_id IN ($gradeable_placeholders)";

        // Create the complete selector
        $selector = implode(' AND ', $selector_intersection_list);

        // Generate the ORDER BY clause
        $order = self::generateOrderByClause($sort_keys, $team ? self::graded_gradeable_key_map_team : self::graded_gradeable_key_map_user);

        $query = "
            SELECT /* Select everything we retrieved */

              g.g_id,

              /* Gradeable Data */
              gd.gd_id AS id,
              gd.gd_user_viewed_date AS user_viewed_date,

              /* get the overall comment */
              goc.commenter_ids AS array_commenter_ids,
              goc.overall_comments AS array_overall_comments,

              /* Aggregate Gradeable Component Data */
              gcd.array_comp_id,
              gcd.array_score,
              gcd.array_comment,
              gcd.array_grader_id,
              gcd.array_graded_version,
              gcd.array_grade_time,
              gcd.array_mark_id,
              gcd.array_verifier_id,
              gcd.array_verify_time,

              /* Aggregate Gradeable Component Grader Data */
              gcd.array_grader_user_id,
              gcd.array_grader_anon_id,
              gcd.array_grader_user_givenname,
              gcd.array_grader_user_preferred_givenname,
              gcd.array_grader_user_pronouns,
              gcd.array_grader_user_familyname,
              gcd.array_grader_user_email,
              gcd.array_grader_user_email_secondary,
              gcd.array_grader_user_email_secondary_notify,
              gcd.array_grader_user_group,
              gcd.array_grader_manual_registration,
              gcd.array_grader_last_updated,
              gcd.array_grader_registration_section,
              gcd.array_grader_rotating_section,
              gcd.array_grader_registration_type,
              gcd.array_grader_grading_registration_sections,

              /* Aggregate Gradeable Component Verifier Data */
              gcd.array_verifier_user_id,
              gcd.array_verifier_user_givenname,
              gcd.array_verifier_user_preferred_givenname,
              gcd.array_verifier_user_pronouns,
              gcd.array_verifier_user_familyname,
              gcd.array_verifier_user_email,
              gcd.array_verifier_user_email_secondary,
              gcd.array_verifier_user_email_secondary_notify,
              gcd.array_verifier_user_group,
              gcd.array_verifier_manual_registration,
              gcd.array_verifier_last_updated,
              gcd.array_verifier_registration_section,
              gcd.array_verifier_rotating_section,
              gcd.array_verifier_registration_type,

              /* Aggregate Gradeable Component Data (versions) */
              egd.array_version,
              egd.array_non_hidden_non_extra_credit,
              egd.array_non_hidden_extra_credit,
              egd.array_hidden_non_extra_credit,
              egd.array_hidden_extra_credit,
              egd.array_submission_time,
              egd.array_autograding_complete,

              /* Active Submission Version */
              egv.active_version,

              /* Grade inquiry data */
             rr.array_grade_inquiries,

              {$submitter_data_inject}

            FROM gradeable g

              /* Get teamness so we know to join teams or users*/
              LEFT JOIN (
                SELECT
                  g_id,
                  eg_team_assignment AS team_assignment
                FROM electronic_gradeable
              ) AS eg ON eg.g_id=g.g_id

              /* Join submitter data */
              {$submitter_inject}

              /* Join manual grading data */
              LEFT JOIN (
                SELECT *
                FROM gradeable_data
              ) AS gd ON gd.g_id=g.g_id AND gd.gd_{$submitter_type}={$submitter_type_ext}

              LEFT JOIN (
                SELECT
                    json_agg(goc_grader_id) as commenter_ids,
                    json_agg(goc_overall_comment) as overall_comments,
                    g_id,
                    goc_{$submitter_type}
                FROM gradeable_data_overall_comment
                GROUP BY g_id, goc_{$submitter_type}
              ) AS goc ON goc.g_id=g.g_id AND goc.goc_{$submitter_type}={$submitter_type_ext}

              /* Join aggregate gradeable component data */
              LEFT JOIN LATERAL (
                SELECT
                  json_agg(in_gcd.gc_id) AS array_comp_id,
                  json_agg(gcd_score) AS array_score,
                  json_agg(gcd_component_comment) AS array_comment,
                  json_agg(in_gcd.gcd_grader_id) AS array_grader_id,
                  json_agg(gcd_graded_version) AS array_graded_version,
                  json_agg(gcd_grade_time) AS array_grade_time,
                  json_agg(string_mark_id) AS array_mark_id,
                  json_agg(gcd_verifier_id) AS array_verifier_id,
                  json_agg(gcd_verify_time) AS array_verify_time,

                  json_agg(ug.user_id) AS array_grader_user_id,
                  json_agg(ug.g_anon) AS array_grader_anon_id,
                  json_agg(ug.user_givenname) AS array_grader_user_givenname,
                  json_agg(ug.user_preferred_givenname) AS array_grader_user_preferred_givenname,
                  json_agg(ug.user_pronouns) AS array_grader_user_pronouns,
                  json_agg(ug.user_familyname) AS array_grader_user_familyname,
                  json_agg(ug.user_email) AS array_grader_user_email,
                  json_agg(ug.user_email_secondary) AS array_grader_user_email_secondary,
                  json_agg(ug.user_email_secondary_notify) AS array_grader_user_email_secondary_notify,
                  json_agg(ug.user_group) AS array_grader_user_group,
                  json_agg(ug.manual_registration) AS array_grader_manual_registration,
                  json_agg(ug.last_updated) AS array_grader_last_updated,
                  json_agg(ug.registration_section) AS array_grader_registration_section,
                  json_agg(ug.rotating_section) AS array_grader_rotating_section,
                  json_agg(ug.registration_type) AS array_grader_registration_type,
                  json_agg(ug.grading_registration_sections) AS array_grader_grading_registration_sections,
                  json_agg(uv.user_id) AS array_verifier_user_id,
                  json_agg(uv.user_givenname) AS array_verifier_user_givenname,
                  json_agg(uv.user_preferred_givenname) AS array_verifier_user_preferred_givenname,
                  json_agg(uv.user_pronouns) AS array_verifier_user_pronouns,
                  json_agg(uv.user_familyname) AS array_verifier_user_familyname,
                  json_agg(uv.user_email) AS array_verifier_user_email,
                  json_agg(uv.user_email_secondary) AS array_verifier_user_email_secondary,
                  json_agg(uv.user_email_secondary_notify) AS array_verifier_user_email_secondary_notify,
                  json_agg(uv.user_group) AS array_verifier_user_group,
                  json_agg(uv.manual_registration) AS array_verifier_manual_registration,
                  json_agg(uv.last_updated) AS array_verifier_last_updated,
                  json_agg(uv.registration_section) AS array_verifier_registration_section,
                  json_agg(uv.rotating_section) AS array_verifier_rotating_section,
                  json_agg(uv.registration_type) AS array_verifier_registration_type,
                  in_gcd.gd_id,
                  ug.g_id
                FROM (SELECT * FROM gradeable_component_data WHERE gd_id=gd.gd_id) in_gcd

                  LEFT JOIN (
                    SELECT
                      json_agg(gcm_id) AS string_mark_id,
                      gc_id,
                      gd_id,
                      gcd_grader_id
                    FROM gradeable_component_mark_data
                    GROUP BY gc_id, gd_id, gcd_grader_id
                  ) AS gcmd ON gcmd.gc_id=in_gcd.gc_id AND gcmd.gd_id=in_gcd.gd_id AND gcmd.gcd_grader_id=in_gcd.gcd_grader_id

                  /* Join grader data; TODO: do we want/need 'sr' information */
                  LEFT JOIN (
                    SELECT u.*, ga.anon_id AS g_anon, ga.g_id, grading_registration_sections
                    FROM users u
                    LEFT JOIN (
                      SELECT
                        json_agg(sections_registration_id) AS grading_registration_sections,
                        user_id
                      FROM grading_registration
                      GROUP BY user_id
                    ) AS sr ON u.user_id=sr.user_id
                    LEFT JOIN(
                        SELECT
                          anon_id,
                          user_id,
                          g_id
                        FROM gradeable_anon
                      ) AS ga ON u.user_id=ga.user_id AND ga.g_id=g.g_id
                  ) AS ug ON ug.user_id=in_gcd.gcd_grader_id
                  LEFT JOIN (
                    SELECT u.*
                    FROM users u
                  ) AS uv ON uv.user_id=in_gcd.gcd_verifier_id
                GROUP BY in_gcd.gd_id, ug.g_id
              ) AS gcd ON gcd.gd_id=gd.gd_id AND gcd.g_id=g.g_id

              /* Join aggregate gradeable version data */
              LEFT JOIN (
                SELECT
                  json_agg(in_egd.g_version) AS array_version,
                  json_agg(in_egd.autograding_non_hidden_non_extra_credit) AS array_non_hidden_non_extra_credit,
                  json_agg(in_egd.autograding_non_hidden_extra_credit) AS array_non_hidden_extra_credit,
                  json_agg(in_egd.autograding_hidden_non_extra_credit) AS array_hidden_non_extra_credit,
                  json_agg(in_egd.autograding_hidden_extra_credit) AS array_hidden_extra_credit,
                  json_agg(in_egd.submission_time) AS array_submission_time,
                  json_agg(in_egd.autograding_complete) AS array_autograding_complete,
                  g_id,
                  user_id,
                  team_id
                FROM electronic_gradeable_data AS in_egd
                GROUP BY g_id, user_id, team_id
              ) AS egd ON egd.g_id=g.g_id AND egd.{$submitter_type}={$submitter_type_ext}
              LEFT JOIN (
                SELECT *
                FROM electronic_gradeable_version
              ) AS egv ON egv.{$submitter_type}=egd.{$submitter_type} AND egv.g_id=egd.g_id

              /* Join grade inquiry */
              LEFT JOIN (
  				SELECT json_agg(rr) as array_grade_inquiries, user_id, team_id, g_id
  				FROM grade_inquiries AS rr
  				GROUP BY rr.user_id, rr.team_id, rr.g_id
  			  ) AS rr on egv.{$submitter_type}=rr.{$submitter_type} AND egv.g_id=rr.g_id
            WHERE $selector
            $order";


        $constructGradedGradeable = function ($row) use ($gradeables_by_id) {
            /** @var Gradeable $gradeable */
            $gradeable = $gradeables_by_id[$row['g_id']];

            // Get the submitter
            $submitter = null;
            if ($gradeable->isTeamAssignment()) {
                // Get the user data for the team
                $team_users = json_decode($row["array_team_users"], true);

                // Create the team with the query results and users array
                $submitter = new Team($this->core, array_merge($row, ['users' => $team_users]));

                // Get the late day exceptions for each user
                $late_day_exceptions = [];
                if (isset($row['array_late_day_user_ids'])) {
                    $late_day_exceptions = array_combine(
                        json_decode($row['array_late_day_user_ids']),
                        json_decode($row['array_late_day_exceptions'])
                    );
                }
                foreach ($submitter->getMembers() as $user_id) {
                    if (!isset($late_day_exceptions[$user_id])) {
                        $late_day_exceptions[$user_id] = 0;
                    }
                }
            }
            else {
                if (isset($row['grading_registration_sections'])) {
                    $row['grading_registration_sections'] = json_decode($row['grading_registration_sections']);
                }
                $submitter = new User($this->core, $row);

                // Get the late day exception for the user
                $late_day_exceptions = [
                    $submitter->getId() => $row['late_day_exceptions'] ?? 0
                ];
            }

            // Create the graded gradeable instances
            $graded_gradeable = new GradedGradeable(
                $this->core,
                $gradeable,
                new Submitter($this->core, $submitter),
                [
                    'late_day_exceptions' => $late_day_exceptions
                ]
            );
            $ta_graded_gradeable = null;
            $auto_graded_gradeable = null;

            // This will be false if there is no manual grade yet
            if (isset($row['id'])) {
                // prepare overall comments
                $row["array_commenter_ids"] = json_decode($row["array_commenter_ids"] ?? "[]");
                $row["array_overall_comments"] = json_decode($row["array_overall_comments"] ?? "[]");
                $row["overall_comments"] = [];
                if ($row["array_commenter_ids"] !== null) {
                    for ($i = 0; $i < count($row["array_commenter_ids"]); $i++) {
                        $commenter = $row["array_commenter_ids"][$i];
                        $comment   = $row["array_overall_comments"][$i];
                        $row["overall_comments"][$commenter] = $comment;
                    }
                }
                $ta_graded_gradeable = new TaGradedGradeable($this->core, $graded_gradeable, $row);
                $graded_gradeable->setTaGradedGradeable($ta_graded_gradeable);
            }

            // Always construct an instance even if there is no data
            $auto_graded_gradeable = new AutoGradedGradeable($this->core, $graded_gradeable, $row);
            $graded_gradeable->setAutoGradedGradeable($auto_graded_gradeable);

            if (isset($row['array_grade_inquiries'])) {
                $grade_inquiries = json_decode($row['array_grade_inquiries'], true);
                $grade_inquiries_arr = [];
                foreach ($grade_inquiries as $grade_inquiry) {
                    $grade_inquiries_arr[] = new GradeInquiry($this->core, $grade_inquiry);
                }

                $graded_gradeable->setGradeInquiries($grade_inquiries_arr);
            }

            $graded_components_by_id = [];
            /** @var AutoGradedVersion[] $graded_versions */
            $graded_versions = [];

            // Break down the graded component / version / grader data into an array of arrays
            //  instead of arrays of sql array-strings
            $user_properties = [
                'user_id',
                'anon_id',
                'user_givenname',
                'user_preferred_givenname',
                'user_pronouns',
                'user_familyname',
                'user_email',
                'user_email_secondary',
                'user_email_secondary_notify',
                'user_group',
                'manual_registration',
                'last_updated',
                'registration_section',
                'rotating_section',
                'registration_type',
                'grading_registration_sections'
            ];
            $comp_array_properties = [
                'comp_id',
                'score',
                'comment',
                'grader_id',
                'graded_version',
                'grade_time',
                'mark_id',
                'verifier_id',
                'verify_time'
            ];
            $version_array_properties = [
                'version',
                'non_hidden_non_extra_credit',
                'non_hidden_extra_credit',
                'hidden_non_extra_credit',
                'hidden_extra_credit',
                'submission_time',
                'autograding_complete'
            ];
            $db_row_split = [];
            foreach (
                array_merge(
                    $version_array_properties,
                    $comp_array_properties,
                    array_map(
                        function ($elem) {
                            return 'grader_' . $elem;
                        },
                        $user_properties
                    ),
                    array_map(
                        function ($elem) {
                            return 'verifier_' . $elem;
                        },
                        array_diff(
                            $user_properties,
                            ['anon_id', 'grading_registration_sections']
                        )
                    )
                ) as $property
            ) {
                $db_row_split[$property] = json_decode($row['array_' . $property] ?? "");
            }

            if (isset($db_row_split['comp_id'])) {
                // Create all of the GradedComponents
                for ($i = 0; $i < count($db_row_split['comp_id']); ++$i) {
                    // Create a temporary array for each graded component instead of trying
                    //  to transpose the entire $db_row_split array
                    $comp_array = [];
                    foreach ($comp_array_properties as $property) {
                        $comp_array[$property] = $db_row_split[$property][$i];
                    }

                    //  Similarly, transpose just this grader
                    $user_array = [];
                    foreach ($user_properties as $property) {
                        $user_array[$property] = $db_row_split['grader_' . $property][$i];
                    }

                    // Create the grader user
                    $grader = new User($this->core, $user_array);

                    // Transpose the verifier if it exists
                    $verifier = null;
                    $verifier_array = [];
                    if (isset($db_row_split['verifier_user_id'][$i]) && $db_row_split['verifier_user_id'][$i] !== null) {
                        foreach ($user_properties as $property) {
                            if (isset($db_row_split['verifier_' . $property][$i])) {
                                $verifier_array[$property] = $db_row_split['verifier_' . $property][$i];
                            }
                        }
                        $verifier = new User($this->core, $verifier_array);
                    }

                    // Create the component
                    $graded_component = new GradedComponent(
                        $this->core,
                        $ta_graded_gradeable,
                        $gradeable->getComponent($db_row_split['comp_id'][$i]),
                        $grader,
                        $comp_array,
                        $verifier
                    );

                    $graded_component->setMarkIdsFromDb($db_row_split['mark_id'][$i] ?? []);
                    $graded_components_by_id[$graded_component->getComponentId()][] = $graded_component;
                }


                // Create containers for each component
                $containers = [];
                foreach ($gradeable->getComponents() as $component) {
                    $container = new GradedComponentContainer($this->core, $ta_graded_gradeable, $component);
                    $container->setGradedComponents($graded_components_by_id[$component->getId()] ?? []);
                    $containers[$component->getId()] = $container;
                }
                $ta_graded_gradeable->setGradedComponentContainersFromDatabase($containers);
            }

            if (isset($db_row_split['version'])) {
                // Create all of the AutoGradedVersions
                for ($i = 0; $i < count($db_row_split['version']); ++$i) {
                    // Similarly, transpose each version
                    $version_array = [];
                    foreach ($version_array_properties as $property) {
                        $version_array[$property] = $db_row_split[$property][$i];
                    }

                    $version = new AutoGradedVersion($this->core, $graded_gradeable, $version_array);
                    $graded_versions[$version->getVersion()] = $version;
                }
                $auto_graded_gradeable->setAutoGradedVersions($graded_versions);
            }

            return $graded_gradeable;
        };

        return $this->course_db->queryIterator(
            $query,
            array_merge(
                $param,
                array_keys($gradeables_by_id)
            ),
            $constructGradedGradeable
        );
    }

    /**
     * Given a user_id check the users table for a valid entry, returns a user object if found,
     * null otherwise. If is_numeric is true, the numeric_id key will be used to lookup the user.
     * This should be called through getUserById() or getUserByNumericId().
     *
     * @param string|int $user_id
     * @param bool $is_numeric
     * @return User|null
     */
    private function getUser($user_id, bool $is_numeric = false): ?User {
        $result = $this->getUsers([$user_id], $is_numeric);
        if ($result !== null && count($result) === 1) {
            //return first element
            return array_pop($result);
        }
        else {
            return null;
        }
    }

    /**
     * Given an array of user IDs, return an array of corresponding user objects or null if any one of them wasn't found
     *
     * @param array $user_id_list
     * @param bool $is_numeric
     * @return array|null
     */
    private function getUsers(array $user_id_list, bool $is_numeric = false): ?array {
        $placeholders = $this->createParameterList(count($user_id_list));

        if (!$is_numeric) {
            $this->submitty_db->query("SELECT * FROM users WHERE user_id IN {$placeholders}", $user_id_list);
        }
        else {
            $this->submitty_db->query("SELECT * FROM users WHERE user_numeric_id IN {$placeholders}", $user_id_list);
        }

        if ($this->submitty_db->getRowCount() === 0) {
            return null;
        }

        $details_list = $this->submitty_db->rows();

        if ($this->course_db) {
            $this->course_db->query(
                "
            SELECT u.*, ns.merge_threads, ns.all_new_threads,
                 ns.all_new_posts, ns.all_modifications_forum,
                 ns.reply_in_post_thread,ns.team_invite,
                 ns.team_member_submission, ns.team_joined,
                 ns.self_notification,
                 ns.merge_threads_email, ns.all_new_threads_email,
                 ns.all_new_posts_email, ns.all_modifications_forum_email,
                 ns.reply_in_post_thread_email, ns.team_invite_email,
                 ns.team_member_submission_email, ns.team_joined_email,
                 ns.self_notification_email,sr.grading_registration_sections

            FROM users u
            LEFT JOIN notification_settings as ns ON u.user_id = ns.user_id
            LEFT JOIN (
              SELECT array_agg(sections_registration_id) as grading_registration_sections, user_id
              FROM grading_registration
              GROUP BY user_id
            ) as sr ON u.user_id=sr.user_id
            WHERE u.user_id IN {$placeholders}",
                $user_id_list
            );

            $updated_details_list = [];
            if ($this->course_db->getRowCount() > 0) {
                $i = 0;
                foreach ($details_list as $details) {
                    $user = $this->course_db->rows()[$i];
                    if (isset($user['grading_registration_sections'])) {
                        $user['grading_registration_sections'] = $this->course_db->fromDatabaseToPHPArray($user['grading_registration_sections']);
                    }
                    $updated_details_list[] = array_merge($details, $user);
                    $i++;
                }
                $details_list = $updated_details_list;
            }
        }

        $users = [];
        foreach ($details_list as $details) {
            $users[$details['user_id']] = new User($this->core, $details);
        }

        return $users;
    }



    /**
     * Maps sort keys to an array of expressions to sort by in place of the key.
     *  Useful for ambiguous keys or for key alias's
     */
    const graded_gradeable_key_map_user = [
        'registration_section' => [
            'SUBSTRING(u.registration_section, \'^[^0-9]*\')',
            'COALESCE(SUBSTRING(u.registration_section, \'[0-9]+\')::INT, -1)',
            'SUBSTRING(u.registration_section, \'[^0-9]*$\')',
        ],
        'rotating_section' => [
            'u.rotating_section',
        ],
        'team_id' => [],
        'section_subsection' => [
            'u.registration_subsection',
        ]
    ];
    const graded_gradeable_key_map_team = [
        'registration_section' => [
            'SUBSTRING(team.registration_section, \'^[^0-9]*\')',
            'COALESCE(SUBSTRING(team.registration_section, \'[0-9]+\')::INT, -1)',
            'SUBSTRING(team.registration_section, \'[^0-9]*$\')'
        ],
        'rotating_section' => [
            'team.rotating_section'
        ],
        'team_id' => [
            'team.team_id'
        ],
        'user_id' => [],
        'section_subsection' => [
            'u.registration_subsection'
        ]
    ];

    /**
     * Gets Total Number of Submissions on a Gradeable
     *
     * @param string $g_id the gradeable id to check for
     */
    public function getTotalSubmissions($g_id) {
        $this->course_db->query('SELECT * FROM electronic_gradeable_data WHERE g_id= ?', [$g_id]);
        return count($this->course_db->rows());
    }

    /**
     * Generates the ORDER BY clause with the provided sorting keys.
     *
     * For every element in $sort_keys, checks if the first word is in $key_map,
     * and if so, replaces it with the list of clauses in $key_map, and then joins that
     * list together using the second word (if it exists, assuming it is an order direction)
     * or blank otherwise. If the first word is not, return the clause as is. Finally,
     * join the resulting set of clauses together as appropriate for valid ORDER BY.
     *
     * @param  string[]|null $sort_keys
     * @param  array         $key_map   A map from sort keys to arrays of expressions to sort by instead
     *                                  (see self::graded_gradeable_key_map for example)
     * @return string
     */

    private static function generateOrderByClause($sort_keys, array $key_map) {
        if ($sort_keys !== null) {
            if (!is_array($sort_keys)) {
                $sort_keys = [$sort_keys];
            }
            if (count($sort_keys) === 0) {
                return '';
            }
            // Use simplified expression for empty keymap
            if (empty($key_map)) {
                return 'ORDER BY ' . implode(',', $sort_keys);
            }
            return 'ORDER BY ' . implode(
                ',',
                array_filter(
                    array_map(
                        function ($key_ext) use ($key_map) {
                            $split_key = explode(' ', $key_ext);
                            $key = $split_key[0];
                            if (isset($key_map[$key])) {
                                // Map any keys with special requirements to the proper statements and preserve specified order
                                $order = '';
                                if (count($split_key) > 1) {
                                    $order = $split_key[1];
                                }
                                if (count($key_map[$key]) === 0) {
                                    return '';
                                }
                                return implode(" $order,", $key_map[$key]) . " $order";
                            }
                            else {
                                return $key_ext;
                            }
                        },
                        $sort_keys
                    ),
                    function ($a) {
                        return $a !== '';
                    }
                )
            );
        }
        return '';
    }

    /**
     * Delete user from DBs identified by user_id, semester, and course.
     *
     * Query issues DELETE on master DB's courses_users table.  When potentially
     * successful, trigger function will attempt to delete user from course DB.
     * If the trigger fails, it is expected that user is also not removed from
     * master DB.  When user cannot be deleted (probably due to referential
     * integrity), query is expected to return 0 rows to indicate user was not
     * deleted.
     *
     * @param string $user_id
     * @param string $semester
     * @param string $course
     * @return bool false on failure (or 0 rows deleted), true otherwise.
     */
    public function deleteUser(string $user_id, string $semester, string $course): bool {
        $query = "DELETE FROM courses_users WHERE user_id=? AND semester=? AND course=?";
        $this->submitty_db->query($query, [$user_id, $semester, $course]);
        return $this->submitty_db->getRowCount() > 0;
    }

    /**
     * Demote grader to a student, identified by user_id, semester, and course.
     * Set user group to 4 (student) and the query is successful if the row
     * count (number of affected rows) is positive.
     *
     * @param string $user_id
     * @param string $semester
     * @param string $course
     * @return bool false on failure, true otherwise
     */
    public function demoteGrader(string $user_id, string $semester, string $course): bool {
        $query = <<<SQL
UPDATE courses_users
SET user_group = 4
WHERE user_id=? AND semester=? AND course=?
SQL;
        $this->submitty_db->query($query, [$user_id, $semester, $course]);
        return $this->submitty_db->getRowCount() > 0;
    }

    /**
     * Insert access attempt to a given gradeable by a user.
     */
    public function insertGradeableAccess(
        string $g_id,
        ?string $user_id,
        ?string $team_id,
        ?string $accessor_id
    ): void {
        $query = <<<SQL
INSERT INTO gradeable_access (g_id, user_id, team_id, accessor_id, "timestamp")
VALUES (?, ?, ?, ?, ?)
SQL;
        $this->course_db->query($query, [$g_id, $user_id, $team_id, $accessor_id, $this->core->getDateTimeNow()]);
    }

    public function getGradeableAccessUser(
        string $g_id,
        string $user_id
    ): array {
        $this->course_db->query(
            'SELECT * FROM gradeable_access WHERE g_id=? AND user_id=? ORDER BY "timestamp"',
            [$g_id, $user_id]
        );
        return $this->course_db->rows();
    }

    public function getGradeableAccessTeam(
        string $g_id,
        string $team_id
    ): array {
        $this->course_db->query(
            'SELECT * FROM gradeable_access WHERE g_id=? AND team_id=? ORDER BY "timestamp"',
            [$g_id, $team_id]
        );
        return $this->course_db->rows();
    }

    public function getUserGroups(string $user_id): array {
        $this->submitty_db->query(
            'SELECT DISTINCT c.group_name FROM courses c INNER JOIN courses_users cu on c.course = cu.course AND
                   c.semester = cu.semester WHERE cu.user_id = ? AND user_group = 1 AND c.group_name != \'root\'',
            [$user_id]
        );
        return $this->submitty_db->rows();
    }

    public function courseExists(string $semester, string $course): bool {
        $this->submitty_db->query(
            'SELECT * FROM courses WHERE semester=? AND course=?',
            [$semester, $course]
        );
        return $this->submitty_db->getRowCount() === 1;
    }

    public function getOtherCoursesWithSameGroup(string $semester, string $course): array {
        $this->submitty_db->query(
            "SELECT c2.course, c2.semester FROM courses c1 INNER JOIN courses c2 ON c1.group_name = c2.group_name
                   WHERE c1.semester = ? AND c1.course = ? AND c1.group_name != 'root'",
            [$semester, $course]
        );
        return $this->submitty_db->rows();
    }

    private function getInnerQueueSelect(): string {
        return <<<SQL

      COUNT(*) AS queue_interactions,
      COUNT(DISTINCT user_id) AS number_distinct_students,
      DATE_TRUNC('second', AVG(time_out - time_help_start)) AS avg_help_time,
      MIN(time_out - time_help_start) AS min_help_time,
      MAX(time_out - time_help_start) AS max_help_time,
      DATE_TRUNC('second', AVG(time_help_start - time_in)) AS avg_wait_time,
      MIN(time_help_start - time_in) AS min_wait_time,
      MAX(time_help_start - time_in) AS max_wait_time,
      SUM(CASE
        WHEN removal_type IN ('helped', 'self_helped') THEN 1
        ELSE 0
      END) AS help_count,
      SUM(CASE
        WHEN removal_type IN ('removed', 'emptied', 'self') THEN 1
        ELSE 0
      END) AS not_helped_count

SQL;
    }

    /**
     * Gets the number of students who have submitted to a given gradeable
     *
     * @param string $gradeable_id
     * @return int
     */
    public function getTotalStudentsWithSubmissions(string $gradeable_id): int {
        $this->course_db->query('SELECT DISTINCT COUNT(*) user_id FROM electronic_gradeable_data WHERE g_id=?', [$gradeable_id]);
        return $this->course_db->rows()[0]["user_id"];
    }

    /**
     * Gets the total number of submissions made to a given gradeable
     *
     * @param string $gradeable_id
     * @return int
     */
    public function getTotalSubmissionsToGradeable(string $gradeable_id): int {
        $this->course_db->query('SELECT COUNT(*) FROM electronic_gradeable_data WHERE g_id=?', [$gradeable_id]);
        return $this->course_db->rows()[0]["count"];
    }

    /**
     * Gets the autograding metrics for a testcase
     *
     * @param string $user_id
     * @param string $gradeable_id
     * @param string $testcase_id
     * @param int $version the submission version that is currently being looked at
     */
    public function getMetrics(string $user_id, string $gradeable_id, string $testcase_id, int $version): array {
        $this->course_db->query("
            SELECT elapsed_time, max_rss_size FROM autograding_metrics
                WHERE
                    user_id = ?
                    AND g_id = ?
                    AND testcase_id = ?
                    AND g_version = cast(? AS int)
        ", [$user_id, $gradeable_id, $testcase_id, $version]);
        return $this->course_db->row();
    }

    /**
     * Gets a gradeable leaderboard
     * TODO get this working for teams
     *
     * @param string $gradeable_id
     * @param bool $countHidden true when leaderboard should include hidden testcases
     * @param array $valid_testcases a list of testcases to use in leaderboard
     */
    public function getLeaderboard(string $gradeable_id, bool $countHidden, array $valid_testcases): array {
        if ($this->core->getQueries()->getGradeableConfig($gradeable_id)->isTeamAssignment()) {
            throw new NotImplementedException("Leaderboards do not work for teams");
        }

        $param_list = $this->createParameterList(count($valid_testcases));

        array_unshift($valid_testcases, $gradeable_id);
        $valid_testcases[] = $countHidden;



        $this->course_db->query("
SELECT    leaderboard.*,
          gradeable_anon.anon_id,
          user_group,
          anonymous_leaderboard,
          Concat(
              COALESCE (NULLIF(user_preferred_givenname, ''), user_givenname),
              ' ',
              COALESCE (NULLIF(user_preferred_familyname, ''), user_familyname)
          ) as name
FROM (
                   SELECT     Round(Cast(Sum(elapsed_time) AS NUMERIC), 1) AS time,
                              Sum(max_rss_size)                            AS memory,
                              metrics.g_id                                 AS gradeable_id,
                              metrics.user_id                              AS user_id,
                              metrics.team_id                              AS team_id,
                              Sum(points)                                  AS points
                   FROM       autograding_metrics                          AS metrics
                   INNER JOIN electronic_gradeable_version                 AS version
                   ON         NULLIF(metrics.user_id, '') = NULLIF(version.user_id, '')
                   AND        metrics.g_id = version.g_id
                   AND        metrics.g_version = version.active_version
                   WHERE      metrics.g_id = ?
                   AND        passed = true
                   AND        testcase_id in {$param_list}
                              -- When true, this statement is always true, and so the value in the hidden column is ignored
                              -- When false, hidden values are left out of the query
                   AND        (
                                         hidden = false
                              OR         hidden = ?)
                   GROUP BY   metrics.user_id,
                              metrics.team_id,
                              metrics.g_id
) AS leaderboard
LEFT JOIN users
ON        leaderboard.user_id = users.user_id
LEFT JOIN gradeable_anon
ON leaderboard.user_id = gradeable_anon.user_id AND leaderboard.gradeable_id = gradeable_anon.g_id
LEFT JOIN electronic_gradeable_version
ON        leaderboard.gradeable_id = electronic_gradeable_version.g_id
          AND leaderboard.user_id = electronic_gradeable_version.user_id
ORDER BY
    points DESC,
    time,
    memory
        ", $valid_testcases);

        return $this->course_db->rows();
    }

    public function isUserAnonymousForGradeableLeaderboard(string $user_id, string $gradeable_id): bool {
        $this->course_db->query("
            SELECT COALESCE((SELECT anonymous_leaderboard
            FROM   electronic_gradeable_version
            WHERE  user_id = ?
                AND g_id = ?), false) AS anonymous_leaderboard
        ", [$user_id, $gradeable_id]);
        return $this->course_db->row()['anonymous_leaderboard'];
    }

    public function setUserAnonymousForGradeableLeaderboard(string $user_id, string $gradeable_id, bool $state): void {
        $this->course_db->query("
            UPDATE electronic_gradeable_version
            SET anonymous_leaderboard = ?
                WHERE
                    user_id = ?
                    AND g_id = ?
        ", [$state, $user_id, $gradeable_id]);
    }

    public function getSAMLAuthorizedUserIDs(string $saml_id): array {
        $this->submitty_db->query("
            SELECT user_id FROM saml_mapped_users WHERE saml_id = ? AND active = true
        ", [$saml_id]);
        return $this->submitty_db->rows();
    }

    public function getProxyMappedUsers(): array {
        $this->submitty_db->query("
            SELECT id, user_id, saml_id, active FROM saml_mapped_users
                WHERE saml_id != user_id ORDER BY saml_id, user_id;
        ");
        return $this->submitty_db->rows();
    }

    public function getSamlMappedUsers(): array {
        $this->submitty_db->query("
            SELECT id, user_id, saml_id FROM saml_mapped_users
                WHERE saml_id = user_id AND active = true;
        ");
        return $this->submitty_db->rows();
    }

    public function insertSamlMapping(string $saml_id, string $submitty_id) {
        $this->submitty_db->beginTransaction();
        $this->submitty_db->query("
            INSERT INTO saml_mapped_users (saml_id, user_id)
                VALUES (?, ?) ON CONFLICT (saml_id, user_id) DO UPDATE
                SET active = true;
        ", [$saml_id, $submitty_id]);
        $this->submitty_db->commit();
    }

    public function isSamlProxyUser(int $id): bool {
        $this->submitty_db->query("
            SELECT count(*) FROM saml_mapped_users WHERE
                id = ? AND user_id != saml_id
        ", [$id]);

        $row = $this->submitty_db->row();

        return $row['count'] > 0;
    }

    public function samlMappingDeletable(int $id): bool {
        $this->submitty_db->query("
            SELECT user_id FROM saml_mapped_users WHERE
                id = ? AND user_id != saml_id
        ", [$id]);

        $row = $this->submitty_db->rows();
        if (count($row) === 0) {
            return false;
        }

        $this->submitty_db->query("
            SELECT count(*) FROM saml_mapped_users WHERE
                user_id = ?
        ", [$row[0]["user_id"]]);

        $row = $this->submitty_db->row();
        if ($row['count'] < 2) {
            return false;
        }

        return true;
    }

    public function updateSamlMapping(int $id, bool $active) {
        $this->submitty_db->query("
            UPDATE saml_mapped_users SET active = ?
                WHERE id = ?;
        ", [$active, $id]);
    }

    public function deleteSamlMapping(int $id) {
        $this->submitty_db->query("
            DELETE FROM saml_mapped_users WHERE id = ?;
        ", [$id]);
    }

    public function checkNonMappedUsers() {
        $this->submitty_db->query("
            SELECT user_id FROM users WHERE user_id NOT IN
                (SELECT user_id FROM saml_mapped_users);
        ");
        return $this->rowsToArray($this->submitty_db->rows());
    }
}<|MERGE_RESOLUTION|>--- conflicted
+++ resolved
@@ -1425,10 +1425,6 @@
         return $this->course_db->rows();
     }
 
-<<<<<<< HEAD
-    public function getLateDayCache() {
-        $query = "SELECT * FROM 
-=======
     /**
      * Get all of the late day cache ordered by date and g_id
      * @return array $return = [
@@ -1451,7 +1447,6 @@
      */
     public function getLateDayCache(): array {
         $query = "SELECT * FROM
->>>>>>> 7d2c2c69
                     late_day_cache AS ldc
                     LEFT JOIN gradeable g ON g.g_id=ldc.g_id
                   ORDER BY late_day_date NULLS LAST, g.g_id NULLS FIRST";
@@ -1462,39 +1457,13 @@
         foreach ($this->course_db->rows() as $row) {
             $user_id = $row['user_id'] ?? $row['team_id'];
             // title = g_title or event date
-<<<<<<< HEAD
             $title = $row['g_title'] !== null ? $row['g_title'] : explode(" ", $row['late_day_date'])[0];
-=======
-            $title = $row['g_title'] ?? explode(" ", $row['late_day_date'])[0];
->>>>>>> 7d2c2c69
             $return[$user_id][$title] = $row;
         }
         return $return;
     }
 
-<<<<<<< HEAD
     public function getLateDayCacheForUser($user_id) {
-=======
-    /**
-     * Get the late day cache for a specific user
-     * @param string $user_id
-     * @return array $return = [
-     *      $id => [
-     *          'g_id' => string,
-     *          'user_id' => string,
-     *          'team_id' => string,
-     *          'late_days_allowed' => int,
-     *          'late_day_date' => DateTime,
-     *          'submission_days_late' => int,
-     *          'late_day_exceptions' => int,
-     *          'late_days_remaining' => int,
-     *          'late_day_status' => int,
-     *          'late_days_change' => int
-     *      ]
-     * ]
-     */
-    public function getLateDayCacheForUser(string $user_id): array {
->>>>>>> 7d2c2c69
         $params = [$user_id];
         $query = "SELECT * FROM late_day_cache
                     WHERE user_id=?
@@ -1511,39 +1480,13 @@
                 $late_day_events[$row['g_id']] = $row;
             }
             else { // Late day update event
-<<<<<<< HEAD
                 $late_day_events[$index++] = $row;
-=======
-                $late_day_events[$index] = $row;
-                $index++;
->>>>>>> 7d2c2c69
             }
         }
         return $late_day_events;
     }
 
-<<<<<<< HEAD
     public function getLateDayCacheForUserGradeable($user_id, $g_id) {
-=======
-    /**
-     * Get the late day information for a specific user (graded gradeable information)
-     * @param string $user_id
-     * @param string $g_id
-     * @return null|array $return = [
-     *      'g_id' => string,
-     *      'user_id' => string,
-     *      'team_id' => string,
-     *      'late_days_allowed' => int,
-     *      'late_day_date' => DateTime,
-     *      'submission_days_late' => int,
-     *      'late_day_exceptions' => int,
-     *      'late_days_remaining' => int,
-     *      'late_day_status' => int,
-     *      'late_days_change' => int
-     * ]
-     */
-    public function getLateDayCacheForUserGradeable(string $user_id, string $g_id): ?array {
->>>>>>> 7d2c2c69
         $params = [$user_id, $g_id];
         $query = "SELECT * FROM late_day_cache
                     WHERE user_id=?
@@ -1552,22 +1495,14 @@
 
         $row = $this->course_db->row();
 
-<<<<<<< HEAD
         // If cache doesnt exist, generate it and query again
-=======
-        // If cache doesn't exist, generate it and query again
->>>>>>> 7d2c2c69
         if (empty($row)) {
             $this->generateLateDayCacheForUser($user_id);
             $this->course_db->query($query, $params);
             $row = $this->course_db->row();
         }
 
-<<<<<<< HEAD
         // If cache still doesnt exist, the gradeable is not associated with
-=======
-        // If cache still doesn't exist, the gradeable is not associated with
->>>>>>> 7d2c2c69
         // LateDays OR there has been a computation error
         if (empty($row)) {
             return null;
@@ -1576,15 +1511,6 @@
         return $row;
     }
 
-<<<<<<< HEAD
-=======
-    /**
-     * Get the Late Day Info for each user associated with a user and gradeable
-     * @param User $user
-     * @param GradedGradeable $graded_gradeable
-     * @return LateDayInfo
-     */
->>>>>>> 7d2c2c69
     public function getLateDayInfoForUserGradeable($user, $graded_gradeable) {
         $cache = $this->getLateDayCacheForUserGradeable($user->getId(), $graded_gradeable->getGradeableId());
         $cache['graded_gradeable'] = $graded_gradeable;
@@ -1597,7 +1523,6 @@
     }
 
     /**
-<<<<<<< HEAD
      * Calculates the remaining cache for all the users. If a g_id is procided,
      * it will only calculate the cache for the uses who DO NOT already have
      * late day cache calculated
@@ -1734,7 +1659,119 @@
                     FROM json_array_elements(?))";
         $this->course_db->query($query, [json_encode($late_day_cache)]);
     }
-=======
+
+        // key: user, value: array of all cache available
+        foreach ($this->course_db->rows() as $row) {
+            $user_id = $row['user_id'] ?? $row['team_id'];
+            // title = g_title or event date
+            $title = $row['g_title'] ?? explode(" ", $row['late_day_date'])[0];
+            $return[$user_id][$title] = $row;
+        }
+        return $return;
+    }
+
+    /**
+     * Get the late day cache for a specific user
+     * @param string $user_id
+     * @return array $return = [
+     *      $id => [
+     *          'g_id' => string,
+     *          'user_id' => string,
+     *          'team_id' => string,
+     *          'late_days_allowed' => int,
+     *          'late_day_date' => DateTime,
+     *          'submission_days_late' => int,
+     *          'late_day_exceptions' => int,
+     *          'late_days_remaining' => int,
+     *          'late_day_status' => int,
+     *          'late_days_change' => int
+     *      ]
+     * ]
+     */
+    public function getLateDayCacheForUser(string $user_id): array {
+        $params = [$user_id];
+        $query = "SELECT * FROM late_day_cache
+                    WHERE user_id=?
+                    ORDER BY late_day_date NULLS LAST, g_id NULLS FIRST";
+        $this->course_db->query($query, $params);
+
+        $index = 1;
+        $late_day_events = [];
+        foreach ($this->course_db->rows() as $row) {
+            // Change string date to DateTime object
+            $row['late_day_date'] = new \DateTime($row['late_day_date']);
+
+            if (isset($row['g_id'])) { // Gradeable late day event
+                $late_day_events[$row['g_id']] = $row;
+            }
+            else { // Late day update event
+                $late_day_events[$index] = $row;
+                $index++;
+            }
+        }
+        return $late_day_events;
+    }
+
+    /**
+     * Get the late day information for a specific user (graded gradeable information)
+     * @param string $user_id
+     * @param string $g_id
+     * @return null|array $return = [
+     *      'g_id' => string,
+     *      'user_id' => string,
+     *      'team_id' => string,
+     *      'late_days_allowed' => int,
+     *      'late_day_date' => DateTime,
+     *      'submission_days_late' => int,
+     *      'late_day_exceptions' => int,
+     *      'late_days_remaining' => int,
+     *      'late_day_status' => int,
+     *      'late_days_change' => int
+     * ]
+     */
+    public function getLateDayCacheForUserGradeable(string $user_id, string $g_id): ?array {
+        $params = [$user_id, $g_id];
+        $query = "SELECT * FROM late_day_cache
+                    WHERE user_id=?
+                    AND g_id=?";
+        $this->course_db->query($query, $params);
+
+        $row = $this->course_db->row();
+
+        // If cache doesn't exist, generate it and query again
+        if (empty($row)) {
+            $this->generateLateDayCacheForUser($user_id);
+            $this->course_db->query($query, $params);
+            $row = $this->course_db->row();
+        }
+
+        // If cache still doesn't exist, the gradeable is not associated with
+        // LateDays OR there has been a computation error
+        if (empty($row)) {
+            return null;
+        }
+
+        return $row;
+    }
+
+    /**
+     * Get the Late Day Info for each user associated with a user and gradeable
+     * @param User $user
+     * @param GradedGradeable $graded_gradeable
+     * @return LateDayInfo
+     */
+    public function getLateDayInfoForUserGradeable($user, $graded_gradeable) {
+        $cache = $this->getLateDayCacheForUserGradeable($user->getId(), $graded_gradeable->getGradeableId());
+        $cache['graded_gradeable'] = $graded_gradeable;
+        $ldi = null;
+
+        if ($cache !== null) {
+            $ldi = new LateDayInfo($this->core, $user, $cache);
+        }
+        return $ldi;
+    }
+
+    /**
      * Get the Late Day Info for each user associated with a submitter and gradeable
      * @param Submitter $submitter
      * @param GradedGradeable $graded_gradeable
@@ -1753,7 +1790,6 @@
             return $this->getLateDayInfoForUserGradeable($submitter->getUser(), $graded_gradeable);
         }
     }
->>>>>>> 7d2c2c69
 
     /**
      * Generate and update the late day cache for all of the students in the course
@@ -1855,11 +1891,7 @@
         $params = [];
         $where = "";
         if (count($sections) > 0) {
-<<<<<<< HEAD
             $where = "WHERE ({$section_key} IN " . $this->createParamaterList(count($sections)) . ") IS NOT FALSE";
-=======
-            $where = "WHERE {$section_key} IN " . $this->createParameterList(count($sections));
->>>>>>> 7d2c2c69
             $params = $sections;
         }
         if ($section_key === 'registration_section') {
@@ -1890,15 +1922,9 @@
      * Gets the number of bad (late) user submissions associated with this gradeable.
      *
      * @param  int $g_id gradeable id we are looking up
-<<<<<<< HEAD
-     * @param  array $sections an array holding sections of the given gradeable
-     * @param  string $section_key key we are basing grading sections off of
-     * @return int[] with a key representing a section and value representing the number of bad submissions
-=======
      * @param  array<int> $sections an array holding sections of the given gradeable
      * @param  string $section_key key we are basing grading sections off of
      * @return array<int,int> with a key representing a section and value representing the number of bad submissions
->>>>>>> 7d2c2c69
      */
     public function getBadUserSubmissionsByGradingSection($g_id, $sections, $section_key) {
         $return = [];
@@ -1907,13 +1933,8 @@
         if (count($sections) > 0) {
             // Expand out where clause
             $sections_keys = array_values($sections);
-<<<<<<< HEAD
             $placeholders = $this->createParamaterList(count($sections_keys));
             $where = "WHERE ({$section_key} IN {$placeholders}) IS NOT FALSE";
-=======
-            $placeholders = $this->createParameterList(count($sections_keys));
-            $where = "WHERE {$section_key} IN {$placeholders}";
->>>>>>> 7d2c2c69
             $params = array_merge($params, $sections_keys);
         }
         if ($section_key === 'registration_section') {
@@ -1929,28 +1950,18 @@
             INNER JOIN electronic_gradeable_version
             ON
             users.user_id = electronic_gradeable_version.user_id
-<<<<<<< HEAD
-=======
             AND users." . $section_key . " IS NOT NULL
->>>>>>> 7d2c2c69
             AND electronic_gradeable_version.active_version>0
             AND electronic_gradeable_version.g_id=?
             INNER JOIN electronic_gradeable
             ON 
             electronic_gradeable.g_id=electronic_gradeable_version.g_id
             AND electronic_gradeable.eg_submission_due_date IS NOT NULL
-<<<<<<< HEAD
-            INNER JOIN late_day_cache
-            ON late_day_cache.g_id=electronic_gradeable.g_id
-            AND late_day_cache.user_id=users.user_id
-            AND late_day_cache.late_day_status=3
-=======
             INNER JOIN late_day_cache AS ldc
             ON ldc.g_id=electronic_gradeable.g_id
             AND ldc.user_id=users.user_id
             AND ldc.submission_days_late>ldc.late_day_exceptions 
             And ldc.late_days_change =0
->>>>>>> 7d2c2c69
             {$where}
             GROUP BY {$section_key}
             ORDER BY {$orderby}",
@@ -1963,12 +1974,9 @@
         }
 
         foreach ($this->course_db->rows() as $row) {
-<<<<<<< HEAD
             if ($row[$section_key] === null) {
                 $row[$section_key] = "NULL";
             }
-=======
->>>>>>> 7d2c2c69
             $return[$row[$section_key]] = intval($row['cnt']);
         }
 
@@ -1982,13 +1990,8 @@
         if (count($sections) > 0) {
             // Expand out where clause
             $sections_keys = array_values($sections);
-<<<<<<< HEAD
             $placeholders = $this->createParamaterList(count($sections_keys));
             $where = "WHERE ({$section_key} IN {$placeholders}) IS NOT FALSE";
-=======
-            $placeholders = $this->createParameterList(count($sections_keys));
-            $where = "WHERE {$section_key} IN {$placeholders}";
->>>>>>> 7d2c2c69
             $params = array_merge($params, $sections_keys);
         }
         if ($section_key === 'registration_section') {
@@ -2159,11 +2162,7 @@
         $params = [$g_id];
         $where = "";
         if (count($sections) > 0) {
-<<<<<<< HEAD
             $where = "WHERE active_version > 0 AND ({$section_key} IN " . $this->createParamaterList(count($sections)) . ") IS NOT FALSE";
-=======
-            $where = "WHERE active_version > 0 AND {$section_key} IN " . $this->createParameterList(count($sections));
->>>>>>> 7d2c2c69
             $params = array_merge($params, $sections);
         }
         $this->course_db->query(
@@ -2196,14 +2195,6 @@
      * Gets the number of bad (late) graded components associated with this gradeable.
      *
      * @param  int $g_id gradeable id we are looking up
-<<<<<<< HEAD
-     * @param  array $sections an array holding sections of the given gradeable
-     * @param  string $section_key key we are basing grading sections off of
-     * @param  boolean $is_team true if the gradeable is a team assignment
-     * @return int[] with a key representing a section and value representing the number of bad submissions
-     */
-    public function getBadGradedComponentsCountByGradingSections($g_id, $sections, $section_key, $is_team) {
-=======
      * @param  array<int> $sections an array holding sections of the given gradeable
      * @param  string $section_key key we are basing grading sections off of
      * @param  boolean $is_team true if the gradeable is a team assignment
@@ -2212,7 +2203,6 @@
     public function getBadGradedComponentsCountByGradingSections($g_id, $sections, $section_key, $is_team) {
         //getBadTeamSubmissionsByGradingSection
         //getBadUserSubmissionsByGradingSection
->>>>>>> 7d2c2c69
          $u_or_t = "u";
         $users_or_teams = "users";
         $user_or_team_id = "user_id";
@@ -2225,11 +2215,7 @@
         $params = [$g_id,$g_id];
         $where = "";
         if (count($sections) > 0) {
-<<<<<<< HEAD
             $where = "WHERE ({$section_key} IN " . $this->createParamaterList(count($sections)) . ") IS NOT FALSE";
-=======
-            $where = "WHERE {$section_key} IN " . $this->createParameterList(count($sections));
->>>>>>> 7d2c2c69
             $params = array_merge($params, $sections);
         }
         $this->course_db->query(
@@ -2252,19 +2238,11 @@
             ON 
             eg.g_id=egv.g_id
             AND eg.eg_submission_due_date IS NOT NULL
-<<<<<<< HEAD
-            INNER JOIN late_day_cache AS ldc
-            ON ldc.g_id=eg.g_id
-            AND ldc.{$user_or_team_id}={$u_or_t}.{$user_or_team_id}
-            AND ldc.late_day_status=3
-=======
-        /*found problem here */    
         INNER JOIN late_day_cache AS ldc
             ON ldc.g_id=eg.g_id
             AND ldc.{$user_or_team_id}={$u_or_t}.{$user_or_team_id}  
             AND ldc.submission_days_late>ldc.late_day_exceptions 
             And ldc.late_days_change =0
->>>>>>> 7d2c2c69
             {$where}
             GROUP BY {$u_or_t}.{$section_key}
             ORDER BY {$u_or_t}.{$section_key}",
@@ -2284,11 +2262,7 @@
         return $return;
     }
 
-<<<<<<< HEAD
     public function getAverageComponentScores($g_id, $section_key, $is_team, $options) {
-=======
-    public function getAverageComponentScores($g_id, $section_key, $is_team) {
->>>>>>> 7d2c2c69
         $u_or_t = "u";
         $users_or_teams = "users";
         $user_or_team_id = "user_id";
@@ -2311,7 +2285,7 @@
             $late_submissions = "INNER JOIN(
                 SELECT ldc.{$user_or_team_id}, ldc.late_day_status
                 FROM late_day_cache AS ldc
-                WHERE ldc.g_id=? AND ldc.late_day_status<>3
+                WHERE ldc.g_id=? AND ldc.submission_days_late>ldc.late_day_exceptions And ldc.late_days_change =0
               ) AS ldc ON ldc.{$user_or_team_id}={$u_or_t}.{$user_or_team_id}";
             $params[] = $g_id;
         }
@@ -2506,12 +2480,9 @@
         );
         return new SimpleStat($this->core, $this->course_db->rows()[0]);
     }
-<<<<<<< HEAD
-    public function getAverageForGradeable($g_id, $section_key, $is_team, $options) {
-=======
-    public function getAverageForGradeable($g_id, $section_key, $is_team, $override) {
-
->>>>>>> 7d2c2c69
+
+    public function getAverageForGradeable($g_id, $section_key, $is_team, $override, $bad_submissions, $null_sections) {
+
         $u_or_t = "u";
         $users_or_teams = "users";
         $user_or_team_id = "user_id";
@@ -2534,27 +2505,22 @@
         $late_submissions = '';
         $params = [$g_id, $count];
 
-<<<<<<< HEAD
-        // Check if we want to exlcude grade overridden gradeables
-        if (!$is_team && $options['override']) {
-=======
         // Check if we want to exclude grade overridden gradeables
         if (!$is_team && $override == 'include') {
->>>>>>> 7d2c2c69
             $exclude = "AND NOT EXISTS (SELECT * FROM grade_override
                         WHERE u.user_id = grade_override.user_id
                         AND grade_override.g_id=gc.g_id)";
         }
 
         // Check if we want to include null sections within the average
-        if (!$options['null_section']) {
+        if ($null_sections != 'include') {
             $null_section = "AND {$u_or_t}.{$section_key} IS NOT NULL";
         }
 
         // Check if we want to include late (bad) submissions into the average
-        if (!$options['late_submissions']) {
-            $late_submissions = "INNER JOIN late_day_cache AS ldc ON ldc.{$user_or_team_id} = {$u_or_t}.{$user_or_team_id} AND ldc.g_id=gc.g_id AND ldc.late_day_status<>3";
-        }
+        if ($bad_submissions != 'include') {
+            $late_submissions = "INNER JOIN late_day_cache AS ldc ON ldc.{$user_or_team_id} = {$u_or_t}.{$user_or_team_id} AND ldc.g_id=gc.g_id AND AND ldc.submission_days_late>ldc.late_day_exceptions And ldc.late_days_change =0";
+        } 
 
         // Check if we want to combine grade overridden marks within averages
         if (!$is_team && $options['override']) {
@@ -2621,11 +2587,7 @@
 
         $sections_query = "";
         if (count($sections) > 0) {
-<<<<<<< HEAD
             $sections_query = "{$grade_type}_section IN " . $this->createParamaterList(count($sections)) . " IS NOT FALSE";
-=======
-            $sections_query = "{$grade_type}_section IN " . $this->createParameterList(count($sections));
->>>>>>> 7d2c2c69
             $params = array_merge($sections, $params);
         }
 
@@ -3999,13 +3961,8 @@
         if (count($sections) > 0) {
             // Expand out where clause
             $sections_keys = array_values($sections);
-<<<<<<< HEAD
             $placeholders = $this->createParamaterList(count($sections_keys));
             $where = "WHERE ({$section_key} IN {$placeholders}) IS NOT FALSE";
-=======
-            $placeholders = $this->createParameterList(count($sections_keys));
-            $where = "WHERE {$section_key} IN {$placeholders}";
->>>>>>> 7d2c2c69
             $params = array_merge($params, $sections_keys);
         }
         $this->course_db->query(
@@ -4035,11 +3992,10 @@
 
     /**
      * Gets the number of bad (late) team submissions associated with this gradeable.
-     *
      * @param  int $g_id gradeable id we are looking up
-     * @param  array $sections an array holding sections of the given gradeable
+     * @param  array<int> $sections an array holding sections of the given gradeable
      * @param  string $section_key key we are basing grading sections off of
-     * @return int[] with a key representing a section and value representing the number of bad submissions
+     * @return array<int,int> with a key representing a section and value representing the number of bad submissions
      */
     public function getBadTeamSubmissionsByGradingSection($g_id, $sections, $section_key) {
         $return = [];
@@ -4050,65 +4006,6 @@
             $sections_keys = array_values($sections);
             $placeholders = $this->createParamaterList(count($sections_keys));
             $where = "WHERE ({$section_key} IN {$placeholders}) IS NOT FALSE";
-            $params = array_merge($params, $sections_keys);
-        }
-
-        $this->course_db->query(
-            "
-            SELECT count(*) as cnt, {$section_key}
-            FROM gradeable_teams
-            INNER JOIN electronic_gradeable_version
-            ON
-            gradeable_teams.team_id = electronic_gradeable_version.team_id
-            AND electronic_gradeable_version.active_version>0
-            AND electronic_gradeable_version.g_id=?
-            INNER JOIN electronic_gradeable
-            ON 
-            electronic_gradeable.g_id=electronic_gradeable_version.g_id
-            AND electronic_gradeable.eg_submission_due_date IS NOT NULL
-            INNER JOIN late_day_cache
-            ON late_day_cache.g_id=electronic_gradeable.g_id
-            AND late_day_cache.team_id=gradeable_teams.team_id
-            AND late_day_cache.late_day_status=3
-            {$where}
-            GROUP BY {$section_key}
-            ORDER BY {$section_key}",
-            $params
-        );
-
-        foreach ($sections as $val) {
-            $return[$val] = 0;
-        }
-
-        foreach ($this->course_db->rows() as $row) {
-            if ($row[$section_key] === null) {
-                $row[$section_key] = "NULL";
-            }
-            $return[$row[$section_key]] = intval($row['cnt']);
-        }
-
-        return $return;
-    }
-
-<<<<<<< HEAD
-=======
-    /**
-     * Gets the number of bad (late) team submissions associated with this gradeable.
-     *
-     * @param  int $g_id gradeable id we are looking up
-     * @param  array<int> $sections an array holding sections of the given gradeable
-     * @param  string $section_key key we are basing grading sections off of
-     * @return array<int,int> with a key representing a section and value representing the number of bad submissions
-     */
-    public function getBadTeamSubmissionsByGradingSection($g_id, $sections, $section_key) {
-        $return = [];
-        $params = [$g_id];
-        $where = "";
-        if (count($sections) > 0) {
-            // Expand out where clause
-            $sections_keys = array_values($sections);
-            $placeholders = $this->createParameterList(count($sections_keys));
-            $where = "WHERE {$section_key} IN {$placeholders}";
             $params = array_merge($params, $sections_keys);
         }
 
@@ -4142,13 +4039,15 @@
         }
 
         foreach ($this->course_db->rows() as $row) {
+            if ($row[$section_key] === null) {
+                $row[$section_key] = "NULL";
+            }
             $return[$row[$section_key]] = intval($row['cnt']);
         }
 
         return $return;
     }
 
->>>>>>> 7d2c2c69
     public function getUsersWithoutTeamByGradingSections($g_id, $sections, $section_key) {
         $return = [];
         $params = [$g_id];
