--- conflicted
+++ resolved
@@ -247,12 +247,9 @@
     eg_peer_blind integer DEFAULT 3,
     eg_grade_inquiry_start_date timestamp(6) with time zone NOT NULL,
     eg_hidden_files character varying(1024),
-<<<<<<< HEAD
-    eg_has_release_date boolean DEFAULT true NOT NULL,
-=======
     eg_depends_on character varying(255) DEFAULT NULL::character varying,
     eg_depends_on_points integer,
->>>>>>> fde187bb
+    eg_has_release_date boolean DEFAULT true NOT NULL,
     CONSTRAINT eg_grade_inquiry_due_date_max CHECK ((eg_grade_inquiry_due_date <= '9999-03-01 00:00:00-05'::timestamp with time zone)),
     CONSTRAINT eg_grade_inquiry_start_date_max CHECK ((eg_grade_inquiry_start_date <= '9999-03-01 00:00:00-05'::timestamp with time zone)),
     CONSTRAINT eg_regrade_allowed_true CHECK (((eg_regrade_allowed IS TRUE) OR (eg_grade_inquiry_per_component_allowed IS FALSE))),
