{% import _self as self %}

<script>
    $(document).ready(() => {
        // Attach the collapsible panels on
        attachCollapsiblePanel("#gradeables .course-section-heading", 951, "panel-head-active");
    });
</script>

{% if display_custom_message %}
    <div class="content">
        {# This is a layout table #}
        <table border=1 cellpadding=5 cellspacing=0 style="background-color:#ddffdd; width:auto;">
            <tr><td>
                <table border=0 cellpadding=5 cellspacing=0>
                    <h3>{{ message_file_details.title }}</h3>
                    <tr><td><a href="{{ message_file_details.filename }}" download="provided_files.zip">{{ message_file_details.description }}</a></td></tr>
                </table>
            </td></tr>
        </table>
    </div>
{% endif %}

{% if display_room_seating %}
    <div class="content">
        {% include 'navigation/RoomSeating.twig' %}
    </div>
{% endif %}

<div id="gradeables-content" class="content">
    <h1>Gradeables</h1>
    {% if sections|length > 0 %}
        <div id="gradeables">
        {% for list_section, info in sections %}
            <div id="{{ info.section_id }}"
                 class="course-section-heading
                 {% if info.is_panel_expanded is defined and info.is_panel_expanded %} panel-head-active {% endif %}"
            >
                <div class="course-section-title">
                    <i class="collapse-icon fas fa-caret-right"></i>
                    <i class="expand-icon fas fa-caret-down"></i>
                    {{ info.title }}
                    {% if info.subtitle != "" %}
                        &nbsp;&nbsp;<em>{{ info.subtitle }}</em>
                    {% endif %}
                </div>
                {% for button in 1 .. max_buttons %}
                    <div class="button-placeholder"></div>
                {% endfor %}
            </div>

            <div id="{{ info.section_id }}-section"
                 class="course-section
                 {% if info.is_panel_expanded is defined and info.is_panel_expanded %} panel-active {% endif %}"
            >
                {% for g_info in info.gradeables %}
<<<<<<< HEAD
                <div id="{{ g_info.id }}" class="gradeable-row" data-testid="{{ g_info.id }}-row" >
=======
                <div id="{{ g_info.id }}" data-testid="{{ g_info.id }}" class="gradeable-row">
>>>>>>> c5bc9dd9
                    <div class="course-main">
                        {% if g_info.edit_buttons or g_info.delete_buttons %}
                            {% for button in g_info.edit_buttons %}
                                {{ self.renderButton(button, date_time_format) }}
                            {% endfor %}
                            {% for button in g_info.delete_buttons %}
                                {{ self.renderButton(button, date_time_format) }}
                            {% endfor %}
                        {% endif %}
                        <div class="course-title">
                            {{ g_info.name }}
                            {% if g_info.url|trim != "" %}
                                <a class="external"
                                   href="{{ g_info.url }}"
                                   target="_blank"
                                   aria-label="Go to instructions for {{ g_info.name }}"
                                >
                                    <i class="fas fa-external-link-alt"></i>
                                </a>
                            {% endif %}
                        </div>
                    </div>
                    {% for button in g_info.buttons %}
                        <div class="course-button">{{ self.renderButton(button, date_time_format) }}</div>
                    {% endfor %}
                </div>
                {% endfor %}
            </div>
        {% endfor %}
        </div>
    {% else %}
        <div class="container no-assignments-message">
            <p>There are currently no assignments posted.  Please check back later.</p>
        </div>
    {% endif %}
</div>

{% macro renderButton(button, date_format) %}

    {% if button is null %}
        <div class="button-placeholder"></div>
    {% else %}
        <a class="{{ button.getClass() }}{{ (button.getTitle() == 'Edit' or button.getTitle() == 'Delete') and has_build_error ? 'edit-build-error' : '' }} {% if button.hasOnclick() %} key_to_click {% endif %}{% if button.isDisabled() %} disabled{% endif %}" {% if button.getName() %} data-testid="{{ button.getName() }}" {% endif %} tabindex="0"
            {% if button.isDisabled() %}
                style="pointer-events: auto;"
                onclick="alert('Please complete {{ button.getPrerequisite()}}.' )"
                title='Please complete {{ button.getPrerequisite()}}.' 
            {% else %}
                {# assigns the href unless button has onclick affect #}
                {% if not button.hasOnclick() %}
                    href="{{ button.getHref() }}"
                {% else %}
                    onclick="{{ button.getOnclick() }}"
                {% endif %}
            {% endif %}
            {% if button.isTitleOnHover %}
                title="{{ button.getTitle() }}"
            {% endif %}
            {% if button.getAriaLabel() != null  %}
                aria-label="{{ button.getAriaLabel() }}"
            {% endif %}
        >
            {% if button.getBadge() > 0 %}
                <span class="notification-badge">{{  button.getBadge() }} </span>
            {% endif %}

            {% if not button.isTitleOnHover() and button.getTitle() != null %}
                {{ button.getTitle() }}
            {% endif %}
            {% if button.getSubtitle() != null %}
                {% if button.getTitle() != null %}
                    <br>
                {% endif %}
                {% if button.getDate() != null %}
                    <span class="subtitle">({{ button.getSubtitle()|nl2br }} {{ button.getDate()|date(date_format) }})</span>
                {% else %}
                    <span class="subtitle">{{ button.getSubtitle()|nl2br }}</span>
                {% endif %}
            {% endif %}
        </a>
        {% if button.getProgress() != null %}
            <div class="meter">
                <span style="width: {{ max(2, button.getProgress()) }}%"></span>
            </div>
        {% endif %}
    {% endif %}
{% endmacro %}
<|MERGE_RESOLUTION|>--- conflicted
+++ resolved
@@ -54,11 +54,7 @@
                  {% if info.is_panel_expanded is defined and info.is_panel_expanded %} panel-active {% endif %}"
             >
                 {% for g_info in info.gradeables %}
-<<<<<<< HEAD
-                <div id="{{ g_info.id }}" class="gradeable-row" data-testid="{{ g_info.id }}-row" >
-=======
                 <div id="{{ g_info.id }}" data-testid="{{ g_info.id }}" class="gradeable-row">
->>>>>>> c5bc9dd9
                     <div class="course-main">
                         {% if g_info.edit_buttons or g_info.delete_buttons %}
                             {% for button in g_info.edit_buttons %}
