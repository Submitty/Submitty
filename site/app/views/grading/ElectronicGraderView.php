--- conflicted
+++ resolved
@@ -376,8 +376,7 @@
      * @param bool $show_edit_teams
      * @return string
      */
-    public function detailsPage(Gradeable $gradeable, $graded_gradeables, $teamless_users, $graders, $empty_teams, $show_all_sections_button, $show_import_teams_button, $show_export_teams_button, $show_edit_teams, $past_grade_start_date, $view_all, $sort, $direction) {
-        
+    public function detailsPage(Gradeable $gradeable, $graded_gradeables, $teamless_users, $graders, $empty_teams, $show_all_sections_button, $show_import_teams_button, $show_export_teams_button, $show_edit_teams, $past_grade_start_date, $view_all, $sort, $direction, $anon_mode) {
         $peer = false;
         if ($gradeable->isPeerGrading() && $this->core->getUser()->getGroup() == User::GROUP_STUDENT) {
             $peer = true;
@@ -388,7 +387,7 @@
         // title => displayed title in the table header
         // function => maps to a macro in Details.twig:render_student
         $columns = [];
-        if ($peer) {
+        if ($peer || $anon_mode) {
             $columns[]         = ["width" => "5%",  "title" => "",                 "function" => "index"];
             if ($gradeable->isTeamAssignment()) {
                 $columns[] = ["width" => "30%", "title" => "Team Members",     "function" => "team_members_anon"];
@@ -456,16 +455,12 @@
                 if ($gradeable->isTaGrading()) {
                     $columns[]     = ["width" => "8%",  "title" => "Graded Questions", "function" => "graded_questions"];
                 }
-<<<<<<< HEAD
                 if($this->core->getUser()->getGroup() == User::GROUP_LIMITED_ACCESS_GRADER && $gradeable->getLimitedAccessBlind() == 2){
                     $columns[]     = ["width" => "8%",  "title" => "TA Grading",       "function" => "grading_blind"];
                 }
                 else{
                     $columns[]     = ["width" => "8%",  "title" => "TA Grading",       "function" => "grading"];
                 }
-=======
-                $columns[]     = ["width" => "8%",  "title" => "Manual Grading",       "function" => "grading"];
->>>>>>> 44fa2c1b
                 $columns[]     = ["width" => "7%",  "title" => "Total",            "function" => "total"];
                 $columns[]     = ["width" => "10%", "title" => "Active Version",   "function" => "active_version"];
                 if ($gradeable->isTaGradeReleased()) {
@@ -476,16 +471,12 @@
                 if ($gradeable->isTaGrading()) {
                     $columns[]     = ["width" => "8%",  "title" => "Graded Questions", "function" => "graded_questions"];
                 }
-<<<<<<< HEAD
                 if($this->core->getUser()->getGroup() == User::GROUP_LIMITED_ACCESS_GRADER && $gradeable->getLimitedAccessBlind() == 2){
                     $columns[]     = ["width" => "12%", "title" => "TA Grading",       "function" => "grading_blind"];
                 }
                 else{
                     $columns[]     = ["width" => "8%",  "title" => "TA Grading",       "function" => "grading"];
                 }
-=======
-                $columns[]     = ["width" => "12%", "title" => "Manual Grading",       "function" => "grading"];
->>>>>>> 44fa2c1b
                 $columns[]     = ["width" => "12%", "title" => "Total",            "function" => "total"];
                 $columns[]     = ["width" => "10%", "title" => "Active Version",   "function" => "active_version"];
                 if ($gradeable->isTaGradeReleased()) {
@@ -709,6 +700,8 @@
             "empty_team_info" => $empty_team_info,
             "team_gradeable_view_history" => $team_gradeable_view_history,
             "view_all" => $view_all,
+            "anon_mode" => $anon_mode,
+            "toggle_anon_button" => ($this->core->getUser()->getGroup() == User::GROUP_INSTRUCTOR || $this->core->getUser()->getGroup() == User::GROUP_FULL_ACCESS_GRADER),
             "show_all_sections_button" => $show_all_sections_button,
             "show_import_teams_button" => $show_import_teams_button,
             "show_export_teams_button" => $show_export_teams_button,
@@ -720,9 +713,11 @@
             "peer" => $peer,
             "details_base_url" => $details_base_url,
             "view_all_toggle_url" => $details_base_url . '?' .
-                http_build_query(['view' => $view_all ? null : 'all', 'sort' => $sort, 'direction' => $sort === 'random' ? null : $direction]),
+                http_build_query(['view' => $view_all ? null : 'all', 'sort' => $sort, 'direction' => $sort === 'random' ? null : $direction, 'anon_mode' => $anon_mode ? true : false]),
             "order_toggle_url" => $details_base_url . '?' .
-                http_build_query(['view' => $view_all ? 'all' : null, 'sort' => $sort === 'random' ? null : 'random']),
+                http_build_query(['view' => $view_all ? 'all' : null, 'sort' => $sort === 'random' ? null : 'random', 'anon_mode' => $anon_mode ? true : false]),
+            "toggle_anon_mode_url" => $details_base_url . '?' .
+                http_build_query(['view' => $view_all ? 'all' : null, 'sort' => $sort, 'direction' => $sort === 'random' ? null : $direction, 'anon_mode' => $anon_mode ? false : true]),
             "sort" => $sort,
             "direction" => $direction
         ]);
