# =============================================================================
# This is the helper Makefile 

# Don't directly use this Makefile, it should be included from the
# per-course Makefile with these variables set:

ifndef USERNAME
$(error Variable USERNAME not set)
endif

ifndef RAINBOW_GRADES_DIRECTORY
$(error Variable RAINBOW_GRADES_DIRECTORY not set)
endif

ifndef HWSERVER
$(error Variable HWSERVER not set)
endif

ifndef REPORTS_DIRECTORY
$(error Variable REPORTS_DIRECTORY not set)
endif

# =============================================================================

.PHONY: default pull push all compile overall section lab hw test quiz final iclicker zone clean 

default: overall

pull:
	mkdir -p raw_data/
	scp ${USERNAME}@${HWSERVER}:${REPORTS_DIRECTORY}/all_grades/\* raw_data/


push:
	scp individual_summary_html/* ${USERNAME}@${HWSERVER}:${REPORTS_DIRECTORY}/summary_html

flags = -g
memory_debug : memory_flags = -m32


UNAME_S := $(shell uname -s)
ifeq ($(UNAME_S),Darwin)  
     flags = -g -std=c++11 
endif

ifeq ($(UNAME_S),Linux)
     flags = -g -std=c++0x
endif


compile:
<<<<<<< HEAD
	g++ -m32 -Wall ${flags} \
=======
	g++ -Wall ${flags} ${memory_flags} \
>>>>>>> 468e5157
		${RAINBOW_GRADES_DIRECTORY}/main.cpp \
		${RAINBOW_GRADES_DIRECTORY}/output.cpp \
		${RAINBOW_GRADES_DIRECTORY}/table.cpp \
		${RAINBOW_GRADES_DIRECTORY}/student.cpp \
		${RAINBOW_GRADES_DIRECTORY}/iclicker.cpp \
		${RAINBOW_GRADES_DIRECTORY}/zone.cpp \
		-g -o process_grades.out
	mkdir -p individual_summary_html/
	mkdir -p all_students_summary_html/


clean:
	rm process_grades.out

all: pull overall push


# =============================================================================
# the different sorting orders & details of tables

overall: compile
	./process_grades.out by_overall

memory_debug: compile
	drmemory -- ./process_grades.out by_overall
        #	valgrind ./process_grades.out by_overall

iclicker: compile
	./process_grades.out by_iclicker

name: compile
	./process_grades.out by_name

section: compile
	./process_grades.out by_section

lab: compile
	./process_grades.out by_lab

hw: compile
	./process_grades.out by_hw

test: compile
	./process_grades.out by_test

quiz: compile
	./process_grades.out by_quiz

exam: compile
	./process_grades.out by_exam

reading: compile
	./process_grades.out by_reading

project: compile
	./process_grades.out by_project

participation: compile
	./process_grades.out by_participation

test_exam: compile
	./process_grades.out by_test_and_exam

zone: compile
	./process_grades.out by_zone


# =============================================================================<|MERGE_RESOLUTION|>--- conflicted
+++ resolved
@@ -1,5 +1,5 @@
 # =============================================================================
-# This is the helper Makefile 
+# This is the helper Makefile
 
 # Don't directly use this Makefile, it should be included from the
 # per-course Makefile with these variables set:
@@ -22,7 +22,7 @@
 
 # =============================================================================
 
-.PHONY: default pull push all compile overall section lab hw test quiz final iclicker zone clean 
+.PHONY: default pull push all compile overall section lab hw test quiz final iclicker zone clean
 
 default: overall
 
@@ -39,8 +39,8 @@
 
 
 UNAME_S := $(shell uname -s)
-ifeq ($(UNAME_S),Darwin)  
-     flags = -g -std=c++11 
+ifeq ($(UNAME_S),Darwin)
+     flags = -g -std=c++11
 endif
 
 ifeq ($(UNAME_S),Linux)
@@ -49,11 +49,7 @@
 
 
 compile:
-<<<<<<< HEAD
-	g++ -m32 -Wall ${flags} \
-=======
 	g++ -Wall ${flags} ${memory_flags} \
->>>>>>> 468e5157
 		${RAINBOW_GRADES_DIRECTORY}/main.cpp \
 		${RAINBOW_GRADES_DIRECTORY}/output.cpp \
 		${RAINBOW_GRADES_DIRECTORY}/table.cpp \
