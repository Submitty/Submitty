--- conflicted
+++ resolved
@@ -134,7 +134,6 @@
 <div id="container-nt">
     <div class="modal-header">
         <h3 id="myModalLabel" style="width:70%; display:inline-block;">{$nt_gradeable['g_title']}</h3>
-<<<<<<< HEAD
 HTML;
 if(User::$user_group == 1) {
     print <<<HTML
@@ -143,9 +142,7 @@
 HTML;
 }
 print <<<HTML
-=======
-        <span>{$csv_button}</span>
->>>>>>> 03f9e426
+
         <span style="width: 79%; display: inline-block;">{$button}</span>
     </div>
 
@@ -510,14 +507,7 @@
                 updateFail(item);
                 window.alert("[SAVE ERROR] Refresh Page");
             });
-<<<<<<< HEAD
-        }  
-=======
-        }
-        
-        {$csv_upload_functions}
-        
->>>>>>> 03f9e426
+        }
 	</script>
 HTML;
 
