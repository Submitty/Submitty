--- conflicted
+++ resolved
@@ -27,17 +27,8 @@
       vb.customize ['guestproperty', 'set', :id, '/VirtualBox/GuestAdd/VBoxService/--timesync-set-threshold', 10000 ]
     end
 
-<<<<<<< HEAD
-    config.vm.synced_folder '.', '/usr/local/submitty/GIT_CHECKOUT_Submitty', create: true
+    config.vm.synced_folder '.', '/usr/local/submitty/GIT_CHECKOUT_Submitty', create: true, mount_options: ["dmode=775", "fmode=774"]
 
-    # FIXME:  Attempted this to fix the symlink permissions problems, but didn't work
-    # (hwcron needs to write the log directories)
-    # config.vm.synced_folder '.', '/usr/local/submitty/GIT_CHECKOUT_Submitty', create: true, mount_options: ["dmode=777", "fmode=664"]
-
-=======
-    config.vm.synced_folder '.', '/usr/local/submitty/GIT_CHECKOUT_Submitty', create: true, mount_options: ["dmode=775", "fmode=774"]
-    
->>>>>>> c54fc4da
     config.vm.provision 'shell', inline: $script
 
     config.vm.network 'forwarded_port', guest: 5432, host: 15432
