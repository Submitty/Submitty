# -*- mode: ruby -*-
# vi: set ft=ruby :

# Usage:
#   vagrant up
#       or
#   NO_SUBMISSIONS=1 vagrant up
#       or
#   EXTRA=rpi vagrant up
#
#
# If you want to override the default image used for the virtual machines, you can set the
# environment variable VAGRANT_BOX. See https://vagrantup.com/boxes/search for a list of
# distributed boxes. For example:
#
# VAGRANT_BOX=ubuntu/focal64 vagrant up
#
#
# If you want to install extra packages (such as rpi or matlab), you need to have the environment
# variable EXTRA set. The easiest way to do this is doing:
#
# EXTRA=rpi vagrant up
#   or
# EXTRA=rpi,matlab vagrant up
#
# If you don't want any submissions to be automatically generated for the courses created
# by vagrant, you'll want to specify NO_SUBMISSIONS flag.

# Don't buffer output.
$stdout.sync = true
$stderr.sync = true

require 'json'

ON_CI = !ENV.fetch('CI', '').empty?

def gen_script(machine_name, worker: false, base: false)
  no_submissions = !ENV.fetch('NO_SUBMISSIONS', '').empty?
  reinstall = ENV.has_key?('VAGRANT_BOX') || base
  extra = ENV.fetch('EXTRA', '')  
  setup_cmd = 'bash ${GIT_PATH}/.setup/'
  if reinstall || ON_CI
    if worker
      setup_cmd += 'install_worker.sh'
    else
      setup_cmd += 'vagrant/setup_vagrant.sh'
      if no_submissions
        setup_cmd += ' --no_submissions'
      end
    end
  else
    setup_cmd += 'install_success_from_cloud.sh'
  end
  unless extra.empty?
    setup_cmd += " #{extra}"
  end
  setup_cmd += " 2>&1 | tee ${GIT_PATH}/.vagrant/logs/#{machine_name}.log"

  script = <<SCRIPT
    GIT_PATH=/usr/local/submitty/GIT_CHECKOUT/Submitty
    DISTRO=$(lsb_release -si | tr '[:upper:]' '[:lower:]')
    VERSION=$(lsb_release -sr | tr '[:upper:]' '[:lower:]')
    mkdir -p ${GIT_PATH}/.vagrant/logs
    #{setup_cmd}
SCRIPT

  return script
end

base_boxes = Hash[]

# Should all be base Ubuntu boxes that use the same version
base_boxes.default         = "SubmittyBot/ubuntu22-dev"
base_boxes[:base]          = "bento/ubuntu-22.04"
base_boxes[:arm_bento]     = "bento/ubuntu-22.04-arm64"
base_boxes[:libvirt]       = "generic/ubuntu2204"
base_boxes[:arm_mac_qemu]  = "perk/ubuntu-2204-arm64"

<<<<<<< HEAD
def mount_folders(config, mount_options, host = '10.0.2.2')
  # ideally we would use submitty_daemon or something as the owner/group, but since that user doesn't exist
=======

def mount_folders(config, mount_options, type = nil)
 # ideally we would use submitty_daemon or something as the owner/group, but since that user doesn't exist
>>>>>>> daf41108
  # till post-provision (and this is mounted before provisioning), we want the group to be 'vagrant'
  # which is guaranteed to exist and that during install_system.sh we add submitty_daemon/submitty_php/etc to the
  # vagrant group so that they can write to this shared folder, primarily just for the log files
  owner = 'root'
  group = 'vagrant'
<<<<<<< HEAD
  config.vm.synced_folder '.', '/usr/local/submitty/GIT_CHECKOUT/Submitty', create: true, owner: owner, group: group, mount_options: mount_options, smb_host: host, smb_username: `whoami`.chomp
=======
  config.vm.synced_folder '.', '/usr/local/submitty/GIT_CHECKOUT/Submitty', create: true, owner: owner, group: group, mount_options: mount_options, smb_host: '10.0.2.2', smb_username: `whoami`.chomp, type: type
>>>>>>> daf41108

  optional_repos = %w(AnalysisTools AnalysisToolsTS Lichen RainbowGrades Tutorial CrashCourseCPPSyntax LichenTestData)
  optional_repos.each {|repo|
    repo_path = File.expand_path("../" + repo)
    if File.directory?(repo_path)
<<<<<<< HEAD
      config.vm.synced_folder repo_path, "/usr/local/submitty/GIT_CHECKOUT/" + repo, owner: owner, group: group, mount_options: mount_options, smb_host: host, smb_username: `whoami`.chomp
=======
      config.vm.synced_folder repo_path, "/usr/local/submitty/GIT_CHECKOUT/" + repo, owner: owner, group: group, mount_options: mount_options, smb_host: '10.0.2.2', smb_username: `whoami`.chomp, type:type
>>>>>>> daf41108
    end
  }
end

def get_workers()
  worker_file = File.join(__dir__, '.vagrant', 'workers.json')
  if File.file?(worker_file)
    return JSON.parse(File.read(worker_file), symbolize_names: true)[:workers]
  else
    return Hash[]
  end
end

Vagrant.configure(2) do |config|
  if Vagrant.has_plugin?('vagrant-env')
    config.env.enable
  end

  # Warn the user if they attempt to re-provision
  if ARGV[0] == 'provision' and not Dir.glob(".vagrant/machines/*/*/action_provision").empty?
    print "\e[31mWarning: A virtual machine has already been provisioned. Re-provisioning may destroy this existing virtual machine state.\nAre you sure you would like to proceed?\e[0m [y/N] "
    if STDIN.gets.chomp.downcase != 'y'
      exit
    end
  end

  if ON_CI
    config.ssh.insert_key = false
  else 
    config.ssh.insert_key = true
  end

  mount_options = []

  config.vm.box = ENV.fetch('VAGRANT_BOX', base_boxes.default)
  
  arch = `uname -m`.chomp
  arm = arch == 'arm64' || arch == 'aarch64'
  apple_silicon = Vagrant::Util::Platform.darwin? && (arm || (`sysctl -n machdep.cpu.brand_string`.chomp.start_with? 'Apple M'))
  
  custom_box = ENV.has_key?('VAGRANT_BOX') 
  base_box = ENV.has_key?('BASE_BOX') || apple_silicon || arm
  # The time in seconds that Vagrant will wait for the machine to boot and be accessible.
  config.vm.boot_timeout = 600

  # Specify the various machines that we might develop on. After defining a name, we
  # can specify if the vm is our "primary" one (if we don't specify a VM, it'll use
  # that one) as well as making sure all non-primary ones have "autostart: false" set
  # so that when we do "vagrant up", it doesn't spin up those machines.

  if ARGV[0] == 'workers'
    if apple_silicon
      exec("arch", "-arm64", "bash", "workers.sh", *ARGV[1..])
    end
    exec("bash", "workers.sh", *ARGV[1..])
  end

  if ENV.fetch('WORKER_MODE', '0') == '1'
    get_workers.map do |worker_name, data|
      config.vm.define worker_name do |ubuntu|
        ubuntu.vm.network 'private_network', ip: data[:ip_addr]
        ubuntu.vm.network 'forwarded_port', guest: 22, host: data[:ssh_port], id: 'ssh' unless data[:ssh_port].nil?
        ubuntu.vm.provision 'shell', inline: gen_script(worker_name, worker: true, base: base_box)

        ubuntu.vm.provider "qemu" do |qe|
          qe.ssh_host = data[:ip_addr]
          qe.ssh_port = 22
          qe.socket_fd = 3
          qe.mac_address = data[:mac_addr]
          mount_folders(qe, [], ENV.fetch('GATEWAY_IP', '10.0.2.2'))
        end
      end
    end
  else
    vm_name = 'ubuntu-22.04'
    config.vm.define vm_name, primary: true do |ubuntu|
      ubuntu.vm.network 'forwarded_port', guest: 1511, host: ENV.fetch('VM_PORT_SITE', 1511)
      ubuntu.vm.network 'forwarded_port', guest: 8443, host: ENV.fetch('VM_PORT_WS',   8443)
      ubuntu.vm.network 'forwarded_port', guest: 5432, host: ENV.fetch('VM_PORT_DB',  16442)
      ubuntu.vm.network 'forwarded_port', guest: 7000, host: ENV.fetch('VM_PORT_SAML', 7000)
      ubuntu.vm.network 'forwarded_port', guest:   22, host: ENV.fetch('VM_PORT_SSH',  2222), id: 'ssh'
      ubuntu.vm.provision 'shell', inline: gen_script(vm_name, base: base_box)

      ubuntu.vm.provider "qemu" do |qe|
        qe.ssh_port = 2222
        mount_folders(qe, [])
      end
    end
  end

  config.vm.provider 'virtualbox' do |vb, override|
    unless custom_box
      if base_box || ON_CI
        override.vm.box = base_boxes[:base]
      else
        config.ssh.username = 'root'
      end
    end

    # We limit resources when running on CI to avoid resource exhaustion and it isn't used for grading stuff or
    # other things we do in dev.
    vb.memory = ON_CI ? 1024 : 2048
    vb.cpus = ON_CI ? 1 : 2

    # When you put your computer (while running the VM) to sleep, then resume work some time later the VM will be out
    # of sync timewise with the host for however long the host was asleep. Of course, the VM by default will
    # detect this and if the drift is great enough, it'll resync things such that the time matches, otherwise
    # the VM will just slowly adjust the timing so they'll eventually match. However, this can cause confusion when
    # times are important for late day calculations and building so we set the maximum time the VM and host can drift
    # to be 10 seconds at most which should make things work generally ideally
    vb.customize ['guestproperty', 'set', :id, '/VirtualBox/GuestAdd/VBoxService/--timesync-set-threshold', 10000 ]

    # VirtualBox sometimes has isseus with getting the DNS to work inside of itself for whatever reason.
    # While it will sometimes randomly work, we can just set VirtualBox to use a DNS proxy from the host,
    # which seems to be far more reliable in having the DNS work, rather than leaving it to VirtualBox.
    # See https://serverfault.com/a/453260 for more info.
    # vb.customize ["modifyvm", :id, "--natdnsproxy1", "on"]
    vb.customize ["modifyvm", :id, "--natdnshostresolver1", "on"]

    # Sometimes Vagrant will error on trying to SSH into the machine when it starts, due to a bug in how
    # Ubuntu 20.04 and later setup the virtual serial port, where the machine takes minutes to start, plus
    # occasionally restarting. Modifying the behavior of the uart fields, as well as disabling features like USB and
    # audio (which we don't need) seems to greatly reduce boot times and make vagrant work consistently. See
    # https://github.com/hashicorp/vagrant/issues/11777 for more info.
    vb.customize ["modifyvm", :id, "--uart1", "0x3F8", "4"]
    vb.customize ["modifyvm", :id, "--uartmode1", "file", File::NULL]
    vb.customize ["modifyvm", :id, "--audio", "none"]
    vb.customize ["modifyvm", :id, "--usb", "off"]
    vb.customize ["modifyvm", :id, "--uart1", "off"]
    vb.customize ["modifyvm", :id, "--uart2", "off"]
    vb.customize ["modifyvm", :id, "--uart3", "off"]
    vb.customize ["modifyvm", :id, "--uart4", "off"]

    mount_folders(override, ["dmode=775", "fmode=664"])

    if ARGV.include?('ssh')
      override.ssh.timeout = 20
    end
  end

  config.vm.provider "parallels" do |prl, override|
    unless custom_box
      if (arm || apple_silicon)
        override.vm.box = base_boxes[:arm_bento]
      end
    end

    prl.memory = 2048
    prl.cpus = 2

    mount_folders(override, ["share", "nosuid"])
  end

  config.vm.provider "vmware_desktop" do |vmware, override|
    unless custom_box
      if (arm || apple_silicon)
        override.vm.box = base_boxes[:arm_bento]
      end
    end
    vmware.vmx["memsize"] = "2048"
    vmware.vmx["numvcpus"] = "2"

    mount_folders(override, [])
  end
  
  config.vm.provider "libvirt" do |libvirt, override|
    unless custom_box
      override.vm.box = base_boxes[:libvirt]
    end

    libvirt.qemu_use_session = true

    libvirt.memory = 2048
    libvirt.cpus = 2

    libvirt.forward_ssh_port = true

    mount_folders(override, [], "rsync")
  end

  config.vm.provider "qemu" do |qe, override|
    unless custom_box
      if apple_silicon
        override.vm.box = base_boxes[:arm_mac_qemu]
      end
    end

    qe.memory = "2G"
    qe.smp = 2
  end

  config.vm.provision :shell, :inline => " sudo timedatectl set-timezone America/New_York", run: "once"

  if ARGV.include?('ssh')
    config.ssh.username = 'root'
    config.ssh.password = 'vagrant'
  end 
end<|MERGE_RESOLUTION|>--- conflicted
+++ resolved
@@ -76,34 +76,20 @@
 base_boxes[:libvirt]       = "generic/ubuntu2204"
 base_boxes[:arm_mac_qemu]  = "perk/ubuntu-2204-arm64"
 
-<<<<<<< HEAD
-def mount_folders(config, mount_options, host = '10.0.2.2')
-  # ideally we would use submitty_daemon or something as the owner/group, but since that user doesn't exist
-=======
-
-def mount_folders(config, mount_options, type = nil)
+def mount_folders(config, mount_options, host = '10.0.2.2', type = nil)
  # ideally we would use submitty_daemon or something as the owner/group, but since that user doesn't exist
->>>>>>> daf41108
   # till post-provision (and this is mounted before provisioning), we want the group to be 'vagrant'
   # which is guaranteed to exist and that during install_system.sh we add submitty_daemon/submitty_php/etc to the
   # vagrant group so that they can write to this shared folder, primarily just for the log files
   owner = 'root'
   group = 'vagrant'
-<<<<<<< HEAD
-  config.vm.synced_folder '.', '/usr/local/submitty/GIT_CHECKOUT/Submitty', create: true, owner: owner, group: group, mount_options: mount_options, smb_host: host, smb_username: `whoami`.chomp
-=======
-  config.vm.synced_folder '.', '/usr/local/submitty/GIT_CHECKOUT/Submitty', create: true, owner: owner, group: group, mount_options: mount_options, smb_host: '10.0.2.2', smb_username: `whoami`.chomp, type: type
->>>>>>> daf41108
+  config.vm.synced_folder '.', '/usr/local/submitty/GIT_CHECKOUT/Submitty', create: true, owner: owner, group: group, mount_options: mount_options, smb_host: host, smb_username: `whoami`.chomp, type: type
 
   optional_repos = %w(AnalysisTools AnalysisToolsTS Lichen RainbowGrades Tutorial CrashCourseCPPSyntax LichenTestData)
   optional_repos.each {|repo|
     repo_path = File.expand_path("../" + repo)
     if File.directory?(repo_path)
-<<<<<<< HEAD
-      config.vm.synced_folder repo_path, "/usr/local/submitty/GIT_CHECKOUT/" + repo, owner: owner, group: group, mount_options: mount_options, smb_host: host, smb_username: `whoami`.chomp
-=======
-      config.vm.synced_folder repo_path, "/usr/local/submitty/GIT_CHECKOUT/" + repo, owner: owner, group: group, mount_options: mount_options, smb_host: '10.0.2.2', smb_username: `whoami`.chomp, type:type
->>>>>>> daf41108
+      config.vm.synced_folder repo_path, "/usr/local/submitty/GIT_CHECKOUT/" + repo, owner: owner, group: group, mount_options: mount_options, smb_host: host, smb_username: `whoami`.chomp, type: type
     end
   }
 end
