code: sample
instructor: instructor
registration_sections: 10
registered_students: 80
no_registration_students: 15
no_rotating_students: 15
unregistered_students: 15
make_customization: true
gradeables:
  - g_id: future_peer_grading
    g_title: Future Peer Homework
    gradeable_config: python_simple_homework
    eg_peer_grading: true
    components:
      - gc_lower_clamp: 0
        gc_is_peer: true
        gc_default: 2
        gc_max_value: 2
        gc_upper_clamp: 2
        gc_title: Read Me
        marks:
          - gcm_note: Full Credit
            gcm_points: 0
          - gcm_note: Minor errors in Read Me
            gcm_points: -1
          - gcm_note: Major errors in Read Me or Read Me missing
            gcm_points: -2
      - gc_lower_clamp: 0
        gc_default: 5
        gc_is_peer: true
        gc_max_value: 5
        gc_upper_clamp: 5
        gc_title: Coding Style
        marks:
          - gcm_note: Full Credit
            gcm_points: 0
          - gcm_note: Code is unreadable
            gcm_points: -5
          - gcm_note: Code is very difficult to understand
            gcm_points: -3
          - gcm_note: Code is difficult to understand
            gcm_points: -1
      - gc_lower_clamp: 0
        gc_default: 5
        gc_max_value: 5
        gc_upper_clamp: 5
        gc_is_peer: true
        gc_title: Documentation
        marks:
          - gcm_note: Full Credit
            gcm_points: 0
          - gcm_note: No documentation
            gcm_points: -5
          - gcm_note: Very little documentation or documentation makes no sense
            gcm_points: -3
          - gcm_note: Way too much documentation and/or documentation makes no sense
            gcm_points: -1
      - gc_lower_clamp: 0
        gc_default: 0
        gc_max_value: 0
        gc_upper_clamp: 5
        gc_title: Extra Credit
        marks:
          - gcm_note: No Credit
            gcm_points: 0
          - gcm_note: Extra credit done poorly
            gcm_points: 2
          - gcm_note: Extra credit is acceptable
            gcm_points: 5
    g_ta_view_start_date: 9994-12-31 23:59:59
    eg_submission_open_date: 9995-12-31 23:59:59
    eg_submission_due_date: 9996-12-31 23:59:59
    g_grade_start_date: 9997-12-31 23:59:59
    g_grade_due_date: 9998-12-31 23:59:59
    g_grade_released_date: 9998-12-31 23:59:59
    eg_grade_inquiry_start_date: 9999-01-01 23:59:59
    eg_grade_inquiry_due_date: 9999-01-06 23:59:59
    eg_has_due_date: true
    eg_has_release_date: true
    g_bucket: homework

  - g_id: future_no_tas_homework
    g_title: Future (No TAs) Homework
    gradeable_config: python_simple_homework
    components:
      - gc_lower_clamp: 0
        gc_default: 2
        gc_max_value: 2
        gc_upper_clamp: 2
        gc_title: Read Me
        marks:
          - gcm_note: Full Credit
            gcm_points: 0
          - gcm_note: Minor errors in Read Me
            gcm_points: -1
          - gcm_note: Major errors in Read Me or Read Me missing
            gcm_points: -2
      - gc_lower_clamp: 0
        gc_default: 5
        gc_max_value: 5
        gc_upper_clamp: 5
        gc_title: Coding Style
        marks:
          - gcm_note: Full Credit
            gcm_points: 0
          - gcm_note: Code is unreadable
            gcm_points: -5
          - gcm_note: Code is very difficult to understand
            gcm_points: -3
          - gcm_note: Code is difficult to understand
            gcm_points: -1
      - gc_lower_clamp: 0
        gc_default: 5
        gc_max_value: 5
        gc_upper_clamp: 5
        gc_title: Documentation
        marks:
          - gcm_note: Full Credit
            gcm_points: 0
          - gcm_note: No documentation
            gcm_points: -5
          - gcm_note: Very little documentation or documentation makes no sense
            gcm_points: -3
          - gcm_note: Way too much documentation and/or documentation makes no sense
            gcm_points: -1
      - gc_lower_clamp: 0
        gc_default: 0
        gc_max_value: 0
        gc_upper_clamp: 5
        gc_title: Extra Credit
        marks:
          - gcm_note: No Credit
            gcm_points: 0
          - gcm_note: Extra credit done poorly
            gcm_points: 2
          - gcm_note: Extra credit is acceptable
            gcm_points: 5
    g_ta_view_start_date: 9994-12-31 23:59:59
    eg_submission_open_date: 9995-12-31 23:59:59
    eg_submission_due_date: 9996-12-31 23:59:59
    g_grade_start_date: 9997-12-31 23:59:59
    g_grade_due_date: 9998-12-31 23:59:59
    g_grade_released_date: 9998-12-31 23:59:59
    eg_grade_inquiry_start_date: 9999-01-01 23:59:59
    eg_grade_inquiry_due_date: 9999-01-06 23:59:59
    eg_has_due_date: true
    eg_has_release_date: true
    g_bucket: homework

  - g_id: future_tas_homework
    components:
      - gc_lower_clamp: 0
        gc_default: 2
        gc_max_value: 2
        gc_upper_clamp: 2
        gc_title: Read Me
        marks:
          - gcm_note: Full Credit
            gcm_points: 0
          - gcm_note: Minor errors in Read Me
            gcm_points: -1
          - gcm_note: Major errors in Read Me or Read Me missing
            gcm_points: -2
      - gc_lower_clamp: 0
        gc_default: 5
        gc_max_value: 5
        gc_upper_clamp: 5
        gc_title: Coding Style
        marks:
          - gcm_note: Full Credit
            gcm_points: 0
          - gcm_note: Code is unreadable
            gcm_points: -5
          - gcm_note: Code is very difficult to understand
            gcm_points: -3
          - gcm_note: Code is difficult to understand
            gcm_points: -1
      - gc_lower_clamp: 0
        gc_default: 5
        gc_max_value: 5
        gc_upper_clamp: 5
        gc_title: Documentation
        marks:
          - gcm_note: Full Credit
            gcm_points: 0
          - gcm_note: No documentation
            gcm_points: -5
          - gcm_note: Very little documentation or documentation makes no sense
            gcm_points: -3
          - gcm_note: Way too much documentation and/or documentation makes no sense
            gcm_points: -1
      - gc_lower_clamp: 0
        gc_default: 0
        gc_max_value: 0
        gc_upper_clamp: 5
        gc_title: Extra Credit
        marks:
          - gcm_note: No Credit
            gcm_points: 0
          - gcm_note: Extra credit done poorly
            gcm_points: 2
          - gcm_note: Extra credit is acceptable
            gcm_points: 5
    eg_submission_due_date: 9996-12-31 23:59:59
    eg_submission_open_date: 9995-12-31 23:59:59
    g_grade_due_date: 9998-12-31 23:59:59
    g_grade_released_date: 9998-12-31 23:59:59
    g_grade_start_date: 9997-12-31 23:59:59
    g_ta_view_start_date: 1970-01-01 23:59:59
    eg_grade_inquiry_start_date: 9999-01-01 23:59:59
    eg_grade_inquiry_due_date: 9999-01-06 23:59:59
    eg_has_due_date: true
    eg_has_release_date: true
    g_title: Future (TAs) Homework
    gradeable_config: python_simple_homework
    g_bucket: homework

  - g_id: bulk_upload_test
    g_title: Bulk Upload Scanned Exam
    gradeable_config: pdf_exam
    components:
      - gc_lower_clamp: 0
        gc_default: 5
        gc_max_value: 5
        gc_upper_clamp: 5
        gc_title: Question 1
        marks:
          - gcm_note: Full Credit
            gcm_points: 0
          - gcm_note: Question 1 Mark 1
            gcm_points: -5
    g_ta_view_start_date: 9994-12-31 23:59:59
    eg_submission_open_date: 9995-12-31 23:59:59
    eg_submission_due_date: 9996-12-31 23:59:59
    g_grade_start_date: 9997-12-31 23:59:59
    g_grade_due_date: 9998-12-31 23:59:59
    g_grade_released_date: 9998-12-31 23:59:59
    eg_grade_inquiry_start_date: 9999-01-01 23:59:59
    eg_grade_inquiry_due_date: 9999-01-06 23:59:59
    eg_has_due_date: true
    eg_has_release_date: true
    g_bucket: homework
    eg_bulk_test: true

  - g_id: open_peer_homework
    eg_peer_grading: true
    components:
      - gc_lower_clamp: 0
        gc_is_peer: true
        gc_default: 2
        gc_max_value: 2
        gc_upper_clamp: 2
        gc_title: Read Me
        marks:
          - gcm_note: Full Credit
            gcm_points: 0
          - gcm_note: Minor errors in Read Me
            gcm_points: -1
          - gcm_note: Major errors in Read Me or Read Me missing
            gcm_points: -2
      - gc_lower_clamp: 0
        gc_default: 5
        gc_is_peer: true
        gc_max_value: 5
        gc_upper_clamp: 5
        gc_title: Coding Style
        marks:
          - gcm_note: Full Credit
            gcm_points: 0
          - gcm_note: Code is unreadable
            gcm_points: -5
          - gcm_note: Code is very difficult to understand
            gcm_points: -3
          - gcm_note: Code is difficult to understand
            gcm_points: -1
      - gc_lower_clamp: 0
        gc_default: 5
        gc_is_peer: true
        gc_max_value: 5
        gc_upper_clamp: 5
        gc_title: Documentation
        marks:
          - gcm_note: Full Credit
            gcm_points: 0
          - gcm_note: No documentation
            gcm_points: -5
          - gcm_note: Very little documentation or documentation makes no sense
            gcm_points: -3
          - gcm_note: Way too much documentation and/or documentation makes no sense
            gcm_points: -1
      - gc_lower_clamp: 0
        gc_default: 0
        gc_max_value: 0
        gc_upper_clamp: 5
        gc_title: Extra Credit
        marks:
          - gcm_note: No Credit
            gcm_points: 0
          - gcm_note: Extra credit done poorly
            gcm_points: 2
          - gcm_note: Extra credit is acceptable
            gcm_points: 5
    eg_submission_due_date: 9996-12-31 23:59:59
    eg_submission_open_date: 1971-01-01 23:59:59
    g_grade_due_date: 9998-12-31 23:59:59
    g_grade_released_date: 9998-12-31 23:59:59
    g_grade_start_date: 9997-12-31 23:59:59
    g_ta_view_start_date: 1970-01-01 23:59:59
    eg_grade_inquiry_start_date: 9999-01-01 23:59:59
    eg_grade_inquiry_due_date: 9999-01-06 23:59:59
    eg_has_due_date: true
    eg_has_release_date: true
    g_title: Open Peer Homework
    gradeable_config: python_simple_homework
    g_bucket: homework

  - g_id: open_homework
    components:
      - gc_lower_clamp: 0
        gc_default: 2
        gc_max_value: 2
        gc_upper_clamp: 2
        gc_title: Read Me
        marks:
          - gcm_note: Full Credit
            gcm_points: 0
          - gcm_note: Minor errors in Read Me
            gcm_points: -1
          - gcm_note: Major errors in Read Me or Read Me missing
            gcm_points: -2
      - gc_lower_clamp: 0
        gc_default: 5
        gc_max_value: 5
        gc_upper_clamp: 5
        gc_title: Coding Style
        marks:
          - gcm_note: Full Credit
            gcm_points: 0
          - gcm_note: Code is unreadable
            gcm_points: -5
          - gcm_note: Code is very difficult to understand
            gcm_points: -3
          - gcm_note: Code is difficult to understand
            gcm_points: -1
      - gc_lower_clamp: 0
        gc_default: 5
        gc_max_value: 5
        gc_upper_clamp: 5
        gc_title: Documentation
        marks:
          - gcm_note: Full Credit
            gcm_points: 0
          - gcm_note: No documentation
            gcm_points: -5
          - gcm_note: Very little documentation or documentation makes no sense
            gcm_points: -3
          - gcm_note: Way too much documentation and/or documentation makes no sense
            gcm_points: -1
      - gc_lower_clamp: 0
        gc_default: 0
        gc_max_value: 0
        gc_upper_clamp: 5
        gc_title: Extra Credit
        marks:
          - gcm_note: No Credit
            gcm_points: 0
          - gcm_note: Extra credit done poorly
            gcm_points: 2
          - gcm_note: Extra credit is acceptable
            gcm_points: 5
    eg_submission_due_date: 9996-12-31 23:59:59
    eg_submission_open_date: 1971-01-01 23:59:59
    g_grade_due_date: 9998-12-31 23:59:59
    g_grade_released_date: 9998-12-31 23:59:59
    g_grade_start_date: 9997-12-31 23:59:59
    g_ta_view_start_date: 1970-01-01 23:59:59
    eg_grade_inquiry_start_date: 9999-01-01 23:59:59
    eg_grade_inquiry_due_date: 9999-01-06 23:59:59
    eg_has_due_date: true
    eg_has_release_date: true
    g_title: Open Homework
    gradeable_config: python_simple_homework
    g_bucket: homework

  - g_id: open_team_homework
    components:
      - gc_lower_clamp: 0
        gc_default: 2
        gc_max_value: 2
        gc_upper_clamp: 2
        gc_title: Read Me
        marks:
          - gcm_note: Full Credit
            gcm_points: 0
          - gcm_note: Minor errors in Read Me
            gcm_points: -1
          - gcm_note: Major errors in Read Me or Read Me missing
            gcm_points: -2
      - gc_lower_clamp: 0
        gc_default: 5
        gc_max_value: 5
        gc_upper_clamp: 5
        gc_title: Coding Style
        marks:
          - gcm_note: Full Credit
            gcm_points: 0
          - gcm_note: Code is unreadable
            gcm_points: -5
          - gcm_note: Code is very difficult to understand
            gcm_points: -3
          - gcm_note: Code is difficult to understand
            gcm_points: -1
      - gc_lower_clamp: 0
        gc_default: 5
        gc_max_value: 5
        gc_upper_clamp: 5
        gc_title: Documentation
        marks:
          - gcm_note: Full Credit
            gcm_points: 0
          - gcm_note: No documentation
            gcm_points: -5
          - gcm_note: Very little documentation or documentation makes no sense
            gcm_points: -3
          - gcm_note: Way too much documentation and/or documentation makes no sense
            gcm_points: -1
      - gc_lower_clamp: 0
        gc_default: 0
        gc_max_value: 0
        gc_upper_clamp: 5
        gc_title: Extra Credit
        marks:
          - gcm_note: No Credit
            gcm_points: 0
          - gcm_note: Extra credit done poorly
            gcm_points: 2
          - gcm_note: Extra credit is acceptable
            gcm_points: 5
    eg_submission_due_date: 9996-12-31 23:59:59
    eg_submission_open_date: 1971-01-01 23:59:59
    g_grade_due_date: 9998-12-31 23:59:59
    g_grade_released_date: 9998-12-31 23:59:59
    g_grade_start_date: 9997-12-31 23:59:59
    eg_grade_inquiry_start_date: 9999-01-01 23:59:59
    eg_grade_inquiry_due_date: 9999-01-06 23:59:59
    eg_has_due_date: true
    eg_has_release_date: true
    eg_team_assignment: true
    eg_max_team_size: 3
    g_ta_view_start_date: 1970-01-01 23:59:59
    g_title: Open Team Homework
    gradeable_config: python_simple_homework
    g_bucket: homework

  - g_id: no_due_date_no_release
    components:
      - gc_lower_clamp: 0
        gc_default: 2
        gc_max_value: 2
        gc_upper_clamp: 2
        gc_title: Component
        marks:
          - gcm_note: Full Credit
            gcm_points: 0
    eg_submission_due_date: 9997-12-31 23:59:59
    eg_submission_open_date: 1971-01-01 23:59:59
    eg_has_due_date: false
    eg_has_release_date: false
    g_grade_due_date: 9998-12-31 23:59:59
    g_grade_released_date: 9999-01-01 23:59:59
    g_grade_start_date: 9997-12-31 23:59:59
    eg_grade_inquiry_start_date: 9999-01-01 23:59:59
    eg_grade_inquiry_due_date: 9999-01-06 23:59:59
    g_ta_view_start_date: 1970-01-01 23:59:59
    g_title: No Due Date, No Release Date
    gradeable_config: python_simple_homework
    g_bucket: homework

  - g_id: grading_team_homework
    components:
      - gc_lower_clamp: 0
        gc_default: 2
        gc_max_value: 2
        gc_upper_clamp: 2
        gc_title: Read Me
        marks:
          - gcm_note: Full Credit
            gcm_points: 0
          - gcm_note: Minor errors in Read Me
            gcm_points: -1
          - gcm_note: Major errors in Read Me or Read Me missing
            gcm_points: -2
      - gc_lower_clamp: 0
        gc_default: 5
        gc_max_value: 5
        gc_upper_clamp: 5
        gc_title: Coding Style
        marks:
          - gcm_note: Full Credit
            gcm_points: 0
          - gcm_note: Code is unreadable
            gcm_points: -5
          - gcm_note: Code is very difficult to understand
            gcm_points: -3
          - gcm_note: Code is difficult to understand
            gcm_points: -1
      - gc_lower_clamp: 0
        gc_default: 5
        gc_max_value: 5
        gc_upper_clamp: 5
        gc_title: Documentation
        marks:
          - gcm_note: Full Credit
            gcm_points: 0
          - gcm_note: No documentation
            gcm_points: -5
          - gcm_note: Very little documentation or documentation makes no sense
            gcm_points: -3
          - gcm_note: Way too much documentation and/or documentation makes no sense
            gcm_points: -1
      - gc_lower_clamp: 0
        gc_default: 0
        gc_max_value: 0
        gc_upper_clamp: 5
        gc_title: Extra Credit
        marks:
          - gcm_note: No Credit
            gcm_points: 0
          - gcm_note: Extra credit done poorly
            gcm_points: 2
          - gcm_note: Extra credit is acceptable
            gcm_points: 5
    eg_submission_due_date: 1972-01-01 23:59:59
    eg_submission_open_date: 1971-01-01 23:59:59
    g_grade_due_date: 9998-12-31 23:59:59
    g_grade_released_date: 9998-12-31 23:59:59
    g_grade_start_date: 1973-01-01 23:59:59
    eg_grade_inquiry_start_date: 9999-01-01 23:59:59
    eg_grade_inquiry_due_date: 9999-01-06 23:59:59
    eg_has_due_date: true
    eg_has_release_date: true
    eg_team_assignment: true
    eg_max_team_size: 3
    g_ta_view_start_date: 1970-01-01 23:59:59
    g_title: Grading Team Homework
    gradeable_config: python_simple_homework
    g_bucket: homework

  - g_id: grading_only_peer_team_homework
    eg_peer_grading: true
    components:
      - gc_lower_clamp: 0
        gc_is_peer: true
        gc_default: 2
        gc_max_value: 2
        gc_upper_clamp: 2
        gc_title: Read Me
        marks:
          - gcm_note: Full Credit
            gcm_points: 0
          - gcm_note: Minor errors in Read Me
            gcm_points: -1
          - gcm_note: Major errors in Read Me or Read Me missing
            gcm_points: -2
      - gc_lower_clamp: 0
        gc_default: 5
        gc_is_peer: true
        gc_max_value: 5
        gc_upper_clamp: 5
        gc_title: Coding Style
        marks:
          - gcm_note: Full Credit
            gcm_points: 0
          - gcm_note: Code is unreadable
            gcm_points: -5
          - gcm_note: Code is very difficult to understand
            gcm_points: -3
          - gcm_note: Code is difficult to understand
            gcm_points: -1
      - gc_lower_clamp: 0
        gc_default: 5
        gc_is_peer: true
        gc_max_value: 5
        gc_upper_clamp: 5
        gc_title: Documentation
        marks:
          - gcm_note: Full Credit
            gcm_points: 0
          - gcm_note: No documentation
            gcm_points: -5
          - gcm_note: Very little documentation or documentation makes no sense
            gcm_points: -3
          - gcm_note: Way too much documentation and/or documentation makes no sense
            gcm_points: -1
      - gc_lower_clamp: 0
        gc_default: 0
        gc_is_peer: true
        gc_max_value: 0
        gc_upper_clamp: 5
        gc_title: Extra Credit
        marks:
          - gcm_note: No Credit
            gcm_points: 0
          - gcm_note: Extra credit done poorly
            gcm_points: 2
          - gcm_note: Extra credit is acceptable
            gcm_points: 5
    eg_submission_due_date: 1972-01-01 23:59:59
    eg_submission_open_date: 1971-01-01 23:59:59
    g_grade_due_date: 9998-12-31 23:59:59
    g_grade_released_date: 9998-12-31 23:59:59
    g_grade_start_date: 1973-01-01 23:59:59
    eg_grade_inquiry_start_date: 9999-01-01 23:59:59
    eg_grade_inquiry_due_date: 9999-01-06 23:59:59
    eg_has_due_date: true
    eg_has_release_date: true
    eg_team_assignment: true
    eg_max_team_size: 3
    g_ta_view_start_date: 1970-01-01 23:59:59
    g_title: Closed Peer Team Homework
    gradeable_config: python_simple_homework
    g_bucket: homework

  - g_id: closed_peer_team_homework
    eg_peer_grading: true
    components:
      - gc_lower_clamp: 0
        gc_default: 2
        gc_is_peer: true
        gc_max_value: 2
        gc_upper_clamp: 2
        gc_title: Read Me
        marks:
          - gcm_note: Full Credit
            gcm_points: 0
          - gcm_note: Minor errors in Read Me
            gcm_points: -1
          - gcm_note: Major errors in Read Me or Read Me missing
            gcm_points: -2
      - gc_lower_clamp: 0
        gc_default: 5
        gc_is_peer: true
        gc_max_value: 5
        gc_upper_clamp: 5
        gc_title: Coding Style
        marks:
          - gcm_note: Full Credit
            gcm_points: 0
          - gcm_note: Code is unreadable
            gcm_points: -5
          - gcm_note: Code is very difficult to understand
            gcm_points: -3
          - gcm_note: Code is difficult to understand
            gcm_points: -1
      - gc_lower_clamp: 0
        gc_default: 5
        gc_is_peer: true
        gc_max_value: 5
        gc_upper_clamp: 5
        gc_title: Documentation
        marks:
          - gcm_note: Full Credit
            gcm_points: 0
          - gcm_note: No documentation
            gcm_points: -5
          - gcm_note: Very little documentation or documentation makes no sense
            gcm_points: -3
          - gcm_note: Way too much documentation and/or documentation makes no sense
            gcm_points: -1
      - gc_lower_clamp: 0
        gc_default: 0
        gc_max_value: 0
        gc_upper_clamp: 5
        gc_title: Extra Credit
        marks:
          - gcm_note: No Credit
            gcm_points: 0
          - gcm_note: Extra credit done poorly
            gcm_points: 2
          - gcm_note: Extra credit is acceptable
            gcm_points: 5
    eg_submission_due_date: 1972-01-01 23:59:59
    eg_submission_open_date: 1971-01-01 23:59:59
    g_grade_due_date: 9998-12-31 23:59:59
    g_grade_released_date: 9998-12-31 23:59:59
    eg_grade_inquiry_start_date: 9999-01-01 23:59:59
    eg_grade_inquiry_due_date: 9999-01-06 23:59:59
    eg_has_due_date: true
    eg_has_release_date: true
    g_grade_start_date: 9997-12-31 23:59:59
    eg_team_assignment: true
    eg_max_team_size: 3
    g_ta_view_start_date: 1970-01-01 23:59:59
    g_title: Closed Peer Team Homework
    gradeable_config: cpp_hidden_tests
    g_bucket: homework

  - g_id: grading_pdf_peer_homework
    eg_peer_grading: true
    components:
      - gc_lower_clamp: 0
        gc_is_peer: true
        gc_default: 2
        gc_max_value: 2
        gc_upper_clamp: 2
        gc_title: Read Me
        marks:
          - gcm_note: Full Credit
            gcm_points: 0
          - gcm_note: Minor errors in Read Me
            gcm_points: -1
          - gcm_note: Major errors in Read Me or Read Me missing
            gcm_points: -2
      - gc_lower_clamp: 0
        gc_default: 5
        gc_is_peer: true
        gc_max_value: 5
        gc_upper_clamp: 5
        gc_title: Coding Style
        marks:
          - gcm_note: Full Credit
            gcm_points: 0
          - gcm_note: Code is unreadable
            gcm_points: -5
          - gcm_note: Code is very difficult to understand
            gcm_points: -3
          - gcm_note: Code is difficult to understand
            gcm_points: -1
      - gc_lower_clamp: 0
        gc_default: 5
        gc_is_peer: true
        gc_max_value: 5
        gc_upper_clamp: 5
        gc_title: Documentation
        marks:
          - gcm_note: Full Credit
            gcm_points: 0
          - gcm_note: No documentation
            gcm_points: -5
          - gcm_note: Very little documentation or documentation makes no sense
            gcm_points: -3
          - gcm_note: Way too much documentation and/or documentation makes no sense
            gcm_points: -1
      - gc_lower_clamp: 0
        gc_default: 0
        gc_is_peer: true
        gc_max_value: 0
        gc_upper_clamp: 5
        gc_title: Extra Credit
        marks:
          - gcm_note: No Credit
            gcm_points: 0
          - gcm_note: Extra credit done poorly
            gcm_points: 2
          - gcm_note: Extra credit is acceptable
            gcm_points: 5
    eg_submission_due_date: 1972-01-01 23:59:59
    eg_submission_open_date: 1971-01-01 23:59:59
    g_grade_due_date: 1974-01-01 23:59:59
    g_grade_released_date: 1974-01-01 23:59:59
    eg_grade_inquiry_start_date: 1974-01-08 23:59:59
    eg_grade_inquiry_due_date: 1974-01-13 23:59:59
    eg_has_due_date: true
    eg_has_release_date: true
    g_grade_start_date: 1973-01-01 23:59:59
    g_ta_view_start_date: 1970-01-01 23:59:59
    g_title: Released Peer PDF Homework
    gradeable_config: multiple_pdf_annotations
    g_bucket: homework
    g_grader_assignment_method: 2
    eg_annotated_pdf: true

  - g_id: grading_pdf_peer_team_homework
    eg_peer_grading: true
    components:
      - gc_lower_clamp: 0
        gc_is_peer: true
        gc_default: 2
        gc_max_value: 2
        gc_upper_clamp: 2
        gc_title: Read Me
        marks:
          - gcm_note: Full Credit
            gcm_points: 0
          - gcm_note: Minor errors in Read Me
            gcm_points: -1
          - gcm_note: Major errors in Read Me or Read Me missing
            gcm_points: -2
      - gc_lower_clamp: 0
        gc_default: 5
        gc_is_peer: true
        gc_max_value: 5
        gc_upper_clamp: 5
        gc_title: Coding Style
        marks:
          - gcm_note: Full Credit
            gcm_points: 0
          - gcm_note: Code is unreadable
            gcm_points: -5
          - gcm_note: Code is very difficult to understand
            gcm_points: -3
          - gcm_note: Code is difficult to understand
            gcm_points: -1
      - gc_lower_clamp: 0
        gc_default: 5
        gc_is_peer: true
        gc_max_value: 5
        gc_upper_clamp: 5
        gc_title: Documentation
        marks:
          - gcm_note: Full Credit
            gcm_points: 0
          - gcm_note: No documentation
            gcm_points: -5
          - gcm_note: Very little documentation or documentation makes no sense
            gcm_points: -3
          - gcm_note: Way too much documentation and/or documentation makes no sense
            gcm_points: -1
      - gc_lower_clamp: 0
        gc_default: 0
        gc_is_peer: true
        gc_max_value: 0
        gc_upper_clamp: 5
        gc_title: Extra Credit
        marks:
          - gcm_note: No Credit
            gcm_points: 0
          - gcm_note: Extra credit done poorly
            gcm_points: 2
          - gcm_note: Extra credit is acceptable
            gcm_points: 5
    eg_submission_due_date: 1972-01-01 23:59:59
    eg_submission_open_date: 1971-01-01 23:59:59
    g_grade_due_date: 1974-01-01 23:59:59
    g_grade_released_date: 1974-01-01 23:59:59
    eg_grade_inquiry_start_date: 1974-01-08 23:59:59
    eg_grade_inquiry_due_date: 1974-01-13 23:59:59
    eg_has_due_date: true
    eg_has_release_date: true
    eg_team_assignment: true
    eg_max_team_size: 3
    g_grade_start_date: 1973-01-01 23:59:59
    g_ta_view_start_date: 1970-01-01 23:59:59
    g_title: Released Peer Team PDF Homework
    gradeable_config: multiple_pdf_annotations
    g_bucket: homework
    g_grader_assignment_method: 2
    eg_annotated_pdf: true

  - g_id: closed_team_homework
    eg_peer_grading: true
    components:
      - gc_lower_clamp: 0
        gc_default: 2
        gc_max_value: 2
        gc_upper_clamp: 2
        gc_title: Read Me
        marks:
          - gcm_note: Full Credit
            gcm_points: 0
          - gcm_note: Minor errors in Read Me
            gcm_points: -1
          - gcm_note: Major errors in Read Me or Read Me missing
            gcm_points: -2
      - gc_lower_clamp: 0
        gc_default: 5
        gc_max_value: 5
        gc_upper_clamp: 5
        gc_title: Coding Style
        marks:
          - gcm_note: Full Credit
            gcm_points: 0
          - gcm_note: Code is unreadable
            gcm_points: -5
          - gcm_note: Code is very difficult to understand
            gcm_points: -3
          - gcm_note: Code is difficult to understand
            gcm_points: -1
      - gc_lower_clamp: 0
        gc_default: 5
        gc_max_value: 5
        gc_upper_clamp: 5
        gc_title: Documentation
        marks:
          - gcm_note: Full Credit
            gcm_points: 0
          - gcm_note: No documentation
            gcm_points: -5
          - gcm_note: Very little documentation or documentation makes no sense
            gcm_points: -3
          - gcm_note: Way too much documentation and/or documentation makes no sense
            gcm_points: -1
      - gc_lower_clamp: 0
        gc_default: 0
        gc_max_value: 0
        gc_upper_clamp: 5
        gc_title: Extra Credit
        marks:
          - gcm_note: No Credit
            gcm_points: 0
          - gcm_note: Extra credit done poorly
            gcm_points: 2
          - gcm_note: Extra credit is acceptable
            gcm_points: 5
    eg_submission_due_date: 1972-01-01 23:59:59
    eg_submission_open_date: 1971-01-01 23:59:59
    g_grade_due_date: 9998-12-31 23:59:59
    g_grade_released_date: 9998-12-31 23:59:59
    eg_grade_inquiry_start_date: 9999-01-01 23:59:59
    eg_grade_inquiry_due_date: 9999-01-06 23:59:59
    eg_has_due_date: true
    eg_has_release_date: true
    g_grade_start_date: 9997-12-31 23:59:59
    eg_team_assignment: true
    eg_max_team_size: 3
    g_ta_view_start_date: 1970-01-01 23:59:59
    g_title: Closed Team Homework
    gradeable_config: cpp_hidden_tests
    g_bucket: homework

  - g_id: closed_homework
    components:
      - gc_lower_clamp: 0
        gc_default: 2
        gc_max_value: 2
        gc_upper_clamp: 2
        gc_title: Read Me
        marks:
          - gcm_note: Full Credit
            gcm_points: 0
          - gcm_note: Minor errors in Read Me
            gcm_points: -1
          - gcm_note: Major errors in Read Me or Read Me missing
            gcm_points: -2
      - gc_lower_clamp: 0
        gc_default: 5
        gc_max_value: 5
        gc_upper_clamp: 5
        gc_title: Coding Style
        marks:
          - gcm_note: Full Credit
            gcm_points: 0
          - gcm_note: Code is unreadable
            gcm_points: -5
          - gcm_note: Code is very difficult to understand
            gcm_points: -3
          - gcm_note: Code is difficult to understand
            gcm_points: -1
      - gc_lower_clamp: 0
        gc_default: 5
        gc_max_value: 5
        gc_upper_clamp: 5
        gc_title: Documentation
        marks:
          - gcm_note: Full Credit
            gcm_points: 0
          - gcm_note: No documentation
            gcm_points: -5
          - gcm_note: Very little documentation or documentation makes no sense
            gcm_points: -3
          - gcm_note: Way too much documentation and/or documentation makes no sense
            gcm_points: -1
      - gc_lower_clamp: 0
        gc_default: 0
        gc_max_value: 0
        gc_upper_clamp: 5
        gc_title: Extra Credit
        marks:
          - gcm_note: No Credit
            gcm_points: 0
          - gcm_note: Extra credit done poorly
            gcm_points: 2
          - gcm_note: Extra credit is acceptable
            gcm_points: 5
    eg_submission_due_date: 1972-01-01 23:59:59
    eg_submission_open_date: 1971-01-01 23:59:59
    g_grade_due_date: 9998-12-31 23:59:59
    g_grade_released_date: 9998-12-31 23:59:59
    eg_grade_inquiry_start_date: 9999-01-01 23:59:59
    eg_grade_inquiry_due_date: 9999-01-06 23:59:59
    eg_has_due_date: true
    eg_has_release_date: true
    g_grade_start_date: 9997-12-31 23:59:59
    g_ta_view_start_date: 1970-01-01 23:59:59
    g_title: Closed Homework
    gradeable_config: python_simple_homework
    g_bucket: homework

  - g_id: grading_homework
    components:
      - gc_lower_clamp: 0
        gc_default: 2
        gc_max_value: 2
        gc_upper_clamp: 2
        gc_title: Read Me
        marks:
          - gcm_note: Full Credit
            gcm_points: 0
          - gcm_note: Minor errors in Read Me
            gcm_points: -1
          - gcm_note: Major errors in Read Me or Read Me missing
            gcm_points: -2
      - gc_lower_clamp: 0
        gc_default: 5
        gc_max_value: 5
        gc_upper_clamp: 5
        gc_title: Coding Style
        marks:
          - gcm_note: Full Credit
            gcm_points: 0
          - gcm_note: Code is unreadable
            gcm_points: -5
          - gcm_note: Code is very difficult to understand
            gcm_points: -3
          - gcm_note: Code is difficult to understand
            gcm_points: -1
      - gc_lower_clamp: 0
        gc_default: 5
        gc_max_value: 5
        gc_upper_clamp: 5
        gc_title: Documentation
        marks:
          - gcm_note: Full Credit
            gcm_points: 0
          - gcm_note: No documentation
            gcm_points: -5
          - gcm_note: Very little documentation or documentation makes no sense
            gcm_points: -3
          - gcm_note: Way too much documentation and/or documentation makes no sense
            gcm_points: -1
      - gc_lower_clamp: 0
        gc_default: 0
        gc_max_value: 0
        gc_upper_clamp: 5
        gc_title: Extra Credit
        marks:
          - gcm_note: No Credit
            gcm_points: 0
          - gcm_note: Extra credit done poorly
            gcm_points: 2
          - gcm_note: Extra credit is acceptable
            gcm_points: 5
    eg_submission_due_date: 1972-01-01 23:59:59
    eg_submission_open_date: 1971-01-01 23:59:59
    g_grade_due_date: 9998-12-31 23:59:59
    g_grade_released_date: 9998-12-31 23:59:59
    eg_grade_inquiry_start_date: 9999-01-01 23:59:59
    eg_grade_inquiry_due_date: 9999-01-06 23:59:59
    eg_has_due_date: true
    eg_has_release_date: true
    g_grade_start_date: 1973-01-01 23:59:59
    g_ta_view_start_date: 1970-01-01 23:59:59
    g_title: Grading Homework
    gradeable_config: python_simple_homework
    g_bucket: homework

  - g_id: grades_released_homework
    components:
      - gc_lower_clamp: 0
        gc_default: 5
        gc_max_value: 5
        gc_upper_clamp: 5
        gc_title: Question 1
      - gc_is_extra_credit: true
        gc_lower_clamp: 0
        gc_default: 5
        gc_max_value: 5
        gc_upper_clamp: 5
        gc_title: Question 2
    eg_submission_due_date: 1972-01-01 23:59:59
    eg_submission_open_date: 1971-01-01 23:59:59
    g_grade_due_date: 1974-01-01 23:59:59
    g_grade_released_date: 1974-01-01 23:59:59
    eg_grade_inquiry_start_date: 1974-01-01 23:59:59
    eg_grade_inquiry_due_date: 1974-01-08 23:59:59
    eg_has_due_date: true
    eg_has_release_date: true
    g_grade_start_date: 1973-01-01 23:59:59
    g_ta_view_start_date: 1970-01-01 23:59:59
    g_title: Grades Released Homework
    gradeable_config: python_simple_homework
    g_bucket: homework

  - g_id: future_no_tas_lab
    components:
      - gc_title: Question 1
        gc_lower_clamp: 0
        gc_default: 0
        gc_max_value: 1
        gc_upper_clamp: 1
      - gc_title: Question 2
        gc_lower_clamp: 0
        gc_default: 0
        gc_max_value: 0
        gc_upper_clamp: 1
    g_grade_due_date: 9998-12-31 23:59:59
    g_grade_released_date: 9998-12-31 23:59:59
    g_grade_start_date: 9997-12-31 23:59:59
    g_ta_view_start_date: 9996-12-31 23:59:59
    g_title: Future (No TAs) Lab
    g_type: 1
    g_bucket: lab

  - g_id: future_tas_lab
    components:
      - gc_title: Question 1
        gc_lower_clamp: 0
        gc_default: 0
        gc_max_value: 1
        gc_upper_clamp: 1
      - gc_title: Question 2
        gc_lower_clamp: 0
        gc_default: 0
        gc_max_value: 0
        gc_upper_clamp: 1
    g_grade_due_date: 9998-12-31 23:59:59
    g_grade_released_date: 9998-12-31 23:59:59
    g_grade_start_date: 9997-12-31 23:59:59
    g_ta_view_start_date: 1970-01-01 23:59:59
    g_title: Future (TAs) Lab
    g_type: 1
    g_bucket: lab

  - g_id: grading_lab
    components:
      - gc_title: Question 1
        gc_lower_clamp: 0
        gc_default: 0
        gc_max_value: 1
        gc_upper_clamp: 1
      - gc_title: Question 2
        gc_lower_clamp: 0
        gc_default: 0
        gc_max_value: 0
        gc_upper_clamp: 1
    g_grade_due_date: 9998-12-31 23:59:59
    g_grade_released_date: 9998-12-31 23:59:59
    g_grade_start_date: 1971-01-01 23:59:59
    g_ta_view_start_date: 1970-01-01 23:59:59
    g_title: Grading Lab
    g_type: 1
    g_bucket: lab

  - g_id: grading_lab_rotating
    components:
      - gc_title: Question 1
        gc_lower_clamp: 0
        gc_default: 0
        gc_max_value: 1
        gc_upper_clamp: 1
      - gc_title: Question 2
        gc_lower_clamp: 0
        gc_default: 0
        gc_max_value: 0
        gc_upper_clamp: 1
    g_grade_due_date: 9998-12-31 23:59:59
    g_grade_released_date: 9998-12-31 23:59:59
    g_grade_start_date: 1971-01-01 23:59:59
    g_ta_view_start_date: 1970-01-01 23:59:59
    g_title: Grading Lab (Rotating Sections)
    g_type: 1
    g_bucket: lab
    g_grader_assignment_method: 0

  - g_id: grades_released_lab
    components:
      - gc_title: Question 1
        gc_lower_clamp: 0
        gc_default: 0
        gc_max_value: 1
        gc_upper_clamp: 1
      - gc_title: Question 2
        gc_lower_clamp: 0
        gc_default: 0
        gc_max_value: 0
        gc_upper_clamp: 1
    g_grade_due_date: 1972-01-01 23:59:59
    g_grade_released_date: 1972-01-01 23:59:59
    g_grade_start_date: 1971-01-01 23:59:59
    g_ta_view_start_date: 1970-01-01 23:59:59
    g_title: Grades Released Lab
    g_type: 1
    g_bucket: lab

<<<<<<< HEAD
  - g_id: future_no_tas_test
    components:
      - gc_lower_clamp: 0
        gc_default: 0
        gc_max_value: 0
        gc_upper_clamp: 5
        gc_title: Question 1
      - gc_lower_clamp: 0
        gc_default: 0
        gc_max_value: 5
        gc_upper_clamp: 5
        gc_title: Question 2
      - gc_is_text: true
        gc_title: Text 1
    g_grade_due_date: 9998-12-31 23:59:59
    g_grade_released_date: 9998-12-31 23:59:59
    g_grade_start_date: 9997-12-31 23:59:59
    g_ta_view_start_date: 9996-12-31 23:59:59
    g_title: Future (No TAs) Test
    g_type: 2
    g_bucket: test
=======
- g_id: notebook_filesubmission
  gradeable_config: notebook_filesubmission
  components:
  - gc_lower_clamp: 0
    gc_default: 5
    gc_max_value: 5
    gc_upper_clamp: 5
    gc_title: Question 1
    marks:
      - gcm_note: Full Credit
        gcm_points : 0
      - gcm_note: Question 1 Mark 1
        gcm_points : -5
  g_ta_view_start_date: -2 days
  eg_submission_open_date: -1 days
  eg_submission_due_date: +1000 days
  g_grade_start_date: +1005 days
  g_grade_due_date: +1010 days
  g_grade_released_date: +1010 days
  eg_grade_inquiry_start_date: +1012 days
  eg_grade_inquiry_due_date: +1015 days
  eg_has_due_date: true
  eg_has_release_date: true
  eg_max_random_submissions: 0

- g_id: future_tas_test
  components:
  - gc_lower_clamp: 0
    gc_default: 0
    gc_max_value: 0
    gc_upper_clamp: 5
    gc_title: Question 1
  - gc_lower_clamp: 0
    gc_default: 0
    gc_max_value: 5
    gc_upper_clamp: 5
    gc_title: Question 2
  - gc_is_text: true
    gc_title: Text 1
  g_grade_due_date: 9998-12-31 23:59:59
  g_grade_released_date: 9998-12-31 23:59:59
  g_grade_start_date: 9997-12-31 23:59:59
  g_ta_view_start_date: 1970-01-01 23:59:59
  g_title: Future (TAs) Test
  g_type: 2
  g_bucket: test
>>>>>>> 288f04fe

  - g_id: future_tas_test
    components:
      - gc_lower_clamp: 0
        gc_default: 0
        gc_max_value: 0
        gc_upper_clamp: 5
        gc_title: Question 1
      - gc_lower_clamp: 0
        gc_default: 0
        gc_max_value: 5
        gc_upper_clamp: 5
        gc_title: Question 2
      - gc_is_text: true
        gc_title: Text 1
    g_grade_due_date: 9998-12-31 23:59:59
    g_grade_released_date: 9998-12-31 23:59:59
    g_grade_start_date: 9997-12-31 23:59:59
    g_ta_view_start_date: 1970-01-01 23:59:59
    g_title: Future (TAs) Test
    g_type: 2
    g_bucket: test

  - g_id: grading_test
    components:
      - gc_lower_clamp: 0
        gc_default: 0
        gc_max_value: 0
        gc_upper_clamp: 5
        gc_title: Question 1
      - gc_lower_clamp: 0
        gc_default: 0
        gc_max_value: 5
        gc_upper_clamp: 5
        gc_title: Question 2
      - gc_is_text: true
        gc_title: Text 1
    g_grade_due_date: 9998-12-31 23:59:59
    g_grade_released_date: 9998-12-31 23:59:59
    g_grade_start_date: 1971-01-01 23:59:59
    g_ta_view_start_date: 1970-01-01 23:59:59
    g_title: Grading Test
    g_type: 2
    g_bucket: test

  - g_id: grading_test_rotating
    components:
      - gc_lower_clamp: 0
        gc_default: 0
        gc_max_value: 0
        gc_upper_clamp: 5
        gc_title: Question 1
      - gc_lower_clamp: 0
        gc_default: 0
        gc_max_value: 5
        gc_upper_clamp: 5
        gc_title: Question 2
      - gc_is_text: true
        gc_title: Text 1
    g_grade_due_date: 9998-12-31 23:59:59
    g_grade_released_date: 9998-12-31 23:59:59
    g_grade_start_date: 1971-01-01 23:59:59
    g_ta_view_start_date: 1970-01-01 23:59:59
    g_title: Grading Test (Rotating Sections)
    g_type: 2
    g_bucket: test
    g_grader_assignment_method: 0

  - g_id: grades_released_test
    components:
      - gc_lower_clamp: 0
        gc_default: 0
        gc_max_value: 0
        gc_upper_clamp: 5
        gc_title: Question 1
      - gc_lower_clamp: 0
        gc_default: 0
        gc_max_value: 5
        gc_upper_clamp: 5
        gc_title: Question 2
      - gc_is_text: true
        gc_title: Text 1
    g_grade_due_date: 1972-01-01 23:59:59
    g_grade_released_date: 1972-01-01 23:59:59
    g_grade_start_date: 1971-01-01 23:59:59
    g_ta_view_start_date: 1970-01-01 23:59:59
    g_title: Grades Released Test
    g_type: 2
    g_bucket: test

  - g_id: grades_released_homework_onlyta
    components:
      - gc_lower_clamp: 0
        gc_default: 5
        gc_max_value: 5
        gc_upper_clamp: 5
        gc_title: Question 1
        marks:
          - gcm_note: Full Credit
            gcm_points: 0
    eg_submission_due_date: 1972-01-01 23:59:59
    eg_submission_open_date: 1971-01-01 23:59:59
    g_grade_due_date: 1974-01-01 23:59:59
    g_grade_released_date: 1974-01-01 23:59:59
    eg_grade_inquiry_start_date: 1974-01-02 23:59:59
    eg_grade_inquiry_due_date: 1974-01-08 23:59:59
    eg_has_due_date: true
    eg_has_release_date: true
    g_grade_start_date: 1973-01-01 23:59:59
    g_ta_view_start_date: 1970-01-01 23:59:59
    g_title: TA Grade Only Homework (Upload Only)
    gradeable_config: upload_only
    g_bucket: homework

  # For no autograding, still need components, but also need eg_use_ta_grading flag
  - g_id: grades_released_homework_onlyauto
    components:
      - gc_lower_clamp: 0
        gc_default: 2
        gc_max_value: 2
        gc_upper_clamp: 2
        gc_title: Read Me
        marks:
          - gcm_note: Full Credit
            gcm_points: 0
          - gcm_note: Minor errors in Read Me
            gcm_points: -1
          - gcm_note: Major errors in Read Me or Read Me missing
            gcm_points: -2
      - gc_lower_clamp: 0
        gc_default: 5
        gc_max_value: 5
        gc_upper_clamp: 5
        gc_title: Coding Style
        marks:
          - gcm_note: Full Credit
            gcm_points: 0
          - gcm_note: Code is unreadable
            gcm_points: -5
          - gcm_note: Code is very difficult to understand
            gcm_points: -3
          - gcm_note: Code is difficult to understand
            gcm_points: -1
      - gc_lower_clamp: 0
        gc_default: 5
        gc_max_value: 5
        gc_upper_clamp: 5
        gc_title: Documentation
        marks:
          - gcm_note: Full Credit
            gcm_points: 0
          - gcm_note: No documentation
            gcm_points: -5
          - gcm_note: Very little documentation or documentation makes no sense
            gcm_points: -3
          - gcm_note: Way too much documentation and/or documentation makes no sense
            gcm_points: -1
      - gc_lower_clamp: 0
        gc_default: 0
        gc_max_value: 0
        gc_upper_clamp: 5
        gc_title: Extra Credit
        marks:
          - gcm_note: No Credit
            gcm_points: 0
          - gcm_note: Extra credit done poorly
            gcm_points: 2
          - gcm_note: Extra credit is acceptable
            gcm_points: 5
    eg_submission_due_date: 1972-01-01 23:59:59
    eg_submission_open_date: 1971-01-01 23:59:59
    g_grade_due_date: 1974-01-01 23:59:59
    g_grade_released_date: 1974-01-01 23:59:59
    eg_grade_inquiry_start_date: 1974-01-02 23:59:59
    eg_grade_inquiry_due_date: 1974-01-08 23:59:59
    eg_has_due_date: true
    eg_has_release_date: true
    g_grade_start_date: 1973-01-01 23:59:59
    g_ta_view_start_date: 1970-01-01 23:59:59
    g_title: Autograde Only Homework (Simple Python)
    gradeable_config: 01_simple_python
    eg_use_ta_grading: False
    g_bucket: homework

  - g_id: grades_released_homework_autota
    components:
      - gc_lower_clamp: 0
        gc_default: 2
        gc_max_value: 2
        gc_upper_clamp: 2
        gc_title: Read Me
        marks:
          - gcm_note: Full Credit
            gcm_points: 0
          - gcm_note: Minor errors in Read Me
            gcm_points: -1
          - gcm_note: Major errors in Read Me or Read Me missing
            gcm_points: -2
      - gc_lower_clamp: 0
        gc_default: 5
        gc_max_value: 5
        gc_upper_clamp: 5
        gc_title: Coding Style
        marks:
          - gcm_note: Full Credit
            gcm_points: 0
          - gcm_note: Code is unreadable
            gcm_points: -5
          - gcm_note: Code is very difficult to understand
            gcm_points: -3
          - gcm_note: Code is difficult to understand
            gcm_points: -1
      - gc_lower_clamp: 0
        gc_default: 5
        gc_max_value: 5
        gc_upper_clamp: 5
        gc_title: Documentation
        marks:
          - gcm_note: Full Credit
            gcm_points: 0
          - gcm_note: No documentation
            gcm_points: -5
          - gcm_note: Very little documentation or documentation makes no sense
            gcm_points: -3
          - gcm_note: Way too much documentation and/or documentation makes no sense
            gcm_points: -1
      - gc_lower_clamp: 0
        gc_default: 0
        gc_max_value: 0
        gc_upper_clamp: 5
        gc_title: Extra Credit
        marks:
          - gcm_note: No Credit
            gcm_points: 0
          - gcm_note: Extra credit done poorly
            gcm_points: 2
          - gcm_note: Extra credit is acceptable
            gcm_points: 5
    eg_submission_due_date: 1972-01-01 23:59:59
    eg_submission_open_date: 1971-01-01 23:59:59
    g_grade_due_date: 1974-01-01 23:59:59
    g_grade_released_date: 1974-01-01 23:59:59
    eg_grade_inquiry_start_date: 1974-01-02 23:59:59
    eg_grade_inquiry_due_date: 1974-01-08 23:59:59
    eg_has_due_date: true
    eg_has_release_date: true
    g_grade_start_date: 1973-01-01 23:59:59
    g_ta_view_start_date: 1970-01-01 23:59:59
    g_title: Autograde and TA Homework (C System Calls)
    gradeable_config: 12_system_calls
    g_bucket: homework

  - g_id: grades_released_homework_autohiddenEC
    components:
      - gc_lower_clamp: 0
        gc_default: 2
        gc_max_value: 2
        gc_upper_clamp: 2
        gc_title: Read Me
        marks:
          - gcm_note: Full Credit
            gcm_points: 0
          - gcm_note: Minor errors in Read Me
            gcm_points: -1
          - gcm_note: Major errors in Read Me or Read Me missing
            gcm_points: -2
      - gc_lower_clamp: 0
        gc_default: 5
        gc_max_value: 5
        gc_upper_clamp: 5
        gc_title: Coding Style
        marks:
          - gcm_note: Full Credit
            gcm_points: 0
          - gcm_note: Code is unreadable
            gcm_points: -5
          - gcm_note: Code is very difficult to understand
            gcm_points: -3
          - gcm_note: Code is difficult to understand
            gcm_points: -1
      - gc_lower_clamp: 0
        gc_default: 5
        gc_max_value: 5
        gc_upper_clamp: 5
        gc_title: Documentation
        marks:
          - gcm_note: Full Credit
            gcm_points: 0
          - gcm_note: No documentation
            gcm_points: -5
          - gcm_note: Very little documentation or documentation makes no sense
            gcm_points: -3
          - gcm_note: Way too much documentation and/or documentation makes no sense
            gcm_points: -1
      - gc_lower_clamp: 0
        gc_default: 0
        gc_max_value: 0
        gc_upper_clamp: 5
        gc_title: Extra Credit
        marks:
          - gcm_note: No Credit
            gcm_points: 0
          - gcm_note: Extra credit done poorly
            gcm_points: 2
          - gcm_note: Extra credit is acceptable
            gcm_points: 5
    eg_submission_due_date: 1972-01-01 23:59:59
    eg_submission_open_date: 1971-01-01 23:59:59
    g_grade_due_date: 1974-01-01 23:59:59
    g_grade_released_date: 1974-01-01 23:59:59
    eg_grade_inquiry_start_date: 1974-01-02 23:59:59
    eg_grade_inquiry_due_date: 1974-01-08 23:59:59
    eg_has_due_date: true
    eg_has_release_date: true
    g_grade_start_date: 1973-01-01 23:59:59
    g_ta_view_start_date: 1970-01-01 23:59:59
    g_title: Autograder Hidden and Extra Credit (C++ Hidden Tests)
    gradeable_config: cpp_hidden_tests
    g_bucket: homework

  - g_id: grading_homework_pdf
    components:
      - gc_lower_clamp: 0
        gc_default: 2
        gc_max_value: 2
        gc_upper_clamp: 2
        gc_title: Read Me
        marks:
          - gcm_note: Full Credit
            gcm_points: 0
          - gcm_note: Minor errors in Read Me
            gcm_points: -1
          - gcm_note: Major errors in Read Me or Read Me missing
            gcm_points: -2
      - gc_lower_clamp: 0
        gc_default: 5
        gc_max_value: 5
        gc_upper_clamp: 5
        gc_title: Coding Style
        marks:
          - gcm_note: Full Credit
            gcm_points: 0
          - gcm_note: Code is unreadable
            gcm_points: -5
          - gcm_note: Code is very difficult to understand
            gcm_points: -3
          - gcm_note: Code is difficult to understand
            gcm_points: -1
      - gc_lower_clamp: 0
        gc_default: 5
        gc_max_value: 5
        gc_upper_clamp: 5
        gc_title: Documentation
        marks:
          - gcm_note: Full Credit
            gcm_points: 0
          - gcm_note: No documentation
            gcm_points: -5
          - gcm_note: Very little documentation or documentation makes no sense
            gcm_points: -3
          - gcm_note: Way too much documentation and/or documentation makes no sense
            gcm_points: -1
      - gc_lower_clamp: 0
        gc_default: 0
        gc_max_value: 0
        gc_upper_clamp: 5
        gc_title: Extra Credit
        marks:
          - gcm_note: No Credit
            gcm_points: 0
          - gcm_note: Extra credit done poorly
            gcm_points: 2
          - gcm_note: Extra credit is acceptable
            gcm_points: 5
    eg_submission_due_date: 1972-01-01 23:59:59
    eg_submission_open_date: 1971-01-01 23:59:59
    g_grade_due_date: 9998-12-31 23:59:59
    g_grade_released_date: 9998-12-31 23:59:59
    eg_grade_inquiry_start_date: 9999-01-01 23:59:59
    eg_grade_inquiry_due_date: 9999-01-06 23:59:59
    eg_has_due_date: true
    eg_has_release_date: true
    g_grade_start_date: 1973-01-01 23:59:59
    g_ta_view_start_date: 1970-01-01 23:59:59
    g_title: Grading Homework PDF
    gradeable_config: pdf_word_count
    g_bucket: homework

  - g_id: grading_homework_team_pdf
    components:
      - gc_lower_clamp: 0
        gc_default: 2
        gc_max_value: 2
        gc_upper_clamp: 2
        gc_title: Read Me
        marks:
          - gcm_note: Full Credit
            gcm_points: 0
          - gcm_note: Minor errors in Read Me
            gcm_points: -1
          - gcm_note: Major errors in Read Me or Read Me missing
            gcm_points: -2
      - gc_lower_clamp: 0
        gc_default: 5
        gc_max_value: 5
        gc_upper_clamp: 5
        gc_title: Coding Style
        marks:
          - gcm_note: Full Credit
            gcm_points: 0
          - gcm_note: Code is unreadable
            gcm_points: -5
          - gcm_note: Code is very difficult to understand
            gcm_points: -3
          - gcm_note: Code is difficult to understand
            gcm_points: -1
      - gc_lower_clamp: 0
        gc_default: 5
        gc_max_value: 5
        gc_upper_clamp: 5
        gc_title: Documentation
        marks:
          - gcm_note: Full Credit
            gcm_points: 0
          - gcm_note: No documentation
            gcm_points: -5
          - gcm_note: Very little documentation or documentation makes no sense
            gcm_points: -3
          - gcm_note: Way too much documentation and/or documentation makes no sense
            gcm_points: -1
      - gc_lower_clamp: 0
        gc_default: 0
        gc_max_value: 0
        gc_upper_clamp: 5
        gc_title: Extra Credit
        marks:
          - gcm_note: No Credit
            gcm_points: 0
          - gcm_note: Extra credit done poorly
            gcm_points: 2
          - gcm_note: Extra credit is acceptable
            gcm_points: 5
    eg_submission_due_date: 1972-01-01 23:59:59
    eg_submission_open_date: 1971-01-01 23:59:59
    g_grade_due_date: 9998-12-31 23:59:59
    g_grade_released_date: 9998-12-31 23:59:59
    eg_grade_inquiry_start_date: 9999-01-01 23:59:59
    eg_grade_inquiry_due_date: 9999-01-06 23:59:59
    eg_has_due_date: true
    eg_has_release_date: true
    eg_team_assignment: true
    eg_max_team_size: 3
    g_grade_start_date: 1973-01-01 23:59:59
    g_ta_view_start_date: 1970-01-01 23:59:59
    g_title: Grading Homework Team PDF
    gradeable_config: pdf_word_count
    g_bucket: homework
    g_grader_assignment_method: 0

  - g_id: grades_released_homework_onlytaEC
    components:
      - gc_lower_clamp: 0
        gc_default: 2
        gc_max_value: 2
        gc_upper_clamp: 2
        gc_title: Read Me
        marks:
          - gcm_note: Full Credit
            gcm_points: 0
          - gcm_note: Minor errors in Read Me
            gcm_points: -1
          - gcm_note: Major errors in Read Me or Read Me missing
            gcm_points: -2
      - gc_lower_clamp: 0
        gc_default: 5
        gc_max_value: 5
        gc_upper_clamp: 5
        gc_title: Coding Style
        marks:
          - gcm_note: Full Credit
            gcm_points: 0
          - gcm_note: Code is unreadable
            gcm_points: -5
          - gcm_note: Code is very difficult to understand
            gcm_points: -3
          - gcm_note: Code is difficult to understand
            gcm_points: -1
      - gc_lower_clamp: 0
        gc_default: 5
        gc_max_value: 5
        gc_upper_clamp: 5
        gc_title: Documentation
        marks:
          - gcm_note: Full Credit
            gcm_points: 0
          - gcm_note: No documentation
            gcm_points: -5
          - gcm_note: Very little documentation or documentation makes no sense
            gcm_points: -3
          - gcm_note: Way too much documentation and/or documentation makes no sense
            gcm_points: -1
      - gc_lower_clamp: 0
        gc_default: 0
        gc_max_value: 0
        gc_upper_clamp: 5
        gc_title: Extra Credit
        marks:
          - gcm_note: No Credit
            gcm_points: 0
          - gcm_note: Extra credit done poorly
            gcm_points: 2
          - gcm_note: Extra credit is acceptable
            gcm_points: 5
    eg_submission_due_date: 1972-01-01 23:59:59
    eg_submission_open_date: 1971-01-01 23:59:59
    g_grade_due_date: 1974-01-01 23:59:59
    g_grade_released_date: 1974-01-01 23:59:59
    eg_grade_inquiry_start_date: 1974-01-02 23:59:59
    eg_grade_inquiry_due_date: 1974-01-08 23:59:59
    eg_has_due_date: true
    eg_has_release_date: true
    g_grade_start_date: 1973-01-01 23:59:59
    g_ta_view_start_date: 1970-01-01 23:59:59
    g_title: TA Only w/ Extra Credit (Upload Only)
    gradeable_config: upload_only
    g_bucket: homework

  - g_id: grades_released_homework_onlytaPenalty
    components:
      - gc_lower_clamp: 0
        gc_default: 2
        gc_max_value: 2
        gc_upper_clamp: 2
        gc_title: Read Me
        marks:
          - gcm_note: Full Credit
            gcm_points: 0
          - gcm_note: Minor errors in Read Me
            gcm_points: -1
          - gcm_note: Major errors in Read Me or Read Me missing
            gcm_points: -2
      - gc_lower_clamp: 0
        gc_default: 5
        gc_max_value: 5
        gc_upper_clamp: 5
        gc_title: Coding Style
        marks:
          - gcm_note: Full Credit
            gcm_points: 0
          - gcm_note: Code is unreadable
            gcm_points: -5
          - gcm_note: Code is very difficult to understand
            gcm_points: -3
          - gcm_note: Code is difficult to understand
            gcm_points: -1
      - gc_lower_clamp: 0
        gc_default: 5
        gc_max_value: 5
        gc_upper_clamp: 5
        gc_title: Documentation
        marks:
          - gcm_note: Full Credit
            gcm_points: 0
          - gcm_note: No documentation
            gcm_points: -5
          - gcm_note: Very little documentation or documentation makes no sense
            gcm_points: -3
          - gcm_note: Way too much documentation and/or documentation makes no sense
            gcm_points: -1
      - gc_lower_clamp: 0
        gc_default: 0
        gc_max_value: 0
        gc_upper_clamp: 5
        gc_title: Extra Credit
        marks:
          - gcm_note: No Credit
            gcm_points: 0
          - gcm_note: Extra credit done poorly
            gcm_points: 2
          - gcm_note: Extra credit is acceptable
            gcm_points: 5
    eg_submission_due_date: 1972-01-01 23:59:59
    eg_submission_open_date: 1971-01-01 23:59:59
    g_grade_due_date: 1974-01-01 23:59:59
    g_grade_released_date: 1974-01-01 23:59:59
    eg_grade_inquiry_start_date: 1974-01-02 23:59:59
    eg_grade_inquiry_due_date: 1974-01-08 23:59:59
    eg_has_due_date: true
    eg_has_release_date: true
    g_grade_start_date: 1973-01-01 23:59:59
    g_ta_view_start_date: 1970-01-01 23:59:59
    g_title: TA Only w/ Penalty (Upload Only)
    gradeable_config: upload_only
    g_bucket: homework

  - gradeable_config: leaderboard
    components:
      - gc_lower_clamp: 0
        gc_default: 11
        gc_max_value: 11
        gc_upper_clamp: 11
        gc_title: Question 1
        marks:
          - gcm_note: Full Credit
            gcm_points: 0
    g_ta_view_start_date: 1970-01-01 23:59:59
    eg_submission_open_date: 1971-01-01 23:59:59
    eg_submission_due_date: 9996-12-31 23:59:59
    g_grade_start_date: 9997-12-31 23:59:59
    g_grade_due_date: 9998-12-31 23:59:59
    g_grade_released_date: 9998-12-31 23:59:59
    eg_grade_inquiry_start_date: 9999-01-01 23:59:59
    eg_grade_inquiry_due_date: 9999-01-06 23:59:59
    eg_has_due_date: true
    eg_has_release_date: true<|MERGE_RESOLUTION|>--- conflicted
+++ resolved
@@ -1182,76 +1182,52 @@
     g_type: 1
     g_bucket: lab
 
-<<<<<<< HEAD
-  - g_id: future_no_tas_test
-    components:
-      - gc_lower_clamp: 0
-        gc_default: 0
-        gc_max_value: 0
-        gc_upper_clamp: 5
-        gc_title: Question 1
-      - gc_lower_clamp: 0
-        gc_default: 0
-        gc_max_value: 5
-        gc_upper_clamp: 5
-        gc_title: Question 2
-      - gc_is_text: true
-        gc_title: Text 1
+  - g_id: notebook_filesubmission
+    gradeable_config: notebook_filesubmission
+    components:
+    - gc_lower_clamp: 0
+      gc_default: 5
+      gc_max_value: 5
+      gc_upper_clamp: 5
+      gc_title: Question 1
+      marks:
+        - gcm_note: Full Credit
+          gcm_points : 0
+        - gcm_note: Question 1 Mark 1
+          gcm_points : -5
+    g_ta_view_start_date: -2 days
+    eg_submission_open_date: -1 days
+    eg_submission_due_date: +1000 days
+    g_grade_start_date: +1005 days
+    g_grade_due_date: +1010 days
+    g_grade_released_date: +1010 days
+    eg_grade_inquiry_start_date: +1012 days
+    eg_grade_inquiry_due_date: +1015 days
+    eg_has_due_date: true
+    eg_has_release_date: true
+    eg_max_random_submissions: 0
+
+  - g_id: future_tas_test
+    components:
+    - gc_lower_clamp: 0
+      gc_default: 0
+      gc_max_value: 0
+      gc_upper_clamp: 5
+      gc_title: Question 1
+    - gc_lower_clamp: 0
+      gc_default: 0
+      gc_max_value: 5
+      gc_upper_clamp: 5
+      gc_title: Question 2
+    - gc_is_text: true
+      gc_title: Text 1
     g_grade_due_date: 9998-12-31 23:59:59
     g_grade_released_date: 9998-12-31 23:59:59
     g_grade_start_date: 9997-12-31 23:59:59
-    g_ta_view_start_date: 9996-12-31 23:59:59
-    g_title: Future (No TAs) Test
+    g_ta_view_start_date: 1970-01-01 23:59:59
+    g_title: Future (TAs) Test
     g_type: 2
     g_bucket: test
-=======
-- g_id: notebook_filesubmission
-  gradeable_config: notebook_filesubmission
-  components:
-  - gc_lower_clamp: 0
-    gc_default: 5
-    gc_max_value: 5
-    gc_upper_clamp: 5
-    gc_title: Question 1
-    marks:
-      - gcm_note: Full Credit
-        gcm_points : 0
-      - gcm_note: Question 1 Mark 1
-        gcm_points : -5
-  g_ta_view_start_date: -2 days
-  eg_submission_open_date: -1 days
-  eg_submission_due_date: +1000 days
-  g_grade_start_date: +1005 days
-  g_grade_due_date: +1010 days
-  g_grade_released_date: +1010 days
-  eg_grade_inquiry_start_date: +1012 days
-  eg_grade_inquiry_due_date: +1015 days
-  eg_has_due_date: true
-  eg_has_release_date: true
-  eg_max_random_submissions: 0
-
-- g_id: future_tas_test
-  components:
-  - gc_lower_clamp: 0
-    gc_default: 0
-    gc_max_value: 0
-    gc_upper_clamp: 5
-    gc_title: Question 1
-  - gc_lower_clamp: 0
-    gc_default: 0
-    gc_max_value: 5
-    gc_upper_clamp: 5
-    gc_title: Question 2
-  - gc_is_text: true
-    gc_title: Text 1
-  g_grade_due_date: 9998-12-31 23:59:59
-  g_grade_released_date: 9998-12-31 23:59:59
-  g_grade_start_date: 9997-12-31 23:59:59
-  g_ta_view_start_date: 1970-01-01 23:59:59
-  g_title: Future (TAs) Test
-  g_type: 2
-  g_bucket: test
->>>>>>> 288f04fe
 
   - g_id: future_tas_test
     components:
