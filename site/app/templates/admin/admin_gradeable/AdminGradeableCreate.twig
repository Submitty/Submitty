{#
    Combo box for choosing an existing gradeable as a template for the new one
        (Only show this option if we aren't in edit mode).
#}
{% if action == 'new' or action == 'template' %}
    <div>
        <label for="gradeable_template">From Template:</label>
        <select name="gradeable_template" id="gradeable_template" style='width: 400px;'>
            <option>--None--</option>

            {% for template in template_list %}
                <option {{ action != 'new' and gradeable.getId() == template.g_id ? 'selected' : '' }}
                    value="{{ template.g_id }}">{{ template.g_title }}</option>
            {% endfor %}
        </select>
    </div>
{% endif %}

{#
    Primary Form
#}
<!-- Gradeable Title (read/write in all modes) -->
<label for="g_title">What is the title of this gradeable?:</label>
    <input style='width: 350px' type='text' name='title' id='g_title' class="required auto_save"
        value="{{ action != 'new' ? gradeable.getTitle() : '' }}" placeholder="(Required)" required/>

<br />

<!-- Instruction URL (read/write in all modes) -->
<label for="instructions_url">What is the URL to the assignment instructions? (shown to student)</label>
    <input style='width: 350px' type='text' name='instructions_url' id='instructions_url' class="auto_save"
        value="{{ action != 'new' ? gradeable.getInstructionsUrl() : '' }}" placeholder="(Optional)" />

<br />

<!-- Gradeable ID (readonly in edit mode, required) -->
<label for="g_id">What is the unique id of this gradeable? (e.g., <kbd>hw01</kbd>, <kbd>lab_12</kbd>, or <kbd>midterm</kbd>):</label>
<input style='width: 350px' type='text' name='id' id="g_id" class="required"
       value="{{ action != 'new' ? gradeable.getId() : '' }}" placeholder="(Required)"
        {{ action == 'edit' ? 'readonly' : 'required' }} />

<br />
<fieldset>
    <legend>
{% if action == 'new' or action == 'template' %}
    <!-- Gradeable Type radio buttons (readonly in edit mode) -->
   <a target=_blank href="http://submitty.org/instructor/create_edit_gradeable#types-of-gradeables">What is the type of the gradeable <i style="font-style:normal;" class="helpicon"></i></a>
            <span id="required_type" >(Required)</span>
        {% else %}
            Gradeable type: <span id="gradeable-type-string">{{ type_string }}</span>
            <br />
        {% endif %}
    </legend>
    <div>
        <div id="gradeable_type_container" {{ action == 'edit' ? 'hidden' : '' }}>
            <div>
                <input type='radio' id="radio_checkpoints" name="type" value="Checkpoints"
                    {{ action != 'new' and gradeable.getType() == 1 ? 'checked' : '' }}> {{ gradeable_type_strings['checkpoint'] }}
            </div>

            <div>
                <input type='radio' id="radio_numeric" name="type" value="Numeric"
                    {{ action != 'new' and gradeable.getType() == 2 ? 'checked' : '' }}> {{ gradeable_type_strings['numeric'] }}
            </div>

            <div hidden>
                <input type='radio' id="radio_electronic_file" name="type" value="Electronic File"
                        {{ action != 'new' and gradeable.getType() == 0 ? 'checked' : '' }}> Electronic File (multiple types)
            </div>

            {# Real input fields to back the exposed configurations options #}
            <input name="scanned_exam" value="{{ action != 'new' and gradeable.isScannedExam() ? 'true' : 'false' }}" hidden>
            <input name="vcs" value="{{ action != 'new' and gradeable.isVcs() ? 'true' : 'false' }}" hidden>

            <div>
                <input class="ignore" type="radio" id="radio_ef_student_upload" name="electronic_gradeable_presets" value="normal"
                        {{ action != 'new' and not gradeable.isScannedExam() and not gradeable.isVcs() ? 'checked' : ''}}> {{ gradeable_type_strings['electronic_hw'] }}
            </div>

            <div>
                <input class="ignore" type="radio" id="radio_ef_vcs_upload" name="electronic_gradeable_presets" value="vcs"
                        {{ action != 'new' and not gradeable.isScannedExam() and gradeable.isVcs() ? 'checked' : ''}}> {{ gradeable_type_strings['electronic_hw_vcs'] }}
            </div>

            <div>
                <input class="ignore" type="radio" id="radio_ef_scanned_exam" name="electronic_gradeable_presets" value="scanned_exam"
                        {{ action != 'new' and gradeable.isScannedExam() ? 'checked' : '' }}> {{ gradeable_type_strings['electronic_exam'] }}
            </div>
        </div>
    </div>

  <!-- This is only relevant to Electronic Files -->
    <fieldset class="gradeable_type_options electronic_file" id="electronic_file">
        <div><legend>Will any or all of this assignment be manually graded (e.g., by the TAs or the instructor)?</legend></div>
        <div>
            <input type="radio" id="yes_ta_grade" name="ta_grading" value="true" class="bool_val auto_save date-related"
                    {{ action != 'new' and gradeable.getTaGrading() ? 'checked' : '' }} /> <label for="yes_ta_grade">Yes</label>
            <input type="radio" id="no_ta_grade" name="ta_grading" value="false" class="bool_val auto_save date-related"
                    {{ not (action != 'new' and gradeable.getTaGrading()) ? 'checked' : '' }} /> <label for="no_ta_grade">No</label>
        </div>
        {% if regrade_enabled %}
            <div id="regrade_request_enable_container">
                Will grade inquiries be enabled for this assignment?
                <br />
                <input type="radio" id="yes_regrade_allowed" name="regrade_allowed" value="true" class="bool_val auto_save date-related"
                        {{ action != 'new' and gradeable.isRegradeAllowed() ? 'checked' : '' }} /> Yes
                <input type="radio" id="no_regrade_allowed" name="regrade_allowed" value="false" class="bool_val auto_save date-related"
                        {{ not (action != 'new' and gradeable.isRegradeAllowed()) ? 'checked' : '' }} /> No
            </div>
        {% endif %}

        {% if forum_enabled %}

            <div id="discussion_grading_enable_container">
                Is there a discussion component for this assignment?
                <br />
                <input type="radio" id="yes_discussion" name="discussion_based" value="true" class="bool_val auto_save date-related"
                        {{ action != 'new' and gradeable.isDiscussionBased() ? 'checked' : '' }} /> Yes
                <input type="radio" id="no_discussion" name="discussion_based" value="false" class="bool_val auto_save date-related"
                        {{ not (action != 'new' and gradeable.isDiscussionBased()) ? 'checked' : '' }} /> No
          
                <div class="discussion_id_wrapper">
                    <label for="discussion_thread_id">What thread id(s) should be included?</label>
                        <input style="width: 70px" name="discussion_thread_id" id="discussion_thread_id" class="int_val auto_save" type="text"
                               value="{{ action != 'new' ? gradeable.getStringThreadIds() : '' }}"/>
                </div>

            </div>

        {% endif %}

        <div id="team-settings-container">
            {% if action == 'new' or action == 'template' %}
                Is this a team assignment?
            {% else %}
                Team Settings:
                {{ gradeable.isTeamAssignment() ? '' : ' This is an individual assignment' }}
            {% endif %}
            <div style="{{ action == 'edit' ? 'display:none' : '' }}">
                <input type="radio" id = "team_yes_radio" name="team_assignment" value="true"
                        {{ action != 'new' and gradeable.isTeamAssignment() ? 'checked' : '' }}> <label for="team_yes_radio">Yes</label>

                <input type="radio" id = "team_no_radio" name="team_assignment" value ="false"
                        {{ not (action != 'new' and gradeable.isTeamAssignment()) ? 'checked' :  '' }}> <label for="team_no_radio">No</label>
            </div>
        </div>

        <!-- Team settings (read only in edit mode) -->
        <div class="team_assignment team_yes" id="team_yes">

            <label for="team_size_max">What is the maximum team size?</label>
                <input style="width: 50px" name="team_size_max" id="team_size_max" class="int_val auto_save" type="text"
                       value="{{ action != 'new' ? gradeable.getTeamSizeMax() : '3' }}"/>

            {#Use teams from a previous gradeable:
            <!-- Inherit teams from another gradeable? -->
            <br />
                <!--Use a combo box if we can edit the value, otherwise show a text box (readonly)-->
            {% if action == 'new' %}
                <select id='gradeable_teams' name="eg_inherit_teams_from" style='width: 170px;'
                    value='{{ admin_gradeable.getEgInheritTeamsFrom() }}'>
                    <option value=''>--None--</option>
                    {% for parent in inherit_teams_list %}
                        <option {{ admin_gradeable.getEgInheritTeamsFrom() == parent.g_id ? 'selected' : '' }}
                            value="{{ parent.g_id }}">{{ parent.g_title }}</option>
                    {% endfor %}
                </select>
            {% else %}
                <input id='gradeable_teams_read' name='gradeable_teams_read' style='width=170px'
                    value='{{ admin_gradeable.getEgInheritTeamsFrom() }}' readonly/>
            {% endif %}
            #}
        </div>

        <div id="repository">
            <div>
                <input type='radio' id="vcs_radio_submitty_hosted" name="vcs_radio_buttons" value="submitty-hosted"
                    {{ action != 'new' and gradeable.getVcsHostType() == 0 ? 'checked' : '' }}
                    {{ action != 'new' and action != 'template' ? 'disabled' : '' }}> Submitty Hosted – This gradeable

                <div id="vcs_submitty_url_content" name="vcs_content" style="margin-left: 5%">
                    <kbd id="vcs_url">{{ vcs_base_url }}&#123;&#36;gradeable_id&#125;&#47;</kbd>
                    <kbd class="team_no">&#123;&#36;user_id&#125;</kbd>
                    <kbd class="team_yes">&#123;&#36;team_id&#125;</kbd>
                </div>
            </div>
            <div class="team_no">
                <input type='radio' id="vcs_radio_submitty_hosted_set_url" name="vcs_radio_buttons" value="submitty-hosted-url"
                    {{ action != 'new' and gradeable.getVcsHostType() == 1 ? 'checked' : '' }}
                    {{ action != 'new' and action != 'template' ? 'disabled' : '' }}> Submitty Hosted – Set URL

                <div id="vcs_submitty_set_url_content" name="vcs_content" style="margin-left: 5%">
                    {% if action == 'new' or action == 'template' %}
                        <kbd id="vcs_url">{{ vcs_base_url }}</kbd>
                        <input style='width: 16%' type='text' name="vcs_url" id="vcs_submitty_url" class="auto_save" placeholder="a_project"
                                value="" required />
                        <kbd id="vcs_url2">&#47;&#123;&#36;user_id&#125;</kbd>
                    {% else %}
                        <kbd id="vcs_url">{{ gradeable.getVcsSubdirectory() }}</kbd>
                    {% endif %}
                </div>
            </div>

            <input type='radio' id="vcs_radio_public_github" name="vcs_radio_buttons" value="public-github"
                {{ action != 'new' and gradeable.getVcsHostType() == 2 ? 'checked' : '' }}
                {{ action != 'new' and action != 'template' ? 'disabled' : '' }}> Public Github </br>

            <input type='radio' id="vcs_radio_private_github" name="vcs_radio_buttons" value="private-github"
                {{ action != 'new' and gradeable.getVcsHostType() == 3 ? 'checked' : '' }}
                {{ action != 'new' and action != 'template' ? 'disabled' : '' }}> Private Github
        </div>
    </fieldset>
<!-- Gradeable bucket (read/write in all modes) -->
<label for="syllabus_bucket">
<a target=_blank href="https://submitty.org/instructor/rainbow_grades/gradeables">What syllabus category does this item belong to? <i style="font-style:normal;" class="helpicon"></i></a>
</label>

<select name="syllabus_bucket" id="syllabus_bucket" class="auto_save" style="width: 170px;">
    {% for bucket in syllabus_buckets %}
        <option value="{{ bucket }}" {{ action != 'new' and gradeable.getSyllabusBucket() == bucket ? 'selected' : '' }}>
            {{ bucket | title }}
        </option>
    {% endfor %}
</select>

<br />
{% if action == 'new' or action == 'template' %}
   <br />
   <em>Note: After pressing the "Create New Gradeable" button you may not change: <br />
   <ul style="margin-left:10px">
   <li style="margin-left:15px"> the unique id,</li>
   <li style="margin-left:15px"> gradeable type (electronic file upload, checkpoints, or text), </li>
   <li style="margin-left:15px"> whether the students will submit as individuals or team, and </li>
   <li style="margin-left:15px"> whether the students will submit by directly uploading files or by version control. </li>
   </ul>
   All other settings for this gradeable may be edited.</em>
   <br /><br />
   <button class="btn btn-primary" type="submit" style="margin-left:10px;">Create New Gradeable</button>
{% endif %}


<div id="alert-message" title="WARNING">
    <p>Gradeable ID must not be blank and only contain characters <strong> a-z A-Z 0-9 _ - </strong> </p>
</div>

<script type="text/javascript">
    function updateDateDisplay() {
        let elecDateBoxes = $('.electronic_file_dates input');
        elecDateBoxes.prop('disabled', true);
        if ($('#radio_electronic_file').is(':checked')) {
            elecDateBoxes.prop('disabled', false);
            $('.manual_grading_dates input').prop('disabled', $('#no_ta_grade').is(':checked'));
            $('#date_team_lock').prop('disabled', {{ gradeable.isTeamAssignment() ? 'false' : 'true' }});
            $('#late_days').prop('disabled', $('#no_late_submission').is(':checked'));

            {# Use this 'each' trick since 'no_regrade_allowed' may not be defined if grade inquiries are not enabled #}
            let regradeReqDate = $('#date_regrade_request');
            regradeReqDate.prop('disabled', true);
            $('#no_regrade_allowed').each(function () {
                regradeReqDate.prop('disabled', $(this).is(':checked'));
            });
        }
        $('#hide_dates').hide();
        $('#show_all_dates').show();
    }

    //
    // Event Handlers
    //
    function onGradeableTypeChange() {
        // Hide red text once user selects an option
        if($('#radio_electronic_file').is(':checked') ||
           $('#radio_checkpoints').is(':checked') ||
           $('#radio_numeric').is(':checked')) {
               $('#required_type').hide();
        }

        if(!$('#radio_electronic_file').is(':checked')) {
            $('input[name=scanned_exam]').prop('checked', false);
        }

        disableElementChildren('.electronic_file');
        disableElementChildren('.checkpoints');
        disableElementChildren('.numeric');

        // Display the correct options for all forms depending
        //  on gradeable type
        if($('#radio_electronic_file').is(':checked')) {
            disableElementChildren('.electronic_file', false);
            $('#page_1_nav').show();
            onManualGradingChange();
            if ($('input[name=electronic_gradeable_presets]:checked').length === 0) {
                $('input[name=electronic_gradeable_presets][value=normal]').prop('checked', true);
            }
        }
        else {
            $('input[name=electronic_gradeable_presets]').prop('checked', false);
            if ($('#radio_checkpoints').is(':checked')) {
                disableElementChildren('.checkpoints', false);
            }
            else if ($('#radio_numeric').is(':checked')) {
                disableElementChildren('.numeric', false);
            }
        }
    }

    function onTeamAssignmentChange() {
        if($('#team_yes_radio').is(':checked')) {
            // $('.team_yes').show();
            disableElementChildren('.team_yes', false);
            disableElementChildren('.team_no', true);

            // If Set-URL is checked but then teams are disabled
            //  set This-Gradeable as checked instead
            if($('#vcs_radio_submitty_hosted_set_url').is(':checked')) {
                $('#vcs_radio_submitty_hosted').prop('checked', true);
                onVCSTypeChange();
            }
        }
        else {
            // $('.team_yes').hide();
            disableElementChildren('.team_yes', true);
            disableElementChildren('.team_no', false);
        }
    }

    function onDiscussionChange() {
    	if($('#yes_discussion').is(':checked')) {
            disableElementChildren('.discussion_id_wrapper', false);
        }
        else {
            disableElementChildren('.discussion_id_wrapper', true);
        }
    }

    function onManualGradingChange() {
        if($('#yes_ta_grade').is(':checked') || !$('#radio_electronic_file').is(':checked')) {
            // $('.manual_grading').show();
            disableElementChildren('.manual_grading', false);
            disableElementChildren('.no_manual_grading', true);
        }
        else {
            // $('.manual_grading').hide();
            disableElementChildren('.manual_grading', true);
            disableElementChildren('.no_manual_grading', false);
        }
        updateDateDisplay();
    }

    function onVCSTypeChange() {
        disableElementChildren('[name=vcs_content]', true);

        if($('#vcs_radio_submitty_hosted').is(':checked')) {
            disableElementChildren('#vcs_submitty_url_content', false);
        }

        if($('#vcs_radio_submitty_hosted_set_url').is(':checked')) {
            disableElementChildren('#vcs_submitty_set_url_content', false);
            $('#vcs_submitty_url').prop('required', true);
        } else {
            $('#vcs_submitty_url').prop('required', false);
        }
    }

    function onIsRegradeAllowedChange() {
        if ($('#yes_regrade_allowed').is(':checked')) {
            //   $('.regrade_request_date').hide();
            disableElementChildren('.regrade_request_date', false);
        }
        else {
            //   $('.regrade_request_date').show();
            disableElementChildren('.regrade_request_date', true);
        }
        updateDateDisplay();
    }

    function onLateSubmissionAllowedChanged() {
        let lateSubmissionParts = $('.yes-late-submission');
        if($('#yes_late_submission').is(':checked')) {
            lateSubmissionParts.show();
        } else {
            lateSubmissionParts.hide();
        }
        updateDateDisplay();
    }

    $(function () {
        $("#alert-message").dialog({
            modal: true,
            autoOpen: false,
            buttons: {
                Ok: function () {
                    $(this).dialog("close");
                }
            }
        });
    });

    $(document).ready(function() {

        onManualGradingChange();
        $('[name="ta_grading"]').change(onManualGradingChange);

        //
        // Template Selector Box Events
        //

        // Event handler for the gradeable template selection change
        $('[name="gradeable_template"]').change(
        function() {
            // TODO: what if this.value === ''?
            let arrayUrlParts = [];
            arrayUrlParts["component"]   = ["admin"];
            arrayUrlParts["page"]        = ["admin_gradeable"];
            arrayUrlParts["action"]      = ["upload_new_template"];
            arrayUrlParts["template_id"] = [this.value];

            // Redirect user to the same page, but in the process,
            //  fetch the data from the template gradeable
            window.location.href = buildUrl(arrayUrlParts);
        });

        //
        // Gradeable Type Radio Button Events
        //

        // Hide team settings if it isn't a electronic gradeable
        onGradeableTypeChange();
        $('[name="type"]').change(onGradeableTypeChange);

        // Hide team settings if team's are not the selected option
        onTeamAssignmentChange();
        $('[name="team_assignment"]').change(onTeamAssignmentChange);

<<<<<<< HEAD
        // Hide VCS settings depending on different radio buttons
        onVCSTypeChange();
        $('[name="vcs_radio_buttons"]').change(onVCSTypeChange);
=======
        onDiscussionChange();
        $('[name="discussion_based"]').change(onDiscussionChange);
>>>>>>> 8a07ced3

        disableElementChildren('#repository', $('input[name=vcs]').val() === 'false');

        // Update the electronic file subtype
        $('input[name=electronic_gradeable_presets]').change(function() {
            $('#radio_electronic_file').prop('checked', true);
            onGradeableTypeChange();
            let vcs = $('input[name=vcs]');
            let scannedExam = $('input[name=scanned_exam]');

            vcs.val('false');
            $('#repository').hide();
            if ($(this).val() === 'scanned_exam') {
                scannedExam.val('true');
            } else {
                scannedExam.val('false');
                if ($(this).val() === 'vcs') {
                    vcs.val('true');
                    $('#repository').show();
                } else {
                }
            }
            vcs.change();
            scannedExam.change();
        });

        //Hide Grade Inquiry Date if Grade Inquiries are not enabled
        onIsRegradeAllowedChange();
        $('[name="regrade_allowed"]').change(onIsRegradeAllowedChange);

        onLateSubmissionAllowedChanged();
        $('input[name=late_submission_allowed]').change(onLateSubmissionAllowedChanged);
    });

    function checkForm() {
        var gradeable_id = $('#g_id').val();
        var gradeable_title = $('#g_title').val();
        var has_space = gradeable_id.includes(" ");
        var test = /^[a-zA-Z0-9_-]*$/.test(gradeable_id);

        var check1 = $('#radio_electronic_file').is(':checked');
        var check2 = $('#radio_checkpoints').is(':checked');
        var check3 = $('#radio_numeric').is(':checked');


        {% if action != 'edit' %}
            var all_gradeable_ids = {{ template_list|json_encode|raw }};
            if(all_gradeable_ids.find(element => element.g_id === gradeable_id)) {
                alert("Gradeable already exists");
                return false;
            }
        {% endif %}
        if (!test || has_space || gradeable_id == "" || gradeable_id === null) {
            $( "#alert-message" ).dialog( "open" );
            return false;
        }

        if (gradeable_title == '' || gradeable_title === null) {
            alert("A name for the gradeable must be assigned");
            return false;
        }

        if(!check1 && !check2 && !check3) {
            alert("A type of gradeable must be selected");
            return false;
        }

        return true;
    }

</script><|MERGE_RESOLUTION|>--- conflicted
+++ resolved
@@ -118,7 +118,7 @@
                         {{ action != 'new' and gradeable.isDiscussionBased() ? 'checked' : '' }} /> Yes
                 <input type="radio" id="no_discussion" name="discussion_based" value="false" class="bool_val auto_save date-related"
                         {{ not (action != 'new' and gradeable.isDiscussionBased()) ? 'checked' : '' }} /> No
-          
+
                 <div class="discussion_id_wrapper">
                     <label for="discussion_thread_id">What thread id(s) should be included?</label>
                         <input style="width: 70px" name="discussion_thread_id" id="discussion_thread_id" class="int_val auto_save" type="text"
@@ -432,14 +432,12 @@
         onTeamAssignmentChange();
         $('[name="team_assignment"]').change(onTeamAssignmentChange);
 
-<<<<<<< HEAD
         // Hide VCS settings depending on different radio buttons
         onVCSTypeChange();
         $('[name="vcs_radio_buttons"]').change(onVCSTypeChange);
-=======
+
         onDiscussionChange();
         $('[name="discussion_based"]').change(onDiscussionChange);
->>>>>>> 8a07ced3
 
         disableElementChildren('#repository', $('input[name=vcs]').val() === 'false');
 
