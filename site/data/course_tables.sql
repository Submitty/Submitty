--- conflicted
+++ resolved
@@ -122,14 +122,9 @@
     eg_is_repository boolean NOT NULL,
     eg_subdirectory character varying(1024) NOT NULL,
     eg_use_ta_grading boolean NOT NULL,
-<<<<<<< HEAD
+    eg_peer_grading boolean NOT NULL,
     eg_submission_open_date timestamp(6) with time zone NOT NULL,
     eg_submission_due_date timestamp(6) with time zone NOT NULL,
-=======
-    eg_peer_grading boolean NOT NULL,
-    eg_submission_open_date timestamp(6) without time zone NOT NULL,
-    eg_submission_due_date timestamp(6) without time zone NOT NULL,
->>>>>>> 13f5f67c
     eg_late_days integer DEFAULT (-1) NOT NULL,
     eg_peer_grade_set integer DEFAULT (0) NOT NULL,
     eg_precision numeric NOT NULL,
