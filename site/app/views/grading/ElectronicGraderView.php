<?php

namespace app\views\grading;

use app\controllers\student\LateDaysTableController;
use app\libraries\FileUtils;
use app\libraries\Utils;
use app\models\gradeable\Gradeable;
use app\models\gradeable\AutoGradedVersion;
use app\models\gradeable\GradedGradeable;
use app\models\gradeable\LateDayInfo;
use app\models\SimpleStat;
use app\models\Team;
use app\models\User;
use app\views\AbstractView;

class ElectronicGraderView extends AbstractView {
    /**
     * @param Gradeable $gradeable
     * @param array[] $sections
     * @param SimpleStat[] $component_averages
     * @param SimpleStat|null $autograded_average
     * @param SimpleStat|null $overall_average
     * @param int $total_submissions
     * @param int $registered_but_not_rotating
     * @param int $rotating_but_not_registered
     * @param int $viewed_grade
     * @param string $section_type
     * @param int $regrade_requests
     * @param bool $show_warnings
     * @return string
     */
    public function statusPage(
        Gradeable $gradeable,
        array $sections,
        array $component_averages,
        $autograded_average,
        $overall_scores,
        $overall_average,
        int $total_submissions,
        int $individual_viewed_grade,
        int $total_students_submitted,
        int $registered_but_not_rotating,
        int $rotating_but_not_registered,
        int $viewed_grade,
        string $section_type,
        int $regrade_requests,
        bool $show_warnings) {

        $peer = false;
        if($gradeable->isPeerGrading() && $this->core->getUser()->getGroup() == User::GROUP_STUDENT) {
            $peer = true;
        }
        $graded = 0;
        $total = 0;
        $no_team_total = 0;
        $team_total = 0;
        $team_percentage = 0;
        $total_students = 0;
        $graded_total = 0;
        $submitted_total = 0;
        $submitted_percentage = 0;
        $peer_total = 0;
        $peer_graded = 0;
        $peer_percentage = 0;
        $viewed_total = 0;
        $viewed_percent = 0;
        $overall_total = 0;
        $overall_percentage = 0;
        $autograded_percentage = 0;
        $component_percentages = [];
        $component_overall_score = 0;
        $component_overall_max = 0;
        $component_overall_percentage = 0;
        $this->core->getOutput()->addInternalJs('plotly-1.48.3.min.js');

        foreach ($sections as $key => $section) {
            if ($key === "NULL") {
                continue;
            }
            $graded += $section['graded_components'];
            $total += $section['total_components'];
            if ($gradeable->isTeamAssignment()) {
                $no_team_total += $section['no_team'];
                $team_total += $section['team'];
            }
        }
        if ($total === 0 && $no_team_total === 0){
            $graded_percentage = -1;
        } else if ($total === 0 && $no_team_total > 0){
            $graded_percentage = 0;
        } else{
            $graded_percentage = number_format(($graded / $total) * 100, 1);
        }

        if($graded_percentage !== -1){
            if ($gradeable->isTeamAssignment()) {
                $total_students = $team_total + $no_team_total;
            } else {
                $total_students = $total_submissions;
            }
            $num_components = count($gradeable->getNonPeerComponents());
            $submitted_total = $total/$num_components;
            $graded_total = round($graded/$num_components, 2);
            if($peer) {
                $num_components = count($gradeable->getPeerComponents()) * $gradeable->getPeerGradeSet();
                $graded_total = $graded/$num_components;
                $submitted_total = $total/$num_components;
            }
            if($total_submissions!=0){
                $submitted_percentage = round(($submitted_total / $total_submissions) * 100, 1);
            }
            //Add warnings to the warnings array to display them to the instructor.
            $warnings = array();
            if($section_type === "rotating_section" && $show_warnings){
                if ($registered_but_not_rotating > 0){
                    array_push($warnings, "There are ".$registered_but_not_rotating." registered students without a rotating section.");
                }
                if($rotating_but_not_registered > 0){
                    array_push($warnings, "There are ".$rotating_but_not_registered." unregistered students with a rotating section.");
                }
            }

            if($gradeable->isTeamAssignment()){
                $team_percentage = $total_students != 0 ? round(($team_total/$total_students) * 100, 1) : 0;
            }
            if ($peer) {
                $peer_count = count($gradeable->getPeerComponents());
                $peer_total = floor($sections['stu_grad']['total_components']/$peer_count);
                $peer_graded = floor($sections['stu_grad']['graded_components']/$peer_count);
                $peer_percentage = number_format(($sections['stu_grad']['graded_components']/$sections['stu_grad']['total_components']) * 100, 1);
            } else {
                foreach ($sections as $key => &$section) {
                    if ($section['total_components'] == 0) {
                        $section['percentage'] = 0;
                    } else {
                        $section['percentage'] = number_format(($section['graded_components'] / $section['total_components']) * 100, 1);
                    }
                    $section['graded'] = round($section['graded_components']/$num_components, 1);
                    $section['total'] = $section['total_components']/$num_components;

                }
                unset($section); // Clean up reference

                if ($gradeable->isTaGradeReleased()) {
                    $viewed_total = $total/$num_components;
                    $viewed_percent = number_format(($viewed_grade / max($viewed_total, 1)) * 100, 1);
                    $individual_viewed_percent = $total_students_submitted == 0 ? 0 :
                        number_format(($individual_viewed_grade/$total_students_submitted)*100,1);
                }
            }
            if(!$peer) {
                if ($overall_average !== null) {
                    $overall_total = $overall_average->getMaxValue() + $gradeable->getAutogradingConfig()->getTotalNonExtraCredit();
                    if ($overall_total != 0) {
                        $overall_percentage = round($overall_average->getAverageScore() / $overall_total * 100);
                    }
                }
                if ($autograded_average !== null) {
                    if ($gradeable->getAutogradingConfig()->getTotalNonExtraCredit() !== 0 && $autograded_average->getCount() !== 0) {
                        $autograded_percentage = round($autograded_average->getAverageScore() / $gradeable->getAutogradingConfig()->getTotalNonExtraCredit() * 100);
                    }
                }
                if (count($component_averages) !== 0) {
                    foreach ($component_averages as $comp) {
                        /* @var SimpleStat $comp */
                        $component_overall_score += $comp->getAverageScore();
                        $component_overall_max += $comp->getMaxValue();
                        $percentage = 0;
                        if ($comp->getMaxValue() != 0) {
                            $percentage = round($comp->getAverageScore() / $comp->getMaxValue() * 100);
                        }
                        $component_percentages[] = $percentage;
                    }
                    if ($component_overall_max != 0) {
                        $component_overall_percentage = round($component_overall_score / $component_overall_max * 100);
                    }
                }
                //This else encompasses the above calculations for Teamss
                //END OF ELSE
            }
        }

        //determines if there are any valid rotating sections
        $no_rotating_sections = false;
        if (count($sections) === 0) {
            $no_rotating_sections = true;
        }
        else {
            if ($gradeable->isTeamAssignment()) {
                $valid_teams_or_students = 0;
                foreach ($sections as $section) {
                    $valid_teams_or_students+= $section['no_team']+$section['team'];
                }
                $no_rotating_sections = $valid_teams_or_students === 0;
            }
        }
        $details_url = $this->core->buildCourseUrl(['gradeable', $gradeable->getId(), 'grading', 'details']);
        return $this->core->getOutput()->renderTwigTemplate("grading/electronic/Status.twig", [
            "gradeable_id" => $gradeable->getId(),
            "gradeable_title" => $gradeable->getTitle(),
            "team_assignment" => $gradeable->isTeamAssignment(),
            "ta_grades_released" => $gradeable->isTaGradeReleased(),
            "rotating_sections_error" => (!$gradeable->isGradeByRegistration()) and $no_rotating_sections
                and $this->core->getUser()->getGroup() == User::GROUP_INSTRUCTOR,
            "autograding_non_extra_credit" => $gradeable->getAutogradingConfig()->getTotalNonExtraCredit(),
            "peer" => $peer,
            "team_total" => $team_total,
            "team_percentage" => $team_percentage,
            "total_students" => $total_students,
            "total_submissions" => $total_submissions,
            "submitted_total" => $submitted_total,
            "submitted_percentage" => $submitted_percentage,
            "graded_total" => $graded_total,
            "graded_percentage" => $graded_percentage,
            "peer_total" => $peer_total,
            "peer_graded" => $peer_graded,
            "peer_percentage" => $peer_percentage,
            "sections" => $sections,
            "viewed_grade" => $viewed_grade,
            "viewed_total" => $viewed_total,
            "viewed_percent" => $viewed_percent,
            "overall_average" => $overall_average,
            "overall_scores" => $overall_scores,
            "overall_total" => $overall_total,
            "overall_percentage" => $overall_percentage,
            "autograded_percentage" => $autograded_percentage,
            "autograded_average" => $autograded_average,
            "component_averages" => $component_averages,
            "component_percentages" => $component_percentages,
            "component_overall_score" => $component_overall_score,
            "component_overall_max" => $component_overall_max,
            "component_overall_percentage" => $component_overall_percentage,
            "individual_viewed_grade" => $individual_viewed_grade,
            "total_students_submitted" => $total_students_submitted,
            "individual_viewed_percent" => $individual_viewed_percent ?? 0,
            "regrade_requests" => $regrade_requests,
            "download_zip_url" => $this->core->buildCourseUrl(['gradeable', $gradeable->getId(), 'grading', 'download_zip']),
            "bulk_stats_url" => $this->core->buildCourseUrl(['gradeable', $gradeable->getId(), 'bulk_stats']),
            "details_url" => $details_url,
            "details_view_all_url" => $details_url . '?' . http_build_query(['view' => 'all']),
            "grade_url" => $this->core->buildCourseUrl(['gradeable', $gradeable->getId(), 'grading', 'grade'])
        ]);
    }

    public function statPage($users) {

        $gradeable_id = $_REQUEST['gradeable_id'] ?? '';

        $return = <<<HTML
        
		<div class="content_upload_content">

HTML;
        $this->core->getOutput()->addBreadcrumb("Bulk Upload Forensics", $this->core->buildCourseUrl(['gradeable', $gradeable_id, 'bulk_stats']));

        $return .= <<<HTML
			<div style="padding-left:20px;padding-bottom: 10px;border-radius:3px;padding-right:20px;">
				<table class="table table-striped table-bordered persist-area" id="content_upload_table">
					<tr>			
				        <td style = "cursor:pointer;" width="25%" id="user_down">User &darr;</td>
				        <td style = "cursor:pointer;" width="25%" id="upload_down">Upload Timestamp</td>
				        <td style = "cursor:pointer;" width="25%" id="submission_down">Submission Timestamp</td>
				        <td style = "cursor:pointer;" width="25%" id="filepath_down">Filepath</td>
					</tr>
HTML;

        foreach($users as $user => $details){
            $first_name = htmlspecialchars($details["first_name"]);
            $last_name = htmlspecialchars($details["last_name"]);
            $upload_timestamp = $details["upload_time"];
            $submit_timestamp = $details["submit_time"];
            $filepath = htmlspecialchars($details["file"]);

            $return .= <<<HTML
			<tbody>
				<tr>
					<td>{$last_name}, {$first_name}</td>
                    <td>{$upload_timestamp}</td>
                    <td>{$submit_timestamp}</td>
                    <td>{$filepath}</td>
				</tr>
			</tbody>
HTML;

        }

        $return .= <<<HTML
				</table>
			</div>
			</div>

			<script>
				$("td").click(function(){
					if($(this).attr('id')=="user_down"){
						sortTable(0);
					}
					if($(this).attr('id')=="upload_down"){
						sortTable(1);
					}
					if($(this).attr('id')=="submission_down"){
						sortTable(2);
					}
					if($(this).attr('id')=="filepath_down"){
						sortTable(3);
					}
					
				});
				
				function sortTable(sort_element_index){
					var table = document.getElementById("content_upload_table");
					var switching = true;
					while(switching){
						switching=false;
						var rows = table.getElementsByTagName("TBODY");
						for(var i=1;i<rows.length-1;i++){

							var a = rows[i].getElementsByTagName("TR")[0].getElementsByTagName("TD")[sort_element_index];
							var b = rows[i+1].getElementsByTagName("TR")[0].getElementsByTagName("TD")[sort_element_index];
                            // sorted alphabetically by last name or by earliest time
							if((sort_element_index >= 0 && sort_element_index <= 3) ? a.innerHTML>b.innerHTML : parseInt(a.innerHTML) < parseInt(b.innerHTML)){
								rows[i].parentNode.insertBefore(rows[i+1],rows[i]);
								switching=true;
							}
						}
					}

					var row0 = table.getElementsByTagName("TBODY")[0].getElementsByTagName("TR")[0];
					var headers = row0.getElementsByTagName("TD");
					
					for(var i = 0;i<headers.length;i++){
						var index = headers[i].innerHTML.indexOf(' ↓');
						
						if(index> -1){

							headers[i].innerHTML = headers[i].innerHTML.substr(0, index);
							break;
						}
					}

					headers[sort_element_index].innerHTML = headers[sort_element_index].innerHTML + ' ↓';

				}

			</script>
HTML;
        return $return;

    }



    /**
     * @param Gradeable $gradeable
     * @param GradedGradeable[] $graded_gradeables,
     * @param User[] $teamless_users
     * @param array $graders
     * @param Team[] $empty_teams
     * @param bool $show_all_sections_button
     * @param bool $show_import_teams_button
     * @param bool $show_export_teams_button
     * @param bool $show_edit_teams
     * @return string
     */
    public function detailsPage(Gradeable $gradeable, $graded_gradeables, $teamless_users, $graders, $empty_teams, $show_all_sections_button, $show_import_teams_button, $show_export_teams_button, $show_edit_teams, $past_grade_start_date, $view_all, $sort, $direction) {

        $peer = false;
        if ($gradeable->isPeerGrading() && $this->core->getUser()->getGroup() == User::GROUP_STUDENT) {
            $peer = true;
        }

        //Each table column is represented as an array with the following entries:
        // width => how wide the column should be on the page, <td width=X>
        // title => displayed title in the table header
        // function => maps to a macro in Details.twig:render_student
        $columns = [];
        if($peer) {
            $columns[]         = ["width" => "5%",  "title" => "",                 "function" => "index"];
            $columns[]         = ["width" => "30%", "title" => "Student",          "function" => "user_id_anon"];

            if ($gradeable->getAutogradingConfig()->getTotalNonHiddenNonExtraCredit() !== 0) {
                $columns[]     = ["width" => "15%", "title" => "Autograding",      "function" => "autograding_peer"];
                $columns[]     = ["width" => "20%", "title" => "Grading",          "function" => "grading"];
                $columns[]     = ["width" => "15%", "title" => "Total",            "function" => "total_peer"];
                $columns[]     = ["width" => "15%", "title" => "Active Version",   "function" => "active_version"];
            } else {
                $columns[]     = ["width" => "30%", "title" => "Grading",          "function" => "grading"];
                $columns[]     = ["width" => "20%", "title" => "Total",            "function" => "total_peer"];
                $columns[]     = ["width" => "15%", "title" => "Active Version",   "function" => "active_version"];
            }
        } else {
            if ($gradeable->isTeamAssignment()) {
                if ($show_edit_teams) {
                    $columns[] = ["width" => "2%",  "title" => "",                 "function" => "index"];
                    $columns[] = ["width" => "8%",  "title" => "Section",          "function" => "section"];
                    $columns[] = ["width" => "5%",  "title" => "Edit Teams",       "function" => "team_edit"];
                    $columns[] = ["width" => "10%", "title" => "Team Id",          "function" => "team_id", "sort_type" => "id"];
                    $columns[] = ["width" => "32%", "title" => "Team Members",     "function" => "team_members"];
                } else {
                    $columns[] = ["width" => "3%",  "title" => "",                 "function" => "index"];
                    $columns[] = ["width" => "5%",  "title" => "Section",          "function" => "section"];
                    $columns[] = ["width" => "50%", "title" => "Team Members",     "function" => "team_members"];
                }
            } else {
                $columns[]     = ["width" => "2%",  "title" => "",                 "function" => "index"];
                $columns[]     = ["width" => "8%", "title" => "Section",          "function" => "section"];
                $columns[]     = ["width" => "13%", "title" => "User ID",          "function" => "user_id", "sort_type" => "id"];
                $columns[]     = ["width" => "15%", "title" => "First Name",       "function" => "user_first", "sort_type" => "first"];
                $columns[]     = ["width" => "15%", "title" => "Last Name",        "function" => "user_last", "sort_type" => "last"];
            }
            if ($gradeable->getAutogradingConfig()->getTotalNonExtraCredit() !== 0) {
                $columns[]     = ["width" => "9%",  "title" => "Autograding",      "function" => "autograding"];
                if($gradeable->isTaGrading()) {
                    $columns[]     = ["width" => "8%",  "title" => "Graded Questions", "function" => "graded_questions"];
                }
                $columns[]     = ["width" => "8%",  "title" => "TA Grading",       "function" => "grading"];
                $columns[]     = ["width" => "7%",  "title" => "Total",            "function" => "total"];
                $columns[]     = ["width" => "10%", "title" => "Active Version",   "function" => "active_version"];
                if ($gradeable->isTaGradeReleased()) {
                    $columns[] = ["width" => "8%",  "title" => "Viewed Grade",     "function" => "viewed_grade"];
                }
            } else {
                if($gradeable->isTaGrading()) {
                    $columns[]     = ["width" => "8%",  "title" => "Graded Questions", "function" => "graded_questions"];
                }
                $columns[]     = ["width" => "12%", "title" => "TA Grading",       "function" => "grading"];
                $columns[]     = ["width" => "12%", "title" => "Total",            "function" => "total"];
                $columns[]     = ["width" => "10%", "title" => "Active Version",   "function" => "active_version"];
                if ($gradeable->isTaGradeReleased()) {
                    $columns[] = ["width" => "8%",  "title" => "Viewed Grade",     "function" => "viewed_grade"];
                }
            }
        }

        //Convert rows into sections and prepare extra row info for things that
        // are too messy to calculate in the template.
        $sections = [];
        /** @var GradedGradeable $row */
        foreach ($graded_gradeables as $row) {
            //Extra info for the template
            $info = [
                "graded_gradeable" => $row
            ];

            if ($peer) {
                $section_title = "PEER STUDENT GRADER";
            } else if ($gradeable->isGradeByRegistration()) {
                $section_title = $row->getSubmitter()->getRegistrationSection();
            } else {
                $section_title = $row->getSubmitter()->getRotatingSection();
            }
            if ($section_title === null) {
                $section_title = "NULL";
            }

            if (isset($graders[$section_title]) && count($graders[$section_title]) > 0) {
                $section_grader_ids = [];
                foreach ($graders[$section_title] as $user) {
                    if ($user->getGroup() <= $gradeable->getMinGradingGroup()) {
                        $section_grader_ids[] = $user->getId();
                    }
                }
                if (count($section_grader_ids) > 0) {
                    $section_graders = implode(", ", $section_grader_ids);
                } else {
                    $section_graders = "Nobody";
                }
            }
            else {
                $section_graders = "Nobody";
            }

            if ($peer) {
                $section_graders = $this->core->getUser()->getId();
            }

            //Team edit button, specifically the onclick event.
            if ($gradeable->isTeamAssignment()) {
                $reg_section = ($row->getSubmitter()->getRegistrationSection() === null) ? "NULL" : $row->getSubmitter()->getRegistrationSection();
                $rot_section = ($row->getSubmitter()->getRotatingSection() === null) ? "NULL" : $row->getSubmitter()->getRotatingSection();
                $user_assignment_setting_json = json_encode($row->getSubmitter()->getTeam()->getAssignmentSettings($gradeable));
                $members = json_encode($row->getSubmitter()->getTeam()->getMembers());
                $pending_members = json_encode($row->getSubmitter()->getTeam()->getInvitations());
                $info["team_edit_onclick"] = "adminTeamForm(false, '{$row->getSubmitter()->getId()}', '{$reg_section}', '{$rot_section}', {$user_assignment_setting_json}, {$members}, {$pending_members},{$gradeable->getTeamSizeMax()});";
            }

            //List of graded components
            $info["graded_groups"] = [];
            foreach ($gradeable->getComponents() as $component) {
                $graded_component = $row->getOrCreateTaGradedGradeable()->getGradedComponent($component);
                if ($graded_component === null) {
                    //not graded
                    $info["graded_groups"][] = "NULL";
                } else if(!$graded_component->getVerifier()){
                    //no verifier exists, show the grader group
                    $info["graded_groups"][] = $graded_component->getGrader()->getGroup();
                } else if($graded_component->getGrader()->accessFullGrading()){
                    //verifier exists and original grader is full access, show verifier grader group
                    $info["graded_groups"][] = $graded_component->getVerifier()->getGroup();
                } else{
                    //verifier exists and limited access grader, change the group to show semicircle on the details page
                    $info["graded_groups"][] = "verified";
                }
            }

            //More complicated info generation should go here


            //-----------------------------------------------------------------
            // Now insert this student into the list of sections

            $found = false;
            for ($i = 0; $i < count($sections); $i++) {
                if ($sections[$i]["title"] === $section_title) {
                    $found = true;
                    $sections[$i]["rows"][] = $info;
                    break;
                }
            }
            //Not found? Create it
            if (!$found) {
                $sections[] = ["title" => $section_title, "rows" => [$info], "graders" => $section_graders];
            }
        }

        // TODO: this duplication is not ideal
        foreach($teamless_users as $teamless_user) {
            //Extra info for the template
            $info = [
                "user" => $teamless_user
            ];

            if ($peer) {
                $section_title = "PEER STUDENT GRADER";
            } else if ($gradeable->isGradeByRegistration()) {
                $section_title = $teamless_user->getRegistrationSection();
            } else {
                $section_title = $teamless_user->getRotatingSection();
            }
            if ($section_title === null) {
                $section_title = "NULL";
            }

            if (isset($graders[$section_title]) && count($graders[$section_title]) > 0) {
                $section_graders = implode(", ", array_map(function (User $user) {
                    return $user->getId();
                }, $graders[$section_title]));
            } else {
                $section_graders = "Nobody";
            }
            if ($peer) {
                $section_graders = $this->core->getUser()->getId();
            }

            //Team edit button, specifically the onclick event.
            $reg_section = $teamless_user->getRegistrationSection() ?? 'NULL';
            $rot_section = $teamless_user->getRotatingSection() ?? 'NULL';
            $info['new_team_onclick'] = "adminTeamForm(true, '{$teamless_user->getId()}', '{$reg_section}', '{$rot_section}', [], [], [],{$gradeable->getTeamSizeMax()});";

            //-----------------------------------------------------------------
            // Now insert this student into the list of sections

            $found = false;
            for ($i = 0; $i < count($sections); $i++) {
                if ($sections[$i]["title"] === $section_title) {
                    $found = true;
                    $sections[$i]["teamless_users"][] = $info;
                    break;
                }
            }
            //Not found? Create it
            if (!$found) {
                $sections[] = ["title" => $section_title, "teamless_users" => [$info], "graders" => $section_graders];
            }
        }

        //sorts sections numerically, NULL always at the end
        usort($sections, function($a,$b)
            { return ($a['title'] == 'NULL' or $b['title'] == 'NULL') ? ($a['title'] == 'NULL') : ($a['title'] > $b['title']);   });


        $empty_team_info = [];
        foreach ($empty_teams as $team) {
            /* @var Team $team */
            $user_assignment_setting_json = json_encode($row->getSubmitter()->getTeam()->getAssignmentSettings($gradeable));
            $reg_section = ($team->getRegistrationSection() === null) ? "NULL" : $team->getRegistrationSection();
            $rot_section = ($team->getRotatingSection() === null) ? "NULL" : $team->getRotatingSection();

            $empty_team_info[] = [
                "team_edit_onclick" => "adminTeamForm(false, '{$team->getId()}', '{$reg_section}', '{$rot_section}', {$user_assignment_setting_json}, [], [],{$gradeable->getTeamSizeMax()});"
            ];
        }

        $team_gradeable_view_history = $gradeable->isTeamAssignment() ? $this->core->getQueries()->getAllTeamViewedTimesForGradeable($gradeable) : array();
        foreach ($team_gradeable_view_history as $team_id => $team) {
            $not_viewed_yet = true;
            $hover_over_string = "";
            ksort($team_gradeable_view_history[$team_id]);
            ksort($team);
                foreach ($team as $user => $value) {
                    if ($value != null) {
                        $not_viewed_yet = false;
                        $date_object = new \DateTime($value);
                        $hover_over_string.= "Viewed by ".$user." at ".$date_object->format('F d, Y g:i')."\n";
                    }
                    else {
                        $hover_over_string.= "Not viewed by ".$user."\n";
                    }
                }

                if ($not_viewed_yet) {
                    $team_gradeable_view_history[$team_id]['hover_string'] = '';
                }
                else {
                    $team_gradeable_view_history[$team_id]['hover_string'] = $hover_over_string;
                }
        }

        $details_base_url = $this->core->buildCourseUrl(['gradeable', $gradeable->getId(), 'grading', 'details']);
        return $this->core->getOutput()->renderTwigTemplate("grading/electronic/Details.twig", [
            "gradeable" => $gradeable,
            "sections" => $sections,
            "graders" => $graders,
            "empty_teams" => $empty_teams,
            "empty_team_info" => $empty_team_info,
            "team_gradeable_view_history" => $team_gradeable_view_history,
            "view_all" => $view_all,
            "show_all_sections_button" => $show_all_sections_button,
            "show_import_teams_button" => $show_import_teams_button,
            "show_export_teams_button" => $show_export_teams_button,
            "past_grade_start_date" => $past_grade_start_date,
            "columns" => $columns,
<<<<<<< HEAD
            "export_teams_url" => $this->core->buildCourseUrl(['gradeable', $gradeable->getId(), 'grading', 'teams', 'export']),
            "randomize_team_rotating_sections_url" => $this->core->buildCourseUrl(['gradeable', $gradeable->getId(), 'grading', 'teams', 'randomize_team_rotating_sections']),
            "grade_url" => $this->core->buildCourseUrl(['gradeable', $gradeable->getId(), 'grading', 'grade']),
=======
            "export_teams_url" => $this->core->buildNewCourseUrl(['gradeable', $gradeable->getId(), 'grading', 'teams', 'export']),
            "randomize_team_rotating_sections_url" => $this->core->buildNewCourseUrl(['gradeable', $gradeable->getId(), 'grading', 'teams', 'randomize_rotating']),
            "grade_url" => $this->core->buildNewCourseUrl(['gradeable', $gradeable->getId(), 'grading', 'grade']),
>>>>>>> ff5fdb06
            "peer" => $peer,
            "details_base_url" => $details_base_url,
            "view_all_toggle_url" => $details_base_url . '?' .
                http_build_query(['view' => $view_all ? null : 'all', 'sort' => $sort, 'direction' => $sort === 'random' ? null : $direction]),
            "order_toggle_url" => $details_base_url . '?' .
                http_build_query(['view' => $view_all ? 'all' : null, 'sort' => $sort === 'random' ? null : 'random']),
            "sort" => $sort,
            "direction" => $direction
        ]);
    }

    public function adminTeamForm(Gradeable $gradeable, $all_reg_sections, $all_rot_sections) {
        $students = $this->core->getQueries()->getAllUsers();
        $student_full = Utils::getAutoFillData($students);

        return $this->core->getOutput()->renderTwigTemplate("grading/AdminTeamForm.twig", [
            "gradeable_id" => $gradeable->getId(),
            "student_full" => $student_full,
            "view" => isset($_REQUEST["view"]) ? $_REQUEST["view"] : null,
            "all_reg_sections" => $all_reg_sections,
            "all_rot_sections" => $all_rot_sections,
            "csrf_token" => $this->core->getCsrfToken(),
            "team_submit_url" => $this->core->buildCourseUrl(['gradeable', $gradeable->getId(), 'grading', 'teams', 'new'])
        ]);
    }

    public function importTeamForm(Gradeable $gradeable) {
        return $this->core->getOutput()->renderTwigTemplate("grading/ImportTeamForm.twig", [
            "gradeable_id" => $gradeable->getId(),
            "csrf_token" => $this->core->getCsrfToken(),
            "team_import_url" => $this->core->buildCourseUrl(['gradeable', $gradeable->getId(), 'grading', 'teams', 'import'])
        ]);
    }


    public function randomizeButtonWarning(Gradeable $gradeable) {
        return $this->core->getOutput()->renderTwigTemplate("grading/electronic/RandomizeButtonWarning.twig", [
            "gradeable_id" => $gradeable->getId(),
<<<<<<< HEAD
            "randomize_team_rotating_sections_url" => $this->core->buildCourseUrl(['gradeable', $gradeable->getId(), 'grading', 'teams', 'randomize_team_rotating_sections'])
=======
            "randomize_team_rotating_sections_url" => $this->core->buildNewCourseUrl(['gradeable', $gradeable->getId(), 'grading', 'teams', 'randomize_rotating'])
>>>>>>> ff5fdb06
        ]);
    }


    //The student not in section variable indicates that an full access grader is viewing a student that is not in their
    //assigned section. canViewWholeGradeable determines whether hidden testcases can be viewed.
    public function hwGradingPage(Gradeable $gradeable, GradedGradeable $graded_gradeable, int $display_version, float $progress, string $prev_id, string $next_id, bool $not_in_my_section, bool $show_hidden_cases, bool $can_inquiry, bool $can_verify, bool $show_verify_all, bool $show_silent_edit, string $late_status, $sort, $direction) {
        $peer = false;
        if($this->core->getUser()->getGroup()==User::GROUP_STUDENT && $gradeable->isPeerGrading()) {
            $peer = true;
        }
        $this->core->getOutput()->addVendorJs(FileUtils::joinPaths('mermaid', 'mermaid.min.js'));

        $display_version_instance = $graded_gradeable->getAutoGradedGradeable()->getAutoGradedVersionInstance($display_version);

        $return = "";
        $return .= $this->core->getOutput()->renderTemplate(array('grading', 'ElectronicGrader'), 'renderNavigationBar', $graded_gradeable, $progress, $prev_id, $next_id, $not_in_my_section, $peer, $sort, $direction);
        $return .= $this->core->getOutput()->renderTemplate(array('grading', 'ElectronicGrader'), 'renderAutogradingPanel', $display_version_instance, $show_hidden_cases);
        $return .= $this->core->getOutput()->renderTemplate(array('grading', 'ElectronicGrader'), 'renderSubmissionPanel', $graded_gradeable, $display_version);
        //If TA grading isn't enabled, the rubric won't actually show up, but the template should be rendered anyway to prevent errors, as the code references the rubric panel
        $return .= $this->core->getOutput()->renderTemplate(array('grading', 'ElectronicGrader'), 'renderRubricPanel', $graded_gradeable, $display_version, $can_verify, $show_verify_all, $show_silent_edit);

        if($graded_gradeable->getGradeable()->isDiscussionBased()) {
            $return .= $this->core->getOutput()->renderTemplate(array('grading', 'ElectronicGrader'), 'renderDiscussionForum', json_decode($graded_gradeable->getGradeable()->getDiscussionThreadId(), true), $graded_gradeable->getSubmitter()->getId());
        }

        $this->core->getOutput()->addVendorCss(FileUtils::joinPaths('codemirror', 'codemirror.css'));
        $this->core->getOutput()->addVendorCss(FileUtils::joinPaths('codemirror', 'theme', 'eclipse.css'));
        $this->core->getOutput()->addVendorJs(FileUtils::joinPaths('codemirror', 'codemirror.js'));

        if(!$peer) {
            $return .= $this->core->getOutput()->renderTemplate(array('grading', 'ElectronicGrader'), 'renderInformationPanel', $graded_gradeable, $display_version_instance);
        }
        if ($this->core->getConfig()->isRegradeEnabled()) {
            $return .= $this->core->getOutput()->renderTemplate(array('grading', 'ElectronicGrader'), 'renderRegradePanel', $graded_gradeable, $can_inquiry);
        }

        if ($graded_gradeable->hasOverriddenGrades()) {
            $return .= $this->core->getOutput()->renderTwigTemplate("grading/electronic/ErrorMessage.twig", [
                "color" => "var(--standard-vibrant-yellow)", // canary yellow
                "message" => "Overridden grades"
            ]);
        }
        else if ($graded_gradeable->getAutoGradedGradeable()->getActiveVersion() === 0) {
            if ($graded_gradeable->getAutoGradedGradeable()->hasSubmission()) {
                $return .= $this->core->getOutput()->renderTwigTemplate("grading/electronic/ErrorMessage.twig", [
                    "color" => "var(--standard-creamsicle-orange)", // mango orange
                    "message" => "Cancelled Submission"
                ]);
            } else {
                $return .= $this->core->getOutput()->renderTwigTemplate("grading/electronic/ErrorMessage.twig", [
                    "color" => "var(--standard-light-pink)", // lipstick pink (purple)
                    "message" => "No Submission"
                ]);
            }
        } else {
            if ($late_status != LateDayInfo::STATUS_GOOD && $late_status != LateDayInfo::STATUS_LATE) {
                $return .= $this->core->getOutput()->renderTwigTemplate("grading/electronic/ErrorMessage.twig", [
                    "color" => "var(--standard-red-orange)", // fire engine red
                    "message" => "Late Submission"
                ]);
            }
        }

        return $return;
    }

    /**
     * @param GradedGradeable $graded_gradeable
     * @param float $progress
     * @param string $prev_id
     * @param string $next_id
     * @param bool $not_in_my_section
     * @param bool $peer
     * @param string $sort
     * @param string $direction
     * @return string
     */
    public function renderNavigationBar(GradedGradeable $graded_gradeable, float $progress, string $prev_id, string $next_id, bool $not_in_my_section, bool $peer, $sort, $direction) {
        $home_url = $this->core->buildCourseUrl(['gradeable', $graded_gradeable->getGradeableId(), 'grading', 'details']) . '?' . http_build_query(['sort' => $sort, 'direction' => $direction, 'view' => (count($this->core->getUser()->getGradingRegistrationSections()) == 0) ? 'all' : null ]);

        //Go home if there's nobody left
        $prev_student_url = $prev_id === "" ? $home_url : $this->core->buildCourseUrl(['gradeable', $graded_gradeable->getGradeableId(), 'grading', 'grade']) . '?' . http_build_query(['sort' => $sort, 'direction' => $direction, 'who_id' => $prev_id ]);
        $next_student_url = $next_id === "" ? $home_url : $this->core->buildCourseUrl(['gradeable', $graded_gradeable->getGradeableId(), 'grading', 'grade']) . '?' . http_build_query(['sort' => $sort, 'direction' => $direction, 'who_id' => $next_id ]);

        return $this->core->getOutput()->renderTwigTemplate("grading/electronic/NavigationBar.twig", [
            "studentNotInSection" => $not_in_my_section,
            "progress" => $progress,
            "peer" => $peer,
            "prev_student_url" => $prev_student_url,
            "next_student_url" => $next_student_url,
            "home_url" => $home_url,
            'regrade_panel_available' => $this->core->getConfig()->isRegradeEnabled(),
            'grade_inquiry_pending' => $graded_gradeable->hasActiveRegradeRequest(),
            'discussion_based' => $graded_gradeable->getGradeable()->isDiscussionBased()
        ]);
    }

    /**
     * Render the Autograding Testcases panel
     * @param AutoGradedVersion $version_instance
     * @param bool $show_hidden_cases
     * @return string
     */
    public function renderAutogradingPanel($version_instance, bool $show_hidden_cases) {
        return $this->core->getOutput()->renderTwigTemplate("grading/electronic/AutogradingPanel.twig", [
            "version_instance" => $version_instance,
            "show_hidden_cases" => $show_hidden_cases,
        ]);
    }

    public function renderDiscussionForum($threadIds, $submitter_id) {
        $posts_view = <<<HTML
            <span class="col grading_label">Discussion Posts</span>
HTML;

        $currentCourse = $this->core->getConfig()->getCourse();

        //Empty thread input
        if($threadIds === "{}") {
            $threadIds = array();
        }

        foreach($threadIds as $threadId) {
            $posts = $this->core->getQueries()->getPostsForThread($this->core->getUser()->getId(), $threadId, false, 'time', $submitter_id);
            if(count($posts) > 0) {
                $posts_view .= $this->core->getOutput()->renderTemplate('forum\ForumThread', 'generatePostList', $threadId, $posts, [], $currentCourse, false, true, $submitter_id);
            } else {
                $posts_view .= <<<HTML
                    <h3 style="text-align: center;">No posts for thread id: {$threadId}</h3> <br/>
HTML;
            }

            $posts_view .= <<<HTML
                    <a href="{$this->core->buildCourseUrl(['forum', 'threads', $threadId])}" target="_blank" rel="noopener nofollow" class="btn btn-default btn-sm" style=" text-decoration: none;" onClick=""> Go to thread</a>
                    <hr style="border-top:1px solid #999;margin-bottom: 5px;" /> <br/>
HTML;

        }

        if(empty($threadIds)) {
            $posts_view .= <<<HTML
                <h3 style="text-align: center;">No thread id specified.</h3> <br/>
HTML;
        }

        return $this->core->getOutput()->renderTwigTemplate("grading/electronic/DiscussionForumPanel.twig", [
            "discussion_forum_content" => $posts_view
        ]);
    }

    /**
     * Render the Submissions and Results Browser panel
     * @param GradedGradeable $graded_gradeable
     * @param int $display_version
     * @return string
     */
    public function renderSubmissionPanel(GradedGradeable $graded_gradeable, int $display_version) {
        function add_files(&$files, $new_files, $start_dir_name) {
            $files[$start_dir_name] = array();
            if($new_files) {
                foreach ($new_files as $file) {
                    $path = explode('/', $file['relative_name']);
                    array_pop($path);
                    $working_dir = &$files[$start_dir_name];
                    foreach ($path as $dir) {
                        if (!isset($working_dir[$dir])) {
                            $working_dir[$dir] = array();
                        }
                        $working_dir = &$working_dir[$dir];
                    }
                    $working_dir[$file['name']] = $file['path'];
                }
            }
        }
        $submissions = array();
        $results = array();
        $results_public = array();
        $checkout = array();

        // NOTE TO FUTURE DEVS: There is code around line 830 (ctrl-f openAll) which depends on these names,
        // if you change here, then change there as well
        // order of these statements matter I believe

        $display_version_instance = $graded_gradeable->getAutoGradedGradeable()->getAutoGradedVersionInstance($display_version);
        $isVcs = $graded_gradeable->getGradeable()->isVcs();
        if ($display_version_instance !==  null) {
            $meta_files = $display_version_instance->getMetaFiles();
            $files = $display_version_instance->getFiles();

            add_files($submissions, array_merge($meta_files['submissions'], $files['submissions']), 'submissions');
            add_files($checkout, array_merge($meta_files['checkout'], $files['checkout']), 'checkout');
            add_files($results, $display_version_instance->getResultsFiles(), 'results');
            add_files($results_public, $display_version_instance->getResultsPublicFiles(), 'results_public');
        }

        // For PDFAnnotationBar.twig
        $toolbar_css = $this->core->getOutput()->timestampResource(FileUtils::joinPaths('pdf', 'toolbar_embedded.css'), 'css');

        return $this->core->getOutput()->renderTwigTemplate("grading/electronic/SubmissionPanel.twig", [
            "gradeable_id" => $graded_gradeable->getGradeableId(),
            "submitter_id" => $graded_gradeable->getSubmitter()->getId(),
            "has_vcs_files" => $isVcs,
            "submissions" => $submissions,
            "checkout" => $checkout,
            "results" => $results,
            "results_public" => $results_public,
            "site_url" => $this->core->getConfig()->getSiteUrl(),
            "active_version" => $display_version,
            'toolbar_css' => $toolbar_css,
            "display_file_url" => $this->core->buildCourseUrl(['display_file'])
        ]);
    }

    /**
     * @param GradedGradeable $graded_gradeable
     * @param AutoGradedVersion|null $display_version_instance
     * @return string
     */
    public function renderInformationPanel(GradedGradeable $graded_gradeable, $display_version_instance) {
        $gradeable = $graded_gradeable->getGradeable();
        $version_change_url = $this->core->buildCourseUrl(['gradeable', $gradeable->getId(), 'grading', 'grade']) . '?'
            . http_build_query(['who_id' => $graded_gradeable->getSubmitter()->getId()]) . '&gradeable_version=';
        $onChange = "versionChange('{$version_change_url}', this)";

        $tables = [];

        //Late day calculation
        if ($gradeable->isTeamAssignment()) {
            foreach ($graded_gradeable->getSubmitter()->getTeam()->getMemberUsers() as $team_member) {
                $tables[] = LateDaysTableController::renderLateTable($this->core, $team_member, $gradeable->getId());
            }
        } else {
            $tables[] = LateDaysTableController::renderLateTable($this->core, $graded_gradeable->getSubmitter()->getUser(), $gradeable->getId());
        }

        if ($display_version_instance === null) {
            $display_version = 0;
            $submission_time = null;
        } else {
            $display_version = $display_version_instance->getVersion();
            $submission_time = $display_version_instance->getSubmissionTime();
        }

        // TODO: this is duplicated in Homework View
        $version_data = array_map(function(AutoGradedVersion $version) use ($gradeable) {
            return [
                'points' => $version->getNonHiddenPoints(),
                'days_late' => $gradeable->isStudentSubmit() && $gradeable->hasDueDate() ? $version->getDaysLate() : 0
            ];
        }, $graded_gradeable->getAutoGradedGradeable()->getAutoGradedVersions());

        //sort array by version number after values have been mapped
        ksort($version_data);

        $submitter_id = $graded_gradeable->getSubmitter()->getId();
        $active_version = $graded_gradeable->getAutoGradedGradeable()->getActiveVersion();
        $new_version = $display_version === $active_version ? 0 : $display_version;

        return $this->core->getOutput()->renderTwigTemplate("grading/electronic/StudentInformationPanel.twig", [
            "gradeable_id" => $gradeable->getId(),
            "submission_time" => $submission_time,
            "submitter_id" => $submitter_id,
            "submitter" => $graded_gradeable->getSubmitter(),
            "team_assignment" => $gradeable->isTeamAssignment(),
            "display_version" => $display_version,
            "highest_version" => $graded_gradeable->getAutoGradedGradeable()->getHighestVersion(),
            "active_version" => $active_version,
            "on_change" => $onChange,
            "tables" => $tables,
            "versions" => $version_data,
            'total_points' => $gradeable->getAutogradingConfig()->getTotalNonHiddenNonExtraCredit(),
            "csrf_token" => $this->core->getCsrfToken(),
            "update_version_url" => $this->core->buildCourseUrl(['gradeable', $gradeable->getId(), $new_version]) . http_build_query(['ta' => true, 'who' => $submitter_id])
        ]);
    }

    /**
     * Render the Grading Rubric panel
     * @param GradedGradeable $graded_gradeable
     * @return string
     */
    public function renderRubricPanel(GradedGradeable $graded_gradeable, int $display_version, bool $can_verify, bool $show_verify_all, bool $show_silent_edit) {
        $return = "";
        $gradeable = $graded_gradeable->getGradeable();

        // Disable grading if the requested version isn't the active one
        $grading_disabled = $graded_gradeable->getAutoGradedGradeable()->getActiveVersion() == 0
            || $display_version != $graded_gradeable->getAutoGradedGradeable()->getActiveVersion();

        $version_conflict = $graded_gradeable->getAutoGradedGradeable()->getActiveVersion() !== $display_version;
        $has_active_version = $graded_gradeable->getAutoGradedGradeable()->hasActiveVersion();
        $has_submission = $graded_gradeable->getAutoGradedGradeable()->hasSubmission();
        $has_overridden_grades = $graded_gradeable->hasOverriddenGrades();

        $this->core->getOutput()->addVendorJs(FileUtils::joinPaths('twigjs', 'twig.min.js'));
        $this->core->getOutput()->addInternalJs('ta-grading-keymap.js');
        $this->core->getOutput()->addInternalJs('ta-grading.js');
        $this->core->getOutput()->addInternalJs('ta-grading-rubric-conflict.js');
        $this->core->getOutput()->addInternalJs('ta-grading-rubric.js');
        $this->core->getOutput()->addInternalJs('gradeable.js');
        $return .= $this->core->getOutput()->renderTwigTemplate("grading/electronic/RubricPanel.twig", [
            "gradeable_id" => $gradeable->getId(),
            "is_ta_grading" => $gradeable->isTaGrading(),
            "anon_id" => $graded_gradeable->getSubmitter()->getAnonId(),
            "show_verify_all" => $show_verify_all,
            "can_verify" => $can_verify,
            "grading_disabled" => $grading_disabled,
            "has_submission" => $has_submission,
            "has_overridden_grades" => $has_overridden_grades,
            "has_active_version" => $has_active_version,
            "version_conflict" => $version_conflict,
            "show_silent_edit" => $show_silent_edit,
            "grader_id" => $this->core->getUser()->getId(),
            "display_version" => $display_version,
        ]);
        return $return;
    }

    /**
     * Render the Grade Inquiry panel
     * @param GradedGradeable $graded_gradeable
     * @param bool $can_inquiry
     * @return string
     */
    public function renderRegradePanel(GradedGradeable $graded_gradeable, bool $can_inquiry) {
        return  $this->core->getOutput()->renderTwigTemplate("grading/electronic/RegradePanel.twig", [
            "graded_gradeable" => $graded_gradeable,
            "can_inquiry" =>$can_inquiry
        ]);
    }

    public function popupStudents() {
        return $this->core->getOutput()->renderTwigTemplate("grading/electronic/ReceivedMarkForm.twig");
    }

    public function popupMarkConflicts() {
        return $this->core->getOutput()->renderTwigTemplate('grading/electronic/MarkConflictPopup.twig');
    }

    public function popupSettings() {
        return $this->core->getOutput()->renderTwigTemplate("grading/SettingsForm.twig");
    }
}<|MERGE_RESOLUTION|>--- conflicted
+++ resolved
@@ -630,15 +630,9 @@
             "show_export_teams_button" => $show_export_teams_button,
             "past_grade_start_date" => $past_grade_start_date,
             "columns" => $columns,
-<<<<<<< HEAD
             "export_teams_url" => $this->core->buildCourseUrl(['gradeable', $gradeable->getId(), 'grading', 'teams', 'export']),
-            "randomize_team_rotating_sections_url" => $this->core->buildCourseUrl(['gradeable', $gradeable->getId(), 'grading', 'teams', 'randomize_team_rotating_sections']),
+            "randomize_team_rotating_sections_url" => $this->core->buildCourseUrl(['gradeable', $gradeable->getId(), 'grading', 'teams', 'randomize_rotating']),
             "grade_url" => $this->core->buildCourseUrl(['gradeable', $gradeable->getId(), 'grading', 'grade']),
-=======
-            "export_teams_url" => $this->core->buildNewCourseUrl(['gradeable', $gradeable->getId(), 'grading', 'teams', 'export']),
-            "randomize_team_rotating_sections_url" => $this->core->buildNewCourseUrl(['gradeable', $gradeable->getId(), 'grading', 'teams', 'randomize_rotating']),
-            "grade_url" => $this->core->buildNewCourseUrl(['gradeable', $gradeable->getId(), 'grading', 'grade']),
->>>>>>> ff5fdb06
             "peer" => $peer,
             "details_base_url" => $details_base_url,
             "view_all_toggle_url" => $details_base_url . '?' .
@@ -677,11 +671,7 @@
     public function randomizeButtonWarning(Gradeable $gradeable) {
         return $this->core->getOutput()->renderTwigTemplate("grading/electronic/RandomizeButtonWarning.twig", [
             "gradeable_id" => $gradeable->getId(),
-<<<<<<< HEAD
-            "randomize_team_rotating_sections_url" => $this->core->buildCourseUrl(['gradeable', $gradeable->getId(), 'grading', 'teams', 'randomize_team_rotating_sections'])
-=======
-            "randomize_team_rotating_sections_url" => $this->core->buildNewCourseUrl(['gradeable', $gradeable->getId(), 'grading', 'teams', 'randomize_rotating'])
->>>>>>> ff5fdb06
+            "randomize_team_rotating_sections_url" => $this->core->buildCourseUrl(['gradeable', $gradeable->getId(), 'grading', 'teams', 'randomize_rotating'])
         ]);
     }
 
