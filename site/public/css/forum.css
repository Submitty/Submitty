--- conflicted
+++ resolved
@@ -58,11 +58,7 @@
 
 /* stylelint-disable-next-line selector-class-pattern */
 .post_viewed_btn {
-<<<<<<< HEAD
-    background-color: #dcdcdcb5;
-=======
-    background-color: var(--standard-light-gray) !important;
->>>>>>> 443df767
+    background-color: var(--standard-light-gray);
 }
 
 /* stylelint-disable-next-line selector-class-pattern */
@@ -228,11 +224,7 @@
 
 /* stylelint-disable-next-line selector-class-pattern */
 .golden_hover {
-<<<<<<< HEAD
-    color: #e0e0e0;
-=======
-    color: var(--focus-dropdown) !important;
->>>>>>> 443df767
+    color: var(--focus-dropdown);
 }
 
 .red-hover:hover {
@@ -321,11 +313,7 @@
 }
 
 .active-thread-remove-expiring-announcement i.fas {
-<<<<<<< HEAD
-    color: gold;
-=======
-    color: var(--standard-tangerine-yellow) !important;
->>>>>>> 443df767
+    color: var(--standard-tangerine-yellow);
 }
 
 .active-thread-remove-announcement i.fas {
