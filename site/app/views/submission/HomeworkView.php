<?php

namespace app\views\submission;

use app\models\Gradeable;
use app\views\AbstractView;
use app\libraries\FileUtils;

class HomeworkView extends AbstractView {

    public function noGradeable($gradeable_id) {
        if ($gradeable_id === null) {
            return <<<HTML
<div class="content">
    No gradeable id specified. Contact your instructor if you think this is an error.
</div>
HTML;
        }
        else {
            $gradeable = htmlentities($gradeable_id, ENT_QUOTES);
            return <<<HTML
<div class="content">
    {$gradeable} is not a valid electronic submission gradeable. Contact your instructor if you think this
    is an error.
</div>
HTML;
        }
    }

    /**
     * @param Gradeable $gradeable
     *
     * @return bool|string
     */
    public function showGradeableError($gradeable) {
        return <<<HTML
<div class="content">
    <p class="red-message">
    {$gradeable->getName()} has not been built and cannot accept submissions at this time. The instructor
    needs to configure the config.json for this assignment and then build the course.
    </p>
</div>
HTML;
    }

    /**
     * TODO: BREAK UP THIS FUNCTION INTO EASIER TO MANAGE CHUNKS
     *
     * @param Gradeable $gradeable
     * @param int       $late_days_use
     * @param int       $extensions
     *
     * @return string
     */
    public function showGradeable($gradeable, $late_days_use, $extensions) {
        $return = "";
        // hiding entire page if user is not a grader and student cannot view
        if (!$this->core->getUser()->accessGrading() && !$gradeable->getStudentView()) {
            $message = "Students cannot view that gradeable.";
            $this->core->addErrorMessage($message);
            $this->core->redirect($this->core->getConfig()->getSiteUrl());
        }
        if($extensions > 0){
            $return .= <<<HTML
<div class="content">
    <h4>You have a {$extensions} day extension for this homework</h4>
</div>
HTML;
        }
        $upload_message = $this->core->getConfig()->getUploadMessage();
        $current_version = $gradeable->getCurrentVersion();
        $current_version_number = $gradeable->getCurrentVersionNumber();
        $return .= <<<HTML
<script type="text/javascript" src="{$this->core->getConfig()->getBaseUrl()}js/drag-and-drop.js"></script>
HTML;
        // showing submission if user is grader or student can submit
        if ($this->core->getUser()->accessGrading() || $gradeable->getStudentSubmit()) {
            $return .= <<<HTML
<div class="content">
    <h2>New submission for: {$gradeable->getName()}</h2>
HTML;
            if ($this->core->getUser()->accessAdmin()) {
                $students = $this->core->getQueries()->getAllUsers();
                $student_ids = array();
                foreach ($students as $student) {
                    $student_ids[] = $student->getId();
                }

                $students_without = array();
                $student_without_ids = array();
                $gradeables = $this->core->getQueries()->getGradeables($gradeable->getId(), $student_ids);
                foreach ($gradeables as $g) {
                    if ($g->getActiveVersion() == 0) {
                        $students_without[] = $g->getUser();
                    }
                }
                foreach ($students_without as $student) {
                    $student_without_ids[] = $student->getId();
                }

                $student_ids = json_encode($student_ids);
                $student_without_ids = json_encode($student_without_ids);
                $return .= <<<HTML
    <form id="submissionForm" method="post" style="text-align: center; margin: 0 auto; width: 100%; ">
        <div >
            <input type='radio' id="radio_normal" name="submission_type" checked="true"> 
                Normal Submission
            <input type='radio' id="radio_student" name="submission_type">
                Make Submission for a Student
HTML;
                if ($gradeable->getNumParts() == 1 && !$gradeable->useVcsCheckout()) {
                    $return .= <<<HTML
            <input type='radio' id="radio_bulk" name="submission_type">
                Bulk Upload
HTML;
                }
                $return .= <<<HTML
        </div>
        <div id="user_id_input" style="display: none">
            <div class="sub">
                Input the user_id of the student you wish to submit for. This <i>permanently</i> affects the student's submissions, so please use with caution.
            </div>
            <div class="sub">
                <input type="hidden" name="csrf_token" value="{$this->core->getCsrfToken()}" />
                user_id: <input type="text" id= "user_id" value ="" placeholder="{$gradeable->getUser()->getId()}"/>
            </div>
        </div>
        <div class = "sub" id="pdf_submit_button" style="display: none">
            <div class="sub">
                # of page(s) per PDF: <input type="number" id= "num_pages" placeholder="required"/>
            </div>
        </div>
    </form>
HTML;
                $return .= <<<HTML
    <script type="text/javascript">
        $(document).ready(function() {
            var cookie = document.cookie;
            student_ids = {$student_ids};
            student_without_ids = {$student_without_ids};
            if (cookie.indexOf("student_checked=") !== -1) {
                var cookieValue = cookie.substring(cookie.indexOf("student_checked=")+16, cookie.indexOf("student_checked=")+17);
                $("#radio_student").prop("checked", cookieValue==1);
                $("#radio_bulk").prop("checked", cookieValue==2);
                document.cookie="student_checked="+0;
            }
            if ($("#radio_student").is(":checked")) {
                $('#user_id_input').show();
            }
            if ($("#radio_bulk").is(":checked")) {
                $('#pdf_submit_button').show();
            }
            $('#radio_normal').click(function() {
                $('#user_id_input').hide();
                $('#pdf_submit_button').hide();
                $('#user_id').val('');
            });
            $('#radio_student').click(function() {
                $('#pdf_submit_button').hide();
                $('#user_id_input').show();
            });
            $('#radio_bulk').click(function()  {
                $('#user_id_input').hide();
                $('#pdf_submit_button').show();
                $('#user_id').val('');
            });
            $( "#user_id" ).autocomplete({
                source: student_ids
            });
        });
    </script>
HTML;
            }
            $return .= <<<HTML
    <div class="sub">
HTML;
            if ($gradeable->hasAssignmentMessage()) {
                $return .= <<<HTML
        <p class='green-message'>{$gradeable->getAssignmentMessage()}</p>
HTML;
            }
            $return .= <<<HTML
    </div>
HTML;
            if($gradeable->useVcsCheckout()) {
                if (strpos($gradeable->getSubdirectory(),"\$repo_id") !== false) {
                    $return .= <<<HTML
    repository id: <input type="text" id="repo_id" class="required" value="" placeholder="(Required)"/><br /><br />
HTML;
                }
                else if ($gradeable->getSubdirectory() == "" && $this->core->getConfig()->getVcsBaseUrl() == "") {
                    $return .= <<<HTML
    Enter the URL for your repository, ex. <kbd>https://github.com/username/homework-1</kbd><br />
    repository URL: <input type="text" id="repo_id" class="required" value ="" placeholder="(Required)"/><br /><br />
HTML;
                }
                $return .= <<<HTML
    <input type="submit" id="submit" class="btn btn-primary" value="Grade Version Control System (VCS) Repository" />
HTML;
            }
            else {
                $return .= <<<HTML
    <div id="upload-boxes" style="display:table; border-spacing: 5px; width:100%">
HTML;

                for ($i = 0; $i < $gradeable->getNumTextBoxes(); $i++) {

                    $image_width = $image_height = 0;

                    if (isset($gradeable->getTextboxes()[$i]['images']) && $gradeable->getTextboxes()[$i]['images'] != ""){
                        $images = $gradeable->getTextboxes()[$i]['images'];
                    }
                    else{
                        $images = array();
                    }

                    foreach($images as $currImage){
                        $currImageName = $currImage["image_name"];
                        $imgPath = FileUtils::joinPaths($this->core->getConfig()->getCoursePath(),"test_input",$gradeable->getId(),$currImageName);
                        $content_type = FileUtils::getContentType($imgPath);
                        if (substr($content_type, 0, 5) === "image") {
                           // Read image path, convert to base64 encoding
                           $textBoxImageData = base64_encode(file_get_contents($imgPath));
                           // Format the image SRC:  data:{mime};base64,{data};
                           $textBoximagesrc = 'data: '.mime_content_type($imgPath).';charset=utf-8;base64,'.$textBoxImageData;
                           // insert the sample image data

                            if(isset($currImage['image_height']) && (int)$currImage['image_height'] > 0){
                                $image_height = $currImage['image_height'];
                            }

                            if(isset($currImage['image_width']) && (int)$currImage['image_width'] > 0){
                                $image_width = $currImage['image_width'];
                            }

                            $image_display = '<img src="'.$textBoximagesrc.'"';

                            if($image_width > 0){
                                $image_display .= ' width="'.$image_width.'"';
                            }
                            if($image_height > 0){
                                $image_display .= ' height="'.$image_height.'"';
                            }
                            $image_display .= ">";
                            $return .= $image_display;
                        }
                    }

                    $label = $gradeable->getTextboxes()[$i]['label'];
                    $rows = $gradeable->getTextboxes()[$i]['rows'];
                    if ($rows == 0) {
                      $return .= <<<HTML
                    <p style="max-width: 50em;">
                    $label<br><input type="text" name="textbox_{$i}" id="textbox_{$i}" onKeyPress="handle_textbox_keypress();">
                    </p><br>
HTML;
                    } else {
                        $return .= <<<HTML
                    <p style="max-width: 50em;">
                    $label<br><textarea rows="{$rows}" cols="50"  style="width:60em; height:100%;" name="textbox_{$i}" id="textbox_{$i}" onKeyPress="handle_textbox_keypress();"></textarea>
                    </p><br>
HTML;

                  // Allow tab in the larger text boxes (normally tab moves to the next textbox)
                  // http://stackoverflow.com/questions/6140632/how-to-handle-tab-in-textarea
$return .= <<<HTML
<script>
$("#textbox_{$i}").keydown(function(e) {
HTML;
$return .= <<<'HTML'
    if(e.keyCode === 9) { // tab was pressed
        // get caret position/selection
        var start = this.selectionStart;
        var end = this.selectionEnd;
        var $this = $(this);
        var value = $this.val();
        // set textarea value to: text before caret + tab + text after caret
        $this.val(value.substring(0, start)
                    + "\t"
                    + value.substring(end));
        // put caret at right position again (add one for the tab)
        this.selectionStart = this.selectionEnd = start + 1;
        // prevent the focus lose
        e.preventDefault();
        e.stopPropagation();
        return false;
    }
});
</script>
HTML;

                    }
                }
                for ($i = 1; $i <= $gradeable->getNumParts(); $i++) {
                    if ($gradeable->getNumParts() > 1) {
                        $label = "Drag your {$gradeable->getPartNames()[$i]} here or click to open file browser";
                    }
                    else {
                        $label = "Drag your file(s) here or click to open file browser";
                    }
                    $return .= <<<HTML

        <div id="upload{$i}" style="cursor: pointer; text-align: center; border: dashed 2px lightgrey; display:table-cell; height: 150px;">
            <h3 class="label" id="label{$i}">{$label}</h3>
            <input type="file" name="files" id="input_file{$i}" style="display: none" onchange="addFilesFromInput({$i})" multiple />
        </div>
HTML;
                }

                $return .= <<<HTML

    </div>
    <div>
        {$upload_message}
	<br>
	&nbsp;
    </div>

    <button type="button" id="submit" class="btn btn-success" style="margin-right: 100px;">Submit</button>
    <button type="button" id="startnew" class="btn btn-primary">Clear</button>

HTML;
                if($current_version_number === $gradeable->getHighestVersion()
                    && $current_version_number > 0) {
                    $return .= <<<HTML
    <button type="button" id= "getprev" class="btn btn-primary">Use Most Recent Submission</button>
HTML;
                }

                $old_files = "";
                for ($i = 1; $i <= $gradeable->getNumParts(); $i++) {
                    foreach ($gradeable->getPreviousFiles($i) as $file) {
                        $size = number_format($file['size'] / 1024, 2);
                        // $escape_quote_filename = str_replace('\'','\\\'',$file['name']);
                        if (substr($file['relative_name'], 0, strlen("part{$i}/")) === "part{$i}/") {
                            $escape_quote_filename = str_replace('\'','\\\'',substr($file['relative_name'], strlen("part{$i}/")));
                        }
                        else
                            $escape_quote_filename = str_replace('\'','\\\'',$file['relative_name']);
                        $old_files .= <<<HTML

                addLabel('$escape_quote_filename', '{$size}', {$i}, true);
                readPrevious('$escape_quote_filename', {$i});
HTML;
                    }
                }
                if ($current_version_number == $gradeable->getHighestVersion()
                    && $current_version_number > 0 && $this->core->getConfig()->keepPreviousFiles()) {
                    $return .= <<<HTML
    <script type="text/javascript">
        $(document).ready(function() {
            setUsePrevious();
            {$old_files}
        });
    </script>
HTML;
                }
                $return .= <<<HTML
    <script type="text/javascript">
        $(document).ready(function() {
            setButtonStatus();
        });
    </script>
HTML;
                $return .= <<<HTML

    <script type="text/javascript">
        // CLICK ON THE DRAG-AND-DROP ZONE TO OPEN A FILE BROWSER OR DRAG AND DROP FILES TO UPLOAD
        var num_parts = {$gradeable->getNumParts()};
        createArray(num_parts);
        var assignment_version = {$current_version_number};
        var highest_version = {$gradeable->getHighestVersion()};
        for (var i = 1; i <= num_parts; i++ ){
            var dropzone = document.getElementById("upload" + i);
            dropzone.addEventListener("click", clicked_on_box, false);
            dropzone.addEventListener("dragenter", draghandle, false);
            dropzone.addEventListener("dragover", draghandle, false);
            dropzone.addEventListener("dragleave", draghandle, false);
            dropzone.addEventListener("drop", drop, false);
        }

        $("#startnew").click(function(e){ // Clear all the selected files in the buckets
            for (var i = 1; i <= num_parts; i++){
              deleteFiles(i);
            }
            e.stopPropagation();
        });

        // GET FILES OF THE HIGHEST VERSION
        if (assignment_version == highest_version && highest_version > 0) {
            $("#getprev").click(function(e){
                $("#startnew").click();
                {$old_files}
                setUsePrevious();
                setButtonStatus();
                e.stopPropagation();
            });
        }
    </script>
HTML;
            }

            $vcs_string = ($gradeable->useVcsCheckout()) ? "true" : "false";

            $return .= <<<HTML
    <script type="text/javascript">
<<<<<<< HEAD
        function makeSubmission(user_id, highest_version, is_pdf, path, count) {
=======
        // referenced https://stackoverflow.com/questions/18150090/jquery-scroll-element-to-the-middle-of-the-screen-instead-of-to-the-top-with-a
        function moveNextInput(count) {
            var next_count = count+1;
            var next_input = "#bulk_user_id_" + next_count;
            if ($(next_input).length) {
                $(next_input).focus();
                $(next_input).select(); 

                var inputOffset = $(next_input).offset().top;
                var inputHeight = $(next_input).height();
                var windowHeight = $(window).height();
                var offset;

                if (inputHeight < windowHeight) {
                    offset = inputOffset - ((windowHeight / 2) - (inputHeight / 2));
                }
                else {
                    offset = inputOffset;
                }
                var speed = 500;
                $('html, body').animate({scrollTop:offset}, speed); 
            }
        }
        function makeSubmission(user_id, highest_version, is_pdf, path, count, repo_id) {
>>>>>>> 6c834785
            // submit the selected pdf
            if (is_pdf) {
                submitSplitItem("{$this->core->getCsrfToken()}", "{$gradeable->getId()}", user_id, path, count);
                moveNextInput(count);
            }
            // otherwise, this is a regular submission of the uploaded files
            else if (user_id == "") {
                handleSubmission({$late_days_use},
                                {$gradeable->getAllowedLateDays()},
                                {$gradeable->getHighestVersion()},
                                {$gradeable->getMaxSubmissions()},
                                "{$this->core->getCsrfToken()}",
                                {$vcs_string},
                                {$gradeable->getNumTextBoxes()},
                                "{$gradeable->getId()}",
                                "{$gradeable->getUser()->getId()}",
                                repo_id);
            }
            else {
                handleSubmission({$late_days_use},
                                {$gradeable->getAllowedLateDays()},
                                highest_version,
                                {$gradeable->getMaxSubmissions()},
                                "{$this->core->getCsrfToken()}",
                                {$vcs_string},
                                {$gradeable->getNumTextBoxes()},
                                "{$gradeable->getId()}",
                                user_id,
                                repo_id);
            }
        }
        $(document).ready(function() {
            $("#submit").click(function(e){ // Submit button
                var user_id = "";
                var repo_id = "";
                var num_pages = 0;
                // depending on which is checked, update cookie
                if ($('#radio_normal').is(':checked')) {
                    document.cookie="student_checked="+0;
                };
                if ($('#radio_student').is(':checked')) {
                    document.cookie="student_checked="+1;
                    user_id = $("#user_id").val();
                };
                if ($('#radio_bulk').is(':checked')) {
                    document.cookie="student_checked="+2;
                    num_pages = $("#num_pages").val();
                };
                // vcs upload
                if ({$vcs_string}) {
                    repo_id = $("#repo_id").val();
                }
                // bulk upload
                if ($("#radio_bulk").is(":checked")) {
                    handleBulk("{$gradeable->getId()}", num_pages);
                }
                // no user id entered, upload for whoever is logged in
                else if (user_id == ""){
                    makeSubmission(user_id, {$gradeable->getHighestVersion()}, false, "", "", repo_id)
                }
                // user id entered, need to validate first
                else {
                    validateUserId("{$this->core->getCsrfToken()}", "{$gradeable->getId()}", user_id, false, "", "", repo_id, makeSubmission);
                }
                e.stopPropagation();
            });
        });
    </script>
</div>
HTML;
        }
        if ($this->core->getUser()->accessAdmin()) {

            $all_directories = $gradeable->getUploadsFiles();

            if (count($all_directories) > 0) {

                $return .= <<<HTML
<div class="content">
    <h2>Unassigned PDF Uploads</h2>
    <form id="bulkForm" method="post">
    <table class="table table-striped table-bordered persist-area">
        <thead class="persist-thead">
            <tr>
                <td width="3%"></td>
                <td width="8%">Timestamp</td>
                <td width="53%">PDF preview</td>
                <td width="5%">Full PDF</td>
                <td width="15%">User ID</td>
                <td width="8%">Submit</td>
                <td width="8%">Delete</td>
            </tr>
        </thead>
        <tbody>
HTML;
                $count = 1;
                $count_array = array();
                foreach ($all_directories as $timestamp => $content) {
                    $files = $content["files"];

                    foreach ($files as $filename => $details) {
                        $clean_timestamp = str_replace("_", " ", $timestamp);
                        $path = $details["path"];
                        if (strpos($filename, "cover") === false) {
                            continue;
                        }
                        // get the full filename for PDF popout
                        // add "timestamp / full filename" to count_array so that path to each filename is to the full PDF, not the cover
                        $url = $this->core->getConfig()->getSiteUrl()."&component=misc&page=display_file&dir=uploads&file=".$filename."&path=".$path;
                        $filename_full = str_replace("_cover.pdf", ".pdf", $filename);
                        $path_full = str_replace("_cover.pdf", ".pdf", $path);
                        $url_full = $this->core->getConfig()->getSiteUrl()."&component=misc&page=display_file&dir=uploads&file=".$filename_full."&path=".$path_full;
                        $count_array[$count] = FileUtils::joinPaths($timestamp, $filename_full);
                        $return .= <<<HTML
            <tr class="tr tr-vertically-centered">
                <td>{$count}</td>
                <td>{$clean_timestamp}</td> 
                <td>
                    {$filename_full}</br>
                    <object data="{$url}" type="application/pdf" width="100%" height="300">
                        alt : <a href="{$url}">pdf.pdf</a>
                    </object>
                </td>
                <td>
                    <a onclick="openFile('{$url_full}')"><i class="fa fa-window-restore" aria-hidden="true" title="Pop out the full PDF in a new window"></i></a>
                </td>
                <td>
                    <input type="hidden" name="csrf_token" value="{$this->core->getCsrfToken()}" />
                    <input type="text" id="bulk_user_id_{$count}" value =""/>
                </td>
                <td>
                    <button type="button" id="bulk_submit_{$count}" class="btn btn-success">Submit</button>
                </td>
                <td>
                    <button type="button" id="bulk_delete_{$count}" class="btn btn-danger">Delete</button>
                </td>
            </tr>
HTML;
                    $count++;
                    }
                $count_array_json = json_encode($count_array);
                }
                $return .= <<<HTML
<script type="text/javascript">
    $(document).ready(function() {
        $("#bulkForm input").autocomplete({
            source: student_without_ids
        });
        $("#bulkForm button").click(function(e){
            var btn = $(document.activeElement);
            var id = btn.attr("id");
            var count = btn.parent().parent().index()+1;
            var user_id = $("#bulk_user_id_"+count).val();
            var js_count_array = $count_array_json;
            var path = js_count_array[count];
            if (id.includes("delete")) {
                message = "Are you sure you want to delete this submission?";
                if (!confirm(message)) {
                    return;
                }
                deleteSplitItem("{$this->core->getCsrfToken()}", "{$gradeable->getId()}", path, count);
                moveNextInput(count);
            }
            else {
                validateUserId("{$this->core->getCsrfToken()}", "{$gradeable->getId()}", user_id, true, path, count, "", makeSubmission);
            }
            e.preventDefault();
            e.stopPropagation();
        });
        $("#bulkForm input").keydown(function(e) {
            if(e.keyCode === 13) { // enter was pressed
                var text = $(document.activeElement);
                var id = text.attr("id");
                var count = text.parent().parent().index()+1;
                var user_id = $(document.activeElement).val();
                var js_count_array = $count_array_json;
                var path = js_count_array[count];
                validateUserId("{$this->core->getCsrfToken()}", "{$gradeable->getId()}", user_id, true, path, count, "", makeSubmission);
                e.preventDefault();
                e.stopPropagation();
            }
        });
        $("#bulkForm button").keydown(function(e) {
            if(e.keyCode === 9) { // tab was pressed
                var text = $(document.activeElement);
                var id = text.attr("id");
                var count = text.parent().parent().index()+1;
                // default behavior is okay for input/submit, but delete should go to next input
                if (id.includes("delete")) {
                    moveNextInput(count);
                    e.preventDefault();
                    e.stopPropagation();
                }
            }
        });
    });
</script>
HTML;
                $return .= <<<HTML
        </tbody>
    </table>
    </form>
</div>
HTML;
            }
        }
        $team_header = '';
        if ($gradeable->isTeamAssignment()) {
            $team_header = <<<HTML
    <h3>Team: {$gradeable->getTeam()->getMemberList()}</h3><br />
HTML;
        }
        if ($gradeable->getSubmissionCount() === 0) {
            $return .= <<<HTML
<div class="content">
    {$team_header}
    <span style="font-style: italic">No submissions for this assignment.</span>
</div>
HTML;
        }
        else {
            $return .= <<<HTML
<div class="content">
    {$team_header}
    <h3 class='label' id="submission_header" style="float: left">Select Submission Version:</h3>
HTML;
            $onChange = "versionChange('{$this->core->buildUrl(array('component' => 'student',
                                                          'gradeable_id' => $gradeable->getId(),
                                                          'gradeable_version' => ""))}', this)";
            $return .= $this->core->getOutput()->renderTemplate('AutoGrading', 'showVersionChoice', $gradeable, $onChange);

            // If viewing the active version, show cancel button, otherwise so button to switch active
            if ($current_version_number > 0) {
                if ($current_version->getVersion() == $gradeable->getActiveVersion()) {
                    $version = 0;
                    $button = '<input type="submit" id="do_not_grade" class="btn btn-default" style="float: right" value="Do Not Grade This Assignment">';
                    $onsubmit = "";
                }
                else {
                    $version = $current_version->getVersion();
                    $button = '<input type="submit" id="version_change" class="btn btn-primary" value="Grade This Version">';
                    $onsubmit = "onsubmit='return checkVersionChange({$gradeable->getDaysLate()},{$gradeable->getAllowedLateDays()})'";;
                }
                $return .= <<<HTML
    <form style="display: inline;" method="post" {$onsubmit}
            action="{$this->core->buildUrl(array('component' => 'student',
                                                 'action' => 'update',
                                                 'gradeable_id' => $gradeable->getId(),
                                                 'new_version' => $version))}">
        <input type='hidden' name="csrf_token" value="{$this->core->getCsrfToken()}" />
        {$button}
    </form>
HTML;
            }
            // disable changing submissions or cancelling assignment if student submit not allowed
            if (!$this->core->getUser()->accessGrading() && !$gradeable->getStudentSubmit()) {
                $return .= <<<HTML
    <script type="text/javascript">
        $(document).ready(function() {
            $("#do_not_grade").prop("disabled", true);
            $("#version_change").prop("disabled", true);
        });
    </script>
HTML;
            }
            // disable looking at other submissions if student any version not allowed
            if (!$this->core->getUser()->accessGrading() && !$gradeable->getStudentAnyVersion()) {
                $return .= <<<HTML
    <script type="text/javascript">
        $(document).ready(function() {
            $('select[name=submission_version]').hide();
            $('#do_not_grade').hide();
            $('#version_change').hide();
            $('#submission_header').hide();
            $('#submission_message').hide();
        });
    </script>
HTML;
            }

            if($gradeable->getActiveVersion() === 0 && $current_version_number === 0) {
                $return .= <<<HTML
    <div class="sub">
        <p class="red-message">
            Note: You have selected to NOT GRADE THIS ASSIGNMENT.<br />
            This assignment will not be graded by the instructor/TAs and a zero will be recorded in the gradebook.<br />
            You may select any version above and press "Grade This Version" to re-activate your submission for grading.<br />
        </p>
    </div>
HTML;
            }
            else {
	            if($gradeable->getActiveVersion() > 0
                    && $gradeable->getActiveVersion() === $current_version->getVersion()) {
                    $return .= <<<HTML
    <div class="sub" id="submission_message">
        <p class="green-message">
            Note: This version of your assignment will be graded by the instructor/TAs and the score recorded in the gradebook.
        </p>
    </div>
HTML;
                    if ($gradeable->hasConditionalMessage()) {
                        $return .= <<<HTML
    <div class="sub" id="conditional_message" style="display: none;">
        <p class='green-message'>{$gradeable->getConditionalMessage()}</p>    
    </div>
HTML;
                    }
                }
                else {
		            if($gradeable->getActiveVersion() > 0) {
		                $return .= <<<HTML
   <div class="sub" id="submission_message">
       <p class="red-message">
            Note: This version of your assignment will not be graded the instructor/TAs. <br />
HTML;
                    }
                    else {
                       $return .= <<<HTML
    <div class="sub">
        <p class="red-message">
            Note: You have selected to NOT GRADE THIS ASSIGNMENT.<br />
            This assignment will not be graded by the instructor/TAs and a zero will be recorded in the gradebook.<br />
HTML;
		            }

		                $return .= <<<HTML
            Click the button "Grade This Version" if you would like to specify that this version of your homework should be graded.
         </p>
     </div>
HTML;
	            }

                $return .= <<<HTML
    <div class="sub">
        <h4>Submitted Files</h4>
        <div class="box half">
HTML;
                $array = ($gradeable->useVcsCheckout()) ? $gradeable->getVcsFiles() : $gradeable->getSubmittedFiles();
                foreach ($array as $file) {
                    if (isset($file['size'])) {
                        $size = number_format($file['size'] / 1024, 2);
                    }
                    else {
                        $size = number_format(-1);
                    }
                    $return .= "{$file['relative_name']} ({$size}kb)";
                    // download icon if student can download files
                    if (!$gradeable->useVcsCheckout() && $gradeable->getStudentDownload()) {
                        // if not active version and student cannot see any more than active version
                        if ($gradeable->getCurrentVersionNumber() !== $gradeable->getActiveVersion() && !$gradeable->getStudentAnyVersion()) {
                            $return .= "<br />";
                            continue;
                        }
                        $return .= <<<HTML
            <script type="text/javascript">
                function downloadFile(file, path) {
                    window.location = buildUrl({'component': 'misc', 'page': 'download_file', 'dir': 'submissions', 'file': file, 'path': path});
                }
            </script>
HTML;
                        $filename = $file['relative_name'];
                        $filepath = $file['path'];
                        $return .= <<< HTML
            <a onclick="downloadFile('$filename','$filepath')"><i class="fa fa-download" aria-hidden="true" title="Download the file"></i></a>
            <br />
HTML;
                    }
                    else {
                        $return .= "<br />";
                    }
                }
                $return .= <<<HTML
        </div>
        <div class="box half">
HTML;
                $results = $gradeable->getResults();
                if($gradeable->hasResults()) {

                    $return .= <<<HTML
submission timestamp: {$current_version->getSubmissionTime()}<br />
days late: {$current_version->getDaysLate()} (before extensions)<br />
grading time: {$results['grade_time']} seconds<br />
HTML;
                    if($results['num_autogrades'] > 1) {
                      $regrades = $results['num_autogrades']-1;
                      $return .= <<<HTML
<br />
number of re-autogrades: {$regrades}<br />
last re-autograde finished: {$results['grading_finished']}<br />
HTML;
                    }
                    else {
                      $return .= <<<HTML
queue wait time: {$results['wait_time']} seconds<br />
HTML;
                    }
                }
                $return .= <<<HTML
        </div>
HTML;
                $return .= <<<HTML
    </div>
HTML;
                $return .= <<<HTML
    <div class="sub">
HTML;
                $num_visible_testcases = 0;
                foreach ($gradeable->getTestcases() as $testcase) {
                    if ($testcase->viewTestcase()) {
                        $num_visible_testcases++;
                    }
                }
                if ($num_visible_testcases > 0) {
                    $return .= <<<HTML
        <h4>Results</h4>
HTML;
                }
                $refresh_js = <<<HTML
        <script type="text/javascript">
            checkRefreshSubmissionPage("{$this->core->buildUrl(array('component' => 'student',
                                                                     'page' => 'submission',
                                                                     'action' => 'check_refresh',
                                                                     'gradeable_id' => $gradeable->getId(),
                                                                     'gradeable_version' => $current_version_number))}")
        </script>
HTML;

                if ($gradeable->inBatchQueue() && $gradeable->hasResults()) {
                    if ($gradeable->beingGradedBatchQueue()) {
                        $return .= <<<HTML
        <p class="red-message">
            This submission is currently being regraded. It is one of {$gradeable->getNumberOfGradingTotal()} grading.
        </p>
HTML;
                    }
                    else {
                        $return .= <<<HTML
        <p class="red-message">
            This submission is currently in the queue to be regraded.
        </p>
HTML;
                    }

                }
                if ($gradeable->inInteractiveQueue() || ($gradeable->inBatchQueue() && !$gradeable->hasResults())) {
                    if ($gradeable->beingGradedInteractiveQueue() ||
                        (!$gradeable->hasResults() && $gradeable->beingGradedBatchQueue())) {
                        $return .= <<<HTML
        <p class="red-message">
            This submission is currently being graded. It is one of {$gradeable->getNumberOfGradingTotal()} grading.
        </p>
HTML;
                    }
                    else {
                        $return .= <<<HTML
        <p class="red-message">
            This submission is currently in the queue to be graded. Your submission is number {$gradeable->getInteractiveQueuePosition()} out of {$gradeable->getInteractiveQueueTotal()}.
        </p>
HTML;
                    }
                    $return .= <<<HTML
        {$refresh_js}
HTML;
                }
                else if(!$gradeable->hasResults()) {
                    $return .= <<<HTML
        <p class="red-message">
            Something has gone wrong with grading this submission. Please contact your instructor about this.
        </p>
HTML;
                }
                else {
                    $return .= $this->core->getOutput()->renderTemplate('AutoGrading', 'showResults', $gradeable);
                }
                $return .= <<<HTML
    </div>
HTML;
            }
            $return .= <<<HTML
</div>
HTML;
	}
        if ($gradeable->taGradesReleased()) {
            $return .= <<<HTML
<div class="content">
HTML;
            if($gradeable->hasGradeFile()) {
                $return .= <<<HTML
    <h3 class="label">TA grade</h3>
    <pre>{$gradeable->getGradeFile()}</pre>
HTML;
            }
            else {
                $return .= <<<HTML
    <h3 class="label">TA grade not available</h3>
HTML;
            }
            $return .= <<<HTML
</div>
HTML;
        }

        return $return;
    }

    public function showPopUp($gradeable) {
        $return = <<<HTML
            <p>Banana</p>
HTML;
        return $return;
    }
}<|MERGE_RESOLUTION|>--- conflicted
+++ resolved
@@ -404,34 +404,7 @@
 
             $return .= <<<HTML
     <script type="text/javascript">
-<<<<<<< HEAD
-        function makeSubmission(user_id, highest_version, is_pdf, path, count) {
-=======
-        // referenced https://stackoverflow.com/questions/18150090/jquery-scroll-element-to-the-middle-of-the-screen-instead-of-to-the-top-with-a
-        function moveNextInput(count) {
-            var next_count = count+1;
-            var next_input = "#bulk_user_id_" + next_count;
-            if ($(next_input).length) {
-                $(next_input).focus();
-                $(next_input).select(); 
-
-                var inputOffset = $(next_input).offset().top;
-                var inputHeight = $(next_input).height();
-                var windowHeight = $(window).height();
-                var offset;
-
-                if (inputHeight < windowHeight) {
-                    offset = inputOffset - ((windowHeight / 2) - (inputHeight / 2));
-                }
-                else {
-                    offset = inputOffset;
-                }
-                var speed = 500;
-                $('html, body').animate({scrollTop:offset}, speed); 
-            }
-        }
         function makeSubmission(user_id, highest_version, is_pdf, path, count, repo_id) {
->>>>>>> 6c834785
             // submit the selected pdf
             if (is_pdf) {
                 submitSplitItem("{$this->core->getCsrfToken()}", "{$gradeable->getId()}", user_id, path, count);
