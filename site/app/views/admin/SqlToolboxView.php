--- conflicted
+++ resolved
@@ -7,13 +7,8 @@
 use app\views\AbstractView;
 
 class SqlToolboxView extends AbstractView {
-<<<<<<< HEAD
     public function showToolbox($tables): string {
-        $this->output->addInternalJs('sql-toolbox.js');
-=======
-    public function showToolbox(): string {
         $this->output->addInternalModuleJs('sql-toolbox.js');
->>>>>>> ed323b5f
 
         $this->output->addInternalCss('sql-toolbox.css');
         $this->output->addInternalCss('table.css');
