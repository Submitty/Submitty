<?php
namespace app\views\forum;

use app\libraries\DateUtils;
use app\views\AbstractView;
use app\libraries\FileUtils;

class ForumThreadView extends AbstractView {

    public function forumAccess(){
        return $this->core->getConfig()->isForumEnabled();
    }

    public function searchResult($threads){

        $this->core->getOutput()->addBreadcrumb("Discussion Forum", $this->core->buildCourseUrl(['forum']));
        $this->core->getOutput()->addBreadcrumb("Search");

        $buttons = array(
            array(
                "required_rank" => 4,
                "display_text" => 'Create Thread',
                "style" => 'position:relative;float:right;top:3px;',
                "link" => array(true, $this->core->buildCourseUrl(['forum', 'threads', 'new'])),
                "optional_class" => '',
                "title" => 'Create Thread',
                "onclick" => array(false)
            ),
            array(
                "required_rank" => 4,
                "display_text" => 'Back to Threads',
                "style" => 'position:relative;float:right;top:3px;margin-right:5px;',
                "link" => array(true, $this->core->buildCourseUrl(['forum', 'threads'])),
                "optional_class" => '',
                "title" => 'Back to threads',
                "onclick" => array(false)
            )
        );

        $threadArray = array();
        $fromIdtoTitle = array();
        foreach($threads as $thread){
            if(!array_key_exists($thread["thread_id"], $threadArray)) {
                $threadArray[$thread["thread_id"]] = array();
                $fromIdtoTitle[$thread["thread_id"]] = $thread["thread_title"];
            }
            $threadArray[$thread["thread_id"]][] = $thread;
        }
        $count = 1;

        $thread_list = [];

        foreach($threadArray as $thread_id => $data){
            $thread_title = $fromIdtoTitle[$thread_id];

            $thread_link = $this->core->buildCourseUrl(['forum', 'threads', $thread_id]);

            $thread_list[$count-1] = Array("thread_title" => $thread_title, "thread_link" => $thread_link, "posts" => Array());

            foreach($data as $post) {
                $author = $post['author'];
                $user_info = $this->core->getQueries()->getDisplayUserInfoFromUserId($post["p_author"]);
                $first_name = trim($user_info["first_name"]);
                $last_name = trim($user_info["last_name"]);
                $visible_username = $first_name . " " . substr($last_name, 0 , 1) . ".";

                if($post["anonymous"]){
                    $visible_username = 'Anonymous';
                }

                //convert legacy htmlentities being saved in db
                $post_content = html_entity_decode($post["post_content"], ENT_QUOTES | ENT_HTML5, 'UTF-8');
                $pre_post = preg_replace('#(<a href=[\'"])(.*?)([\'"].*>)(.*?)(</a>)#', '[url=$2]$4[/url]', $post_content);

                if(!empty($pre_post)){
                    $post_content = $pre_post;
                }

                $post_link = $this->core->buildCourseUrl(['forum', 'threads', $thread_id]) . "#" . $post['p_id'];

                $posted_on = date_format(DateUtils::parseDateTime($post['timestamp_post'], $this->core->getConfig()->getTimezone()), "n/j g:i A");

                $thread_list[$count-1]["posts"][] = Array(
                    "post_link" => $post_link,
                    "count" => $count,
                    "post_content" => $post_content,
                    "visible_username" => $visible_username,
                    "posted_on" => $posted_on
                );

                $count++;
            }
        }


        $return = $this->core->getOutput()->renderTwigTemplate("forum/searchResults.twig", [
            "buttons" => $buttons,
            "count_threads" => count($threads),
            "threads" => $thread_list,
            "search_url" => $this->core->buildCourseUrl(['forum', 'search'])
        ]);

        return $return;
    }

    /** Shows Forums thread splash page, including all posts
        for a specific thread, in addition to head of the threads
        that have been created after applying filter and to be
        displayed in the left panel.
    */

    public function showForumThreads($user, $posts, $unviewed_posts, $threadsHead, $show_deleted, $show_merged_thread, $display_option, $max_thread, $initialPageNumber, $thread_resolve_state, $post_content_limit, $ajax=false) {

        if(!$this->forumAccess()){
            $this->core->redirect($this->core->buildCourseUrl([]));
            return;
        }
        $threadExists = $this->core->getQueries()->threadExists();
        $filteredThreadExists = (count($threadsHead)>0);
        $currentThread = -1;
        $currentCategoriesIds = array();
        $show_deleted_thread_title = null;
        $currentCourse = $this->core->getConfig()->getCourse();
        $threadFiltering = $threadExists && !$filteredThreadExists && !(empty($_COOKIE[$currentCourse . '_forum_categories']) && empty($_COOKIE['forum_thread_status']) && empty($_COOKIE['unread_select_value']) === 'false');

        if(!$ajax) {
            $this->core->getOutput()->addBreadcrumb("Discussion Forum", $this->core->buildCourseUrl(['forum']));

            //Body Style is necessary to make sure that the forum is still readable...
            $this->core->getOutput()->addVendorCss('codemirror/codemirror.css');
            $this->core->getOutput()->addVendorCss('codemirror/theme/eclipse.css');
            $this->core->getOutput()->addInternalCss('forum.css');
            $this->core->getOutput()->addVendorJs('codemirror/codemirror.js');
            $this->core->getOutput()->addVendorJs('codemirror/mode/clike/clike.js');
            $this->core->getOutput()->addVendorJs('codemirror/mode/python/python.js');
            $this->core->getOutput()->addVendorJs('codemirror/mode/shell/shell.js');
            $this->core->getOutput()->addInternalJs('drag-and-drop.js');
            $this->core->getOutput()->addInternalJs('forum.js');
            $this->core->getOutput()->addVendorJs('jquery.are-you-sure/jquery.are-you-sure.js');
            $this->core->getOutput()->addVendorJs('bootstrap/js/bootstrap.bundle.min.js');
        }

        if($filteredThreadExists || $threadFiltering) {
            $currentThread = isset($_GET["thread_id"]) && is_numeric($_GET["thread_id"]) && (int)$_GET["thread_id"] < $max_thread && (int)$_GET["thread_id"] > 0 ? (int)$_GET["thread_id"] : $posts[0]["thread_id"];
            $currentCategoriesIds = $this->core->getQueries()->getCategoriesIdForThread($currentThread);
        }

        $currentThreadArr = array_filter($threadsHead, function($ar) use($currentThread) {
            return ($ar['id'] == $currentThread);
        });

        if($show_merged_thread) {
            $show_merged_thread_class = "active";
            $show_merged_thread_action = "alterShowMergeThreadStatus(0,'" . $currentCourse . "');";
            $show_merged_thread_title = "Hide Merged Threads";
        } else {
            $show_merged_thread_class = "";
            $show_merged_thread_action = "alterShowMergeThreadStatus(1,'" . $currentCourse . "');";
            $show_merged_thread_title = "Show Merged Threads";
        }

        $show_deleted_class = '';
        $show_deleted_action = '';
        $show_deleted_thread_title = '';

        if($this->core->getUser()->accessGrading()){
            if($show_deleted) {
                $show_deleted_class = "active";
                $show_deleted_action = "alterShowDeletedStatus(0);";
                $show_deleted_thread_title = "Hide Deleted Threads";
            } else {
                $show_deleted_class = "";
                $show_deleted_action = "alterShowDeletedStatus(1);";
                $show_deleted_thread_title = "Show Deleted Threads";
            }
        }

        $categories = $this->core->getQueries()->getCategories();

        $cookieSelectedCategories = array();
        $cookieSelectedThreadStatus = array();
        $cookieSelectedUnread = false;
        $category_ids_array = array_column($categories, 'category_id');

        if(!empty($_COOKIE[$currentCourse . '_forum_categories'])) {
            foreach(explode('|', $_COOKIE[$currentCourse . '_forum_categories']) as $selectedId) {
                if(in_array((int)$selectedId, $category_ids_array)) {
                    $cookieSelectedCategories[] = $selectedId;
                }
            }
        }

        if(!empty($_COOKIE['forum_thread_status'])) {
            foreach(explode('|', $_COOKIE['forum_thread_status']) as $selectedStatus) {
                if(in_array((int)$selectedStatus, array(-1,0,1))) {
                    $cookieSelectedThreadStatus[] = $selectedStatus;
                }
            }
        }

        if(!empty($_COOKIE['unread_select_value'])){
            $cookieSelectedUnread = $_COOKIE['unread_select_value'];
        }

        $default_button = array(
            array(
                "required_rank" => 4,
                "display_text" => 'Create Thread',
                "style" => 'float:right;position:relative;top:3px;',
                "link" => array(true, $this->core->buildCourseUrl(['forum', 'threads', 'new'])),
                "optional_class" => '',
                "title" => 'Create Thread',
                "onclick" => array(false)
            )
        );

        $button_params = [
            "current_thread" => $currentThread,
            "forum_bar_buttons_right" => $default_button,
            "forum_bar_buttons_left" => [],
            "show_threads" => true,
            "thread_exists" => true,
            "show_more" => true
        ];

        if($this->core->getUser()->accessGrading()){
            if($show_deleted) {
                $show_deleted_class = "active";
                $show_deleted_action = "alterShowDeletedStatus(0);";
                $show_deleted_thread_title = "Hide Deleted Threads";
            } else {
                $show_deleted_class = "";
                $show_deleted_action = "alterShowDeletedStatus(1);";
                $show_deleted_thread_title = "Show Deleted Threads";
            }
        }

        $filterFormData = Array(
            "categories" => $categories,
            "current_thread" => $currentThread,
            "current_category_ids" => $currentCategoriesIds,
            "current_course" => $currentCourse,
            "cookie_selected_categories" => $cookieSelectedCategories,
            "cookie_selected_thread_status" => $cookieSelectedThreadStatus,
            "cookie_selected_unread_value" => $cookieSelectedUnread,
            "display_option" => $display_option,
            "thread_exists" => $threadExists
        );

        $next_page = 0;
        $prev_page = 0;
        $arrowup_visibility = 0;
        $displayThreadContent = "";
        $generatePostContent = "";

        if(!$threadExists){
            $button_params["show_threads"] = false;
            $button_params["thread_exists"] = false;
        } else {
            $more_data = array(
                array(
                    "filter_option" => $display_option
                ),
                array(
                    "display_text" => $show_merged_thread_title,
                    "id" => 'merge_thread',
                    "optional_class" => array(!empty($show_merged_thread_class), $show_merged_thread_class),
                    "title" => $show_merged_thread_title,
                    "onclick" => array(true, $show_merged_thread_action),
                    "link" => '#',
                    "required_rank" => 4
                ),
                array(
                    "display_text" => $show_deleted_thread_title,
                    "optional_class" => array(!empty($show_deleted_class), $show_deleted_class),
                    "id" => 'delete',
                    "title" => $show_deleted_thread_title,
                    "link" => '#',
                    "onclick" => array(true, $show_deleted_action),
                    "required_rank" => 3
                ),
                array(
                    "display_text" => 'Stats',
                    "id" => 'forum_stats',
                    "optional_class" => array(false, ''),
                    "title" => 'Forum Statistics',
                    "onclick" => array(false, ''),
                    "link" => $this->core->buildCourseUrl(['forum', 'stats']),
                    "required_rank" => 2
                )
            );
            $other_buttons = array(
                array(
                    "required_rank" => 4,
                    "display_text" => 'Filter (<span id="num_filtered">0</span>)',
                    "style" => 'display:inline-block;',
                    "link" => array(false),
                    "optional_class" => '',
                    "title" => 'Filter Threads based on Categories',
                    "onclick" => array(true, "forumFilterBar()")
                )
            );

            $button_params["more_data"] = $more_data;
            $button_params["forum_bar_buttons_left"] = $other_buttons;
            $next_page = $initialPageNumber + 1;
            $prev_page = ($initialPageNumber == 1)?0:($initialPageNumber - 1);
            $arrowup_visibility = ($initialPageNumber == 1)?"display:none;":"";
            $activeThreadAnnouncement = false;
            $activeThreadTitle = "";
            $activeThread = array();
            $displayThreadContent = $this->displayThreadList($threadsHead, false, $activeThreadAnnouncement, $activeThreadTitle, $activeThread, $currentThread, $currentCategoriesIds, false);

            if(count($activeThread) == 0) {
                $activeThread = $this->core->getQueries()->getThread($currentThread)[0];
            }

            $currentThreadArrValues = array_values($currentThreadArr);
            $currentThreadFavorite = !empty($currentThreadArrValues) ? $currentThreadArrValues[0]['favorite'] : false;
            $generatePostContent = $this->generatePostList($currentThread, $posts, $unviewed_posts, $currentCourse, true, $threadExists, $display_option, $categories, $cookieSelectedCategories, $cookieSelectedThreadStatus, $cookieSelectedUnread, $currentCategoriesIds, $currentThreadFavorite, false);
        }

        if ( !empty($activeThread['id']) ) {
            $this->core->getQueries()->visitThread($user, $activeThread['id']);
        }

        $return = "";

        $markdown_enabled = 0;
        if(isset($_COOKIE['markdown_enabled'])){
            $markdown_enabled = $_COOKIE['markdown_enabled'];
        }

        if(!$ajax) {
            $return = $this->core->getOutput()->renderTwigTemplate("forum/ShowForumThreads.twig", [
                "categories" => $categories,
                "filterFormData" => $filterFormData,
                "button_params" => $button_params,
                "thread_exists" => $threadExists,
                "next_page" => $next_page,
                "prev_page" => $prev_page,
                "arrowup_visibility" => $arrowup_visibility,
                "display_thread_content" => $displayThreadContent,
                "display_thread_count" => empty($displayThreadContent) ? 0 : count($displayThreadContent["thread_content"]),
                "currentThread" => $currentThread,
                "currentCourse" => $currentCourse,
                "accessGrading" => $this->core->getUser()->accessGrading(),
                "manage_categories_url" => $this->core->buildCourseUrl(['forum', 'categories']),
                "generate_post_content" => $generatePostContent,
                "thread_resolve_state" => $thread_resolve_state,
                "display_option" => $display_option,
                "render_markdown" => $markdown_enabled,
                "csrf_token" => $this->core->getCsrfToken(),
                "edit_url" => $this->core->buildCourseUrl(['forum', 'posts', 'modify']) . '?' . http_build_query(['modify_type' => '1']),
                "search_url" => $this->core->buildCourseUrl(['forum', 'search']),
                "merge_url" => $this->core->buildCourseUrl(['forum', 'threads', 'merge']),
                "post_content_limit" => $post_content_limit
            ]);
        }
        else{
            $return = $this->core->getOutput()->renderTwigTemplate("forum/GeneratePostList.twig", [
                "userGroup" => $generatePostContent["userGroup"],
                "activeThread" => $generatePostContent["activeThread"],
                "activeThreadAnnouncement" => $generatePostContent["activeThreadAnnouncement"],
                "isCurrentFavorite" => $generatePostContent["isCurrentFavorite"],
                "display_option" => $generatePostContent["display_option"],
                "post_data" => $generatePostContent["post_data"],
                "isThreadLocked" => $generatePostContent["isThreadLocked"],
                "accessFullGrading" => $generatePostContent["accessFullGrading"],
                "includeReply" => $generatePostContent["includeReply"],
                "thread_id" => $generatePostContent["thread_id"],
                "first_post_id" => $generatePostContent["first_post_id"],
                "form_action_link" => $generatePostContent["form_action_link"],
                "thread_resolve_state" => $thread_resolve_state,
                "merge_thread_content" => $generatePostContent["merge_thread_content"],
                "csrf_token" => $generatePostContent["csrf_token"],
                "activeThreadTitle" => $generatePostContent["activeThreadTitle"],
                "post_box_id" => $generatePostContent["post_box_id"],
                "merge_url" => $this->core->buildCourseUrl(['forum', 'threads', 'merge']),
                "post_content_limit" => $post_content_limit
            ]);

            $return = $this->core->getOutput()->renderJsonSuccess(["html"=> json_encode($return)]);
        }

        return $return;
    }

    public function generatePostList($currentThread, $posts, $unviewed_posts, $currentCourse, $includeReply = false, $threadExists = false, $display_option = 'time', $categories = [], $cookieSelectedCategories = [], $cookieSelectedThreadStatus = [], $cookieSelectedUnread = [], $currentCategoriesIds = [], $isCurrentFavorite = false, $render=true) {

        $activeThread = $this->core->getQueries()->getThread($currentThread)[0];

        $activeThreadTitle = ($this->core->getUser()->accessFullGrading() ? "({$activeThread['id']}) " : '') . $activeThread['title'];
        $activeThreadAnnouncement = $activeThread['pinned'];

        $thread_id = $activeThread['id'];
        $function_date = 'date_format';

        $first = true;
        $first_post_id = 1;

        $post_data = [];

        $csrf_token = $this->core->getCsrfToken();

        $totalAttachments = 0;

        if($display_option == "tree"){
            $order_array = array();
            $reply_level_array = array();
            foreach($posts as $post){
                if($thread_id == -1) {
                    $thread_id = $post["thread_id"];
                }
                if($first){
                    $first= false;
                    $first_post_id = $post["id"];
                }
                if($post["parent_id"] > $first_post_id){
                    $place = array_search($post["parent_id"], $order_array);
                    $tmp_array = array($post["id"]);
                    $parent_reply_level = $reply_level_array[$place];
                    while($place && $place+1 < count($reply_level_array) && $reply_level_array[$place+1] > $parent_reply_level){
                        $place++;
                    }
                    array_splice($order_array, $place+1, 0, $tmp_array);
                    array_splice($reply_level_array, $place+1, 0, $parent_reply_level+1);
                } else {
                    array_push($order_array, $post["id"]);
                    array_push($reply_level_array, 1);
                }
            }
            $i = 0;
            $first = true;

            foreach($order_array as $ordered_post){
                foreach($posts as $post){
                    if($post["id"] == $ordered_post){
                        if($post["parent_id"] == $first_post_id) {
                            $reply_level = 1;
                        } else {
                            $reply_level = $reply_level_array[$i];
                        }

                        $post_data[] = $this->createPost($thread_id, $post, $unviewed_posts, $function_date, $first, $reply_level, $display_option, $includeReply, $totalAttachments);

                        break;
                    }
                }
                if($first){
                    $first= false;
                }
                $i++;
            }
        } else {
            foreach($posts as $post){
                if($thread_id == -1) {
                    $thread_id = $post["thread_id"];
                }

                $first_post_id = $this->core->getQueries()->getFirstPostForThread($thread_id)['id'];

                $post_data[] = $this->createPost($thread_id, $post, $unviewed_posts, $function_date, $first, 1, $display_option, $includeReply, $totalAttachments);

                if($first){
                    $first= false;
                }
            }
        }

        $isThreadLocked = $this->core->getQueries()->isThreadLocked($thread_id);
        $accessFullGrading = $this->core->getUser()->accessFullGrading();

        $post_box_id = 0;

        $form_action_link = $this->core->buildCourseUrl(['forum', 'posts', 'new']);

        if(($isThreadLocked != 1 || $accessFullGrading ) && $includeReply  ) {

            $GLOBALS['post_box_id'] = $post_box_id = isset($GLOBALS['post_box_id']) ? $GLOBALS['post_box_id'] + 1 : 1;

        }

        $merge_thread_content = [];

        if($this->core->getUser()->getGroup() <= 3){
            $this->core->getOutput()->addVendorCss(FileUtils::joinPaths('chosen-js', 'chosen.min.css'));
            $this->core->getOutput()->addVendorJs(FileUtils::joinPaths('chosen-js', 'chosen.jquery.min.js'));
            $this->core->getOutput()->addVendorCss(FileUtils::joinPaths('flatpickr', 'flatpickr.min.css'));
            $this->core->getOutput()->addVendorJs(FileUtils::joinPaths('flatpickr', 'flatpickr.min.js'));
            $this->core->getOutput()->addVendorJs(FileUtils::joinPaths('flatpickr', 'plugins', 'shortcutButtons', 'shortcut-buttons-flatpickr.min.js'));
            $this->core->getOutput()->addVendorCss(FileUtils::joinPaths('flatpickr', 'plugins', 'shortcutButtons', 'themes', 'light.min.css'));
            $this->core->getOutput()->addInternalJs('forum.js');
            $this->core->getOutput()->addInternalCss('forum.css');
            $current_thread_first_post = $this->core->getQueries()->getFirstPostForThread($currentThread);
            $current_thread_date = $current_thread_first_post["timestamp"];
            $merge_thread_list = $this->core->getQueries()->getThreadsBefore($current_thread_date, 1);

            $merge_thread_content = [
                "current_thread_date" => $current_thread_date,
                "current_thread" => $currentThread,
                "possibleMerges" => $merge_thread_list
            ];
        }

        $return = "";

        if($render){
            $return = $this->core->getOutput()->renderTwigTemplate("forum/GeneratePostList.twig", [
                "userGroup" => $this->core->getUser()->getGroup(),
                "activeThread" => $activeThread,
                "activeThreadAnnouncement" => $activeThreadAnnouncement,
                "isCurrentFavorite" => $isCurrentFavorite,
                "display_option" => $display_option,
                "post_data" => $post_data,
                "isThreadLocked" => $isThreadLocked,
                "accessFullGrading" => $accessFullGrading,
                "includeReply" => $includeReply,
                "thread_id" => $thread_id,
                "first_post_id" => $first_post_id,
                "form_action_link" => $form_action_link,
                "merge_thread_content" => $merge_thread_content,
                "csrf_token" => $csrf_token,
                "activeThreadTitle" => $activeThreadTitle,
                "post_box_id" => $post_box_id,
                "total_attachments" => $totalAttachments,
                "merge_url" => $this->core->buildCourseUrl(['forum', 'threads', 'merge'])
            ]);
        }
        else {
            $return = [
                "userGroup" => $this->core->getUser()->getGroup(),
                "activeThread" => $activeThread,
                "activeThreadAnnouncement" => $activeThreadAnnouncement,
                "isCurrentFavorite" => $isCurrentFavorite,
                "display_option" => $display_option,
                "post_data" => $post_data,
                "isThreadLocked" => $isThreadLocked,
                "accessFullGrading" => $accessFullGrading,
                "includeReply" => $includeReply,
                "thread_id" => $thread_id,
                "first_post_id" => $first_post_id,
                "form_action_link" => $form_action_link,
                "merge_thread_content" => $merge_thread_content,
                "csrf_token" => $csrf_token,
                "activeThreadTitle" => $activeThreadTitle,
                "post_box_id" => $post_box_id,
                "total_attachments" => $totalAttachments
            ];
        }

        return $return;
    }

    public function showAlteredDisplayList($threads, $filtering, $thread_id, $categories_ids){
        $tempArray = array();
        $threadAnnouncement = false;
        $activeThreadTitle = "";
        return $this->displayThreadList($threads, $filtering, $threadAnnouncement, $activeThreadTitle, $tempArray, $thread_id, $categories_ids, true);
    }

    public function contentMarkdownToPlain($str){
        $str = preg_replace("/\[[^)]+\]/","",$str);
        $str = preg_replace('/\(([^)]+)\)/s', '$1', $str);
        $str = str_replace("```","", $str);
        return $str;
    }

    public function displayThreadList($threads, $filtering, &$activeThreadAnnouncement, &$activeThreadTitle, &$activeThread, $thread_id_p, $current_categories_ids, $render)
    {
        $used_active = false; //used for the first one if there is not thread_id set
        $current_user = $this->core->getUser()->getId();
        $display_thread_ids = $this->core->getUser()->getGroup() <= 2;

        $activeThreadAnnouncement = false;
        $activeThreadTitle = "";
        $function_date = 'date_format';
        $activeThread = [];

        $thread_content = [];

        foreach ($threads as $thread) {
            $first_post = $this->core->getQueries()->getFirstPostForThread($thread["id"]);
            if (is_null($first_post)) {
                // Thread without any posts(eg. Merged Thread)
                $first_post = ['content' => ""];
                $date = null;
            } else {
                $date = DateUtils::parseDateTime($first_post['timestamp'], $this->core->getConfig()->getTimezone());
            }
            if ($thread['merged_thread_id'] != -1) {
                // For the merged threads
                $thread['status'] = 0;
            }

            $class = "thread_box";
            // $current_categories_ids should be subset of $thread["categories_ids"]
            $issubset = (count(array_intersect($current_categories_ids, $thread["categories_ids"])) == count($current_categories_ids));
            if (((isset($_REQUEST["thread_id"]) && $_REQUEST["thread_id"] == $thread["id"]) || $thread_id_p == $thread["id"] || $thread_id_p == -1) && !$used_active && $issubset) {
                $class .= " active";
                $used_active = true;
                $activeThreadTitle = ($display_thread_ids ? "({$thread['id']}) " : '') . $thread["title"];
                $activeThread = $thread;
                if ($thread["pinned"])
                    $activeThreadAnnouncement = true;
                if ($thread_id_p == -1)
                    $thread_id_p = $thread["id"];
            }
            if (!$this->core->getQueries()->viewedThread($current_user, $thread["id"])) {
                $class .= " new_thread";
            }
            if ($thread["deleted"]) {
                $class .= " deleted";
            }
            //fix legacy code
            $titleDisplay = $thread['title'];

            //replace tags from displaying in sidebar
            $first_post_content = str_replace("[/code]", "", str_replace("[code]", "", strip_tags($first_post["content"])));
            $temp_first_post_content = preg_replace('#\[url=(.*?)\](.*?)(\[/url\])#', '$2', $first_post_content);

            if (!empty($temp_first_post_content)) {
                $first_post_content = $temp_first_post_content;
            }

            if($first_post['render_markdown']==1) {
                $first_post_content = $this->contentMarkdownToPlain($first_post_content);
            }

            $sizeOfContent = strlen($first_post_content);
            $contentDisplay = substr($first_post_content, 0, ($sizeOfContent < 80) ? $sizeOfContent : strrpos(substr($first_post_content, 0, 80), " "));
            $titleLength = strlen($thread['title']);

            $titleDisplay = substr($titleDisplay, 0, ($titleLength < 40) ? $titleLength : strrpos(substr($titleDisplay, 0, 40), " "));

            if (strlen($first_post["content"]) > 80) {
                $contentDisplay .= "...";
            }
            if (strlen($thread["title"]) > 40) {
                //Fix ... appearing
                if (empty($titleDisplay))
                    $titleDisplay .= substr($thread['title'], 0, 30);
                $titleDisplay .= "...";
            }
            $titleDisplay = ($display_thread_ids ? "({$thread['id']}) " : '') . $titleDisplay;

            $link = $this->core->buildCourseUrl(['forum', 'threads', $thread['id']]);

            $favorite = isset($thread['favorite']) && $thread['favorite'];

            $fa_icon = "fa-question";
            $fa_color = "#ffcc00";
            $fa_margin_right = "5px";
            $fa_font_size = "1.8em";
            $tooltip = "Thread Unresolved";

            if (!isset($thread['status'])) {
                $thread['status'] = 0;
            }
            if ($thread['status'] != 0) {
                if ($thread['status'] == 1) {
                    $fa_icon = "fa-check";
                    $fa_color = "#5cb85c";
                    $fa_margin_right = "0px";
                    $fa_font_size = "1.5em";
                    $tooltip = "Thread Resolved";
                }
            }

            $categories_content = [];
            foreach ($thread["categories_desc"] as $category_desc) {
                $categories_content[] = [$category_desc];
            }
            for ($i = 0; $i < count($thread["categories_color"]); $i += 1) {
                $categories_content[$i][] = $thread["categories_color"][$i];
            }

            $date_content = ["not_null" => !is_null($date)];

            if (!is_null($date)) {
                $date_content["formatted"] = $function_date($date, "n/j g:i A");
            }

            $thread_content[] = [
                'thread_id' => $thread['id'],
                "title" => $titleDisplay,
                "content" => $contentDisplay,
                "categories" => $categories_content,
                "link" => $link,
                "class" => $class,
                "pinned" => $thread["pinned"],
                "favorite" => $favorite,
                "merged_thread_id" => $thread['merged_thread_id'],
                "status" => $thread["status"],
                "fa_icon" => $fa_icon,
                "fa_color" => $fa_color,
                "fa_margin_right" => $fa_margin_right,
                "fa_font_size" => $fa_font_size,
                "tooltip" => $tooltip,
                "is_locked" => $this->core->getQueries()->isThreadLocked($thread['id']),
                "date" => $date_content,
                "current_user_posted" => $thread["current_user_posted"]
            ];
        }

        $return = "";

        if($render) {
            $return = $this->core->getOutput()->renderTwigTemplate("forum/displayThreadList.twig", [
                "thread_content" => $thread_content,
            ]);
        }
        else{
            $return = [
                "thread_content" => $thread_content,
            ];

        }

        return $return;
    }

    public function filter_post_content($original_post_content) {
        $post_content = html_entity_decode($original_post_content, ENT_QUOTES | ENT_HTML5, 'UTF-8');
        $pre_post = preg_replace('#(<a href=[\'"])(.*?)([\'"].*>)(.*?)(</a>)#', '[url=$2]$4[/url]', $post_content);

        if(!empty($pre_post)){
            $post_content = $pre_post;
        }

        preg_match_all('#\&lbrack;url&equals;(.*?)&rsqb;(.*?)(&lbrack;&sol;url&rsqb;)#', $post_content, $result);
        $accepted_schemes = array("https", "http");
        $pos = 0;
        if(count($result) > 0) {
            foreach($result[1] as $url){
                $decoded_url = filter_var(trim(strip_tags(html_entity_decode($url, ENT_QUOTES | ENT_HTML5, 'UTF-8'))), FILTER_SANITIZE_URL);
                $parsed_url = parse_url($decoded_url, PHP_URL_SCHEME);
                if(filter_var($decoded_url, FILTER_VALIDATE_URL, FILTER_FLAG_SCHEME_REQUIRED | FILTER_FLAG_HOST_REQUIRED) !== false && in_array($parsed_url, $accepted_schemes, true)){
                    $pre_post = preg_replace('#\&lbrack;url&equals;(.*?)&rsqb;(.*?)(&lbrack;&sol;url&rsqb;)#', '<a href="' . htmlspecialchars($decoded_url, ENT_QUOTES) . '" target="_blank" rel="noopener nofollow">'. $result[2][$pos] .'</a>', $post_content, 1);
                } else {
                    $pre_post = preg_replace('#\&lbrack;url&equals;(.*?)&rsqb;(.*?)(&lbrack;&sol;url&rsqb;)#', htmlentities(htmlspecialchars($decoded_url), ENT_QUOTES | ENT_HTML5, 'UTF-8'), $post_content, 1);
                }
                if(!empty($pre_post)){
                    $post_content = $pre_post;
                }

                $pos++;
            }
        }
        //This code is for legacy posts that had an extra \r per newline
        if(strpos($original_post_content, "\r") !== false){
            $post_content = str_replace("\r","", $post_content);
        }

        //end link handling

        //handle converting code segments
        $post_content = preg_replace('/&lbrack;code&rsqb;(.*?)&lbrack;&sol;code&rsqb;/', '<textarea class="code">$1</textarea>', $post_content);

        return $post_content;
    }

    public function createPost($thread_id, $post, $unviewed_posts, $function_date, $first, $reply_level, $display_option, $includeReply, &$totalAttachments)
    {
        $current_user = $this->core->getUser()->getId();
        $post_id = $post["id"];

        $thread_dir = FileUtils::joinPaths(FileUtils::joinPaths($this->core->getConfig()->getCoursePath(), "forum_attachments"), $thread_id);

        $date = DateUtils::parseDateTime($post["timestamp"], $this->core->getConfig()->getTimezone());
        if (!is_null($post["edit_timestamp"])) {
            $edit_date = $function_date(DateUtils::parseDateTime($post["edit_timestamp"], $this->core->getConfig()->getTimezone()), "n/j g:i A");
        } else {
            $edit_date = null;
        }
        $user_info = $this->core->getQueries()->getDisplayUserInfoFromUserId($post["author_user_id"]);
        $author_email = trim($user_info['user_email']);
        $first_name = trim($user_info["first_name"]);
        $last_name = trim($user_info["last_name"]);
        $visible_username = $first_name . " " . substr($last_name, 0, 1) . ".";
        $thread_resolve_state = $this->core->getQueries()->getResolveState($thread_id)[0]['status'];

        if ($display_option != 'tree') {
            $reply_level = 1;
        }

        if ($post["anonymous"]) {
            $visible_username = "Anonymous";
        }
        $classes = ["post_box"];
        if ($first && $display_option != 'alpha') {
            $classes[] = "first_post";
        }
        if (in_array($post_id, $unviewed_posts)) {
<<<<<<< HEAD
            $classes[] = "new_post";
=======
            if($current_user != $post["author_user_id"]) {
                $classes[] = " new_post";
            }
>>>>>>> 45a075fd
        } else {
            $classes[] = "viewed_post";
        }
        if ($this->core->getQueries()->isStaffPost($post["author_user_id"])) {
            $classes[] = "important";
        }
        if ($post["deleted"]) {
            $classes[] = "deleted";
            $deleted = true;
        } else {
            $deleted = false;
        }

        $offset = min(($reply_level - 1) * 30, 180);

        $post_content = $post['content'];
        $markdown = $post["render_markdown"];

        $isThreadLocked = $this->core->getQueries()->isThreadLocked($thread_id);
        $userAccessFullGrading = $this->core->getUser()->accessFullGrading();
        $userGroup = $this->core->getUser()->getGroup();

        $post_user_info = [];


        if ($this->core->getUser()->getGroup() <= 2) {
            $info_name = $first_name . " " . $last_name . " (" . $post['author_user_id'] . ")";
            $visible_user_json = json_encode($visible_username);
            $info_name = json_encode($info_name);
            $jscriptAnonFix = $post['anonymous'] ? 'true' : 'false';
            $jscriptAnonFix = json_encode($jscriptAnonFix);

            $post_user_info = [
                "info_name" => $info_name,
                "visible_user_json" => $visible_user_json,
                "jscriptAnonFix" => $jscriptAnonFix
            ];
        }

        $post_button = [];

        if($this->core->getUser()->getGroup() <= 3 || $post['author_user_id'] === $current_user) {
            if(!($this->core->getQueries()->isThreadLocked($thread_id) != 1 || $this->core->getUser()->accessFullGrading() )){

            } else {
                if($deleted && $this->core->getUser()->getGroup() <= 3){
                    $ud_toggle_status = "false";
                    $ud_button_title = "Undelete post";
                    $ud_button_icon = "fa-undo";
                } else {
                    $ud_toggle_status = "true";
                    $ud_button_title = "Remove post";
                    $ud_button_icon = "fa-trash";
                }

                $post_button["delete"] = [
                    "ud_toggle_status" => $ud_toggle_status,
                    "csrf_token" => $this->core->getCsrfToken(),
                    "ud_button_title" => $ud_button_title,
                    "ud_button_icon" => $ud_button_icon
                ];

                $shouldEditThread = null;

                if($first) {
                    $shouldEditThread = "true";
                    $edit_button_title = "Edit thread and post";
                } else {
                    $shouldEditThread = "false";
                    $edit_button_title = "Edit post";
                }

                $post_button["edit"] = [
                    "shouldEditThread" => $shouldEditThread,
                    "edit_button_title" => $edit_button_title,
                    "csrf_token" => $this->core->getCsrfToken()
                ];
            }
        }

        $post_attachment = ["exist" => false];

        if ($post["has_attachment"]) {
            $post_attachment["exist"] = true;

            $post_dir = FileUtils::joinPaths($thread_dir, $post["id"]);
            $files = FileUtils::getAllFiles($post_dir);

            $post_attachment["files"] = [];

            $attachment_num_files = count($files);
            $attachment_id = "attachments_{$post['id']}";
            $attachment_button_id = "button_attachments_{$post['id']}";
            $attachment_file_count = 0;
            $attachment_encoded_data = [];

            foreach ($files as $file) {
                $path = rawurlencode($file['path']);
                $name = rawurlencode($file['name']);
                $url = $this->core->buildCourseUrl(['display_file']).'?dir=forum_attachments&path='.$path;

                $post_attachment["files"][] = [
                    "file_viewer_id" => "file_viewer_" . $post_id . "_" . $attachment_file_count
                ];

                $attachment_encoded_data[] = [$url, $post_id . '_' . $attachment_file_count, $name];

                $attachment_file_count++;
                $totalAttachments++;
            }

            $attachment_encoded_data[] = $attachment_id;

            $post_attachment["params"] = [
                "well_id"   => $attachment_id,
                "button_id" => $attachment_button_id,
                "num_files" => $attachment_num_files,
                "encoded_data" => json_encode($attachment_encoded_data)
            ];

        }

        $post_box_id = 1;
        if ($this->core->getQueries()->isThreadLocked($thread_id) != 1 || $this->core->getUser()->accessFullGrading()) {
            $GLOBALS['post_box_id'] = $post_box_id = isset($GLOBALS['post_box_id']) ? $GLOBALS['post_box_id'] + 1 : 1;
        }

        $return = [
            "classes" => $classes,
            "post_id" => $post_id,
            "reply_level" => $reply_level,
            "offset" => $offset,
            "first" => $first,
            "post_content" => $post_content,
            "post" => $post,
            "display_option" => $display_option,
            "isThreadLocked" => $isThreadLocked,
            "userAccessFullGrading" => $userAccessFullGrading,
            "userGroup" => $userGroup,
            "includeReply" => $includeReply,
            "thread_resolve_state" => $thread_resolve_state,
            "current_user" => $current_user,
            "author_email" => $author_email,
            "post_user_info" => $post_user_info,
            "post_date" => $function_date($date,'n/j g:i A'),
            "edit_date" => $edit_date,
            "post_buttons" => $post_button,
            "visible_username" => $visible_username,
            "post_attachment" => $post_attachment,
            "form_post_url" => $this->core->buildCourseUrl(['forum', 'posts', 'new']),
            "post_box_id" => $post_box_id,
            "thread_id" => $thread_id,
            "parent_id" => $post_id,
            "render_markdown" => $markdown
        ];

        return $return;
    }

    public function createThread($category_colors){
        if(!$this->forumAccess()){
            $this->core->redirect($this->core->buildCourseUrl());
            return;
        }

        $this->core->getOutput()->addBreadcrumb("Discussion Forum", $this->core->buildCourseUrl(['forum']));
        $this->core->getOutput()->addBreadcrumb("Create Thread", $this->core->buildCourseUrl(['forum', 'threads', 'new']));

        $this->core->getOutput()->addInternalJs('drag-and-drop.js');
        $this->core->getOutput()->addVendorJs('flatpickr/flatpickr.js');
        $this->core->getOutput()->addVendorJs(FileUtils::joinPaths('flatpickr', 'plugins', 'shortcutButtons', 'shortcut-buttons-flatpickr.min.js'));
        $this->core->getOutput()->addVendorJs('jquery.are-you-sure/jquery.are-you-sure.js');
        $this->core->getOutput()->addVendorCss('flatpickr/flatpickr.min.css');
        $this->core->getOutput()->addVendorCss(FileUtils::joinPaths('flatpickr', 'plugins', 'shortcutButtons', 'themes', 'light.min.css'));

        $this->core->getOutput()->addInternalJs('forum.js');
        $this->core->getOutput()->addInternalCss('forum.css');

        $categories = "";

        $category_colors;

        $categories = $this->core->getQueries()->getCategories();

        $buttons = array(
            array(
                "required_rank" => 4,
                "display_text" => 'Back to Threads',
                "style" => 'position:relative;top:3px;float:right;',
                "link" => array(true, $this->core->buildCourseUrl(['forum', 'threads'])),
                "optional_class" => '',
                "title" => 'Back to threads',
                "onclick" => array(false)
            )
        );

        $thread_exists = $this->core->getQueries()->threadExists();
        $manage_categories_url = $this->core->buildCourseUrl(['forum', 'categories']);

        $return = $this->core->getOutput()->renderTwigTemplate("forum/createThread.twig", [
            "categories" => $categories,
            "category_colors" => $category_colors,
            "buttons" => $buttons,
            "thread_exists" => $thread_exists,
            "form_action" => $this->core->buildCourseUrl(['forum', 'threads', 'new']),
            "manage_categories_url" => $manage_categories_url,
            "csrf_token" => $this->core->getCsrfToken(),
            "email_enabled" => $this->core->getConfig()->isEmailEnabled(),
            "search_url" => $this->core->buildCourseUrl(['forum', 'search'])
        ]);

        return $return;
    }

    public function showCategories($category_colors){

        if(!$this->forumAccess()){
            $this->core->redirect($this->core->buildCourseUrl([]));
            return;
        }

        $this->core->getOutput()->addBreadcrumb("Discussion Forum", $this->core->buildCourseUrl(['forum']));
        $this->core->getOutput()->addBreadcrumb("Manage Categories", $this->core->buildCourseUrl(['forum', 'categories']));

        $this->core->getOutput()->addInternalJs('drag-and-drop.js');
        $this->core->getOutput()->addInternalJs('forum.js');
        $this->core->getOutput()->addVendorJs('flatpickr/flatpickr.js');
        $this->core->getOutput()->addVendorJs('jquery.are-you-sure/jquery.are-you-sure.js');

        $this->core->getOutput()->addVendorCss('flatpickr/flatpickr.min.css');

        $categories = "";
        $category_colors;

        if($this->core->getUser()->accessGrading()){
            $categories = $this->core->getQueries()->getCategories();
        }

        $buttons = array(
            array(
                "required_rank" => 4,
                "display_text" => 'Back to Threads',
                "style" => 'position:relative;float:right;top:3px;',
                "link" => array(true, $this->core->buildCourseUrl(['forum', 'threads'])),
                "optional_class" => '',
                "title" => 'Back to threads',
                "onclick" => array(false)
            )
        );
        $thread_exists = $this->core->getQueries()->threadExists();

        $forumBarData = [
            "forum_bar_buttons_right" => $buttons,
            "forum_bar_buttons_left" => [],
            "show_threads" => false,
            "thread_exists" => $thread_exists
        ];

        $return = $this->core->getOutput()->renderTwigTemplate("forum/ShowCategories.twig", [
            "categories" => $categories,
            "category_colors" => $category_colors,
            "forumBarData" => $forumBarData,
            "csrf_token" => $this->core->getCsrfToken(),
            "search_url" => $this->core->buildCourseUrl(['forum', 'search'])
        ]);

        return $return;
    }

    public function statPage($users) {
        if(!$this->forumAccess()){
            $this->core->redirect($this->core->buildCourseUrl());
            return;
        }

        if(!$this->core->getUser()->accessFullGrading()){
            $this->core->redirect($this->core->buildCourseUrl(['forum', 'threads']));
            return;
        }

        $this->core->getOutput()->addBreadcrumb("Discussion Forum", $this->core->buildCourseUrl(['forum']));
        $this->core->getOutput()->addBreadcrumb("Statistics", $this->core->buildCourseUrl(['forum', 'stats']));

        $this->core->getOutput()->addInternalJs('forum.js');
        $this->core->getOutput()->addInternalCss('forum.css');

        $buttons = array(
            array(
                "required_rank" => 4,
                "display_text" => 'Back to Threads',
                "style" => 'position:relative;float:right;top:3px;',
                "link" => array(true, $this->core->buildCourseUrl(['forum', 'threads'])),
                "optional_class" => '',
                "title" => 'Back to threads',
                "onclick" => array(false)
            )
        );

        $thread_exists = $this->core->getQueries()->threadExists();

        $forumBarData = [
            "forum_bar_buttons_right" => $buttons,
            "forum_bar_buttons_left" => [],
            "show_threads" => false,
            "thread_exists" => $thread_exists
        ];

        $userData = [];

        foreach($users as $user => $details){
            $first_name = $details["first_name"];
            $last_name = $details["last_name"];
            $post_count = count($details["posts"]);
            $posts = json_encode($details["posts"]);
            $ids = json_encode($details["id"]);
            $timestamps = json_encode($details["timestamps"]);
            $thread_ids = json_encode($details["thread_id"]);
            $thread_titles = json_encode($details["thread_title"]);
            $num_deleted = ($details["num_deleted_posts"]);

            $userData[] = [
                "last_name" => $last_name,
                "first_name" => $first_name,
                "post_count" => $post_count,
                "details_total_threads" => $details["total_threads"],
                "num_deleted" => $num_deleted,
                "posts" => $posts,
                "ids" => $ids,
                "timestamps" => $timestamps,
                "thread_ids" => $thread_ids,
                "thread_titles" => $thread_titles
            ];
        }

    $return = $this->core->getOutput()->renderTwigTemplate("forum/StatPage.twig", [
        "forumBarData" => $forumBarData,
        "userData" => $userData,
        "search_url" => $this->core->buildCourseUrl(['forum', 'search'])
    ]);

        return $return;

    }

}<|MERGE_RESOLUTION|>--- conflicted
+++ resolved
@@ -792,13 +792,9 @@
             $classes[] = "first_post";
         }
         if (in_array($post_id, $unviewed_posts)) {
-<<<<<<< HEAD
-            $classes[] = "new_post";
-=======
             if($current_user != $post["author_user_id"]) {
                 $classes[] = " new_post";
             }
->>>>>>> 45a075fd
         } else {
             $classes[] = "viewed_post";
         }
