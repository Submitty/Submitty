<?php
include "../../toolbox/functions.php";

use \models\User;

if (!isset($_POST['csrf_token']) || $_POST['csrf_token'] !== $_SESSION['csrf']) {
    die("invalid csrf token");
}
if(isset($_POST['action']) && !empty($_POST['action'])){
    $action = $_POST['action'];

    switch ($action){
        case 'csv': csvupload(); break;
        case 'standard':
        default: standard(); break;
    }
}
else{
    standard();
}

function standard()
{
    $g_id = $_GET["id"];
    $user_id = $_GET["user_id"];
    $grade = floatval($_GET["grade"]);

    global $db;

    $params = array($g_id);
    $db->query("SELECT COUNT(*) AS cnt from gradeable AS g INNER JOIN gradeable_component AS gc ON g.g_id=gc.g_id WHERE g.g_id=? AND gc_is_text='false'", $params);
    $num_numeric = $db->row()['cnt'];
    $db->query("SELECT COUNT(*) AS cnt from gradeable AS g INNER JOIN gradeable_component AS gc ON g.g_id=gc.g_id WHERE g.g_id=? AND gc_is_text='true'", $params);
    $num_text = $db->row()['cnt'];
<<<<<<< HEAD

    $questions = array();
    for ($i = 0; $i < $num_numeric; $i++) {
        $questions[$i] = floatval($_GET['q' . $i]);
    }

    $text = array();
    $j = 0;
    for ($i = $num_numeric; $i < $num_numeric + $num_text; ++$i) {
        $text[$j] = htmlentities($_GET['t' . $i]);
        ++$j;
    }

=======

    $questions = array();
    for ($i = 0; $i < $num_numeric; $i++) {
        $questions[$i] = floatval($_GET['q' . $i]);
    }

    $text = array();
    $j = 0;
    for ($i = $num_numeric; $i < $num_numeric + $num_text; ++$i) {
        $text[$j] = htmlentities($_GET['t' . $i]);
        ++$j;
    }

>>>>>>> 03f9e426
    $params = array($g_id, $user_id);

//FIRST check if there is gradeable data for this gradeable and user_id
    $db->query("SELECT gd_id FROM gradeable AS g INNER JOIN gradeable_data AS gd ON g.g_id=gd.g_id WHERE g.g_id=? AND gd_user_id=?", $params);
    $row = $db->row();

    if (empty($row)) {
        // GRADEABLE DATA DOES NOT EXIST
        //TODO FILL IN THE CORRECT STATUS?
        $params = array($g_id, $user_id, User::$user_id, '', 0, 0, 1);
        $db->query("INSERT INTO gradeable_data (g_id, gd_user_id, gd_grader_id, gd_overall_comment, gd_status, gd_late_days_used, gd_active_version)
                VALUES(?,?,?,?,?,?,?)", $params);
        $gd_id = \lib\Database::getLastInsertId('gradeable_data_gd_id_seq');
    } else {
        $gd_id = $row['gd_id'];
    }

    for ($i = 1; $i <= $num_numeric + $num_text; ++$i) {
        $params = array($g_id, $user_id, $i);
        $db->query("SELECT 
        gc.gc_id
        ,gd.gd_id
        ,gcd.gcd_score
    FROM gradeable AS g 
        INNER JOIN gradeable_component AS gc ON g.g_id=gc.g_id
        INNER JOIN gradeable_data AS gd ON g.g_id=gd.g_id
        INNER JOIN gradeable_component_data AS gcd ON gcd.gc_id=gc.gc_id AND gcd.gd_id=gd.gd_id
    WHERE g.g_id=?
    AND gd_user_id=?
    AND gc_order=?
        ", $params);
        $tmp = $db->row();

        //UPDATE the existing score
        if (isset($tmp["gcd_score"])) {
            //Numeric item - update score
            if ($i <= $num_numeric) {
                $params = array($questions[$i - 1], $tmp['gc_id'], $tmp['gd_id']);
                $db->query('UPDATE gradeable_component_data SET gcd_score=? WHERE gc_id=? AND gd_id=?', $params);
            } else { // text item update comment
                $params = array($text[$i - $num_numeric - 1], $tmp['gc_id'], $tmp['gd_id']);
                $db->query('UPDATE gradeable_component_data SET gcd_component_comment=? WHERE gc_id=? AND gd_id=?', $params);
            }
        } else {
            // CREATE THE new score
            //Numeric item - update score
            //find the gradeable component id
            $params = array($g_id, $i);
            $db->query("SELECT gc_id FROM gradeable AS g INNER JOIN gradeable_component AS gc ON g.g_id=gc.g_id WHERE g.g_id=? AND gc.gc_order=?", $params);
            $gc_id = $db->row()['gc_id'];
            if ($i <= $num_numeric) {
                $params = array($gc_id, $gd_id, $questions[$i - 1], '');
            } else { // text item update comment
                $params = array($gc_id, $gd_id, 0, $text[$i - $num_numeric - 1]);
            }
            $db->query("INSERT INTO gradeable_component_data (gc_id, gd_id, gcd_score, gcd_component_comment) VALUES (?,?,?,?)", $params);
        }
    }
}

function csvupload(){

<<<<<<< HEAD
    global $db;

    $csv = $_POST['parsedCsv'];
    $csv_array = array();
    foreach ($csv as $line){
        $line = addslashes($line);
        $csv_array[] = $line;
    }

    $params = array('{"'.implode('","', $csv_array).'"}', $_GET["g_id"], User::$user_id);

    $db->query("SELECT csv_To_Numeric_Gradeable(?, ?, ?)", $params);
=======
    $csv = $_POST['parsedCsv'];
    global $db;
    $params = array('{"'.implode('","', $csv).'"}', $_GET["g_id"], User::$user_id);

    $db->query("SELECT * FROM csv_To_Numeric_Gradeable(?, ?, ?)", $params);
>>>>>>> 03f9e426
}
echo "updated";<|MERGE_RESOLUTION|>--- conflicted
+++ resolved
@@ -32,7 +32,7 @@
     $num_numeric = $db->row()['cnt'];
     $db->query("SELECT COUNT(*) AS cnt from gradeable AS g INNER JOIN gradeable_component AS gc ON g.g_id=gc.g_id WHERE g.g_id=? AND gc_is_text='true'", $params);
     $num_text = $db->row()['cnt'];
-<<<<<<< HEAD
+
 
     $questions = array();
     for ($i = 0; $i < $num_numeric; $i++) {
@@ -46,21 +46,6 @@
         ++$j;
     }
 
-=======
-
-    $questions = array();
-    for ($i = 0; $i < $num_numeric; $i++) {
-        $questions[$i] = floatval($_GET['q' . $i]);
-    }
-
-    $text = array();
-    $j = 0;
-    for ($i = $num_numeric; $i < $num_numeric + $num_text; ++$i) {
-        $text[$j] = htmlentities($_GET['t' . $i]);
-        ++$j;
-    }
-
->>>>>>> 03f9e426
     $params = array($g_id, $user_id);
 
 //FIRST check if there is gradeable data for this gradeable and user_id
@@ -123,7 +108,6 @@
 
 function csvupload(){
 
-<<<<<<< HEAD
     global $db;
 
     $csv = $_POST['parsedCsv'];
@@ -136,12 +120,6 @@
     $params = array('{"'.implode('","', $csv_array).'"}', $_GET["g_id"], User::$user_id);
 
     $db->query("SELECT csv_To_Numeric_Gradeable(?, ?, ?)", $params);
-=======
-    $csv = $_POST['parsedCsv'];
-    global $db;
-    $params = array('{"'.implode('","', $csv).'"}', $_GET["g_id"], User::$user_id);
 
-    $db->query("SELECT * FROM csv_To_Numeric_Gradeable(?, ?, ?)", $params);
->>>>>>> 03f9e426
 }
 echo "updated";