<?php

namespace app\views\grading;

use app\models\Gradeable;
use app\models\User;
use app\models\LateDaysCalculation;
use app\views\AbstractView;
use app\libraries\FileUtils;

class ElectronicGraderView extends AbstractView {
    /**
     * @param Gradeable $gradeable
     * @param array     $sections
     * @return string
     */
    public function statusPage(
        $gradeable,
        $sections,
        $component_averages,
        $autograded_average,
        $overall_average,
        $total_students,
        $registered_but_not_rotating,
        $rotating_but_not_registered,
        $section_type) {

        $peer = false;
        if($gradeable->getPeerGrading() && $this->core->getUser()->getGroup() == 4) {
            $peer = true;
        }
        $course = $this->core->getConfig()->getCourse();
        $semester = $this->core->getConfig()->getSemester();
        $graded = 0;
        $total = 0;
        $no_team_total = 0;
        foreach ($sections as $key => $section) {
            if ($key === "NULL") {
                continue;
            }
            $graded += $section['graded_components'];
            $total += $section['total_components'];
            if ($gradeable->isTeamAssignment()) {
                $no_team_total += $section['no_team'];
            }
        }
        if ($total === 0 && $no_team_total === 0){
            $percentage = -1;
        }
        else if ($total === 0 && $no_team_total > 0){
            $percentage = 0;
        }
        else{
            $percentage = number_format(($graded / $total) * 100, 1);
        }
        $return = <<<HTML
<div class="content">
    <h2>Status of {$gradeable->getName()}</h2>
HTML;
        if($percentage === -1){
            $view = 'all';
            $return .= <<<HTML
    <div class="sub">
        No Grading To Be Done! :)
    </div>
HTML;
        }
        else{
            $view = null;
            $change_value = $gradeable->getNumTAComponents();
            $show_total = $total/$change_value;
            $show_graded = round($graded/$change_value, 2);
            if($peer) {
                $change_value = $gradeable->getNumPeerComponents() * $gradeable->getPeerGradeSet();
                $show_graded = $graded/$change_value;
                $show_total = $total/$change_value;
            }
            $submitted_percentage = round(($show_total / $total_students) * 100, 1);

            //Add warnings to the warnings array to display them to the instructor.
            $warnings = array();
            if($section_type === "rotating_section" && $this->core->getUser()->accessFullGrading()){
                if ($registered_but_not_rotating > 0){
                    array_push($warnings, "There are ".$registered_but_not_rotating." registered students without a rotating section.");
                }
                if($rotating_but_not_registered > 0){
                    array_push($warnings, "There are ".$rotating_but_not_registered." unregistered students with a rotating section.");
                }
            }

            $return .= <<<HTML
    <div class="sub">
        <div class="box half">
HTML;
            if(count($warnings) > 0){
                $return .= <<<HTML
                <ul>
HTML;
                foreach ($warnings as $warning){
                    $return .= <<<HTML
                    <li style="color:red; margin-left:1em">{$warning}</li>
HTML;
                }
                $return .= <<<HTML
                </ul>
                <br/>
HTML;
            }
            $return .= <<<HTML
            Students who have submitted: {$show_total} / {$total_students} ({$submitted_percentage}%)
            <br />
            <br />
            Current percentage of grading done: {$show_graded}/{$show_total} ({$percentage}%)
HTML;
            if ($gradeable->isTeamAssignment() && $no_team_total > 0) {
                $return .= <<<HTML
             - {$no_team_total} students with no team
HTML;
            }
            $return .= <<<HTML
            <br />
            <br />
HTML;
            if ($peer) {
                $show_total = floor($sections['stu_grad']['total_components']/$gradeable->getNumPeerComponents());
                $show_graded = floor($sections['stu_grad']['graded_components']/$gradeable->getNumPeerComponents());
                $percentage = number_format(($sections['stu_grad']['graded_components']/$sections['stu_grad']['total_components']) * 100, 1);
                $return .= <<<HTML
            Current percentage of students grading done: {$percentage}% ({$show_graded}/{$show_total})
        </div>
            <br />
HTML;
            }
            else {
                $return .= <<<HTML
            By Grading Sections:
            <div style="margin-left: 20px">
HTML;
                foreach ($sections as $key => $section) {
                    if($section['total_components'] == 0) {
                        $percentage = 0;
                    }
                    else {
                        $percentage = number_format(($section['graded_components'] / $section['total_components']) * 100, 1);
                    }
                    $show_graded = round($section['graded_components']/$change_value, 1);
                    $show_total = $section['total_components']/$change_value;
                    $return .= <<<HTML
                Section {$key}: {$show_graded} / {$show_total} ({$percentage}%)<br />
HTML;
                    if ($gradeable->isTeamAssignment() && $section['no_team'] > 0) {
                        $return .= <<<HTML
                - {$section['no_team']} students with no team
HTML;
                    }
                }
                $return .= <<<HTML
            </div>
            <br />
            Graders:
            <div style="margin-left: 20px">
HTML;
                foreach ($sections as $key => $section) {
                    if ($key === "NULL") {
                        continue;
                    }
                    $valid_graders = array();
                    foreach($section['graders'] as $valid_grader){
                        if($valid_grader->getGroup() <= $gradeable->getMinimumGradingGroup()){
                            $valid_graders[] = $valid_grader->getFirstName();
                        }
                    }
                    $graders = (count($valid_graders) > 0) ? implode(', ', $valid_graders) : 'Nobody';

                    $return .= <<<HTML
                Section {$key}: {$graders}<br />
HTML;
                }
                $return .= <<<HTML
            </div>
        </div>
HTML;
            }
            if(!$peer) {
                if(!$gradeable->isTeamAssignment()) {
                    $return .= <<<HTML
        <div class="box half">
            <b>Statistics for Completely Graded Assignments: </b><br/>
            <div style="margin-left: 20px">
HTML;
                    if($overall_average == null) {
                        $return .= <<<HTML
                There are no students completely graded yet.
            </div>
HTML;
                    }
                    else {
                        if($gradeable->getTotalAutograderNonExtraCreditPoints() == null) {
                            $total = $overall_average->getMaxValue();
                        }
                        else {
                            $total = $overall_average->getMaxValue() + $gradeable->getTotalAutograderNonExtraCreditPoints();
                        }
                        $percentage = 0;
                        if ($total != 0) {
                            $percentage = round($overall_average->getAverageScore()/$total*100);
                        }
                        $return .= <<< HTML
                Average: {$overall_average->getAverageScore()} / {$total} ({$percentage}%)<br/>
                Standard Deviation: {$overall_average->getStandardDeviation()} <br/>
                Count: {$overall_average->getCount()} <br/>
            </div>
HTML;
                    }
                    if($gradeable->getTotalAutograderNonExtraCreditPoints() == 0) {
                        // Don't display any autograding statistics since this gradeable has none
                    } else {
                        $return .= <<<HTML
            <br/><b>Statistics for Auto-Grading: </b><br/>
            <div style="margin-left: 20px">
HTML;
                        if($autograded_average->getCount() == 0) {
                            $return .= <<<HTML
                There are no submitted assignments yet.
            </div>
HTML;
                        }
                        else {
			    $percentage = 0;
                            if($gradeable->getTotalAutograderNonExtraCreditPoints() != 0) {
                                $percentage = round($autograded_average->getAverageScore()/$gradeable->getTotalAutograderNonExtraCreditPoints()*100);
			    }
                            $return .= <<<HTML
                Average: {$autograded_average->getAverageScore()} / {$gradeable->getTotalAutograderNonExtraCreditPoints()} ({$percentage}%)<br/>
                Standard Deviation: {$autograded_average->getStandardDeviation()} <br/>
                Count: {$autograded_average->getCount()} <br/>
            </div>
HTML;
                        }
                    }
                    $return .= <<<HTML
            <br/><b>Statistics for Manually Graded Components: </b><br/>
            <div style="margin-left: 20px">
HTML;
                    if(count($component_averages) == 0) {
                        $return .= <<<HTML
            No components have been graded yet.
HTML;
                    }
                    else {
                        $overall_score = 0;
                        $overall_max = 0;
                        foreach($component_averages as $comp) {
                            $overall_score += $comp->getAverageScore();
                            $overall_max += $comp->getMaxValue();
                            $percentage = 0;
			                if ($comp->getMaxValue() != 0) {
			                    $percentage = round($comp->getAverageScore() / $comp->getMaxValue() * 100);
                            }
                            $average_string = ($comp->getMaxValue() > 0 ? "{$comp->getAverageScore()} / {$comp->getMaxValue()} ({$percentage}%)" : "{$comp->getAverageScore()}");
                            $return .= <<<HTML
                {$comp->getTitle()}:<br/>
                <div style="margin-left: 40px">
                    Average: {$average_string}<br/>
                    Standard Deviation: {$comp->getStandardDeviation()} <br/>
                    Count: {$comp->getCount()} <br/>
                </div>
HTML;
                        }
                        if($overall_max !=0){
                            $percentage = round($overall_score / $overall_max *100);
                            $return .= <<<HTML
                <br/>Overall Average:  {$overall_score} / {$overall_max} ({$percentage}%)
HTML;
                        }
                    }
                }
                $return .= <<<HTML
            </div>
        </div>
HTML;
            }
            $return .= <<<HTML
    </div>
HTML;
        }
        $return .= <<<HTML
    <div style="margin-top: 20px; vertical-align:bottom;">
HTML;
        if($percentage !== -1 || $this->core->getUser()->accessFullGrading() || $peer){
            $return .= <<<HTML
        <a class="btn btn-primary"
            href="{$this->core->buildUrl(array('component'=>'grading', 'page'=>'electronic', 'action' => 'details', 'gradeable_id' => $gradeable->getId(), 'view' => $view))}"">
            Grading Details
        </a>
HTML;
            if(count($this->core->getUser()->getGradingRegistrationSections()) !== 0){
                $return .= <<<HTML
        <a class="btn btn-primary"
            href="{$this->core->buildUrl(array('component'=>'grading', 'page'=>'electronic', 'action'=>'grade', 'gradeable_id'=>$gradeable->getId(), 'individual'=>'0'))}">
            Grade Next Student
        </a>
        <a class="btn btn-primary"
            href="{$this->core->buildUrl(array('component'=>'misc', 'page'=>'download_all_assigned', 'dir'=>'submissions', 'gradeable_id'=>$gradeable->getId()))}">
            Download Zip of All Assigned Students
        </a>
HTML;
            }
            if($this->core->getUser()->accessFullGrading()) {
                $return .= <<<HTML
        <a class="btn btn-primary"
            href="{$this->core->buildUrl(array('component'=>'misc', 'page'=>'download_all_assigned', 'dir'=>'submissions', 'gradeable_id'=>$gradeable->getId(), 'type'=>'All'))}">
            Download Zip of All Students
        </a>
HTML;
            }
        }
        $return .= <<<HTML
    </div>
</div>
HTML;
        return $return;
    }

    /**
     * @param Gradeable   $gradeable
     * @param Gradeable[] $rows
     * @param array       $graders
     * @return string
     */
    public function detailsPage($gradeable, $rows, $graders, $empty_teams) {
        $return = <<<HTML
<div class="content">

HTML;
        // Default is viewing your sections
        // Limited grader does not have "View All" option
        // If nothing to grade, Instructor will see all sections
        if (!isset($_GET['view']) || $_GET['view'] !== 'all') {
            $text = 'View All';
            $view = 'all';
        }
        else{
            $text = 'View Your Sections';
            $view = null;
        }
        $peer = false;
        if($gradeable->getPeerGrading() && $this->core->getUser()->getGroup()==4) {
            $peer = true;
        }
        if($peer) {
            $grading_count = $gradeable->getPeerGradeSet();
        }
        else if($gradeable->isGradeByRegistration()){
            $grading_count = count($this->core->getUser()->getGradingRegistrationSections());
        }
        else{
            $grading_count = count($this->core->getQueries()->getRotatingSectionsForGradeableAndUser($gradeable->getId(),$this->core->getUser()->getId()));
        }

        if($this->core->getUser()->accessFullGrading() && (!$this->core->getUser()->accessAdmin() || $grading_count !== 0)){
            $return .= <<<HTML
    <div style="float: right; margin-bottom: 10px">
        <a class="btn btn-default"
            href="{$this->core->buildUrl(array('component' => 'grading', 'page' => 'electronic', 'action' => 'details', 'gradeable_id' => $gradeable->getId(), 'view' => $view))}">
            $text
        </a>
    </div>
HTML;
        }
        $show_auto_grading_points = true;
        $return .= <<<HTML
    <h2>Grade Details for {$gradeable->getName()}</h2>
    <table class="table table-striped table-bordered persist-area">
        <thead class="persist-thead">
            <tr>
HTML;
        $cols = 0;
        if($peer) {
            $return .= <<<HTML
                <td width="5%"></td>
                <td width="30%">Student</td>
HTML;
            if($gradeable->getTotalNonHiddenNonExtraCreditPoints() !== 0) {
                $cols = 6;
                $return .= <<<HTML
                <td width="15%">Autograding</td>
                <td width="20%">Grading</td>
                <td width="15%">Total</td>
                <td width="15%">Active Version</td>
            </tr>
        </thead>
HTML;
            }
            else {
                $cols = 5;
                $show_auto_grading_points = false;
                $return .= <<<HTML
                <td width="30%">Grading</td>
                <td width="20%">Total</td>
                <td width="15%">Active Version</td>
            </tr>
        </thead>
HTML;
            }
        }
        else {
            if ($gradeable->isTeamAssignment()) {
                if($this->core->getUser()->accessAdmin()) {
                    $cols = 5;
                    $return .= <<<HTML
                <td width="3%"></td>
                <td width="5%">Section</td>
                <td width="6%">Edit Teams</td>
                <td width="12%">Team Id</td>
                <td width="32%">Team Members</td>
HTML;
                }
                else {
                    $cols = 3;
                    $return .= <<<HTML
                <td width="3%"></td>
                <td width="5%">Section</td>
                <td width="50%">Team Members</td>
HTML;
                }
            }
            else {
                $cols = 5;
                $return .= <<<HTML
                <td width="3%"></td>
                <td width="5%">Section</td>
                <td width="20%">User ID</td>
                <td width="15%">First Name</td>
                <td width="15%">Last Name</td>
HTML;
            }
            if($gradeable->getTotalAutograderNonExtraCreditPoints() !== 0) {
                $cols += 6;
                $return .= <<<HTML
                <td width="9%">Autograding</td>
                <td width="8%">Graded Questions</td>
                <td width="8%">TA Grading</td>
                <td width="7%">Total</td>
                <td width="10%">Active Version</td>
                <td width="8%">Viewed Grade</td>
            </tr>
        </thead>
HTML;
            }
            else {
                $show_auto_grading_points = false;
                $cols += 5;
                $return .= <<<HTML
                <td width="8%">Graded Questions</td>
                <td width="12%">TA Grading</td>
                <td width="12%">Total</td>
                <td width="10%">Active Version</td>
                <td width="8%">Viewed Grade</td>
            </tr>
        </thead>
HTML;
            }
        }
        $count = 1;
        $last_section = false;
        $tbody_open = false;
        foreach ($rows as $row) {
            $active_version = $row->getActiveVersion();
            $highest_version = $row->getHighestVersion();
            if ($peer) {
                $autograding_score = $row->getGradedNonHiddenPoints();
                $graded = $autograding_score;
                $total_possible = $autograding_score + $gradeable->getTotalPeerGradingNonExtraCredit();
            }
            else {
                $autograding_score = $row->getGradedAutograderPoints();
                if ($row->beenTAgraded()){
                    if ($row->getUserViewedDate() === null || $row->getUserViewedDate() === "") {
                        $viewed_grade = "&#10008;";
                        $grade_viewed = "";
                        $grade_viewed_color = "color: red; font-size: 1.5em;";
                    }
                    else {
                        $viewed_grade = "&#x2714;";
                        $grade_viewed = "Last Viewed: " . date("F j, Y, g:i a", strtotime($row->getUserViewedDate()));
                        $grade_viewed_color = "color: #5cb85c; font-size: 1.5em;";
                    }
                }
                else{
                    $viewed_grade = "";
                    $grade_viewed = "";
                    $grade_viewed_color = "";
                }
                $total_possible = $row->getTotalAutograderNonExtraCreditPoints() + $row->getTotalTANonExtraCreditPoints();
                $graded = $autograding_score;
            }

            if ($graded < 0) $graded = 0;
            if($peer) {
                $section = "PEER STUDENT GRADER";
            }
            else if ($gradeable->isGradeByRegistration()) {
                $section = $row->getTeam() === null ? $row->getUser()->getRegistrationSection() : $row->getTeam()->getRegistrationSection();
            }
            else {
                $section = $row->getTeam() === null ? $row->getUser()->getRotatingSection() : $row->getTeam()->getRotatingSection();
            }
            $display_section = ($section === null) ? "NULL" : $section;
            if ($section !== $last_section) {
                $last_section = $section;
                $count = 1;
                if (isset($graders[$display_section]) && count($graders[$display_section]) > 0) {
                    $section_graders = implode(", ", array_map(function(User $user) { return $user->getId(); }, $graders[$display_section]));
                }
                else {
                    $section_graders = "Nobody";
                }
                if ($peer) {
                    $section_graders = $this->core->getUser()->getId();
                }
                if ($tbody_open) {
                    $return .= <<<HTML
        </tbody>
HTML;
                }
                $tbody_open = true;
                $return .= <<<HTML
        <tr class="info persist-header">
HTML;
            if ($gradeable->isGradeByRegistration()) {
                $return .= <<<HTML
            <td colspan="{$cols}" style="text-align: center">Students Enrolled in Registration Section {$display_section}</td>
HTML;
            } else {
                $return .= <<<HTML
            <td colspan="{$cols}" style="text-align: center">Students Assigned to Rotating Section {$display_section}</td>
HTML;
            }
                $return .= <<<HTML
        </tr>
        <tr class="info">
            <td colspan="{$cols}" style="text-align: center">Graders: {$section_graders}</td>
        </tr>
        <tbody>
HTML;
            }
            $style = "";
            if ($row->getUser()->accessGrading()) {
                $style = "style='background: #7bd0f7;'";
            }

            if($peer) {
                $return .= <<<HTML

            <tr id="user-row-{$row->getUser()->getAnonId()}" {$style}>
                <td>{$count}</td>
                <td>{$row->getUser()->getAnonId()}</td>
HTML;
            }
            else {
                $return .= <<<HTML

            <tr id="user-row-{$row->getUser()->getId()}" {$style}>
                <td>{$count}</td>
                <td>{$display_section}</td>
HTML;
                if($gradeable->isTeamAssignment()) {
                    if ($this->core->getUser()->accessAdmin()) {
                        $return .= <<<HTML

HTML;
                        if($row->getTeam()=== null) {
                            $return .= <<<HTML
                <td><a onclick='adminTeamForm(true, "{$row->getUser()->getId()}", "{$display_section}", [], [], {$gradeable->getMaxTeamSize()});'>
                    <i class="fa fa-pencil" aria-hidden="true"></i></a></td>
                <td></td>
HTML;
                        }
                        else {
                            $settings_file = FileUtils::joinPaths($this->core->getConfig()->getCoursePath(), "submissions", $gradeable->getId(), $row->getTeam()->getId(), "user_assignment_settings.json");
                            $user_assignment_setting = FileUtils::readJsonFile($settings_file);
                            $user_assignment_setting_json = json_encode($user_assignment_setting);
                            $members = json_encode($row->getTeam()->getMembers());
                            $return .= <<<HTML
                <td><a onclick='adminTeamForm(false, "{$row->getTeam()->getId()}", "{$display_section}", {$user_assignment_setting_json}, {$members}, {$gradeable->getMaxTeamSize()});'>
                    <i class="fa fa-pencil" aria-hidden="true"></i></a></td>
                <td>{$row->getTeam()->getId()}</td>
HTML;
                        }
                    }
                    if($row->getTeam() === null) {
                        $return .=<<<HTML

                <td>{$row->getUser()->getId()}</td>
HTML;
                    }
                    // Construct a string containing the names of all team members
                     else {
                        $member_list = "";
                        foreach($row->getTeam()->getMembers() as $team_member) {
                            if ($member_list !== "") {
                                $member_list = $member_list . ", ";
                            }
 	 
                            $first_name = $this->core->getQueries()->getUserById($team_member)->getDisplayedFirstName();
                            $last_name = $this->core->getQueries()->getUserById($team_member)->getLastName();

                            $member_list = $member_list . $first_name . " " . $last_name;
                        }
                        $return .= <<<HTML
                <td>{$member_list}</td>
        
HTML;
                    }
                }
                else {
                    $return .= <<<HTML

                <td>{$row->getUser()->getId()}</td>
                <td>{$row->getUser()->getDisplayedFirstName()}</td>
                <td>{$row->getUser()->getLastName()}</td>
HTML;
                }
            }
            if($show_auto_grading_points) {
                if ($highest_version != 0) {
                    if($peer) {
                        $return .= <<<HTML

                <td>{$autograding_score}&nbsp;/&nbsp;{$row->getTotalNonHiddenNonExtraCreditPoints()}</td>
HTML;
                    }
                    else {
                        $return .= <<<HTML

                <td>{$autograding_score}&nbsp;/&nbsp;{$row->getTotalAutograderNonExtraCreditPoints()}</td>
HTML;
                    }
                }
                else {
                    $return .= <<<HTML

                <td></td>
HTML;
                    $btn_class = "btn-primary";
                    $contents = "Grade";
                }
            }
            if($peer) {
                $box_background = "";
                $peer_cmpts = $row->getComponentsGradedBy($this->core->getUser()->getId());
                if(count($peer_cmpts) == 0) {
                    $contents = "Grade";
                    $btn_class = "btn-primary";
                }
                else {
                    $score =0;
                    foreach($peer_cmpts as $cmpts) {
                        //getScore is only the custom "mark" need to write a getTotalComponentScore and also make it clear or change name of Score
                        $score += $cmpts->getScore();
                    }
                    $graded = $autograding_score + $score;
                    // instead of autograding_score it should be total autograding possible
                    // I don't think total_peer_grading_non_extra_credit ever gets set...it should be set in the gradeable constructor
                    $total_possible = $autograding_score + $row->getTotalPeerGradingNonExtraCredit();
                    $contents = "{$score}&nbsp;/&nbsp;{$row->getTotalPeerGradingNonExtraCredit()}";
                    $btn_class = "btn-default";
                }
            }
            else {
                $box_background = "";
                if ($row->getActiveDaysLate() > $row->getAllowedLateDays()) {
                    $box_background = "late-box";
                }
                if (!($row->hasSubmitted())) {
                    $btn_class = "btn-default";
                    $contents = "No Submission";
                }
                else if ($active_version === 0) {
                    $btn_class = "btn-default";
                    $contents = "Cancelled Submission";
                }
                else if ($row->beenTAgraded()) {
                    if($row->validateVersions()) {
                        $btn_class = "btn-default";
                        $contents = "{$row->getGradedTAPoints()}&nbsp;/&nbsp;{$row->getTotalTANonExtraCreditPoints()}";
			            $graded += $row->getGradedTAPoints();
                    }
                    else{
                        $btn_class = "btn-primary";
                        if(!$row->isFullyGraded()){
                            $contents = "Grading Incomplete";
                        }
                        else{
                            $contents = "Version Conflict";
                        }
                    }
                }
                else {
                    $btn_class = "btn-primary";
                    $contents = "Grade";
                }
            }
            if($row->isTeamAssignment() && $row->getTeam()===null) {
                $return .= <<<HTML
                <td><b><i>No Team</i></b></td>
HTML;
            }
            else {
                $return .= <<<HTML
                <td>
HTML;
                $temp_counter = 1;

                //prints the graded questions
                foreach ($row->getComponents() as $component) {
                	$first = true;
                    if(is_array($component)) {
                        foreach($component as $cmpt) {
                            if($cmpt->getGrader() == null) {
                                $question = $cmpt;
                                break;
                            }
                            if($cmpt->getGrader()->getId() == $this->core->getUser()->getId()) {
                                $question = $cmpt;
                                break;
                            }
                        }
                        if($question === null) {
                            $question = $component[0];
                        }
                    }
                    else {
                        $question = $component;
                    }
                    if($question->getGrader() === null || $question === null) {
                    } else {
                    	if ($first == true) {
                    		$first = false;
                    		$return .= <<<HTML
                            {$temp_counter}
HTML;
                    	} else {
                    		$return .= <<<HTML
                           , {$temp_counter}
HTML;
                    	}
                    }
                    $temp_counter++;
                }


                $return .= <<<HTML
                </td>
                <td>
                    <a class="btn {$btn_class}" href="{$this->core->buildUrl(array('component'=>'grading', 'page'=>'electronic', 'action'=>'grade', 'gradeable_id'=>$gradeable->getId(), 'who_id'=>$row->getUser()->getId(), 'individual'=>'1'))}">
                        {$contents}
                    </a>
                </td>
HTML;
            }

            if($row->validateVersions()) {
                $return .= <<<HTML

                <td><div class="{$box_background}">{$graded}&nbsp;/&nbsp;{$total_possible}</div></td>
HTML;
            }
            else{
                $return .= <<<HTML

                <td></td>
HTML;
            }
            if($highest_version == 0) {
                $return .= <<<HTML

                <td></td>
HTML;
            }
            else if($active_version == $highest_version) {
                $return .= <<<HTML

                <td>{$active_version}</td>
HTML;
            }
            else {
                $return .= <<<HTML

                <td>{$active_version}&nbsp;/&nbsp;{$highest_version}</td>
HTML;
            }
            if(!$peer) {
            $return .= <<<HTML
                <td title="{$grade_viewed}" style="{$grade_viewed_color}">{$viewed_grade}</td>
HTML;
            }
            $return .= <<<HTML
            </tr>
HTML;
            $count++;
        }
        $return .= <<<HTML
        </tbody>
HTML;
        if ($gradeable->isTeamAssignment() && count($empty_teams) > 0) {
            $return .= <<<HTML
            <tr class="info persist-header">
                <td colspan="{$cols}" style="text-align: center">Empty Teams</td>
            </tr>
        <tbody>
HTML;
            $count = 1;
            foreach($empty_teams as $team) {
                $display_section = $gradeable->isGradeByRegistration() ? $team->getRegistrationSection() : $team->getRotatingSection();
                if ($display_section == null) $display_section = "NULL";
                $settings_file = FileUtils::joinPaths($this->core->getConfig()->getCoursePath(), "submissions", $gradeable->getId(), $team->getId(), "user_assignment_settings.json");
                $user_assignment_setting = FileUtils::readJsonFile($settings_file);
                $user_assignment_setting_json=json_encode($user_assignment_setting);
                $return .= <<<HTML
            <tr id="{empty-team-row-{$team->getId()}}" {$style}>
                <td>{$count}</td>
                <td>{$display_section}</td>
                <td><a onclick='adminTeamForm(false, "{$team->getId()}", "{$display_section}", {$user_assignment_setting_json}, [], {$gradeable->getMaxTeamSize()});'>
                    <i class="fa fa-pencil" aria-hidden="true"></i></a></td>
                <td>{$team->getId()}</td>
HTML;
                for ($i = 4; $i < $cols; $i++) {
                    $return .= <<<HTML
                <td></td>
HTML;
                }
                $return .= <<<HTML
            </tr>
HTML;
                $count++;
            }
            $return .= <<<HTML
        </tbody>
HTML;
        }
        $return .= <<<HTML
    </table>
</div>
HTML;
        return $return;
    }

    public function adminTeamForm($gradeable, $sections) {
        $reg_or_rot = $gradeable->isGradeByRegistration() ? "Registration" : "Rotating";
        $return = <<<HTML
<div class="popup-form" id="admin-team-form" style="width:550px; margin-left:-250px;">
    <form method="post" action="{$this->core->buildUrl(array('component'=>'grading', 'page'=>'electronic', 'action'=>'submit_team_form', 'gradeable_id'=>$gradeable->getId()))}">
    <input type="hidden" name="csrf_token" value="{$this->core->getCsrfToken()}" />
    <input type="hidden" name="new_team" />
    <input type="hidden" name="new_team_user_id" />
    <input type="hidden" name="edit_team_team_id" />
    <input type="hidden" name="num_users" />
HTML;
    if (isset($_REQUEST['view'])) {
        $return .= <<<HTML
    <input type="hidden" name="view" value="{$_REQUEST['view']}" />
HTML;
    }
    $return .= <<<HTML
    <h2 id="admin-team-title"></h2>
    <br />
    <div id="admin-team-members" style="width:50%;"></div>
    <div>
        {$reg_or_rot} Section:<br />
        <select name="section">
HTML;
        foreach ($sections as $section) {
            $return .= <<<HTML
            <option value="{$section}">Section {$section}</option>
HTML;
        }
        $return .= <<<HTML
            <option value="NULL">Section NULL</option>
        </select>
    </div>
    <br />
    <br />
    <h4 id="admin-team-history-title"></h4>
    <div id="admin-team-history-left" style="width:28%;"></div>
    <div id="admin-team-history-right" style="width:62%;"></div>
    <div style="float: right; width: auto; margin-top: 10px">
        <a onclick="$('#admin-team-form').css('display', 'none');" class="btn btn-danger">Cancel</a>
        <input class="btn btn-primary" type="submit" value="Submit" />
    </div>
    </form>
</div>
HTML;
        return $return;
    }

    //The student not in section variable indicates that an full access grader is viewing a student that is not in their
    //assigned section.
    public function hwGradingPage($gradeable, $progress, $prev_id, $next_id, $individual, $studentNotInSection=false) {
        $peer = false;
        if($this->core->getUser()->getGroup()==4 && $gradeable->getPeerGrading()) {
            $peer = true;
        }
        $user = $gradeable->getUser();
        $your_user_id = $this->core->getUser()->getId();
        $prev_href = "href=\"{$this->core->buildUrl(array('component'=>'grading', 'page'=>'electronic', 'action'=>'grade', 'gradeable_id'=>$gradeable->getId(), 'who_id'=>$prev_id, 'individual'=>$individual))}\"";
        $next_href = "href=\"{$this->core->buildUrl(array('component'=>'grading', 'page'=>'electronic', 'action'=>'grade', 'gradeable_id'=>$gradeable->getId(), 'who_id'=>$next_id, 'individual'=>$individual))}\"";
        $return = <<<HTML
<div id="bar_wrapper" class="draggable">
<div class="grading_toolbar">
HTML;
    //If the student is in our section, add a clickable previous arrow, else add a grayed out one.
    if(!$studentNotInSection){
    $return .= <<< HTML
        <a {$prev_href}><i title="Go to the previous student" class="fa fa-chevron-left icon-header"></i></a>
HTML;
    }
    else{
        $return .= <<< HTML
        <i title="Go to the previous student" class="fa fa-chevron-left icon-header" style="color:grey"></i>
HTML;
    }
    $return .= <<< HTML
    <a href="{$this->core->buildUrl(array('component'=>'grading', 'page'=>'electronic', 'action'=>'details', 'gradeable_id'=>$gradeable->getId()))}"><i title="Go to the main page" class="fa fa-home icon-header" ></i></a>
HTML;
    //If the student is in our section, add a clickable next arrow, else add a grayed out one.
    if(!$studentNotInSection){
    $return .= <<<HTML
    <a {$next_href}><i title="Go to the next student" class="fa fa-chevron-right icon-header"></i></a>
HTML;
    }
    else{
        $return .= <<< HTML
        <i title="Go to the next student" class="fa fa-chevron-right icon-header" style="color:grey"></i>
HTML;
    }
    $return .= <<< HTML

    <i title="Reset Rubric Panel Positions (Press R)" class="fa fa-refresh icon-header" onclick="handleKeyPress('KeyR');"></i>
    <i title="Show/Hide Auto-Grading Testcases (Press A)" class="fa fa-list-alt icon-header" onclick="handleKeyPress('KeyA');"></i>
HTML;
    if ($gradeable->useTAGrading()) {
            $return .= <<<HTML
    <i title="Show/Hide Grading Rubric (Press G)" class="fa fa fa-pencil-square-o icon-header" onclick="handleKeyPress('KeyG');"></i>
HTML;
        }
        $return .= <<<HTML
    <i title="Show/Hide Submission and Results Browser (Press O)" class="fa fa-folder-open icon-header" onclick="handleKeyPress('KeyO');"></i>
HTML;
        if(!$peer) {
            $return .= <<<HTML
    <i title="Show/Hide Student Information (Press S)" class="fa fa-user icon-header" onclick="handleKeyPress('KeyS');"></i>
HTML;
        }
        $return .= <<<HTML
</div>

<div class="progress_bar">
    <progress class="progressbar" max="100" value="{$progress}" style="width:70%; height: 100%;"></progress>
    <div class="progress-value" style="display:inline;"></div>
</div>
</div>


<div id="autograding_results" class="draggable rubric_panel" style="left:15px; top:170px; width:48%; height:36%;">
    <div class="draggable_content">
    <span class="grading_label">Auto-Grading Testcases</span>
    <button class="btn btn-default" onclick="openAllAutoGrading()">Expand All</button>
    <button class="btn btn-default" onclick="closeAllAutoGrading()">Close All</button>
    <div class="inner-container">
HTML;
        if ($gradeable->getActiveVersion() === 0){
            $return .= <<<HTML
        <h4>No Submission</h4>
HTML;
        }
        else if (count($gradeable->getTestcases()) === 0) {
            $return .= <<<HTML
        <h4>No Autograding For This Assignment</h4>
HTML;
        }
        else{
            $return .= $this->core->getOutput()->renderTemplate('AutoGrading', 'showResults', $gradeable, true);
        }
        $return .= <<<HTML
    </div>
    </div>
</div>

<div id="submission_browser" class="draggable rubric_panel" style="left:15px; bottom:40px; width:48%; height:30%">
    <div class="draggable_content">
    <span class="grading_label">Submissions and Results Browser</span>
    <button class="btn btn-default expand-button" data-linked-type="submissions" data-clicked-state="wasntClicked" id="toggleSubmissionButton">Open/Close Submissions</button>
HTML;

    if(count($gradeable->getVcsFiles()) != 0) { //check if there are vcs files, if yes display the toggle button, else don't display it
        $return .= <<<HTML
        <button class="btn btn-default expand-button" data-linked-type="checkout" data-clicked-state="wasntClicked"  id="togglCheckoutButton">Open/Close Checkout</button>
HTML;
    }

$return .= <<<HTML
    <button class="btn btn-default expand-button" data-linked-type="results" data-clicked-state="wasntClicked"  id="toggleResultButton">Open/Close Results</button>
    <script type="text/javascript">
        $(document).ready(function(){
            //note the commented out code here along with the code where files are displayed that is commented out
            //is intended to allow open and close to change dynamically on click
            //the problem is currently if you click the submissions folder then the text won't change b/c it's being double clicked effectively.
            $(".expand-button").on('click', function(){
                // $(this).attr('clicked-state', "clicked");
                // updateValue($(this), "Open", "Close");
                openAll( 'openable-element-', $(this).data('linked-type'))
                // $.when(openAll( 'openable-element-', $(this).data('linked-type'))).then(function(){
                //     console.log('HELLLO');
                // });
            })
        });
    </script>
HTML;
        if(!$peer) {
        $return .= <<<HTML
    <button class="btn btn-default" onclick="downloadZip('{$gradeable->getId()}','{$gradeable->getUser()->getId()}')">Download Zip File</button>
HTML;
        }
        $return .= <<<HTML
    <br />
    <div class="inner-container" id="file-container">
HTML;
        function add_files(&$files, $new_files, $start_dir_name) {
            $files[$start_dir_name] = array();
            foreach($new_files as $file) {
                $path = explode('/', $file['relative_name']);
                array_pop($path);
                $working_dir = &$files[$start_dir_name];
                foreach($path as $dir) {
                    if (!isset($working_dir[$dir])) {
                        $working_dir[$dir] = array();
                    }
                    $working_dir = &$working_dir[$dir];
                }
                $working_dir[$file['name']] = $file['path'];
            }
        }
        function display_files($files, &$count, $indent, &$return, $filename) {
            $name = "a" . $filename;
            foreach ($files as $dir => $path) {
                if (!is_array($path)) {
                    $name = htmlentities($dir);
                    $dir = rawurlencode(htmlspecialchars($dir));
                    $path = rawurlencode(htmlspecialchars($path));
                    $indent_offset = $indent * -15;
                    $return .= <<<HTML
                <div>
                    <div class="file-viewer">
                        <a class='openAllFile{$filename} openable-element-{$filename}' onclick='openFrame("{$dir}", "{$path}", {$count}); updateCookies();'>
                            <span class="fa fa-plus-circle" style='vertical-align:text-bottom;'></span>
                        {$name}</a> &nbsp;
                        <a onclick='openFile("{$dir}", "{$path}")'><i class="fa fa-window-restore" aria-hidden="true" title="Pop up the file in a new window"></i></a>
                        <a onclick='downloadFile("{$dir}", "{$path}")'><i class="fa fa-download" aria-hidden="true" title="Download the file"></i></a>
                    </div><br/>
                    <div id="file_viewer_{$count}" style="margin-left:{$indent_offset}px" data-file_name="{$dir}" data-file_url="{$path}"></div>
                </div>
HTML;
                    $count++;
                }
            }
            foreach ($files as $dir => $contents) {
                if (is_array($contents)) {
                    $dir = htmlentities($dir);
                    $url = reset($contents);
                    $return .= <<<HTML
            <div>
                <div class="div-viewer">
                    <a class='openAllDiv openAllDiv{$filename} openable-element-{$filename}' id={$dir} onclick='openDiv({$count}); updateCookies();'>
                        <span class="fa fa-folder open-all-folder" style='vertical-align:text-top;'></span>
                    {$dir}</a>
                </div><br/>
                <div id='div_viewer_{$count}' style='margin-left:15px; display: none' data-file_name="{$dir}">
HTML;
                    $count++;
                    display_files($contents, $count, $indent+1, $return, $filename);
                    $return .= <<<HTML
                </div>
            </div>
HTML;
                }
            }
        }
        $files = array();
        $submissions = array();
        $results = array();
        $checkout = array();

        // NOTE TO FUTURE DEVS: There is code around line 830 (ctrl-f openAll) which depends on these names,
        // if you change here, then change there as well
        // order of these statements matter I believe

        add_files($submissions, array_merge($gradeable->getMetaFiles(), $gradeable->getSubmittedFiles()), 'submissions');

        $vcsFiles = $gradeable->getVcsFiles();
        if( count( $vcsFiles ) != 0 ) { //if there are checkout files, then display folder, otherwise don't
            add_files($checkout,  $vcsFiles, 'checkout');
        }

        add_files($results, $gradeable->getResultsFiles(), 'results');

        $count = 1;
        display_files($submissions,$count,1,$return, "submissions"); //modifies the count var here within display_files

        if( count( $vcsFiles ) != 0 ) { //if there are checkout files, then display folder, otherwise don't
            display_files($checkout,$count,1,$return, "checkout");
        }

        display_files($results,$count,1,$return, "results"); //uses the modified count variable b/c old code did this not sure if needed
        $files = array_merge($submissions, $checkout, $results );

        $return .= <<<HTML
        <script type="text/javascript">
            // $(document).ready(function(){
            //     $(".openAllDiv").on('click', function(){
            //         if($(this).attr('id') == 'results' || $(this).attr('id') == 'submissions' || $(this).attr('id') =='checkout'){
            //             var elem = $('[data-linked-type="' + $(this).attr('id') + '"]');
            //             if(elem.data('clicked-state') == "wasntClicked"){
            //                 updateValue(elem, "Open", "Close");
            //             }
            //         }
            //     });
            // });
        </script>
    </div>
    </div>
</div>
HTML;

        $user = $gradeable->getUser();
        if(!$peer) {
            $return .= <<<HTML

<div id="student_info" class="draggable rubric_panel" style="right:15px; bottom:40px; width:48%; height:30%;">
    <div class="draggable_content">
    <span class="grading_label">Student Information</span>
    <div class="inner-container">
        <h5 class='label' style="float:right; padding-right:15px;">Browse Student Submissions:</h5>
        <div class="rubric-title">
HTML;
            $who = $gradeable->getUser()->getId();
            $onChange = "versionChange('{$this->core->buildUrl(array('component' => 'grading', 'page' => 'electronic', 'action' => 'grade', 'gradeable_id' => $gradeable->getId(), 'who_id'=>$who, 'individual'=>$individual,
                                                      'gradeable_version' => ""))}', this)";
            $formatting = "font-size: 13px;";
            $return .= <<<HTML
            <div style="float:right;">
HTML;
            $return .= $this->core->getOutput()->renderTemplate('AutoGrading', 'showVersionChoice', $gradeable, $onChange, $formatting);

            // If viewing the active version, show cancel button, otherwise show button to switch active
            if ($gradeable->getCurrentVersionNumber() > 0) {
                if ($gradeable->getCurrentVersionNumber() == $gradeable->getActiveVersion()) {
                    $version = 0;
                    $button = '<input type="submit" class="btn btn-default btn-xs" style="float:right; margin: 0 10px;" value="Cancel Student Submission">';
                }
                else {
                    $version = $gradeable->getCurrentVersionNumber();
                    $button = '<input type="submit" class="btn btn-default btn-xs" style="float:right; margin: 0 10px;" value="Grade This Version">';
                }
                $return .= <<<HTML
                <br/><br/>
                <form style="display: inline;" method="post" onsubmit='return checkTaVersionChange();'
                        action="{$this->core->buildUrl(array('component' => 'student',
                                                             'action' => 'update',
                                                             'gradeable_id' => $gradeable->getId(),
                                                             'new_version' => $version, 'ta' => true, 'who' => $who, 'individual' => $individual))}">
                    <input type='hidden' name="csrf_token" value="{$this->core->getCsrfToken()}" />
                    {$button}
                </form>
HTML;
            }
            $return .= <<<HTML
            </div>
            <div>
HTML;

            if ($gradeable->isTeamAssignment() && $gradeable->getTeam() !== null) {
            $return .= <<<HTML
                <b>Team:<br/>
HTML;
                foreach ($gradeable->getTeam()->getMembers() as $team_member) {
                    $team_member = $this->core->getQueries()->getUserById($team_member);
                    $return .= <<<HTML
                &emsp;{$team_member->getDisplayedFirstName()} {$team_member->getLastName()} ({$team_member->getId()})<br/>
HTML;
                }
            }
            else {
                $return .= <<<HTML
                <b>{$user->getDisplayedFirstName()} {$user->getLastName()} ({$user->getId()})<br/>
HTML;
            }

            $return .= <<<HTML
                Submission Number: {$gradeable->getActiveVersion()} / {$gradeable->getHighestVersion()}<br/>
                Submitted: {$gradeable->getSubmissionTime()->format("m/d/Y H:i:s")}<br/></b>
            </div>
HTML;
            $return .= <<<HTML
            <form id="rubric_form">
                <input type="hidden" name="csrf_token" value="{$this->core->getCsrfToken()}" />
                <input type="hidden" name="g_id" value="{$gradeable->getId()}" />
                <input type="hidden" name="u_id" value="{$user->getId()}" />
                <input type="hidden" name="individual" value="{$individual}" />
                <input type="hidden" name="graded_version" value="{$gradeable->getActiveVersion()}" />
HTML;

            //Late day calculation
            $ldu = new LateDaysCalculation($this->core, $gradeable->getUser()->getId());
            $return .= $ldu->generateTableForUserDate($gradeable->getName(), $user->getId(), $gradeable->getDueDate());
            $late_days_data = $ldu->getGradeable($user->getId(), $gradeable->getId());
            $status = $late_days_data['status'];

            $color = "green";
            if($status != "Good" && $status != "Late") {
                $color = "red";
                $my_color="'#F62817'"; // fire engine red
                $my_message="Late Submission";
                $return .= <<<HTML
            <script>
                $('body').css('background', $my_color);
                $('#bar_wrapper').append("<div id='bar_banner' class='banner'>$my_message</div>");
                $('#bar_banner').css('background-color', $my_color);
                $('#bar_banner').css('color', 'black');
            </script>
HTML;
            }
            $return .= <<<HTML
            <b>Status:</b> <span style="color:{$color};">{$status}</span><br />
        </div>
    </div>
    </div>
</div>
HTML;
        }
        if($peer) {
            $span_style = 'style="display:none;"';
            $checked = 'disabled';
        }
        else {
            $span_style = '';
            $checked = 'checked';
        }
        $empty = "";
        if(!$gradeable->useTAGrading()) {
            $empty = "empty";
        }
        $display_verify_all = false;
        //check if verify all button should be shown or not
        foreach ($gradeable->getComponents() as $component) {
            if(!$component->getGrader()){
              continue;
            }
            if($component->getGrader()->getId() !== $this->core->getUser()->getId() && $this->core->getUser()->accessFullGrading()){
                $display_verify_all = true;
                break;
            }
        }
        $return .= <<<HTML
<div id="grading_rubric" class="draggable rubric_panel {$empty}" style="right:15px; top:140px; width:48%; height:42%;">
    <div class="draggable_content">
    <span class="grading_label">Grading Rubric</span>
HTML;
        if($gradeable->useTAGrading()) {
          $return .= <<<HTML
    <div style="float: right; float: right; position: relative; top: 10px; right: 1%;">
HTML;
          if($display_verify_all){
            $return .= <<<HTML
        <input id='verifyAllButton' type='button' style="display: inline;" class="btn btn-default" value='Verify All' onclick='verifyMark("{$gradeable->getId()}",-1,"{$user->getAnonId()}",true);'/>
HTML;
          }
          $return .= <<<HTML
        <span style="padding-right: 10px"> <input type="checkbox" id="autoscroll_id" onclick="updateCookies();"> Auto scroll / Auto open </span>
        <span {$span_style}> <input type='checkbox' id="overwrite-id" name='overwrite' value='1' onclick="updateCookies();" {$checked}/> Overwrite Grader </span>
    </div>
HTML;
        $break_onclick = "";
        $disabled = '';
        if($gradeable->getActiveVersion() == 0){
            $disabled='disabled';
            $break_onclick = "return false; ";
            $my_color="'#FF8040'"; // mango orange
            $my_message="Cancelled Submission";
            if($gradeable->hasSubmitted()){
                $return .= <<<HTML
                <script>
                    $('body').css('background', $my_color);
                    $('#bar_wrapper').append("<div id='bar_banner' class='banner'>$my_message</div>");
                    $('#bar_banner').css('background-color', $my_color); 
                    $('#bar_banner').css('color', 'black');
                </script>
                <div class="red-message" style="text-align: center">$my_message</div>
HTML;
            } else {
                $my_color="'#C38189'";  // lipstick pink (purple)
                $my_message="No Submission";
                $return .= <<<HTML
                <script>
                    $('body').css('background', $my_color);
                    $('#bar_wrapper').append("<div id='bar_banner' class='banner'>$my_message</div>");
                    $('#bar_banner').css('background-color', $my_color);
                    $('#bar_banner').css('color', 'black');
                </script>
                <div class="red-message" style="text-align: center">$my_message</div>
HTML;
            }
        } else if($gradeable->getCurrentVersionNumber() != $gradeable->getActiveVersion()){
            $disabled='disabled';
            $break_onclick = "return false; ";
            $return .= <<<HTML
            <div class="red-message" style="text-align: center">Select the correct submission version to grade</div>
HTML;
        }
       
        $num_questions = count($gradeable->getComponents());

        // if use student components, get the values for pages from the student's submissions
        $files = $gradeable->getSubmittedFiles();
        $student_pages = array();
        foreach ($files as $filename => $content) {
            if ($filename == "student_pages.json") {
                $path = $content["path"];
                $student_pages = FileUtils::readJsonFile($content["path"]);
            }
        }

        $return .= <<<HTML
    <div style="margin:3px;">
        <table class="ta-rubric-table ta-rubric-table-background" id="rubric-table" data-num_questions="{$num_questions}">
            <tbody>
HTML;

        $c = 1;
        $precision = floatval($gradeable->getPointPrecision());
        $num_questions = count($gradeable->getComponents());
        $your_user_id = $this->core->getUser()->getId();

        foreach ($gradeable->getComponents() as $component) {
            if($peer && !is_array($component)) continue;
            $question = null;
            $show_graded_info = true;
            $num_peer_components = 0;
            if(is_array($component)) {
                $num_peer_components = count($component);
                foreach($component as $cmpt) {
                    if($cmpt->getGrader() == null) {
                        $question = $cmpt;
                        break;
                    }
                    if($cmpt->getGrader()->getId() == $this->core->getUser()->getId()) {
                        $question = $cmpt;
                        break;
                    }
                }
                if($question === null) {
                    $show_graded_info = false;
                    $question = $component[0];
                }
            }
            else {
                $question = $component;
            }
            if($question->getOrder() == -1) continue;
            $lower_clamp = $question->getLowerClamp();
            $default = $question->getDefault();
            $upper_clamp = $question->getUpperClamp();
            $max = 10000;
            $min = -10000;
            // hide auto-grading if it has no value
            if (($question->getScore() == 0) && (substr($question->getTitle(), 0, 12) === "AUTO-GRADING")) {
                $question->setScore(floatval($gradeable->getGradedAutograderPoints()));
            }

            if(substr($question->getTitle(), 0, 12) === "AUTO-GRADING") {
                $disabled = 'disabled';
            }

            $return .= <<<HTML
                <tr>
HTML;
            $penalty = !(intval($question->getMaxValue()) >= 0);
            $message = htmlentities($question->getTitle());
            $message = "<b>{$message}</b>";  // {$num_peer_components}</b>";
            if ($question->getGradedVersion() != -1 && $gradeable->getActiveVersion() != $question->getGradedVersion()) {
                $message .= "<span id='wrong_version_{$c}' style='color:rgb(200, 0, 0); font-weight: bold; font-size:medium;'>  " . "Please edit or ensure that comments from version " . $question->getGradedVersion() . " still apply.</span>";
            }
            $note = htmlentities($question->getTaComment());
            if ($note != "") {
                $note = "<br/><div style='margin-bottom:5px; color:#777;'><i><b>Note to TA: </b>" . $note . "</i></div>";
            }
            $page = intval($question->getPage());
            // if the page is determined by the student json
            if ($page == -1) {
                // usually the order matches the json
                if ($student_pages[intval($question->getOrder())]["order"] == intval($question->getOrder())) {
                    $page = intval($student_pages[intval($question->getOrder())]["page #"]);
                }
                // otherwise, iterate through until the order matches
                else {
                    foreach ($student_pages as $student_page) {
                        if ($student_page["order"] == intval($question->getOrder())) {
                            $page = intval($student_page["page #"]);
                            break;
                        }
                    }
                }
            }
            if ($page > 0) {
                $message .= "<i> Page #: " . $page . "</i>";
            }

            //get the grader's id if it exists
            $grader_id = "";
            $graded_color = "";
            $displayVerifyUser = false;
            if($question->getGrader() === null || !$show_graded_info) {
                $grader_id = "Ungraded!";
                $graded_color = "";
            } else {
                $grader_id = "Graded by " . $question->getGrader()->getId();
                $graded_color = " background-color: #eebb77";
                if($this->core->getUser()->getId() !== $question->getGrader()->getId() && $this->core->getUser()->accessFullGrading()){
                    $displayVerifyUser = true;
                }
            }

            $return .= <<<HTML
<<<<<<< HEAD

                    <td id="title-{$c}" style="font-size: 12px;" colspan="4">
                        <b><span id="progress_points-{$c}" style="display: none;"></span></b>
=======
                    <td id="title-{$c}" style="font-size: 12px;" colspan="4" onclick="{$break_onclick} saveLastOpenedMark('{$gradeable->getId()}' ,'{$user->getAnonId()}', {$gradeable->getActiveVersion()}, {$question->getId()}, '{$your_user_id}', {$question->getId()}); saveMark({$c},'{$gradeable->getId()}' ,'{$user->getAnonId()}', {$gradeable->getActiveVersion()}, {$question->getId()}, '{$your_user_id}', -1); updateMarksOnPage({$c}, '', {$min}, {$max}, '{$precision}', '{$gradeable->getId()}', '{$user->getAnonId()}', {$gradeable->getActiveVersion()}, {$question->getId()}, '{$your_user_id}'); openClose({$c}, {$num_questions});" data-changebg="true">
                        <b><span id="progress_points-{$c}" style="display: none;" data-changedisplay1="true"></span></b>
>>>>>>> fc2f8c49
                        {$message}
                        <div style="float: right;">
HTML;
            if($displayVerifyUser){
              $return .= <<<HTML
                            <span style="display: inline; color: red;">
                            <input type="button" class = "btn btn-default" onclick="verifyMark('{$gradeable->getId()}','{$question->getId()}','{$user->getAnonId()}')" value = "Verify Grader"/>
                            </span>
HTML;
            }
            $return .= <<<HTML
                            <span id="graded-by-{$c}" style="font-style: italic; padding-right: 10px;">{$grader_id}</span>
<<<<<<< HEAD
                            <span id="save-mark-{$c}" style="cursor: pointer;  display: none;"> 
                            <i class="fa fa-check" style="color: green;" aria-hidden="true" o\" onclick="{$break_onclick} saveMark({$c},'{$gradeable->getId()}' ,'{$user->getAnonId()}', {$gradeable->getActiveVersion()}, {$question->getId()}, '{$your_user_id}'); openClose({$c}, {$num_questions}); updateMarksOnPage({$c}, '', {$min}, {$max}, '{$precision}', '{$gradeable->getId()}', '{$user->getAnonId()}', {$gradeable->getActiveVersion()}, {$question->getId()}, '{$your_user_id}');">Done</i> 
                            </span>
=======
                            <span id="save-mark-{$c}" style="cursor: pointer;  display: none;" data-changedisplay1="true"> <i class="fa fa-check" style="color: green;" aria-hidden="true">Done</i> </span>
>>>>>>> fc2f8c49
                        </div>
                        </span> <span id="ta_note-{$c}" style="display: none;" data-changedisplay1="true"> {$note}</span>
                        <span id="page-{$c}" style="display: none;">{$page}</span>
HTML;
            $student_note = htmlentities($question->getStudentComment());
            if ($student_note != ''){
                $student_note = "<div style='margin-bottom:5px; color:#777;'><i><b>Note to Student: </b>" . $student_note . "</i></div>";
            }
            $return .= <<<HTML
                        <span id="student_note-{$c}" style="display: none;" data-changedisplay1="true">{$student_note}</span>
                    </td>
                    <td id="title-cancel-{$c}" style="font-size: 12px; display: none; width: 5%;" colspan="0" data-changebg="true" data-changedisplay1="true">
                        <div>
                            <span id="cancel-mark-{$c}" onclick="{$break_onclick} updateMarksOnPage({$c}, '', {$min}, {$max}, '{$precision}', '{$gradeable->getId()}', '{$user->getAnonId()}', {$gradeable->getActiveVersion()}, {$question->getId()}, '{$your_user_id}'); openClose(-1, {$num_questions});" style="cursor: pointer; float: right;"> <i class="fa fa-times" style="color: red;" aria-hidden="true">Cancel</i></span>
                        </div>
                    </td>
                </tr>
HTML;

            //gets the initial point value and text


            if((!$question->getHasMarks() && !$question->getHasGrade()) || !$show_graded_info) {
                $initial_text = "Click me to grade!";
            }
            else if($show_graded_info) {
                $nl = "<br>";
                $initial_text = $question->getGradedTAComments($nl, false);
            }


            $question_points = $question->getGradedTAPoints();

            if((!$question->getHasMarks() && !$question->getHasGrade()) || !$show_graded_info) {
                $question_points = " ";
            }

            $background = "";
            if ($question_points > $question->getMaxValue()) {
                $background = "background-color: #D8F2D8;";
            }
            else if ($question_points < 0) {
                $background = "background-color: #FAD5D3;";
            }

            $return .= <<<HTML
                <tr id="summary-{$c}" style="{$graded_color}" onclick="saveLastOpenedMark('{$gradeable->getId()}' ,'{$user->getAnonId()}', {$gradeable->getActiveVersion()}, {$question->getId()}, '{$your_user_id}', {$question->getId()}); saveMark({$c},'{$gradeable->getId()}' ,'{$user->getAnonId()}', {$gradeable->getActiveVersion()}, {$question->getId()}, '{$your_user_id}'); updateMarksOnPage({$c}, '', {$min}, {$max}, '{$precision}', '{$gradeable->getId()}', '{$user->getAnonId()}', {$gradeable->getActiveVersion()}, {$question->getId()}, '{$your_user_id}'); openClose({$c}, {$num_questions});" data-changedisplay2="true">
                    <td style="white-space:nowrap; vertical-align:middle; text-align:center; {$background}" colspan="1">
                        <strong><span id="grade-{$c}" name="grade-{$c}" class="grades" data-lower_clamp="{$question->getLowerClamp()}" data-default="{$question->getDefault()}" data-max_points="{$question->getMaxValue()}" data-upper_clamp="{$question->getUpperClamp()}"> {$question_points}</span> / {$question->getMaxValue()}</strong>
                    </td>
                    <td style="width:98%;" colspan="3">
                        <div id="rubric-{$c}">
                            <span id="rubric-textarea-{$c}" name="comment-{$c}" rows="4" style="width:95%; height:100%; min-height:20px;  float:left; cursor: pointer;">{$initial_text}</span>
                        </div>
                    </td>
                </tr>
                <tbody id="marks-parent-{$c}" style="display: none; background-color: #e6e6e6" colspan="4" data-question_id="{$question->getId()}" data-changedisplay1="true">
                </tbody>
                
                <tbody id="marks-extra-{$c}" style="display: none; background-color: #e6e6e6" colspan="4" data-question_id="{$question->getId()}" data-changedisplay1="true">
HTML;

            $d = 0;
            $first = true;
            $noChange = "";
            $has_custom_mark = false;
            if (($question->getScore() == 0 && $question->getComment() == "") || !$show_graded_info) {
                $has_custom_mark = false;
            }
            else {
                $has_custom_mark = true;
            }
            $icon_mark = ($has_custom_mark === true) ? "fa-square" : "fa-square-o";
            if(!$peer) {
                $return .= <<<HTML
                    <tr>
                        <td colspan="4">
                            <span style="cursor: pointer;" onclick="{$break_onclick} addMark(this, {$c}, '', {$min}, {$max}, '{$precision}', '{$gradeable->getId()}', '{$user->getAnonId()}', {$gradeable->getActiveVersion()}, {$question->getId()}, '{$your_user_id}'); return false;"><i class="fa fa-plus-square " aria-hidden="true"></i>
                            Add New Common Mark</span>
                        </td>
                    </tr>
HTML;
            }
            $return .= <<<HTML
                    <tr id="mark_custom_id-{$c}" name="mark_custom_{$c}">
                        <td colspan="1" style="text-align: center; white-space: nowrap;"> 

                        <span onclick=""> <i class="fa {$icon_mark} mark fa-lg" name="mark_icon_{$c}_custom" style="visibility: visible; cursor: pointer; position: relative; top: 2px;"></i>&nbsp;</span>
                        <input name="mark_points_custom_{$c}" type="number" step="{$precision}" onchange="fixMarkPointValue(this); checkIfSelected(this); updateProgressPoints({$c});" value="{$question->getScore()}" min="{$min}" max="{$max}" style="width: 50%; resize:none;  min-width: 50px;">
                        </td>
                        <td colspan="3" style="white-space: nowrap;">
                            Custom: <textarea name="mark_text_custom_{$c}" onkeyup="autoResizeComment(event); checkIfSelected(this);" onchange="checkIfSelected(this); updateProgressPoints({$c});" rows="1" placeholder="Custom message for student..." style="width:80.4%; resize:none;">{$question->getComment()}</textarea>
                        </td>
                    </tr>
                </tbody>
                
HTML;
            $c++;
        }
        if ($peer) {
            $break_onclick = 'return false;';
            $disabled = 'disabled';
        }
        $overallComment = htmlentities($gradeable->getOverallComment(), ENT_QUOTES | ENT_HTML5, 'UTF-8');
        $return .= <<<HTML
                <tr>
                    <td id="title-general" colspan="4" onclick="{$break_onclick} saveLastOpenedMark('{$gradeable->getId()}' ,'{$user->getAnonId()}', {$gradeable->getActiveVersion()}, {$question->getId()}, '{$your_user_id}', {$question->getId()}); saveGeneralComment('{$gradeable->getId()}' ,'{$user->getAnonId()}', {$gradeable->getActiveVersion()}); updateMarksOnPage({$c}, '', {$min}, {$max}, '{$precision}', '{$gradeable->getId()}', '{$user->getAnonId()}', {$gradeable->getActiveVersion()}, {$question->getId()}, '{$your_user_id}'); openClose(-2, {$num_questions});" data-changebg="true">
                        <b>General Comment</b>
                        <div style="float: right;">
                            <span id="save-mark-general" style="cursor: pointer;  display: none;" data-changedisplay1="true"> <i class="fa fa-check" style="color: green;" aria-hidden="true">Done</i> </span>
                        </div>
                    </td>
                    <td id="title-cancel-general" style="font-size: 12px; display: none; width: 5%" colspan="0" data-changebg="true" data-changedisplay1="true">
                        <span id="cancel-mark-general" onclick="{$break_onclick} updateGeneralComment('{$gradeable->getId()}', '{$user->getAnonId()}'); openClose(-1, {$num_questions});" style="cursor: pointer; display: none; float: right;" data-changedisplay1="true"> <i class="fa fa-times" style="color: red;" aria-hidden="true">Cancel</i></span>
                    </td>
                </tr>
                <tr id="summary-general" style="" onclick="{$break_onclick} saveLastOpenedMark('{$gradeable->getId()}' ,'{$user->getAnonId()}', {$gradeable->getActiveVersion()}, {$question->getId()}, '{$your_user_id}', {$question->getId()}); saveGeneralComment('{$gradeable->getId()}' ,'{$user->getAnonId()}', {$gradeable->getActiveVersion()}); updateMarksOnPage({$c}, '', {$min}, {$max}, '{$precision}', '{$gradeable->getId()}', '{$user->getAnonId()}', {$gradeable->getActiveVersion()}, {$question->getId()}, '{$your_user_id}'); openClose(-2, {$num_questions});" data-changedisplay2="true">
                    <td style="white-space:nowrap; vertical-align:middle; text-align:center" colspan="1">
                    </td>
                    <td style="width:98%;" colspan="3">
                        <div id="rubric-custom">
                            <span id="rubric-textarea-custom" name="comment-custom" rows="4" style="width:95%; height:100%; min-height:20px;  float:left;"><pre>{$overallComment}</pre></span>
                        </div>
                    </td>
                </tr>
                <tbody id="extra-general" style="display: none" colspan="4" data-changebg="true" data-changedisplay1="true">
                    <tr>
                        <td colspan="4">
                            <textarea id="comment-id-general" name="comment-general" rows="5" style="width:98%; height:100%; min-height:100px; resize:none; float:left;" onkeyup="autoResizeComment(event);" placeholder="Overall message for student about the gradeable..." comment-position="0" {$disabled}>{$overallComment}</textarea>
                        </td>
                    </tr>
                </tbody>
HTML;

        if ($peer) {
            $total_points = $gradeable->getTotalNonHiddenNonExtraCreditPoints() + $gradeable->getTotalPeerGradingNonExtraCredit();
        }
        else {
            $total_points = $gradeable->getTotalAutograderNonExtraCreditPoints() + $gradeable->getTotalTANonExtraCreditPoints();
        }

        $return .= <<<HTML
                <tr>
                    <td style="background-color: #EEE; border-left: 1px solid #EEE; border-top:5px #FAA732 solid;" colspan="1"><strong>TOTAL</strong></td>
                    <td style="background-color: #EEE; border-top:5px #FAA732 solid;" colspan="1"><strong id="score_total">0 / {$total_points}&emsp;&emsp;&emsp;
                        AUTO-GRADING {$gradeable->getGradedAutograderPoints()} / {$gradeable->getTotalAutograderNonExtraCreditPoints()}</strong></td>
                    <td style="background-color: #EEE; border-left: 1px solid #EEE; border-top:5px #FAA732 solid;" colspan="2"></td>
                </tr>
            </tbody>
        </table>
        <br>
        <!-- The go to the next student button -->
        <a type="button" class="btn btn-info" style="width: 96%; padding-top: 25px; padding-bottom: 25px;" {$next_href}>Go To Next Student</a>

HTML;
        $return .= <<<HTML
        <div style="width:100%;">
HTML;
        $now = new \DateTime('now');
        $return .= <<<HTML
            </form>
        </div>
        </div>
    </div>

HTML;
        }

        $this->core->getOutput()->addInternalJs('ta-grading.js');
        $this->core->getOutput()->addInternalJs('ta-grading-mark.js');

        $return .= <<<HTML
</div>

<script type="text/javascript">
//
// This is needed to resolve conflicts between Chrome and other browsers
//   where Chrome can only do synchronous ajax calls on 'onbeforeunload'
//   and other browsers can only do synchronous ajax calls on 'onunload'
//   
// Reference:
//    https://stackoverflow.com/questions/4945932/window-onbeforeunload-ajax-request-in-chrome
// 
var __unloadRequestSent = false;
function unloadSave() {
    if (!__unloadRequestSent) {
        __unloadRequestSent = true;
        saveLastOpenedMark('{$gradeable->getId()}' ,'{$user->getAnonId()}', {$gradeable->getActiveVersion()}, '{$your_user_id}', '-1', false, function() {
        }, function() {
            // Unable to save so try saving at a different time
            __unloadRequestSent = false;
        });
    }
}
// Will work for Chrome
window.onbeforeunload = unloadSave;
// Will work for other browsers
window.onunload = unloadSave;
</script>
<script type="text/javascript">
    function openFrame(html_file, url_file, num) {
        var iframe = $('#file_viewer_' + num);
        if (!iframe.hasClass('open')) {
            var iframeId = "file_viewer_" + num + "_iframe";
            var directory = "";
            if (url_file.includes("submissions")) {
                directory = "submissions";
            }
            else if (url_file.includes("results")) {
                directory = "results";
            }
            else if (url_file.includes("checkout")) {
                directory = "checkout";
            }
            // handle pdf
            if (url_file.substring(url_file.length - 3) === "pdf") {
                iframe.html("<iframe id='" + iframeId + "' src='{$this->core->getConfig()->getSiteUrl()}&component=misc&page=display_file&dir=" + directory + "&file=" + html_file + "&path=" + url_file + "&ta_grading=true' width='95%' height='1200px' style='border: 0'></iframe>");
            }
            else {
                iframe.html("<iframe id='" + iframeId + "' onload='resizeFrame(\"" + iframeId + "\");' src='{$this->core->getConfig()->getSiteUrl()}&component=misc&page=display_file&dir=" + directory + "&file=" + html_file + "&path=" + url_file + "&ta_grading=true' width='95%' style='border: 0'></iframe>");
            }
            iframe.addClass('open');
        }

        if (!iframe.hasClass('shown')) {
            iframe.show();
            iframe.addClass('shown');
            $($($(iframe.parent().children()[0]).children()[0]).children()[0]).removeClass('fa-plus-circle').addClass('fa-minus-circle');
        }
        else {
            iframe.hide();
            iframe.removeClass('shown');
            $($($(iframe.parent().children()[0]).children()[0]).children()[0]).removeClass('fa-minus-circle').addClass('fa-plus-circle');
        }
        return false;
    }

    function calculatePercentageTotal() {
        var total=0;

        $('#rubric-table').find('.grades').each(function() {
            if(!isNaN(parseFloat($(this)[0].innerHTML))) {
                total += parseFloat($(this)[0].innerHTML);
            }
        });

        total = Math.max(parseFloat(total + {$gradeable->getGradedAutograderPoints()}), 0);

        $("#score_total").html(total+" / "+parseFloat({$gradeable->getTotalAutograderNonExtraCreditPoints()} + {$gradeable->getTotalTANonExtraCreditPoints()}) + "&emsp;&emsp;&emsp;" + " AUTO-GRADING: " + {$gradeable->getGradedAutograderPoints()} + "/" + {$gradeable->getTotalAutograderNonExtraCreditPoints()});
    }
    function openFile(html_file, url_file) {
        var directory = "";
        if (url_file.includes("submissions")) {
            directory = "submissions";
        }
        else if (url_file.includes("results")) {
            directory = "results";
        }
        else if (url_file.includes("checkout")) {
            directory = "checkout";
        }
        window.open("{$this->core->getConfig()->getSiteUrl()}&component=misc&page=display_file&dir=" + directory + "&file=" + html_file + "&path=" + url_file + "&ta_grading=true","_blank","toolbar=no,scrollbars=yes,resizable=yes, width=700, height=600");
        return false;
    }
</script>
<script type="text/javascript">
        function adjustSize(name) {
          var textarea = document.getElementById(name);
          textarea.style.height = "";
          textarea.style.height = Math.min(textarea.scrollHeight, 300) + "px";
        };
</script>
HTML;
        return $return;
    }

    public function popupStudents() {
        $return = <<<HTML
<div class="popup-form" id="student-marklist-popup" style="display: none; width: 500px; margin-left: -250px;">
    <div style="width: auto; height: 450px; overflow-y: auto;" id="student-marklist-popup-content">
        <h3>Students who received
            <br><br>
            <span id="student-marklist-popup-question-name">Name:</span>
            <br>
            <em id="student-marklist-popup-mark-note">"Title"</em>
        </h3>
        <br>
        # of students with mark: <span id="student-marklist-popup-student-amount">0</span>
        <br>
        # of graded components: <span id="student-marklist-popup-graded-components">0</span>
        <br>
        # of total components: <span id="student-marklist-popup-total-components">0</span>
        <br>
        <span id="student-marklist-popup-student-names">
            <br>Name1
        </span>
    </div>
    <div style="float: right; width: auto">
        <a onclick="$('#student-marklist-popup').css('display', 'none');" class="btn btn-danger">Cancel</a>
    </div>
</div>
</div>
HTML;
        return $return;
    }
    
    public function popupNewMark() {
        $return = <<<HTML
<div class="popup-form" id="mark-creation-popup" style="display: none; width: 500px; margin-left: -250px;">
    <div style="width: auto; height: 450px; overflow-y: auto;" id="mark-creation-popup-content">
        Amount of points:<br>
        <input id="mark-creation-popup-points" type="number" value="0"><br>
        <br>
        Note:
        <input id="mark-creation-popup-note" type="text" oninput="$('#mark-creation-popup-error').css('display', 'none');" value="">
        <br>
        <span id="mark-creation-popup-error" class="alert-error" style="display: none;">
            Note cannot be blank!
        </span>
    </div>
    <div style="float: right; width: auto">
        <a id="mark-creation-popup-cancel" onclick="$('#mark-creation-popup').css('display', 'none');" class="btn btn-danger">Cancel</a>
    </div>
    <div style="float: right; width: auto">
        <a id="mark-creation-popup-confirm" class="btn btn-primary">Create</a>
    </div>
</div>
</div>
HTML;
        return $return;
    }

}<|MERGE_RESOLUTION|>--- conflicted
+++ resolved
@@ -1432,14 +1432,8 @@
             }
 
             $return .= <<<HTML
-<<<<<<< HEAD
-
-                    <td id="title-{$c}" style="font-size: 12px;" colspan="4">
-                        <b><span id="progress_points-{$c}" style="display: none;"></span></b>
-=======
                     <td id="title-{$c}" style="font-size: 12px;" colspan="4" onclick="{$break_onclick} saveLastOpenedMark('{$gradeable->getId()}' ,'{$user->getAnonId()}', {$gradeable->getActiveVersion()}, {$question->getId()}, '{$your_user_id}', {$question->getId()}); saveMark({$c},'{$gradeable->getId()}' ,'{$user->getAnonId()}', {$gradeable->getActiveVersion()}, {$question->getId()}, '{$your_user_id}', -1); updateMarksOnPage({$c}, '', {$min}, {$max}, '{$precision}', '{$gradeable->getId()}', '{$user->getAnonId()}', {$gradeable->getActiveVersion()}, {$question->getId()}, '{$your_user_id}'); openClose({$c}, {$num_questions});" data-changebg="true">
                         <b><span id="progress_points-{$c}" style="display: none;" data-changedisplay1="true"></span></b>
->>>>>>> fc2f8c49
                         {$message}
                         <div style="float: right;">
 HTML;
@@ -1452,13 +1446,7 @@
             }
             $return .= <<<HTML
                             <span id="graded-by-{$c}" style="font-style: italic; padding-right: 10px;">{$grader_id}</span>
-<<<<<<< HEAD
-                            <span id="save-mark-{$c}" style="cursor: pointer;  display: none;"> 
-                            <i class="fa fa-check" style="color: green;" aria-hidden="true" o\" onclick="{$break_onclick} saveMark({$c},'{$gradeable->getId()}' ,'{$user->getAnonId()}', {$gradeable->getActiveVersion()}, {$question->getId()}, '{$your_user_id}'); openClose({$c}, {$num_questions}); updateMarksOnPage({$c}, '', {$min}, {$max}, '{$precision}', '{$gradeable->getId()}', '{$user->getAnonId()}', {$gradeable->getActiveVersion()}, {$question->getId()}, '{$your_user_id}');">Done</i> 
-                            </span>
-=======
                             <span id="save-mark-{$c}" style="cursor: pointer;  display: none;" data-changedisplay1="true"> <i class="fa fa-check" style="color: green;" aria-hidden="true">Done</i> </span>
->>>>>>> fc2f8c49
                         </div>
                         </span> <span id="ta_note-{$c}" style="display: none;" data-changedisplay1="true"> {$note}</span>
                         <span id="page-{$c}" style="display: none;">{$page}</span>
