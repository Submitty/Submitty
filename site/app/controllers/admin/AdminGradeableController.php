<?php

namespace app\controllers\admin;

use app\controllers\AbstractController;
use \lib\Database;
use \lib\Functions;
use \app\libraries\GradeableType;
use app\models\AdminGradeable;
use app\models\Gradeable;
use app\models\GradeableComponent;
use app\models\GradeableComponentMark;
use \DateTime;

class AdminGradeableController extends AbstractController {
	public function run() {
        switch ($_REQUEST['action']) {
            case 'view_gradeable_page':
            	$this->viewPage();
                break;
            case 'upload_new_gradeable':
                $this->modifyGradeable(0);
                break;
            case 'edit_gradeable_page':
                $this->editPage(array_key_exists('nav_tab', $_REQUEST) ? $_REQUEST['nav_tab'] : 0);
                break;
            case 'upload_edit_gradeable':
                $this->modifyGradeable(1);
                break;
            case 'upload_new_template':
                $this->uploadNewTemplate();
                break;
            case 'quick_link':
                $this->quickLink();
                break;
            default:
                $this->viewPage();
                break;
        }
    }

    //Pulls the data from an existing gradeable and just prints it on the page
    private function uploadNewTemplate() {
        if($_REQUEST['template_id'] === "--None--") {
            $this->viewPage();
            return;
        }
        $admin_gradeable = $this->getAdminGradeable($_REQUEST['template_id']);
        $this->core->getQueries()->getGradeableInfo($_REQUEST['template_id'], $admin_gradeable, true);
        $this->core->getOutput()->renderOutput(array('admin', 'AdminGradeable'), 'show_add_gradeable', "add_template", $admin_gradeable);
    }

    //view the page with no data from previous gradeables
    private function viewPage() {
        $admin_gradeable = $this->getAdminGradeable("");
        $this->core->getOutput()->renderOutput(array('admin', 'AdminGradeable'), 'show_add_gradeable', "add", $admin_gradeable);
    }

    //view the page with pulled data from the gradeable to be edited
    private function editPage($nav_tab = 0) {
        $admin_gradeable = $this->getAdminGradeable($_REQUEST['id']);
        $this->core->getQueries()->getGradeableInfo($_REQUEST['id'], $admin_gradeable, false);
        $this->core->getOutput()->renderOutput(array('admin', 'AdminGradeable'), 'show_add_gradeable', "edit", $admin_gradeable, $nav_tab);
    }

    private function getAdminGradeable($gradeable_id) {
        $admin_gradeable = new AdminGradeable($this->core);
        $admin_gradeable->setRotatingGradeables($this->core->getQueries()->getRotatingSectionsGradeableIDS());
        $admin_gradeable->setGradeableSectionHistory($this->core->getQueries()->getGradeablesPastAndSection());
        $admin_gradeable->setNumSections($this->core->getQueries()->getNumberRotatingSections());
        $admin_gradeable->setGradersAllSection($this->core->getQueries()->getGradersForAllRotatingSections($gradeable_id));
        $graders_from_usertype1 = $this->core->getQueries()->getGradersFromUserType(1);
        $graders_from_usertype2 = $this->core->getQueries()->getGradersFromUserType(2);
        $graders_from_usertype3 = $this->core->getQueries()->getGradersFromUserType(3);
        $graders_from_usertypes = array($graders_from_usertype1, $graders_from_usertype2, $graders_from_usertype3);
        $admin_gradeable->setGradersFromUsertypes($graders_from_usertypes);
        $admin_gradeable->setTemplateList($this->core->getQueries()->getAllGradeablesIdsAndTitles());
        // $admin_gradeable->setInheritTeamsList($this->core->getQueries()->getAllElectronicGradeablesWithBaseTeams());
        return $admin_gradeable;
    }

    // check whether radio button's value is 'true'
    private function isRadioButtonTrue($name) {
        return isset($_POST[$name]) && $_POST[$name] === 'true';
    }

    //if $edit_gradeable === 0 then it uploads the gradeable to the database
    //if $edit_gradeable === 1 then it updates the gradeable to the database
    private function modifyGradeable($edit_gradeable) {
        $peer_grading_complete_score = 0;
        if ($edit_gradeable === 0) {
            $gradeable = new Gradeable($this->core);
            $gradeable->setId($_POST['gradeable_id']);
        } else {
            $gradeable = $this->core->getQueries()->getGradeable($_POST['gradeable_id']);
<<<<<<< HEAD
        }
        $gradeable->setName(htmlentities($_POST['gradeable_title']));
        $gradeable->setInstructionsUrl($_POST['instructions_url']);
=======
        }        
        $gradeable->setName(filter_input(INPUT_POST, 'gradeable_title', FILTER_SANITIZE_SPECIAL_CHARS));
        $gradeable->setInstructionsUrl(filter_input(INPUT_POST, 'instructions_url', FILTER_SANITIZE_SPECIAL_CHARS));
>>>>>>> 3160ff07
        $gradeable->setTaInstructions($_POST['ta_instructions']);
        $gradeable_type = $_POST['gradeable_type'];
        if ($gradeable_type === "Electronic File") {
            $gradeable_type = GradeableType::ELECTRONIC_FILE;
        } else if ($gradeable_type === "Checkpoints") {
            $gradeable_type = GradeableType::CHECKPOINTS;
        } else if ($gradeable_type === "Numeric") {
            $gradeable_type = GradeableType::NUMERIC_TEXT;
        }
        $gradeable->setType($gradeable_type);
        $grade_by_registration = (isset($_POST['section_type']) && $_POST['section_type']=='reg_section') ? true : false;
        $gradeable->setGradeByRegistration($grade_by_registration);
        $gradeable->setTaViewDate(new \DateTime($_POST['date_ta_view'], $this->core->getConfig()->getTimezone())); 
        $gradeable->setGradeStartDate(new \DateTime($_POST['date_grade'], $this->core->getConfig()->getTimezone()));
        $gradeable->setGradeReleasedDate(new \DateTime($_POST['date_released'], $this->core->getConfig()->getTimezone()));
        $gradeable->setMinimumGradingGroup($_POST['minimum_grading_group']);
        $gradeable->setBucket($_POST['gradeable_buckets']);
        if ($gradeable_type === GradeableType::ELECTRONIC_FILE) {
            $gradeable->setOpenDate(new \DateTime($_POST['date_submit'], $this->core->getConfig()->getTimezone()));
            $gradeable->setDueDate(new \DateTime($_POST['date_due'], $this->core->getConfig()->getTimezone()));
            $gradeable->setLateDays($_POST['eg_late_days']);
            $is_repository = (isset($_POST['upload_type']) && $_POST['upload_type']=='repository') ? true : false;
            $gradeable->setIsRepository($is_repository);
            $gradeable->setSubdirectory($_POST['subdirectory']);
            $gradeable->setPointPrecision(floatval($_POST['point_precision']));
            $is_ta_grading = (isset($_POST['ta_grading']) && $_POST['ta_grading']=='true') ? true : false;
            $gradeable->setTaGrading($is_ta_grading);
            if($is_ta_grading === false) { // sets that in order to not break a database constraint
                $gradeable->setGradeStartDate(new \DateTime($_POST['date_released'], $this->core->getConfig()->getTimezone()));
            }
            $gradeable->setTeamAssignment($this->isRadioButtonTrue('team_assignment'));
            // $gradeable->setInheritTeamsFrom($_POST['eg_inherit_teams_from']);
            $gradeable->setMaxTeamSize($_POST['eg_max_team_size']);
            $gradeable->setTeamLockDate(new \DateTime($_POST['date_team_lock'], $this->core->getConfig()->getTimezone()));
            $gradeable->setStudentView($this->isRadioButtonTrue('student_view'));
            $gradeable->setStudentSubmit($this->isRadioButtonTrue('student_submit'));
            $gradeable->setStudentDownload($this->isRadioButtonTrue('student_download'));
            $gradeable->setStudentAnyVersion($this->isRadioButtonTrue('student_any_version'));
            $gradeable->setConfigPath($_POST['config_path']);
            $is_peer_grading = $this->isRadioButtonTrue('peer_grading');
            $gradeable->setPeerGrading($is_peer_grading);
            if ($is_peer_grading) { 
                $gradeable->setPeerGradeSet($_POST['peer_grade_set']);
                $peer_grading_complete_score = $_POST['peer_grade_complete_score'];
            }
        }

        if ($edit_gradeable === 0) {
            $this->core->getQueries()->createNewGradeable($gradeable); 
        } else {
            $this->core->getQueries()->updateGradeable($gradeable); 
        }

        $num_questions = 0;
        $num_checkpoints = -1; // remove 1 for the template
        $num_numeric = intval($_POST['num_numeric_items']);
        $num_text = intval($_POST['num_text_items']);
        foreach($_POST as $k=>$v){
            if(strpos($k,'comment_title_') !== false){
                ++$num_questions;
            }
            if(strpos($k, 'checkpoint_label_') !== false){
                ++$num_checkpoints;
            }
        }
        
        if ($edit_gradeable === 1) {
            $old_components = $gradeable->getComponents();
            $num_old_components = count($old_components);
            $start_index = $num_old_components;
        }
        else {
            $start_index = 0;
        }

        if ($gradeable_type === GradeableType::ELECTRONIC_FILE) {
            $make_peer_assignments = false;
            if ($edit_gradeable === 1 && $gradeable->getPeerGrading()) {
                $old_peer_grading_assignments = $this->core->getQueries()->getPeerGradingAssignNumber($gradeable->getId());
                $make_peer_assignments = ($old_peer_grading_assignments !== $gradeable->getPeerGradeSet());
                if ($make_peer_assignments) {
                    $this->core->getQueries()->clearPeerGradingAssignments($_POST['gradeable_id']);
                }
            }
            if (($edit_gradeable === 0 || $make_peer_assignments) && $gradeable->getPeerGrading()) {
                $users = $this->core->getQueries()->getAllUsers();
                $user_ids = array();
                $grading = array();
                $peer_grade_set = $gradeable->getPeerGradeSet();
                foreach($users as $key=>$user) {
                    // Need to remove non-student users, or users in the NULL section
                    if ($user->getRegistrationSection() == null) {
                        unset($users[$key]);
                    }
                    else {
                        $user_ids[] = $user->getId();
                        $grading[$user->getId()] = array();
                    }
                }
                $user_number = count($user_ids);
                shuffle($user_ids);
                for($i = 0; $i<$user_number; $i++) {
                    for($j = 1; $j <=$peer_grade_set; $j++) {
                        $grading[$user_ids[$i]][] = $user_ids[($i+$j)%$user_number];
                    }
                }
                
                foreach($grading as $grader=> $assignment) {
                    foreach($assignment as $student) {
                        $this->core->getQueries()->insertPeerGradingAssignment($grader, $student, $gradeable->getId());
                    }
                }
            }

            if ($edit_gradeable === 1) {
                $x = 0;
                foreach ($old_components as $old_component) {
                    if(is_array($old_component)) {
                        $old_component = $old_component[0];
                    }
                    if ($x < $num_questions && $x < $num_old_components) {
                        if($old_component->getTitle() === "Grading Complete" || $old_component->getOrder() == -1) {
                            if($peer_grading_complete_score == 0) {
                                $this->core->getQueries()->deleteGradeableComponent($old_component);
                            }
                            else if($old_component->getMaxValue() != $peer_grading_complete_score) {
                                $old_component->setMaxValue($peer_grading_complete_score);
                                $old_component->setUpperClamp($peer_grading_complete_score);
                                $this->core->getQueries()->updateGradeableComponent($old_component);
                            }
                            continue;
                        }
                        $old_component->setTitle($_POST['comment_title_' . strval($x + 1)]);
                        $old_component->setTaComment($_POST['ta_comment_' . strval($x + 1)]);
                        $old_component->setStudentComment($_POST['student_comment_' . strval($x + 1)]);
                        $is_penalty = (isset($_POST['rad_penalty-'.strval($x+1)]) && $_POST['rad_penalty-'.strval($x+1)]=='yes') ? true : false;
                        $lower_clamp = ($is_penalty === true) ? floatval($_POST['lower_'.strval($x+1)]) : 0;
                        $old_component->setLowerClamp($lower_clamp);
                        $is_deduction = (isset($_POST['grade_by-'.strval($x+1)]) && $_POST['grade_by-'.strval($x+1)]=='count_down') ? true : false;
                        $temp_num = ($is_deduction === true) ? floatval($_POST['points_' . strval($x + 1)]) : 0;
                        $old_component->setDefault($temp_num);
                        $old_component->setMaxValue($_POST['points_' . strval($x + 1)]);
                        $is_extra = (isset($_POST['rad_extra_credit-'.strval($x+1)]) && $_POST['rad_extra_credit-'.strval($x+1)]=='yes') ? true : false;
                        $upper_clamp = ($is_extra === true) ? (floatval($_POST['points_' . strval($x+1)]) + floatval($_POST['upper_' . strval($x + 1)])) : floatval($_POST['points_' . strval($x+1)]);
                        $old_component->setUpperClamp($upper_clamp);
                        $old_component->setIsText(false);
                        $peer_grading_component = (isset($_POST['peer_component_'.strval($x+1)]) && $_POST['peer_component_'.strval($x+1)]=='on') ? true : false;
                        $old_component->setIsPeer($peer_grading_component);
                        if ($this->isRadioButtonTrue('pdf_page_student')) {
                            $page_component = -1;
                        }
                        else if ($this->isRadioButtonTrue('pdf_page')) {
                            $page_component = ($_POST['page_component_' . strval($x + 1)]);
                        }
                        else {
                            $page_component = 0;
                        }
                        echo $page_component;
                        $old_component->setPage($page_component);
                        $old_component->setOrder($x);
                        $this->core->getQueries()->updateGradeableComponent($old_component);
                    } else if ($num_old_components > $num_questions) {
                        $this->core->getQueries()->deleteGradeableComponent($old_component);
                    }
                    $x++;
                }
            } 
            for ($x = $start_index; $x < $num_questions; $x++) {
                if($x == 0 && $peer_grading_complete_score != 0) {
                    $gradeable_component = new GradeableComponent($this->core);
                    $gradeable_component->setMaxValue($peer_grading_complete_score);
                    $gradeable_component->setUpperClamp($peer_grading_complete_score);
                    $gradeable_component->setOrder($x-1);
                    $gradeable_component->setTitle("Grading Complete");
                    $this->core->getQueries()->createNewGradeableComponent($gradeable_component, $gradeable);
                }
                $gradeable_component = new GradeableComponent($this->core);
                $gradeable_component->setTitle($_POST['comment_title_' . strval($x + 1)]);
                $gradeable_component->setTaComment($_POST['ta_comment_' . strval($x + 1)]);
                $gradeable_component->setStudentComment($_POST['student_comment_' . strval($x + 1)]);
                $is_penalty = (isset($_POST['rad_penalty-'.strval($x+1)]) && $_POST['rad_penalty-'.strval($x+1)]=='yes') ? true : false;
                $lower_clamp = ($is_penalty === true) ? floatval($_POST['lower_'.strval($x+1)]) : 0;
                $gradeable_component->setLowerClamp($lower_clamp);
                $is_deduction = (isset($_POST['grade_by-'.strval($x+1)]) && $_POST['grade_by-'.strval($x+1)]=='count_down') ? true : false;
                $temp_num = ($is_deduction === true) ? floatval($_POST['points_' . strval($x + 1)]) : 0;
                $gradeable_component->setDefault($temp_num);
                $gradeable_component->setMaxValue($_POST['points_' . strval($x + 1)]);
                $is_extra = (isset($_POST['rad_extra_credit-'.strval($x+1)]) && $_POST['rad_extra_credit-'.strval($x+1)]=='yes') ? true : false;
                $upper_clamp = ($is_extra === true) ? (floatval($_POST['points_' . strval($x+1)]) + floatval($_POST['upper_' . strval($x + 1)])) : floatval($_POST['points_' . strval($x+1)]);
                $gradeable_component->setUpperClamp($upper_clamp);
                $gradeable_component->setIsText(false);
                $peer_grading_component = (isset($_POST['peer_component_'.strval($x+1)]) && $_POST['peer_component_'.strval($x+1)]=='on') ? true : false;
                $gradeable_component->setIsPeer($peer_grading_component);
                if ($this->isRadioButtonTrue('pdf_page_student')) {
                    $page_component = -1;
                }
                else if ($this->isRadioButtonTrue('pdf_page')) {
                    $page_component = ($_POST['page_component_' . strval($x + 1)]);
                }
                else {
                    $page_component = 0;
                }
                $gradeable_component->setPage($page_component);
                $gradeable_component->setOrder($x);
                $this->core->getQueries()->createNewGradeableComponent($gradeable_component, $gradeable); 
            }
            

            //remake the gradeable to update all the data
            $gradeable = $this->core->getQueries()->getGradeable($_POST['gradeable_id']);
            $components = $gradeable->getComponents();
            //Adds/Edits/Deletes the Marks
            $index = 1;
            foreach ($components as $comp) {
                $marks = $comp->getMarks();
                if(is_array($comp)) {
                    $comp = $comp[0];
                }
                if($comp->getOrder() == -1) {
                    continue;
                }

                $num_marks = 0;
                foreach($_POST as $k=>$v){
                    if(strpos($k,'mark_points_' . $index) !== false){
                        $num_marks++;
                    }
                }

                for ($y = 0; $y < $num_marks; $y++) {
                    //adds the mark if it is new
                    if($_POST['mark_gcmid_' . $index . '_' . $y] == "NEW") {
                        $mark = new GradeableComponentMark($this->core);
                        $mark->setGcId($comp->getId());
                        $mark->setPoints(floatval($_POST['mark_points_' . $index . '_' . $y]));
                        $mark->setNote($_POST['mark_text_' . $index . '_' . $y]);
                        if (isset($_POST['mark_publish_' . $index . '_' . $y])) {
                            $mark->setPublish(true);
                        } else {
                            $mark->setPublish(false);
                        }
                        $mark->setOrder($y);
                        $this->core->getQueries()->createGradeableComponentMark($mark);
                    } else { //edits existing marks
                        foreach($marks as $mark) {
                            if($_POST['mark_gcmid_' . $index . '_' . $y] == $mark->getId()) {
                                $mark->setGcId($comp->getId());
                                $mark->setPoints(floatval($_POST['mark_points_' . $index . '_' . $y]));
                                $mark->setNote($_POST['mark_text_' . $index . '_' . $y]);
                                $mark->setOrder($y);
                                if (isset($_POST['mark_publish_' . $index . '_' . $y])) {
                                	$mark->setPublish(true);
                                } else {
                                	$mark->setPublish(false);
                                }
                                $this->core->getQueries()->updateGradeableComponentMark($mark);
                            }
                        }
                    }

                    //delete marks marked for deletion
                    $is_there_deleted = false;
                    $gcm_ids_deletes = explode(",", $_POST['component_deleted_marks_' . $index]);
                    foreach($gcm_ids_deletes as $gcm_id_to_delete) {
                    	foreach($marks as $mark) {
                    		if ($gcm_id_to_delete == $mark->getId()) {
								$this->core->getQueries()->deleteGradeableComponentMark($mark);
								$is_there_deleted = true;
                    		}
                    	}
                    }

                    //since we delete some marks, we must now reorder them. Also it is important to note that 
                    //$marks is sorted by gcm_order in increasing order
                    if($is_there_deleted === true) {
                    	$temp_order = 0;
                    	foreach ($marks as $mark) {
                    		//if the mark's id is a deleted id, skip it
                    		$is_deleted = false;
                    		foreach ($gcm_ids_deletes as $gcm_id_to_delete) {
                    			if ($gcm_id_to_delete == $mark->getId()) {
                    				$is_deleted = true;
                    				break;
                    			}
                    		}
                    		if(!$is_deleted) {
                    			$mark->setOrder($temp_order);
                    			$this->core->getQueries()->updateGradeableComponentMark($mark);
                    			$temp_order++;
                    		}
                    	}
                    }
                }
                $index++;
            }       
        } else if($gradeable->getType() === GradeableType::CHECKPOINTS) { 
            if ($edit_gradeable === 1) {
                $x = 0;
                foreach ($old_components as $old_component) {
                    if ($x < $num_checkpoints && $x < $num_old_components) {
                        $old_component->setTitle($_POST['checkpoint_label_' . strval($x + 1)]);
                        $old_component->setTaComment("");
                        $old_component->setStudentComment("");
                        $old_component->setLowerClamp(0);
                        $old_component->setDefault(0);
                        // if it is extra credit then it woull be out of 0 points otherwise 1
                        $max_value = (isset($_POST['checkpoint_extra_'.strval($x+1)])) ? 0 : 1;
                        $old_component->setMaxValue($max_value);
                        $old_component->setUpperClamp(1);
                        $old_component->setIsText(false);
                        $old_component->setIsPeer(false);
                        $old_component->setOrder($x);
                        $old_component->setPage(0);
                        $this->core->getQueries()->updateGradeableComponent($old_component);
                    } else if ($num_old_components > $num_checkpoints) {
                        $this->core->getQueries()->deleteGradeableComponent($old_component);
                    }
                    $x++;
                }
            }
            for ($x = $start_index; $x < $num_checkpoints; $x++) {
                $gradeable_component = new GradeableComponent($this->core);
                $gradeable_component->setTitle($_POST['checkpoint_label_' . strval($x + 1)]);
                $gradeable_component->setTaComment("");
                $gradeable_component->setStudentComment("");
                $gradeable_component->setLowerClamp(0);
                $gradeable_component->setDefault(0);
                // if it is extra credit then it woull be out of 0 points otherwise 1
                $max_value = (isset($_POST['checkpoint_extra_'.strval($x+1)])) ? 0 : 1;
                $gradeable_component->setMaxValue($max_value);
                $gradeable_component->setUpperClamp(1);
                $gradeable_component->setIsText(false);
                $gradeable_component->setIsPeer(false);
                $gradeable_component->setOrder($x);
                $gradeable_component->setPage(0);
                $this->core->getQueries()->createNewGradeableComponent($gradeable_component, $gradeable); 
            }
        } else if($gradeable->getType() === GradeableType::NUMERIC_TEXT) {
            $start_index_numeric = 0;
            $start_index_text = 0;
            if ($edit_gradeable === 1) {
                $old_numerics = array();
                $num_old_numerics = 0;
                $old_texts = array();
                $num_old_texts = 0;
                foreach ($old_components as $old_component) {
                    if($old_component->getIsText() === true) {
                        $old_texts[] = $old_component;
                        $num_old_texts++;
                    }
                    else {
                        $old_numerics[] = $old_component;
                        $num_old_numerics++;
                    }
                }
                $x = 0;
                foreach ($old_numerics as $old_numeric) {
                    if ($x < $num_numeric && $x < $num_old_numerics) {
                        $old_numeric->setTitle($_POST['numeric_label_'. strval($x + 1)]);
                        $old_numeric->setTaComment("");
                        $old_numeric->setStudentComment("");
                        $old_numeric->setLowerClamp(0);
                        $old_numeric->setDefault(0);
                        $max_value = (isset($_POST['numeric_extra_'.strval($x+1)])) ? 0 : $_POST['max_score_'. strval($x + 1)];
                        $old_numeric->setMaxValue($max_value);
                        $old_numeric->setUpperClamp($_POST['max_score_'. strval($x + 1)]);
                        $old_numeric->setIsText(false);
                        $old_numeric->setIsPeer(false);
                        $old_numeric->setOrder($x);
                        $old_numeric->setPage(0);
                        $this->core->getQueries()->updateGradeableComponent($old_numeric);
                        $start_index_numeric++; 
                    }
                    else if ($num_old_numerics > $num_numeric) {
                        $this->core->getQueries()->deleteGradeableComponent($old_numeric);
                    }
                    $x++;
                }
            }
                for ($x = $start_index_numeric; $x < $num_numeric; $x++) {
                    $gradeable_component = new GradeableComponent($this->core);
                    $gradeable_component->setTitle($_POST['numeric_label_'. strval($x + 1)]);
                    $gradeable_component->setTaComment("");
                    $gradeable_component->setStudentComment("");
                    $gradeable_component->setLowerClamp(0);
                    $gradeable_component->setDefault(0);
                    $max_value = (isset($_POST['numeric_extra_'.strval($x+1)])) ? 0 : $_POST['max_score_'. strval($x + 1)];
                    $gradeable_component->setMaxValue($max_value);
                    $gradeable_component->setUpperClamp($_POST['max_score_'. strval($x + 1)]);
                    $gradeable_component->setIsText(false);
                    $gradeable_component->setIsPeer(false);
                    $gradeable_component->setOrder($x);
                    $gradeable_component->setPage(0);
                    $this->core->getQueries()->createNewGradeableComponent($gradeable_component, $gradeable); 
                }
                $z = $x;
                $x = 0;
            if ($edit_gradeable === 1) {
                foreach ($old_texts as $old_text) {
                    if ($x < $num_text && $x < $num_old_texts) {
                        $old_text->setTitle($_POST['text_label_'. strval($x + 1)]);
                        $old_text->setTaComment("");
                        $old_text->setStudentComment("");
                        $old_text->setLowerClamp(0);
                        $old_text->setDefault(0);
                        $old_text->setMaxValue(0);
                        $old_text->setUpperClamp(0);
                        $old_text->setIsText(true);
                        $old_text->setIsPeer(false);
                        $old_text->setPage(0);
                        $old_text->setOrder($z + $x);
                        $this->core->getQueries()->updateGradeableComponent($old_text);
                        $start_index_text++; 
                    }
                    else if ($num_old_texts > $num_text) {
                        $this->core->getQueries()->deleteGradeableComponent($old_text);
                    }
                    $x++;
                }
            }
            
            for ($y = $start_index_text; $y < $num_text; $y++) {
                $gradeable_component = new GradeableComponent($this->core);
                $gradeable_component->setTitle($_POST['text_label_'. strval($y + 1)]);
                $gradeable_component->setTaComment("");
                $gradeable_component->setStudentComment("");
                $gradeable_component->setLowerClamp(0);
                $gradeable_component->setDefault(0);
                $gradeable_component->setMaxValue(0);
                $gradeable_component->setUpperClamp(0);
                $gradeable_component->setIsText(true);
                $gradeable_component->setIsPeer(false);
                $gradeable_component->setPage(0);
                $gradeable_component->setOrder($y + $z);
                $this->core->getQueries()->createNewGradeableComponent($gradeable_component, $gradeable); 
            }
        } else {
            throw new \InvalidArgumentException("Error.");
        }

        //set up rotating sections
        $graders = array();
        foreach ($_POST as $k => $v ) {
            if (substr($k,0,7) === 'grader_' && !empty(trim($v))) {
                $sections = explode('_', $k);
                $graders[$sections[3]][] = $sections[2];
            }
        }

        if($gradeable->getGradeByRegistration() === false) {
            $this->core->getQueries()->setupRotatingSections($graders, $_POST['gradeable_id']);
        }

        $fp = $this->core->getConfig()->getCoursePath() . '/config/form/form_'.$_POST['gradeable_id'].'.json';
        if (!$fp){
           echo "Could not open file";
        }
        file_put_contents ($fp ,  json_encode(json_decode(urldecode($_POST['gradeableJSON'])), JSON_PRETTY_PRINT | JSON_UNESCAPED_SLASHES));


        // --------------------------------------------------------------
        // Write queue file to build this assignment...
        $semester=$this->core->getConfig()->getSemester();
        $course = $this->core->getConfig()->getCourse();
        // FIXME:  should use a variable intead of hardcoded top level path
        $config_build_file = "/var/local/submitty/to_be_built/".$semester."__".$course."__".$_POST['gradeable_id'].".json";

        $config_build_data = array("semester" => $semester,
                                   "course" => $course,
                                   "gradeable" =>  $_POST['gradeable_id']);


        // FIXME/TODO: How to implement delete gradeable...
        //$config_build_data = array("semester" => $semester,
        //                           "course" => $course,
        //                           "no_build" => true);


        if (file_put_contents($config_build_file, json_encode($config_build_data, JSON_PRETTY_PRINT)) === false) {
          die("Failed to write file {$config_build_file}");
        }


        if($edit_gradeable === 0) {
            $this->redirectToEdit(); // redirect to next page of the form
        }
        else {
            $this->returnToNav();
        }
    }

    private function quickLink() {
        $g_id = $_REQUEST['id'];
        $action = $_REQUEST['quick_link_action'];
        $gradeable = $this->core->getQueries()->getGradeable($g_id);
        if ($action === "release_grades_now") { //what happens on the quick link depends on the action
            $gradeable->setGradeReleasedDate(new \DateTime('now', $this->core->getConfig()->getTimezone()));
        } else if ($action === "open_ta_now") {
            $gradeable->setTaViewDate(new \DateTime('now', $this->core->getConfig()->getTimezone()));
        } else if ($action === "open_grading_now") {
            $gradeable->setGradeStartDate(new \DateTime('now', $this->core->getConfig()->getTimezone()));
        } else if ($action === "open_students_now") {
            $gradeable->setOpenDate(new \DateTime('now', $this->core->getConfig()->getTimezone()));
        } 
        $gradeable->updateGradeable();
        $this->returnToNav();
    }
    //return to the navigation page
    private function returnToNav() {
        $url = $this->core->buildUrl(array());
        header('Location: '. $url);
    }
    private function redirectToEdit() {
	    $url = $this->core->buildUrl([
	        'component' => 'admin',
            'page'      => 'admin_gradeable',
            'action'    => 'edit_gradeable_page',
            'id'        => $_POST['gradeable_id'],
            'nav_tab'   => '1']);
	    header('Location: '.$url);
    }
}<|MERGE_RESOLUTION|>--- conflicted
+++ resolved
@@ -93,15 +93,9 @@
             $gradeable->setId($_POST['gradeable_id']);
         } else {
             $gradeable = $this->core->getQueries()->getGradeable($_POST['gradeable_id']);
-<<<<<<< HEAD
-        }
-        $gradeable->setName(htmlentities($_POST['gradeable_title']));
-        $gradeable->setInstructionsUrl($_POST['instructions_url']);
-=======
         }        
         $gradeable->setName(filter_input(INPUT_POST, 'gradeable_title', FILTER_SANITIZE_SPECIAL_CHARS));
         $gradeable->setInstructionsUrl(filter_input(INPUT_POST, 'instructions_url', FILTER_SANITIZE_SPECIAL_CHARS));
->>>>>>> 3160ff07
         $gradeable->setTaInstructions($_POST['ta_instructions']);
         $gradeable_type = $_POST['gradeable_type'];
         if ($gradeable_type === "Electronic File") {
