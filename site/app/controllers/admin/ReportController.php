--- conflicted
+++ resolved
@@ -760,11 +760,7 @@
 
     /**
      * Generate full rainbow grades view for instructors
-<<<<<<< HEAD
      * @return MultiResponse
-     * @Route("/courses/{_semester}/{_course}/gradebook")
-=======
->>>>>>> d8ac4bae
      * @AccessControl(role="INSTRUCTOR")
      */
     #[Route("/courses/{_semester}/{_course}/gradebook")]
