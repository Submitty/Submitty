--- conflicted
+++ resolved
@@ -1,7 +1,4 @@
 parameters:
-<<<<<<< HEAD
-	ignoreErrors: []
-=======
 	ignoreErrors:
 		-
 			message: "#^Strict comparison using \\=\\=\\= between app\\\\models\\\\gradeable\\\\AutoGradedVersion and null will always evaluate to false\\.$#"
@@ -54,11 +51,6 @@
 			path: app/controllers/admin/PlagiarismController.php
 
 		-
-			message: "#^Offset 4 does not exist on null\\.$#"
-			count: 5
-			path: app/controllers/admin/UsersController.php
-
-		-
 			message: "#^Result of && is always false\\.$#"
 			count: 2
 			path: app/controllers/admin/UsersController.php
@@ -382,4 +374,3 @@
 			message: "#^Strict comparison using \\=\\=\\= between app\\\\models\\\\gradeable\\\\GradedGradeable and null will always evaluate to false\\.$#"
 			count: 1
 			path: app/views/submission/HomeworkView.php
->>>>>>> a615bab6
