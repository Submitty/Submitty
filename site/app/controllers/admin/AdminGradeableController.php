<?php

namespace app\controllers\admin;

use app\controllers\AbstractController;
use app\exceptions\ValidationException;
use app\libraries\DateUtils;
use app\libraries\Utils;
use app\libraries\GradeableType;
use app\models\gradeable\Gradeable;
use app\models\gradeable\Component;
use app\models\gradeable\GradeableUtils;
use app\models\gradeable\Mark;
use app\libraries\FileUtils;
use app\libraries\response\DownloadResponse;
use app\libraries\response\JsonResponse;
use app\libraries\routers\AccessControl;
use Symfony\Component\Routing\Annotation\Route;

/**
 * Class AdminGradeableController
 * @package app\controllers\admin
 * @AccessControl(role="INSTRUCTOR")
 */
class AdminGradeableController extends AbstractController {
    #[Route("/courses/{_semester}/{_course}/gradeable/{gradeable_id}/update", methods: ["GET"])]
    public function editGradeableRequest($gradeable_id, $nav_tab = 0) {
        try {
            $gradeable = $this->core->getQueries()->getGradeableConfig($gradeable_id);
            $this->editPage($gradeable, $this->core->getConfig()->getTerm(), $this->core->getConfig()->getCourse(), intval($nav_tab));
        }
        catch (\InvalidArgumentException $e) {
            // If the gradeable can't be found, redirect to new page
            $this->newPage();
        }
    }

    const syllabus_buckets = [
        'homework', 'assignment', 'problem-set',
        'quiz', 'test', 'exam',
        'exercise', 'lecture-exercise', 'reading', 'lab', 'recitation', 'worksheet',
        'project',
        'participation', 'note',
        'none (for practice only)'];

    const gradeable_type_strings = [
        'checkpoint' => 'Checkpoints (simple data entry: full/half/no credit)',
        'numeric' => 'Numeric/Text (simple data entry: integer or floating point and/or short text strings)',
        'electronic_hw' => 'Students will submit one or more files by direct upload to the Submitty website',
        'electronic_hw_vcs' => 'Students will submit by committing files to a version control system (VCS) repository',
        'electronic_bulk' => 'TA/Instructor will (bulk) upload scanned .pdf for online manual grading'
    ];

    /**
     * Creates a gradeable based on uploaded JSON data
     */
    #[Route("/api/{_semester}/{_course}/upload", methods: ["POST"])]
    #[Route("/courses/{_semester}/{_course}/upload", methods: ["POST"])]
    public function uploadGradeable(): JsonResponse {
        $values = [
            'title' => '',
            'instructions_url' => '',
            'id' => '',
            'type' => '',
            'bulk_upload' => false,
            'vcs' => false,
            'ta_grading' => false,
            'grade_inquiry_allowed' => false,
            'grade_inquiry_per_component_allowed' => false,
            'discussion_based' => false,
            'discussion_thread_id' => '',
            'team_assignment' => false,
            'team_size_max' => 3,
            'eg_inherit_teams_from' => '',
            'gradeable_teams_read' => false,
            'vcs_radio_buttons' => 'submitty-hosted',
            'external_repo' => '',
            'using_subdirectory' => false,
            'vcs_subdirectory' => '',
            'syllabus_bucket' => 'Homework',
            'autograding_config_path' => ''
        ];

        if (!isset($_POST['id']) || !isset($_POST['title']) || !isset($_POST['type'])) {
            return JsonResponse::getErrorResponse('JSON requires id, title, and type. See documentation for information');
        }

        $values['id'] = $_POST['id'];
        $values['title'] = $_POST['title'];
        $values['type'] = $_POST['type'];
        $values['autograding_config_path'] = $_POST['autograding_config_path'] ?? FileUtils::joinPaths($this->core->getConfig()->getSubmittyInstallPath(), 'more_autograding_examples/upload_only/config');
        if ($_POST['type'] === 'Electronic File') {
            if (array_key_exists('vcs', $_POST)) {
                if (!array_key_exists('repository_type', $_POST['vcs'])) {
                    return JsonResponse::getErrorResponse('VCS gradeables require a repository_type value. See documentation for information.');
                }
                if (!in_array($_POST['vcs']['repository_type'], ['submitty-hosted', 'submitty-hosted-url', 'public-github', 'private-github', 'self-hosted'], true)) {
                    return JsonResponse::getErrorResponse('VCS gradeables requires a valid vcs_radio_buttons value. See documentation for information.');
                }
                if (!array_key_exists('vcs_path', $_POST['vcs'])) {
                    return JsonResponse::getErrorResponse('VCS gradeables require a vcs_path. See documentation for information.');
                }
                elseif ($_POST['vcs']['repository_type'] === 'self-hosted') {
                    $values['external_repo'] = $_POST['vcs']['vcs_path'];
                }
                if (isset($_POST['vcs']['vcs_subdirectory'])) {
                    $values['using_subdirectory'] = true;
                    $values['vcs_subdirectory'] = $_POST['vcs']['vcs_subdirectory'];
                }
                $values['vcs'] = true;
                $values['vcs_radio_buttons'] = $_POST['vcs']['repository_type'];
                $values['vcs_path'] = $_POST['vcs']['vcs_path'];
            }
            $values['bulk_upload'] = Utils::getBooleanValue($_POST['bulk_upload'] ?? false);
        }

        if (array_key_exists('team_gradeable', $_POST)) {
            if (!array_key_exists('team_size_max', $_POST['team_gradeable'])) {
                return JsonResponse::getErrorResponse('Team gradeables require a team_size_max value. See documentation for information.');
            }
            $values['eg_inherit_teams_from'] = $_POST['team_gradeable']['inherit_from'] ?? '';
            $values['team_assignment'] = true;
            $values['team_size_max'] = $_POST['team_gradeable']['team_size_max'];
        }
        if (array_key_exists('discussion_thread_id', $_POST)) {
            $values['discussion_based'] = Utils::getBooleanValue($_POST['discussion_based'] ?? false);
            $values['discussion_thread_id'] = $_POST['discussion_thread_id'];
        }
        if (array_key_exists('ta_grading', $_POST)) {
            $values['ta_grading'] = Utils::getBooleanValue($_POST['ta_grading']);
            if (array_key_exists('grade_inquiries', $_POST)) {
                $values['grade_inquiry_allowed'] = Utils::getBooleanValue($_POST['grade_inquiries'] ?? false);
                $values['grade_inquiry_per_component_allowed'] = Utils::getBooleanValue($_POST['grade_inquiries_per_component'] ?? false);
            }
        }

        if (array_key_exists('dates', $_POST)) {
            $dates = $_POST['dates'];
            $values['ta_view_start_date'] = $dates['ta_view_start_date'] ?? null;
            $values['grade_start_date'] = $dates['grade_start_date'] ?? null;
            $values['grade_due_date'] = $dates['grade_due_date'] ?? null;
            $values['grade_released_date'] = $dates['grade_released_date'] ?? null;
            $values['team_lock_date'] = $dates['team_lock_date'] ?? null;
            $values['submission_open_date'] = $dates['submission_open_date'] ?? null;
            $values['submission_due_date'] = $dates['submission_due_date'] ?? null;
            $values['grade_inquiry_start_date'] = $dates['grade_inquiry_start_date'] ?? null;
            $values['grade_inquiry_due_date'] = $dates['grade_inquiry_due_date'] ?? null;

            $values['has_due_date'] = $dates['has_due_date'] ?? true;
            $values['has_release_date'] = $dates['has_released_date'] ?? true;
            $values['late_submission_allowed'] = $dates['late_submission_allowed'] ?? true;
            $values['late_days'] = $dates['late_days'] ?? 0;
        }
        $values['syllabus_bucket'] = $_POST['syllabus_bucket'] ?? 'Homework';
        try {
            $build_result = $this->createGradeable($_POST['id'], $values);
            // Finally, redirect to the edit page
            if ($build_result !== null) {
                return JsonResponse::getErrorResponse($build_result);
            }
            $rubric_components = [];
            if (isset($_POST['rubric'])) {
                $gradeable = $this->tryGetGradeable($values['id']);
                // Delete the default blank component
                $gradeable->deleteComponent($gradeable->getComponents()[0]);
                foreach ($_POST['rubric'] as $rubric_component) {
                    $component_values = [
                        'title',
                        'ta_comment',
                        'student_comment',
                        'text',
                        'peer_component',
                        'page',
                    ];
                    if (count(array_diff($component_values, array_keys($rubric_component))) !== 0) {
                        $this->deleteGradeable($values['id']);
                        return JsonResponse::getErrorResponse('Rubric component does not have all of the parameters');
                    }
                    try {
                        $rubric_components[] = $gradeable->importComponent($rubric_component);
                    }
                    catch (\OutOfBoundsException $exception) {
                        // Delete gradeable as to not leave the gradeable in a 'broken' state, and users can fix the JSON file and create a
                        // fully functioning gradeable in one go instead of debugging a non-complete gradeable
                        $this->deleteGradeable($values['id']);
                        return JsonResponse::getErrorResponse('Rubric component has extra parameters: ' . $exception->getMessage());
                    }
                    catch (\Exception $exception) {
                        $this->deleteGradeable($values['id']);
                        return JsonResponse::getErrorResponse('An error has occurred: ' . $exception->getMessage());
                    }
                }
                // Save to the database
                $this->core->getQueries()->updateGradeable($gradeable);
            }
            return JsonResponse::getSuccessResponse($values['id']);
        }
        catch (ValidationException | \Exception $e) {
            return JsonResponse::getErrorResponse('An error has occurred: ' . $e->getMessage());
        }
    }

    #[Route("/api/{_semester}/{_course}/{gradeable_id}/download", methods: ["GET"])]
    public function apiDownloadJson(string $gradeable_id): JsonResponse {
        try {
            $gradeable = $this->core->getQueries()->getGradeableConfig($gradeable_id);
        }
        catch (\InvalidArgumentException $exception) {
            return JsonResponse::getErrorResponse($exception->getMessage());
        }
        catch (\Exception $exception) {
            return JsonResponse::getErrorResponse($exception->getMessage());
        }
        return JsonResponse::getSuccessResponse($this->getGradeableJson($gradeable));
    }

    #[Route("/courses/{_semester}/{_course}/{gradeable_id}/download", methods: ["GET"])]
    public function webDownloadJson(string $gradeable_id): DownloadResponse {
        $gradeable = $this->core->getQueries()->getGradeableConfig($gradeable_id);
        return DownloadResponse::getDownloadResponse(
            json_encode($this->getGradeableJson($gradeable), JSON_PRETTY_PRINT),
            $gradeable->getId() . '.json'
        );
    }

    /**
     * Returns a JSON array to recreate the gradeable using
     * the 'uploadGradeable' function.
     * @param Gradeable $gradeable
     * @return array{
     *     title: string|mixed,
     *     type: string|mixed,
     *     id: string|mixed,
     *     instructions_url: string|mixed,
     *     syllabus_bucket: string|mixed,
     *     autograding_config_path: string|mixed,
     *     bulk_upload: boolean,
     *     team_gradeable?: array{
     *         team_size_max: int,
     *         inherit_from: string|mixed,
     *     },
     *     ta_grading?: boolean,
     *     grade_inquiries?: boolean,
     *     grade_inquiries_per_component?: boolean,
     *     discussion_based?: boolean,
     *     discussion_thread_id?: boolean,
     *     vcs?: array{
     *         repository_type?: string|mixed,
     *         vcs_path?: string|mixed,
     *         vcs_subdirectory?: string|mixed,
     *     },
     *     dates: array{
     *        ta_view_start_date: string|mixed,
     *        grade_start_date: string|mixed,
     *        grade_due_date: string|mixed,
     *        grade_released_date: string|mixed,
     *        team_lock_date: string|mixed,
     *        submission_open_date: string|mixed,
     *        submission_due_date: string|mixed,
     *        grade_inquiry_start_date: string|mixed,
     *        grade_inquiry_due_date: string|mixed,
     *        has_due_date: boolean,
     *        has_release_date: boolean,
     *        late_submission_allowed: boolean,
     *        late_days: integer,
     *     }
     * }
     */
    public function getGradeableJson(Gradeable $gradeable): array {
        $return_json = [
            'title' => $gradeable->getTitle(),
            'type' => GradeableType::typeToString($gradeable->getType()),
            'id' => $gradeable->getId(),
            'instructions_url' => $gradeable->getInstructionsUrl(),
            'syllabus_bucket' => $gradeable->getSyllabusBucket(),
            'autograding_config_path' => $gradeable->getAutogradingConfigPath()
        ];
        if ($gradeable->getType() === GradeableType::ELECTRONIC_FILE) {
            $return_json['bulk_upload'] = $gradeable->isBulkUpload();
            if ($gradeable->isTeamAssignment()) {
                $team_properties = [
                    'team_size_max' => $gradeable->getTeamSizeMax(),
                    'inherit_from' => ''
                ];
                $return_json['team_gradeable'] = $team_properties;
            }
            if ($gradeable->isTaGrading()) {
                $return_json['ta_grading'] = true;
                if ($gradeable->isGradeInquiryAllowed()) {
                    $return_json['grade_inquiries'] = true;
                    if ($gradeable->isGradeInquiryPerComponentAllowed()) {
                        $return_json['grade_inquiries_per_component'] = true;
                    }
                }
            }
            if ($gradeable->isDiscussionBased()) {
                $return_json['discussion_based'] = true;
                $return_json['discussion_thread_id'] = $gradeable->getDiscussionThreadId();
            }
            if ($gradeable->isVcs()) {
                $vcs_values = [];
                switch ($gradeable->getVcsHostType()) {
                    case 0:
                        $vcs_values['repository_type'] = 'submitty-hosted';
                        break;
                    case 1:
                        $vcs_values['repository_type'] = 'submitty-hosted-url';
                        $vcs_values['vcs_path'] = $gradeable->getVcsPartialPath();
                        break;
                    case 2:
                        $vcs_values['repository_type'] = 'public-github';
                        break;
                    case 3:
                        $vcs_values['repository_type'] = 'private-github';
                        break;
                    case 4:
                        $vcs_values['repository_type'] = 'self-hosted';
                        $vcs_values['vcs_path'] = $gradeable->getVcsPartialPath();
                        break;
                    default:
                        $vcs_values['repository_type'] = 'invalid-type';
                        break;
                }
                if ($gradeable->isUsingSubdirectory()) {
                    $vcs_values['subdirectory'] = $gradeable->getVcsSubdirectory();
                }
                $return_json['vcs'] = $vcs_values;
            }

            $dates = [];
            $dates['ta_view_start_date'] = $gradeable->getTaViewStartDate()->format('Y-m-d H:i:s');
            $dates['grade_start_date'] = $gradeable->getGradeStartDate()->format('Y-m-d H:i:s');
            $dates['grade_due_date'] = $gradeable->getGradeDueDate()->format('Y-m-d H:i:s');
            $dates['grade_released_date'] = $gradeable->getGradeReleasedDate()->format('Y-m-d H:i:s');
            $dates['team_lock_date'] = $gradeable->getTeamLockDate()->format('Y-m-d H:i:s');
            $dates['submission_open_date'] = $gradeable->getSubmissionOpenDate()->format('Y-m-d H:i:s');
            $dates['submission_due_date'] = $gradeable->getSubmissionDueDate()->format('Y-m-d H:i:s');
            $dates['grade_inquiry_start_date'] = $gradeable->getGradeInquiryStartDate()->format('Y-m-d H:i:s');
            $dates['grade_inquiry_due_date'] = $gradeable->getGradeInquiryDueDate()->format('Y-m-d H:i:s');

            $dates['has_due_date'] = $gradeable->hasDueDate();
            $dates['has_release_date'] = $gradeable->hasReleaseDate();
            $dates['late_submission_allowed'] = $gradeable->isLateSubmissionAllowed();
            $dates['late_days'] = $gradeable->getLateDays();
            $return_json['dates'] = $dates;
            $return_json['rubric'] = $gradeable->exportComponents();
        }
        return $return_json;
    }

    /**
     * Displays the 'new' page, populating the first-page properties with the
     *  provided gradeable's data
     * @param string|null $template_id
     */
    #[Route("/courses/{_semester}/{_course}/gradeable", methods: ["GET"])]
    public function newPage($template_id = null) {
        $this->core->getOutput()->addBreadcrumb("New Gradeable");

        $gradeable = $template_id ? $this->core->getQueries()->getGradeableConfig($template_id) : null;

        $template_list = $this->core->getQueries()->getAllGradeablesIdsAndTitles();
        $submit_url = $this->core->buildCourseUrl(['gradeable']);
        $vcs_base_url = $this->core->getConfig()->getVcsBaseUrl();
        $this->core->getOutput()->addVendorJs(FileUtils::joinPaths('flatpickr', 'flatpickr.min.js'));
        $this->core->getOutput()->addVendorJs(FileUtils::joinPaths('flatpickr', 'plugins', 'shortcutButtons', 'shortcut-buttons-flatpickr.min.js'));
        $this->core->getOutput()->addVendorCss(FileUtils::joinPaths('flatpickr', 'flatpickr.min.css'));
        $this->core->getOutput()->addVendorCss(FileUtils::joinPaths('flatpickr', 'plugins', 'shortcutButtons', 'themes', 'light.min.css'));
        $this->core->getOutput()->addSelect2WidgetCSSAndJs();
        $this->core->getOutput()->addInternalCss('admin-gradeable.css');
        $this->core->getOutput()->addInternalJs('directory.js');
        $this->core->getOutput()->addInternalJs('gradeable.js');
        $this->core->getOutput()->renderTwigOutput('admin/admin_gradeable/AdminGradeableBase.twig', [
            'submit_url' => $submit_url,
            'gradeable' => $gradeable,
            'vcs_subdirectory' => '',
            'using_subdirectory' => false,
            'action' => $gradeable !== null ? 'template' : 'new',
            'template_list' => $template_list,
            'syllabus_buckets' => self::syllabus_buckets,
            'vcs_base_url' => $vcs_base_url,
            'vcs_partial_path' => '',
            'forum_enabled' => $this->core->getConfig()->isForumEnabled(),
            'gradeable_type_strings' => self::gradeable_type_strings,
            'csrf_token' => $this->core->getCsrfToken()
        ]);
    }

    //view the page with pulled data from the gradeable to be edited
    private function editPage(Gradeable $gradeable, $semester, $course, $nav_tab = 0) {
        $this->core->getOutput()->addBreadcrumb('Edit Gradeable');
        // Serialize the components for numeric/checkpoint rubrics
        $gradeable_components_enc = array_map(function (Component $c) {
            return $c->toArray();
        }, $gradeable->getComponents());

        $num_checkpoints = 0;
        $num_text = 0;
        foreach ($gradeable->getComponents() as $component) {
            if ($component->isText()) {
                $num_text++;
            }
            else {
                $num_checkpoints++;
            }
        }

        // Construct history array, first indexed by user type, then by gradeable id
        $gradeable_section_history = [];
        $graders_from_usertypes = $this->core->getQueries()->getGradersByUserType();
        foreach ($graders_from_usertypes as $usertype) {
            foreach ($usertype as $grader) {
                $gradeable_section_history[$grader[0]] = [];
            }
        }

        // Construct a list of rotating gradeables
        $rotating_gradeables = [];
        foreach ($this->core->getQueries()->getGradeablesRotatingGraderHistory($gradeable->getId()) as $row) {
            $gradeable_section_history[$row['user_id']][$row['g_id']] = $row['sections_rotating_id'];

            // Use the keys to remove duplicates
            $rotating_gradeables[$row['g_id']] = 1;
        }
        $rotating_gradeables = array_keys($rotating_gradeables);

        // The current gradeable will always load its grader history,
        // but if it is grade by registration it should not be in $rotating_gradeables array
        if ($gradeable->getGraderAssignmentMethod() == Gradeable::REGISTRATION_SECTION) {
            $current_g_id_key = array_search($gradeable->getId(), $rotating_gradeables);
            unset($rotating_gradeables[$current_g_id_key]);
            $rotating_gradeables = array_values($rotating_gradeables);
        }

        // Get some global configuration data
        $num_rotating_sections = $this->core->getQueries()->getNumberRotatingSections();
        $default_late_days = $this->core->getConfig()->getDefaultHwLateDays();
        $vcs_base_url = $this->core->getConfig()->getVcsBaseUrl();

        // These are hard coded default config options.
        $default_config_paths = $gradeable->getDefaultConfigPaths();

        // Configs uploaded to the 'Upload Gradeable Config' page
        $uploaded_configs_dir = FileUtils::joinPaths($this->core->getConfig()->getCoursePath(), 'config_upload');
        $all_uploaded_configs = FileUtils::getAllFiles($uploaded_configs_dir);
        $all_uploaded_config_paths = [];
        foreach ($all_uploaded_configs as $file) {
            $all_uploaded_config_paths[] = [ 'UPLOADED: ' . substr($file['path'], strlen($uploaded_configs_dir) + 1) , $file['path'] ];
        }
        // Configs stored in a private repository (specified in course config)
        $config_repo_string = $this->core->getConfig()->getPrivateRepository();
        $all_repository_config_paths = [];
        $repository_error_messages = [];
        $repo_id_number = 1;
        foreach (explode(',', $config_repo_string) as $config_repo_name) {
            $config_repo_name = str_replace(' ', '', $config_repo_name);
            if ($config_repo_name == '') {
                continue;
            }
            $directory_queue = [$config_repo_name];
            $repo_paths = $this->getValidPathsToConfigDirectories($directory_queue, $repository_error_messages, $repo_id_number);
            if (!empty($repo_paths)) {
                $all_repository_config_paths = array_merge($all_repository_config_paths, $repo_paths);
            }
            $repo_id_number++;
        }
        usort($all_repository_config_paths, function ($a, $b) {
            return strcmp($a[0], $b[0]);
        });

        $type_string = 'UNKNOWN';
        if ($gradeable->getType() === GradeableType::ELECTRONIC_FILE) {
            if ($gradeable->isBulkUpload()) {
                $type_string = self::gradeable_type_strings['electronic_bulk'];
            }
            elseif ($gradeable->isVcs()) {
                $type_string = self::gradeable_type_strings['electronic_hw_vcs'];
            }
            else {
                $type_string = self::gradeable_type_strings['electronic_hw'];
            }
        }
        elseif ($gradeable->getType() === GradeableType::NUMERIC_TEXT) {
            $type_string = self::gradeable_type_strings['numeric'];
        }
        elseif ($gradeable->getType() === GradeableType::CHECKPOINTS) {
            $type_string = self::gradeable_type_strings['checkpoint'];
        }

        //true if there are no students in any rotating sections.
        //Can sometimes be true even if $num_rotating_sections > 0 (if no students are in any section)
        $no_rotating_sections = true;
        foreach ($this->core->getQueries()->getUsersCountByRotatingSections() as $section) {
            if ($section['rotating_section'] != null && $section['count'] > 0) {
                $no_rotating_sections = false;
                break;
            }
        }

        // Get the list of itempool questions in this gradeable which are multi-valued (and hence randomized)
        $itempool_options = [];
        // read config file

        if ($gradeable->hasAutogradingConfig()) {
            $gradeable_config = $gradeable->getAutogradingConfig();
            $notebook_config = $gradeable_config->getNotebookConfig();


            // loop through the notebook key, and find from_pool key in each object (or question)
            foreach ($notebook_config as $key => $item) {
                // store those question which are having count(from_pool array) > 1
                if (isset($item['from_pool']) && count($item['from_pool']) > 1) {
                    $item_id = !empty($item['item_label']) ? $item["item_label"] : "item";
                    if (!isset($itempool_options[$item_id])) {
                        $itempool_options[$item_id] = $item['from_pool'];
                    }
                    else {
                        $itempool_options[$item_id . '_' . $key] = $item['from_pool'];
                    }
                }
            }
        }
        $config_files = FileUtils::getAllFiles($gradeable->getAutogradingConfigPath());
        // $this->inherit_teams_list = $this->core->getQueries()->getAllElectronicGradeablesWithBaseTeams();
        $template_list = $this->core->getQueries()->getAllGradeablesIdsAndTitles();

        $gradeable_max_points = ["" => 0];
        $gradeables = $this->core->getQueries()->getGradeableConfigs(null);
        /** @var Gradeable $a_gradeable */
        foreach ($gradeables as $a_gradeable) {
            $auto_config = $a_gradeable->getAutogradingConfig();
            if ($auto_config != null) {
                $gradeable_max_points[$a_gradeable->getId()] = $auto_config->getTotalNonHiddenNonExtraCredit();
            }
        }
        $hasCustomMarks =  $this->core->getQueries()->getHasCustomMarks($gradeable->getId());
        if ($gradeable->getType() === GradeableType::ELECTRONIC_FILE) {
            $this->core->getOutput()->addVendorJs(FileUtils::joinPaths('twigjs', 'twig.min.js'));
            $this->core->getOutput()->addInternalModuleJs('ta-grading-rubric-conflict.js');
            $this->core->getOutput()->addInternalModuleJs('ta-grading-rubric.js');
            $this->core->getOutput()->addInternalJs('gradeable.js');
            $this->core->getOutput()->addInternalCss('electronic.css');
        }
        $this->core->getOutput()->addVendorJs(FileUtils::joinPaths('flatpickr', 'flatpickr.min.js'));
        $this->core->getOutput()->addVendorCss(FileUtils::joinPaths('flatpickr', 'flatpickr.min.css'));
        $this->core->getOutput()->addVendorJs(FileUtils::joinPaths('flatpickr', 'plugins', 'shortcutButtons', 'shortcut-buttons-flatpickr.min.js'));
        $this->core->getOutput()->addVendorCss(FileUtils::joinPaths('flatpickr', 'plugins', 'shortcutButtons', 'themes', 'light.min.css'));
        $this->core->getOutput()->addSelect2WidgetCSSAndJs();
        $this->core->getOutput()->addInternalJs('admin-gradeable-updates.js');
        $this->core->getOutput()->addInternalCss('admin-gradeable.css');
        $this->core->getOutput()->renderTwigOutput('admin/admin_gradeable/AdminGradeableBase.twig', [
            'num_checkpoints' => $num_checkpoints,
            'num_text_components' => $num_text,
            'gradeable' => $gradeable,
            'action' => 'edit',
            'nav_tab' => $nav_tab,
            'semester' => $semester,
            'course' => $course,
            'date_format' => 'Y-m-d H:i:s',
            'syllabus_buckets' => self::syllabus_buckets,
            'gradeable_components_enc' => json_encode($gradeable_components_enc),
            'grade_inquiry_allowed' => $gradeable->isGradeInquiryAllowed(),
            'forum_enabled' => $this->core->getConfig()->isForumEnabled(),
            'electronic' => $gradeable->getType() === GradeableType::ELECTRONIC_FILE,
            // Non-Gradeable-model data
            'gradeable_section_history' => $gradeable_section_history,
            'num_rotating_sections' => $num_rotating_sections,
            'no_rotating_sections' => $no_rotating_sections,
            'rotating_gradeables' => $rotating_gradeables,
            'graders_from_usertypes' => $graders_from_usertypes,
            //'inherit_teams_list' => $inherit_teams_list
            'default_late_days' => $default_late_days,
            'vcs_base_url' => $vcs_base_url,
            'vcs_partial_path' => $gradeable->getVcsPartialPath(),
            'vcs_subdirectory' => $gradeable->getVcsSubdirectory(),
            'download_url' => $this->core->buildCourseUrl([$gradeable->getId(), 'download']),
            'using_subdirectory' => $gradeable->isUsingSubdirectory(),
            'is_pdf_page' => $gradeable->isPdfUpload(),
            'is_pdf_page_student' => $gradeable->isStudentPdfUpload(),
            'itempool_available' => isset($gradeable_config) && $gradeable_config->isNotebookGradeable() && count($itempool_options),
            'itempool_options' => json_encode($itempool_options),
            'num_numeric' => $gradeable->getNumNumeric(),
            'num_text' => $gradeable->getNumText(),
            'type_string' => $type_string,
            'gradeable_type_strings' => self::gradeable_type_strings,
            'show_edit_warning' => $gradeable->anyManualGrades(),
            'isDiscussionPanel' => $gradeable->isDiscussionBased(),
            // Config selection data
            'all_config_paths' => array_merge($default_config_paths, $all_uploaded_config_paths, $all_repository_config_paths),
            'repository_error_messages' => $repository_error_messages,
            'currently_valid_repository' => $this->checkPathToConfigFile($gradeable->getAutogradingConfigPath()),

            'timezone_string' => $this->core->getUser()->getUsableTimeZone()->getName(),

            'upload_config_url' => $this->core->buildCourseUrl(['autograding_config']) . '?g_id=' . $gradeable->getId(),
            'rebuild_url' => $this->core->buildCourseUrl(['gradeable', $gradeable->getId(), 'rebuild']),
            'csrf_token' => $this->core->getCsrfToken(),
            'peer' => $gradeable->hasPeerComponent(),
            'peer_grader_pairs' => $this->core->getQueries()->getPeerGradingAssignment($gradeable->getId()),
            'notebook_builder_url' => $this->core->buildCourseUrl(['notebook_builder', $gradeable->getId()]),
            'hidden_files' => $gradeable->getHiddenFiles(),
            'template_list' => $template_list,
            'gradeable_max_points' =>  $gradeable_max_points,
            'allow_custom_marks' => $gradeable->getAllowCustomMarks(),
            'has_custom_marks' => $hasCustomMarks,
            'is_bulk_upload' => $gradeable->isBulkUpload(),
<<<<<<< HEAD
            'config_files' => $config_files,
=======
            'rainbow_grades_summary' => $this->core->getConfig()->displayRainbowGradesSummary()
>>>>>>> f28ee832
        ]);
        $this->core->getOutput()->renderOutput(['grading', 'ElectronicGrader'], 'popupStudents');
        $this->core->getOutput()->renderOutput(['grading', 'ElectronicGrader'], 'popupMarkConflicts');
        $this->core->getOutput()->renderOutput(['admin', 'Gradeable'], 'AdminGradeableEditPeersForm', $gradeable);
        $this->core->getOutput()->renderOutput(['admin', 'Gradeable'], 'AdminGradeableAddPeersForm', $gradeable);
    }

    /**
     * Called when user presses submit on an Edit Students popup for peer matrix. Updates the database with
     *  the grader's new students.
     * @param String $gradeable_id
     * @AccessControl(role="INSTRUCTOR")
     */
    #[Route("/courses/{_semester}/{_course}/gradeable/{gradeable_id}/update_peer_assignment", methods: ["POST"])]
    public function editGraderPeerSubmit($gradeable_id) {
        $grader_id = $_POST['grader_id'];
        //if entire grader row is removed, just remove grader and their students
        if (!empty($_POST['remove_grader'])) {
            $this->core->getQueries()->removePeerAssignmentsForGrader($gradeable_id, $grader_id);
        }
        else {
            //otherwise, check if any of the individual current students were removed
            $tmp = $this->core->getQueries()->getPeerGradingAssignmentsForGrader($grader_id);
            $grading_assignment_for_grader = $tmp[$gradeable_id];
            foreach ($grading_assignment_for_grader as $i => $student_id) {
                if (!in_array($student_id, json_decode($_POST['curr_student_ids']))) {
                    $this->core->getQueries()->removePeerAssignment($gradeable_id, $grader_id, $student_id);
                }
            }
            // then, add new students
            foreach (json_decode($_POST['add_student_ids']) as $i => $student_id) {
                if ($student_id === $grader_id) {
                    return JsonResponse::getErrorResponse("Please note that student is not able to grade themselves");
                }
                $this->core->getQueries()->insertPeerGradingAssignment($grader_id, $student_id, $gradeable_id);
            }
        }
        // return new peer assignments to AJAX success
        $new_peers = $this->core->getQueries()->getPeerGradingAssignment($gradeable_id);
        return JsonResponse::getSuccessResponse($new_peers);
    }

    /**
     * Called when user presses submit on an Add New Grader to Matrix popup for peer matrix. Updates the
     * database with the grader's new students.
     * @param String $gradeable_id
     * @AccessControl(role="INSTRUCTOR")
     */
    #[Route("/courses/{_semester}/{_course}/gradeable/{gradeable_id}/new_peer_grader", methods: ["POST"])]
    public function newGraderPeerSubmit($gradeable_id) {
        $new_grader_id = $_POST['new_grader_id'];
        // add the new grader and all their students
        foreach (json_decode($_POST['add_student_ids']) as $i => $student_id) {
            $this->core->getQueries()->insertPeerGradingAssignment($new_grader_id, $student_id, $gradeable_id);
        }
        // return new peer assignments to AJAX success
        $new_peers = $this->core->getQueries()->getPeerGradingAssignment($gradeable_id);
        return JsonResponse::getSuccessResponse($new_peers);
    }

    /* Http request methods (i.e. ajax) */

    /**
     * TODO: This was extracted from the rubric saving code for electronic files
     */
    private function shufflePeerGrading(Gradeable $gradeable) {
        if ($gradeable->hasPeerComponent()) {
            //$old_peer_grading_assignments = $this->core->getQueries()->getPeerGradingAssignNumber($gradeable->getId());
            //$make_peer_assignments = ($old_peer_grading_assignments !== $gradeable->getPeerGradeSet());
            //if ($make_peer_assignments) {
            $this->core->getQueries()->clearPeerGradingAssignment($gradeable->getId());

            $users = $this->core->getQueries()->getAllUsers();
            $user_ids = [];
            $grading = [];
            $peer_grade_set = $gradeable->getPeerGradeSet();
            foreach ($users as $key => $user) {
                // Need to remove non-student users, or users in the NULL section
                if ($user->getRegistrationSection() == null) {
                    unset($users[$key]);
                }
                else {
                    $user_ids[] = $user->getId();
                    $grading[$user->getId()] = [];
                }
            }
            $user_number = count($user_ids);
            shuffle($user_ids);
            for ($i = 0; $i < $user_number; $i++) {
                for ($j = 1; $j <= $peer_grade_set; $j++) {
                    $grading[$user_ids[$i]][] = $user_ids[($i + $j) % $user_number];
                }
            }

            foreach ($grading as $grader => $assignment) {
                foreach ($assignment as $student) {
                    $this->core->getQueries()->insertPeerGradingAssignment($grader, $student, $gradeable->getId());
                }
            }
        }
        //}
    }

    private function newComponent(Gradeable $gradeable) {
        return new Component($this->core, $gradeable, [
            'id' => 0,
            'title' => '',
            'ta_comment' => '',
            'student_comment' => '',
            'lower_clamp' => 0,
            'default' => 0,
            'max_value' => 0,
            'upper_clamp' => 0,
            'text' => false,
            'peer_component' => false,
            'order' => -1,
            'page' => Component::PDF_PAGE_NONE,
            'is_itempool_linked' => false,
            'itempool' => ""
        ]);
    }

    private function newMark(Component $component) {
        return new Mark($this->core, $component, [
            'id' => 0,
            'points' => 0,
            'title' => '',
            'order' => 0,
            'publish' => false
        ]);
    }

    // Generates a blank first component for a gradeable
    private function genBlankComponent(Gradeable $gradeable) {
        // Make a new gradeable component with good default values
        $component = $this->newComponent($gradeable);
        if ($gradeable->getType() === GradeableType::ELECTRONIC_FILE) {
            //Add a new mark (count up)
            $mark0 = $this->newMark($component);
            $mark0->setTitle('No Credit');
            $component->setMarks([$mark0]);
        }
        elseif ($gradeable->getType() === GradeableType::CHECKPOINTS) {
            $component->setTitle('Checkpoint 1');
            $component->setPoints(['lower_clamp' => 0, 'default' => 0, 'max_value' => 1, 'upper_clamp' => 1]);
        }
        elseif ($gradeable->getType() === GradeableType::NUMERIC_TEXT) {
            // Add a new mark to the db if its electronic
            $mark = $this->newMark($component);
            $component->setMarks([$mark]);
        }
        else {
            throw new \InvalidArgumentException('Gradeable type invalid');
        }

        // Add it to the gradeable
        $gradeable->setComponents([$component]);
    }

    #[Route("/courses/{_semester}/{_course}/gradeable/{gradeable_id}/rubric", methods: ["POST"])]
    public function updateRubricRequest($gradeable_id) {
        $gradeable = $this->tryGetGradeable($gradeable_id);
        if ($gradeable === false) {
            return;
        }

        try {
            $this->updateRubric($gradeable, $_POST['values']);
            $this->core->getOutput()->renderJsonSuccess();
        }
        catch (\InvalidArgumentException $e) {
            $this->core->getOutput()->renderJsonFail($e->getMessage());
        }
        catch (\Exception $e) {
            $this->core->getOutput()->renderJsonError($e->getMessage());
        }
    }

    // Parses the checkpoint details from the user form into a Component.  NOTE: order is not set here
    private static function parseCheckpoint(Component $component, $details) {
        if (!isset($details['label'])) {
            $details['label'] = '';
        }
        if (!isset($details['extra_credit'])) {
            $details['extra_credit'] = 'false';
        }
        $component->setTitle($details['label']);
        $component->setTaComment("");
        $component->setStudentComment("");
        $component->setPoints([
            'lower_clamp' => 0,
            'default' => 0,
            // if it is extra credit then it would be out of 0 points otherwise 1
            'max_value' => $details['extra_credit'] === 'true' ? 0 : 1,
            'upper_clamp' => 1
        ]);
        $component->setText(false);
        $component->setPeerComponent(false);
        $component->setPage(Component::PDF_PAGE_NONE);
    }

    private static function parseNumeric(Component $component, $details) {
        if (!isset($details['label'])) {
            $details['label'] = '';
        }
        if (!isset($details['max_score'])) {
            $details['max_score'] = 0;
        }
        if (!isset($details['extra_credit'])) {
            $details['extra_credit'] = 'false';
        }
        $component->setTitle($details['label']);
        $component->setTaComment("");
        $component->setStudentComment("");
        $component->setPoints([
            'lower_clamp' => 0,
            'default' => 0,
            'max_value' => $details['extra_credit'] === 'true' ? 0 : $details['max_score'],
            'upper_clamp' => $details['max_score']
        ]);
        $component->setText(false);
        $component->setPeerComponent(false);
        $component->setPage(Component::PDF_PAGE_NONE);
    }

    private static function parseText(Component $component, $details) {
        if (!isset($details['label'])) {
            $details['label'] = '';
        }
        $component->setTitle($details['label']);
        $component->setTaComment("");
        $component->setStudentComment("");
        $component->setPoints([
            'lower_clamp' => 0,
            'default' => 0,
            'max_value' => 0,
            'upper_clamp' => 0
        ]);
        $component->setText(true);
        $component->setPeerComponent(false);
        $component->setPage(Component::PDF_PAGE_NONE);
    }

    /**
     * Returns true if given path has a file named config.json in it, false otherwise
     * @param string $folder_path
     * @return boolean
     */
    private function checkPathToConfigFile($folder_path) {
        if (!file_exists($folder_path)) {
            return false;
        }
        try {
            $file_iter = new \RecursiveDirectoryIterator($folder_path, \RecursiveDirectoryIterator::SKIP_DOTS);
        }
        catch (\Exception $e) {
            return false;
        }
        while ($file_iter->valid()) {
            if ($file_iter->current()->getFilename() == 'config.json') {
                return true;
            }
            $file_iter->next();
        }
        return false;
    }

    /**
     * Iterates through the directory and finds config.json files (BFS)
     * Terminates loop after a hard coded number of folders are searched (currently 1000)
     * does not look at files deeper than the config.json file
     * pushes new errors to $error_messages if something goes wrong
     * returns array of valid paths arrays of form [path_name,full_path]
     * @param array $dir_queue
     * @param array $error_messages
     * @param integer $repo_id_number
     * @return array
     */
    private function getValidPathsToConfigDirectories($dir_queue, &$error_messages, $repo_id_number) {
        $repository_path = $dir_queue[0];
        $count = 0;
        $return_array = [];

        while (count($dir_queue) != 0) {
            if ($count >= 1000) {
                $error_messages[] = "Repository #" . $repo_id_number . " entered on the \"Course Settings\" is too large to parse.";
                return [];
            }

            $dir = $dir_queue[0];
            unset($dir_queue[0]);
            $dir_queue = array_values($dir_queue);

            if (!file_exists($dir) || !is_dir($dir)) {
                $error_messages[] = "An error occurred when parsing repository #" . $repo_id_number . " entered on the \"Course Settings\" page";
                return [];
            }

            try {
                $iter = new \RecursiveDirectoryIterator($dir, \RecursiveDirectoryIterator::SKIP_DOTS);
            }
            catch (\Exception $e) {
                $error_messages[] = "An error occurred when parsing repository #" . $repo_id_number . " entered on the \"Course Settings\" page";
                return [];
            }

            if ($this->checkPathToConfigFile($dir)) {
                $return_array[] = ["DIRECTORY " . $repo_id_number . ": " . substr($dir, strlen($repository_path)),$dir];
            }
            else {
                while ($iter->valid()) {
                    $file = $iter->current();
                    if ($file->isDir()) {
                        $dir_queue[] = $file->getPathname();
                    }
                    $iter->next();
                }
            }
            $count++;
        }
        return $return_array;
    }

    private function updateRubric(Gradeable $gradeable, $details) {
        if ($gradeable->getType() === GradeableType::CHECKPOINTS) {
            if (!isset($details['checkpoints'])) {
                $details['checkpoints'] = [];
            }
            if (!isset($details['text'])) {
                $details['text'] = [];
            }

            $checkpoint_labels = [];
            $checkpoint_extra = [];
            $text_labels = [];

            $num_checkpoints = count($details['checkpoints']);
            $num_text = count($details['text']);
            $start_index_text = 0;

            $old_checkpoints = [];
            $num_old_checkpoints = 0;
            $old_texts = [];
            $num_old_texts = 0;

            foreach ($gradeable->getComponents() as $old_component) {
                if ($old_component->isText()) {
                    $old_texts[] = $old_component;
                    $num_old_texts++;
                    $text_labels[] = $old_component->getTitle();
                }
                else {
                    $old_checkpoints[] = $old_component;
                    $num_old_checkpoints++;
                    $checkpoint_labels[] = $old_component->getTitle();

                    // Check if this checkpoint is extra credit
                    $checkpoint_extra[] = $old_component->isExtraCredit();
                }
            }

            $form_json = [
                'checkpoint_label' => $checkpoint_labels,
                'checkpoint_extra' => $checkpoint_extra,
                'num_text_items' => $num_old_texts,
                'num_checkpoint_items' => $num_old_checkpoints,
                'text_label' => $text_labels,
            ];

            // Iterate through existing components
            $new_components = [];
            $x = 0;
            foreach ($old_checkpoints as $old_component) {
                if ($x < $num_checkpoints) {
                    self::parseCheckpoint($old_component, $details['checkpoints'][$x]);
                    $old_component->setOrder($x);
                    $new_components[] = $old_component;
                }
                $x++;
            }

            for ($x = $num_old_checkpoints; $x < $num_checkpoints; $x++) {
                $component = $this->newComponent($gradeable);
                self::parseCheckpoint($component, $details['checkpoints'][$x]);
                $component->setOrder($x);
                $new_components[] = $component;
            }

            // Update existing text components with new details if they exist
            $z = $x;
            $x = 0;
            foreach ($old_texts as $old_text) {
                if ($x < $num_text && $x < $num_old_texts) {
                    self::parseText($old_text, $details['text'][$x]);
                    $old_text->setOrder($z + $x);// Maintain correct order after checkpoints
                    $new_components[] = $old_text;
                    $start_index_text++;
                }
                $x++;
            }
            // Add new text components if number of text items increase
            for ($y = $start_index_text; $y < $num_text; $y++) {
                $component = $this->newComponent($gradeable);
                self::parseText($component, $details['text'][$y]);
                $component->setOrder($y + $z);
                $new_components[] = $component;
            }
        }
        elseif ($gradeable->getType() === GradeableType::NUMERIC_TEXT) {
            if (!isset($details['numeric'])) {
                $details['numeric'] = [];
            }
            if (!isset($details['text'])) {
                $details['text'] = [];
            }

            $num_numeric = count($details['numeric']);
            $num_text = count($details['text']);

            $old_numerics = [];
            $num_old_numerics = 0;
            $old_texts = [];
            $num_old_texts = 0;

            foreach ($gradeable->getComponents() as $old_component) {
                if ($old_component->isText()) {
                    $old_texts[] = $old_component;
                    $num_old_texts++;
                }
                else {
                    $old_numerics[] = $old_component;
                    $num_old_numerics++;
                }
            }

            $new_components = [];
            $x = 0;
            foreach ($old_numerics as $old_numeric) {
                if ($x < $num_numeric && $x < $num_old_numerics) {
                    self::parseNumeric($old_numeric, $details['numeric'][$x]);
                    $old_numeric->setOrder($x);
                    $new_components[] = $old_numeric;
                }
                $x++;
            }

            for ($x = $num_old_numerics; $x < $num_numeric; $x++) {
                $component = $this->newComponent($gradeable);
                self::parseNumeric($component, $details['numeric'][$x]);
                $component->setOrder($x);
                $new_components[] = $component;
            }

            // Iterate through text components and update them
            $z = $x;
            $x = 0;
            foreach ($old_texts as $old_text) {
                if ($x < $num_text && $x < $num_old_texts) {
                    self::parseText($old_text, $details['text'][$x]);
                    $old_text->setOrder($z + $x);
                    $new_components[] = $old_text;
                }
                $x++;
            }

            // Add new text items if any
            for ($y = $num_old_texts; $y < $num_text; $y++) {
                $component = $this->newComponent($gradeable);
                self::parseText($component, $details['text'][$y]);
                $component->setOrder($y + $z);
                $new_components[] = $component;
            }
        }
        else {
            throw new \InvalidArgumentException("Invalid gradeable type");
        }
        // Finally, Set the components and update the gradeable
        $gradeable->setComponents($new_components);

        // Save to the database
        $this->core->getQueries()->updateGradeable($gradeable);
    }


    #[Route("/courses/{_semester}/{_course}/gradeable/{gradeable_id}/graders", methods: ["POST"])]
    public function updateGradersRequest($gradeable_id) {
        $gradeable = $this->tryGetGradeable($gradeable_id);
        if ($gradeable === false) {
            return;
        }

        try {
            $this->updateGraders($gradeable, $_POST);
            // Finally, send the requester back the information
            $this->core->getOutput()->renderJsonSuccess();
        }
        catch (\InvalidArgumentException $e) {
            $this->core->getOutput()->renderJsonFail('Error setting graders' . $e->getMessage());
        }
        catch (\Exception $e) {
            $this->core->getOutput()->renderJsonError($e->getMessage());
        }
    }

    private function updateGraders(Gradeable $gradeable, $details) {
        $new_graders = [];
        if (isset($details['graders'])) {
            $new_graders = $details['graders'];
        }

        $gradeable->setRotatingGraderSections($new_graders);
        $this->core->getQueries()->updateGradeable($gradeable);
    }

    #[Route("/courses/{_semester}/{_course}/gradeable", methods: ["POST"])]
    public function createGradeableRequest() {
        $gradeable_id = $_POST['id'] ?? '';

        try {
            $build_result = $this->createGradeable($gradeable_id, $_POST);

            // Finally, redirect to the edit page
            if ($build_result !== null) {
                $this->core->addErrorMessage($build_result);
            }
            $this->redirectToEdit($gradeable_id);
        }
        catch (\Exception $e) {
            $this->core->addErrorMessage($e->getMessage());
            $this->core->redirect($this->core->buildCourseUrl());
        }
    }

    private function createGradeable($gradeable_id, $details) {
        // Make sure the gradeable doesn't already exist
        if ($this->core->getQueries()->existsGradeable($gradeable_id)) {
            throw new \InvalidArgumentException('Gradeable already exists');
        }

        $default_late_days = $this->core->getConfig()->getDefaultHwLateDays();
        // Create the gradeable with good default information
        //
        $gradeable_type = GradeableType::stringToType($details['type']);
        $gradeable_create_data = [
            'type' => $gradeable_type,
            'grader_assignment_method' => Gradeable::REGISTRATION_SECTION,
            'min_grading_group' => 1,
        ];

        $template_property_names = [
            'min_grading_group',
            'grader_assignment_method',
            'ta_instructions',
            'autograding_config_path',
            'student_view',
            'student_view_after_grades',
            'student_download',
            'student_submit',
            'late_days',
            'precision'
        ];
        // Make sure the template exists if we're using one
        $template_gradeable = null;
        if (array_key_exists('gradeable_template', $details) && $details['gradeable_template'] !== '--None--') {
            $template_id = $details['gradeable_template'];
            $template_gradeable = $this->core->getQueries()->getGradeableConfig($template_id);
            if ($template_gradeable === null) {
                throw new \InvalidArgumentException('Template gradeable does not exist');
            }

            // Setup the create data from the template
            $template_data = $template_gradeable->toArray();
            foreach ($template_property_names as $name) {
                $gradeable_create_data[$name] = $template_data[$name];
            }
        }
        else {
            $non_template_property_values = [
                'min_grading_group' => 1,
                'grader_assignment_method' => Gradeable::REGISTRATION_SECTION,
                'ta_instructions' => '',
                'autograding_config_path' =>
                    FileUtils::joinPaths($this->core->getConfig()->getSubmittyInstallPath(), 'more_autograding_examples/upload_only/config'),
                'student_view' => true,
                'student_view_after_grades' => false,
                'student_download' => true,
                'student_submit' => true,
                'late_days' => $details['late_days'] ?? $default_late_days,
                'precision' => 0.5
            ];
            $gradeable_create_data = array_merge($gradeable_create_data, $non_template_property_values);
        }

        // first-page properties
        $front_page_property_names = [
            'id',
            'title',
            'instructions_url',
            'syllabus_bucket'
        ];
        foreach ($front_page_property_names as $prop) {
            $gradeable_create_data[$prop] = $details[$prop] ?? '';
        }

        $repo_name = '';
        $subdir = '';
        $using_subdirectory = false;
        if (Utils::getBooleanValue($details['using_subdirectory'])) {
            $subdir = $details['vcs_subdirectory'];
            $using_subdirectory = true;
        }
        $vcs_partial_path = '';
        // VCS specific values
        if (Utils::getBooleanValue($details['vcs'])) {
            $host_button = $details['vcs_radio_buttons'];
            $host_type = -1;
            // Find which radio button is pressed and what host type to use
            if ($host_button === 'submitty-hosted') {
                $host_type = 0;
                $repo_name = $details['id'];
                $vcs_partial_path = $details['id'] . (Utils::getBooleanValue($details['team_assignment']) ? "/{\$team_id}" : "/{\$user_id}");
            }
            elseif ($host_button === 'submitty-hosted-url') {
                $host_type = 1;
                $repo_name = $details['vcs_path'];
                $vcs_partial_path = $details['vcs_path'] . "/{\$user_id}";
            }
            elseif ($host_button === 'public-github') {
                $host_type = 2;
            }
            elseif ($host_button === 'private-github') {
                $host_type = 3;
            }
            elseif ($host_button === 'self-hosted') {
                $host_type = 4;
                $vcs_partial_path = $details['external_repo'];
            }

            $vcs_property_values = [
                'vcs' => true,
                'vcs_subdirectory' => $subdir,
                'using_subdirectory' => $using_subdirectory,
                'vcs_host_type' => $host_type,
                'vcs_partial_path' => $vcs_partial_path
            ];
            $gradeable_create_data = array_merge($gradeable_create_data, $vcs_property_values);
        }
        else {
            $non_vcs_property_values = [
                'vcs' => false,
                'vcs_subdirectory' => $subdir,
                'using_subdirectory' => $using_subdirectory,
                'vcs_host_type' => GradeableUtils::VCS_TYPE_NONE,
                'vcs_partial_path' => $vcs_partial_path
            ];
            $gradeable_create_data = array_merge($gradeable_create_data, $non_vcs_property_values);
        }

        // Electronic-only values
        if ($gradeable_type === GradeableType::ELECTRONIC_FILE) {
            $jsonThreads = json_encode('{}');
            $discussion_clicked = Utils::getBooleanValue($details['discussion_based'] ?? false);

            //Validate user input for discussion threads
            if ($discussion_clicked) {
                $jsonThreads = array_map('intval', explode(',', $details['discussion_thread_id']));
                foreach ($jsonThreads as $thread) {
                    if (!$this->core->getQueries()->existsThread($thread)) {
                        throw new \InvalidArgumentException('Invalid thread id specified.');
                    }
                }
                $jsonThreads = json_encode($jsonThreads);
            }

            $grade_inquiry_allowed = Utils::getBooleanValue($details['grade_inquiry_allowed'] ?? false);
            $grade_inquiry = Utils::getBooleanValue($details['grade_inquiry_per_component_allowed'] ?? false);
            $autograding_config_path = $details['autograding_config_path'] ?? FileUtils::joinPaths($this->core->getConfig()->getSubmittyInstallPath(), 'more_autograding_examples/upload_only/config');
            $gradeable_create_data = array_merge($gradeable_create_data, [
                'team_assignment' => Utils::getBooleanValue($details['team_assignment']),
                'ta_grading' => Utils::getBooleanValue($details['ta_grading']),
                'team_size_max' => $details['team_size_max'],
                'grade_inquiry_allowed' => $grade_inquiry_allowed,
                'grade_inquiry_per_component_allowed' => $grade_inquiry,
                'autograding_config_path' => $autograding_config_path,
                'allow_custom_marks' => true,
                //For discussion component
                'discussion_based' => $discussion_clicked,
                'discussion_thread_ids' => $jsonThreads,

                // TODO: properties that aren't supported yet
                'peer_grading' => false,
                'peer_grade_set' => 0,
                'late_submission_allowed' => true,
                'hidden_files' => "",
                'instructor_blind' => 1,
                'limited_access_blind' => 1,
                'peer_blind' => 3,
                'depends_on' => null,
                'depends_on_points' => null,
                'has_due_date' => $details['has_due_date'] ?? true,
                'has_release_date' => $details['has_release_date'] ?? true
            ]);
        }
        else {
            // Values for these electronic-only properties
            $gradeable_create_data = array_merge($gradeable_create_data, [
                'team_assignment' => false,
                'vcs' => false,
                'team_size_max' => 0,
                'vcs_subdirectory' => '',
                'using_subdirectory' => false,
                'vcs_partial_path' => '',
                'vcs_host_type' => GradeableUtils::VCS_TYPE_NONE,
                'autograding_config_path' => '',
                'peer_grading' => false,
                'peer_grade_set' => 0,
                'late_submission_allowed' => $details['late_submission_allowed'] ?? true,
                'hidden_files' => ""
            ]);
        }

        // Setup good default dates
        $tonight = $this->core->getDateTimeNow();
        $tonight->setTime(23, 59, 59);
        if ($tonight->diff($this->core->getDateTimeNow())->h < 12) {
            $tonight->add(new \DateInterval('P1D'));
        }
        $date_names = [
            'ta_view_start_date' => '',
            'grade_start_date' => 'P10D',
            'grade_due_date' => 'P14D',
            'grade_released_date' => 'P14D',
            'team_lock_date' => 'P7D',
            'submission_open_date' => '',
            'submission_due_date' => 'P7D',
            'grade_inquiry_start_date' => 'P15D',
            'grade_inquiry_due_date' => 'P21D'
        ];

        foreach ($date_names as $time_string => $tonight_modifier) {
            $gradeable_create_data = array_merge(
                $gradeable_create_data,
                [
                    $time_string => $this->getDateTimeForGradeable(
                        $details[$time_string] ?? '',
                        $tonight,
                        $tonight_modifier
                    )
                ]
            );
        }

        // Finally, construct the gradeable
        $gradeable = new Gradeable($this->core, $gradeable_create_data);

        // Setup student permissions specially for scanned exams
        if (Utils::getBooleanValue($details['bulk_upload'])) {
            $gradeable->setStudentView(true);
            $gradeable->setStudentViewAfterGrades(true);
            $gradeable->setStudentSubmit(false);
            $gradeable->setStudentDownload(false);

            $gradeable->setAutogradingConfigPath(
                FileUtils::joinPaths($this->core->getConfig()->getSubmittyInstallPath(), 'more_autograding_examples/pdf_exam/config')
            );
        }

        // Generate a blank component to make the rubric UI work properly
        $this->genBlankComponent($gradeable);

        // Save the gradeable to the database
        $this->core->getQueries()->createGradeable($gradeable); // creates the gradeable

        // start the build
        $build_status = $this->enqueueBuild($gradeable);

        if (
            $build_status == null
            && $gradeable->isVcs()
            && ($gradeable->getVcsHostType() === 0 || $gradeable->getVcsHostType() === 1)
            && !$gradeable->isTeamAssignment()
        ) {
            $this->enqueueGenerateRepos(
                $this->core->getConfig()->getTerm(),
                $this->core->getConfig()->getCourse(),
                $repo_name,
                $subdir
            );
        }

        return $build_status;
    }

    public function getDateTimeForGradeable(string $time_string, \DateTime $tonight, string $tonight_modifier = ''): \DateTime {
        if ($time_string !== '') {
            return $this->core->getDateTimeSpecific($time_string);
        }
        if ($tonight_modifier !== '') {
            return (clone $tonight)->add(new \DateInterval($tonight_modifier));
        }
        else {
            return (clone $tonight);
        }
    }

    #[Route("/courses/{_semester}/{_course}/gradeable/{gradeable_id}/update", methods: ["POST"])]
    public function updateGradeableRequest($gradeable_id) {
        $gradeable = $this->tryGetGradeable($gradeable_id);
        if ($gradeable === false) {
            return;
        }
        unset($_POST['csrf_token']);
        try {
            $response_props = $this->updateGradeable($gradeable, $_POST);
            // Finally, send the requester back the information
            $this->core->getOutput()->renderJsonSuccess($response_props);
        }
        catch (ValidationException $e) {
            $this->core->getOutput()->renderJsonFail('See "data" for details', $e->getDetails());
        }
        catch (\Exception $e) {
            $this->core->getOutput()->renderJsonError($e->getMessage());
        }
    }

    private function updateGradeable(Gradeable $gradeable, $details) {
        $errors = [];
        // Implicitly updated properties to tell the client about
        $updated_properties = [];

        // If the post array is 0, that means that the name of the element was blank
        if (count($details) === 0) {
            throw new \InvalidArgumentException('Request contained no properties, perhaps the name was blank?');
        }
        // Trigger a rebuild if the config changes
        $trigger_rebuild_props = ['autograding_config_path', 'vcs_subdirectory'];
        $trigger_rebuild = count(array_intersect($trigger_rebuild_props, array_keys($details))) > 0;

        $boolean_properties = [
            'ta_grading',
            'student_view',
            'student_view_after_grades',
            'student_download',
            'student_submit',
            'peer_grading',
            'late_submission_allowed',
            'grade_inquiry_allowed',
            'grade_inquiry_per_component_allowed',
            'discussion_based',
            'vcs',
            'using_subdirectory',
            'has_due_date',
            'has_release_date',
            'allow_custom_marks'
        ];

        $discussion_ids = 'discussion_thread_id';

        $numeric_properties = [
            'precision',
            'grader_assignment_method',
            'depends_on_points'
        ];
        // Date properties all need to be set at once
        $dates = $gradeable->getDates();

        $date_set = false;
        foreach (array_merge(Gradeable::date_properties, ['late_days']) as $date_property) {
            if (isset($details[$date_property])) {
                $dates[$date_property] = $details[$date_property];

                if ($date_property === 'late_days') {
                    if (!is_numeric($dates[$date_property])) {
                        $errors[$date_property] = 'Late days must be a number';
                    }
                    elseif (intval($dates[$date_property]) < 0) {
                        $errors[$date_property] = 'Late days must be a positive number';
                    }
                }
                elseif ($dates[$date_property] > DateUtils::MAX_TIME) {
                    $errors[$date_property] = Gradeable::date_display_names[$date_property] . ' Date is higher than the max allowed date! (' . DateUtils::MAX_TIME . ')';
                }

                // Unset dates so we don't try and use it in the other loop
                unset($details[$date_property]);
                $date_set = true;
            }
        }

        // TO DO: Update late day cache for admin late day update
        // TO DO: Update late day cache for admin gradeable due date update
        $late_day_status = null;

        // Set default value which may be set in loop below
        $grade_inquiry_modified = false;

        // Apply other new values for all properties submitted
        foreach ($details as $prop => $post_val) {
            // Convert boolean values into booleans
            if (in_array($prop, $boolean_properties)) {
                $post_val = $post_val === 'true';
            }

            if (in_array($prop, $numeric_properties) && !is_numeric($post_val)) {
                $errors[$prop] = "{$prop} must be a number";
                continue;
            }

            if ($prop === "depends_on") {
                try {
                    $temp_gradeable = $this->tryGetGradeable($post_val, false);
                    if ($temp_gradeable == false) {
                        $post_val = null;
                    }
                    else {
                        $depends_on_points = $details['depends_on_points'];
                        if ($depends_on_points == null) {
                            $depends_on_points = $gradeable->getDependsOnPoints();
                        }
                        if ($depends_on_points == null) {
                            $gradeable->setDependsOnPoints(0);
                        }
                        else {
                            if ($depends_on_points < 0 || ($depends_on_points > $temp_gradeable->getDependsOnPoints() && $temp_gradeable->getDependsOnPoints() !== null)) {
                                $errors['depends_on_points'] = "Invalid depends on points!";
                            }
                        }
                    }
                }
                catch (\Exception $e) {
                    $post_val = null;
                    $errors[$prop] = $e->getMessage();
                }
            }
            // Converts string array sep by ',' to json
            if ($prop === $discussion_ids) {
                $post_val = array_map('intval', explode(',', $post_val));
                foreach ($post_val as $thread) {
                    if (!$this->core->getQueries()->existsThread($thread)) {
                        $errors[$prop] = 'Invalid thread id specified.';
                        break;
                    }
                }
                if (count($errors) == 0) {
                    $post_val = json_encode($post_val);
                }
                else {
                    continue;
                }
            }

            if ($prop === 'grade_inquiry_allowed') {
                if ($post_val !== $gradeable->isGradeInquiryAllowed()) {
                    $grade_inquiry_modified = true;
                }
            }

            if ($prop === 'grade_inquiry_per_component_allowed' && $post_val === false && $gradeable->isGradeInquiryPerComponentAllowed()) {
                $this->core->getQueries()->convertInquiryComponentId($gradeable);
            }

            if ($prop === 'grade_inquiry_per_component_allowed' && $post_val === true && !$gradeable->isGradeInquiryPerComponentAllowed()) {
                $this->core->getQueries()->revertInquiryComponentId($gradeable);
            }

            // Try to set the property
            try {
                //convert the property name to a setter name
                $setter_name = 'set' . implode(
                    '',
                    array_map(function ($val) {
                        return ucfirst($val);
                    },
                    explode('_', $prop))
                );
                $gradeable->$setter_name($post_val);
            }
            catch (\Exception $e) {
                // If something goes wrong, record it so we can tell the user
                $errors[$prop] = $e->getMessage();
            }
        }

        if (!$gradeable->hasDueDate() && $gradeable->hasReleaseDate()) {
            $gradeable->setHasReleaseDate(false);
        }

        // Set the dates last just in case the request contained parameters that
        //  affect date validation
        if ($date_set) {
            try {
                $gradeable->setDates($dates, $grade_inquiry_modified);
                $updated_properties = $gradeable->getDateStrings(false);
            }
            catch (ValidationException $e) {
                $errors = array_merge($errors, $e->getDetails());
            }
        }

        if ($trigger_rebuild) {
            $result = $this->enqueueBuild($gradeable);
            if ($result !== null) {
                // TODO: what key should this get?
                $errors['server'] = $result;
            }
            else {
                $updated_properties[] = 'rebuild_queued';
            }
        }

        // Be strict.  Only apply database changes if there were no errors
        if (count($errors) !== 0) {
            throw new ValidationException('', $errors);
        }
        $this->core->getQueries()->updateGradeable($gradeable);
        // Only return updated properties if the changes were applied
        return $updated_properties;
    }

    #[Route("/courses/{_semester}/{_course}/gradeable/{gradeable_id}/delete", methods: ["POST"])]
    public function deleteGradeable($gradeable_id) {
        $gradeable = $this->tryGetGradeable($gradeable_id);
        if ($gradeable == false) {
            $this->core->addErrorMessage("Invalid gradeable id");
            $this->core->redirect($this->core->buildCourseUrl());
        }
        if (!$gradeable->canDelete()) {
            $this->core->addErrorMessage("Gradeable " . $gradeable_id . " cannot be deleted.");
            $this->core->redirect($this->core->buildCourseUrl());
        }

        $this->core->getQueries()->deleteGradeable($gradeable_id);

        $course_path = $this->core->getConfig()->getCoursePath();

        $file = FileUtils::joinPaths($course_path, "config", "form", "form_" . $gradeable_id . ".json");
        if ((file_exists($file)) && (!unlink($file))) {
            die("Cannot delete form_{$gradeable_id}.json");
        }

        // this will cleanup the build files
        $this->enqueueBuildFile($gradeable_id);

        $this->core->redirect($this->core->buildCourseUrl());
    }

    private function writeFormConfig(Gradeable $gradeable) {
        if ($gradeable->getType() !== GradeableType::ELECTRONIC_FILE) {
            return null;
        }

        // Refresh the configuration file with updated information
        // See 'make_assignments_txt_file.py' and grade_item.py for where these properties are used
        // Note: These property names must match the 'setup_sample_courses.py' names
        $jsonProperties = [
            'gradeable_id' => $gradeable->getId(),
            'config_path' => $gradeable->getAutogradingConfigPath(),
            'date_due' => $gradeable->hasDueDate() ? DateUtils::dateTimeToString($gradeable->getSubmissionDueDate()) : null,
            'upload_type' => $gradeable->isVcs() ? "repository" : "upload file",
            'subdirectory' => $gradeable->getVcsSubdirectory(),
            'using_subdirectory' => $gradeable->isUsingSubdirectory(),
            'vcs_partial_path' => $gradeable->getVcsPartialPath(),
        ];

        $fp = $this->core->getConfig()->getCoursePath() . '/config/form/form_' . $gradeable->getId() . '.json';
        if (
            (!is_writable($fp) && file_exists($fp))
            || file_put_contents($fp, json_encode($jsonProperties, JSON_PRETTY_PRINT | JSON_UNESCAPED_SLASHES)) === false
        ) {
            return "Failed to write to file {$fp}";
        }
        return null;
    }

    private function enqueueBuildFile($g_id) {
        $semester = $this->core->getConfig()->getTerm();
        $course = $this->core->getConfig()->getCourse();

        // FIXME:  should use a variable instead of hardcoded top level path
        $config_build_file = "/var/local/submitty/daemon_job_queue/" . $semester . "__" . $course . "__" . $g_id . ".json";

        $config_build_data = [
            "job" => "BuildConfig",
            "semester" => $semester,
            "course" => $course,
            "gradeable" => $g_id
        ];

        if (
            (!is_writable($config_build_file) && file_exists($config_build_file))
            || file_put_contents($config_build_file, json_encode($config_build_data, JSON_PRETTY_PRINT)) === false
        ) {
            return "Failed to write to file {$config_build_file}";
        }
        return null;
    }

    public static function enqueueGenerateRepos(string $semester, string $course, string $g_id, string $subdirectory) {
        // FIXME:  should use a variable instead of hardcoded top level path
        $config_build_file = "/var/local/submitty/daemon_job_queue/generate_repos__" . $semester . "__" . $course . "__" . $g_id . ".json";

        $config_build_data = [
            "job" => "RunGenerateRepos",
            "semester" => $semester,
            "course" => $course,
            "gradeable" => $g_id,
            "subdirectory" => $subdirectory
        ];

        if (
            (!is_writable($config_build_file) && file_exists($config_build_file))
            || file_put_contents($config_build_file, json_encode($config_build_data, JSON_PRETTY_PRINT)) === false
        ) {
            return "Failed to write to file {$config_build_file}";
        }
        return null;
    }

    public function enqueueBuild(Gradeable $gradeable) {
        // If write form config fails, it will return non-null and end execution, but
        //  if it does return null, we want to run 'enqueueBuildFile'.  This coalescing can
        //  be chained so long as 'null' is the success condition.
        return $this->writeFormConfig($gradeable) ?? $this->enqueueBuildFile($gradeable->getId());
    }

    #[Route("/courses/{_semester}/{_course}/gradeable/{gradeable_id}/rebuild")]
    public function rebuildGradeableRequest($gradeable_id) {
        $gradeable = $this->core->getQueries()->getGradeableConfig($gradeable_id);
        $result = $this->enqueueBuild($gradeable);
        if ($result !== null) {
            die($result);
        }
    }

    #[Route("/courses/{_semester}/{_course}/gradeable/{gradeable_id}/build_log", methods: ["GET"])]
    public function getBuildLogs(string $gradeable_id): JsonResponse {
        $build_script_output_file = FileUtils::joinPaths($this->core->getConfig()->getCoursePath(), 'build', $gradeable_id, 'build_script_output.txt');
        $build_script_output = is_file($build_script_output_file) ? htmlentities(file_get_contents($build_script_output_file)) : null;
        $cmake_out_dir = FileUtils::joinPaths($this->core->getConfig()->getCoursePath(), 'build', $gradeable_id, 'log_cmake_output.txt');
        $cmake_output = is_file($cmake_out_dir) ? htmlentities(file_get_contents($cmake_out_dir)) : null;

        return JsonResponse::getSuccessResponse([$build_script_output,$cmake_output]);
    }

    #[Route("/courses/{_semester}/{_course}/gradeable/{gradeable_id}/build_status", methods: ["GET"])]
    public function getBuildStatusOfGradeable(string $gradeable_id): void {
        $queued_filename = $this->core->getConfig()->getTerm() . '__' . $this->core->getConfig()->getCourse() . '__' . $gradeable_id . '.json';
        $rebuilding_filename = 'PROCESSING_' . $this->core->getConfig()->getTerm() . '__' . $this->core->getConfig()->getCourse() . '__' . $gradeable_id . '.json';
        $queued_path = FileUtils::joinPaths($this->core->getConfig()->getSubmittyPath(), 'daemon_job_queue', $queued_filename);
        $rebuilding_path = FileUtils::joinPaths($this->core->getConfig()->getSubmittyPath(), 'daemon_job_queue', $rebuilding_filename);

        if (is_file($rebuilding_path)) {
            $status = 'processing';
        }
        elseif (is_file($queued_path)) {
            $status = 'queued';
        }
        else {
            $gradeable = $this->core->getQueries()->getGradeableConfig($gradeable_id);
            $status = $gradeable->hasAutogradingConfig();

            // Check for schema validation errors and return a different status if needed.
            if ($status) {
                $logs = $this->getBuildLogs($gradeable_id);

                $needle = 'The submitty configuration validator detected the above error in your config.';
                $haystack = $logs->json['data'][0];

                if (str_contains($haystack, 'MAKE ERROR')) {
                    $status = false;
                }
                elseif (str_contains($haystack, $needle)) {
                    $status = 'warnings';
                }
            }
        }
        clearstatcache();
        $this->core->getOutput()->renderJsonSuccess($status);
    }

    /**
     * Shifts all dates in the array up to and including $date_prop to be no later than $time
     * @param array $dates
     * @param string $date_prop
     * @param \DateTime $time
     */
    private function shiftDates(array &$dates, string $date_prop, \DateTime $time) {
        foreach (Gradeable::date_validated_properties as $d) {
            if ($dates[$d] > $time) {
                $dates[$d] = $time;
            }
            if ($date_prop === $d) {
                break;
            }
        }
    }

    #[Route("/courses/{_semester}/{_course}/gradeable/{gradeable_id}/quick_link")]
    public function openquickLink($gradeable_id, $action) {
        $gradeable = $this->core->getQueries()->getGradeableConfig($gradeable_id);
        $dates = $gradeable->getDates();
        $now = $this->core->getDateTimeNow();
        $message = "";
        $success = null;
        //what happens on the quick link depends on the action
        if ($action === "release_grades_now") {
            if ($gradeable->hasReleaseDate()) {
                if ($dates['grade_released_date'] > $now) {
                    $this->shiftDates($dates, 'grade_released_date', $now);
                    $message .= "Released grades for ";
                    $success = true;
                }
                else {
                    $message .= "Grades already released for ";
                    $success = false;
                }
            }
            else {
                $message .= "Can't release grades for ";
                $success = false;
            }
        }
        elseif ($action === "open_ta_now") {
            if ($dates['ta_view_start_date'] > $now) {
                $this->shiftDates($dates, 'ta_view_start_date', $now);
                $message .= "Opened TA access to ";
                $success = true;
            }
            else {
                $message .= "TA access already open for ";
                $success = false;
            }
        }
        elseif ($action === "open_grading_now") {
            if ($dates['grade_start_date'] > $now) {
                $this->shiftDates($dates, 'grade_start_date', $now);
                $message .= "Opened grading for ";
                $success = true;
            }
            else {
                $message .= "Grading already open for ";
                $success = false;
            }
        }
        elseif ($action === "open_students_now") {
            if ($dates['submission_open_date'] > $now) {
                $this->shiftDates($dates, 'submission_open_date', $now);
                $message .= "Opened student access to ";
                $success = true;
            }
            else {
                $message .= "Student access already open for ";
                $success = false;
            }
        }
        elseif ($action === "close_submissions") {
            if ($gradeable->hasDueDate()) {
                if ($dates['submission_due_date'] > $now) {
                    $this->shiftDates($dates, 'submission_due_date', $now);
                    $message .= "Closed assignment ";
                    $success = true;
                }
                else {
                    $message .= "Grading already closed for ";
                    $success = false;
                }
            }
            else {
                $message .= "Can't close submissions for ";
                $success = false;
            }
        }
        $gradeable->setDates($dates);
        $this->core->getQueries()->updateGradeable($gradeable);
        if ($success === true) {
            $this->core->addSuccessMessage($message . $gradeable_id);
        }
        elseif ($success === false) {
            $this->core->addErrorMessage($message . $gradeable_id);
        }
        else {
            $this->core->addErrorMessage("Failed to update status of " . $gradeable_id);
        }

        $this->core->redirect($this->core->buildCourseUrl());
    }

    private function redirectToEdit($gradeable_id) {
        $url = $this->core->buildCourseUrl(['gradeable', $gradeable_id, 'update']) . '?' . http_build_query(['nav_tab' => '-1']);
        header('Location: ' . $url);
    }

    /**
     * Exports components to json and downloads for user
     */
    #[Route("/courses/{_semester}/{_course}/gradeable/{gradeable_id}/components/export")]
    public function exportComponentsRequest($gradeable_id) {
        $url = $this->core->buildCourseUrl();

        // Get the gradeable
        $gradeable = $this->tryGetGradeable($gradeable_id, false);
        if ($gradeable === false) {
            $this->core->addErrorMessage("Invalid gradeable id");
            $this->core->redirect($url);
        }

        // Permission checks
        if (!$this->core->getAccess()->canI("grading.electronic.export_components", ["gradeable" => $gradeable])) {
            $this->core->addErrorMessage("Insufficient permissions to export components");
            $this->core->redirect($url);
        }

        try {
            $arrs = $gradeable->exportComponents();
            $this->core->getOutput()->renderFile(json_encode($arrs, JSON_PRETTY_PRINT), $gradeable->getId() . '_components.json');
        }
        catch (\Exception $e) {
            $this->core->addErrorMessage($e->getMessage());
            $this->core->redirect($url);
        }
    }

    /**
     * Imports components from uploaded files into gradeable (single-depth array)
     */
    #[Route("/courses/{_semester}/{_course}/gradeable/{gradeable_id}/components/import", methods: ["POST"])]
    public function importComponents($gradeable_id) {
        // Get the gradeable
        $gradeable = $this->tryGetGradeable($gradeable_id);
        if ($gradeable === false) {
            return;
        }

        // Permission checks
        if (!$this->core->getAccess()->canI("grading.electronic.add_component", ["gradeable" => $gradeable])) {
            $this->core->getOutput()->renderJsonFail("Insufficient permissions to import components");
            return;
        }

        try {
            // decode file to array
            foreach ($_FILES as $f) {
                $comp_arrs = json_decode(file_get_contents($f['tmp_name']), true);
                foreach ($comp_arrs as $comp_arr) {
                    $gradeable->importComponent($comp_arr);
                }
            }

            // Save to the database
            $this->core->getQueries()->updateGradeable($gradeable);
            $this->core->getOutput()->renderJsonSuccess();
        }
        catch (\InvalidArgumentException $e) {
            $this->core->getOutput()->renderJsonFail($e->getMessage());
        }
        catch (\Exception $e) {
            $this->core->getOutput()->renderJsonError($e->getMessage());
        }
    }

    #[Route("/courses/{_semester}/{_course}/gradeable/{gradeable_id}/max_points")]
    public function maxPoints($gradeable_id) {
        $gradeable = $this->tryGetGradeable($gradeable_id);
        if ($gradeable !== false) {
            $autogradingConfig = $gradeable->getAutogradingConfig();
            $points = $autogradingConfig->getTotalHiddenNonExtraCredit() + $autogradingConfig->getTotalNonHidden();
            $this->core->getOutput()->renderJsonSuccess($points);
            return;
        }
        $this->core->getOutput()->renderJsonError("Unknown gradeable");
    }

    /**
     * Loads config info for a gradeable to allow editing
     */
    #[Route("/courses/{_semester}/{_course}/gradeable/edit/load", methods: ["POST"])]
    public function loadConfigEditor(): void {
        $gradeable = $this->tryGetGradeable($_POST['gradeable_id']);

        if ($gradeable === false) {
            $this->core->getOutput()->renderJsonFail("Invalid gradeable");
            return;
        }

        if (!$this->core->getAccess()->canI("grading.electronic.load_config", ["gradeable" => $gradeable])) {
            $this->core->getOutput()->renderJsonFail("Insufficient permissions to load content.");
            return;
        }

        $file_path = $_POST['file_path'];
        if (!FileUtils::validPath($file_path) || !str_starts_with($file_path, $gradeable->getAutogradingConfigPath())) {
            $this->core->getOutput()->renderJsonFail("Invalid file path");
            return;
        }

        $config_content = file_get_contents(FileUtils::joinPaths($file_path));
        $output = [];
        $output["config_content"] = $config_content;
        $this->core->getOutput()->renderJsonSuccess($output);
    }

    /**
     * Saves config info from a gradeable edit
     */
    #[Route("/courses/{_semester}/{_course}/gradeable/edit/save", methods: ["POST"])]
    public function saveConfigEdit(): void {
        $gradeable = $this->tryGetGradeable($_POST['gradeable_id']);
        if ($gradeable === false) {
            $this->core->getOutput()->renderJsonFail("Invalid gradeable");
            return;
        }

        if (!$gradeable->isUsingUploadedConfig()) {
            $this->core->getOutput()->renderJsonFail("You may only save changes to uploaded configurations for the current course and semester.");
            return;
        }

        if (!$this->core->getAccess()->canI("grading.electronic.load_config", ["gradeable" => $gradeable])) {
            $this->core->getOutput()->renderJsonFail("Insufficient permissions to save changes.");
            return;
        }

        $file_path = $_POST['file_path'];
        if (!FileUtils::validPath($file_path) || !str_starts_with($file_path, $gradeable->getAutogradingConfigPath())) {
            $this->core->getOutput()->renderJsonFail("Invalid file path");
            return;
        }

        $write_success = FileUtils::writeFile($file_path, $_POST['write_content']);
        if (!$write_success) {
            $this->core->getOutput()->renderJsonFail("An error occurred writing the file.");
            return;
        }

        $result = $this->enqueueBuild($gradeable);
        if ($result !== null) {
            $this->core->getOutput()->renderJsonFail("An error occurred queuing the gradeable for rebuild.");
        }

        $this->core->getOutput()->renderJsonSuccess();
    }
}<|MERGE_RESOLUTION|>--- conflicted
+++ resolved
@@ -604,11 +604,8 @@
             'allow_custom_marks' => $gradeable->getAllowCustomMarks(),
             'has_custom_marks' => $hasCustomMarks,
             'is_bulk_upload' => $gradeable->isBulkUpload(),
-<<<<<<< HEAD
             'config_files' => $config_files,
-=======
             'rainbow_grades_summary' => $this->core->getConfig()->displayRainbowGradesSummary()
->>>>>>> f28ee832
         ]);
         $this->core->getOutput()->renderOutput(['grading', 'ElectronicGrader'], 'popupStudents');
         $this->core->getOutput()->renderOutput(['grading', 'ElectronicGrader'], 'popupMarkConflicts');
