<?php

namespace app\views\admin;

use app\libraries\FileUtils;
use app\models\GradeableComponent;
use app\views\AbstractView;
use app\models\AdminGradeable;

class AdminGradeableView extends AbstractView {

    // Converts \DateTime objects to strings in the format we want
    private static function DateTimeToString(&$date) {
        if(gettype($date) === 'string') return;
        $date = $date->format('Y-m-d H:i:s');
    }
    /**
     * The one and only...
     */
	public function show_add_gradeable($type_of_action, AdminGradeable $admin_gradeable, $nav_tab = 0) {
        $this->core->getOutput()->addBreadcrumb("add/edit gradeable");

	    // TODO: all of this should be moved to the controller when it gets overhauled

        $action            = "new"; //decides how the page's data is displayed
        $submit_text       = "Submit";
        $show_edit_warning = false;
        $title_prefix      = "Create New Gradeable";
        $gradeables_array  = array();

        // Make sure the dates are strings
        self::DateTimeToString($admin_gradeable->g_ta_view_start_date);
        self::DateTimeToString($admin_gradeable->eg_submission_open_date);
        self::DateTimeToString($admin_gradeable->eg_submission_due_date);
        self::DateTimeToString($admin_gradeable->g_grade_start_date);
        self::DateTimeToString($admin_gradeable->g_grade_released_date);
        self::DateTimeToString($admin_gradeable->eg_team_lock_date);

        // Default autograding config is upload-only
        if($type_of_action === 'add') {
            $admin_gradeable->setEgConfigPath('/usr/local/submitty/more_autograding_examples/upload_only/config');
        }
        
        //makes an array of gradeable ids for javascript
        foreach ($admin_gradeable->getTemplateList() as $g_id_title) {
            array_push($gradeables_array, $g_id_title['g_id']);
        }

        // Generate an array by user_group for the graders
        $graders_by_usertype = $admin_gradeable->getGradersFromUsertypes();
        $graders = array();
        foreach($graders_by_usertype as $type=>$graders_of_type) {
            $graders[$type] = array();
            foreach($graders_of_type as $grader) {
                $graders[$type][$grader['user_id']] = $grader;
            }
        }

        // For each grader with sections assigned to them, add their
        //  sections to the array generated above
        foreach($admin_gradeable->getGradersAllSection() as $grader) {
            //parses the sections from string "{1, 2, 3, 4}" to a php array [1,2,3,4]
            $graders[$grader['user_group']][$grader['user_id']]['sections'] = $grader['sections'];
        }

        // if the user is editing a gradeable instead of adding
        if ($type_of_action === "edit") {
            $title_prefix      = "Editing Gradeable";
            $action            = "edit";
            $submit_text       = "Save Changes";
            $show_edit_warning = $admin_gradeable->getHasGrades();
        }

        $saved_path = $admin_gradeable->eg_config_path;
        //This helps determine which radio button to check when selecting config.
        //Default option is 3, which means the user has to specify the path.
        $which_config_option = 3;
        //These are hard coded default config options.
        $default_config_paths = ["/usr/local/submitty/more_autograding_examples/upload_only/config",
                          "/usr/local/submitty/more_autograding_examples/iclicker_upload/config",
                          "/usr/local/submitty/more_autograding_examples/left_right_exam_seating/config",
                          "/usr/local/submitty/more_autograding_examples/pdf_exam/config",
                          "/usr/local/submitty/more_autograding_examples/test_notes_upload/config",
                          "/usr/local/submitty/more_autograding_examples/test_notes_upload_3page/config"];
        foreach($default_config_paths as $path){
            //If this happens then select the first radio button "Using Default"
            if($path == $saved_path) $which_config_option = 0;
        }

        $uploaded_configs_dir = FileUtils::joinPaths($this->core->getConfig()->getCoursePath(), "config_upload");
        $all_uploaded_configs = FileUtils::getAllFiles($uploaded_configs_dir);
        $all_uploaded_config_paths = array();
        foreach($all_uploaded_configs as $file){
            $all_uploaded_config_paths[] = $file['path'];
            //If this happens then select the second radio button "Using Uploaded"
            if($file['path'] == $saved_path) $which_config_option = 1;
        }
        $config_repo_name = $this->core->getConfig()->getPrivateRepository();
        $repository_config_dir = FileUtils::joinPaths($this->core->getConfig()->getCoursePath(), $config_repo_name);
        $all_repository_configs = FileUtils::getAllFiles($repository_config_dir);
        $all_repository_config_paths = array();
        foreach($all_repository_configs as $file){
            $all_repository_config_paths[] = $file['path'];
            //If this happens then select the second radio button "Use Private Repository"
            if($file['path'] == $saved_path) $which_config_option = 2;
        }

        $cmake_out_dir = FileUtils::joinPaths($this->core->getConfig()->getCoursePath(), "build", $admin_gradeable->g_id, "log_cmake_output.txt");
        $cmake_output = is_file($cmake_out_dir) ? file_get_contents($cmake_out_dir) : null;
        return $this->core->getOutput()->renderTwigTemplate('admin/admin_gradeable/AdminGradeableBase.twig', [
            "submit_url"          => $this->core->buildUrl(array('component' => 'admin', 'page' => 'admin_gradeable', 'action' => 'upload_' . $action . '_gradeable')),
            "js_gradeables_array" => json_encode($gradeables_array),
            "admin_gradeable"     => $admin_gradeable,
            "show_edit_warning"   => $show_edit_warning,
            "action"              => $action,
            "submit_text"         => $submit_text,
            "nav_tab"             => $nav_tab,
            "semester"            => $_GET['semester'],
            "course"              => $_GET['course'],
            "modal_title"         => $title_prefix,

            // Graders Page Specific
<<<<<<< HEAD
            "all_graders"         => $graders
=======
            "all_graders"    => $graders,
            //Repository name
            "config_repo_name"        => $config_repo_name,
            //All the uploaded config paths
            "all_repository_config_paths"    => $all_repository_config_paths,
            "all_uploaded_config_paths"      => $all_uploaded_config_paths,
            "default_config_paths"           => $default_config_paths,
            "which_config_option"            => $which_config_option,
            //build outputs
            "cmake_output"            => htmlentities($cmake_output)
>>>>>>> 9f8e44be
        ]);
    }
    
    public function show_edit_gradeable(AdminGradeable $admin_gradeable) {
        return "";
    }
}<|MERGE_RESOLUTION|>--- conflicted
+++ resolved
@@ -120,9 +120,6 @@
             "modal_title"         => $title_prefix,
 
             // Graders Page Specific
-<<<<<<< HEAD
-            "all_graders"         => $graders
-=======
             "all_graders"    => $graders,
             //Repository name
             "config_repo_name"        => $config_repo_name,
@@ -133,7 +130,6 @@
             "which_config_option"            => $which_config_option,
             //build outputs
             "cmake_output"            => htmlentities($cmake_output)
->>>>>>> 9f8e44be
         ]);
     }
     
