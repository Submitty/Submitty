<?php

namespace app\controllers\admin;

use app\controllers\AbstractController;
use app\libraries\Core;
use app\libraries\DateUtils;
use app\libraries\FileUtils;
use app\libraries\GradeableType;
use app\libraries\Output;
use app\libraries\routers\AccessControl;
use app\models\gradeable\AutoGradedGradeable;
use app\models\gradeable\Gradeable;
use app\models\gradeable\GradedGradeable;
use app\models\gradeable\LateDayInfo;
use app\models\gradeable\LateDays;
use app\models\gradeable\Mark;
use app\models\gradeable\Submitter;
use app\models\RainbowCustomizationJSON;
use app\models\User;
use Symfony\Component\Routing\Annotation\Route;
use app\models\GradeSummary;
use app\models\RainbowCustomization;
use app\exceptions\ValidationException;

/**
 * Class ReportController
 * @package app\controllers\admin
 * @AccessControl(role="INSTRUCTOR")
 */
class ReportController extends AbstractController {
    /**
     * @deprecated
     */
    public function run() {
<<<<<<< HEAD
        switch ($_REQUEST['action']) {
            case 'csv':
                $this->generateCSVReport();
                break;
            case 'summary':
                $this->generateGradeSummaries();
                break;
            case 'customization':
                $this->generateCustomization();
                break;
            case 'reportpage':
            default:
                $this->showReportPage();
                break;
        }
=======
        return null;
>>>>>>> 26bae2ec
    }

    /**
     * @Route("/{_semester}/{_course}/reports")
     */
    public function showReportPage() {
        $this->core->getOutput()->renderOutput(array('admin', 'Report'), 'showReportUpdates');
    }

    /**
     * Generates grade summary files for every user
     *
     * @Route("/{_semester}/{_course}/reports/summaries")
     * @Route("/api/{_semester}/{_course}/reports/summaries", methods={"POST"})
     */
    public function generateGradeSummaries() {
        $base_path = FileUtils::joinPaths($this->core->getConfig()->getCoursePath(), 'reports', 'all_grades');
        $g_sort_keys = [
            'type',
            'CASE WHEN submission_due_date IS NOT NULL THEN submission_due_date ELSE g.g_grade_released_date END',
            'g_id',
        ];
        $gg_sort_keys = [
            'user_id',
        ];

        // Generate the reports
        $this->generateReportInternal($g_sort_keys, $gg_sort_keys, function ($a, $b, $c) use ($base_path) {
            $this->saveUserToFile($base_path, $a, $b, $c);
            return null;
        });
        $this->core->addSuccessMessage("Successfully Generated Grade Summaries");
        $this->core->redirect($this->core->buildNewCourseUrl(['reports']));
        return $this->core->getOutput()->renderJsonSuccess();
    }

    /**
     * Generates and offers download of CSV grade report
     *
     * @Route("/{_semester}/{_course}/reports/csv")
     */
    public function generateCSVReport() {
        $g_sort_keys = [
            'syllabus_bucket',
            'g_id',
        ];
        $gg_sort_keys = [
            'registration_section',
            'user_id',
        ];

        // Generate the reports
        $rows = $this->generateReportInternal($g_sort_keys, $gg_sort_keys, function ($a, $b, $c) {
            return $this->generateCSVRow($a, $b, $c);
        });

        // Concatenate the CSV
        $csv = '';
        if (count($rows) > 0) {
            // Header row
            $csv = implode(',', array_keys(reset($rows))) . PHP_EOL;
            // Content rows
            foreach ($rows as $row) {
                $csv .= implode(',', $row) . PHP_EOL;
            }
        }
        //Send csv data to file download.  Filename: "{course}_csvreport_{date/time stamp}.csv"
        $this->core->getOutput()->renderFile($csv, $this->core->getConfig()->getCourse() . "_csvreport_" . date("ymdHis") . ".csv");
    }

    /**
     * Loads all team graded gradeables
     * @param Gradeable[] $team_gradeables
     * @return array array, indexed by gradeable id, of arrays, indexed by user id, of team graded gradeables
     */
    private function cacheTeamGradedGradeables(array $team_gradeables) {
        // Array of team graded gradeables, first indexed by gradeable id, then by user id (so multiple entries per team)
        $team_graded_gradeables = [];

        // Get the team gradeables first and, unfortunately, fully cache them
        foreach ($this->core->getQueries()->getGradedGradeables($team_gradeables) as $gg) {
            /** @var GradedGradeable $gg */
            foreach ($gg->getSubmitter()->getTeam()->getMemberUserIds() as $user_id) {
                $team_graded_gradeables[$gg->getGradeableId()][$user_id] = $gg;
            }
        }

        return $team_graded_gradeables;
    }

    /**
     * Fetches all gradeables from the database and splits them based on teamness
     * @param array|null $sort_keys the keys used to sort the gradeables
     * @return array [gradeables, user gradeables, team gradeables]
     */
    private function getSplitGradeables($sort_keys) {
        $user_gradeables = [];
        $team_gradeables = [];
        $all_gradeables = [];
        foreach ($this->core->getQueries()->getGradeableConfigs(null, $sort_keys) as $g) {
            $all_gradeables[] = $g;
            if ($g->isTeamAssignment()) {
                $team_gradeables[] = $g;
            } else {
                $user_gradeables[] = $g;
            }
        }
        return [$all_gradeables, $user_gradeables, $team_gradeables];
    }

    private function genDummyGradedGradeable(Gradeable $gradeable, Submitter $submitter) {
        $gg = new GradedGradeable($this->core, $gradeable, $submitter, []);
        $gg->setAutoGradedGradeable(new AutoGradedGradeable($this->core, $gg, []));
        return $gg;
    }

    /**
     * Merges user and team graded gradeables for a user
     * @param Gradeable[] $gradeables
     * @param User $user
     * @param GradedGradeable[] $user_graded_gradeables User graded gradeables indexed by gradeable id
     * @param array $team_graded_gradeables See cacheTeamGradedGradeables
     * @return GradedGradeable[] array of graded gradeables in the order of $gradeables, indexed by gradeable id.
     *  NOTE: If there are any team gradeables that user has no team for, they get a new, blank gradeable with the user as the submitter
     */
    private function mergeGradedGradeables(array $gradeables, User $user, array $user_graded_gradeables, array $team_graded_gradeables) {
        $ggs = [];
        foreach ($gradeables as $g) {
            /** @var Gradeable $g */
            if ($g->isTeamAssignment()) {
                // if the user doesn't have a team, MAKE THE USER A SUBMITTER
                $ggs[] = $team_graded_gradeables[$g->getId()][$user->getId()] ?? $this->genDummyGradedGradeable($g, new Submitter($this->core, $user));
            } else {
                $ggs[] = $user_graded_gradeables[$g->getId()];
            }
        }
        return $ggs;
    }

    /**
     * A general purpose function for generating reports for all users, grouped by user
     * @param string[]|null $gradeable_sort_keys
     * @param string[]|null $graded_gradeable_sort_keys
     * @param \Closure $per_user_callback callback that accepts (User, GradedGradeable[], LateDays)
     * @return array list of results of $per_user_callback, indexed by user id
     */
    private function generateReportInternal($gradeable_sort_keys, $graded_gradeable_sort_keys, $per_user_callback) {
        /** @var User $current_user */
        $current_user = null;
        $results = [];

        // get all gradeables and cache team graded gradeables
        list($all_gradeables, $user_gradeables, $team_gradeables) = $this->getSplitGradeables($gradeable_sort_keys);
        $team_graded_gradeables = $this->cacheTeamGradedGradeables($team_gradeables);

        //Gradeable iterator will append one gradeable score per loop pass.
        $user_graded_gradeables = [];

        // Method to call the callback with the required parameters
        $call_callback = function ($all_gradeables, User $current_user, $user_graded_gradeables, $team_graded_gradeables, $per_user_callback) {
            $ggs = $this->mergeGradedGradeables($all_gradeables, $current_user, $user_graded_gradeables, $team_graded_gradeables);
            $late_days = new LateDays($this->core, $current_user, $ggs);
            return $per_user_callback($current_user, $ggs, $late_days);
        };
        foreach ($this->core->getQueries()->getGradedGradeables($user_gradeables, null, null, $graded_gradeable_sort_keys) as $gg) {
            /** @var GradedGradeable $gg */
            if ($current_user === null || $current_user->getId() !== $gg->getSubmitter()->getId()) {
                if ($current_user !== null) {
                    // Previous pass completed an entire row
                    $results[$current_user->getId()] = $call_callback($all_gradeables, $current_user, $user_graded_gradeables, $team_graded_gradeables, $per_user_callback);
                }

                //Prepare for the new user
                $current_user = $gg->getSubmitter()->getUser();
                $user_graded_gradeables = [];
            }
            $user_graded_gradeables[$gg->getGradeableId()] = $gg;
        }

        // If there are only team gradeables, check to see that all users were properly covered
        //  If there are users on no teams, then they won't get a result from the above loop...
        if (count($all_gradeables) > 0 && count($user_gradeables) === 0) {
            //... So we must find them and give them dummy results
            foreach ($this->core->getQueries()->getAllUsers() as $u) {
                if (!isset($results[$u->getId()])) {
                    // This user had no results, so generate results
                    $ggs = $this->mergeGradedGradeables($all_gradeables, $u, [], $team_graded_gradeables);
                    $late_days = new LateDays($this->core, $u, $ggs);
                    $results[$current_user->getId()] = $per_user_callback($u, $ggs, $late_days);
                }
            }
        }

        // Remember to do the callback on the last user
        if ($current_user !== null) {
            $results[$current_user->getId()] = $call_callback($all_gradeables, $current_user, $user_graded_gradeables, $team_graded_gradeables, $per_user_callback);
        }
        return $results;
    }

    /**
     * Generates a CSV row for a user
     * @param User $user The user the grades are for
     * @param GradedGradeable[] The list of graded gradeables, indexed by gradeable id
     * @param LateDays $late_days The late day info for these graded gradeables
     * @return array
     */
    private function generateCSVRow(User $user, array $ggs, LateDays $late_days) {
        $row = [];

        $row['User ID'] = $user->getId();
        $row['First Name'] = $user->getDisplayedFirstName();
        $row['Last Name'] = $user->getDisplayedLastName();
        $row['Registration Section'] = $user->getRegistrationSection();

        foreach ($ggs as $gg) {
            /** @var GradedGradeable $gg */
            //Append one gradeable score to row.  Scores are indexed by gradeable's ID.
            $row[$gg->getGradeableId()] = $gg->getTotalScore();

            // Check if the score should be a zero
            if ($gg->getGradeable()->getType() === GradeableType::ELECTRONIC_FILE) {
                if ($gg->getGradeable()->isTaGrading() && ($gg->getOrCreateTaGradedGradeable()->hasVersionConflict() || !$gg->isTaGradingComplete())) {
                    // Version conflict or incomplete grading, so zero score
                    $row[$gg->getGradeableId()] = 0;
                } else if ($late_days->getLateDayInfoByGradeable($gg->getGradeable())->getStatus() === LateDayInfo::STATUS_BAD) {
                    // BAD submission, so zero score
                    $row[$gg->getGradeableId()] = 0;
                }
            }
        }
        return $row;
    }

    /**
     * Saves all user data to a file
     * @param string $base_path the base path to store the reports
     * @param User $user The user the report is for
     * @param GradedGradeable[] The list of graded gradeables, indexed by gradeable id
     * @param LateDays $late_days The late day info for these graded gradeables
     */
    private function saveUserToFile(string $base_path, User $user, array $ggs, LateDays $late_days) {

        $user_data = [];
        $user_data['user_id'] = $user->getId();
        $user_data['legal_first_name'] = $user->getLegalFirstName();
        $user_data['preferred_first_name'] = $user->getPreferredFirstName();
        $user_data['legal_last_name'] = $user->getLegalLastName();
        $user_data['preferred_last_name'] = $user->getPreferredLastName();
        $user_data['registration_section'] = $user->getRegistrationSection();
        $user_data['default_allowed_late_days'] = $this->core->getConfig()->getDefaultStudentLateDays();
        $user_data['last_update'] = date("l, F j, Y");

        foreach ($ggs as $gg) {
            $bucket = ucwords($gg->getGradeable()->getSyllabusBucket());
            $user_data[$bucket][] = $this->generateGradeSummary($gg, $late_days);
        }
        file_put_contents(FileUtils::joinPaths($base_path, $user->getId() . '_summary.json'), FileUtils::encodeJson($user_data));
    }

    /**
     * Generates a grade summary entry for a graded gradeable
     * @param GradedGradeable $gg
     * @param LateDays $ld
     * @return array
     */
    public function generateGradeSummary(GradedGradeable $gg, LateDays $ld) {
        $g = $gg->getGradeable();

        $entry = [
            'id' => $g->getId(),
            'name' => $g->getTitle(),
            'gradeable_type' => GradeableType::typeToString($g->getType()),
            'grade_released_date' => $g->getGradeReleasedDate()->format('Y-m-d H:i:s O'),
        ];

        // Add team members to output
        if ($g->isTeamAssignment()) {
            $entry['team_members'] = $gg->getSubmitter()->isTeam() ? $gg->getSubmitter()->getTeam()->getMemberUserIds()
                : $gg->getSubmitter()->getId(); // If the user isn't on a team, the only member is themselves
        }

        $entry['score'] = $gg->getTotalScore();

        // Add information special to electronic file submissions
        if ($g->getType() === GradeableType::ELECTRONIC_FILE) {
            // Add information based on late day status
            $ldi = $ld->getLateDayInfoByGradeable($g);
            if ($ldi !== null) {
                // Zero score if BAD status
                if ($ldi->getStatus() === LateDayInfo::STATUS_BAD) {
                    $entry['score'] = 0;
                }

                // The report needs this to be different from the 'pretty' version returned from $ldi->getStatusMessage()
                $entry['status'] = $this->getLateStatusMessage($ldi);

                // Only include late day info if the submission was late
                $late_days_charged = $ldi->getLateDaysCharged();
                if ($late_days_charged > 0) {
                    $entry['days_after_deadline'] = $ldi->getDaysLate();
                    $entry['extensions'] = $ldi->getLateDayException();
                    $entry['days_charged'] = $late_days_charged;
                }
            }

            // Add score breakdown
            $ta_gg = $gg->getOrCreateTaGradedGradeable();
            $entry['overall_comment'] = $ta_gg->getOverallComment();

            // Only split up scores if electronic gradeables
            $entry['autograding_score'] = $gg->getAutoGradingScore();
            $entry['tagrading_score'] = $gg->getTaGradingScore();

            // If the grading isn't complete or there are conflicts in which version is graded,
            //  let the user know that
            if ($g->isTaGrading() && ($ta_gg->hasVersionConflict() || !$ta_gg->isComplete())) {
                $entry['score'] = 0;
                $entry['autograding_score'] = 0;
                $entry['tagrading_score'] = 0;
                if (!$gg->getSubmitter()->isTeam() && $gg->getGradeable()->isTeamAssignment()) {
                    // This is sort of a hack.  Submitters for team assignments should always be teams,
                    //  but to keep the rest of the report generation sane, they can be users if the
                    //  user is not on a team
                    $entry['note'] = 'User is not on a team';
                } else if (!$ta_gg->isComplete()) {
                    $entry['note'] = 'This has not been graded yet.';
                } else {
                    $entry['note'] = 'Score is set to 0 because there are version conflicts.';
                }
            }
        }

        // Component/marks
        $entry['components'] = [];
        foreach ($g->getComponents() as $component) {
            $gcc = $gg->getOrCreateTaGradedGradeable()->getGradedComponentContainer($component);

            // We need to convert to the old model single-grader format for rainbow grades
            $gc = null;
            foreach ($gcc->getGradedComponents() as $gc_) {
                $gc = $gc_;
                // Get the only graded component and short circuit
                break;
            }
            //
            // For each $gc in $gcc
            //

            $inner = [
                'title' => $component->getTitle()
            ];
            if ($component->isText()) {
                $inner['comment'] = $gc !== null ? $gc->getComment() : '';
            } else {
                $inner['score'] = $gc !== null ? $gc->getTotalScore() : 0.0;
                $inner['default_score'] = $component->getDefault();
                $inner['upper_clamp'] = $component->getUpperClamp();
                $inner['lower_clamp'] = $component->getLowerClamp();
            }

            if ($g->getType() === GradeableType::ELECTRONIC_FILE) {
                $marks = [];
                if ($gc !== null) {
                    $marks = array_map(function (Mark $m) {
                        return ['points' => $m->getPoints(), 'note' => $m->getTitle()];
                    }, $gc->getMarks());

                    if ($gc->hasCustomMark()) {
                        $marks[] = ['points' => $gc->getScore(), 'note' => $gc->getComment()];
                    }
                }

                $inner['marks'] = $marks;
            }
            $entry['components'][] = $inner;

            // end for
        }
        return $entry;
    }

    /**
     * Gets the status message for a from a LateDayInfo status message
     * @param LateDayInfo $ldi
     * @return string
     */
    private function getLateStatusMessage(LateDayInfo $ldi) {
        switch ($ldi->getStatus()) {
            case LateDayInfo::STATUS_GOOD:
                return 'Good';
            case LateDayInfo::STATUS_LATE:
                return 'Late';
            case LateDayInfo::STATUS_BAD:
                return 'Bad';
            case LateDayInfo::STATUS_NO_ACTIVE_VERSION:
                if ($ldi->getGradedGradeable()->getAutoGradedGradeable()->hasSubmission()) {
                    return 'Cancelled';
                } else {
                    return 'Unsubmitted';
                }
            default:
                return 'ERROR';
        }
    }
    public function generateCustomization(){

        // Only allow course admins to access this page
        if (!$this->core->getUser()->accessAdmin()) {
            $this->core->getOutput()->showError("This account cannot access admin pages");
        }

        //Build a new model, pull in defaults for the course
        $customization = new RainbowCustomization($this->core);
        $customization->buildCustomization();

        if(isset($_POST["json_string"])){

            //Handle user input (the form) being submitted
            try {

                $customization->processForm();

                // Finally, send the requester back the information
                $this->core->getOutput()->renderJsonSuccess("Succesfully wrote customization.json file");
            } catch (ValidationException $e) {
                //Use this to handle any invalid/inconsistent input exceptions thrown during processForm()
                $this->core->getOutput()->renderJsonFail('See "data" for details', $e->getDetails());
            } catch (\Exception $e) {
                //Catches any other exceptions, should be "unexpected" issues
                $this->core->getOutput()->renderJsonError($e->getMessage());
            }
        }
        else{

            $this->core->getOutput()->addInternalJs('rainbow-customization.js');
            $this->core->getOutput()->addInternalCss('rainbow-customization.css');

            $this->core->getOutput()->addBreadcrumb('Rainbow Grades Customization');

            // Print the form
            $this->core->getOutput()->renderTwigOutput('admin/RainbowCustomization.twig',[
                "customization_data" => $customization->getCustomizationData(),
                "available_buckets" => $customization->getAvailableBuckets(),
                "used_buckets" => $customization->getUsedBuckets(),
                'display_benchmarks' => $customization->getDisplayBenchmarks(),
                'sections_and_labels' => (array)$customization->getSectionsAndLabels(),
                'bucket_percentages' => $customization->getBucketPercentages(),
                'messages' => $customization->getMessages()
            ]);

        }
    }
}
<|MERGE_RESOLUTION|>--- conflicted
+++ resolved
@@ -33,7 +33,6 @@
      * @deprecated
      */
     public function run() {
-<<<<<<< HEAD
         switch ($_REQUEST['action']) {
             case 'csv':
                 $this->generateCSVReport();
@@ -49,9 +48,7 @@
                 $this->showReportPage();
                 break;
         }
-=======
         return null;
->>>>>>> 26bae2ec
     }
 
     /**
