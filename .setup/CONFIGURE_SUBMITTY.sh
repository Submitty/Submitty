--- conflicted
+++ resolved
@@ -19,21 +19,13 @@
 echo "What is the database password for the database user $DATABASE_USER?"
 read DATABASE_PASSWORD
 
-<<<<<<< HEAD
-echo "What is the url for submission? (ex: http://192.168.56.104/ or https://submitty.cs.rpi.edu/)"
-=======
 echo "What is the url for submission? (ex: http://192.168.56.101/ or https://submitty.cs.rpi.edu/)"
->>>>>>> ba4131dd
 read SUBMISSION_URL
 
 echo "What is the url for the Grading Server? (ex: https://192.168.56.104/ or https://hwgrading.cs.rpi.edu/)"
 read TAGRADING_URL
 
-<<<<<<< HEAD
-echo "What is the url for the CGI scripts (cgi-bin)? (ex: http://192.168.56.105/ or https://submitty-cgi.cs.rpi.edu/)"
-=======
 echo "What is the url for the CGI scripts (cgi-bin)? (ex: http://192.168.56.102/ or https://submitty-cgi.cs.rpi.edu/)"
->>>>>>> ba4131dd
 read CGI_URL
 
 echo "What is the SVN path to be used? (ex: svn+ssh://192.168.56.103 or file:///var/lib/svn/csci2600)"
