--- conflicted
+++ resolved
@@ -19,11 +19,7 @@
  * @method string|null getAriaLabel()
  * @method string|null getBadge()
  * @method string|null getIcon()
-<<<<<<< HEAD
- * @method bool getAppendFa()
-=======
  * @method bool getPrefix()
->>>>>>> b0f339aa
  *
  * @method void setTitle(string $title)
  * @method void setSubtitle(string|null $subtitle)
@@ -64,11 +60,7 @@
     /** @prop @var string|null $icon */
     protected $icon;
      /** @prop @var bool $disabled */
-<<<<<<< HEAD
-    protected $append_fa;
-=======
     protected $prefix;
->>>>>>> b0f339aa
 
     /**
      * @param Core $core
@@ -91,11 +83,7 @@
         $this->aria_label = $details["aria_label"] ?? null;
         $this->badge = $details["badge"] ?? null;
         $this->icon = $details["icon"] ?? null;
-<<<<<<< HEAD
-        $this->append_fa = $details["append_fa"] ?? true;
-=======
         $this->prefix = $details["prefix"] ?? "fa";
->>>>>>> b0f339aa
     }
 
     /**
