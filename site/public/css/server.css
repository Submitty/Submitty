@import url("reset.css");
@import url("google/inconsolata.css");

html {
    height: 100%;
}

body {
    font-family: 'Source Sans Pro', sans-serif;
    height: 100%;
    width: 100%;
    position: relative;
}
:root {
    --viewed_content: #e8f1f8;
}
#site-body {
    /* OLD SEAFOAM GREEN COLOR */
    /* background-color: #B6CECE; */

    /* Submitty Logo blue */
    background-color: #f6fbfe;

    width: 100%;
    /* A lighter shade of blue grey */
    /* background: #b8d5e5; */
    /* a gradient! */
    /* background: linear-gradient(#0a6496, #b8d5e5); */
    background-attachment: fixed;
}

a, a:hover, a:link, a:visited {
    cursor: pointer;
}

a,
a:visited,
a:link,
a.external,
a.external:visited,
a.external:link,
a.fa:hover,
a > i.fa:hover {
    color: #2627ee;
}
a,
a:visited,
a:link,
a.external,
a.external:visited,
a.external:link,
a.fas:hover,
a > i.fas:hover {
    color: #2627ee;
}
a,
a:visited,
a:link,
a.external,
a.external:visited,
a.external:link,
a.far:hover,
a > i.far:hover {
    color: #2627ee;
}

a:hover,
a.external:hover {
    color: #131399;
}
a:active,
a.external:active {
    color: #991313;
}

a.btn-success, a.btn-primary, a.btn-danger,
a.fa.btn-success, a.btn-primary, a.btn-danger,
a.btn-success > i.fa, a.btn-primary > i.fa, a.btn-danger > i.fa {
    color: #ffffff;
}
a.btn-success, a.btn-primary, a.btn-danger,
a.fas.btn-success, a.btn-primary, a.btn-danger,
a.btn-success > i.fas, a.btn-primary > i.fas, a.btn-danger > i.fas {
    color: #ffffff;
}
a.btn-success, a.btn-primary, a.btn-danger,
a.far.btn-success, a.btn-primary, a.btn-danger,
a.btn-success > i.far, a.btn-primary > i.far, a.btn-danger > i.far {
    color: #ffffff;
}

a.btn-default,
a.fa.btn-default,
a.fa,
a > i.fa {
    color: #000000;
}
a.btn-default,
a.fas.btn-default,
a.fas,
a > i.fas {
    color: #000000;
}
a.btn-default,
a.far.btn-default,
a.far,
a > i.far {
    color: #000000;
}

a.btn {
    text-decoration: none;
}


/****************************
 * INPUT STYLES
 ***************************/

select,
textarea,
input[type="text"],
input[type="password"],
input[type="datetime"],
input[type="datetime-local"],
input[type="date"],
input[type="month"],
input[type="time"],
input[type="week"],
input[type="number"],
input[type="email"],
input[type="url"],
input[type="search"],
input[type="tel"],
input[type="color"] {
    height: 30px;
    padding: 4px 6px;
    font-size: 14px;
    line-height: 20px;
    color: #555555;
    vertical-align: middle;
    border: 1px solid #ccc;
    -webkit-border-radius: 4px;
    -moz-border-radius: 4px;
    border-radius: 4px;
    width: auto;
}

input.readonly {
    background-color: #f2f2f2;
    cursor: not-allowed;
}

select {
    padding: 5px 35px 5px 10px;
    font-size: 16px;
    border: 1px solid #ccc;
    height: 34px;
    background: #FFF;
    background-size: 20px;
}

input[type="checkbox"]{
    cursor: pointer;
    -webkit-appearance: none;
    -moz-appearance: none;
    appearance: none;
    background: #FFF;
    box-sizing: border-box;
    width: 20px;
    height: 20px;
    border: 1px solid #000000;
    transition: all .2s linear;
    -webkit-border-radius: 4px;
    -moz-border-radius: 4px;
    border-radius: 4px;
}

input[type="checkbox"]:checked{
    background-color: #3093FC;
}

/* this requires loading the FontAwesome CSS from the CDN before loading the server.css */
input[type="checkbox"]:checked:before {
    font-family: 'Font Awesome\ 5 Free';
    content: "\f00c";
    color: #FFF;
    font-size: 18px;
    font-weight: 900
}

.helpicon::before {
  font-family: 'Font Awesome 5 Free';
  content: "\f059";
  color: #1E90FF;
  font-weight: 300;
  display: inline-block;
}

select.disabled,
textarea.disabled,
input.disabled {
    background-color: lightgrey;
}

/****************************
 * TABLE STYLES
 ***************************/
table {
}

table a{
    text-decoration: none;
}

table tr.table-header {
    border-bottom: 1px solid black;
}

.table {
    width: 100%;
    text-align: center;
    border-collapse: collapse;
}

.table tr {

}

.table td {
    padding: 5px;
    border-top: 1px solid #dddddd;
}

.table-bordered {
    border: 1px solid #AAAAAA;
    border-collapse: separate;
    -webkit-border-radius: 4px;
    -moz-border-radius: 4px;
    border-radius: 4px;
}

.table-striped>tbody>tr:nth-child(even) {
    background: #ededed;
}

.table-striped>tbody>tr:nth-child(odd) {
    background: #ffffff;
}

.table>thead>tr {
    background: #ededed;
}

.table>tbody>tr.info {
    background-color: #d9edf7;
}

.floating-thead,
.floating-header {
    position: fixed;
    top: 0;
    visibility: hidden;
}

.floating-thead > td,
.floating-header > td {
    display: table-cell;
    text-align: center;
}

.tr-vertically-centered > td {
    vertical-align: middle;
}

.table-text-left {
    text-align: center;
}

.table-text-left td {
    border: none;
}

.table-text-left > tbody > tr > td:nth-child(3),
.table-text-left > tbody > tr > td:nth-child(4),
.table-text-left > tbody > tr > td:nth-child(5),
.table-text-left > thead > tr > th:nth-child(3),
.table-text-left > thead > tr > th:nth-child(4),
.table-text-left > thead > tr > th:nth-child(5)  {
    text-align: left;
}

/* layout table classes  */
/* Layout tables do not have <caption>, <thead>, and <th> tags */

/* styling used in a <th> cell, except this is for a layout table */
.layout_th_cell {
    font-weight: bold;
    text-align: center;
    display: table-cell;
}

/**********************************************************/

#container {
    min-height: 100%;
    margin: 0 auto -60px;
}

.full_height {
    max-height: 100%;
}

#header.full_height {
    min-height: fit-content;
    min-height: -moz-fit-content;
}

#nav {
    background-color: #000000;
    color: #FFFFFF;
    width: 100%;
    left: 0;
    top: 0;
    z-index: 9999;
    font-size: 15px;
    font-weight: 600;
    margin-left:-1px;
}

#nav ul {
  background-color: #000000;
  margin: 0;
  padding: 0;
  overflow: hidden;
  list-style-type: none;

}

#nav li {
    float: left;
}

#nav li:hover, .dropdown:hover .dropbtn {
    background-color: gray;
    cursor: pointer;
}

#nav li a, .dropbtn {
    color: #FFFFFF;
    text-decoration: none;
    /*display: inline-block;*/
    display: block;
    padding: 5px 10px;
}

#nav li a:hover {
    text-decoration: none;
}

#nav li.dropdown {
    display: inline-block;
}

#nav .dropdown-content {
    display: none;
    position: absolute;
    background-color: #f9f9f9;
    width: 160px;
    box-shadow: 0 8px 16px 0 rgba(0,0,0,0.2);
}

#nav .dropdown-content a {
    color: black;
    padding: 12px 16px;
    text-decoration: none;
    text-align: left;
}

#nav .dropdown-content a:hover {
    background-color: #d1d1d1;
    width: 130px;
}

#nav .dropdown:hover .dropdown-content {
    display: block;
}

#header {
    background-color: #ffffff;
    box-shadow: 0 2px 10px -5px #888888;
    /* min-height: 125px; */
    height: auto;
    width: 100%;
    overflow: hidden;
}

#header-text {font-weight: 300;display: flex;/* width: 100%; */align-items: center;}

#header a,
#header a:link,
#header a:visited {
    color: #000;
    text-decoration: underline;
}

#header a:hover {
    text-decoration: none;
}

#header a > i.fa {
    font-size: 20px;
}
#header a > i.fas {
    font-size: 20px;
}
#header a > i.far {
    font-size: 20px;
}

#header-text>div {
    display: block;
    font-size: 1.5em;
    font-weight: bold;
}

.text-center {
    text-align: center;
}

#logo-submitty {
    height: 80px;
}

@media (min-width: 357px) {
    #logo-submitty {
        float: right;
        margin-right: -15px;
    }
}
@media (max-width: 356px) {
    #logo-box {
        margin: 0;
        padding: 0;
    }
    #logo-submitty {
        width: 100%;
        height: auto;
        background-size: contain;
    }
}

.content {
    box-shadow: 0 2px 15px -5px #888888;
    background-color: #ffffff;
    border-radius: 3px;
    padding: 30px;
    margin: 15px;
}

.content:last-child {
    flex-grow: 1;
}

.content.gradeable_message {
    background-color: #006398;
    color: white;
}

.forum_content {
    flex-grow: 1;
    padding: 0px;
}

.forum_show_threads {
    overflow: hidden;
    flex-direction: column;
    display: flex;
}

.pre_forum {
    font-family: inherit;
}

.content h1 {
    margin-bottom: 20px;
}

.content h2 {
    margin-bottom: 20px;
}

.subtitle {
    font-size: smaller;
    word-wrap: unset;
    white-space: normal;
}

#footer {
    margin-top: -10px;
    z-index: 20;
    width: 100%;
    padding: 5px 0 10px 0;
    text-align: center;
    clear: both;
}

#push {
    flex-grow: 1;
}

#footer a {
    color: #000000;
    text-decoration: none;
}

#footer a:hover {
    color: #405E90;
}

#footer .footer_seperator {
    padding-right: 8px;
    padding-left: 8px;
}

#footer .footer_link_icon {
    padding-right: 4px;
}

.sub {
}

.sub::after {
    content: ".";
    display: block;
    height: 0;
    clear: both;
    visibility: hidden;
}

.panel {
    background-color: #FAFCFC;
    margin: 1%;
    padding: 1%;
}

.spacer30 {
    height: 30px;
}

.clear {
    clear: both;
    border-bottom: 1px solid lightgrey;
    padding-top: 20px;
}

#page-info {
    visibility: visible;
    display: none;
    position: absolute;
    top: 40px;
    left: 40px;
    z-index:1000;
    background: #fff;
    border: 1px solid #000;
    width: 80%;
    overflow-y: scroll;
    padding: 5px;
}

.fa-green {
    color: green;
}
.fas-green {
    color: green;
}
.far-green {
    color: green;
}

.fa-red {
    color: red;
}
.fas-red {
    color: red;
}
.far-red {
    color: red;
}

.menu {
    font-size: 20px;
    display: flex;
    align-items: center;
}

#alerts {

}

#messages {
    z-index: 999;
	position: fixed;
    top: 40px;
    left: 50%;
    width: 40%;
    margin-left: -20%;
}

.inner-message {
    margin: 0 auto 10px;
}

.message-close {
    float: right;
    margin-right: -20px;
    cursor: pointer;
}

.option {
    margin-bottom: 20px;
}

.option-title {
    font-weight: bold;
    font-size: 18px;
}

.option-alt {
    font-style: italic;
}

.option-input {
}

.option-input > textarea,
.option-input > input[type="text"] {
    width: 95%;
    resize: none;
}

.option-small-input > textarea,
.option-small-input > input[type="text"] {
    width: 99%;
    padding-right: 1px;
    padding-left: 1px;
}

.option-small-output > input[type="text"] {
    width: 99%;
    padding-right: 1px;
    padding-left: 1px;
    border:none;
    background: transparent;
}

.post-panel-btn {
    height: 20px;
    padding-right: 10px;
}

#login-box {
    min-width: 300px;
    flex-grow: 1;
}

#login {
}

#login input[type="text"],
#login input[type="password"] {
    width: 100%;
    margin-bottom: 5px;
}

.label {
    font-weight: 700;
    margin-top: 5px;
    margin-right: 0;
    margin-left: 0;
}

.green-message {
    font-style: italic;
    font-weight: bold;
    color: #008800;
}

.blue-message {
    font-style: italic;
    font-weight: bold;
    color: #0a6496;
}

.red-message {
    font-style: italic;
    font-weight: bold;
    color: #af0000;
}

.yellow-message {
    font-style: italic;
    font-weight: bold;
    color: #ff9900;
}

.black-message {
    font-style: italic;
    font-weight: bold;
    color: #000000;
}

.sub-text {
    margin-left: 20px;
    margin-top: 10px;
}

.box {
    border-radius: 3px;
    border: 1px solid #dddddd;
    width: 100%;
    margin-top: 3px;
    margin-bottom: 3px;
    position: relative;
    float: left;
    background: rgba(255,255,255,0.8);
    box-shadow: 2px 2px 4px -3px #dddddd;
    padding: 5px 5px 10px;
}

.active {
    background-color: white;
    /*    color: #4a4a4a;*/
    border: 4px solid #276394;
}

.viewed_post{
    background-color: white;
}

/* TODO: MAKE THIS CASCADE */
.deleted {
    background-color: #A9A9A9;
    color: #4a4a4a;
}

.deleted.active {
    background-color: #505050;
}

.new_post {
    background-color: var(--viewed_content);
    /*background-color: #d4e1f2;*/
}

.important {
    /* THIS IS WHERE THE BACKGROUND COLOR FOR POSTS IS */
    border-style: solid;
    border-width: 4px;
    border-color: #ffd700; /* gold */
}

.new_thread{
    background-color: var(--viewed_content);
}
.btn-default.post_button_color{
    background-color: inherit;
}

.box-title > h4 {
    margin-left: 20px;
}

.grade-results {
    display: flex;
    flex-direction: row;
}

.box > h4 {
    margin-bottom: 10px;
    margin-left: 10px;
    margin-top: 10px;
}
.box-block {
    vertical-align: top;
    margin-left: 10px;
    padding: 10px;
}

.box-block > h4 {
    margin-bottom: 10px;
}

.box-block > code,
.box-block > pre {
    padding: 10px;
    background-color: #F8F8F8;
    border: 1px solid #ddd;
    white-space: pre;
}

.half {
    float: left;
    width: 48%;
    margin-right: 10px;
}

.diff-element {
    float: left;
    margin-right: 20px;
}

.badge {
    float: left;
    display: inline-block;
    min-width: 70px;
    padding: 3px 7px;
    font-weight: bold;
    line-height: 1;
    color: #fff;
    text-align: center;
    white-space: nowrap;
    vertical-align: baseline;
    background-color: #999;
    border-radius: 10px;
    margin-left: 10px;
    margin-right: 10px;
}

.no-badge {
    width: 70px;
    height: 10px;
    margin-right: 10px;
    margin-left: 10px;
    float: left;
}

.green-background {
    background-color: #006600;
}

.yellow-background {
    background-color: #eac73d;
    color: #000000;
}

.red-background {
    background-color: #c00000;
}

.blue-background {
    background-color: #337ab7;
}

.badge-container {
    padding: 6px 0;
    display: block;
}

.italics {
    font-style: italic;
    text-decoration: none;
}

.gradeable_list{
	width: 100%;
    padding: 0px 50px 50px;
	font-size: 18px;
	text-align: left !important;
}

.gradeable_list tr:nth-child(odd),
.gradeable_list tr:nth-child(even) {
/*    background-color: #E9EFEF*/
}

.gradeable_comment {
    word-break: break-word;
}

.gradeable_comment td {
    padding: 0 4px;
}

.gradeable_comment td.mark-score {
    text-align: right;
    white-space: nowrap;
}

#search_wrapper{
    border-radius: 3px;
    padding-bottom:10px;
    padding-right:10px;
    padding-left:10px;
}

.notification_badge{
    background-color: red;
    float: right;
    padding-left: 5px;
    padding-right: 5px;
    margin-left: 5px;
    border-radius: 2px;
    color: white;
    font-weight: bold;
}

#header #login a.btn-primary {
    color: white;
}

#forum_wrapper{
    height: 70vh;
    margin-left:20px;
    margin-right:20px;

}

.fade {
  opacity: 0;
  -webkit-transition: opacity .15s linear;
       -o-transition: opacity .15s linear;
          transition: opacity .15s linear;
}
.fade.in {
  opacity: 1;
}
.collapse {
  display: none;
}
.collapse.in {
  display: block;
}
tr.collapse.in {
  display: table-row;
}
tbody.collapse.in {
  display: table-row-group;
}
.collapsing {
  position: relative;
  height: 0;
  overflow: hidden;
  -webkit-transition-timing-function: ease;
       -o-transition-timing-function: ease;
          transition-timing-function: ease;
  -webkit-transition-duration: .35s;
       -o-transition-duration: .35s;
          transition-duration: .35s;
  -webkit-transition-property: height, visibility;
       -o-transition-property: height, visibility;
          transition-property: height, visibility;
}
.caret {
  display: inline-block;
  width: 0;
  height: 0;
  margin-left: 2px;
  vertical-align: middle;
  border-top: 4px dashed;
  border-top: 4px solid \9;
  border-right: 4px solid transparent;
  border-left: 4px solid transparent;
}
.dropup,
.dropdown {
  position: relative;
}
.dropdown-toggle:focus {
  outline: 0;
}
.dropdown-menu {
  position: absolute;
  top: 100%;
  left: 0;
  z-index: 1000;
  display: none;
  float: left;
  min-width: 160px;
  padding: 5px 0;
  margin: 2px 0 0;
  font-size: 14px;
  text-align: left;
  list-style: none;
  background-color: #fff;
  -webkit-background-clip: padding-box;
          background-clip: padding-box;
  border: 1px solid #ccc;
  border: 1px solid rgba(0, 0, 0, .15);
  border-radius: 4px;
  -webkit-box-shadow: 0 6px 12px rgba(0, 0, 0, .175);
          box-shadow: 0 6px 12px rgba(0, 0, 0, .175);
}
.dropdown-menu.pull-right {
  right: 0;
  left: auto;
}
.dropdown-menu .divider {
  height: 1px;
  margin: 9px 0;
  overflow: hidden;
  background-color: #e5e5e5;
}
.dropdown-menu > li > a {
  display: block;
  padding: 3px 20px;
  text-decoration: none;
  clear: both;
  font-weight: normal;
  line-height: 1.42857143;
  color: #333;
  white-space: nowrap;
}
.dropdown-menu > li > a:hover,
.dropdown-menu > li > a:focus {
  color: #262626;
  text-decoration: none;
  background-color: #f5f5f5;
}

.dropdown-menu > .disabled > a,
.dropdown-menu > .disabled > a:hover,
.dropdown-menu > .disabled > a:focus {
  color: #777;
}
.dropdown-menu > .disabled > a:hover,
.dropdown-menu > .disabled > a:focus {
  text-decoration: none;
  cursor: not-allowed;
  background-color: transparent;
  background-image: none;
  filter: progid:DXImageTransform.Microsoft.gradient(enabled = false);
}

.show > .dropdown-menu,
.open > .dropdown-menu {
  display: block;
}


.dropdown-submenu {
    position: relative;
}

.dropdown-submenu>.dropdown-menu {
    top: 0;
    left: 100%;
    margin-top: -6px;
    margin-left: -1px;
    -webkit-border-radius: 0 6px 6px 6px;
    -moz-border-radius: 0 6px 6px;
    border-radius: 0 6px 6px 6px;
}

.dropdown-submenu:hover>.dropdown-menu {
    display: block;
}

.dropdown-submenu>a:after {
    display: block;
    content: " ";
    float: right;
    width: 0;
    height: 0;
    border-color: transparent;
    border-style: solid;
    border-width: 5px 0 5px 5px;
    border-left-color: #ccc;
    margin-top: 5px;
    margin-right: -10px;
}

.dropdown-submenu:hover>a:after {
    border-left-color: #fff;
}

.dropdown-submenu.pull-left {
    float: none;
}

.dropdown-submenu.pull-left>.dropdown-menu {
    left: -100%;
    margin-left: 10px;
    -webkit-border-radius: 6px 0 6px 6px;
    -moz-border-radius: 6px 0 6px 6px;
    border-radius: 6px 0 6px 6px;
}

.show > a,
.open > a {
  outline: 0;
}
.dropdown-menu-right {
  right: 0;
  left: auto;
}
.dropdown-menu-left {
  right: auto;
  left: 0;
}
.dropdown-header {
  display: block;
  padding: 3px 20px;
  font-size: 12px;
  line-height: 1.42857143;
  color: #777;
  white-space: nowrap;
}
.dropdown-backdrop {
  position: fixed;
  top: 0;
  right: 0;
  bottom: 0;
  left: 0;
  z-index: 990;
}

.btn-primary {
  color: #fff;
  background-color: #337ab7;
  border-color: #2e6da4;
}
.btn-primary:focus,
.btn-primary.focus {
  color: #fff;
  background-color: #286090;
  border-color: #122b40;
}
.btn-primary:hover {
  color: #fff;
  background-color: #286090;
  border-color: #204d74;
}
.btn-primary:active,
.btn-primary.active,
.show > .dropdown-toggle.btn-primary,
.open > .dropdown-toggle.btn-primary {
  color: #fff;
  background-color: #286090;
  border-color: #204d74;
}
.btn-primary:active:hover,
.btn-primary.active:hover,
.show > .dropdown-toggle.btn-primary:hover,
.open > .dropdown-toggle.btn-primary:hover,
.btn-primary:active:focus,
.btn-primary.active:focus,
.show > .dropdown-toggle.btn-primary:focus,
.open > .dropdown-toggle.btn-primary:focus,
.btn-primary:active.focus,
.btn-primary.active.focus,
.show > .dropdown-toggle.btn-primary.focus,
.open > .dropdown-toggle.btn-primary.focus {
  color: #fff;
  background-color: #204d74;
  border-color: #122b40;
}
.btn-primary:active,
.btn-primary.active,
.show > .dropdown-toggle.btn-primary,
.open > .dropdown-toggle.btn-primary {
  background-image: none;
}
.btn-primary.disabled:hover,
.btn-primary[disabled]:hover,
fieldset[disabled] .btn-primary:hover,
.btn-primary.disabled:focus,
.btn-primary[disabled]:focus,
fieldset[disabled] .btn-primary:focus,
.btn-primary.disabled.focus,
.btn-primary[disabled].focus,
fieldset[disabled] .btn-primary.focus {
  background-color: #337ab7;
  border-color: #2e6da4;
}
.btn-primary .badge {
  color: #337ab7;
  background-color: #fff;
}

.panel-heading > .dropdown .dropdown-toggle {
  color: inherit;
}

#forum_bar {
    margin-right: 10px;
    padding-left:15px;
    margin-top: 10px;
}

#thread_list {
    padding-right: 0px;
    overflow-y: auto;
}

#posts_list {
    overflow-y: auto;
}

.first_post .post_content{
    padding-left:20px;
    margin-top: 10px;
}

.post_content {
    margin-right: 5px;
}
.post_viewed_btn {
    background-color: #dcdcdcb5 !important;
}

.first_post .post_button {
}

#post_user_id {
    left:5px;
}

.post_button {
    position:relative;
    right: 5px;
    margin-left:5px;
}

.post_box {
    position: relative;
    box-shadow: 0 2px 15px -5px #888888;
    padding:7px;
    margin-top: 20px;
    word-wrap: break-word;
    overflow-y: auto;
    overflow-x: hidden;
}

.post_box a {
    text-decoration: underline;
}

.first_post{
    padding-left: 10px !important;
    margin-top: 0px !important;
}

.thread_box {
    padding:5px;
    overflow-y: auto;
    word-wrap: break-word;
}

#thread_list a {
    text-decoration: none;
    color: initial;
}

.create_thread_button {
    border-radius: 3px;
    width: 100%;
    min-width: 40px;
    min-height: 40px;
    position: relative;
    background: rgba(255,255,255,0.8);
    box-shadow: 2px 2px 4px -3px #dddddd;
}

table .colspan{
	padding: 10px;
	font-size: 22px;
	font-weight: 600;
}
table .hr {
    border-bottom: 1px solid #ccc;
}
table .bar{
	height:20px;
}
table .gradeable_title {
	padding-left: 50px;
}
table .gradeable_row td:first-child {
    padding-left: 15px;
}
table .gradeable_row td:last-child {
    padding-right: 15px;
}
table .has-url:hover {
	cursor: pointer;
	color: #3232FF;
}
table .student .gradeable_title {
	width: 45%;
}
table .student .date {
	width: 30%;
}
table .student .option {
	width: 25%;
}
table .ta .gradeable_title{
	width: 25%;
}
table .ta .date{
	width: 25%;
	text-align: center;
}
table .ta .option{
	width: 12.5%;
}
table .instructor .gradeable_title{
	width: 25%;
}
table .instructor .date{
	width: 15%;
}
table .instructor .option{
	width: 10%;
}
table .instructor .two-options{
	width: 15%;
}

#nav-body {
    margin-top: 15px;
    margin-left: 30px;
    display: flex;
    flex-direction: column;
}

#nav-positioner {
    margin-left: -30px;
    flex-grow: 1;
    display: flex;
    flex-direction: column;
}

#nav-buttons {
    width: 230px;
    display: flex;
    flex-direction: column;
    align-content: center;
    justify-items: center;
    padding: 20px;
    margin-left: -5px;
    padding-top: 30px;
}

div.full_height {
    position: -webkit-sticky; /* Safari */
    position: sticky;
    max-height: 95vh;
    top: 10px;
}

#sidebar.collapsed #nav-buttons {
    width: 30px;
}

#sidebar.collapsed #nav-buttons-visible {
    width: 60px;
    overflow: hidden;
    margin-left: -15px;
    padding-left: 15px;
}

#sidebar {
    width: 220px;
    margin: 0;
}

#sidebar.animate {
    transition: 0.3s ease-out;
}

#sidebar.collapsed {
    width: 0;
}

#nav-buttons ul li {
    list-style: none;
    margin-bottom: -2px;
    margin-left: -30px;
    margin-right: -30px;
}

#nav-buttons ul li a.nav-row.selected {
    background-color: #d9e1e2;
    font-weight: bold;
    color: #000000;
}

#nav-buttons ul li .nav-row {
    padding: 6px;
    padding-left: 48px;
    width: 100%;
    display: block;
}

#sidebar.collapsed #nav-buttons ul li .nav-row .iconTitle{
    display: none;
}

#sidebar.collapsed #nav-buttons ul li .nav-row .fa{
    padding: 2px 0px;
}

#sidebar.collapsed #nav-buttons ul li .nav-row .notification_badge {
    font-size: 12px;
    margin-top: -12px;
    text-align: right;
    position: relative; /* So it goes on top */
}

#nav-buttons ul li a.nav-row {
    color: #006398;
    text-decoration: none;
}

#nav-buttons ul li a.nav-row:hover {
    color: #002334;
}

#nav-buttons ul li a.nav-row:active {
    color: #790000;
}

#nav-buttons ul li a.nav-row i.fa {
    color: #000000;
}
#nav-buttons ul li a.nav-row i.fas {
    color: #000000;
}
#nav-buttons ul li a.nav-row i.far {
    color: #000000;
}

#nav-buttons ul li .nav-row i.fa {
    margin-left: -33px;
    width: 30px;
    text-align: center;
}
#nav-buttons ul li .nav-row i.fas {
    margin-left: -33px;
    width: 30px;
    text-align: center;
}
#nav-buttons ul li .nav-row i.far {
    margin-left: -33px;
    width: 30px;
    text-align: center;
}

#nav-buttons ul li.line {
    border-bottom: 1px solid #bbb;
    padding-bottom: 0;
    margin-left: -20px;
    margin-right: -20px;
    margin-bottom: -10px;
}

#nav-buttons ul li.short-line {
    border-bottom: 1px solid #aaaaaa;
    margin-left: 6px;
    margin-right: 10px;
    padding-bottom: 0;
    margin-top: 6px;
    margin-bottom: 4px;
    height: initial;
}

#sidebar.collapsed #nav-buttons ul li.short-line {
    margin-left: -30px;
    width: 100px
}

#nav-buttons ul li.heading {
    margin-left: -15px;
    font-weight: bold;
    font-variant: all-small-caps;
    font-size: 20px;
}

.spacer {
    flex-grow: 1;
}

.nav-buttons a {
    margin-left: 5px;
}

.btn-nav {
    width:100%;
}

.btn.btn-nav-submit, .btn.btn-nav-grade {
    padding-top: 10px;
    padding-bottom: 10px;
}

.td-open {
    width: 10%;
}

.hover_glow {
    opacity: 0.08;
    filter: alpha(opacity=80);
    z-index: 1;
}

.hover_glow:hover {
    opacity: 0.8;
    filter: alpha(opacity=100);
}

.cat-buttons:hover {
    opacity: 0.8;
    filter: alpha(opacity=80);
}

#ui-category-list {
    list-style-type: none;
    margin: 0;
    padding: 0;
    width: 65%;
}

#ui-category-list li {
    border-style: solid;
    border-color: LightGray;
    border-width: thin;
    border-radius: 0.3em;
    margin: 0.3em 0.1em 0.3em 0.1em;
    padding: 0.2em;
}

#ui-category-list .handle {
    opacity: 0.8;
    filter: alpha(opacity=80);
}

#ui-category-list .handle:hover {
 cursor: move;
}

.rainbow {
    background: -moz-linear-gradient( left ,
    rgba(255, 0, 0, 1) 0%,
    rgba(255, 255, 0, 1) 15%,
    rgba(0, 255, 0, 1) 30%,
    rgba(0, 255, 255, 1) 50%,
    rgba(0, 0, 255, 1) 65%,
    rgba(255, 0, 255, 1) 80%,
    rgba(255, 0, 0, 1) 100%);
    background: #337ab7 -webkit-gradient(linear,  left top,  right bottom,
    color-stop(0%, rgba(255, 0, 0, 0.4)),
    color-stop(15%, rgba(255, 255, 0, 0.4)),
    color-stop(30%, rgba(0, 255, 0, 0.4)),
    color-stop(50%, rgba(0, 255, 155, 0.4)),
    color-stop(65%, rgba(0, 0, 255, 0.4)),
    color-stop(80%, rgba(255, 0, 255, 0.4)),
    color-stop(100%, rgba(255, 0, 0, 0.4)));
}

.thumbnail {
    width: 100px;
    height: 100px;
    background-size: cover;
    background-position: center center;
    background-repeat: no-repeat;
    border-radius: 5px;
    border: 1px solid #ddd;
}

.popup-form {
    z-index: 2000;
    position: fixed;
    width: 100%;
    height: 100%;
    top: 0;
    left: 0;
    background-color: rgba(0, 0, 0, 0.5);
}

.popup-box {
    width: 100%;
    height: 100%;
    top: 0;
    left: 0;
    display: flex;
    align-items: center;
    justify-content: center;
}

.popup-window {
    width: 680px;
    background: #ffffff;
    box-shadow: 0 6px 20px 2px #0000007f;
    border-radius: 4px;
    padding: 10px;
    max-height: 80%;
    min-height: 300px;
    overflow-y: auto;
    display: flex;
    flex-direction: column;
    align-content: space-around;
}

.popup-form form {
    width: 100%;
    height: 100%;
}

.popup-form .form-title {
    padding-bottom: 10px;
    border-bottom: 1px solid #ccc;
    margin-bottom: 10px;
}

.popup-form .form-body {
    flex-grow: 1;
    overflow-y: auto;
}

.popup-form .form-buttons {
    padding-top: 10px;
    margin-top: 10px;
    border-top: 1px solid #ccc;
}

.popup-form .form-button-container {
    text-align: right;
}

.popup-form .form-button-container .btn {
    box-sizing: unset;
    min-width: 4em;
}

.popup-form.decent div {
    width: initial;
    display: block;
    padding-right: initial;
}

.popup-form > div > input[type="text"] {
    width: 95%;
}

.popup-form .left-panel {
    width:50%;
    display: inline-block;
}

.popup-form .right-panel {
    width: calc(50% - 10px);
    display: inline-block;
    vertical-align: top;
}

#admin-team-history-left {
    width:28%;
    display: inline-block;
    margin-right: 10px;
}

#admin-team-history-right {
    width:62%;
    display: inline-block;
}

.fill-available {
    width: 100%;
    width: -webkit-fill-available;
    width: -moz-available;
    width: fill-available;
}

.reply-box{
    display: none;
    margin-right: 15px;
    margin-bottom: 60px;
}

/* Makes the cursor change to a hand on the checkpoints so that it is clear they can be clicked on */
.cell-grade {
    cursor: pointer;
}

.cell-grade {
    border-left: 1px solid #dddddd;
}

/* Makes the grade and time on checkpoint pages not visible at first */
.simple-grade-grader,
.simple-grade-date {
    display: none;
}


.tooltip {
    position: relative;
    display: inline-block;
}

.late-box {
    background:#d9534f;
    padding:3px;
    margin-top:3px;
    margin-bottom:3px;
    margin-left:5%;
    margin-right:5%;
    border-radius:4px;
}

.tooltip .tooltiptext {
    visibility: hidden;
    width: 220px;
    background-color: #555;
    color: #fff;
    text-align: center;
    border-radius: 6px;
    padding: 5px 0;
    position: absolute;
    z-index: 1;
    margin-left: -240px;
    margin-top: -35px;
    opacity: 0;
    transition: opacity 0.3s;
    font-size: 12px;
}

.tooltip .tooltiptext::after {
    content: "";
    position: absolute;
    top: 40%;
    right: -4%;
    border: 5px solid transparent;
    border-left-color: #555;
}

.tooltip:hover .tooltiptext {
    visibility: visible;
    opacity: 1;
}

/* from https://css-tricks.com/css3-progress-bars/ */
.meter {
    height: 10px;
    position: relative;
    background: rgb(224,224,224);
    padding: 0px;
}
.meter > span {
    display: block;
    height: 100%;
    background-color: rgb(92,184,92);
    position: relative;
}

/*
The styles used in the admin gradeable page
*/
div.gradeable_display {
    text-align: left;
    font-size: 8px;
    padding-left: 5px;
}

textarea.comment_display {
    resize: none;
    width: 75%;
}

.rubric_layout_body {
    background: #f9f9f9;
}

/* <tr> tag styling to replace <thead> and <tfoot> in rubric tables*/
.rubric_layout_header,
.rubric_layout_footer {
    background: #e1e1e1;
}



/*
end of styles used in the admin gradeable page
*/

#settings-content {
    height: 400px;
    padding-top: 1em;
    overflow-y: auto;
}

#hotkeys-list {
    width: 100%;
    border-collapse: collapse;
}

#hotkeys-list tr {
    border: 1px solid #ddd;
    border-left: none;
    border-right: none;
}

#hotkeys-list tr:nth-child(even) {
    background-color: #eee;
}

#hotkeys-list td {
    padding: 4px;
}

.remap-button {
    width: 100%;
    text-align: center;
}

/* styles for the colors for the electronic grader details page */
/* color for no grader */
.grader-NULL {
    color: white;
    text-shadow:
    -1px -1px 0 #000,
    1px -1px 0 #000,
    -1px 1px 0 #000,
    1px 1px 0 #000;
}

/* color for limited access graders who were verifed */
.grader-verified{
                                        /* yellow       green   */
    background: linear-gradient(to right, #ffcc33 50%, #33cc33 50%);
    background-clip : text;
    color: transparent;
    /* chrome & safari */
    -webkit-background-clip: text;
    -webkit-text-fill-color: transparent;
}

/* color for student/peer grading */
.grader-4 {
    color: #cc66ff; /* purple */
}

/* color for a limited access grader */
.grader-3 {
    color: #ffcc33;  /* yellow */
}

/* color for an instructor or full access grader */
.grader-2,
.grader-1 {
    color: #33cc33;  /* green */
}

/* color for double graded */
.grader-double {
    color: #006699;  /* dark blue */
}

/* prevents line break in the graded questions column */
.td-graded-questions {
    white-space: nowrap;
}

/* color for nav page edit button for rebuild error on gradeable */
.edit-build-error {
    color: red;
}

.required::-webkit-input-placeholder { color: #cc0000; }
.required:-moz-placeholder { color: #cc0000; }
.required::-moz-placeholder { color: #cc0000; }
.required:-ms-input-placeholder { color: #cc0000; }

#required_type{
    color: #cc0000;
    display: inline;
}

.modal{
    display: none;
    position: fixed;
    z-index: 50;
    padding-top: 100px;
    left: 0;
    top: 0;
    width: 100%;
    height: 100%;
    overflow: auto;
    background-color: rgba(0,0,0,0.4);
}

.modal-content{
    text-align: center;
    background-color: #fefefe;
    margin: auto;
    padding: 30px;
    padding-top: 15px;
    border: 1px solid #888;
    width: 420px;
    min-width: 400px;
    border-radius: 5px;
}

/* Site Wrapper */

#container {
    display: flex;
    flex-direction: column;
}

#container #center-container {
    display: flex;
    flex-direction: row;
    flex-grow: 1;
}

#site-body {
    flex-grow: 2;
    display: flex;
    flex-direction: column;
}

#site-body > .row {
    flex-wrap: nowrap;
}

#container iframe#top_bar, #container iframe#bottom_bar {
    height: 60px;
}

#container iframe#left_sidebar, #container iframe#right_sidebar {
    width: 200px;
}

/* Site Wrapper View */

.wrapper-example {
    width: 400px;
    height: 240px;
    display: flex;
    flex-direction: column;
}
.wrapper-example .wrapper-center {
    display: flex;
    flex-grow: 2;
    flex-direction: row;
}
.wrapper-example .wrapper-top,
.wrapper-example .wrapper-left,
.wrapper-example .wrapper-body,
.wrapper-example .wrapper-right,
.wrapper-example .wrapper-bottom {
    flex-grow: 1;
    border: 1px solid #000;
    display: flex;
    align-items: center;
    justify-content: center;
    text-align: center;
}
.wrapper-example .wrapper-body {
    flex-grow: 5;
}
.wrapper-top {
    background-color: #ff9999;
}
.wrapper-left {
    background-color: #ffff66;
}
.wrapper-body {
    background-color: #ffffff;
}
.wrapper-right {
    background-color: #99ff99;
}
.wrapper-bottom {
    background-color: #99ccff;
}

.wrapper-upload td {
    padding: 4px;
    border: 1px solid #000;
}

.wrapper-upload .wrapper_layout_header {
    background-color: #f4f4f4;
}

.query-list {
    width: 2em;
}

.query-list .index {
    text-align: right;
}

#header .fa-external-link {
    margin-left: 10px;
}

.courses-table {
    width: 100%;
}

.courses-table .btn {
    margin-bottom: 3px;
}

.editor {
    width: 75%;
}

.noscript,
.system_message {
    width: 100%;
    height: 2em;
}

.system_message {
    background: #fff3cd;
    color: #856404;
    height: 2em;
}

.noscript {
    background: #f2dede;
    color: #b94a48;
}

.noscript span,
.system_message span {
    text-align: center;
    margin: auto;
    font-size: 1.5em;
    font-weight: bold;
}

.scrollable-image{
    overflow: auto;
    width: 100%;
    max-height: 300px;
}

#details-legend > li{
    list-style: none;
    padding-left: 15px;
    font-size: 0.75em;
}

.ui-autocomplete{
    max-height: 300px;
    overflow-y: scroll;
    overflow-x: hidden;
}

/* Override the -15px that bootstrap-grid.css sets for these */
.row {
    margin-right: 0px;
    margin-left: 0px;
}

/* Data table captions that replace <h3> and <h5> for VPAT */
.caption_h3 {
    font-size: 1.17em;
    font-weight: bold;
    text-align: left;
    caption-side: top;
    border: 0;
}

.caption_h5 {
    font-size: 0.83em;
    font-weight: bold;
    text-align: left;
    caption-side: top;
    border: 0;
}

<<<<<<< HEAD
/* Give file submission boxes a blue outline when they have focus (for VPAT compliance) */
#upload-boxes > div:focus {
    outline: 2px solid cornflowerblue;
}

.fa-trash:focus {
    outline: 2px solid cornflowerblue;
=======
.invisible-btn{
    background-color: #00000000;
    border: 0px;
    padding: 0px;
>>>>>>> c03b300e
}<|MERGE_RESOLUTION|>--- conflicted
+++ resolved
@@ -2077,18 +2077,18 @@
     border: 0;
 }
 
-<<<<<<< HEAD
 /* Give file submission boxes a blue outline when they have focus (for VPAT compliance) */
 #upload-boxes > div:focus {
     outline: 2px solid cornflowerblue;
 }
 
+/* Give trash cans inside submission boxes a blue outline when they have focus (for VPAT compliance) */
 .fa-trash:focus {
     outline: 2px solid cornflowerblue;
-=======
+}
+
 .invisible-btn{
     background-color: #00000000;
     border: 0px;
     padding: 0px;
->>>>>>> c03b300e
-}+}
