--- conflicted
+++ resolved
@@ -41,8 +41,12 @@
 
     <br />
 
-<<<<<<< HEAD
-    <div class="electronic_file">
+    <div class="electronic_file electronic_file_dates">
+        <div class="regrade_request_date" {{ regrade_allowed != true or regrade_enabled != true ? 'hidden' : '' }}>
+            <input name="regrade_request_date" id="date_regrade_request" class="date_picker" type="text" value="{{ gradeable.getRegradeRequestDate()|date(date_format) }}">
+            Regrade Request Due Date (Regrade Requests must be sent by this date)
+        </div>
+
         Should submissions be accepted after the due date?
         <br />
         <input type="radio" id = "yes_late_submission" name="late_submission_allowed" value="true"
@@ -51,14 +55,6 @@
         <input type="radio" id = "no_late_submission" name="late_submission_allowed" value ="false"
                 {{ not (action != 'new' and gradeable.isLateSubmissionAllowed()) ? 'checked' :  '' }}> No
         <br />
-=======
-    <div class="electronic_file electronic_file_dates">
-        <div class="regrade_request_date" {{ regrade_allowed != true or regrade_enabled != true ? 'hidden' : '' }}>
-            <input name="regrade_request_date" id="date_regrade_request" class="date_picker" type="text" value="{{ gradeable.getRegradeRequestDate()|date(date_format) }}">
-            Regrade Request Due Date (Regrade Requests must be sent by this date)
-        </div>
->>>>>>> 57dfade2
-
         How many late days may students use on this assignment?
         <input style="width: 50px" id="late_days" name="late_days" class="int_val" type="text" value="{{ gradeable.getLateDays() }}"/>
 
