<?php

namespace app\views\grading;

use app\controllers\student\LateDaysTableController;
use app\libraries\FileUtils;
use app\libraries\Utils;
use app\models\gradeable\Gradeable;
use app\models\gradeable\AutoGradedVersion;
use app\models\gradeable\GradedGradeable;
use app\models\gradeable\LateDayInfo;
use app\models\gradeable\RegradeRequest;
use app\models\SimpleStat;
use app\models\Team;
use app\models\User;
use app\views\AbstractView;

class ElectronicGraderView extends AbstractView {
    /**
     * @param Gradeable $gradeable
     * @param array[] $sections
     * @param SimpleStat[] $component_averages
     * @param SimpleStat|null $autograded_average
     * @param SimpleStat|null $overall_average
     * @param int $total_submissions
     * @param int $registered_but_not_rotating
     * @param int $rotating_but_not_registered
     * @param int $viewed_grade
     * @param string $section_type
     * @param int $regrade_requests
     * @param bool $show_warnings
     * @return string
     */

    public function statusPage(
        Gradeable $gradeable,
        array $sections,
        array $component_averages,
        $autograded_average,
        $overall_scores,
        $overall_average,
        int $total_submissions,
        int $individual_viewed_grade,
        int $total_students_submitted,
        int $registered_but_not_rotating,
        int $rotating_but_not_registered,
        int $viewed_grade,
        string $section_type,
        int $regrade_requests,
        bool $show_warnings
    ) {

        $peer = false;
        if ($gradeable->isPeerGrading()) {
            $peer = true;
        }
        $graded = 0;
        $total = 0;
        $no_team_total = 0;
        $team_total = 0;
        $team_percentage = 0;
        $total_students = 0;
        $graded_total = 0;
        $submitted_total = 0;
        $submitted_percentage = 0;
        $peer_total = 0;
        $peer_graded = 0;
        $peer_percentage = 0;
        $viewed_total = 0;
        $viewed_percent = 0;
        $overall_total = 0;
        $overall_percentage = 0;
        $autograded_percentage = 0;
        $component_percentages = [];
        $component_overall_score = 0;
        $component_overall_max = 0;
        $component_overall_percentage = 0;
        $this->core->getOutput()->addVendorJs(FileUtils::joinPaths('plotly', 'plotly.js'));

        foreach ($sections as $key => $section) {
            if ($key === "NULL") {
                continue;
            }
            $graded += $section['graded_components'];
            $total += $section['total_components'];
            if ($gradeable->isTeamAssignment()) {
                $no_team_total += $section['no_team'];
                $team_total += $section['team'];
            }
        }
        if ($total === 0 && $no_team_total === 0) {
            $graded_percentage = -1;
        }
        elseif ($total === 0 && $no_team_total > 0) {
            $graded_percentage = 0;
        }
        else {
            $graded_percentage = number_format(($graded / $total) * 100, 1);
        }

        if ($graded_percentage !== -1) {
            if ($gradeable->isTeamAssignment()) {
                $total_students = $team_total + $no_team_total;
            }
            else {
                $total_students = $total_submissions;
            }
            $num_components = count($gradeable->getNonPeerComponents());
            $submitted_total = $num_components > 0 ? $total / $num_components : 0;
            $graded_total = $num_components > 0 ? round($graded / $num_components, 2) : 0;
            if ($peer) {
                $num_components = count($gradeable->getPeerComponents()) * $gradeable->getPeerGradeSet();
                $graded_total = $num_components > 0 ? $graded / $num_components : 0;
                $submitted_total = $num_components > 0 ? $total / $num_components : 0;
            }
            if ($total_submissions != 0) {
                $submitted_percentage = round(($submitted_total / $total_submissions) * 100, 1);
            }
            //Add warnings to the warnings array to display them to the instructor.
            $warnings = [];
            if ($section_type === "rotating_section" && $show_warnings) {
                if ($registered_but_not_rotating > 0) {
                    array_push($warnings, "There are " . $registered_but_not_rotating . " registered students without a rotating section.");
                }
                if ($rotating_but_not_registered > 0) {
                    array_push($warnings, "There are " . $rotating_but_not_registered . " unregistered students with a rotating section.");
                }
            }

            if ($gradeable->isTeamAssignment()) {
                $team_percentage = $total_students != 0 ? round(($team_total / $total_students) * 100, 1) : 0;
            }
            if ($peer) {
                $peer_count = count($gradeable->getPeerComponents());
                $peer_percentage = 0;
                $peer_total = 0;
                $peer_graded = 0;

                if ($peer_count > 0 && array_key_exists("stu_grad", $sections)) {
                    $peer_percentage = number_format(($sections['stu_grad']['graded_components'] / ($sections['stu_grad']['total_components'] * $sections['stu_grad']['num_gradeables'])) * 100, 1);
                    $peer_total =  floor(($sections['stu_grad']['total_components'] * $sections['stu_grad']['num_gradeables']) / $peer_count);
                    $peer_graded =  floor($sections['stu_grad']['graded_components'] / $peer_count);
                }
            }
            else {
                foreach ($sections as $key => &$section) {
                    if ($section['total_components'] == 0) {
                        $section['percentage'] = 0;
                    }
                    else {
                        $section['percentage'] = number_format(($section['graded_components'] / $section['total_components']) * 100, 1);
                    }
                    $section['graded'] = round($section['graded_components'] / $num_components, 1);
                    $section['total'] = $section['total_components'] / $num_components;
                }
                unset($section); // Clean up reference

                if ($gradeable->isTaGradeReleased()) {
                    $viewed_total = $total / $num_components;
                    $viewed_percent = number_format(($viewed_grade / max($viewed_total, 1)) * 100, 1);
                    $individual_viewed_percent = $total_students_submitted == 0 ? 0 :
                        number_format(($individual_viewed_grade / $total_students_submitted) * 100, 1);
                }
            }
            if (!$peer) {
                if ($overall_average !== null) {
                    $overall_total = $overall_average->getMaxValue() + $gradeable->getAutogradingConfig()->getTotalNonExtraCredit();
                    if ($overall_total != 0) {
                        $overall_percentage = round($overall_average->getAverageScore() / $overall_total * 100);
                    }
                }
                if ($autograded_average !== null) {
                    if ($gradeable->getAutogradingConfig()->getTotalNonExtraCredit() !== 0 && $autograded_average->getCount() !== 0) {
                        $autograded_percentage = round($autograded_average->getAverageScore() / $gradeable->getAutogradingConfig()->getTotalNonExtraCredit() * 100);
                    }
                }
                if (count($component_averages) !== 0) {
                    foreach ($component_averages as $comp) {
                        /* @var SimpleStat $comp */
                        $component_overall_score += $comp->getAverageScore();
                        $component_overall_max += $comp->getMaxValue();
                        $percentage = 0;
                        if ($comp->getMaxValue() != 0) {
                            $percentage = round($comp->getAverageScore() / $comp->getMaxValue() * 100);
                        }
                        $component_percentages[] = $percentage;
                    }
                    if ($component_overall_max != 0) {
                        $component_overall_percentage = round($component_overall_score / $component_overall_max * 100);
                    }
                }
                //This else encompasses the above calculations for Teamss
                //END OF ELSE
            }
        }

        //determines if there are any valid rotating sections
        $no_rotating_sections = false;
        if (count($sections) === 0) {
            $no_rotating_sections = true;
        }
        else {
            if ($gradeable->isTeamAssignment()) {
                $valid_teams_or_students = 0;
                foreach ($sections as $section) {
                    $valid_teams_or_students += $section['no_team'] + $section['team'];
                }
                $no_rotating_sections = $valid_teams_or_students === 0;
            }
        }
        $details_url = $this->core->buildCourseUrl(['gradeable', $gradeable->getId(), 'grading', 'details']);
        $this->core->getOutput()->addInternalCss('admin-gradeable.css');
        return $this->core->getOutput()->renderTwigTemplate("grading/electronic/Status.twig", [
            "gradeable_id" => $gradeable->getId(),
            "gradeable_title" => $gradeable->getTitle(),
            "team_assignment" => $gradeable->isTeamAssignment(),
            "ta_grades_released" => $gradeable->isTaGradeReleased(),
            "rotating_sections_error" => (!$gradeable->isGradeByRegistration()) && $no_rotating_sections
                && $this->core->getUser()->getGroup() == User::GROUP_INSTRUCTOR,
            "autograding_non_extra_credit" => $gradeable->getAutogradingConfig()->getTotalNonExtraCredit(),
            "peer" => $peer,
            "team_total" => $team_total,
            "team_percentage" => $team_percentage,
            "total_students" => $total_students,
            "total_submissions" => $total_submissions,
            "submitted_total" => $submitted_total,
            "submitted_percentage" => $submitted_percentage,
            "graded_total" => $graded_total,
            "graded_percentage" => $graded_percentage,
            "peer_total" => $peer_total,
            "peer_graded" => $peer_graded,
            "peer_percentage" => $peer_percentage,
            "sections" => $sections,
            "viewed_grade" => $viewed_grade,
            "viewed_total" => $viewed_total,
            "viewed_percent" => $viewed_percent,
            "overall_average" => $overall_average,
            "overall_scores" => $overall_scores,
            "overall_total" => $overall_total,
            "overall_percentage" => $overall_percentage,
            "autograded_percentage" => $autograded_percentage,
            "autograded_average" => $autograded_average,
            "component_averages" => $component_averages,
            "component_percentages" => $component_percentages,
            "component_overall_score" => $component_overall_score,
            "component_overall_max" => $component_overall_max,
            "component_overall_percentage" => $component_overall_percentage,
            "individual_viewed_grade" => $individual_viewed_grade,
            "total_students_submitted" => $total_students_submitted,
            "individual_viewed_percent" => $individual_viewed_percent ?? 0,
            "regrade_requests" => $regrade_requests,
            "download_zip_url" => $this->core->buildCourseUrl(['gradeable', $gradeable->getId(), 'grading', 'download_zip']),
            "bulk_stats_url" => $this->core->buildCourseUrl(['gradeable', $gradeable->getId(), 'bulk_stats']),
            "details_url" => $details_url,
            "details_view_all_url" => $details_url . '?' . http_build_query(['view' => 'all']),
            "grade_url" => $this->core->buildCourseUrl(['gradeable', $gradeable->getId(), 'grading', 'grade']),
            "regrade_allowed" => $this->core->getConfig()->isRegradeEnabled(),
            "grade_inquiry_per_component_allowed" => $gradeable->isGradeInquiryPerComponentAllowed(),
        ]);
    }

    public function statPage($users) {

        $gradeable_id = $_REQUEST['gradeable_id'] ?? '';

        $return = <<<HTML

		<div class="content_upload_content">

HTML;
        $this->core->getOutput()->addBreadcrumb("Bulk Upload Forensics", $this->core->buildCourseUrl(['gradeable', $gradeable_id, 'bulk_stats']));

        $return .= <<<HTML
			<div style="padding-left:20px;padding-bottom: 10px;border-radius:3px;padding-right:20px;">
				<table class="table table-striped table-bordered persist-area" id="content_upload_table">
					<tr>
				        <th style = "cursor:pointer;width:25%" id="user_down">User &darr;</th>
				        <th style = "cursor:pointer;width:25%" id="upload_down">Upload Timestamp</th>
				        <th style = "cursor:pointer;width:25%" id="submission_down">Submission Timestamp</th>
				        <th style = "cursor:pointer;width:25%" id="filepath_down">Filepath</th>
					</tr>
HTML;

        foreach ($users as $user => $details) {
            $first_name = htmlspecialchars($details["first_name"]);
            $last_name = htmlspecialchars($details["last_name"]);
            $upload_timestamp = $details["upload_time"];
            $submit_timestamp = $details["submit_time"];
            $filepath = htmlspecialchars($details["file"]);

            $return .= <<<HTML
			<tbody>
				<tr>
					<td>{$last_name}, {$first_name}</td>
                    <td>{$upload_timestamp}</td>
                    <td>{$submit_timestamp}</td>
                    <td>{$filepath}</td>
				</tr>
			</tbody>
HTML;
        }

        $return .= <<<HTML
				</table>
			</div>
			</div>

			<script>
				$("td").click(function(){
					if($(this).attr('id')=="user_down"){
						sortTable(0);
					}
					if($(this).attr('id')=="upload_down"){
						sortTable(1);
					}
					if($(this).attr('id')=="submission_down"){
						sortTable(2);
					}
					if($(this).attr('id')=="filepath_down"){
						sortTable(3);
					}

				});

				function sortTable(sort_element_index){
					var table = document.getElementById("content_upload_table");
					var switching = true;
					while(switching){
						switching=false;
						var rows = table.getElementsByTagName("TBODY");
						for(var i=1;i<rows.length-1;i++){

							var a = rows[i].getElementsByTagName("TR")[0].getElementsByTagName("TD")[sort_element_index];
							var b = rows[i+1].getElementsByTagName("TR")[0].getElementsByTagName("TD")[sort_element_index];
                            // sorted alphabetically by last name or by earliest time
							if((sort_element_index >= 0 && sort_element_index <= 3) ? a.innerHTML>b.innerHTML : parseInt(a.innerHTML) < parseInt(b.innerHTML)){
								rows[i].parentNode.insertBefore(rows[i+1],rows[i]);
								switching=true;
							}
						}
					}

					var row0 = table.getElementsByTagName("TBODY")[0].getElementsByTagName("TR")[0];
					var headers = row0.getElementsByTagName("TD");

					for(var i = 0;i<headers.length;i++){
						var index = headers[i].innerHTML.indexOf(' ↓');

						if(index> -1){

							headers[i].innerHTML = headers[i].innerHTML.substr(0, index);
							break;
						}
					}

					headers[sort_element_index].innerHTML = headers[sort_element_index].innerHTML + ' ↓';

				}

			</script>
HTML;
        return $return;
    }



    /**
     * @param Gradeable $gradeable
     * @param GradedGradeable[] $graded_gradeables,
     * @param User[] $teamless_users
     * @param array $graders
     * @param Team[] $empty_teams
     * @param bool $show_all_sections_button
     * @param bool $show_import_teams_button
     * @param bool $show_export_teams_button
     * @param bool $show_edit_teams
     * @return string
     */
    public function detailsPage(Gradeable $gradeable, $graded_gradeables, $teamless_users, $graders, $empty_teams, $show_all_sections_button, $show_import_teams_button, $show_export_teams_button, $show_edit_teams, $past_grade_start_date, $view_all, $sort, $direction) {

        $peer = false;
        if ($gradeable->isPeerGrading() && $this->core->getUser()->getGroup() == User::GROUP_STUDENT) {
            $peer = true;
        }

        //Each table column is represented as an array with the following entries:
        // width => how wide the column should be on the page, <td width=X>
        // title => displayed title in the table header
        // function => maps to a macro in Details.twig:render_student
        $columns = [];
        if ($peer) {
            $columns[]         = ["width" => "5%",  "title" => "",                 "function" => "index"];
            if ($gradeable->isTeamAssignment()) {
                $columns[] = ["width" => "30%", "title" => "Team Members",     "function" => "team_members_anon"];
            }
            else {
                $columns[]         = ["width" => "30%", "title" => "Student",          "function" => "user_id_anon"];
            }
            if ($gradeable->isTaGrading()) {
                $columns[]     = ["width" => "8%",  "title" => "Graded Questions", "function" => "graded_questions"];
            }
            if ($gradeable->getAutogradingConfig()->getTotalNonHiddenNonExtraCredit() !== 0) {
                $columns[]     = ["width" => "15%", "title" => "Autograding",      "function" => "autograding_peer"];
                $columns[]     = ["width" => "20%", "title" => "Manual Grading",          "function" => "grading_peer"];
                $columns[]     = ["width" => "15%", "title" => "Total",            "function" => "total_peer"];
                $columns[]     = ["width" => "15%", "title" => "Active Version",   "function" => "active_version"];
            }
            else {
                $columns[]     = ["width" => "30%", "title" => "Grading",          "function" => "grading_peer"];
                $columns[]     = ["width" => "20%", "title" => "Total",            "function" => "total_peer"];
                $columns[]     = ["width" => "15%", "title" => "Active Version",   "function" => "active_version"];
            }
        }
        else {
            if ($gradeable->isTeamAssignment()) {
                if ($show_edit_teams) {
                    $columns[] = ["width" => "2%",  "title" => "",                 "function" => "index"];
                    $columns[] = ["width" => "8%",  "title" => "Section",          "function" => "section"];
                    $columns[] = ["width" => "5%",  "title" => "Edit Teams",       "function" => "team_edit"];
                    $columns[] = ["width" => "10%", "title" => "Team Id",          "function" => "team_id", "sort_type" => "id"];
                    $columns[] = ["width" => "32%", "title" => "Team Members",     "function" => "team_members"];
                }
                else {
                    $columns[] = ["width" => "3%",  "title" => "",                 "function" => "index"];
                    $columns[] = ["width" => "5%",  "title" => "Section",          "function" => "section"];
                    $columns[] = ["width" => "50%", "title" => "Team Members",     "function" => "team_members"];
                }
            }
            else {
                $columns[]     = ["width" => "2%",  "title" => "",                 "function" => "index"];
                $columns[]     = ["width" => "8%", "title" => "Section",          "function" => "section"];
                $columns[]     = ["width" => "13%", "title" => "User ID",          "function" => "user_id", "sort_type" => "id"];
                $columns[]     = ["width" => "15%", "title" => "First Name",       "function" => "user_first", "sort_type" => "first"];
                $columns[]     = ["width" => "15%", "title" => "Last Name",        "function" => "user_last", "sort_type" => "last"];
            }
            if ($gradeable->getAutogradingConfig()->getTotalNonExtraCredit() !== 0) {
                $columns[]     = ["width" => "9%",  "title" => "Autograding",      "function" => "autograding"];
                if ($gradeable->isTaGrading()) {
                    $columns[]     = ["width" => "8%",  "title" => "Graded Questions", "function" => "graded_questions"];
                }
                $columns[]     = ["width" => "8%",  "title" => "Manual Grading",       "function" => "grading"];
                $columns[]     = ["width" => "7%",  "title" => "Total",            "function" => "total"];
                $columns[]     = ["width" => "10%", "title" => "Active Version",   "function" => "active_version"];
                if ($gradeable->isTaGradeReleased()) {
                    $columns[] = ["width" => "8%",  "title" => "Viewed Grade",     "function" => "viewed_grade"];
                }
            }
            else {
                if ($gradeable->isTaGrading()) {
                    $columns[]     = ["width" => "8%",  "title" => "Graded Questions", "function" => "graded_questions"];
                }
                $columns[]     = ["width" => "12%", "title" => "Manual Grading",       "function" => "grading"];
                $columns[]     = ["width" => "12%", "title" => "Total",            "function" => "total"];
                $columns[]     = ["width" => "10%", "title" => "Active Version",   "function" => "active_version"];
                if ($gradeable->isTaGradeReleased()) {
                    $columns[] = ["width" => "8%",  "title" => "Viewed Grade",     "function" => "viewed_grade"];
                }
            }
        }

        //Convert rows into sections and prepare extra row info for things that
        // are too messy to calculate in the template.
        $sections = [];
        /** @var GradedGradeable $row */
        foreach ($graded_gradeables as $row) {
            //Extra info for the template
            $info = [
                "graded_gradeable" => $row
            ];

            if ($peer) {
                $section_title = "PEER STUDENT GRADER";
            }
            elseif ($gradeable->isGradeByRegistration()) {
                $section_title = $row->getSubmitter()->getRegistrationSection();
            }
            else {
                $section_title = $row->getSubmitter()->getRotatingSection();
            }
            if ($section_title === null) {
                $section_title = "NULL";
            }

            if (isset($graders[$section_title]) && count($graders[$section_title]) > 0) {
                $section_grader_ids = [];
                foreach ($graders[$section_title] as $user) {
                    if ($user->getGroup() <= $gradeable->getMinGradingGroup()) {
                        $section_grader_ids[] = $user->getId();
                    }
                }
                if (count($section_grader_ids) > 0) {
                    $section_graders = implode(", ", $section_grader_ids);
                }
                else {
                    $section_graders = "Nobody";
                }
            }
            else {
                $section_graders = "Nobody";
            }

            if ($peer) {
                $section_graders = $this->core->getUser()->getId();
            }

            //Team edit button, specifically the onclick event.
            if ($gradeable->isTeamAssignment()) {
                $reg_section = ($row->getSubmitter()->getRegistrationSection() === null) ? "NULL" : $row->getSubmitter()->getRegistrationSection();
                $rot_section = ($row->getSubmitter()->getRotatingSection() === null) ? "NULL" : $row->getSubmitter()->getRotatingSection();
                $user_assignment_setting_json = json_encode($row->getSubmitter()->getTeam()->getAssignmentSettings($gradeable));
                $members = json_encode($row->getSubmitter()->getTeam()->getMembers());
                $pending_members = json_encode($row->getSubmitter()->getTeam()->getInvitations());
                $info["team_edit_onclick"] = "adminTeamForm(false, '{$row->getSubmitter()->getId()}', '{$reg_section}', '{$rot_section}', {$user_assignment_setting_json}, {$members}, {$pending_members},{$gradeable->getTeamSizeMax()});";
            }

            //List of graded components
            $info["graded_groups"] = [];
            foreach ($gradeable->getComponents() as $component) {
                $graded_component = $row->getOrCreateTaGradedGradeable()->getGradedComponent($component, $this->core->getUser());
                $grade_inquiry = $graded_component !== null ? $row->getGradeInquiryByGcId($graded_component->getComponentId()) : null;

                if ($component->isPeer() && $row->getOrCreateTaGradedGradeable()->isComplete()) {
                    $info["graded_groups"][] = 4;
                }
                elseif (($component->isPeer() && $graded_component != null)) {
                    //peer submitted and graded
                    $info["graded_groups"][] = 4;
                }
                elseif (($component->isPeer() && $graded_component === null)) {
                    //peer submitted but not graded
                    $info["graded_groups"][] = "peer-null";
                }
                elseif ($component->isPeer() && !$row->getOrCreateTaGradedGradeable()->isComplete()) {
                    //peer not submitted
                    $info["graded_groups"][] = "peer-no-submission";
                }
                elseif ($graded_component === null) {
                    //non-peer not graded
                    $info["graded_groups"][] = "NULL";
                }
                elseif ($grade_inquiry !== null && $grade_inquiry->getStatus() == RegradeRequest::STATUS_ACTIVE && $gradeable->isGradeInquiryPerComponentAllowed()) {
                    $info["graded_groups"][] = "grade-inquiry";
                }
                elseif (!$graded_component->getVerifier()) {
                    //no verifier exists, show the grader group
                    $info["graded_groups"][] = $graded_component->getGrader()->getGroup();
                }
                elseif ($graded_component->getGrader()->accessFullGrading()) {
                    //verifier exists and original grader is full access, show verifier grader group
                    $info["graded_groups"][] = $graded_component->getVerifier()->getGroup();
                }
                else {
                    //verifier exists and limited access grader, change the group to show semicircle on the details page
                    $info["graded_groups"][] = "verified";
                }
            }

            //More complicated info generation should go here


            //-----------------------------------------------------------------
            // Now insert this student into the list of sections

            $found = false;
            for ($i = 0; $i < count($sections); $i++) {
                if ($sections[$i]["title"] === $section_title) {
                    $found = true;
                    $sections[$i]["rows"][] = $info;
                    break;
                }
            }
            //Not found? Create it
            if (!$found) {
                $sections[] = ["title" => $section_title, "rows" => [$info], "graders" => $section_graders];
            }
        }

        // TODO: this duplication is not ideal
        foreach ($teamless_users as $teamless_user) {
            //Extra info for the template
            $info = [
                "user" => $teamless_user
            ];

            if ($peer) {
                $section_title = "PEER STUDENT GRADER";
            }
            elseif ($gradeable->isGradeByRegistration()) {
                $section_title = $teamless_user->getRegistrationSection();
            }
            else {
                $section_title = $teamless_user->getRotatingSection();
            }
            if ($section_title === null) {
                $section_title = "NULL";
            }

            if (isset($graders[$section_title]) && count($graders[$section_title]) > 0) {
                $section_graders = implode(", ", array_map(function (User $user) {
                    return $user->getId();
                }, $graders[$section_title]));
            }
            else {
                $section_graders = "Nobody";
            }
            if ($peer) {
                $section_graders = $this->core->getUser()->getId();
            }

            //Team edit button, specifically the onclick event.
            $reg_section = $teamless_user->getRegistrationSection() ?? 'NULL';
            $rot_section = $teamless_user->getRotatingSection() ?? 'NULL';
            $info['new_team_onclick'] = "adminTeamForm(true, '{$teamless_user->getId()}', '{$reg_section}', '{$rot_section}', [], [], [],{$gradeable->getTeamSizeMax()});";

            //-----------------------------------------------------------------
            // Now insert this student into the list of sections

            $found = false;
            for ($i = 0; $i < count($sections); $i++) {
                if ($sections[$i]["title"] === $section_title) {
                    $found = true;
                    $sections[$i]["teamless_users"][] = $info;
                    break;
                }
            }
            //Not found? Create it
            if (!$found) {
                $sections[] = ["title" => $section_title, "teamless_users" => [$info], "graders" => $section_graders];
            }
        }

        //sorts sections numerically, NULL always at the end
        usort($sections, function ($a, $b) {
            return ($a['title'] == 'NULL' || $b['title'] == 'NULL') ? ($a['title'] == 'NULL') : ($a['title'] > $b['title']);
        });


        $empty_team_info = [];
        foreach ($empty_teams as $team) {
            /* @var Team $team */
            $user_assignment_setting_json = json_encode($row->getSubmitter()->getTeam()->getAssignmentSettings($gradeable));
            $reg_section = ($team->getRegistrationSection() === null) ? "NULL" : $team->getRegistrationSection();
            $rot_section = ($team->getRotatingSection() === null) ? "NULL" : $team->getRotatingSection();

            $empty_team_info[] = [
                "team_edit_onclick" => "adminTeamForm(false, '{$team->getId()}', '{$reg_section}', '{$rot_section}', {$user_assignment_setting_json}, [], [],{$gradeable->getTeamSizeMax()});"
            ];
        }

        $team_gradeable_view_history = $gradeable->isTeamAssignment() ? $this->core->getQueries()->getAllTeamViewedTimesForGradeable($gradeable) : [];
        foreach ($team_gradeable_view_history as $team_id => $team) {
            $not_viewed_yet = true;
            $hover_over_string = "";
            ksort($team_gradeable_view_history[$team_id]);
            ksort($team);
            foreach ($team as $user => $value) {
                if ($value != null) {
                    $not_viewed_yet = false;
                    $date_object = new \DateTime($value);
                    $hover_over_string .= "Viewed by " . $user . " at " . $date_object->format('F d, Y g:i') . "\n";
                }
                else {
                    $hover_over_string .= "Not viewed by " . $user . "\n";
                }
            }

            if ($not_viewed_yet) {
                $team_gradeable_view_history[$team_id]['hover_string'] = '';
            }
            else {
                $team_gradeable_view_history[$team_id]['hover_string'] = $hover_over_string;
            }
        }
        $details_base_url = $this->core->buildCourseUrl(['gradeable', $gradeable->getId(), 'grading', 'details']);
        $this->core->getOutput()->addInternalCss('details.css');
        $this->core->getOutput()->addInternalJs('details.js');
        $this->core->getOutput()->addInternalJs('collapsible-panels.js');

        $this->core->getOutput()->enableMobileViewport();

        return $this->core->getOutput()->renderTwigTemplate("grading/electronic/Details.twig", [
            "gradeable" => $gradeable,
            "sections" => $sections,
            "graders" => $graders,
            "empty_teams" => $empty_teams,
            "empty_team_info" => $empty_team_info,
            "team_gradeable_view_history" => $team_gradeable_view_history,
            "view_all" => $view_all,
            "show_all_sections_button" => $show_all_sections_button,
            "show_import_teams_button" => $show_import_teams_button,
            "show_export_teams_button" => $show_export_teams_button,
            "past_grade_start_date" => $past_grade_start_date,
            "columns" => $columns,
            "export_teams_url" => $this->core->buildCourseUrl(['gradeable', $gradeable->getId(), 'grading', 'teams', 'export']),
            "randomize_team_rotating_sections_url" => $this->core->buildCourseUrl(['gradeable', $gradeable->getId(), 'grading', 'teams', 'randomize_rotating']),
            "grade_url" => $this->core->buildCourseUrl(['gradeable', $gradeable->getId(), 'grading', 'grade']),
            "peer" => $peer,
            "details_base_url" => $details_base_url,
            "view_all_toggle_url" => $details_base_url . '?' .
                http_build_query(['view' => $view_all ? null : 'all', 'sort' => $sort, 'direction' => $sort === 'random' ? null : $direction]),
            "order_toggle_url" => $details_base_url . '?' .
                http_build_query(['view' => $view_all ? 'all' : null, 'sort' => $sort === 'random' ? null : 'random']),
            "sort" => $sort,
            "direction" => $direction
        ]);
    }

    public function adminTeamForm(Gradeable $gradeable, $all_reg_sections, $all_rot_sections, $students) {
        $student_full = Utils::getAutoFillData($students);

        return $this->core->getOutput()->renderTwigTemplate("grading/AdminTeamForm.twig", [
            "gradeable_id" => $gradeable->getId(),
            "student_full" => $student_full,
            "view" => isset($_REQUEST["view"]) ? $_REQUEST["view"] : null,
            "all_reg_sections" => $all_reg_sections,
            "all_rot_sections" => $all_rot_sections,
            "csrf_token" => $this->core->getCsrfToken(),
            "team_submit_url" => $this->core->buildCourseUrl(['gradeable', $gradeable->getId(), 'grading', 'teams', 'new'])
        ]);
    }

    public function importTeamForm(Gradeable $gradeable) {
        return $this->core->getOutput()->renderTwigTemplate("grading/ImportTeamForm.twig", [
            "gradeable_id" => $gradeable->getId(),
            "csrf_token" => $this->core->getCsrfToken(),
            "team_import_url" => $this->core->buildCourseUrl(['gradeable', $gradeable->getId(), 'grading', 'teams', 'import'])
        ]);
    }


    public function randomizeButtonWarning(Gradeable $gradeable) {
        return $this->core->getOutput()->renderTwigTemplate("grading/electronic/RandomizeButtonWarning.twig", [
            "gradeable_id" => $gradeable->getId(),
            "randomize_team_rotating_sections_url" => $this->core->buildCourseUrl(['gradeable', $gradeable->getId(), 'grading', 'teams', 'randomize_rotating'])
        ]);
    }

    //The student not in section variable indicates that an full access grader is viewing a student that is not in their
    //assigned section. canViewWholeGradeable determines whether hidden testcases can be viewed.
    public function hwGradingPage(Gradeable $gradeable, GradedGradeable $graded_gradeable, int $display_version, float $progress, bool $show_hidden_cases, bool $can_inquiry, bool $can_verify, bool $show_verify_all, bool $show_silent_edit, string $late_status, $rollbackSubmission, $sort, $direction, $from, $showNewInterface) {

        $this->core->getOutput()->addInternalCss('admin-gradeable.css');
        $isPeerPanel = false;
        $isStudentInfoPanel = true;
        $isDiscussionPanel = false;
        $isRegradePanel = false;
        // WIP: Replace this logic when there is a definitive way to get my peer-ness
        // If this is a peer gradeable but I am not allowed to view the peer panel, then I must be a peer.
        if ($gradeable->isPeerGrading()) {
            if ($this->core->getUser()->getGroup() !== 4) {
                $isPeerPanel = true;
                $isStudentInfoPanel = true;
            }
            else {
                $isPeerPanel = false;
                $isStudentInfoPanel = false;
            }
        }
        if ($graded_gradeable->getGradeable()->isDiscussionBased()) {
            $isDiscussionPanel = true;
        }
        if ($this->core->getConfig()->isRegradeEnabled()) {
            $isRegradePanel = true;
        }
        $this->core->getOutput()->addVendorJs(FileUtils::joinPaths('mermaid', 'mermaid.min.js'));

        $display_version_instance = $graded_gradeable->getAutoGradedGradeable()->getAutoGradedVersionInstance($display_version);

        $return = "";
        if ($showNewInterface) {
            $return .= <<<HTML
        		<div class="content" id="electronic-gradeable-container">
        		    <div class="content-items-container">
                    <div class="content-item content-item-left"></div>
                    <div class="content-drag-bar">
                    </div>
                    <div class="content-item content-item-right">
HTML;
            $return .= $this->core->getOutput()->renderTemplate(['grading', 'ElectronicGrader'], 'renderNavigationBar', $graded_gradeable, $progress, $gradeable->isPeerGrading(), $sort, $direction, $from, $showNewInterface);
            $return .= $this->core->getOutput()->renderTemplate(['grading', 'ElectronicGrader'], 'renderGradingPanelHeader', $isPeerPanel, $isStudentInfoPanel, $isDiscussionPanel, $isRegradePanel);

            $return .= <<<HTML
                <div class="panels-container">
                    <div class="two-panel-cont">
                         <div class="two-panel-item two-panel-left active"></div>
                         <div class="two-panel-drag-bar active">
                         </div>
                         <div class="two-panel-item two-panel-right">
                         </div>   
                    </div>
HTML;
        }
        else {
            $return .= $this->core->getOutput()->renderTemplate(['grading', 'ElectronicGrader'], 'renderNavigationBar', $graded_gradeable, $progress, $gradeable->isPeerGrading(), $sort, $direction, $from, $showNewInterface);
        }

        $return .= $this->core->getOutput()->renderTemplate(['grading', 'ElectronicGrader'], 'renderAutogradingPanel', $display_version_instance, $show_hidden_cases, $showNewInterface);
        $return .= $this->core->getOutput()->renderTemplate(['grading', 'ElectronicGrader'], 'renderSubmissionPanel', $graded_gradeable, $display_version, $showNewInterface);
        //If TA grading isn't enabled, the rubric won't actually show up, but the template should be rendered anyway to prevent errors, as the code references the rubric panel
        $return .= $this->core->getOutput()->renderTemplate(['grading', 'ElectronicGrader'], 'renderRubricPanel', $graded_gradeable, $display_version, $can_verify, $show_verify_all, $show_silent_edit, $showNewInterface);

<<<<<<< HEAD
        if ($gradeable->isPeerGrading() && $this->core->getUser()->getGroup() < 4) {
            $return .= $this->core->getOutput()->renderTemplate(['grading', 'ElectronicGrader'], 'renderPeerPanel', $graded_gradeable, $display_version);
            $return .= $this->core->getOutput()->renderTemplate(['grading', 'ElectronicGrader'], 'renderPeerEditMarksPanel', $graded_gradeable);
=======
        if ($isPeerPanel) {
            $return .= $this->core->getOutput()->renderTemplate(['grading', 'ElectronicGrader'], 'renderPeerPanel', $graded_gradeable, $display_version, $showNewInterface);
>>>>>>> 072bfd59
        }
        if ($isDiscussionPanel) {
            $return .= $this->core->getOutput()->renderTemplate(['grading', 'ElectronicGrader'], 'renderDiscussionForum', json_decode($graded_gradeable->getGradeable()->getDiscussionThreadId(), true), $graded_gradeable->getSubmitter(), $graded_gradeable->getGradeable()->isTeamAssignment(), $showNewInterface);
        }

        $this->core->getOutput()->addVendorCss(FileUtils::joinPaths('codemirror', 'codemirror.css'));
        $this->core->getOutput()->addVendorCss(FileUtils::joinPaths('codemirror', 'theme', 'eclipse.css'));
        $this->core->getOutput()->addVendorJs(FileUtils::joinPaths('codemirror', 'codemirror.js'));

        if ($isStudentInfoPanel) {
            $return .= $this->core->getOutput()->renderTemplate(['grading', 'ElectronicGrader'], 'renderInformationPanel', $graded_gradeable, $display_version_instance, $showNewInterface);
        }
        if ($isRegradePanel) {
            $return .= $this->core->getOutput()->renderTemplate(['grading', 'ElectronicGrader'], 'renderRegradePanel', $graded_gradeable, $can_inquiry, $showNewInterface);
        }

        if ($graded_gradeable->hasOverriddenGrades()) {
            $return .= $this->core->getOutput()->renderTwigTemplate("grading/electronic/ErrorMessage.twig", [
                "color" => "var(--standard-vibrant-yellow)", // canary yellow
                "message" => "Overridden grades"
            ]);
        }
        elseif ($graded_gradeable->getAutoGradedGradeable()->getActiveVersion() === 0) {
            if ($graded_gradeable->getAutoGradedGradeable()->hasSubmission()) {
                $return .= $this->core->getOutput()->renderTwigTemplate("grading/electronic/ErrorMessage.twig", [
                    "color" => "var(--standard-creamsicle-orange)", // mango orange
                    "message" => "Cancelled Submission"
                ]);
            }
            else {
                $return .= $this->core->getOutput()->renderTwigTemplate("grading/electronic/ErrorMessage.twig", [
                    "color" => "var(--standard-light-pink)", // lipstick pink (purple)
                    "message" => "No Submission"
                ]);
            }
        }
        elseif ($rollbackSubmission != -1) {
            $return .= $this->core->getOutput()->renderTwigTemplate("grading/electronic/ErrorMessage.twig", [
                "color" => "var(--standard-creamsicle-orange)", // fire engine red
                "message" => "Late Submission (Rollback to on-time submission - " . $rollbackSubmission . ")"
            ]);
        }
        elseif ($late_status != LateDayInfo::STATUS_GOOD && $late_status != LateDayInfo::STATUS_LATE) {
            $return .= $this->core->getOutput()->renderTwigTemplate("grading/electronic/ErrorMessage.twig", [
                "color" => "var(--standard-red-orange)", // fire engine red
                "message" => "Late Submission (No on time submission available)"
            ]);
        }
        elseif ($graded_gradeable->getAutoGradedGradeable()->hasSubmission() && count($display_version_instance->getFiles()["submissions"]) > 1 && $graded_gradeable->getGradeable()->isScannedExam()) {
            $pattern1 = "upload.pdf";
            $pattern2 = "/upload_page_\d+/";
            $pattern3 = "/upload_version_\d+_page\d+/";
            $pattern4 = ".submit.timestamp";
            $pattern5 = "bulk_upload_data.json";

            $pattern_match_flag = false;
            foreach ($display_version_instance->getFiles()["submissions"] as $key => $value) {
                if ($pattern1 != $key && !preg_match($pattern2, $key) && !preg_match($pattern3, $key) && $pattern4 != $key && $pattern5 != $key) {
                    $pattern_match_flag = true;
                }
            }

            // This would be more dynamic if $display_version_instance included an expected number, requires more database changes
            if ($pattern_match_flag == true) {
                $return .= $this->core->getOutput()->renderTwigTemplate("grading/electronic/InformationMessage.twig", [
                    "message" => "Multiple files within submissions"
                ]);
            }
        }
        if ($showNewInterface) {
            $return .= <<<HTML
                    </div>
                </div>
            </div>
		</div>
HTML;
        }
        return $return;
    }

    /**
     * @param GradedGradeable $graded_gradeable
     * @param float $progress
     * @param string $prev_id
     * @param string $next_id
     * @param bool $peer
     * @param string $sort
     * @param string $direction
     * @return string
     */
    public function renderNavigationBar(GradedGradeable $graded_gradeable, float $progress, bool $peer, $sort, $direction, $from, $showNewInterface) {
        $home_url = $this->core->buildCourseUrl(['gradeable', $graded_gradeable->getGradeableId(), 'grading', 'details']) . '?' . http_build_query(['sort' => $sort, 'direction' => $direction, 'view' => (count($this->core->getUser()->getGradingRegistrationSections()) == 0) ? 'all' : null ]);

        $studentBaseUrl = $this->core->buildCourseUrl(['gradeable', $graded_gradeable->getGradeableId(), 'grading', 'grade']);
        $templateFile = "grading/electronic/NavigationBar.twig";
        if ($showNewInterface) {
            $studentBaseUrl = $this->core->buildCourseUrl(['gradeable', $graded_gradeable->getGradeableId(), 'grading', 'grade', 'beta']);
            $templateFile = "grading/electronic/NavigationBarV2.twig";
        }
        // Setup urls for prev and next students
        $prev_student_url = $studentBaseUrl . '?' . http_build_query(['sort' => $sort, 'direction' => $direction, 'from' => $from, 'to' => 'prev', 'to_ungraded' => 'false' ]);
        $next_student_url = $studentBaseUrl . '?' . http_build_query(['sort' => $sort, 'direction' => $direction, 'from' => $from, 'to' => 'next', 'to_ungraded' => 'false' ]);

        // Setup urls for prev and next ungraded students
        $prev_ungraded_student_url = $studentBaseUrl . '?' . http_build_query(['sort' => $sort, 'direction' => $direction, 'from' => $from, 'to' => 'prev', 'to_ungraded' => 'true']);
        $next_ungraded_student_url =  $studentBaseUrl . '?' . http_build_query(['sort' => $sort, 'direction' => $direction, 'from' => $from, 'to' => 'next', 'to_ungraded' => 'true']);

        $i_am_a_peer = false;
        if ($peer && $this->core->getUser()->getGroup() == 4) {
            $i_am_a_peer = true;
        }

        return $this->core->getOutput()->renderTwigTemplate($templateFile, [
            "progress" => $progress,
            "peer_gradeable" => $peer,
            // WIP. Replace this with a better function call once there is a definitive way to determine my peer-ness.
            // For now, I am a peer if I cannot access the peer panel.
            "i_am_a_peer" => $i_am_a_peer,
            "prev_student_url" => $prev_student_url,
            "prev_ungraded_student_url" => $prev_ungraded_student_url,
            "next_student_url" => $next_student_url,
            "next_ungraded_student_url" => $next_ungraded_student_url,
            "home_url" => $home_url,
            'regrade_panel_available' => $this->core->getConfig()->isRegradeEnabled(),
            'grade_inquiry_pending' => $graded_gradeable->hasActiveRegradeRequest(),
            'discussion_based' => $graded_gradeable->getGradeable()->isDiscussionBased()
        ]);
    }

    public function renderGradingPanelHeader($isPeerPanel, $isStudentInfoPanel, $isDiscussionPanel, $isRegradePanel) {
        return $this->core->getOutput()->renderTwigTemplate("grading/electronic/GradingPanelHeader.twig", [
            'isPeerPanel' => $isPeerPanel,
            'isStudentInfoPanel' => $isStudentInfoPanel,
            'isDiscussionPanel' => $isDiscussionPanel,
            'isRegradePanel' => $isRegradePanel
        ]);
    }

    /**
     * Render the Autograding Testcases panel
     * @param AutoGradedVersion $version_instance
     * @param bool $show_hidden_cases
     * @param bool $showNewInterface
     * @return string
     */
    public function renderAutogradingPanel($version_instance, bool $show_hidden_cases, bool $showNewInterface) {
        $this->core->getOutput()->addInternalJs('submission-page.js');
        return $this->core->getOutput()->renderTwigTemplate("grading/electronic/AutogradingPanel.twig", [
            "showNewInterface" => $showNewInterface,
            "version_instance" => $version_instance,
            "show_hidden_cases" => $show_hidden_cases,
        ]);
    }

    public function renderDiscussionForum($threadIds, $submitter, $isTeam = false, $showNewInterface = false) {
        $posts_view = <<<HTML
            <span class="col grading_label">Discussion Posts</span>
HTML;

        $currentCourse = $this->core->getConfig()->getCourse();

        //Empty thread input
        if ($threadIds === "{}") {
            $threadIds = [];
        }
        $id = '';
        $submitters = [];
        if ($isTeam) {
            $submitters = explode(", ", $submitter->getTeam()->getMemberList());
            $id = $submitter->getTeam()->getId();
        }
        else {
            $id = $submitter->getId();
            $submitters = [$id];
        }
        foreach ($threadIds as $threadId) {
            $posts = [];
            foreach ($submitters as $s_id) {
                $posts = array_merge($posts, $this->core->getQueries()->getPostsForThread($this->core->getUser()->getId(), $threadId, false, 'time', $s_id));
            }
            if (count($posts) > 0) {
                $posts_view .= $this->core->getOutput()->renderTemplate('forum\ForumThread', 'generatePostList', $threadId, $posts, [], $currentCourse, false, true, $id);
            }
            else {
                $posts_view .= <<<HTML
                    <h3 style="text-align: center;">No posts for thread id: {$threadId}</h3> <br/>
HTML;
            }

            $posts_view .= <<<HTML
                    <a href="{$this->core->buildCourseUrl(['forum', 'threads', $threadId])}" target="_blank" rel="noopener nofollow" class="btn btn-default btn-sm" style="margin-top:15px; text-decoration: none;" onClick=""> Go to thread</a>
                    <hr style="border-top:1px solid #999;margin-bottom: 5px;" /> <br/>
HTML;
        }

        if (empty($threadIds)) {
            $posts_view .= <<<HTML
                <h3 style="text-align: center;">No thread id specified.</h3> <br/>
HTML;
        }

        return $this->core->getOutput()->renderTwigTemplate("grading/electronic/DiscussionForumPanel.twig", [
            "showNewInterface" => $showNewInterface,
            "discussion_forum_content" => $posts_view
        ]);
    }

    /**
     * Replace the userId with the corresponding anon_id in the given file_path
     * @param string $file_path
     * @return string $anon_path
     */
    public function setAnonPath($file_path) {
        $file_path_parts = explode("/", $file_path);
        $anon_path = "";
        for ($index = 1; $index < count($file_path_parts); $index++) {
            if ($index == 9) {
                $user_id[] = $file_path_parts[$index];
                $anon_id = $this->core->getQueries()->getUsersOrTeamsById($user_id)[$user_id[0]]->getAnonId();
                $anon_path = $anon_path . "/" . $anon_id;
            }
            else {
                $anon_path = $anon_path . "/" . $file_path_parts[$index];
            }
        }
        return $anon_path;
    }

    /**
     * Render the Submissions and Results Browser panel
     * @param GradedGradeable $graded_gradeable
     * @param int $display_version
     * @param bool $showNewInterface
     * @return string by reference
     */
    public function renderSubmissionPanel(GradedGradeable $graded_gradeable, int $display_version, bool $showNewInterface) {
        $add_files = function (&$files, $new_files, $start_dir_name) {
            $files[$start_dir_name] = [];
            if ($new_files) {
                foreach ($new_files as $file) {
                    if ($start_dir_name == "submissions") {
                        $file["path"] = $this->setAnonPath($file["path"]);
                    }
                    $path = explode('/', $file['relative_name']);
                    array_pop($path);
                    $working_dir = &$files[$start_dir_name];
                    foreach ($path as $dir) {
                        if (!isset($working_dir[$dir])) {
                            $working_dir[$dir] = [];
                        }
                        $working_dir = &$working_dir[$dir];
                    }
                    $working_dir[$file['name']] = $file['path'];
                }
            }
        };
        $submissions = [];
        $results = [];
        $results_public = [];
        $checkout = [];

        // NOTE TO FUTURE DEVS: There is code around line 830 (ctrl-f openAll) which depends on these names,
        // if you change here, then change there as well
        // order of these statements matter I believe
        $display_version_instance = $graded_gradeable->getAutoGradedGradeable()->getAutoGradedVersionInstance($display_version);
        $isVcs = $graded_gradeable->getGradeable()->isVcs();
        if ($display_version_instance !==  null) {
            $meta_files = $display_version_instance->getMetaFiles();
            $files = $display_version_instance->getFiles();

            $add_files($submissions, array_merge($meta_files['submissions'], $files['submissions']), 'submissions');
            $add_files($checkout, array_merge($meta_files['checkout'], $files['checkout']), 'checkout');
            $add_files($results, $display_version_instance->getResultsFiles(), 'results');
            $add_files($results_public, $display_version_instance->getResultsPublicFiles(), 'results_public');
        }
        $student_grader = false;
        if ($this->core->getUser()->getGroup() == User::GROUP_STUDENT) {
            $student_grader = true;
        }
        $submitter_id = $graded_gradeable->getSubmitter()->getId();
        $anon_submitter_id = $graded_gradeable->getSubmitter()->getAnonId();
        $user_ids[$anon_submitter_id] = $submitter_id;
        $toolbar_css = $this->core->getOutput()->timestampResource(FileUtils::joinPaths('pdf', 'toolbar_embedded.css'), 'css');
        $this->core->getOutput()->addInternalJs(FileUtils::joinPaths('pdfjs', 'pdf.min.js'), 'vendor');
        $this->core->getOutput()->addInternalJs(FileUtils::joinPaths('pdfjs', 'pdf_viewer.js'), 'vendor');
        $this->core->getOutput()->addInternalJs(FileUtils::joinPaths('pdfjs', 'pdf.worker.min.js'), 'vendor');
        $this->core->getOutput()->addInternalJs(FileUtils::joinPaths('pdf-annotate.js', 'pdf-annotate.min.js'), 'vendor');
        $this->core->getOutput()->addInternalJs(FileUtils::joinPaths('pdf', 'PDFAnnotateEmbedded.js'), 'js');
        return $this->core->getOutput()->renderTwigTemplate("grading/electronic/SubmissionPanel.twig", [
            "showNewInterface" => $showNewInterface,
            "gradeable_id" => $graded_gradeable->getGradeableId(),
            "submitter_id" => $submitter_id,
            "student_grader" => $student_grader,
            "anon_submitter_id" => $anon_submitter_id,
            "has_vcs_files" => $isVcs,
            "user_ids" => $user_ids,
            "submissions" => $submissions,
            "checkout" => $checkout,
            "results" => $results,
            "results_public" => $results_public,
            "active_version" => $display_version,
            'toolbar_css' => $toolbar_css,
            "display_file_url" => $this->core->buildCourseUrl(['display_file'])
        ]);
    }

    /**
     * @param GradedGradeable $graded_gradeable
     * @param AutoGradedVersion|null $display_version_instance
     * @param bool $showNewInterface
     * @return string
     */
    public function renderInformationPanel(GradedGradeable $graded_gradeable, $display_version_instance, bool $showNewInterface) {
        $gradeable = $graded_gradeable->getGradeable();
        $version_change_url = $this->core->buildCourseUrl(['gradeable', $gradeable->getId(), 'grading', 'grade']) . '?'
            . http_build_query(['who_id' => $graded_gradeable->getSubmitter()->getId()]) . '&gradeable_version=';
        $onChange = "versionChange('{$version_change_url}', this)";

        $tables = [];

        //Late day calculation
        if ($gradeable->isTeamAssignment()) {
            foreach ($graded_gradeable->getSubmitter()->getTeam()->getMemberUsers() as $team_member) {
                $tables[] = LateDaysTableController::renderLateTable($this->core, $team_member, $gradeable->getId());
            }
        }
        else {
            $tables[] = LateDaysTableController::renderLateTable($this->core, $graded_gradeable->getSubmitter()->getUser(), $gradeable->getId());
        }

        if ($display_version_instance === null) {
            $display_version = 0;
            $submission_time = null;
        }
        else {
            $display_version = $display_version_instance->getVersion();
            $submission_time = $display_version_instance->getSubmissionTime();
        }

        // TODO: this is duplicated in Homework View
        $version_data = array_map(function (AutoGradedVersion $version) use ($gradeable) {
            return [
                'points' => $version->getNonHiddenPoints(),
                'days_late' => $gradeable->isStudentSubmit() && $gradeable->hasDueDate() ? $version->getDaysLate() : 0
            ];
        }, $graded_gradeable->getAutoGradedGradeable()->getAutoGradedVersions());

        //sort array by version number after values have been mapped
        ksort($version_data);

        $submitter_id = $graded_gradeable->getSubmitter()->getId();
        $active_version = $graded_gradeable->getAutoGradedGradeable()->getActiveVersion();
        $new_version = $display_version === $active_version ? 0 : $display_version;

        $this->core->getOutput()->addInternalCss('table.css');

        return $this->core->getOutput()->renderTwigTemplate("grading/electronic/StudentInformationPanel.twig", [
            "showNewInterface" => $showNewInterface,
            "gradeable_id" => $gradeable->getId(),
            "submission_time" => $submission_time,
            "submitter_id" => $submitter_id,
            "submitter" => $graded_gradeable->getSubmitter(),
            "team_assignment" => $gradeable->isTeamAssignment(),
            "display_version" => $display_version,
            "highest_version" => $graded_gradeable->getAutoGradedGradeable()->getHighestVersion(),
            "active_version" => $active_version,
            "on_change" => $onChange,
            "tables" => $tables,
            "versions" => $version_data,
            'total_points' => $gradeable->getAutogradingConfig()->getTotalNonHiddenNonExtraCredit(),
            "csrf_token" => $this->core->getCsrfToken(),
            "update_version_url" => $this->core->buildCourseUrl(['gradeable', $gradeable->getId(), 'version', $new_version])
                . '?' . http_build_query(['ta' => 'true', 'who' => $submitter_id])
        ]);
    }

    /**
     * Render the Grading Rubric panel
     * @param GradedGradeable $graded_gradeable
     * @param int $display_version
     * @param bool $can_verify
     * @param bool $show_verify_all
     * @param bool $show_silent_edit
     * @param bool $showNewInterface
     * @return string
     */
    public function renderRubricPanel(GradedGradeable $graded_gradeable, int $display_version, bool $can_verify, bool $show_verify_all, bool $show_silent_edit, bool $showNewInterface) {
        $return = "";
        $gradeable = $graded_gradeable->getGradeable();

        // Disable grading if the requested version isn't the active one
        $grading_disabled = $graded_gradeable->getAutoGradedGradeable()->getActiveVersion() == 0
            || $display_version != $graded_gradeable->getAutoGradedGradeable()->getActiveVersion();

        $version_conflict = $graded_gradeable->getAutoGradedGradeable()->getActiveVersion() !== $display_version;
        $has_active_version = $graded_gradeable->getAutoGradedGradeable()->hasActiveVersion();
        $has_submission = $graded_gradeable->getAutoGradedGradeable()->hasSubmission();
        $has_overridden_grades = $graded_gradeable->hasOverriddenGrades();

        $this->core->getOutput()->addVendorJs(FileUtils::joinPaths('twigjs', 'twig.min.js'));
        $this->core->getOutput()->addInternalJs('ta-grading-keymap.js');
        $this->core->getOutput()->addInternalJs(FileUtils::joinPaths('pdf', 'PDFAnnotateEmbedded.js'));
        $this->core->getOutput()->addInternalJs(FileUtils::joinPaths('pdf', 'PDFInitToolbar.js'));
        $this->core->getOutput()->addInternalJs('ta-grading-rubric-conflict.js');
        $this->core->getOutput()->addInternalJs('gradeable.js');
        $this->core->getOutput()->addInternalJs('ta-grading-rubric.js');

        if ($showNewInterface) {
            $this->core->getOutput()->addInternalJs('ta-grading-v2.js');
        }
        else {
            $this->core->getOutput()->addInternalJs('ta-grading.js');
        }

        return $return . $this->core->getOutput()->renderTwigTemplate("grading/electronic/RubricPanel.twig", [
                "showNewInterface" => $showNewInterface,
                "gradeable_id" => $gradeable->getId(),
                "is_ta_grading" => $gradeable->isTaGrading(),
                "anon_id" => $graded_gradeable->getSubmitter()->getAnonId(),
                "show_verify_all" => $show_verify_all,
                "can_verify" => $can_verify,
                "grading_disabled" => $grading_disabled,
                "has_submission" => $has_submission,
                "has_overridden_grades" => $has_overridden_grades,
                "has_active_version" => $has_active_version,
                "version_conflict" => $version_conflict,
                "show_silent_edit" => $show_silent_edit,
                "grader_id" => $this->core->getUser()->getId(),
                "display_version" => $display_version,
            ]);
    }

    /**
     * Render the Grading Rubric panel
     * @param GradedGradeable $graded_gradeable
     * @param int $display_version
     * @param bool $showNewInterface
     * @return string
     */
    public function renderPeerPanel(GradedGradeable $graded_gradeable, int $display_version, bool $showNewInterface) {
        $return = "";
        $gradeable = $graded_gradeable->getGradeable();

        $grading_disabled = true;

        $version_conflict = $graded_gradeable->getAutoGradedGradeable()->getActiveVersion() !== $display_version;
        $has_active_version = $graded_gradeable->getAutoGradedGradeable()->hasActiveVersion();
        $has_submission = $graded_gradeable->getAutoGradedGradeable()->hasSubmission();
        $has_overridden_grades = $graded_gradeable->hasOverriddenGrades();

        $this->core->getOutput()->addVendorJs(FileUtils::joinPaths('twigjs', 'twig.min.js'));
        $this->core->getOutput()->addInternalJs('ta-grading-keymap.js');
        $this->core->getOutput()->addInternalJs('ta-grading-rubric-conflict.js');
        $this->core->getOutput()->addInternalJs('ta-grading-rubric.js');
        $this->core->getOutput()->addInternalJs('gradeable.js');
        $this->core->getOutput()->addInternalCss('table.css');

        if ($showNewInterface) {
            $this->core->getOutput()->addInternalJs('ta-grading-v2.js');
        }
        else {
            $this->core->getOutput()->addInternalJs('ta-grading.js');
        }

        return $return . $this->core->getOutput()->renderTwigTemplate("grading/electronic/PeerPanel.twig", [
                "showNewInterface" => $showNewInterface,
                "gradeable_id" => $gradeable->getId(),
                "is_ta_grading" => $gradeable->isTaGrading(),
                "anon_id" => $graded_gradeable->getSubmitter()->getAnonId(),
                "grading_disabled" => $grading_disabled,
                "has_submission" => $has_submission,
                "has_overridden_grades" => $has_overridden_grades,
                "has_active_version" => $has_active_version,
                "version_conflict" => $version_conflict,
                "grader_id" => $this->core->getUser()->getId(),
                "display_version" => $display_version
            ]);
    }
    
    /**
     * Render the Grade Inquiry panel
     * @param GradedGradeable $graded_gradeable
     * @return string
     */
    public function renderPeerEditMarksPanel(GradedGradeable $graded_gradeable) {
        $gradeable = $graded_gradeable->getGradeable();
        $submitter = $graded_gradeable->getSubmitter()->getId();
        $peers_to_list = $this->core->getQueries()->getPeerGradingAssignmentForSubmitter($gradeable->getId(), $submitter);
        $components = $gradeable->getComponents();
        $components_details_array = [];
        $peer_details = [];
        $component_scores = [];
        $peer_details["graders"] = [];
        foreach ($components as $component) {
            if ($component->isPeer()) {
                foreach ($peers_to_list as $peer) {
                    $graded_component = $graded_gradeable->getOrCreateTaGradedGradeable()->getGradedComponent($component, $this->core->getQueries()->getUsersById([$peer])[$peer]);
                    if ($graded_component !== null) {
                        $peer_details["graders"][$component->getId()][] = $peer;
                        $peer_details["marks_assigned"][$component->getId()][$peer] = $graded_component->getMarkIds();
                        $component_scores[$component->getId()][$peer] = $graded_component->getTotalScore();
                    }
                }
                $component_details["title"] = $component->getTitle();
                $component_details["marks"] = [];
                $component_details["max"] = $component->getMaxValue();
                $component_details["id"] = strval($component->getId());
                foreach ($component->getMarks() as $mark) {
                    $component_details["marks"][$mark->getId()]["id"] = $mark->getId();
                    $component_details["marks"][$mark->getId()]["title"] = $mark->getTitle();
                    $component_details["marks"][$mark->getId()]["points"] = $mark->getPoints();
                }
                $components_details_array[] = $component_details;
            }
        }
        return $this->core->getOutput()->renderTwigTemplate("grading/electronic/EditPeerComponentsForm.twig", [
            "graded_gradeable" => $graded_gradeable,
            "gradeable_id" => $gradeable->getId(),
            "peers" => $peers_to_list,
            "submitter_id" => $submitter,
            "peer_details" => $peer_details,
            "components" => $components_details_array,
            "csrf_token" => $this->core->getCsrfToken(),
            "component_scores" => $component_scores
        ]);
    }

    /**
     * Render the Grade Inquiry panel
     * @param GradedGradeable $graded_gradeable
     * @param bool $can_inquiry
     * @param bool $showNewInterface
     * @return string
     */
    public function renderRegradePanel(GradedGradeable $graded_gradeable, bool $can_inquiry, bool $showNewInterface) {
        return $this->core->getOutput()->renderTwigTemplate("grading/electronic/RegradePanel.twig", [
            "showNewInterface" => $showNewInterface,
            "graded_gradeable" => $graded_gradeable,
            "can_inquiry" => $can_inquiry
        ]);
    }

    public function popupStudents() {
        return $this->core->getOutput()->renderTwigTemplate("grading/electronic/ReceivedMarkForm.twig");
    }

    public function popupMarkConflicts() {
        return $this->core->getOutput()->renderTwigTemplate('grading/electronic/MarkConflictPopup.twig');
    }

    public function popupSettings() {
        return $this->core->getOutput()->renderTwigTemplate("grading/SettingsForm.twig");
    }
}<|MERGE_RESOLUTION|>--- conflicted
+++ resolved
@@ -799,14 +799,9 @@
         //If TA grading isn't enabled, the rubric won't actually show up, but the template should be rendered anyway to prevent errors, as the code references the rubric panel
         $return .= $this->core->getOutput()->renderTemplate(['grading', 'ElectronicGrader'], 'renderRubricPanel', $graded_gradeable, $display_version, $can_verify, $show_verify_all, $show_silent_edit, $showNewInterface);
 
-<<<<<<< HEAD
-        if ($gradeable->isPeerGrading() && $this->core->getUser()->getGroup() < 4) {
-            $return .= $this->core->getOutput()->renderTemplate(['grading', 'ElectronicGrader'], 'renderPeerPanel', $graded_gradeable, $display_version);
+      if ($isPeerPanel) {
+            $return .= $this->core->getOutput()->renderTemplate(['grading', 'ElectronicGrader'], 'renderPeerPanel', $graded_gradeable, $display_version, $showNewInterface);
             $return .= $this->core->getOutput()->renderTemplate(['grading', 'ElectronicGrader'], 'renderPeerEditMarksPanel', $graded_gradeable);
-=======
-        if ($isPeerPanel) {
-            $return .= $this->core->getOutput()->renderTemplate(['grading', 'ElectronicGrader'], 'renderPeerPanel', $graded_gradeable, $display_version, $showNewInterface);
->>>>>>> 072bfd59
         }
         if ($isDiscussionPanel) {
             $return .= $this->core->getOutput()->renderTemplate(['grading', 'ElectronicGrader'], 'renderDiscussionForum', json_decode($graded_gradeable->getGradeable()->getDiscussionThreadId(), true), $graded_gradeable->getSubmitter(), $graded_gradeable->getGradeable()->isTeamAssignment(), $showNewInterface);
