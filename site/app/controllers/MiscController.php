<?php

namespace app\controllers;

use app\entities\course\CourseMaterial;
use app\libraries\CourseMaterialsUtils;
use app\libraries\DateUtils;
use app\libraries\FileUtils;
use app\libraries\response\RedirectResponse;
use app\libraries\response\WebResponse;
use app\libraries\routers\AccessControl;
use app\libraries\response\MultiResponse;
use app\libraries\response\JsonResponse;
use app\views\MiscView;
use Symfony\Component\Routing\Annotation\Route;
use app\models\User;

class MiscController extends AbstractController {
    const GENERIC_NO_ACCESS_MSG = 'You do not have access to this file';

    /**
     * Get the current server time
     *
     * Returns a json string which contains the current server time broken up into year, month, day, hour, minute,
     * second
     *
     * @Route("/server_time")
     */
    public function getServerTime(): JsonResponse {
        return JsonResponse::getSuccessResponse(DateUtils::getServerTimeJson($this->core));
    }

    /**
     * Given a path that may or may not contain the anon_id instead of the user_id return the path containing the user_id
     */
    public function decodeAnonPath($path, $g_id = null) {
        $exploded_path = explode("/", $path);
        if (count($exploded_path) < 10) {
            return $path;
        }
        $anon_id = explode("/", $path)[9];
        $correct_user_id = $this->core->getQueries()->getSubmitterIdFromAnonId($anon_id, $g_id);
        if ($correct_user_id !== null) {
            $path = str_replace($anon_id, $correct_user_id, $path);
        }
        return $path;
    }

    /**
     * @Route("/courses/{_semester}/{_course}/gradeable/{gradeable_id}/encode_pdf")
     * @return MultiResponse
     */
    public function encodePDF($gradeable_id) {
        $id = $_POST['user_id'] ?? null;
        $file_name = $_POST['filename'] ?? null;
        $file_name = html_entity_decode($file_name);
        $gradeable = $this->tryGetGradeable($gradeable_id);
        $submitter = $this->core->getQueries()->getSubmitterById($id);
        $graded_gradeable = $this->core->getQueries()->getGradedGradeableForSubmitter($gradeable, $submitter);
        $active_version = $graded_gradeable->getAutoGradedGradeable()->getActiveVersion();
        $file_path = $this->decodeAnonPath(urldecode($_POST['file_path']), $gradeable_id);
        $directory = 'invalid';
        if (strpos($file_path, 'submissions') !== false) {
            $directory = 'submissions';
        }
        elseif (strpos($file_path, 'checkout') !== false) {
            $directory = 'checkout';
        }
        $check_path = FileUtils::joinPaths($this->core->getConfig()->getCoursePath(), $directory, $gradeable_id, $id, $active_version);

        if ($gradeable->isGradeByRegistration()) {
            $section = $submitter->getRegistrationSection();
        }
        else {
            $section = $submitter->getRotatingSection();
        }

        if (!str_starts_with($file_path, $check_path)) {
            return MultiResponse::JsonOnlyResponse(
                JsonResponse::getFailResponse("Invalid file path")
            );
        }

        if (!$this->core->getAccess()->canI("path.read", ["dir" => $directory, "path" => $file_path, "gradeable" => $gradeable, "graded_gradeable" => $graded_gradeable, "section" => $section])) {
            return MultiResponse::JsonOnlyResponse(
                JsonResponse::getFailResponse(self::GENERIC_NO_ACCESS_MSG)
            );
        }

        $pdf64 = base64_encode(file_get_contents($file_path));
        return MultiResponse::JsonOnlyResponse(
            JsonResponse::getSuccessResponse($pdf64)
        );
    }

    /**
     * @Route("/courses/{_semester}/{_course}/display_file")
     */
    public function displayFile($dir = null, $path = null, $gradeable_id = null, $user_id = null, $ta_grading = null, $course_material_id = null) {
        $cm = null;
        //Is this per-gradeable?
        if ($course_material_id === null && ($dir !== null && $path !== null)) {
            $res_path = $this->core->getAccess()->resolveDirPath($dir, htmlspecialchars_decode(rawurldecode($path)));
            if ($res_path === false) {
                $this->core->getOutput()->showError(self::GENERIC_NO_ACCESS_MSG);
                return false;
            }
            $path = $this->decodeAnonPath($res_path, $gradeable_id);
            if ($dir === 'course_materials') {
                $cm = $this->core->getCourseEntityManager()->getRepository(CourseMaterial::class)
                    ->findOneBy(['path' => $path]);
            }
        }
        else {
            $cm = $this->core->getCourseEntityManager()->getRepository(CourseMaterial::class)
                ->findOneBy(['id' => $course_material_id]);
            if ($cm !== null) {
                $path = $cm->getPath();
                $dir = 'course_materials';
            }
            else {
                $path = null;
            }
        }

        if (!is_null($gradeable_id) && !is_null($user_id)) {
            $gradeable = $this->tryGetGradeable($gradeable_id, false);
            if ($gradeable === false) {
                return false;
            }
            $graded_gradeable =  $this->tryGetGradedGradeable($gradeable, $user_id, false);
            if ($graded_gradeable === false) {
                return false;
            }
            if (!$this->core->getAccess()->canI("path.read", ["dir" => $dir, "path" => $path, "gradeable" => $gradeable, "graded_gradeable" => $graded_gradeable])) {
                $this->core->getOutput()->showError(self::GENERIC_NO_ACCESS_MSG);
                return false;
            }
        }
        else {
            // Check access through Access library
            if (!$this->core->getAccess()->canI("path.read", ["dir" => $dir, "path" => $path])) {
                $this->core->getOutput()->showError(self::GENERIC_NO_ACCESS_MSG);
                return false;
            }

            if ($dir == 'course_materials' && !$this->core->getUser()->accessGrading()) {
                if ($cm === null) {
                    $access_failure = 'Course material not found';
                }
                else {
                    $access_failure = CourseMaterialsUtils::finalAccessCourseMaterialCheck($this->core, $cm);
                }
                if ($access_failure) {
                    $this->core->getOutput()->showError($access_failure);
                    return false;
                }
            }

            if ($dir === "course_materials") {
                CourseMaterialsUtils::insertCourseMaterialAccess($this->core, $path);
            }
        }

        $file_name = basename($path);
        $corrected_name = pathinfo($path, PATHINFO_DIRNAME) . "/" .  $file_name;
        $mime_type = mime_content_type($corrected_name);
        $file_type = FileUtils::getContentType($file_name);
        if ($mime_type === "application/pdf" || (str_starts_with($mime_type, "image/") && $mime_type !== "image/svg+xml")) {
            $this->core->getOutput()->useHeader(false);
            $this->core->getOutput()->useFooter(false);
            header("Content-type: " . $mime_type);
            header('Content-Disposition: inline; filename="' . $file_name . '"');
            readfile($corrected_name);
            $this->core->getOutput()->renderString($path);
        }
        else {
            $contents = file_get_contents($corrected_name);
            if (!is_null($ta_grading) && $ta_grading === "true") {
                $newlines = substr_count($contents, "\n");
                $carriage_returns = substr_count($contents, "\r");
                if ($newlines + $carriage_returns > 2000) {
                    return new WebResponse(MiscView::class, 'tooLarge');
                }
                $this->core->getOutput()->renderOutput('Misc', 'displayCode', $file_type, $corrected_name, $contents);
            }
            else {
                $this->core->getOutput()->renderOutput('Misc', 'displayFile', $contents);
            }
        }
    }

    /**
     * @Route("/courses/{_semester}/{_course}/read_file")
     */
    public function readFile($dir, $path, $csrf_token = null) {
        // security check
        if (!$this->core->getAccess()->canI("path.read", ["dir" => $dir, "path" => $path])) {
            $this->core->getOutput()->showError(self::GENERIC_NO_ACCESS_MSG);
            return false;
        }

        //Since this can serve raw html files we should make sure they're coming from a valid source
        if (is_null($csrf_token) || !$this->core->checkCsrfToken($csrf_token)) {
            $this->core->getOutput()->showError("Invalid csrf token");
            return false;
        }

        $this->core->getOutput()->useHeader(false);
        $this->core->getOutput()->useFooter(false);

        $mime_type = mime_content_type($path);
        if ($mime_type === 'text/plain') {
            if (str_ends_with($path, '.js')) {
                $mime_type = 'application/javascript';
            }
            elseif (str_ends_with($path, '.css')) {
                $mime_type = 'text/css';
            }
            elseif (str_ends_with($path, '.html')) {
                $mime_type = 'text/html';
            }
        }
        header('Content-type: ' . $mime_type);
        readfile($path);
        return true;
    }

    /**
     * @Route("/courses/{_semester}/{_course}/download")
     */
    public function downloadCourseFile($dir = null, $path = null, $course_material_id = null, $gradeable_id = null) {
        // security check
        $cm = null;
        if ($course_material_id === null && ($dir !== null && $path !== null)) {
            $res_path = $this->core->getAccess()->resolveDirPath($dir, htmlspecialchars_decode(rawurldecode($path)));
            if ($res_path === false) {
                $this->core->getOutput()->showError(self::GENERIC_NO_ACCESS_MSG);
                return false;
            }
            $path = $this->decodeAnonPath($res_path, $gradeable_id);
        }
        elseif ($course_material_id !== null) {
            $cm = $this->core->getCourseEntityManager()->getRepository(CourseMaterial::class)
                ->findOneBy(['id' => $course_material_id]);
            if ($cm !== null) {
                $dir = 'course_materials';
                $path = $cm->getPath();
                $display_name = $cm->getDisplayName();
            }
        }

        if (!$this->core->getAccess()->canI("path.read", ["dir" => $dir, "path" => $path])) {
            $this->core->getOutput()->showError(self::GENERIC_NO_ACCESS_MSG);
            return false;
        }

        if ($dir == 'course_materials' && !$this->core->getUser()->accessGrading()) {
            if ($cm === null) {
                $access_failure = 'Course material not found';
            }
            else {
                $access_failure = CourseMaterialsUtils::finalAccessCourseMaterialCheck($this->core, $cm);
            }
            if ($access_failure) {
                $this->core->getOutput()->showError($access_failure);
                return false;
            }
        }

        if ($dir === "course_materials") {
            CourseMaterialsUtils::insertCourseMaterialAccess($this->core, $path);
        }

<<<<<<< HEAD
        if ($dir == 'submissions') {
            //cannot download scanned images for bulk uploads
            if (
                strpos(basename($path), "upload_page_") !== false
                && FileUtils::getContentType($path) !== "application/pdf"
            ) {
                $this->core->getOutput()->showError(self::GENERIC_NO_ACCESS_MSG);
                return false;
            }
        }

        if (isset($display_name) && $display_name !== "") {
            $filename = $display_name;
        }
        else {
            $filename = pathinfo($path, PATHINFO_BASENAME);
        }
=======
        $filename = pathinfo($path, PATHINFO_BASENAME);
>>>>>>> 01ee4613
        $this->core->getOutput()->useHeader(false);
        $this->core->getOutput()->useFooter(false);
        header('Content-Type: application/octet-stream');
        header("Content-Transfer-Encoding: Binary");
        header("Content-disposition: attachment; filename=\"{$filename}\"");
        readfile($path);
    }

    /**
     * @Route("/courses/{_semester}/{_course}/gradeable/{gradeable_id}/downloadTestCaseResult")
     */
    public function downloadTestCaseResult(string $gradeable_id, int $version, int $test_case, string $file_name, string $user_id) {
        $gradeable = $this->tryGetGradeable($gradeable_id);
        $graded_gradeable = $this->tryGetGradedGradeable($gradeable, $user_id, false);
        if ($user_id !== $this->core->getUser()->getId()) {
            if (!$this->core->getAccess()->canI("grading.electronic.grade", ["gradeable" => $gradeable, "graded_gradeable" => $graded_gradeable])) {
                $this->core->addErrorMessage("You do not have permission to download this file!");
                return new RedirectResponse($this->core->buildCourseUrl(['gradeable', $gradeable_id]));
            }
        }
        $autograde = $graded_gradeable->getAutoGradedGradeable()->getAutoGradedVersionInstance($version);
        $file_path = null;
        $testcase = $autograde->getTestcases()[$test_case - 1];
        if (!$testcase->getTestcase()->isHidden() && $testcase->hasAutochecks()) {
            foreach ($testcase->getAutochecks() as $autocheck) {
                $path = explode('/', $autocheck->getDiffViewer()->getActualFilename());
                $actual_file_name = array_pop($path);
                if ($file_name === $actual_file_name) {
                    $file_path = $autocheck->getDiffViewer()->getActualFilename();
                    break;
                }
            }
        }
        if ($file_path !== null) {
            if (file_exists($file_path)) {
                $this->core->getOutput()->useHeader(false);
                $this->core->getOutput()->useFooter(false);
                header('Content-Type: application/octet-stream');
                header("Content-Transfer-Encoding: Binary");
                header("Content-disposition: attachment; filename=\"{$file_name}\"");
                readfile($file_path);
            }
            else {
                $this->core->addErrorMessage("That file does not seem to exist");
                return new RedirectResponse($this->core->buildCourseUrl(['gradeable', $gradeable_id]));
            }
        }
        else {
            $this->core->addErrorMessage("That file does not seem to exist");
            return new RedirectResponse($this->core->buildCourseUrl(['gradeable', $gradeable_id]));
        }
    }

    /**
     * @Route("/courses/{_semester}/{_course}/gradeable/{gradeable_id}/download_zip")
     */
    public function downloadSubmissionZip($gradeable_id, $user_id, $version, $is_anon, $origin = null) {

        $anon_id = $user_id;
        if ($is_anon === "true") {
            $user_id = $this->core->getQueries()->getSubmitterIdFromAnonId($anon_id, $gradeable_id);
        }

        $gradeable = $this->core->getQueries()->getGradeableConfig($gradeable_id);
        if ($gradeable === null) {
            $message = "You do not have access to that page.";
            $this->core->addErrorMessage($message);
            $this->core->redirect($this->core->buildCourseUrl());
        }

        $graded_gradeable = $this->core->getQueries()->getGradedGradeable($gradeable, $user_id, $gradeable->isTeamAssignment());

        if ($gradeable->isTeamAssignment()) {
            $graded_gradeable = $this->core->getQueries()->getGradedGradeable($gradeable, null, $user_id);
        }

        if ($graded_gradeable === null) {
            $message = "You do not have access to that page.";
            $this->core->addErrorMessage($message);
            $this->core->redirect($this->core->buildCourseUrl());
        }

        $gradeable_version = $graded_gradeable->getAutoGradedGradeable()->getAutoGradedVersionInstance($version);

        if ($gradeable_version === null) {
            $message = "You do not have access to that page.";
            $this->core->addErrorMessage($message);
            $this->core->redirect($this->core->buildCourseUrl());
        }

        $folder_names = [];
        //See which directories we are allowed to read.
        if ($this->core->getAccess()->canI("path.read.submissions", ["gradeable" => $gradeable, "graded_gradeable" => $graded_gradeable, "gradeable_version" => $gradeable_version->getVersion()])) {
            //These two have the same check
            $folder_names[] = "submissions";
            $folder_names[] = "checkout";
        }

        // Context of these next two checks is important
        // If the request is coming from the submissions page, then the results and results_public folder
        // should not be included, otherwise include them
        if ($origin != 'submission') {
            if ($this->core->getAccess()->canI("path.read.results", ["gradeable" => $gradeable, "graded_gradeable" => $graded_gradeable, "gradeable_version" => $gradeable_version->getVersion()])) {
                $folder_names[] = "results";
            }
            if ($this->core->getAccess()->canI("path.read.results_public", ["gradeable" => $gradeable, "graded_gradeable" => $graded_gradeable, "gradeable_version" => $gradeable_version->getVersion()])) {
                $folder_names[] = "results_public";
            }
        }

        //No results, no download
        if (count($folder_names) === 0) {
            $message = "You do not have access to that page.";
            $this->core->addErrorMessage($message);
            $this->core->redirect($this->core->buildCourseUrl());
        }

        $this->core->getOutput()->useHeader(false);
        $this->core->getOutput()->useFooter(false);
        $gradeable_path = $this->core->getConfig()->getCoursePath();
        $active_version = $graded_gradeable->getAutoGradedGradeable()->getActiveVersion();
        $version = $version ?? $active_version;

        // TODO: Zip file anonymization is currently done based on access level (students==peers)
        // When single/double blind grading is merged, this will need to be updated.
        if ($this->core->getUser()->getGroup() === User::GROUP_STUDENT) {
            $zip_file_name = $gradeable_id . "_" . $anon_id . "_v" . $version . ".zip";
        }
        else {
            $zip_file_name = $gradeable_id . "_" . $user_id . "_v" . $version . ".zip";
        }

        $options = new \ZipStream\Option\Archive();
        $options->setSendHttpHeaders(true);
        $options->setEnableZip64(false);

        // create a new zipstream object
        $zip_stream = new \ZipStream\ZipStream($zip_file_name, $options);
        foreach ($folder_names as $folder_name) {
            $path = FileUtils::joinPaths($gradeable_path, $folder_name, $gradeable->getId(), $graded_gradeable->getSubmitter()->getId(), $version);
            if (is_dir($path)) {
                $files = new \RecursiveIteratorIterator(
                    new \RecursiveDirectoryIterator($path),
                    \RecursiveIteratorIterator::LEAVES_ONLY
                );
                $zip_stream->addFile($folder_name . "/", "");
                foreach ($files as $name => $file) {
                    // Skip directories (they are added automatically)
                    if ($file->isDir()) {
                        continue;
                    }
                    $file_path = $file->getRealPath();
                    $relative_path = substr($file_path, strlen($path) + 1);
                    if ($this->core->getAccess()->canI("path.read", ["dir" => $folder_name, "path" => $file_path, "gradeable" => $gradeable, "graded_gradeable" => $graded_gradeable, "gradeable_version" => $gradeable_version->getVersion()])) {
                        $zip_stream->addFileFromPath(FileUtils::joinPaths($folder_name, $relative_path), $file_path);
                    }
                }
            }
        }
        $zip_stream->finish();
    }

    /**
     * @Route("/courses/{_semester}/{_course}/gradeable/{gradeable_id}/grading/download_zip")
     * @AccessControl(role="LIMITED_ACCESS_GRADER")
     */
    public function downloadAssignedZips($gradeable_id, $type = null) {
        $zip_file_name = $gradeable_id . "_section_students_" . date("m-d-Y") . ".zip";
        $this->core->getOutput()->useHeader(false);
        $this->core->getOutput()->useFooter(false);
        if (in_array($type, ["all", "results", "active", "both"])) {
            $zip_file_name = $gradeable_id . "_all_students_" . date("m-d-Y") . ".zip";
            if (!($this->core->getUser()->accessFullGrading())) {
                $message = "You do not have access to that page.";
                $this->core->addErrorMessage($message);
                $this->core->redirect($this->core->buildCourseUrl());
            }
        }

        $temp_dir = "/tmp";
        //makes a random zip file name on the server
        $temp_name = uniqid($this->core->getUser()->getId(), true);
        $zip_name = $temp_dir . "/" . $temp_name . ".zip";
        $gradeable = $this->tryGetGradeable($gradeable_id);
        if ($gradeable === false) {
            return;
        }
        $paths = ['submissions'];
        if ($gradeable->isVcs()) {
            //VCS submissions are stored in the checkout directory
            $paths[] = 'checkout';
        }
        if (in_array($type, ["results", "both", "limited_results", "limited_both"])) {
            $paths[] = 'results';
        }

        $options = new \ZipStream\Option\Archive();
        $options->setSendHttpHeaders(true);
        $options->setEnableZip64(false);

        // create a new zipstream object
        $zip_stream = new \ZipStream\ZipStream($zip_file_name, $options);

        foreach ($paths as $path) {
            $gradeable_path = FileUtils::joinPaths(
                $this->core->getConfig()->getCoursePath(),
                $path,
                $gradeable->getId()
            );
            if (in_array($type, ["all", "results"])) {
                $zip_stream->addFile($path . "/", "");
                if (file_exists($gradeable_path)) {
                    if (!is_dir($gradeable_path)) { //if dir is already present, but it's a file
                        $message = "Oops! That page is not available.";
                        $this->core->addErrorMessage($message);
                        $this->core->redirect($this->core->buildCourseUrl());
                    }
                    else {
                        $files = new \RecursiveIteratorIterator(
                            new \RecursiveDirectoryIterator($gradeable_path),
                            \RecursiveIteratorIterator::LEAVES_ONLY
                        );
                        foreach ($files as $name => $file) {
                            // Skip directories (they would be added automatically)
                            if (!$file->isDir() && !$file->isLink()) {
                                // Get real and relative path for current file
                                $filePath = $file->getRealPath();
                                $relativePath = substr($filePath, strlen($gradeable_path) + 1);
                                // Add current file to archive
                                $zip_stream->addFileFromPath($path . "/" . $relativePath, $filePath);
                            }
                        }
                    }
                }
                else { //no dir exists with this name
                    $message = "Oops! That page is not available.";
                    $this->core->addErrorMessage($message);
                    $this->core->redirect($this->core->buildCourseUrl());
                }
            }
            elseif (in_array($type, ["active", "both"])) {
                $zip_stream->addFile($path . "/", "");
                if (file_exists($gradeable_path)) {
                    if (!is_dir($gradeable_path)) { //if dir is already present, but it's a file
                        $message = "Oops! That page is not available.";
                        $this->core->addErrorMessage($message);
                        $this->core->redirect($this->core->buildCourseUrl());
                    }
                    else {
                        $graded_gradeables = $this->core->getQueries()->getGradedGradeables([$gradeable]);

                        foreach ($graded_gradeables as $gg) { //get each graded gradeable
                            $user = $gg->getSubmitter()->getId();
                            $version = $gg->getAutoGradedGradeable()->getActiveVersion();
                            if ($version <= 0) { //if no active version exitsts, continue
                                continue;
                            }
                            $gradeable_path = FileUtils::joinPaths(
                                $this->core->getConfig()->getCoursePath(),
                                $path,
                                $gradeable->getId(),
                                $user,
                                $version
                            );

                            $files = new \RecursiveIteratorIterator(
                                new \RecursiveDirectoryIterator($gradeable_path),
                                \RecursiveIteratorIterator::LEAVES_ONLY
                            );

                            foreach ($files as $name => $file) {
                                // Skip directories (they would be added automatically)
                                if (!$file->isDir()) {
                                    // Get real and relative path for current file
                                    $filePath = $file->getRealPath();
                                    $relativePath = $user . "/" . substr($filePath, strlen($gradeable_path) + 1);

                                    // Add current file to archive
                                    $zip_stream->addFileFromPath($path . "/" . $relativePath, $filePath);
                                }
                            }
                        }
                    }
                }
                else { //no dir exists with this name
                    $message = "Oops! That page is not available.";
                    $this->core->addErrorMessage($message);
                    $this->core->redirect($this->core->buildCourseUrl());
                }
            }
            else {
                //gets the students that are part of the sections
                if ($gradeable->isGradeByRegistration()) {
                    $section_key = "registration_section";
                    $sections = $this->core->getUser()->getGradingRegistrationSections();
                    $students = $this->core->getQueries()->getUsersByRegistrationSections($sections);
                }
                else {
                    $section_key = "rotating_section";
                    $sections = $this->core->getQueries()->getRotatingSectionsForGradeableAndUser(
                        $gradeable->getId(),
                        $this->core->getUser()->getId()
                    );
                    $students = $this->core->getQueries()->getUsersByRotatingSections($sections);
                }
                $students_array = [];
                foreach ($students as $student) {
                    $students_array[] = $student->getId();
                }
                $files = scandir($gradeable_path);
                $arr_length = count($students_array);
                foreach ($files as $file) {
                    for ($x = 0; $x < $arr_length; $x++) {
                        if ($students_array[$x] === $file) {
                            if (in_array($type, ["limited_active", "limited_both"])) {
                                $gg = $this->core->getQueries()->getGradedGradeable($gradeable, $students_array[$x], null);
                                $version = $gg->getAutoGradedGradeable()->getActiveVersion();
                                if ($version <= 0) { //if no active version exitsts, continue
                                    continue;
                                }
                                $temp_path = $gradeable_path . "/" . $file . "/" . $version;
                            }
                            else {
                                $temp_path = $gradeable_path . "/" . $file;
                            }
                            $files_in_folder = new \RecursiveIteratorIterator(
                                new \RecursiveDirectoryIterator($temp_path),
                                \RecursiveIteratorIterator::LEAVES_ONLY
                            );

                            //makes a new directory in the zip to add the files in
                            $zip_stream->addFile($file . "/", "");

                            foreach ($files_in_folder as $name => $file_in_folder) {
                                // Skip directories (they would be added automatically)
                                if (!$file_in_folder->isDir()) {
                                    // Get real and relative path for current file
                                    $filePath = $file_in_folder->getRealPath();
                                    $relativePath = substr($filePath, strlen($temp_path) + 1);

                                    // Add current file to archive
                                    $zip_stream->addFileFromPath($file . "/" . $relativePath, $filePath);
                                }
                            }
                            $x = $arr_length; //cuts the for loop early when found
                        }
                    }
                }
            }
        }
        // Zip archive will be created only after closing object
        $zip_stream->finish();
        header("Content-type: application/zip");
        header("Content-Disposition: attachment; filename=$zip_file_name");
        header("Content-length: " . filesize($zip_name));
        header("Pragma: no-cache");
        header("Expires: 0");
        readfile("$zip_name");
        unlink($zip_name); //deletes the random zip file
    }

    /**
     * @Route("/courses/{_semester}/{_course}/gradeable/{gradeable_id}/bulk/progress")
     * @AccessControl(role="FULL_ACCESS_GRADER")
     */
    public function checkBulkProgress($gradeable_id) {
        $job_path = "/var/local/submitty/daemon_job_queue/";
        $result = [];
        $found = false;
        $job_data = null;
        $complete_count = 0;
        try {
            foreach (scandir($job_path) as $job) {
                if (strpos($job, 'bulk_upload_') !== false) {
                    $found = true;
                }
                else {
                    continue;
                }
                //remove 'bulk_upload_' and '.json' from job file name
                $result[] = substr($job, 11, -5);
            }
            //look in the split upload folder to see what is complete
            $split_uploads = FileUtils::joinPaths($this->core->getConfig()->getCoursePath(), "uploads", "split_pdf", $gradeable_id);
            $sub_dirs = array_filter(glob($split_uploads . '/*'), 'is_dir');
            foreach ($sub_dirs as $dir) {
                foreach (scandir($dir) as $file) {
                    if (pathinfo($file)['extension'] !== "pdf") {
                        continue;
                    }

                    if (strpos($file, "_cover")) {
                        $complete_count++;
                    }
                }
            }
            $result = ['found' => $found, 'job_data' => $result, 'count' => $complete_count];
            return $this->core->getOutput()->renderJsonSuccess($result);
        }
        catch (\Exception $e) {
            return $this->core->getOutput()->renderJsonError($e->getMessage());
        }
    }
}<|MERGE_RESOLUTION|>--- conflicted
+++ resolved
@@ -272,7 +272,6 @@
             CourseMaterialsUtils::insertCourseMaterialAccess($this->core, $path);
         }
 
-<<<<<<< HEAD
         if ($dir == 'submissions') {
             //cannot download scanned images for bulk uploads
             if (
@@ -290,9 +289,6 @@
         else {
             $filename = pathinfo($path, PATHINFO_BASENAME);
         }
-=======
-        $filename = pathinfo($path, PATHINFO_BASENAME);
->>>>>>> 01ee4613
         $this->core->getOutput()->useHeader(false);
         $this->core->getOutput()->useFooter(false);
         header('Content-Type: application/octet-stream');
