<?php

namespace app\controllers;


use app\libraries\FileUtils;
use app\libraries\Utils;

class MiscController extends AbstractController {
    public function run() {
        foreach (array('path', 'file') as $key) {
            if (isset($_REQUEST[$key])) {
                $_REQUEST[$key] = htmlspecialchars_decode(urldecode($_REQUEST[$key]));
            }
        }

        switch($_REQUEST['page']) {
            case 'display_file':
                $this->displayFile();
                break;
            case 'download_file':
                $this->downloadFile();
                break;
            case 'download_file_with_any_role':
                $this->downloadFile(true);
                break;
            case 'delete_course_material_file':
                $this->deleteCourseMaterialFile();
                break;
            case 'download_zip':
                $this->downloadZip();
                break;
            case 'download_all_assigned':
                $this->downloadAssignedZips();
                break;
            case 'modify_course_materials_file_permission':
                $this->modifyCourseMaterialsFilePermission();
                break;
            case 'modify_course_materials_file_time_stamp':
                $this->modifyCourseMaterialsFileTimeStamp();
                break;
        }
    }

    // function to check that this is a valid access request
    private function checkValidAccess($is_zip, &$error_string, $download_with_any_role = false, $gradeable = null) {
        $error_string="";
        // only allow zip if it's a grader
        if ($is_zip) {
            $error_string="only graders may access zip files of other students";
            $can_download = (
                $gradeable !== null
                && !$gradeable->useVcsCheckout()
                && $gradeable->getStudentDownload()
                && ($gradeable->getCurrentVersionNumber() === $gradeable->getActiveVersion() || $gradeable->getStudentAnyVersion())
                && $this->core->getUser()->getId() === $_REQUEST['user_id']
            );
            return ($this->core->getUser()->accessGrading() || $can_download);
        }
        // from this point on, is not a zip
        // do path and permissions checking

        $dir = $_GET['dir'];
        $path = $_GET['path'];

        foreach (explode(DIRECTORY_SEPARATOR, $path) as $part) {
            if ($part == ".." || $part == ".") {
                 $error_string=".. or . in path";
                 return false;
            }
        }

        if (!FileUtils::isValidFileName($path)) {
            $error_string="not valid filename";
            return false;
        }


        // TEMPORARY HACK PUT THIS HERE
        // INSTRUCTORS ARE UNABLE TO VIEW VCS CHECKOUT FILES WITHOUT THIS
        // if instructor or grader, then it's okay
        if ($this->core->getUser()->accessGrading()) {
            return true;
        }
        // END HACK


        $possible_directories = array("config_upload", "uploads", "submissions", "results", "checkout", "forum_attachments", "uploads/course_materials");
        if (!in_array($dir, $possible_directories)) {
            $error_string="not in possible directories list";
            return false;
        }

        $course_path = $this->core->getConfig()->getCoursePath();
        $check = FileUtils::joinPaths($course_path, $dir);
        if (!Utils::startsWith($path, $check)) {
            $error_string= "does not start with course path";
            return false;
        }
        if (!file_exists($path)) {
            $error_string="path does not exist";
            return false;
        }

        if ($dir === "config_upload" || $dir === "uploads") {
            $error_string="only admin can access uploads";
            return ($this->core->getUser()->accessAdmin());
        } else if($dir === "forum_attachments"){
            //Might need to be revisted but for now fixes the problem where students can't view attachments...
            return true;
        } else if ($dir === "submissions" || $dir === "results" || $dir === "checkout") {
            // if instructor or grader, then it's okay
            if ($this->core->getUser()->accessGrading()) {
                return true;
            }

            // FIXME: need to make this work for peer grading

            $current_user_id = $this->core->getUser()->getId();
            // get the information from the path
            $path_folder = FileUtils::joinPaths($course_path, $dir);
            $path_rest = substr($path, strlen($path_folder)+1);
            $path_gradeable_id = substr($path_rest, 0, strpos($path_rest, DIRECTORY_SEPARATOR));
            $path_rest = substr($path_rest, strlen($path_gradeable_id)+1);
            $path_user_id = substr($path_rest, 0, strpos($path_rest, DIRECTORY_SEPARATOR));
            $path_rest = substr($path_rest, strlen($path_user_id)+1);
            $path_version = intval(substr($path_rest, 0, strpos($path_rest, DIRECTORY_SEPARATOR)));

            // gradeable to get temporary info from
            // if team, get one of the user ids via the team id
            $current_gradeable = $this->core->getQueries()->getGradeable($path_gradeable_id, $current_user_id);
            if($current_gradeable->getPeerGrading()) {
                $peer_grade_set = $this->core->getQueries()->getPeerAssignment($path_gradeable_id, $current_user_id);
                if(in_array($path_user_id, $peer_grade_set)) {
                    return true;
                }
            }
            if ($current_gradeable->isTeamAssignment()) {
                $path_team_id = $path_user_id;
                $path_team_members = $this->core->getQueries()->getTeamById($path_team_id)->getMembers();
                if (count($path_team_members) == 0) {
                     $error_string="this team currently has no members";
                     return false;
                }
                $path_user_id = $path_team_members[0];
            }

            // use the current user id to get the gradeable specified in the path
            $path_gradeable = $this->core->getQueries()->getGradeable($path_gradeable_id, $path_user_id);
            if ($path_gradeable === null) {
                 $error_string="something wrong with gradeable path";
                 return false;
            }

            // if gradeable student view or download false, don't allow anything
            if ($dir == "submissions" && (!$path_gradeable->getStudentView() || !$path_gradeable->getStudentDownload())) {
                 $error_string="students can't view / download submissions for this gradeable";
                 return false;
            }

            // make sure that version is active version if student any version is false
            if (!$path_gradeable->getStudentAnyVersion() && $path_version !== $path_gradeable->getActiveVersion()) {
                 $error_string="you are only allowed only view the active submission version";
                 return false;
            }

            // if team assignment, check that team id matches the team of the current user
            if ($path_gradeable->isTeamAssignment()) {
                $current_team = $this->core->getQueries()->getTeamByGradeableAndUser($path_gradeable_id,$current_user_id);
                if ($current_team === null) {
                     $error_string="this is an invalid team and/or user";
                     return false;
                }
                $current_team_id = $current_team->getId();
                if ($path_team_id != $current_team_id) {
                     $error_string="user is not a member of this team for this gradeable";
                     return false;
                }
            }
            // else, just check that the user ids match
            else {
                if ($current_user_id != $path_user_id) {
                     $error_string="user does not match";
                     return false;
                }
            }
            return true;
        }
        else if ($download_with_any_role === true)
        {
            return true;
        }
        else
        {
            return false;
        }
    }

    private function displayFile() {
        // security check
        $error_string="";
        if (!$this->checkValidAccess(false,$error_string)) {
            $this->core->getOutput()->showError("You do not have access to this file ".$error_string);
            return false;
        }

        $corrected_name = pathinfo($_REQUEST['path'], PATHINFO_DIRNAME) . "/" .  basename(rawurldecode(htmlspecialchars_decode($_GET['path'])));
        $mime_type = FileUtils::getMimeType($corrected_name);
        $this->core->getOutput()->useHeader(false);
        $this->core->getOutput()->useFooter(false);
        if ($mime_type === "application/pdf" || Utils::startsWith($mime_type, "image/")) {
            header("Content-type: ".$mime_type);
            header('Content-Disposition: inline; filename="' . basename(rawurldecode(htmlspecialchars_decode($_GET['path']))) . '"');
            readfile($corrected_name);
            $this->core->getOutput()->renderString($_REQUEST['path']);
        }
        else {
            $contents = file_get_contents($corrected_name);
            if (array_key_exists('ta_grading', $_REQUEST) && $_REQUEST['ta_grading'] === "true") {
                $this->core->getOutput()->renderOutput('Misc', 'displayCode', $mime_type, $corrected_name, $contents);
            }
            else {
                $this->core->getOutput()->renderOutput('Misc', 'displayFile', $contents);
            }
        }
    }

    private function deleteCourseMaterialFile() {
        // security check
        $error_string="";
        if (!$this->checkValidAccess(false,$error_string)) {
            $message = "You do not have access to that page. ".$error_string;
            $this->core->addErrorMessage($message);
            $this->core->redirect($this->core->buildUrl(array('component' => 'grading',
                                                    'page' => 'course_materials',
                                                    'action' => 'view_course_materials_page')));
        }

        // delete the file from upload/course_materials
        $filename = (pathinfo($_REQUEST['path'], PATHINFO_DIRNAME) . "/" . basename(rawurldecode(htmlspecialchars_decode($_GET['path']))));
        unlink($filename); //deletes the selected file from course_materials folder

        // remove entry from json file
        $fp = $this->core->getConfig()->getCoursePath() . '/uploads/course_materials_file_data.json';

        $json = FileUtils::readJsonFile($fp);
        if ($json != false)
        {
            unset($json[$filename]);

            if (file_put_contents($fp, FileUtils::encodeJson($json)) === false) {
                return "Failed to write to file {$fp}";
            }
        }

        //refresh course materials page
        $this->core->redirect($this->core->buildUrl(array('component' => 'grading',
                                                    'page' => 'course_materials',
                                                    'action' => 'view_course_materials_page')));
    }


    private function downloadFile($download_with_any_role = false) {
        // security check
        $error_string="";
        if (!$this->checkValidAccess(false,$error_string, $download_with_any_role)) {
            $message = "You do not have access to that page. ".$error_string;
            $this->core->addErrorMessage($message);
            $this->core->redirect($this->core->getConfig()->getSiteUrl());
        }
        $filename = rawurldecode(htmlspecialchars_decode($_REQUEST['file']));
        $this->core->getOutput()->useHeader(false);
        $this->core->getOutput()->useFooter(false);
        header('Content-Type: application/octet-stream');
        header("Content-Transfer-Encoding: Binary");
        header("Content-disposition: attachment; filename=\"{$filename}\"");
        readfile(pathinfo($_REQUEST['path'], PATHINFO_DIRNAME) . "/" . basename(rawurldecode(htmlspecialchars_decode($_GET['path']))));
    }

    private function downloadZip() {
        $gradeable = $this->core->getQueries()->getGradeable($_REQUEST['gradeable_id'], $_REQUEST['user_id']);
        // security check
        $error_string="";
        if (!$this->checkValidAccess(true, $error_string, false, $gradeable)) {
            $message = "You do not have access to that page. ".$error_string;
            $this->core->addErrorMessage($message);
            $this->core->redirect($this->core->getConfig()->getSiteUrl());
        }

        $zip_file_name = $_REQUEST['gradeable_id'] . "_" . $_REQUEST['user_id'] . "_" . date("m-d-Y") . ".zip";
        $this->core->getOutput()->useHeader(false);
        $this->core->getOutput()->useFooter(false);
        $temp_dir = "/tmp";
        //makes a random zip file name on the server
        $temp_name = uniqid($this->core->getUser()->getId(), true);
        $zip_name = $temp_dir . "/" . $temp_name . ".zip";
        $gradeable_path = $this->core->getConfig()->getCoursePath();
        $active_version = $gradeable->getActiveVersion();
        $version = isset($_REQUEST['version']) ? $_REQUEST['version'] : $active_version;
        $folder_names = array();
        $folder_names[] = "submissions";
        $folder_names[] = "results";
        $folder_names[] = "checkout";
        $submissions_path = FileUtils::joinPaths($gradeable_path, $folder_names[0], $gradeable->getId(), $gradeable->getUser()->getId(), $version);
        $results_path = FileUtils::joinPaths($gradeable_path, $folder_names[1], $gradeable->getId(), $gradeable->getUser()->getId(), $version);
        $checkout_path = FileUtils::joinPaths($gradeable_path, $folder_names[2], $gradeable->getId(), $gradeable->getUser()->getId(), $version);
        $zip = new \ZipArchive();
        $zip->open($zip_name, \ZipArchive::CREATE | \ZipArchive::OVERWRITE);
        $paths = array();
        $paths[] = $submissions_path;
        if($this->core->getUser()->accessGrading()) {
            $paths[] = $results_path;
            $paths[] = $checkout_path;
        }
        for ($x = 0; $x < count($paths); $x++) {
            if (is_dir($paths[$x])) {
                    $files = new \RecursiveIteratorIterator(
                    new \RecursiveDirectoryIterator($paths[$x]),
                    \RecursiveIteratorIterator::LEAVES_ONLY
                );
                $zip -> addEmptyDir($folder_names[$x]);
                foreach ($files as $name => $file)
                {
                    // Skip directories (they would be added automatically)
                    if (!$file->isDir())
                    {
                        // Get real and relative path for current file
                        $filePath = $file->getRealPath();
                        $relativePath = substr($filePath, strlen($paths[$x]) + 1);

                        // Add current file to archive
                        $zip->addFile($filePath, $folder_names[$x] . "/" . $relativePath);
                    }
                }
            }
        }

        $zip->close();
        header("Content-type: application/zip");
        header("Content-Disposition: attachment; filename=$zip_file_name");
        header("Content-length: " . filesize($zip_name));
        header("Pragma: no-cache");
        header("Expires: 0");
        readfile("$zip_name");
        unlink($zip_name); //deletes the random zip file
    }

    private function downloadAssignedZips() {
        // security check
        if (!($this->core->getUser()->accessGrading())) {
            $message = "You do not have access to that page.";
            $this->core->addErrorMessage($message);
            $this->core->redirect($this->core->getConfig()->getSiteUrl());
        }

        $zip_file_name = $_REQUEST['gradeable_id'] . "_section_students_" . date("m-d-Y") . ".zip";
        $this->core->getOutput()->useHeader(false);
        $this->core->getOutput()->useFooter(false);
        if(isset($_REQUEST['type']) && $_REQUEST['type'] === "All") {
            $type = "all";
            $zip_file_name = $_REQUEST['gradeable_id'] . "_all_students_" . date("m-d-Y") . ".zip";
            if (!($this->core->getUser()->accessFullGrading())) {
                $message = "You do not have access to that page.";
                $this->core->addErrorMessage($message);
                $this->core->redirect($this->core->getConfig()->getSiteUrl());
            }
        }
        else
        {
            $type = "";
        }

        $temp_dir = "/tmp";
        //makes a random zip file name on the server
        $temp_name = uniqid($this->core->getUser()->getId(), true);
        $zip_name = $temp_dir . "/" . $temp_name . ".zip";
        $gradeable = $this->core->getQueries()->getGradeable($_REQUEST['gradeable_id']);
        $paths = ['submissions'];
        if ($gradeable->useVcsCheckout()) {
            //VCS submissions are stored in the checkout directory
            $paths[] = 'checkout';
        }
        $zip = new \ZipArchive();
        $zip->open($zip_name, \ZipArchive::CREATE | \ZipArchive::OVERWRITE);
        foreach ($paths as $path) {
            $gradeable_path = FileUtils::joinPaths($this->core->getConfig()->getCoursePath(), $path,
                $gradeable->getId());
            if($type === "all") {
                $zip->addEmptyDir($path);
                $files = new \RecursiveIteratorIterator(
                    new \RecursiveDirectoryIterator($gradeable_path),
                    \RecursiveIteratorIterator::LEAVES_ONLY
                );
                foreach ($files as $name => $file)
                {
                    // Skip directories (they would be added automatically)
                    if (!$file->isDir())
                    {
                        // Get real and relative path for current file
                        $filePath = $file->getRealPath();
                        $relativePath = substr($filePath, strlen($gradeable_path) + 1);
                        // Add current file to archive
                        $zip->addFile($filePath, $path . "/" . $relativePath);
                    }
                }
           } else {
               //gets the students that are part of the sections
               if ($gradeable->isGradeByRegistration()) {
                   $section_key = "registration_section";
                   $sections = $this->core->getUser()->getGradingRegistrationSections();
                   $students = $this->core->getQueries()->getUsersByRegistrationSections($sections);
               }
               else {
                   $section_key = "rotating_section";
                   $sections = $this->core->getQueries()->getRotatingSectionsForGradeableAndUser($gradeable_id,
                       $this->core->getUser()->getId());
                   $students = $this->core->getQueries()->getUsersByRotatingSections($sections);
               }
               $students_array = array();
               foreach($students as $student) {
                   $students_array[] = $student->getId();
               }
               $files = scandir($gradeable_path);
               $arr_length = count($students_array);
               foreach($files as $file) {
                   for ($x = 0; $x < $arr_length; $x++) {
                       if ($students_array[$x] === $file) {
                           $temp_path = $gradeable_path . "/" . $file;
                           $files_in_folder = new \RecursiveIteratorIterator(
                               new \RecursiveDirectoryIterator($temp_path),
                               \RecursiveIteratorIterator::LEAVES_ONLY
                           );

                           //makes a new directory in the zip to add the files in
                           $zip -> addEmptyDir($file);

                           foreach ($files_in_folder as $name => $file_in_folder)
                           {
                               // Skip directories (they would be added automatically)
                               if (!$file_in_folder->isDir())
                               {
                                   // Get real and relative path for current file
                                   $filePath = $file_in_folder->getRealPath();
                                   $relativePath = substr($filePath, strlen($temp_path) + 1);
                                   // Add current file to archive
                                   $zip->addFile($filePath, $file . "/" . $relativePath);
                               }
                           }
                           $x = $arr_length; //cuts the for loop early when found
                        }
                    }
                }
            }
        }
        // Zip archive will be created only after closing object
        $zip->close();
        header("Content-type: application/zip");
        header("Content-Disposition: attachment; filename=$zip_file_name");
        header("Content-length: " . filesize($zip_name));
        header("Pragma: no-cache");
        header("Expires: 0");
        readfile("$zip_name");
        unlink($zip_name); //deletes the random zip file
    }


<<<<<<< HEAD
	public function modifyCourseMaterialsFilePermission() {
=======
  	public function modifyCourseMaterialsFilePermission() {
>>>>>>> e7b932dc

        // security check
        if($this->core->getUser()->getGroup() !== 1) {
            $message = "You do not have access to that page. ";
            $this->core->addErrorMessage($message);
            $this->core->redirect($this->core->buildUrl(array('component' => 'grading',
                                            'page' => 'course_materials',
                                            'action' => 'view_course_materials_page')));
            return;
        }

<<<<<<< HEAD
        if (!isset($_GET['filename']) || 
            !isset($_GET['checked'])) {
            return;
        }
		
        $file_name = $_GET['filename'];
        $checked =  $_GET['checked'];
		
        $fp = $this->core->getConfig()->getCoursePath() . '/uploads/course_materials_file_data.json';
        
        $release_datetime = (new \DateTime('now', $this->core->getConfig()->getTimezone()))->format("Y-m-d H:i:sO");
        $json = FileUtils::readJsonFile($fp);
        if ($json != false) {
            $release_datetime  = $json[$file_name]['release_datetime'];
        }

        if (!isset($release_datetime))
        {
            $release_datetime = (new \DateTime('now', $this->core->getConfig()->getTimezone()))->format("Y-m-d H:i:sO");
        }
        
        $json[$file_name] = array('checked' => $checked, 'release_datetime' => $release_datetime);
		
        if (file_put_contents($fp, FileUtils::encodeJson($json)) === false) {
            return "Failed to write to file {$fp}";
		}
    }
	  
	public function modifyCourseMaterialsFileTimeStamp() {
        
        if($this->core->getUser()->getGroup() !== 1) {
            $message = "You do not have access to that page. ";
            $this->core->addErrorMessage($message);
            $this->core->redirect($this->core->buildUrl(array('component' => 'grading',
                                            'page' => 'course_materials',
                                            'action' => 'view_course_materials_page')));
           return;
        }

        if (!isset($_GET['filename']) || 
            !isset($_GET['newdatatime'])) {
            return;
        }

        $file_name = $_GET['filename'];
        $new_data_time = $_GET['newdatatime'];
        
        $fp = $this->core->getConfig()->getCoursePath() . '/uploads/course_materials_file_data.json';
        
        $checked = '0';
        $json = FileUtils::readJsonFile($fp);
        if ($json != false) {
            $checked  = $json[$file_name]['checked'];
        }

        $json[$file_name] = array('checked' => $checked, 'release_datetime' => $new_data_time);
		
        if (file_put_contents($fp, FileUtils::encodeJson($json)) === false) {
            return "Failed to write to file {$fp}";
		}
=======
        if (!isset($_GET['filename']) || !isset($_GET['checked'])) {
            return;
        }

        $file_name = $_GET['filename'];
        $checked =  $_GET['checked'];

        $fp = $this->core->getConfig()->getCoursePath() . '/uploads/course_materials_file_data.json';

        $release_time = (new \DateTime('now', $this->core->getConfig()->getTimezone()))->format("Y-m-d H:i:sO");
        $json = FileUtils::readJsonFile($fp);
        $json[$file_name] = array('checked' => $checked, 'release_datetime' => $release_time);

        if (file_put_contents($fp, FileUtils::encodeJson($json)) === false) {
            return "Failed to write to file {$fp}";
		    }

        //refresh course materials page
        $this->core->redirect($this->core->buildUrl(array('component' => 'grading',
                                                    'page' => 'course_materials',
                                                    'action' => 'view_course_materials_page')));
    }

  	public function modifyCourseMaterialsFileTimeStamp() {
        if($this->core->getUser()->getGroup() !== 1) {
           return;
        }

        if (!isset($_POST['filename'])) {
            return;
        }

        $file_name = $_POST['filename'];

        if (!isset($_POST['timestamp'])) {
            return;
        }

        $time_stamp = $_POST['timestamp'];

        //$current_time = (new \DateTime('now', $this->core->getConfig()->getTimezone()))->format("Y-m-d H:i:sO");

        //$course_materials_file_path = FileUtils::joinPaths($this->core->getConfig()->getCoursePath(), "uploads", "course_materials", $filename);

        //if (!@unlink($course_materials_file_path)) {
        //    return $this->uploadResult("Failed to delete the file {$filename} from the server.", false);
        //}



        $this->core->redirect($this->core->buildUrl(array('component' => 'grading',
                                                    'page' => 'course_materials',
                                                    'action' => 'view_course_materials_page')));
>>>>>>> e7b932dc
    }
}<|MERGE_RESOLUTION|>--- conflicted
+++ resolved
@@ -464,11 +464,7 @@
     }
 
 
-<<<<<<< HEAD
 	public function modifyCourseMaterialsFilePermission() {
-=======
-  	public function modifyCourseMaterialsFilePermission() {
->>>>>>> e7b932dc
 
         // security check
         if($this->core->getUser()->getGroup() !== 1) {
@@ -480,17 +476,16 @@
             return;
         }
 
-<<<<<<< HEAD
-        if (!isset($_GET['filename']) || 
+        if (!isset($_GET['filename']) ||
             !isset($_GET['checked'])) {
             return;
         }
-		
+
         $file_name = $_GET['filename'];
         $checked =  $_GET['checked'];
-		
+
         $fp = $this->core->getConfig()->getCoursePath() . '/uploads/course_materials_file_data.json';
-        
+
         $release_datetime = (new \DateTime('now', $this->core->getConfig()->getTimezone()))->format("Y-m-d H:i:sO");
         $json = FileUtils::readJsonFile($fp);
         if ($json != false) {
@@ -501,16 +496,16 @@
         {
             $release_datetime = (new \DateTime('now', $this->core->getConfig()->getTimezone()))->format("Y-m-d H:i:sO");
         }
-        
+
         $json[$file_name] = array('checked' => $checked, 'release_datetime' => $release_datetime);
-		
+
         if (file_put_contents($fp, FileUtils::encodeJson($json)) === false) {
             return "Failed to write to file {$fp}";
 		}
     }
-	  
+
 	public function modifyCourseMaterialsFileTimeStamp() {
-        
+
         if($this->core->getUser()->getGroup() !== 1) {
             $message = "You do not have access to that page. ";
             $this->core->addErrorMessage($message);
@@ -520,16 +515,16 @@
            return;
         }
 
-        if (!isset($_GET['filename']) || 
+        if (!isset($_GET['filename']) ||
             !isset($_GET['newdatatime'])) {
             return;
         }
 
         $file_name = $_GET['filename'];
         $new_data_time = $_GET['newdatatime'];
-        
+
         $fp = $this->core->getConfig()->getCoursePath() . '/uploads/course_materials_file_data.json';
-        
+
         $checked = '0';
         $json = FileUtils::readJsonFile($fp);
         if ($json != false) {
@@ -537,64 +532,9 @@
         }
 
         $json[$file_name] = array('checked' => $checked, 'release_datetime' => $new_data_time);
-		
+
         if (file_put_contents($fp, FileUtils::encodeJson($json)) === false) {
             return "Failed to write to file {$fp}";
 		}
-=======
-        if (!isset($_GET['filename']) || !isset($_GET['checked'])) {
-            return;
-        }
-
-        $file_name = $_GET['filename'];
-        $checked =  $_GET['checked'];
-
-        $fp = $this->core->getConfig()->getCoursePath() . '/uploads/course_materials_file_data.json';
-
-        $release_time = (new \DateTime('now', $this->core->getConfig()->getTimezone()))->format("Y-m-d H:i:sO");
-        $json = FileUtils::readJsonFile($fp);
-        $json[$file_name] = array('checked' => $checked, 'release_datetime' => $release_time);
-
-        if (file_put_contents($fp, FileUtils::encodeJson($json)) === false) {
-            return "Failed to write to file {$fp}";
-		    }
-
-        //refresh course materials page
-        $this->core->redirect($this->core->buildUrl(array('component' => 'grading',
-                                                    'page' => 'course_materials',
-                                                    'action' => 'view_course_materials_page')));
-    }
-
-  	public function modifyCourseMaterialsFileTimeStamp() {
-        if($this->core->getUser()->getGroup() !== 1) {
-           return;
-        }
-
-        if (!isset($_POST['filename'])) {
-            return;
-        }
-
-        $file_name = $_POST['filename'];
-
-        if (!isset($_POST['timestamp'])) {
-            return;
-        }
-
-        $time_stamp = $_POST['timestamp'];
-
-        //$current_time = (new \DateTime('now', $this->core->getConfig()->getTimezone()))->format("Y-m-d H:i:sO");
-
-        //$course_materials_file_path = FileUtils::joinPaths($this->core->getConfig()->getCoursePath(), "uploads", "course_materials", $filename);
-
-        //if (!@unlink($course_materials_file_path)) {
-        //    return $this->uploadResult("Failed to delete the file {$filename} from the server.", false);
-        //}
-
-
-
-        $this->core->redirect($this->core->buildUrl(array('component' => 'grading',
-                                                    'page' => 'course_materials',
-                                                    'action' => 'view_course_materials_page')));
->>>>>>> e7b932dc
     }
 }