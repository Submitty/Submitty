<html lang="en">
<head>
    <title>{{ page_title }}</title>
    <link rel="shortcut icon" href="{{ base_url }}img/favicon.ico" type="image/x-icon" />

    {% for css_ref in css %}
    <link rel='stylesheet' type='text/css' href='{{ css_ref }}' />
    {% endfor %}


    {% for js_ref in js %}
    <script type='text/javascript' src='{{ js_ref }}'></script>
    {% endfor %}
</head>
<script>var onAjaxInit;</script>
<body data-site-url="{{ site_url }}" data-csrf-token="{{ core.getCsrfToken() }}" onload="if (onAjaxInit) { onAjaxInit(); }">
<div id="container">
<<<<<<< HEAD
{% if nav_urls|length > 0 %}
    <div id="nav">
        <ul>
            {% for url in nav_urls %}
            <li>
                <a href="{{ url.href }}">{{ url.title }}</a>
            </li>
            {% endfor %}
        </ul>
    </div>
{% endif %}
    <div id="header">
        <a href="http://submitty.org" target=_blank><div id="logo-submitty"></div></a>
        <div id="header-text">
            <h2>
                {% if core.userLoaded() %}
                <span id="login">
                    Hello <span id="login-id">{{ user_first_name }}</span>
                </span> (<a id='logout' href='{{ core.buildUrl({'component': 'authentication', 'page': 'logout'}) }}'>Logout</a>)
                {% else %}
                <span id="login-guest">Welcome to Submitty</span>
                {% endif %}
            </h2>
            <h2>
                {% for b in breadcrumbs %}
                    {% if loop.index0 > 0 and not b.getIcon() %}
                        &gt;
                    {% endif %}
                    {% if b.getUrl() != null and b.getUrl() != "" %}
                        {% if b.getIcon() %}
                            <a class="external" href="{{ b.getUrl() }}" target="_blank"><i class="fa fa-external-link"></i></a>
=======
    {% if wrapper_urls['top_bar.html'] != null %}
        {# uploaded homepage redirect can go here? #}
        <iframe sandbox="allow-top-navigation-by-user-activation allow-top-navigation" id="top_bar" src="{{ wrapper_urls['top_bar.html'] }}" frameborder="0"></iframe>
    {% endif %}
    <div id="center-container">
        {% if wrapper_urls['left_sidebar.html'] != null %}
            {# uploaded sidebar can go here? #}
            <iframe sandbox="allow-top-navigation-by-user-activation allow-top-navigation" id="left_sidebar" src="{{ wrapper_urls['left_sidebar.html'] }}" frameborder="0"></iframe>
        {% endif %}
        <div id="site-body">
            <div id='messages'>
                {% for message in messages %}
                    <div id='{{ message.type }}-{{ message.key }}' class="inner-message alert alert-{{ message.type }}">
                        <a class="fa fa-times message-close" onClick="removeMessagePopup('{{ message.type }}-{{ message.key }}');"></a>
                        <i class="fa fa-times-circle"></i> {{ message.error }}
                    </div>
                {% endfor %}
            </div>
            {% if nav_urls|length > 0 %}
                <div id="nav">
                    <ul>
                        {% for url in nav_urls %}
                        <li>
                            <a href="{{ url.href }}">{{ url.title }}</a>
                        </li>
                        {% endfor %}
                    </ul>
                </div>
            {% endif %}
            <div id="header">
                <div id="header-text">
                    <a href="http://submitty.org" target=_blank><div id="logo-submitty"></div></a>
                    <h2>
                        {% if core.userLoaded() %}
                        <span id="login">
                            Hello <span id="login-id">{{ core.getUser().getDisplayedFirstName() }}</span>
                        </span> (<a id='logout' href='{{ core.buildUrl({'component': 'authentication', 'page': 'logout'}) }}'>Logout</a>)
>>>>>>> 7d6c1376
                        {% else %}
                        <span id="login-guest">Welcome to Submitty</span>
                        {% endif %}
                    </h2>
                    <h2>
                        {% for b in breadcrumbs %}
                            {% if loop.index0 > 0 and not b.getIcon() %}
                                &gt;
                            {% endif %}
                            {% if b.getUrl() != null and b.getUrl() != "" %}
                                {% if b.getIcon() %}
                                    <a class="external" href="{{ b.getUrl() }}" target="_blank"><i style="margin-left: 10px;" class="fa fa-external-link"></i></a>
                                {% else %}
                                    {% if b.getTop() %}
                                        <a target="_top" href='{{ b.getUrl() }}'>{{ b.getTitle() }}</a>
                                    {% else %}
                                        <a href='{{ b.getUrl() }}'>{{ b.getTitle() }}</a>
                                    {% endif %}
                                {% endif %}
                            {% else %}
                                {{ b.getTitle() }}
                            {% endif %}
                        {% endfor %}
                    </h2>
                </div>
            </div>
{# Looks mismatched because this lines up with GlobalFooter.twig #}<|MERGE_RESOLUTION|>--- conflicted
+++ resolved
@@ -15,39 +15,6 @@
 <script>var onAjaxInit;</script>
 <body data-site-url="{{ site_url }}" data-csrf-token="{{ core.getCsrfToken() }}" onload="if (onAjaxInit) { onAjaxInit(); }">
 <div id="container">
-<<<<<<< HEAD
-{% if nav_urls|length > 0 %}
-    <div id="nav">
-        <ul>
-            {% for url in nav_urls %}
-            <li>
-                <a href="{{ url.href }}">{{ url.title }}</a>
-            </li>
-            {% endfor %}
-        </ul>
-    </div>
-{% endif %}
-    <div id="header">
-        <a href="http://submitty.org" target=_blank><div id="logo-submitty"></div></a>
-        <div id="header-text">
-            <h2>
-                {% if core.userLoaded() %}
-                <span id="login">
-                    Hello <span id="login-id">{{ user_first_name }}</span>
-                </span> (<a id='logout' href='{{ core.buildUrl({'component': 'authentication', 'page': 'logout'}) }}'>Logout</a>)
-                {% else %}
-                <span id="login-guest">Welcome to Submitty</span>
-                {% endif %}
-            </h2>
-            <h2>
-                {% for b in breadcrumbs %}
-                    {% if loop.index0 > 0 and not b.getIcon() %}
-                        &gt;
-                    {% endif %}
-                    {% if b.getUrl() != null and b.getUrl() != "" %}
-                        {% if b.getIcon() %}
-                            <a class="external" href="{{ b.getUrl() }}" target="_blank"><i class="fa fa-external-link"></i></a>
-=======
     {% if wrapper_urls['top_bar.html'] != null %}
         {# uploaded homepage redirect can go here? #}
         <iframe sandbox="allow-top-navigation-by-user-activation allow-top-navigation" id="top_bar" src="{{ wrapper_urls['top_bar.html'] }}" frameborder="0"></iframe>
@@ -85,7 +52,6 @@
                         <span id="login">
                             Hello <span id="login-id">{{ core.getUser().getDisplayedFirstName() }}</span>
                         </span> (<a id='logout' href='{{ core.buildUrl({'component': 'authentication', 'page': 'logout'}) }}'>Logout</a>)
->>>>>>> 7d6c1376
                         {% else %}
                         <span id="login-guest">Welcome to Submitty</span>
                         {% endif %}
@@ -97,7 +63,7 @@
                             {% endif %}
                             {% if b.getUrl() != null and b.getUrl() != "" %}
                                 {% if b.getIcon() %}
-                                    <a class="external" href="{{ b.getUrl() }}" target="_blank"><i style="margin-left: 10px;" class="fa fa-external-link"></i></a>
+                            <a class="external" href="{{ b.getUrl() }}" target="_blank"><i class="fa fa-external-link"></i></a>
                                 {% else %}
                                     {% if b.getTop() %}
                                         <a target="_top" href='{{ b.getUrl() }}'>{{ b.getTitle() }}</a>
