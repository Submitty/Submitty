--- conflicted
+++ resolved
@@ -385,11 +385,8 @@
         $poll->setReleaseDate($date);
         $poll->setReleaseHistogram($_POST['release_histogram']);
         $poll->setReleaseAnswer($_POST['release_answer']);
-<<<<<<< HEAD
         $poll->setAllowsCustomOptions(isset($_POST['poll_custom_options']));
 
-=======
->>>>>>> 01d8d828
         if (isset($_FILES['image_file']) && $_FILES["image_file"]["name"] !== "") {
             $file = $_FILES["image_file"];
             // validate file size
@@ -807,13 +804,11 @@
                 implemented don't have this data. At the time, there
                 only existed questions of type single response. */
             $question_type = array_key_exists("question_type", $poll) ? $poll['question_type'] : 'single-response-multiple-correct';
-<<<<<<< HEAD
             $poll_entity = new Poll($poll['name'], $poll['question'], $question_type, \DateTime::createFromFormat("Y-m-d", $poll['release_date']), $poll['release_histogram'], $poll['release_answer']);
             $allows_custom = array_key_exists("allows_custom", $poll) ? $poll['allows_custom'] : false;
             $poll_entity->setAllowsCustomOptions($allows_custom);
-=======
             $poll_entity = new Poll($poll['name'], $poll['question'], $question_type, new \DateInterval($poll['duration']), \DateTime::createFromFormat("Y-m-d", $poll['release_date']), $poll['release_histogram'], $poll['release_answer']);
->>>>>>> 01d8d828
+
             $em->persist($poll_entity);
             $order = 0;
             foreach ($poll['responses'] as $id => $response) {
