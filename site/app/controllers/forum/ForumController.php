<?php

namespace app\controllers\forum;

use app\libraries\Core;
use app\models\Notification;
use app\controllers\AbstractController;
use app\libraries\Output;
use app\libraries\Utils;
use app\libraries\FileUtils;
use app\libraries\DateUtils;

/**
 * Class ForumHomeController
 *
 * Controller to deal with the submitty home page. Once the user has been authenticated, but before they have
 * selected which course they want to access, they are forwarded to the home page.
 */
class ForumController extends AbstractController {

	/**
     * ForumHomeController constructor.
     *
     * @param Core $core
     */
    public function __construct(Core $core) {
        parent::__construct($core);
    }

    public function run() {
        switch ($_REQUEST['page']) {
            case 'create_thread':
                $this->showCreateThread();
                break;
            case 'publish_thread':
                $this->publishThread();
                break;
            case 'make_announcement':
                $this->alterAnnouncement(1);
                break;
            case 'publish_post':
                $this->publishPost();
                break;
            case 'delete_post':
                $this->alterPost(0);
                break;
            case 'edit_post':
                $this->alterPost(1);
                break;
            case 'undelete_post':
                $this->alterPost(2);
                break;
            case 'search_threads':
                $this->search();
                break;
            case 'get_edit_post_content':
                $this->getEditPostContent();
                break;
            case 'remove_announcement':
                $this->alterAnnouncement(0);
                break;
            case 'get_threads':
                $this->getThreads();
                break;
            case 'get_history':
                $this->getHistory();
                break;
            case 'add_category':
                $this->addNewCategory();
                break;
            case 'delete_category':
                $this->deleteCategory();
                break;
            case 'edit_category':
                $this->editCategory();
                break;
            case 'reorder_categories':
                $this->reorderCategories();
                break;
            case 'show_stats':
                $this->showStats();
                break;
            case 'merge_thread':
                $this->mergeThread();
                break;
            case 'pin_thread':
                $this->pinThread(1);
                break;
            case 'unpin_thread':
                $this->pinThread(0);
                break;
            case 'change_thread_status_resolve':
                $this->changeThreadStatus(1);
                break;
            case 'view_thread':
            default:
                $this->showThreads();
                break;
        }
    }

    private function showDeleted() {
<<<<<<< HEAD
        return ($this->core->getUser()->accessFullGrading() && isset($_COOKIE['show_deleted']) && $_COOKIE['show_deleted'] == "1");
=======
        return ($this->core->getUser()->accessGrading() && isset($_COOKIE['show_deleted']) && $_COOKIE['show_deleted'] == "1");
>>>>>>> 715922e2
    }

    private function showMergedThreads($currentCourse) {
        return  (isset($_COOKIE["{$currentCourse}_show_merged_thread"]) && $_COOKIE["{$currentCourse}_show_merged_thread"] == "1");
    }

    private function returnUserContentToPage($error, $isThread, $thread_id){
            //Notify User
            $this->core->addErrorMessage($error);
            if($isThread){
                $url = $this->core->buildUrl(array('component' => 'forum', 'page' => 'create_thread'));
            } else {
                $url = $this->core->buildUrl(array('component' => 'forum', 'page' => 'view_thread', 'thread_id' => $thread_id));
            }
            return array(-1, $url);
    }

	private function changeThreadStatus($status) {
		$thread_id = $_POST['thread_id'];
		$result = array();
		if($this->core->getQueries()->getAuthorOfThread($thread_id) === $this->core->getUser()->getId() || $this->core->getUser()->accessGrading()) {
			if($this->core->getQueries()->updateResolveState($thread_id, $status)) {
				$result['success'] = 'Thread resolve state has been changed.';
			} else {
				$result['error'] = 'The thread resolve state could not be updated. Please try again.';
			}
		} else {
            $result["error"] = "You do not have permissions to do that.";
		}
        $this->core->getOutput()->renderJson($result);
		return $this->core->getOutput()->getOutput();
	}

    private function checkGoodAttachment($isThread, $thread_id, $file_post){
        if((!isset($_FILES[$file_post])) || $_FILES[$file_post]['error'][0] === UPLOAD_ERR_NO_FILE){
            return array(0);
        }
        if(count($_FILES[$file_post]['tmp_name']) > 5) {
            return $this->returnUserContentToPage("Max file upload size is 5. Please try again.", $isThread, $thread_id);
        }
        $imageCheck = Utils::checkUploadedImageFile($file_post) ? 1 : 0;
        if($imageCheck == 0 && !empty($_FILES[$file_post]['tmp_name'])){
            return $this->returnUserContentToPage("Invalid file type. Please upload only image files. (PNG, JPG, GIF, BMP...)", $isThread, $thread_id);
        }
        return array($imageCheck);
    }

    private function isValidCategories($inputCategoriesIds = -1, $inputCategoriesName = -1){
        $rows = $this->core->getQueries()->getCategories();
        if(is_array($inputCategoriesIds)) {
            if(count($inputCategoriesIds) < 1) {
                return false;
            }
            foreach ($inputCategoriesIds as $category_id) {
                $match_found = false;
                foreach($rows as $index => $values){
                    if($values["category_id"] === $category_id) {
                        $match_found = true;
                        break;
                    }
                }
                if(!$match_found) {
                    return false;
                }
            }
        }
        if(is_array($inputCategoriesName)) {
            if(count($inputCategoriesName) < 1) {
                return false;
            }
            foreach ($inputCategoriesName as $category_name) {
                $match_found = false;
                foreach($rows as $index => $values){
                    if($values["category_desc"] === $category_name) {
                        $match_found = true;
                        break;
                    }
                }
                if(!$match_found) {
                    return false;
                }
            }
        }
        return true;
    }

    private function isCategoryDeletionGood($category_id){
        // Check if not the last category which exists
        $rows = $this->core->getQueries()->getCategories();
        foreach($rows as $index => $values){
            if(((int)$values["category_id"]) !== $category_id) {
                return true;
            }
        }
        return false;
    }

    public function addNewCategory(){
        $result = array();
<<<<<<< HEAD
        if($this->core->getUser()->accessFullGrading()){
=======
        if($this->core->getUser()->accessGrading()){
>>>>>>> 715922e2
            if(!empty($_REQUEST["newCategory"])) {
                $category = $_REQUEST["newCategory"];
                if($this->isValidCategories(-1, array($category))) {
                    $result["error"] = "That category already exists.";
                } else {
                    $newCategoryId = $this->core->getQueries()->addNewCategory($category);
                    $result["new_id"] = $newCategoryId["category_id"];
                }
            } else {
                $result["error"] = "No category data submitted. Please try again.";
            }
        } else {
            $result["error"] = "You do not have permissions to do that.";
        }
        $this->core->getOutput()->renderJson($result);
        return $this->core->getOutput()->getOutput();
    }

    public function deleteCategory(){
        $result = array();
<<<<<<< HEAD
        if($this->core->getUser()->accessFullGrading()){
=======
        if($this->core->getUser()->accessGrading()){
>>>>>>> 715922e2
            if(!empty($_REQUEST["deleteCategory"])) {
                $category = (int)$_REQUEST["deleteCategory"];
                if(!$this->isValidCategories(array($category))) {
                    $result["error"] = "That category doesn't exists.";
                } else if(!$this->isCategoryDeletionGood($category)) {
                    $result["error"] = "Last category can't be deleted.";
                } else {
                    if($this->core->getQueries()->deleteCategory($category)) {
                        $result["success"] = "OK";
                    } else {
                        $result["error"] = "Category is in use.";
                    }
                }
            } else {
                $result["error"] = "No category data submitted. Please try again.";
            }
        } else {
            $result["error"] = "You do not have permissions to do that.";
        }
        $this->core->getOutput()->renderJson($result);
        return $this->core->getOutput()->getOutput();
    }

    public function editCategory(){
        $result = array();
<<<<<<< HEAD
        if($this->core->getUser()->accessFullGrading()){
=======
        if($this->core->getUser()->accessGrading()){
>>>>>>> 715922e2
            $category_id = $_REQUEST["category_id"];
            $category_desc = null;
            $category_color = null;
            $should_update = true;

            if(!empty($_REQUEST["category_desc"])) {
                $category_desc = $_REQUEST["category_desc"];
                if($this->isValidCategories(-1, array($category_desc))) {
                    $result["error"] = "That category already exists.";
                    $should_update = false;
                }
            }
            if(!empty($_REQUEST["category_color"])) {
                $category_color = $_REQUEST["category_color"];
                if(!in_array(strtoupper($category_color), $this->getAllowedCategoryColor())) {
                    $result["error"] = "Given category color is not allowed.";
                    $should_update = false;
                }
            }
            if($should_update) {
                $this->core->getQueries()->editCategory($category_id, $category_desc, $category_color);
                $result["success"] = "OK";
            } else if(!isset($result["error"])) {
                $result["error"] = "No category data updated. Please try again.";
            }
        } else {
            $result["error"] = "You do not have permissions to do that.";
        }
        $this->core->getOutput()->renderJson($result);
        return $this->core->getOutput()->getOutput();
    }

    public function reorderCategories(){
        $result = array();
<<<<<<< HEAD
        if($this->core->getUser()->accessFullGrading()){
=======
        if($this->core->getUser()->accessGrading()){
>>>>>>> 715922e2
            $rows = $this->core->getQueries()->getCategories();

            $current_order = array();
            foreach ($rows as $row) {
                $current_order[] = (int)$row['category_id'];
            }
            $new_order = array();
            foreach ($_POST['categorylistitem'] as $item) {
                $new_order[] = (int)$item;
            }

            if(count(array_diff(array_merge($current_order, $new_order), array_intersect($current_order, $new_order))) === 0) {
                $this->core->getQueries()->reorderCategories($new_order);
                $results["success"] = "ok";
            } else {
                $result["error"] = "Different Categories IDs given";
            }
        } else {
            $result["error"] = "You do not have permissions to do that.";
        }
        $this->core->getOutput()->renderJson($result);
        return $this->core->getOutput()->getOutput();
    }

    //CODE WILL BE CONSOLIDATED IN FUTURE

    public function publishThread(){
        $result = array();
        $title = $_POST["title"];
        $thread_post_content = str_replace("\r", "", $_POST["thread_post_content"]);
        $anon = (isset($_POST["Anon"]) && $_POST["Anon"] == "Anon") ? 1 : 0;
        $thread_status = $_POST["thread_status"];
        $announcement = (isset($_POST["Announcement"]) && $_POST["Announcement"] == "Announcement" && $this->core->getUser()->accessFullGrading()) ? 1 : 0 ;
        $email_announcement = (isset($_POST["EmailAnnouncement"]) && $_POST["EmailAnnouncement"] == "EmailAnnouncement" && $this->core->getUser()->accessFullGrading()) ? 1 : 0 ;

        $categories_ids  = array();
        foreach ($_POST["cat"] as $category_id) {
            $categories_ids[] = (int)$category_id;
        }
        if(empty($title) || empty($thread_post_content)){
            $this->core->addErrorMessage("One of the fields was empty or bad. Please re-submit your thread.");
            $result['next_page'] = $this->core->buildUrl(array('component' => 'forum', 'page' => 'create_thread'));
        } else if(!$this->isValidCategories($categories_ids)){
            $this->core->addErrorMessage("You must select valid categories. Please re-submit your thread.");
            $result['next_page'] = $this->core->buildUrl(array('component' => 'forum', 'page' => 'create_thread'));
        } else {
            $hasGoodAttachment = $this->checkGoodAttachment(true, -1, 'file_input');
            if($hasGoodAttachment[0] == -1){
                $result['next_page'] = $hasGoodAttachment[1];
            } else {
                // Good Attachment
                $result = $this->core->getQueries()->createThread($this->core->getUser()->getId(), $title, $thread_post_content, $anon, $announcement, $thread_status, $hasGoodAttachment[0], $categories_ids);
                $id = $result["thread_id"];
                $post_id = $result["post_id"];

                if($hasGoodAttachment[0] == 1) {

                    $thread_dir = FileUtils::joinPaths(FileUtils::joinPaths($this->core->getConfig()->getCoursePath(), "forum_attachments"), $id);
                    FileUtils::createDir($thread_dir);

                    $post_dir = FileUtils::joinPaths($thread_dir, $post_id);
                    FileUtils::createDir($post_dir);

                    for($i = 0; $i < count($_FILES["file_input"]["name"]); $i++){
                        $target_file = $post_dir . "/" . basename($_FILES["file_input"]["name"][$i]);
                        move_uploaded_file($_FILES["file_input"]["tmp_name"][$i], $target_file);
                    }

                }

                $notification = new Notification($this->core, array('component' => 'forum', 'type' => $announcement ? 'new_announcement' : 'new_thread', 'thread_id' => $id, 'thread_title' => $title));
                $this->core->getQueries()->pushNotification($notification);

                if($email_announcement) {
                    $this->sendEmailAnnouncement($title, $thread_post_content);
                }
                $result['next_page'] = $this->core->buildUrl(array('component' => 'forum', 'page' => 'view_thread', 'thread_id' => $id));
            }
        }
        $this->core->getOutput()->renderJson($result);
        return $this->core->getOutput()->getOutput();
    }

    private function search(){
        $results = $this->core->getQueries()->searchThreads($_POST['search_content']);
        $this->core->getOutput()->renderOutput('forum\ForumThread', 'searchResult', $results);
    }

    public function publishPost(){
        $result = array();
        $parent_id = (!empty($_POST["parent_id"])) ? htmlentities($_POST["parent_id"], ENT_QUOTES | ENT_HTML5, 'UTF-8') : -1;
        $post_content_tag = 'thread_post_content';
        $file_post = 'file_input';
        $post_content = str_replace("\r", "", $_POST[$post_content_tag]);
        $thread_id = htmlentities($_POST["thread_id"], ENT_QUOTES | ENT_HTML5, 'UTF-8');
        $display_option = (!empty($_POST["display_option"])) ? htmlentities($_POST["display_option"], ENT_QUOTES | ENT_HTML5, 'UTF-8') : "tree";
        $anon = (isset($_POST["Anon"]) && $_POST["Anon"] == "Anon") ? 1 : 0;
        if(empty($post_content) || empty($thread_id)){
            $this->core->addErrorMessage("There was an error submitting your post. Please re-submit your post.");
            $result['next_page'] = $this->core->buildUrl(array('component' => 'forum', 'page' => 'view_thread'));
        } else if(!$this->core->getQueries()->existsThread($thread_id)) {
            $this->core->addErrorMessage("There was an error submitting your post. Thread doesn't exist.");
            $result['next_page'] = $this->core->buildUrl(array('component' => 'forum', 'page' => 'view_thread'));
        } else if(!$this->core->getQueries()->existsPost($thread_id, $parent_id)) {
            $this->core->addErrorMessage("There was an error submitting your post. Parent post doesn't exist in given thread.");
            $result['next_page'] = $this->core->buildUrl(array('component' => 'forum', 'page' => 'view_thread'));
        } else {
            $hasGoodAttachment = $this->checkGoodAttachment(false, $thread_id, $file_post);
            if($hasGoodAttachment[0] == -1){
                $result['next_page'] = $hasGoodAttachment[1];
            } else {
                $post_id = $this->core->getQueries()->createPost($this->core->getUser()->getId(), $post_content, $thread_id, $anon, 0, false, $hasGoodAttachment[0], $parent_id);
                $thread_dir = FileUtils::joinPaths(FileUtils::joinPaths($this->core->getConfig()->getCoursePath(), "forum_attachments"), $thread_id);

                if(!is_dir($thread_dir)) {
                    FileUtils::createDir($thread_dir);
                }

                if($hasGoodAttachment[0] == 1) {
                    $post_dir = FileUtils::joinPaths($thread_dir, $post_id);
                    FileUtils::createDir($post_dir);
                    for($i = 0; $i < count($_FILES[$file_post]["name"]); $i++){
                        $target_file = $post_dir . "/" . basename($_FILES[$file_post]["name"][$i]);
                        move_uploaded_file($_FILES[$file_post]["tmp_name"][$i], $target_file);
                    }
                }
                // Notification to parent post author
                $post = $this->core->getQueries()->getPost($parent_id);
                $post_author = $post['author_user_id'];
                $notification_anonymous = ($anon == 1) ? true : false;
                $notification = new Notification($this->core, array('component' => 'forum', 'type' => 'reply', 'thread_id' => $thread_id, 'post_id' => $parent_id, 'post_content' => $post['content'], 'reply_to' => $post_author, 'child_id' => $post_id, 'anonymous' => $notification_anonymous));
                $this->core->getQueries()->pushNotification($notification);
                $result['next_page'] = $this->core->buildUrl(array('component' => 'forum', 'page' => 'view_thread', 'option' => $display_option, 'thread_id' => $thread_id));
            }
        }
        $this->core->getOutput()->renderJson($result);
        return $this->core->getOutput()->getOutput();
    }

    public function alterAnnouncement($type){
        if($this->core->getUser()->getGroup() <= 2){
            $thread_id = $_POST["thread_id"];
            $this->core->getQueries()->setAnnouncement($thread_id, $type);
            if($type) {
                $notification = new Notification($this->core, array('component' => 'forum', 'type' => 'updated_announcement', 'thread_id' => $thread_id, 'thread_title' => $this->core->getQueries()->getThreadTitle($thread_id)['title']));
                $this->core->getQueries()->pushNotification($notification);
            }
        } else {
            $this->core->addErrorMessage("You do not have permissions to do that.");
        }
    }

    public function pinThread($type){
        $thread_id = $_POST["thread_id"];
        $current_user = $this->core->getUser()->getId();
        $this->core->getQueries()->addPinnedThread($current_user, $thread_id, $type);
        $response = array('user' => $current_user, 'thread' => $thread_id, 'type' => $type);
        $this->core->getOutput()->renderJson($response);
        return $this->core->getOutput()->getOutput();
    }

    private function checkPostEditAccess($post_id) {
<<<<<<< HEAD
        if($this->core->getUser()->accessFullGrading()){
                // Instructor/full access ta
=======
        if($this->core->getUser()->accessGrading()){
                // Instructor/full access ta/mentor
>>>>>>> 715922e2
                return true;
        } else {
            $post = $this->core->getQueries()->getPost($post_id);
            if($post['author_user_id'] === $this->core->getUser()->getId()) {
                // Original Author
                return true;
            }
        }
        return false;
    }

    private function checkThreadEditAccess($thread_id) {
<<<<<<< HEAD
        if($this->core->getUser()->accessFullGrading()){
                // Instructor/full access ta
=======
        if($this->core->getUser()->accessGrading()){
                // Instructor/full access ta/mentor
>>>>>>> 715922e2
                return true;
        } else {
            $post = $this->core->getQueries()->getThread($thread_id)[0];
            if($post['created_by'] === $this->core->getUser()->getId()) {
                // Original Author
                return true;
            }
        }
        return false;
    }

    /**
     * Alter content/delete/undelete post of a thread
     *
     * If applied on the first post of a thread, same action will be reflected on the corresponding thread
     *
     * @param integer(0/1/2) $modifyType - 0 => delete, 1 => edit content, 2 => undelete
     */
    public function alterPost($modifyType){
        $post_id = $_POST["post_id"] ?? $_POST["edit_post_id"];
        if(!($this->checkPostEditAccess($post_id))) {
                $this->core->addErrorMessage("You do not have permissions to do that.");
                return;
        }
        if($modifyType == 0) { //delete post or thread
            $thread_id = $_POST["thread_id"];
            $type = "";
            if($this->core->getQueries()->setDeletePostStatus($post_id, $thread_id, 1)){
                $type = "thread";
            } else {
                $type = "post";
            }
            $post = $this->core->getQueries()->getPost($post_id);
            $post_author = $post['author_user_id'];
            $notification = new Notification($this->core, array('component' => 'forum', 'type' => 'deleted', 'thread_id' => $thread_id, 'post_content' => $post['content'], 'reply_to' => $post_author));
            $this->core->getQueries()->pushNotification($notification);
            $this->core->getQueries()->removeNotificationsPost($post_id);
            $this->core->getOutput()->renderJson($response = array('type' => $type));
            return $this->core->getOutput()->getOutput();
        } else if($modifyType == 2) { //undelete post or thread
            $thread_id = $_POST["thread_id"];
            $type = "";
            $result = $this->core->getQueries()->setDeletePostStatus($post_id, $thread_id, 0);
            if(is_null($result)) {
                $error = "Parent post must be undeleted first.";
                $this->core->getOutput()->renderJson($response = array('error' => $error));
            } else {
                /// We want to reload same thread again, in both case (thread/post undelete)
                $type = "post";
                $post = $this->core->getQueries()->getPost($post_id);
                $post_author = $post['author_user_id'];
                $notification = new Notification($this->core, array('component' => 'forum', 'type' => 'undeleted', 'thread_id' => $thread_id, 'post_id' => $post_id, 'post_content' => $post['content'], 'reply_to' => $post_author));
                $this->core->getQueries()->pushNotification($notification);
                $this->core->getOutput()->renderJson($response = array('type' => $type));
            }
            return $this->core->getOutput()->getOutput();
        } else if($modifyType == 1) { //edit post or thread
            $thread_id = $_POST["edit_thread_id"];
            $status_edit_thread = $this->editThread();
            $status_edit_post   = $this->editPost();
            $any_changes = false;
             // Author of first post and thread must be same
            if(is_null($status_edit_thread) && is_null($status_edit_post)) {
                $this->core->addErrorMessage("No data submitted. Please try again.");
            } else if(is_null($status_edit_thread) || is_null($status_edit_post)) {
                $type = is_null($status_edit_thread)?"Post":"Thread";
                if($status_edit_thread || $status_edit_post) {
                    //$type is true
                    $this->core->addSuccessMessage("{$type} updated successfully.");
                    $any_changes = true;
                } else {
                    $this->core->addErrorMessage("{$type} updation failed. Please try again.");
                }
            } else {
                if($status_edit_thread && $status_edit_post) {
                    $this->core->addSuccessMessage("Thread and post updated successfully.");
                    $any_changes = true;
                } else {
                    $type = ($status_edit_thread)?"Thread":"Post";
                    $type_opposite = (!$status_edit_thread)?"Thread":"Post";
                    if($status_edit_thread || $status_edit_post) {
                        //$type is true
                        $this->core->addErrorMessage("{$type} updated successfully. {$type_opposite} updation failed. Please try again.");
                        $any_changes = true;
                    } else {
                        $this->core->addErrorMessage("Thread and Post updation failed. Please try again.");
                    }
                }
            }
            if($any_changes) {
                $post = $this->core->getQueries()->getPost($post_id);
                $post_author = $post['author_user_id'];
                $notification = new Notification($this->core, array('component' => 'forum', 'type' => 'edited', 'thread_id' => $thread_id, 'post_id' => $post_id, 'post_content' => $post['content'], 'reply_to' => $post_author));
                $this->core->getQueries()->pushNotification($notification);
            }
            $this->core->redirect($this->core->buildUrl(array('component' => 'forum', 'page' => 'view_thread', 'thread_id' => $thread_id)));
        }
    }

    private function editThread(){
        // Ensure authentication before call
        if(!empty($_POST["title"])) {
            $thread_id = $_POST["edit_thread_id"];
            if(!$this->checkThreadEditAccess($thread_id)) {
                return false;
            }
            $thread_title = $_POST["title"];
            $status = $_POST["thread_status"];
            $categories_ids  = array();
            if(!empty($_POST["cat"])) {
                foreach ($_POST["cat"] as $category_id) {
                    $categories_ids[] = (int)$category_id;
                }
            }
            if(!$this->isValidCategories($categories_ids)) {
                return false;
            }
            return $this->core->getQueries()->editThread($thread_id, $thread_title, $categories_ids, $status);
        }
        return null;
    }

    private function editPost(){
        // Ensure authentication before call
        $new_post_content = $_POST["thread_post_content"];
        if(!empty($new_post_content)) {
            $post_id = $_POST["edit_post_id"];
            $original_creator = $this->core->getQueries()->getPost($post_id);
            if(!empty($original_creator)) {
                $original_creator = $original_creator['author_user_id'];
            }
            $anon = ($_POST["Anon"] == "Anon") ? 1 : 0;
            $current_user = $this->core->getUser()->getId();
            return $this->core->getQueries()->editPost($original_creator, $current_user, $post_id, $new_post_content, $anon);
        }
        return null;
    }

    private function getSortedThreads($categories_ids, $max_thread, $show_deleted, $show_merged_thread, $thread_status, &$blockNumber, $thread_id = -1){
        $current_user = $this->core->getUser()->getId();
        if(!$this->isValidCategories($categories_ids)) {
            // No filter for category
            $categories_ids = array();
        }

        $thread_block = $this->core->getQueries()->loadThreadBlock($categories_ids, $thread_status, $show_deleted, $show_merged_thread, $current_user, $blockNumber, $thread_id);
        $ordered_threads = $thread_block['threads'];
        $blockNumber = $thread_block['block_number'];

        foreach ($ordered_threads as &$thread) {
            $list = array();
            foreach(explode("|", $thread['categories_ids']) as $id ) {
                $list[] = (int)$id;
            }
            $thread['categories_ids'] = $list;
            $thread['categories_desc'] = explode("|", $thread['categories_desc']);
            $thread['categories_color'] = explode("|", $thread['categories_color']);
        }
        return $ordered_threads;
    }

    public function getThreads(){
        $pageNumber = !empty($_GET["page_number"]) && is_numeric($_GET["page_number"]) ? (int)$_GET["page_number"] : 1;
        $show_deleted = $this->showDeleted();
        $currentCourse = $this->core->getConfig()->getCourse();
        $show_merged_thread = $this->showMergedThreads($currentCourse);
        $categories_ids = array_key_exists('thread_categories', $_POST) && !empty($_POST["thread_categories"]) ? explode("|", $_POST['thread_categories']) : array();
        $thread_status = array_key_exists('thread_status', $_POST) && ($_POST["thread_status"] === "0" || !empty($_POST["thread_status"])) ? explode("|", $_POST['thread_status']) : array();
        if(empty($categories_ids) && !empty($_COOKIE[$currentCourse . '_forum_categories'])){
            $categories_ids = explode("|", $_COOKIE[$currentCourse . '_forum_categories']);
        }
        if(empty($thread_status) && !empty($_COOKIE['forum_thread_status'])){
            $thread_status = explode("|", $_COOKIE['forum_thread_status']);
        }
        foreach ($categories_ids as &$id) {
            $id = (int)$id;
        }
        foreach ($thread_status as &$status) {
            $status = (int)$status;
        }
        $max_thread = 0;
        $threads = $this->getSortedThreads($categories_ids, $max_thread, $show_deleted, $show_merged_thread, $thread_status, $pageNumber, -1);
        $currentCategoriesIds = (!empty($_POST['currentCategoriesId'])) ? explode("|", $_POST["currentCategoriesId"]) : array();
        $currentThreadId = array_key_exists('currentThreadId', $_POST) && !empty($_POST["currentThreadId"]) && is_numeric($_POST["currentThreadId"]) ? (int)$_POST["currentThreadId"] : -1;
        $thread_data = array();
        $current_thread_title = "";
        $activeThread = false;
        $this->core->getOutput()->renderOutput('forum\ForumThread', 'showAlteredDisplayList', $threads, true, $currentThreadId, $currentCategoriesIds);
        $this->core->getOutput()->useHeader(false);
        $this->core->getOutput()->useFooter(false);
        return $this->core->getOutput()->renderJson(array(
                "html" => $this->core->getOutput()->getOutput(),
                "count" => count($threads),
                "page_number" => $pageNumber,
            ));
    }

    public function showThreads(){
        $user = $this->core->getUser()->getId();
        $currentCourse = $this->core->getConfig()->getCourse();
        $category_id = in_array('thread_category', $_POST) ? $_POST['thread_category'] : -1;
        $category_id = array($category_id);
        $thread_status = array();
        if(!empty($_COOKIE[$currentCourse . '_forum_categories']) &&  $category_id[0] == -1 ) {
            $category_id = explode('|', $_COOKIE[$currentCourse . '_forum_categories']);
        }
        if(!empty($_COOKIE['forum_thread_status'])){
            $thread_status = explode("|", $_COOKIE['forum_thread_status']);
        }
        foreach ($category_id as &$id) {
            $id = (int)$id;
        }
        foreach ($thread_status as &$status) {
            $status = (int)$status;
        }

        $max_thread = 0;
        $show_deleted = $this->showDeleted();
        $show_merged_thread = $this->showMergedThreads($currentCourse);
        $current_user = $this->core->getUser()->getId();

        $posts = null;
        $option = 'tree';
        if(!empty($_REQUEST['option'])) {
           $option = $_REQUEST['option'];
        } else if(!empty($_COOKIE['forum_display_option'])) {
           $option = $_COOKIE['forum_display_option'];
        }
<<<<<<< HEAD
        $option = ($this->core->getUser()->accessFullGrading() || $option != 'alpha') ? $option : 'tree';
=======
        $option = ($this->core->getUser()->accessGrading() || $option != 'alpha') ? $option : 'tree';
>>>>>>> 715922e2
        if(!empty($_REQUEST["thread_id"])){
            $thread_id = (int)$_REQUEST["thread_id"];
            $this->core->getQueries()->markNotificationAsSeen($user, -2, (string)$thread_id);
            $thread = $this->core->getQueries()->getThread($thread_id);
            if(!empty($thread)) {
                $thread = $thread[0];
                if($thread['merged_thread_id'] != -1){
                    // Redirect merged thread to parent
                    $this->core->addSuccessMessage("Requested thread is merged into current thread.");
                    $this->core->redirect($this->core->buildUrl(array('component' => 'forum', 'page' => 'view_thread', 'thread_id' => $thread['merged_thread_id'])));
                    return;
                }
                if($option == "alpha"){
                    $posts = $this->core->getQueries()->getPostsForThread($current_user, $thread_id, $show_deleted, 'alpha');
                } else {
                    $posts = $this->core->getQueries()->getPostsForThread($current_user, $thread_id, $show_deleted, 'tree');
                }
                if(empty($posts)){
                    $this->core->addErrorMessage("No posts found for selected thread.");
                }
            }

        }
        if(empty($_REQUEST["thread_id"]) || empty($posts)) {
            $posts = $this->core->getQueries()->getPostsForThread($current_user, -1, $show_deleted);
        }
        $thread_id = -1;
        if(!empty($posts)){
            $thread_id = $posts[0]["thread_id"];
        }
        $pageNumber = 0;
        $threads = $this->getSortedThreads($category_id, $max_thread, $show_deleted, $show_merged_thread, $thread_status, $pageNumber, $thread_id);

        $this->core->getOutput()->renderOutput('forum\ForumThread', 'showForumThreads', $user, $posts, $threads, $show_deleted, $show_merged_thread, $option, $max_thread, $pageNumber);
    }

    private function getAllowedCategoryColor() {
        $colors = array();
        $colors["MAROON"]   = "#800000";
        $colors["OLIVE"]    = "#808000";
        $colors["GREEN"]    = "#008000";
        $colors["TEAL"]     = "#008080";
        $colors["NAVY"]     = "#000080";
        $colors["PURPLE"]   = "#800080";
        $colors["GRAY"]     = "#808080";
        $colors["BLACK"]    = "#000000";
        return $colors;
    }

    public function showCreateThread(){
         $this->core->getOutput()->renderOutput('forum\ForumThread', 'createThread', $this->getAllowedCategoryColor());
    }

    public function getHistory(){
        $post_id = $_POST["post_id"];
        $output = array();
<<<<<<< HEAD
        if($this->core->getUser()->accessFullGrading()){
=======
        if($this->core->getUser()->accessGrading()){
>>>>>>> 715922e2
            $_post = array();
            $older_posts = $this->core->getQueries()->getPostHistory($post_id);
            foreach ($older_posts as $post) {
                $_post['user'] = $post["edit_author"];
                $_post['content'] = $this->core->getOutput()->renderTemplate('forum\ForumThread', 'filter_post_content',  $post["content"]);
                $_post['post_time'] = DateUtils::parseDateTime($post['edit_timestamp'], $this->core->getConfig()->getTimezone())->format("n/j g:i A");
                $output[] = $_post;
            }
            if(count($output) == 0) {
                $current_post = $this->core->getQueries()->getPost($post_id);
                // Current post
                $_post['user'] = $current_post["author_user_id"];
                $_post['content'] = $this->core->getOutput()->renderTemplate('forum\ForumThread', 'filter_post_content',  $current_post["content"]);
                $_post['post_time'] = DateUtils::parseDateTime($current_post['timestamp'], $this->core->getConfig()->getTimezone())->format("n/j g:i A");
                $output[] = $_post;
            }
            // Fetch additional information
            foreach ($output as &$_post) {
                $_post['user_info'] = $this->core->getQueries()->getDisplayUserInfoFromUserId($_post['user']);
                $_post['is_staff_post'] = $this->core->getQueries()->isStaffPost($_post['user']);
            }
        } else {
            $output['error'] = "You do not have permissions to do that.";
        }
        $this->core->getOutput()->renderJson($output);
        return $this->core->getOutput()->getOutput();
    }

    public function getEditPostContent(){
        $post_id = $_POST["post_id"];
        if($this->checkPostEditAccess($post_id) && !empty($post_id)) {
            $result = $this->core->getQueries()->getPost($post_id);
            $output = array();
            $output['user'] = $result["author_user_id"];
            $output['post'] = $result["content"];
            $output['post_time'] = $result['timestamp'];
            $output['anon'] = $result['anonymous'];
            if(isset($_POST["thread_id"])) {
                $this->getThreadContent($_POST["thread_id"], $output);
            }
            $this->core->getOutput()->renderJson($output);
        } else {
            $this->core->getOutput()->renderJson(array('error' => "You do not have permissions to do that."));
        }
        return $this->core->getOutput()->getOutput();
    }

    private function getThreadContent($thread_id, &$output){
        $result = $this->core->getQueries()->getThread($thread_id)[0];
        $output['title'] = $result["title"];
        $output['categories_ids'] = $this->core->getQueries()->getCategoriesIdForThread($thread_id);
        $output['thread_status'] = $result["status"];
    }

    public function showStats(){
        $posts = array();
        $posts = $this->core->getQueries()->getPosts();
        $num_posts = count($posts);
        $num_threads = 0;
        $users = array();
        for($i=0;$i<$num_posts;$i++){
            $user = $posts[$i]["author_user_id"];
            $content = $posts[$i]["content"];
            if(!isset($users[$user])){
                $users[$user] = array();
                $u = $this->core->getQueries()->getSubmittyUser($user);
                $users[$user]["first_name"] = htmlspecialchars($u -> getDisplayedFirstName());
                $users[$user]["last_name"] = htmlspecialchars($u -> getDisplayedLastName());
                $users[$user]["posts"]=array();
                $users[$user]["id"]=array();
                $users[$user]["timestamps"]=array();
                $users[$user]["total_threads"]=0;
                $users[$user]["num_deleted_posts"] = count($this->core->getQueries()->getDeletedPostsByUser($user));
            }
            if($posts[$i]["parent_id"]==-1){
                $users[$user]["total_threads"]++;
            }
            $users[$user]["posts"][] = $content;
            $users[$user]["id"][] = $posts[$i]["id"];
            $users[$user]["timestamps"][] = DateUtils::parseDateTime($posts[$i]["timestamp"], $this->core->getConfig()->getTimezone())->format("n/j g:i A");
            $users[$user]["thread_id"][] = $posts[$i]["thread_id"];
            $users[$user]["thread_title"][] = $this->core->getQueries()->getThreadTitle($posts[$i]["thread_id"]);


        }
        ksort($users);
        $this->core->getOutput()->renderOutput('forum\ForumThread', 'statPage', $users);
    }

    public function mergeThread(){
        $parent_thread_id = $_POST["merge_thread_parent"];
        $child_thread_id = $_POST["merge_thread_child"];
        preg_match('/\((.*?)\)/', $parent_thread_id, $result);
        $parent_thread_id = $result[1];
        $thread_id = $child_thread_id;
<<<<<<< HEAD
        if($this->core->getUser()->accessFullGrading()){
=======
        if($this->core->getUser()->accessGrading()){
>>>>>>> 715922e2
            if(is_numeric($parent_thread_id) && is_numeric($child_thread_id)) {
                $message = "";
                $child_root_post = -1;
                if($this->core->getQueries()->mergeThread($parent_thread_id, $child_thread_id, $message, $child_root_post)) {
                    $child_thread_dir = FileUtils::joinPaths(FileUtils::joinPaths($this->core->getConfig()->getCoursePath(), "forum_attachments"), $child_thread_id);
                    if(is_dir($child_thread_dir)) {
                        $parent_thread_dir = FileUtils::joinPaths(FileUtils::joinPaths($this->core->getConfig()->getCoursePath(), "forum_attachments"), $parent_thread_id);
                        if(!is_dir($parent_thread_dir)) {
                            FileUtils::createDir($parent_thread_dir);
                        }
                        $child_posts_dirs = FileUtils::getAllDirs($child_thread_dir);
                        foreach ($child_posts_dirs as $post_id) {
                            $child_post_dir = FileUtils::joinPaths($child_thread_dir, $post_id);
                            $parent_post_dir = FileUtils::joinPaths($parent_thread_dir, $post_id);
                            rename($child_post_dir, $parent_post_dir);
                        }
                    }
                    // Notify thread author
                    $child_thread = $this->core->getQueries()->getThread($child_thread_id)[0];
                    $child_thread_author = $child_thread['created_by'];
                    $child_thread_title = $child_thread['title'];
                    $parent_thread_title =$this->core->getQueries()->getThreadTitle($parent_thread_id)['title'];
                    $notification = new Notification($this->core, array('component' => 'forum', 'type' => 'merge_thread', 'child_thread_id' => $child_thread_id, 'parent_thread_id' => $parent_thread_id, 'child_thread_title' => $child_thread_title, 'parent_thread_title' => $parent_thread_title, 'child_thread_author' => $child_thread_author, 'child_root_post' => $child_root_post));
                    $this->core->getQueries()->pushNotification($notification);
                    $this->core->addSuccessMessage("Threads merged!");
                    $thread_id = $parent_thread_id;
                } else {
                    $this->core->addErrorMessage("Merging Failed! ".$message);
                }
            }
        } else {
            $this->core->addErrorMessage("You do not have permissions to do that.");
        }
        $this->core->redirect($this->core->buildUrl(array('component' => 'forum', 'page' => 'view_thread', 'thread_id' => $thread_id)));
    }

    private function sendEmailAnnouncement($thread_title, $thread_content) { 
            $course = $this->core->getConfig()->getCourse();
            $formatted_subject = "[Submitty $course]: $thread_title";

            $email_data = [
                "subject" => $formatted_subject,
                "body" => $thread_content
            ];

            $class_list = $this->core->getQueries()->getClassEmailList();

            foreach($class_list as $student_email) {
                $this->core->getQueries()->createEmail($email_data, $student_email["user_email"]);
            }

        } 

}<|MERGE_RESOLUTION|>--- conflicted
+++ resolved
@@ -100,11 +100,7 @@
     }
 
     private function showDeleted() {
-<<<<<<< HEAD
-        return ($this->core->getUser()->accessFullGrading() && isset($_COOKIE['show_deleted']) && $_COOKIE['show_deleted'] == "1");
-=======
         return ($this->core->getUser()->accessGrading() && isset($_COOKIE['show_deleted']) && $_COOKIE['show_deleted'] == "1");
->>>>>>> 715922e2
     }
 
     private function showMergedThreads($currentCourse) {
@@ -204,11 +200,7 @@
 
     public function addNewCategory(){
         $result = array();
-<<<<<<< HEAD
-        if($this->core->getUser()->accessFullGrading()){
-=======
         if($this->core->getUser()->accessGrading()){
->>>>>>> 715922e2
             if(!empty($_REQUEST["newCategory"])) {
                 $category = $_REQUEST["newCategory"];
                 if($this->isValidCategories(-1, array($category))) {
@@ -229,11 +221,7 @@
 
     public function deleteCategory(){
         $result = array();
-<<<<<<< HEAD
-        if($this->core->getUser()->accessFullGrading()){
-=======
         if($this->core->getUser()->accessGrading()){
->>>>>>> 715922e2
             if(!empty($_REQUEST["deleteCategory"])) {
                 $category = (int)$_REQUEST["deleteCategory"];
                 if(!$this->isValidCategories(array($category))) {
@@ -259,11 +247,7 @@
 
     public function editCategory(){
         $result = array();
-<<<<<<< HEAD
-        if($this->core->getUser()->accessFullGrading()){
-=======
         if($this->core->getUser()->accessGrading()){
->>>>>>> 715922e2
             $category_id = $_REQUEST["category_id"];
             $category_desc = null;
             $category_color = null;
@@ -298,11 +282,7 @@
 
     public function reorderCategories(){
         $result = array();
-<<<<<<< HEAD
-        if($this->core->getUser()->accessFullGrading()){
-=======
         if($this->core->getUser()->accessGrading()){
->>>>>>> 715922e2
             $rows = $this->core->getQueries()->getCategories();
 
             $current_order = array();
@@ -465,13 +445,8 @@
     }
 
     private function checkPostEditAccess($post_id) {
-<<<<<<< HEAD
-        if($this->core->getUser()->accessFullGrading()){
-                // Instructor/full access ta
-=======
         if($this->core->getUser()->accessGrading()){
                 // Instructor/full access ta/mentor
->>>>>>> 715922e2
                 return true;
         } else {
             $post = $this->core->getQueries()->getPost($post_id);
@@ -484,13 +459,8 @@
     }
 
     private function checkThreadEditAccess($thread_id) {
-<<<<<<< HEAD
-        if($this->core->getUser()->accessFullGrading()){
-                // Instructor/full access ta
-=======
         if($this->core->getUser()->accessGrading()){
                 // Instructor/full access ta/mentor
->>>>>>> 715922e2
                 return true;
         } else {
             $post = $this->core->getQueries()->getThread($thread_id)[0];
@@ -719,11 +689,7 @@
         } else if(!empty($_COOKIE['forum_display_option'])) {
            $option = $_COOKIE['forum_display_option'];
         }
-<<<<<<< HEAD
-        $option = ($this->core->getUser()->accessFullGrading() || $option != 'alpha') ? $option : 'tree';
-=======
         $option = ($this->core->getUser()->accessGrading() || $option != 'alpha') ? $option : 'tree';
->>>>>>> 715922e2
         if(!empty($_REQUEST["thread_id"])){
             $thread_id = (int)$_REQUEST["thread_id"];
             $this->core->getQueries()->markNotificationAsSeen($user, -2, (string)$thread_id);
@@ -780,11 +746,7 @@
     public function getHistory(){
         $post_id = $_POST["post_id"];
         $output = array();
-<<<<<<< HEAD
-        if($this->core->getUser()->accessFullGrading()){
-=======
         if($this->core->getUser()->accessGrading()){
->>>>>>> 715922e2
             $_post = array();
             $older_posts = $this->core->getQueries()->getPostHistory($post_id);
             foreach ($older_posts as $post) {
@@ -880,11 +842,7 @@
         preg_match('/\((.*?)\)/', $parent_thread_id, $result);
         $parent_thread_id = $result[1];
         $thread_id = $child_thread_id;
-<<<<<<< HEAD
-        if($this->core->getUser()->accessFullGrading()){
-=======
         if($this->core->getUser()->accessGrading()){
->>>>>>> 715922e2
             if(is_numeric($parent_thread_id) && is_numeric($child_thread_id)) {
                 $message = "";
                 $child_root_post = -1;
