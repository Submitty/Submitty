--- conflicted
+++ resolved
@@ -283,11 +283,8 @@
     g_grade_released_date timestamp(6) with time zone NOT NULL,
     g_min_grading_group integer NOT NULL,
     g_syllabus_bucket character varying(255) NOT NULL,
-<<<<<<< HEAD
     g_allow_custom_marks boolean NOT NULL,
-=======
     g_allowed_minutes integer,
->>>>>>> f1979cc2
     CONSTRAINT g_grade_due_date CHECK ((g_grade_due_date <= g_grade_released_date)),
     CONSTRAINT g_grade_start_date CHECK ((g_grade_start_date <= g_grade_due_date)),
     CONSTRAINT g_ta_view_start_date CHECK ((g_ta_view_start_date <= g_grade_start_date))
