const getCurrentTime = (time_travel = '') => {
    // Return current time in a specific format (EST timezone)
    const now = new Date();
    if (time_travel === 'threeDaysAgo') {
        now.setDate(now.getDate() - 3);
    }
    else if (time_travel === 'twoDaysAgo') {
        now.setDate(now.getDate() - 2);
    }
    else if (time_travel === 'few_seconds_future') {
        // set the seconds a bit ahead in order to be able
        // to see the countdown in the submission portal and make sure
        // there is no need for reloading the page
        now.setSeconds(now.getSeconds() + 10);
    }
    const year = now.getFullYear();
    const month = String(now.getMonth() + 1).padStart(2, '0');
    const day = String(now.getDate()).padStart(2, '0');
    const hours = String(now.getHours()).padStart(2, '0');
    const minutes = String(now.getMinutes()).padStart(2, '0');
    const seconds = String(now.getSeconds()).padStart(2, '0');
    return `${year}-${month}-${day} ${hours}:${minutes}:${seconds}`;
};
const getRandomGradeableName = () => {
    const characters = 'ABCDEFGHIJKLMNOPQRSTUVWXYZabcdefghijklmnopqrstuvwxyz0123456789';
    let randomString = '';
    for (let i = 0; i < 7; i++) {
        randomString += characters[Math.floor(Math.random() * characters.length)];
    }
    return randomString;
};

const gradeable = getRandomGradeableName();
const team_gradeable = `${gradeable}_team`;

const giveLateDays = (timestamp, student_id, late_days = 2) => {
    // Give a student a specific number of late days
    cy.login('instructor');
    cy.visit(['sample', 'late_days']);
    cy.get('#user_id').type(student_id);
    cy.get('#datestamp').type(timestamp, { force: true });
    cy.get('#user_id').click();
    cy.get('#late_days').clear();
    cy.get('#late_days').type(late_days);
    cy.get('input[type=submit]').click();
};

const giveExtensions = (gradeable_name) => {
    // Grant an extension to the student
    cy.login('instructor');
    cy.visit(['sample', 'extensions']);
    cy.get('#gradeable-select').select(gradeable_name);
    cy.get('#user_id').type('student');
    cy.get('#late-days').clear().type(1, { force: true });
    cy.get('#extensions-form')
        .find('a')
        .contains('Submit')
        .click();
    if (gradeable_name.includes('_team')) {
        cy.get('#more_extension_popup', { timeout: 20000 });
        cy.get('#apply-to-all').click();
    }
};

const SubmitAndCheckMessage = (gradeable_type, upload_file1, invalid_late_day, valid_late_day = '') => {
    // Make a submission and make sure the message that shows up matches the expected behavior

    cy.login('student');
    if (gradeable_type === 'non_team') {
        cy.visit(['sample', 'gradeable', gradeable]);
    }
    else {
        cy.visit(['sample', 'gradeable', team_gradeable]);
    }
    if (upload_file1 === 'upload_file1') {
        cy.get('#upload1').selectFile('cypress/fixtures/file1.txt', { action: 'drag-drop' });
    }

    cy.get('#upload1').selectFile('cypress/fixtures/file2.txt', { action: 'drag-drop' });
    cy.get('#gradeable-time-remaining-text', { timeout: 20000 }).should('have.text', 'Gradeable Time Remaining: Past Due');
    const team_warning_messages = [
        'Your submission will be 4 day(s) late. Are you sure you want to use 3 late day(s)?',
        'There is at least 1 member on your team that does not have enough late days for this submission. This will result in them receiving a marked grade of zero. Are you sure you want to continue?'];
    let counter = 0;

    cy.waitPageChange(() => {
        cy.wait(1000); // we need to wait here because if the submission is made exactly at the moment the deadline is past due, it will be flaky
        cy.get('#submit').click();
        cy.on('window:confirm', (t) => {
            if (invalid_late_day === 'invalid_1_day_late') {
                expect(t).to.equal('Your submission will be 1 day(s) late. You are not supposed to submit unless you have an excused absence. Are you sure you want to continue?');
            }
            else if (invalid_late_day === 'invalid_4_days_late') {
                expect(t).to.equal('Your submission will be 4 day(s) late. You are not supposed to submit unless you have an excused absence. Are you sure you want to continue?');
            }
            else if (valid_late_day === '1_day_late') {
                expect(t).to.equal('Your submission will be 1 day(s) late. Are you sure you want to use 1 late day(s)?');
            }
            else if (valid_late_day === '2_days_late+extension') {
                expect(t).to.equal('Your submission will be 3 day(s) late. Are you sure you want to use 2 late day(s)?');
            }
            else if (valid_late_day === 'both_messages' && invalid_late_day === 'both_messages') {
                expect(t).to.equal(team_warning_messages[counter++]);
            }
        });
    });
    cy.get('#submitted-files > div').should('contain', 'file1.txt');
    cy.get('#submitted-files > div').should('contain', 'file2.txt');
    // submit one more time to make sure no messages appears, if you're still in the same time window
    cy.get('[fname="file2.txt"] .file-trash').click();
    cy.waitPageChange(() => {
        cy.get('#submit').click();
        cy.on('window:confirm', (t) => {
            expect(t).to.equal('');
        });
    });
    cy.get('[fname = "file2.txt"]').should('not.exist');
    cy.logout();
};

describe('Test warning messages for non team gradeable', () => {
    it('should create non-team gradeable for testing', () => {
        cy.login('instructor');
        cy.visit(['sample', 'gradeable']);
        // Enter gradeable info
        cy.get('#g_title').type(gradeable);
        cy.get('#g_id').type(gradeable);
        cy.get('#radio_ef_student_upload').check().click();
        // Create Gradeable
        cy.get('#create-gradeable-btn').click();

        // Date page, input 2 old dates for opening dates (Ta and students)
        cy.get('#page_5_nav').click();
        cy.get('#date_ta_view')
            .clear()
            .type('1992-06-15')
            .type('{enter}');
        cy.get('#save_status', { timeout: 20000 }).should('have.text', 'All Changes Saved');
        cy.get('#date_submit')
            .clear()
            .type('2004-12-18')
            .type('{enter}');
        cy.get('#save_status', { timeout: 20000 }).should('have.text', 'All Changes Saved');
    });

<<<<<<< HEAD
    it('should show a warning message before late submission with 0 allowed and 0 remaining late days', () => {
        // 0 allowed late days and 0 remaining late days for student ==> Warning message
=======
    it('Warning before submission with 0 allowed and 0 remaining late days', () => {
        //0 allowed late days and 0 remaining late days for student ==> Warning message
>>>>>>> 27c4f818
        cy.login('instructor');
        cy.visit(['sample', 'gradeable', gradeable, 'update?nav_tab=5']);
        cy.get('#date_due')
            .clear()
            .type(getCurrentTime('few_seconds_future'))
            .type('{enter}');
        cy.get('#save_status', { timeout: 20000 }).should('have.text', 'All Changes Saved');
        cy.logout();
        SubmitAndCheckMessage('non_team', 'upload_file1', 'invalid_1_day_late');
    });

<<<<<<< HEAD
    it('should show a warning message before late submission with 1 allowed and 0 remaining late days ', () => {
        /* 1 allowed late day and 0 remaining late day for student ==> Warning message
=======
    it('Warning before submission with 1 allowed and 0 remaining late days ', () => {
        /*1 allowed late day and 0 remaining late day for student ==> Warning message
>>>>>>> 27c4f818
        This is a basic case which is already included in part of the testing
        below with extensions (3 days in the past test)
        If testing runs for too long, you can remove this test bloc */
        cy.login('instructor');
        cy.visit(['sample', 'gradeable', gradeable, 'update?nav_tab=5']);
        cy.get('#late_days')
            .clear()
            .type(1, { force: true })
            .type('{enter}');
        cy.get('#save_status', { timeout: 20000 }).should('have.text', 'All Changes Saved');
        cy.get('#date_due')
            .clear()
            .type(getCurrentTime())
            .type('{enter}');
        cy.get('#save_status', { timeout: 20000 }).should('have.text', 'All Changes Saved');
        cy.logout();
        SubmitAndCheckMessage('non_team', 'upload_file2', 'invalid_1_day_late');
    });

<<<<<<< HEAD
    it('should show a confirmation message before late submission with 1 allowed and 1 remaining late days', () => {
        // 1 allowed late day and 1 remaining late day for student ==> Confirmation message
=======
    it('Confirmation before submission with 1 allowed and 1 remaining late days', () => {
        //1 allowed late day and 1 remaining late day for student ==> Confirmation message
>>>>>>> 27c4f818
        cy.login('instructor');
        giveLateDays(getCurrentTime(), 'student');
        cy.visit(['sample', 'gradeable', gradeable, 'update?nav_tab=5']);
        cy.get('#date_due')
            .clear()
            .type(getCurrentTime())
            .type('{enter}');
        cy.get('#save_status', { timeout: 20000 }).should('have.text', 'All Changes Saved');
        cy.logout();
        SubmitAndCheckMessage('non_team', 'upload_file2', 'valid_usage', '1_day_late');
    });

<<<<<<< HEAD
    it('should show a warning message before late submission with 0 allowed and 1 remaining late day', () => {
        // 0 allowed late day and 1 remaining late day for student ==> Warning message
=======
    it('Warning before submission with 0 allowed and 1 remaining late day', () => {
        //0 allowed late day and 1 remaining late day for student ==> Warning message
>>>>>>> 27c4f818
        cy.login('instructor');
        cy.visit(['sample', 'gradeable', gradeable, 'update?nav_tab=5']);

        cy.get('#late_days')
            .clear()
            .type(0)
            .type('{enter}');
        cy.get('#save_status', { timeout: 20000 }).should('have.text', 'All Changes Saved');

        cy.get('#date_due')
            .clear()
            .type(getCurrentTime())
            .type('{enter}');
        cy.get('#save_status', { timeout: 20000 }).should('have.text', 'All Changes Saved');
        cy.logout();
        SubmitAndCheckMessage('non_team', 'upload_file2', 'invalid_1_day_late');
        cy.login('student');
        cy.visit(['sample', 'gradeable', gradeable]);
        cy.get('#do_not_grade').click();
    });

<<<<<<< HEAD
    it('should show a confirmation message for the first submission with 2 remaining late days and 1 extension', () => {
        // Part 1/2 of a test case
        // The first submission will be done 2 days after the due date and use 2 valid late days
=======
    it('Confirmation for the first submission with 2 remaining late days and 1 extension', () => {
        //Part 1/2 of a test case
        //The first submission will be done 2 days after the due date and use 2 valid late days
>>>>>>> 27c4f818
        cy.login('instructor');
        giveExtensions(gradeable);
        giveLateDays(getCurrentTime('threeDaysAgo'), 'student'); // Give valid late days (the current ones are after the original due date)
        cy.visit(['sample', 'gradeable', gradeable, 'update?nav_tab=5']);
        cy.get('#late_days')
            .clear()
            .type(3)
            .type('{enter}');
        cy.get('#save_status', { timeout: 20000 }).should('have.text', 'All Changes Saved');
        cy.get('#date_due')
            .clear()
            .type(getCurrentTime('twoDaysAgo'))
            .type('{enter}');
        cy.get('#save_status', { timeout: 20000 }).should('have.text', 'All Changes Saved');
        cy.logout();
        SubmitAndCheckMessage('non_team', 'upload_file1', 'valid_usage', '2_days_late+extension');
    });
<<<<<<< HEAD
    it('should show a warning message for the second submission with 0 valid remaining late day ', () => {
        /* Part 2/2 of a test case
=======
    it('Warning message for the second submission with 0 valid remaining late day ', () => {
        /*Part 2/2 of a test case
>>>>>>> 27c4f818
        This submission is invalid because the late days remaining are earned at the extension date,
        not the original due date. */
        cy.login('instructor');
        cy.visit(['sample', 'gradeable', gradeable, 'update?nav_tab=5']);
        cy.get('#date_due')
            .clear()
            .type(getCurrentTime('threeDaysAgo'))
            .type('{enter}');
        cy.get('#save_status', { timeout: 20000 }).should('have.text', 'All Changes Saved');
        cy.logout();
        SubmitAndCheckMessage('non_team', 'upload_file2', 'invalid_4_days_late');
        cy.login('instructor');
        cy.visit(['sample', 'gradeable', gradeable, 'update?nav_tab=5']);
        cy.get('#no_late_submission').click(); // disable late submissions
        cy.get('#save_status', { timeout: 20000 }).should('have.text', 'All Changes Saved');
    });
});

describe('Test warning messages for team gradeable', () => {
    it('should create team gradeable for testing', () => {
        cy.login('instructor');
        cy.visit(['sample', 'gradeable']);
        // Enter gradeable info
        cy.get('#g_title').type(team_gradeable);
        cy.get('#g_id').type(team_gradeable);
        cy.get('#radio_ef_student_upload').check().click();
        cy.get('#team_yes_radio', { timeout: 20000 }).check().click();
        // Create Gradeable
        cy.get('#create-gradeable-btn').click();

        // Date page
        cy.get('#page_5_nav').click();
        cy.get('#date_ta_view')
            .clear()
            .type('1992-06-15')
            .type('{enter}');
        cy.get('#save_status', { timeout: 20000 }).should('have.text', 'All Changes Saved');

        cy.get('#date_submit')
            .clear()
            .type('2004-12-18')
            .type('{enter}');
        cy.get('#save_status', { timeout: 20000 }).should('have.text', 'All Changes Saved');
        cy.get('#late_days')
            .clear()
            .type(3)
            .type('{enter}');
        cy.get('#save_status', { timeout: 20000 }).should('have.text', 'All Changes Saved');
        // Create team
        cy.logout();
        cy.login('student');
        cy.visit(['sample', 'gradeable', team_gradeable, 'team']);
        cy.get('#create_new_team').click();
        cy.get('#invite_id').type('aphacker').type('{enter}');
        cy.logout();
        cy.login('aphacker');
        cy.visit(['sample', 'gradeable', team_gradeable, 'team']);
        cy.get('#accept_invitation').click();
    });

<<<<<<< HEAD
    it('should show a confirmation message for the first submission with 2 remaining late days and 1 extension for both team members', () => {
        // Part 1/2 of a test case
        // The first submission will be done 2 days after the due date and use 2 valid late days for each team member
=======
    it('Confirmation for the first submission with 2 remaining late days and 1 extension for teams', () => {
        //Part 1/2 of a test case
        //The first submission will be done 2 days after the due date and use 2 valid late days for each team member
>>>>>>> 27c4f818
        cy.login('instructor');
        giveExtensions(team_gradeable);
        giveLateDays(getCurrentTime('threeDaysAgo'), 'student', 3); // this is important for part 2/2
        giveLateDays(getCurrentTime('threeDaysAgo'), 'aphacker', 2);
        cy.visit(['sample', 'gradeable', team_gradeable, 'update?nav_tab=5']);
        cy.get('#date_due')
            .clear()
            .type(getCurrentTime('twoDaysAgo'))
            .type('{enter}');
        cy.get('#save_status', { timeout: 20000 }).should('have.text', 'All Changes Saved');
        cy.logout();
        SubmitAndCheckMessage('team', 'upload_file1', 'valid_usage', '2_days_late+extension');
    });

    it('Warning message for the second submission with one team member having 0 remaining late days ', () => {
        /* Second submission happens after 3 days have passed. For student, it will be a valid submission,
        so student will see a confirmation message first. However since aphacker doesn't have enough late days,
        student will see a second warning message saying that aphacker will have a bad submission. */
        cy.login('instructor');
        cy.visit(['sample', 'gradeable', team_gradeable, 'update?nav_tab=5']);
        cy.get('#date_due')
            .clear()
            .type(getCurrentTime('threeDaysAgo'))
            .type('{enter}');
        cy.get('#save_status', { timeout: 20000 }).should('have.text', 'All Changes Saved');
        cy.logout();
        SubmitAndCheckMessage('team', 'upload_file2', 'both_messages', 'both_messages');
    });

    it('should cleanup everything that was added during testing', () => {
        // Disable late submissions for team gradeable
        cy.login('instructor');
        cy.visit(['sample', 'gradeable', team_gradeable, 'update?nav_tab=5']);
        cy.get('#no_late_submission').click();
        cy.get('#save_status', { timeout: 20000 }).should('have.text', 'All Changes Saved');
        // Delete all late days
        cy.visit(['sample', 'late_days']);
        for (let i = 0; i < 3; i++) {
            cy.get('table').then((table) => {
                if (table.find('#Delete').length > 0) {
                    cy.get('#delete-button').click();
                    cy.get('.alert-success').invoke('text').should('contain', 'Late days entry removed');
                    cy.get('#remove_popup').click();
                }
            });
        }
        // Delete extensions granted
        cy.visit(['sample', 'extensions']);
        cy.get('#gradeable-select').select(team_gradeable);
        cy.get('body').then((body) => {
            if (body.find('#extensions-table').length > 0) {
                cy.wrap(body).find('#Delete').first().click();
                cy.get('#more_extension_popup', { timeout: 20000 });
                cy.get('#apply-to-all').click();
            }
        });
        cy.get('.alert-success').invoke('text').should('contain', 'Extensions have been updated');
        cy.get('#remove_popup').click();
        cy.get('#gradeable-select').select(gradeable);
        cy.get('body').then((body) => {
            if (body.find('#extensions-table').length > 0) {
                cy.wrap(body).find('#Delete').first().click();
            }
        });
    });
    // TO DO https://github.com/Submitty/Submitty/issues/9549 , Add test case to make sure the bugfix worked
});<|MERGE_RESOLUTION|>--- conflicted
+++ resolved
@@ -143,13 +143,8 @@
         cy.get('#save_status', { timeout: 20000 }).should('have.text', 'All Changes Saved');
     });
 
-<<<<<<< HEAD
-    it('should show a warning message before late submission with 0 allowed and 0 remaining late days', () => {
+    it('Warning before submission with 0 allowed and 0 remaining late days', () => {
         // 0 allowed late days and 0 remaining late days for student ==> Warning message
-=======
-    it('Warning before submission with 0 allowed and 0 remaining late days', () => {
-        //0 allowed late days and 0 remaining late days for student ==> Warning message
->>>>>>> 27c4f818
         cy.login('instructor');
         cy.visit(['sample', 'gradeable', gradeable, 'update?nav_tab=5']);
         cy.get('#date_due')
@@ -161,13 +156,8 @@
         SubmitAndCheckMessage('non_team', 'upload_file1', 'invalid_1_day_late');
     });
 
-<<<<<<< HEAD
-    it('should show a warning message before late submission with 1 allowed and 0 remaining late days ', () => {
+    it('Warning before submission with 1 allowed and 0 remaining late days ', () => {
         /* 1 allowed late day and 0 remaining late day for student ==> Warning message
-=======
-    it('Warning before submission with 1 allowed and 0 remaining late days ', () => {
-        /*1 allowed late day and 0 remaining late day for student ==> Warning message
->>>>>>> 27c4f818
         This is a basic case which is already included in part of the testing
         below with extensions (3 days in the past test)
         If testing runs for too long, you can remove this test bloc */
@@ -187,13 +177,8 @@
         SubmitAndCheckMessage('non_team', 'upload_file2', 'invalid_1_day_late');
     });
 
-<<<<<<< HEAD
-    it('should show a confirmation message before late submission with 1 allowed and 1 remaining late days', () => {
+    it('Confirmation before submission with 1 allowed and 1 remaining late days', () => {
         // 1 allowed late day and 1 remaining late day for student ==> Confirmation message
-=======
-    it('Confirmation before submission with 1 allowed and 1 remaining late days', () => {
-        //1 allowed late day and 1 remaining late day for student ==> Confirmation message
->>>>>>> 27c4f818
         cy.login('instructor');
         giveLateDays(getCurrentTime(), 'student');
         cy.visit(['sample', 'gradeable', gradeable, 'update?nav_tab=5']);
@@ -206,13 +191,8 @@
         SubmitAndCheckMessage('non_team', 'upload_file2', 'valid_usage', '1_day_late');
     });
 
-<<<<<<< HEAD
-    it('should show a warning message before late submission with 0 allowed and 1 remaining late day', () => {
+    it('Warning before submission with 0 allowed and 1 remaining late day', () => {
         // 0 allowed late day and 1 remaining late day for student ==> Warning message
-=======
-    it('Warning before submission with 0 allowed and 1 remaining late day', () => {
-        //0 allowed late day and 1 remaining late day for student ==> Warning message
->>>>>>> 27c4f818
         cy.login('instructor');
         cy.visit(['sample', 'gradeable', gradeable, 'update?nav_tab=5']);
 
@@ -234,15 +214,9 @@
         cy.get('#do_not_grade').click();
     });
 
-<<<<<<< HEAD
-    it('should show a confirmation message for the first submission with 2 remaining late days and 1 extension', () => {
+    it('Confirmation for the first submission with 2 remaining late days and 1 extension', () => {
         // Part 1/2 of a test case
         // The first submission will be done 2 days after the due date and use 2 valid late days
-=======
-    it('Confirmation for the first submission with 2 remaining late days and 1 extension', () => {
-        //Part 1/2 of a test case
-        //The first submission will be done 2 days after the due date and use 2 valid late days
->>>>>>> 27c4f818
         cy.login('instructor');
         giveExtensions(gradeable);
         giveLateDays(getCurrentTime('threeDaysAgo'), 'student'); // Give valid late days (the current ones are after the original due date)
@@ -260,13 +234,8 @@
         cy.logout();
         SubmitAndCheckMessage('non_team', 'upload_file1', 'valid_usage', '2_days_late+extension');
     });
-<<<<<<< HEAD
-    it('should show a warning message for the second submission with 0 valid remaining late day ', () => {
+    it('Warning message for the second submission with 0 valid remaining late day ', () => {
         /* Part 2/2 of a test case
-=======
-    it('Warning message for the second submission with 0 valid remaining late day ', () => {
-        /*Part 2/2 of a test case
->>>>>>> 27c4f818
         This submission is invalid because the late days remaining are earned at the extension date,
         not the original due date. */
         cy.login('instructor');
@@ -327,15 +296,9 @@
         cy.get('#accept_invitation').click();
     });
 
-<<<<<<< HEAD
-    it('should show a confirmation message for the first submission with 2 remaining late days and 1 extension for both team members', () => {
+    it('Confirmation for the first submission with 2 remaining late days and 1 extension for teams', () => {
         // Part 1/2 of a test case
         // The first submission will be done 2 days after the due date and use 2 valid late days for each team member
-=======
-    it('Confirmation for the first submission with 2 remaining late days and 1 extension for teams', () => {
-        //Part 1/2 of a test case
-        //The first submission will be done 2 days after the due date and use 2 valid late days for each team member
->>>>>>> 27c4f818
         cy.login('instructor');
         giveExtensions(team_gradeable);
         giveLateDays(getCurrentTime('threeDaysAgo'), 'student', 3); // this is important for part 2/2
