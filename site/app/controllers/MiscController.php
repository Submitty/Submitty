<?php

namespace app\controllers;

use app\libraries\CourseMaterialsUtils;
use app\libraries\DateUtils;
use app\libraries\FileUtils;
use app\libraries\Utils;
use app\libraries\routers\AccessControl;
use app\libraries\response\MultiResponse;
use app\libraries\response\JsonResponse;
use Symfony\Component\Routing\Annotation\Route;
use app\models\User;

class MiscController extends AbstractController {

    const GENERIC_NO_ACCESS_MSG = 'You do not have access to this file';

    /**
     * Get the current server time
     *
     * Returns a json string which contains the current server time broken up into year, month, day, hour, minute,
     * second
     *
     * @Route("/server_time")
     */
    public function getServerTime(): JsonResponse {
        return JsonResponse::getSuccessResponse(DateUtils::getServerTimeJson($this->core));
    }

    /**
     * Given a path that may or may not contain the anon_id instead of the user_id return the path containing the user_id
     */
    public function decodeAnonPath($path) {
        $exploded_path = explode("/", $path);
        if (count($exploded_path) < 10) {
            return $path;
        }
        $anon_id = explode("/", $path)[9];
        $correct_user_id = $this->core->getQueries()->getSubmitterIdFromAnonId($anon_id);
        if ($correct_user_id !== null) {
            $path = str_replace($anon_id, $correct_user_id, $path);
        }
        return $path;
    }

    /**
     * @Route("/courses/{_semester}/{_course}/gradeable/{gradeable_id}/encode_pdf")
     * @return MultiResponse
     */
    public function encodePDF($gradeable_id) {
        $id = $_POST['user_id'] ?? null;
        $file_name = $_POST['filename'] ?? null;
        $file_name = html_entity_decode($file_name);
        $gradeable = $this->tryGetGradeable($gradeable_id);
        $submitter = $this->core->getQueries()->getSubmitterById($id);
        $graded_gradeable = $this->core->getQueries()->getGradedGradeableForSubmitter($gradeable, $submitter);
        $active_version = $graded_gradeable->getAutoGradedGradeable()->getActiveVersion();
        $file_path = $this->decodeAnonPath($_POST['file_path']);
        $directory = 'invalid';
        if (strpos($file_path, 'submissions') !== false) {
            $directory = 'submissions';
        }
        elseif (strpos($file_path, 'checkout') !== false) {
            $directory = 'checkout';
        }
        $check_path = FileUtils::joinPaths($this->core->getConfig()->getCoursePath(), $directory, $gradeable_id, $id, $active_version);

        if ($gradeable->isGradeByRegistration()) {
            $section = $submitter->getRegistrationSection();
        }
        else {
            $section = $submitter->getRotatingSection();
        }

        if (!Utils::startsWith($file_path, $check_path)) {
            return MultiResponse::JsonOnlyResponse(
                JsonResponse::getFailResponse("Invalid file path")
            );
        }

        if (!$this->core->getAccess()->canI("path.read", ["dir" => $directory, "path" => $file_path, "gradeable" => $gradeable, "graded_gradeable" => $graded_gradeable, "section" => $section])) {
            return MultiResponse::JsonOnlyResponse(
                JsonResponse::getFailResponse(self::GENERIC_NO_ACCESS_MSG)
            );
        }

        $pdf64 = base64_encode(file_get_contents($file_path));
        return MultiResponse::JsonOnlyResponse(
            JsonResponse::getSuccessResponse($pdf64)
        );
    }

    /**
     * @Route("/courses/{_semester}/{_course}/display_file")
     */
    public function displayFile($dir, $path, $gradeable_id = null, $user_id = null, $ta_grading = null) {
        //Is this per-gradeable?
        $path = $this->decodeAnonPath($this->core->getAccess()->resolveDirPath($dir, htmlspecialchars_decode(urldecode($path))));

        if (!is_null($gradeable_id)) {
            $gradeable = $this->tryGetGradeable($gradeable_id, false);
            if ($gradeable === false) {
                return false;
            }
            $graded_gradeable =  $this->tryGetGradedGradeable($gradeable, $user_id, false);
            if ($graded_gradeable === false) {
                return false;
            }
            if (!$this->core->getAccess()->canI("path.read", ["dir" => $dir, "path" => $path, "gradeable" => $gradeable, "graded_gradeable" => $graded_gradeable])) {
                $this->core->getOutput()->showError(self::GENERIC_NO_ACCESS_MSG);
                return false;
            }
        }
        else {
            // Check access through Access library
            if (!$this->core->getAccess()->canI("path.read", ["dir" => $dir, "path" => $path])) {
                $this->core->getOutput()->showError(self::GENERIC_NO_ACCESS_MSG);
                return false;
            }

            if ($dir == 'course_materials' && !$this->core->getUser()->accessGrading()) {
                $access_failure = CourseMaterialsUtils::accessCourseMaterialCheck($this->core, $path);
                if ($access_failure) {
                    $this->core->getOutput()->showError($access_failure);
                    return false;
                }

                $json = FileUtils::readJsonFile($this->core->getConfig()->getCoursePath() . '/uploads/course_materials_file_data.json');
                if (!$this->core->getUser()->accessGrading() && !CourseMaterial::isUserAllowedByAllowList($this->core->getUser()->getId(), $json, $path)) {
                    $this->core->getOutput()->showError(self::GENERIC_NO_ACCESS_MSG);
                    return false;
                }
            }
        }

        $file_name = basename(rawurldecode(htmlspecialchars_decode($path)));
        $corrected_name = pathinfo($path, PATHINFO_DIRNAME) . "/" .  $file_name;
        $mime_type = mime_content_type($corrected_name);
        $file_type = FileUtils::getContentType($file_name);
        $this->core->getOutput()->useHeader(false);
        $this->core->getOutput()->useFooter(false);
        if ($mime_type === "application/pdf" || Utils::startsWith($mime_type, "image/")) {
            header("Content-type: " . $mime_type);
            header('Content-Disposition: inline; filename="' . $file_name . '"');
            readfile($corrected_name);
            $this->core->getOutput()->renderString($path);
        }
        else {
            $contents = file_get_contents($corrected_name);
            if (!is_null($ta_grading) && $ta_grading === "true") {
                $this->core->getOutput()->renderOutput('Misc', 'displayCode', $file_type, $corrected_name, $contents);
            }
            else {
                $this->core->getOutput()->renderOutput('Misc', 'displayFile', $contents);
            }
        }
    }

    /**
     * @Route("/courses/{_semester}/{_course}/read_file")
     */
    public function readFile($dir, $path, $csrf_token = null) {
        // security check
        if (!$this->core->getAccess()->canI("path.read", ["dir" => $dir, "path" => $path])) {
            $this->core->getOutput()->showError(self::GENERIC_NO_ACCESS_MSG);
            return false;
        }

        //Since this can serve raw html files we should make sure they're coming from a valid source
        if (is_null($csrf_token) || !$this->core->checkCsrfToken($csrf_token)) {
            $this->core->getOutput()->showError("Invalid csrf token");
            return false;
        }

        $this->core->getOutput()->useHeader(false);
        $this->core->getOutput()->useFooter(false);

        $mime_type = mime_content_type($path);
        if ($mime_type === 'text/plain') {
            if (substr($path, '-3') === '.js') {
                $mime_type = 'application/javascript';
            }
            elseif (substr($path, '-4') === '.css') {
                $mime_type = 'text/css';
            }
            elseif (substr($path, '-5') === '.html') {
                $mime_type = 'text/html';
            }
        }
        header('Content-type: ' . $mime_type);
        readfile($path);
        return true;
    }

    /**
     * @Route("/courses/{_semester}/{_course}/download")
     */
    public function downloadCourseFile($dir, $path) {
        // security check
        $path = $this->decodeAnonPath($this->core->getAccess()->resolveDirPath($dir, htmlspecialchars_decode(urldecode($path))));

        if (!$this->core->getAccess()->canI("path.read", ["dir" => $dir, "path" => $path])) {
            $this->core->getOutput()->showError(self::GENERIC_NO_ACCESS_MSG);
            return false;
        }

<<<<<<< HEAD
        if ($dir == 'course_materials' && !$this->core->getUser()->accessGrading()) {
            $access_failure = CourseMaterialsUtils::accessCourseMaterialCheck($this->core, $path);
            if ($access_failure) {
                $this->core->getOutput()->showError($access_failure);
=======
        // If attempting to obtain course materials
        if ($dir == 'course_materials') {
            // If the user attempting to access the file is not at least a grader then ensure the file has been released
            if (!$this->core->getUser()->accessGrading() && !CourseMaterial::isMaterialReleased($this->core, $path)) {
                $this->core->getOutput()->showError("You may not access this file until it is released.");
                return false;
            }
            elseif (!$this->core->getUser()->accessGrading() && !CourseMaterial::isSectionAllowed($this->core, $path, $this->core->getUser())) {
                $this->core->getOutput()->showError(self::GENERIC_NO_ACCESS_MSG);
                return false;
            }

            $json = FileUtils::readJsonFile($this->core->getConfig()->getCoursePath() . '/uploads/course_materials_file_data.json');
            if (!$this->core->getUser()->accessGrading() && !CourseMaterial::isUserAllowedByAllowList($this->core->getUser()->getId(), $json, $path)) {
                $this->core->getOutput()->showError(self::GENERIC_NO_ACCESS_MSG);
>>>>>>> 71bb0fed
                return false;
            }
        }

        if ($dir == 'submissions') {
            //cannot download scanned images for bulk uploads
            if (
                strpos(basename($path), "upload_page_") !== false
                && FileUtils::getContentType($path) !== "application/pdf"
            ) {
                $this->core->getOutput()->showError(self::GENERIC_NO_ACCESS_MSG);
                return false;
            }
        }

        $filename = pathinfo($path, PATHINFO_BASENAME);
        $this->core->getOutput()->useHeader(false);
        $this->core->getOutput()->useFooter(false);
        header('Content-Type: application/octet-stream');
        header("Content-Transfer-Encoding: Binary");
        header("Content-disposition: attachment; filename=\"{$filename}\"");
        readfile($path);
    }

    /**
     * @Route("/courses/{_semester}/{_course}/gradeable/{gradeable_id}/download_zip")
     */
    public function downloadSubmissionZip($gradeable_id, $user_id, $version, $is_anon, $origin = null) {

        $anon_id = $user_id;
        if ($is_anon === "true") {
            $user_id = $this->core->getQueries()->getSubmitterIdFromAnonId($anon_id);
        }

        $gradeable = $this->core->getQueries()->getGradeableConfig($gradeable_id);
        if ($gradeable === null) {
            $message = "You do not have access to that page.";
            $this->core->addErrorMessage($message);
            $this->core->redirect($this->core->buildCourseUrl());
        }

        $graded_gradeable = $this->core->getQueries()->getGradedGradeable($gradeable, $user_id, $gradeable->isTeamAssignment());

        if ($gradeable->isTeamAssignment()) {
            $graded_gradeable = $this->core->getQueries()->getGradedGradeable($gradeable, null, $user_id);
        }

        if ($graded_gradeable === null) {
            $message = "You do not have access to that page.";
            $this->core->addErrorMessage($message);
            $this->core->redirect($this->core->buildCourseUrl());
        }

        $gradeable_version = $graded_gradeable->getAutoGradedGradeable()->getAutoGradedVersionInstance($version);

        if ($gradeable_version === null) {
            $message = "You do not have access to that page.";
            $this->core->addErrorMessage($message);
            $this->core->redirect($this->core->buildCourseUrl());
        }

        $folder_names = [];
        //See which directories we are allowed to read.
        if ($this->core->getAccess()->canI("path.read.submissions", ["gradeable" => $gradeable, "graded_gradeable" => $graded_gradeable, "gradeable_version" => $gradeable_version->getVersion()])) {
            //These two have the same check
            $folder_names[] = "submissions";
            $folder_names[] = "checkout";
        }

        // Context of these next two checks is important
        // If the request is coming from the submissions page, then the results and results_public folder
        // should not be included, otherwise include them
        if ($origin != 'submission') {
            if ($this->core->getAccess()->canI("path.read.results", ["gradeable" => $gradeable, "graded_gradeable" => $graded_gradeable, "gradeable_version" => $gradeable_version->getVersion()])) {
                $folder_names[] = "results";
            }
            if ($this->core->getAccess()->canI("path.read.results_public", ["gradeable" => $gradeable, "graded_gradeable" => $graded_gradeable, "gradeable_version" => $gradeable_version->getVersion()])) {
                $folder_names[] = "results_public";
            }
        }

        //No results, no download
        if (count($folder_names) === 0) {
            $message = "You do not have access to that page.";
            $this->core->addErrorMessage($message);
            $this->core->redirect($this->core->buildCourseUrl());
        }

        $this->core->getOutput()->useHeader(false);
        $this->core->getOutput()->useFooter(false);
        $temp_dir = "/tmp";
        //makes a random zip file name on the server
        $temp_name = uniqid($this->core->getUser()->getId(), true);
        $zip_name = $temp_dir . "/" . $temp_name . ".zip";
        $gradeable_path = $this->core->getConfig()->getCoursePath();
        $active_version = $graded_gradeable->getAutoGradedGradeable()->getActiveVersion();
        $version = $version ?? $active_version;

        // TODO: Zip file anonymization is currently done based on access level (students==peers)
        // When single/double blind grading is merged, this will need to be updated.
        if ($this->core->getUser()->getGroup() === User::GROUP_STUDENT) {
            $zip_file_name = $gradeable_id . "_" . $anon_id . "_v" . $version . ".zip";
        }
        else {
            $zip_file_name = $gradeable_id . "_" . $user_id . "_v" . $version . ".zip";
        }

        $options = new \ZipStream\Option\Archive();
        $options->setSendHttpHeaders(true);
        $options->setEnableZip64(false);

        // create a new zipstream object
        $zip_stream = new \ZipStream\ZipStream($zip_file_name, $options);
        foreach ($folder_names as $folder_name) {
            $path = FileUtils::joinPaths($gradeable_path, $folder_name, $gradeable->getId(), $graded_gradeable->getSubmitter()->getId(), $version);
            if (is_dir($path)) {
                $files = new \RecursiveIteratorIterator(
                    new \RecursiveDirectoryIterator($path),
                    \RecursiveIteratorIterator::LEAVES_ONLY
                );
                $zip_stream->addFile($folder_name . "/", "");
                foreach ($files as $name => $file) {
                    // Skip directories (they are added automatically)
                    if ($file->isDir()) {
                        continue;
                    }
                    $file_path = $file->getRealPath();
                    $relative_path = substr($file_path, strlen($path) + 1);
                    if ($this->core->getAccess()->canI("path.read", ["dir" => $folder_name, "path" => $file_path, "gradeable" => $gradeable, "graded_gradeable" => $graded_gradeable, "gradeable_version" => $gradeable_version->getVersion()])) {
                        // For scanned exams, the directories get polluted with the images of the split apart
                        // pages, so we selectively only grab the PDFs there. For all other types,
                        // we can grab all files regardless of type.
                        if ($gradeable->isScannedExam()) {
                            if (mime_content_type($file_path) === 'application/pdf') {
                                $zip_stream->addFileFromPath($folder_name . "/" . $relative_path, $file_path);
                            }
                        }
                        else {
                            $zip_stream->addFileFromPath($folder_name . "/" . $relative_path, $file_path);
                        }
                    }
                }
            }
        }

        $zip_stream->finish();
        header("Content-type: application/zip");
        header("Content-Disposition: attachment; filename=$zip_file_name");
        header("Content-length: " . filesize($zip_name));
        header("Pragma: no-cache");
        header("Expires: 0");
        readfile("$zip_name");
        unlink($zip_name); //deletes the random zip file
    }

    /**
     * @Route("/courses/{_semester}/{_course}/gradeable/{gradeable_id}/grading/download_zip")
     * @AccessControl(role="LIMITED_ACCESS_GRADER")
     */
    public function downloadAssignedZips($gradeable_id, $type = null) {
        $zip_file_name = $gradeable_id . "_section_students_" . date("m-d-Y") . ".zip";
        $this->core->getOutput()->useHeader(false);
        $this->core->getOutput()->useFooter(false);
        if (in_array($type, ["all", "results", "active", "both"])) {
            $zip_file_name = $gradeable_id . "_all_students_" . date("m-d-Y") . ".zip";
            if (!($this->core->getUser()->accessFullGrading())) {
                $message = "You do not have access to that page.";
                $this->core->addErrorMessage($message);
                $this->core->redirect($this->core->buildCourseUrl());
            }
        }

        $temp_dir = "/tmp";
        //makes a random zip file name on the server
        $temp_name = uniqid($this->core->getUser()->getId(), true);
        $zip_name = $temp_dir . "/" . $temp_name . ".zip";
        $gradeable = $this->tryGetGradeable($gradeable_id);
        if ($gradeable === false) {
            return;
        }
        $paths = ['submissions'];
        if ($gradeable->isVcs()) {
            //VCS submissions are stored in the checkout directory
            $paths[] = 'checkout';
        }
        if (in_array($type, ["results", "both", "limited_results", "limited_both"])) {
            $paths[] = 'results';
        }

        $options = new \ZipStream\Option\Archive();
        $options->setSendHttpHeaders(true);
        $options->setEnableZip64(false);

        // create a new zipstream object
        $zip_stream = new \ZipStream\ZipStream($zip_file_name, $options);

        foreach ($paths as $path) {
            $gradeable_path = FileUtils::joinPaths(
                $this->core->getConfig()->getCoursePath(),
                $path,
                $gradeable->getId()
            );
            if (in_array($type, ["all", "results"])) {
                $zip_stream->addFile($path . "/", "");
                if (file_exists($gradeable_path)) {
                    if (!is_dir($gradeable_path)) { //if dir is already present, but it's a file
                        $message = "Oops! That page is not available.";
                        $this->core->addErrorMessage($message);
                        $this->core->redirect($this->core->buildCourseUrl());
                    }
                    else {
                        $files = new \RecursiveIteratorIterator(
                            new \RecursiveDirectoryIterator($gradeable_path),
                            \RecursiveIteratorIterator::LEAVES_ONLY
                        );
                        foreach ($files as $name => $file) {
                            // Skip directories (they would be added automatically)
                            if (!$file->isDir()) {
                                // Get real and relative path for current file
                                $filePath = $file->getRealPath();
                                $relativePath = substr($filePath, strlen($gradeable_path) + 1);
                                // Add current file to archive
                                $zip_stream->addFileFromPath($path . "/" . $relativePath, $filePath);
                            }
                        }
                    }
                }
                else { //no dir exists with this name
                    $message = "Oops! That page is not available.";
                    $this->core->addErrorMessage($message);
                    $this->core->redirect($this->core->buildCourseUrl());
                }
            }
            elseif (in_array($type, ["active", "both"])) {
                $zip_stream->addFile($path . "/", "");
                if (file_exists($gradeable_path)) {
                    if (!is_dir($gradeable_path)) { //if dir is already present, but it's a file
                        $message = "Oops! That page is not available.";
                        $this->core->addErrorMessage($message);
                        $this->core->redirect($this->core->buildCourseUrl());
                    }
                    else {
                        $graded_gradeables = $this->core->getQueries()->getGradedGradeables([$gradeable]);

                        foreach ($graded_gradeables as $gg) { //get each graded gradeable
                            $user = $gg->getSubmitter()->getId();
                            $version = $gg->getAutoGradedGradeable()->getActiveVersion();
                            if ($version <= 0) { //if no active version exitsts, continue
                                continue;
                            }
                            $gradeable_path = FileUtils::joinPaths(
                                $this->core->getConfig()->getCoursePath(),
                                $path,
                                $gradeable->getId(),
                                $user,
                                $version
                            );

                            $files = new \RecursiveIteratorIterator(
                                new \RecursiveDirectoryIterator($gradeable_path),
                                \RecursiveIteratorIterator::LEAVES_ONLY
                            );

                            foreach ($files as $name => $file) {
                                // Skip directories (they would be added automatically)
                                if (!$file->isDir()) {
                                    // Get real and relative path for current file
                                    $filePath = $file->getRealPath();
                                    $relativePath = $user . "/" . substr($filePath, strlen($gradeable_path) + 1);

                                    // Add current file to archive
                                    $zip_stream->addFileFromPath($path . "/" . $relativePath, $filePath);
                                }
                            }
                        }
                    }
                }
                else { //no dir exists with this name
                    $message = "Oops! That page is not available.";
                    $this->core->addErrorMessage($message);
                    $this->core->redirect($this->core->buildCourseUrl());
                }
            }
            else {
                //gets the students that are part of the sections
                if ($gradeable->isGradeByRegistration()) {
                    $section_key = "registration_section";
                    $sections = $this->core->getUser()->getGradingRegistrationSections();
                    $students = $this->core->getQueries()->getUsersByRegistrationSections($sections);
                }
                else {
                    $section_key = "rotating_section";
                    $sections = $this->core->getQueries()->getRotatingSectionsForGradeableAndUser(
                        $gradeable->getId(),
                        $this->core->getUser()->getId()
                    );
                    $students = $this->core->getQueries()->getUsersByRotatingSections($sections);
                }
                $students_array = [];
                foreach ($students as $student) {
                    $students_array[] = $student->getId();
                }
                $files = scandir($gradeable_path);
                $arr_length = count($students_array);
                foreach ($files as $file) {
                    for ($x = 0; $x < $arr_length; $x++) {
                        if ($students_array[$x] === $file) {
                            if (in_array($type, ["limited_active", "limited_both"])) {
                                $gg = $this->core->getQueries()->getGradedGradeable($gradeable, $students_array[$x], null);
                                $version = $gg->getAutoGradedGradeable()->getActiveVersion();
                                if ($version <= 0) { //if no active version exitsts, continue
                                    continue;
                                }
                                $temp_path = $gradeable_path . "/" . $file . "/" . $version;
                            }
                            else {
                                $temp_path = $gradeable_path . "/" . $file;
                            }
                            $files_in_folder = new \RecursiveIteratorIterator(
                                new \RecursiveDirectoryIterator($temp_path),
                                \RecursiveIteratorIterator::LEAVES_ONLY
                            );

                            //makes a new directory in the zip to add the files in
                            $zip_stream->addFile($file . "/", "");

                            foreach ($files_in_folder as $name => $file_in_folder) {
                                // Skip directories (they would be added automatically)
                                if (!$file_in_folder->isDir()) {
                                    // Get real and relative path for current file
                                    $filePath = $file_in_folder->getRealPath();
                                    $relativePath = substr($filePath, strlen($temp_path) + 1);

                                    // Add current file to archive
                                    $zip_stream->addFileFromPath($file . "/" . $relativePath, $filePath);
                                }
                            }
                            $x = $arr_length; //cuts the for loop early when found
                        }
                    }
                }
            }
        }
        // Zip archive will be created only after closing object
        $zip_stream->finish();
        header("Content-type: application/zip");
        header("Content-Disposition: attachment; filename=$zip_file_name");
        header("Content-length: " . filesize($zip_name));
        header("Pragma: no-cache");
        header("Expires: 0");
        readfile("$zip_name");
        unlink($zip_name); //deletes the random zip file
    }

    /**
     * @Route("/courses/{_semester}/{_course}/gradeable/{gradeable_id}/bulk/progress")
     */
    public function checkBulkProgress($gradeable_id) {
        $job_path = "/var/local/submitty/daemon_job_queue/";
        $result = [];
        $found = false;
        $job_data = null;
        $complete_count = 0;
        try {
            foreach (scandir($job_path) as $job) {
                if (strpos($job, 'bulk_upload_') !== false) {
                    $found = true;
                }
                else {
                    continue;
                }
                //remove 'bulk_upload_' and '.json' from job file name
                $result[] = substr($job, 11, -5);
            }
            //look in the split upload folder to see what is complete
            $split_uploads = FileUtils::joinPaths($this->core->getConfig()->getCoursePath(), "uploads", "split_pdf", $gradeable_id);
            $sub_dirs = array_filter(glob($split_uploads . '/*'), 'is_dir');
            foreach ($sub_dirs as $dir) {
                foreach (scandir($dir) as $file) {
                    if (pathinfo($file)['extension'] !== "pdf") {
                        continue;
                    }

                    if (strpos($file, "_cover")) {
                        $complete_count++;
                    }
                }
            }
            $result = ['found' => $found, 'job_data' => $result, 'count' => $complete_count];
            return $this->core->getOutput()->renderJsonSuccess($result);
        }
        catch (\Exception $e) {
            return $this->core->getOutput()->renderJsonError($e->getMessage());
        }
    }
}<|MERGE_RESOLUTION|>--- conflicted
+++ resolved
@@ -125,12 +125,6 @@
                     $this->core->getOutput()->showError($access_failure);
                     return false;
                 }
-
-                $json = FileUtils::readJsonFile($this->core->getConfig()->getCoursePath() . '/uploads/course_materials_file_data.json');
-                if (!$this->core->getUser()->accessGrading() && !CourseMaterial::isUserAllowedByAllowList($this->core->getUser()->getId(), $json, $path)) {
-                    $this->core->getOutput()->showError(self::GENERIC_NO_ACCESS_MSG);
-                    return false;
-                }
             }
         }
 
@@ -205,28 +199,10 @@
             return false;
         }
 
-<<<<<<< HEAD
         if ($dir == 'course_materials' && !$this->core->getUser()->accessGrading()) {
             $access_failure = CourseMaterialsUtils::accessCourseMaterialCheck($this->core, $path);
             if ($access_failure) {
                 $this->core->getOutput()->showError($access_failure);
-=======
-        // If attempting to obtain course materials
-        if ($dir == 'course_materials') {
-            // If the user attempting to access the file is not at least a grader then ensure the file has been released
-            if (!$this->core->getUser()->accessGrading() && !CourseMaterial::isMaterialReleased($this->core, $path)) {
-                $this->core->getOutput()->showError("You may not access this file until it is released.");
-                return false;
-            }
-            elseif (!$this->core->getUser()->accessGrading() && !CourseMaterial::isSectionAllowed($this->core, $path, $this->core->getUser())) {
-                $this->core->getOutput()->showError(self::GENERIC_NO_ACCESS_MSG);
-                return false;
-            }
-
-            $json = FileUtils::readJsonFile($this->core->getConfig()->getCoursePath() . '/uploads/course_materials_file_data.json');
-            if (!$this->core->getUser()->accessGrading() && !CourseMaterial::isUserAllowedByAllowList($this->core->getUser()->getId(), $json, $path)) {
-                $this->core->getOutput()->showError(self::GENERIC_NO_ACCESS_MSG);
->>>>>>> 71bb0fed
                 return false;
             }
         }
