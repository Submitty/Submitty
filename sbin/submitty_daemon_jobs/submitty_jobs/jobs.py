--- conflicted
+++ resolved
@@ -10,11 +10,7 @@
 import stat
 import traceback
 import datetime
-<<<<<<< HEAD
-import fcntl
 import docker
-=======
->>>>>>> 830cf890
 from urllib.parse import unquote
 from . import bulk_qr_split
 from . import bulk_upload_split
