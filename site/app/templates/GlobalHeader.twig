--- conflicted
+++ resolved
@@ -45,21 +45,9 @@
                     </ul>
                 </div>
             {% endif %}
-<<<<<<< HEAD
             <div id="header" class="row">
                 <div class="col-12 col-sm-6" id="header-text">
                     <div>
-                        <h2>
-                            {% if core.userLoaded() %}
-                            <span id="login">
-                                Hello <span id="login-id">{{ core.getUser().getDisplayedFirstName() }}</span>
-                            </span> (<a id='logout' href='{{ core.buildUrl({'component': 'authentication', 'page': 'logout'}) }}'>Logout</a>)
-                            {% else %}
-                            <span id="login-guest">Welcome to Submitty</span>
-=======
-            <div id="header">
-                <div id="header-text">
-                    <a href="http://submitty.org" target=_blank><div id="logo-submitty"></div></a>
                     <h2>
                         {% if core.userLoaded() %}
                         <span id="login">
@@ -81,31 +69,24 @@
                         {% for b in breadcrumbs %}
                             {% if loop.index0 > 0 and not b.getIcon() %}
                                 &gt;
->>>>>>> b14132a1
                             {% endif %}
-                        </h2>
-                        <h2>
-                            {% for b in breadcrumbs %}
-                                {% if loop.index0 > 0 and not b.getIcon() %}
-                                    &gt;
+                            {% if b.getUrl() != null and b.getUrl() != "" %}
+                                {% if b.getIcon() %}
+                                        <a class="external" href="{{ b.getUrl() }}" target="_blank"><i class="fa fa-external-link"></i></a>
+                                {% else %}
+                                    {% if b.getTop() %}
+                                        <a target="_top" href='{{ b.getUrl() }}'>{{ b.getTitle() }}</a>
+                                    {% else %}
+                                        <a href='{{ b.getUrl() }}'>{{ b.getTitle() }}</a>
+                                    {% endif %}
                                 {% endif %}
-                                {% if b.getUrl() != null and b.getUrl() != "" %}
-                                    {% if b.getIcon() %}
-                                        <a class="external" href="{{ b.getUrl() }}" target="_blank"><i class="fa fa-external-link"></i></a>
-                                    {% else %}
-                                        {% if b.getTop() %}
-                                            <a target="_top" href='{{ b.getUrl() }}'>{{ b.getTitle() }}</a>
-                                        {% else %}
-                                            <a href='{{ b.getUrl() }}'>{{ b.getTitle() }}</a>
-                                        {% endif %}
-                                    {% endif %}
-                                {% else %}
-                                    {{ b.getTitle() }}
-                                {% endif %}
-                            {% endfor %}
-                        </h2>
-                    </div>
+                            {% else %}
+                                {{ b.getTitle() }}
+                            {% endif %}
+                        {% endfor %}
+                    </h2>
                 </div>
+            </div>
                 <a class="col-12 col-sm-6" id="logo-box" href="http://submitty.org" target=_blank><div id="logo-submitty"></div></a>
             </div>
 {# Looks mismatched because this lines up with GlobalFooter.twig #}