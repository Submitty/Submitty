body {min-width: 925px;}

.float-right{
    float: right;
}

.forum_content {
    flex-grow: 1;
    padding: 0px;
}

.forum_show_threads {
    overflow: hidden;
    flex-direction: column;
    display: flex;
}

.pre_forum {
    font-family: inherit;
    max-width: 70vw;
}

.content h2 {
    margin-bottom: 10px;
}

#forum_bar {
    margin-right: 10px;
    padding-left:15px;
    margin-top: 10px;
}

#thread_list {
    padding-right: 0px;
    overflow-y: auto;
    height:81vh;
}

#posts_list {
    overflow-y: auto;
}

.first_post .post_content{
    margin-top: 10px;
}

.post_content {
    margin-right: 5px;
}
.post_viewed_btn {
    background-color: #dcdcdcb5 !important;
}

.first_post .post_button {
}

#post_user_id {
    left:5px;
}

.post_button {
    position:relative;
    right: 5px;
    margin-left:5px;
}

.post_box {
    position: relative;
    box-shadow: 0 2px 15px -5px #888888;
    padding:7px;
    margin-top: 20px;
    word-wrap: break-word;
    overflow-y: auto;
    overflow-x: hidden;
}

.post_box a {
    text-decoration: none;
}

.first_post{
    padding-left: 10px !important;
    margin-top: 0px !important;
}

.thread_box {
    padding:5px;
    overflow-y: auto;
    word-wrap: break-word;
}

.thread_box h5{
    font-weight: normal;
}

#thread_list a {
    text-decoration: none;
    color: initial;
}

.create_thread_button {
    border-radius: 3px;
    width: 100%;
    min-width: 40px;
    min-height: 40px;
    position: relative;
    background: rgba(255,255,255,0.8);
    box-shadow: 2px 2px 4px -3px #dddddd;
}

.reply-box{
    display: none;
    margin-right: 15px;
    margin-bottom: 60px;
}

#new_category_text{
    resize: none;
}

#ui-category-list{
    padding-left: 1em;
}

.category-color-picker{
    color: white;
    font-size: 14px;
    height: 18px;
    padding: 0px;
}

.categorylistitem-desc span{
    word-wrap: break-word;
}

.categorylistitem-editdesc input{
    padding: 0;
}

.create-post-head{
    max-width: 95%;
    display: inline-block;
    word-wrap: break-word;
    margin-top: 10px;
    margin-left: 5px;
    font-size: 1.17em;
}

.active-thread-remove-announcement{
    display: inline-block;
    color: orange;
}

.active-thread-announcement{
    position: relative;
    display: inline-block;
    color: gold;
    -webkit-text-stroke-width: 1px;
    -webkit-text-stroke-color: black;
}

.not-active-thread-announcement, .current-favorite, .pinned-thread{
    position: relative;
    display: inline-block;
    color: orange;
}

.not-active-thread-announcement{
    position: relative;
    display: inline-block;
    color: #e0e0e0;
    -webkit-text-stroke-width: 1px;
    -webkit-text-stroke-color: black;
}

.not-active-thread-announcement i.fas, .pinned-thread i.fas{
    color: #e0e0e0;
    -webkit-text-stroke: 1px black;
}

.pre-wrap{
    white-space: pre-wrap;
}

.text-decoration-none{
    text-decoration: none !important;
}

.post-action-container{
    margin-top: 8px;
    margin-left: 10px;
    float: right;
}

.post-email-toggle, .post-user-info{
    margin-right: 2px;
    display: inline-block;
    color: black;
}

.delete-post-button, .edit-post-button{
    position: relative;
    display: inline-block;
    float: right;
}

.delete-post-button{
    bottom: 1px;
}

.edit-post-button{
    color: black;
}

.last-edit{
    position: relative;
    right: 5px;
}

.forum-file-open{
    text-decoration: none;
    display: inline-block;
    white-space: nowrap;
}

.current-favorite i.fas, .active-thread-remove-announcement i.fas{
    position: relative;
    display: inline-block;
    color: gold;
    -webkit-text-stroke-width: 1px;
    -webkit-text-stroke-color: black;
}

#thread_form{
    margin-right: 15px;
    margin-left: 15px;
}

.create-thread-title{
    margin-bottom: 10px;
}

.thread-announcement, .thread-favorite, .thread-merged, .thread-locked{
    padding-left: 3px;
    position: relative;
    float: right;
    display: inline-block;
    -webkit-text-stroke-width: 1px;
    -webkit-text-stroke-color: black;
}

.thread-announcement, .thread-favorite{
    color: gold;
}

.thread-merged, .thread-locked{
    color: white;
}

.thead-content{
    font-weight: normal;
}

.thread-date{
    float: right;
    font-weight: normal;
    margin-top: 5px;
    font-size: smaller;
}

.thread-status{
    padding-left: 3px;
    position: relative;
    float: right;
    display: inline-block;
}

.post_reply_from{
    margin-right: 17px;
}

.height-auto{
    height: auto;
}

.inline-block{
    display: inline-block;
}

#unread{
    margin-right:15px;
    display:inline-block;
}

#forum_bar div div.col-7,
#search_block div div,
#forum_bar div div.col-5{
    padding: 0;
    top: 0px;
}

#search_block div div.col-7{
    margin-right:5px;
}

#search_block div div.col-7 input{
    width:100%;
    height:34px;
}

#search_block div{
    position:relative;
    top:3px;
}

.more-dropdown{
    float:right;
    top:3px;
    margin-right:5px;
}

#post-hr{
    border-top:1px solid #999;
    margin-bottom: 5px;
}

.history-container{
    margin-left:0px;
    display: none;
}

.history-container hr{
    margin-bottom:3px;
}

.history-container span{
    margin-top:8px;
    margin-left:10px;
    float:right;
}

.history-container span h7{
    position:relative;
    right:5px;
}

#merge_thread_parent{
    width:200px;
}

.hoverable:hover {
    -webkit-filter: brightness(85%);
    -webkit-transition: all .5s ease;
    -moz-transition: all .5s ease;
    -o-transition: all .5s ease;
    -ms-transition: all .5s ease;
    transition: all .5s ease;
}

.cursor-pointer{
    cursor: pointer !important;
}

#search-hr{
    padding-bottom:20px;
    text-align:center;
    margin-top:20px;
}

#thread-container{
    position:relative;
    height:100%;
    overflow-y:hidden;
}

.stats-table-container{
    padding-left:20px;
    padding-bottom: 10px;
    border-radius:3px;
    padding-right:20px;
}

.position-relative{
    position: relative !important;
}

.position-absolute{
    position: absolute !important;
}

.right-zero{
    right: 0 !important;
}

#merge-thread-btn{
    position:absolute;
    right: 0px;
    top:3px;
    display:inline-block;
}

#label_lock_thread{
    position:absolute;
    right: 0px;
    display:inline-block;
    margin: 0 2px
}

.thread-anon-checkbox, #thread_status, .thread-announcement-checkbox{
    margin-right:15px;
    display:inline-block;
}

.email-announcement-checkbox{
    margin-right:18px;
    display:inline-block;
}

.thread-attachment-container, .thread-category-container{
    margin-bottom:10px;
    position: relative;
}

.category-list-no-element{
    margin-left: 1em;
}

#hidden-forum-header{
    font-size:1px;
    color: #f6fbfe;
}

.thread-list-item{
    font-weight: bold;
    display: block;
    margin-bottom: 0.5em;
}

.thread-content{
    display: block;
    margin-bottom: 0.25em;
}

<<<<<<< HEAD
.well {
  min-height: 20px;
  padding: 19px;
  margin-bottom: 20px;
  background-color: #f5f5f5;
  border: 1px solid #e3e3e3;
  border-radius: 4px;
  -webkit-box-shadow: inset 0 1px 1px rgba(0, 0, 0, .05);
          box-shadow: inset 0 1px 1px rgba(0, 0, 0, .05);
}

.well blockquote {
  border-color: #ddd;
  border-color: rgba(0, 0, 0, .15);
}
.well-lg {
  padding: 24px;
  border-radius: 6px;
}
.well-sm {
  padding: 9px;
  border-radius: 3px;
=======
.post_content pre{
    white-space: pre-wrap;
}

.post_content p img{
    max-width: 100%;
}
.markdown-active{
    color: green;
>>>>>>> 3634d31a
}<|MERGE_RESOLUTION|>--- conflicted
+++ resolved
@@ -441,7 +441,7 @@
     margin-bottom: 0.25em;
 }
 
-<<<<<<< HEAD
+
 .well {
   min-height: 20px;
   padding: 19px;
@@ -464,7 +464,8 @@
 .well-sm {
   padding: 9px;
   border-radius: 3px;
-=======
+}
+
 .post_content pre{
     white-space: pre-wrap;
 }
@@ -474,5 +475,4 @@
 }
 .markdown-active{
     color: green;
->>>>>>> 3634d31a
-}+}
