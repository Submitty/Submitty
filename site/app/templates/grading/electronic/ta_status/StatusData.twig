--- conflicted
+++ resolved
@@ -21,11 +21,7 @@
                     <b>Number of teams:</b> {{ total_submissions }}
                     <br/>
                     <br/>
-<<<<<<< HEAD
-                    {% if filters['late_submissions'].enabled %}
-=======
                         {% if include_bad_submissions  == 'include' %}
->>>>>>> 038d9acf
                         <b>Teams who have submitted:</b> {{ submitted_total }} / {{ total_submissions }} ({{ submitted_percentage }}%)
                     {% else %}
                         <b>Teams who have submitted on time:</b> {{ non_late_submitted_total }} / {{ total_submissions }} ({{ non_late_submitted_percentage }}%)
@@ -39,23 +35,14 @@
                         <b>Current percentage of TA grading done:</b> {{ graded_total }} / {{ total_students_submitted }} ({{ total_grading_percentage }}%)
                     {% else %}
                         <br/>
-<<<<<<< HEAD
-                        {% if filters['late_submissions'].enabled %}
-                            <b>Students who have submitted:</b>  {{ submitted_total }} / {{ total_submissions }} ({{ submitted_percentage }}%)
-=======
                         {% if include_bad_submissions == 'include'  %}
 
                             <b>Students who have submitted:</b> {{ submitted_total }} / {{ total_submissions }} ({{ submitted_percentage }}%)
->>>>>>> 038d9acf
                             <br/>
                             <br/>
                             <b>Current percentage of TA grading done:</b> {{ graded_total }} / {{ submitted_total }} ({{ total_grading_percentage }}%)
                         {% else %}
-<<<<<<< HEAD
-                            <b>Students who have submitted on time:</b>  {{ non_late_submitted_total }} / {{ total_submissions }} ({{ non_late_submitted_percentage }}%)
-=======
                             <b>Students who have submitted on time:</b> {{ non_late_submitted_total }} / {{ total_submissions }} ({{ non_late_submitted_percentage }}%)
->>>>>>> 038d9acf
                             <br/>
                             <br/>
                             <b>Current percentage of TA grading done:</b> {{ non_late_graded_total }} / {{ non_late_submitted_total }} ({{ non_late_total_grading_percentage }}%)
@@ -76,12 +63,6 @@
                 <div style="margin-left: 20px">
                     {% for key, section in sections %}
                         {% if key != "peer_stu_grad"%}
-<<<<<<< HEAD
-                            {% if filters['late_submissions'].enabled %}
-                                Section {{ key }}: {{ section.graded }} / {{ section.total }} ({{ section.percentage }}%)<br />
-                            {% else %}
-                                Section {{ key }}: {{ section.non_late_graded }} / {{ section.non_late_total }} ({{ section.non_late_percentage }}%)<br />
-=======
                                 {% if include_bad_submissions  == 'include'  %}
                                     {% if key == "NULL" and include_null_section != 'include' %}
                                         {# Skip rendering this section #}
@@ -94,7 +75,6 @@
                                      {% else %}
                                         Section {{ key }}: {{ section.non_late_graded }} / {{ section.non_late_total }} ({{ section.non_late_percentage }}%)<br />
                                     {% endif %}    
->>>>>>> 038d9acf
                             {% endif %}
                         {% endif %}
                     {% endfor %}
