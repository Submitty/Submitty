--- conflicted
+++ resolved
@@ -655,13 +655,10 @@
                 if ($day === 5) {
                     $duck_img = 'moorthy_duck/quantum-duck-light.svg';
                 }
-<<<<<<< HEAD
                 elseif ($day <= 3) {
                     // International Transgender Day of Visibility is March 31.
                     $duck_img = 'moorthy_duck/trans-duck.svg';
                 }
-=======
->>>>>>> 303610ec
                 elseif ($day >= 24 && $day <= 30) {
                     // Arbor day
                     $duck_img = 'moorthy_duck/tree_duck.svg';
