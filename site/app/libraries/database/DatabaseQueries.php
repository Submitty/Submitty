--- conflicted
+++ resolved
@@ -964,9 +964,6 @@
      * @return array<array<string, string>>
      */
     public function getUpDucks(): array {
-<<<<<<< HEAD
-        $this->course_db->query("SELECT p.author_user_id, count(f.*) as upducks FROM posts p JOIN forum_upducks f ON p.id = f.post_id WHERE p.deleted = FALSE GROUP BY p.author_user_id ORDER BY upducks DESC");
-=======
         $this->course_db->query("
             SELECT 
                 p.author_user_id, 
@@ -984,7 +981,6 @@
             ORDER BY 
                 upducks DESC
         ");
->>>>>>> 4202c165
         return $this->course_db->rows();
     }
 
