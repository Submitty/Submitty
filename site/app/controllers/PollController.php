<?php

namespace app\controllers;

use app\libraries\Core;
use app\libraries\response\MultiResponse;
use app\libraries\response\WebResponse;
use app\libraries\response\JsonResponse;
use app\libraries\response\RedirectResponse;
use Symfony\Component\Routing\Annotation\Route;
use app\libraries\routers\AccessControl;
use app\libraries\DateUtils;
use app\libraries\FileUtils;
use app\libraries\Utils;
use app\libraries\PollUtils;
use app\models\PollModel;

class PollController extends AbstractController {
    public function __construct(Core $core) {
        parent::__construct($core);
    }

    /**
     * @Route("/courses/{_semester}/{_course}/polls", methods={"GET"})
     * @return MultiResponse
     */
    public function showPollsPage() {
        if ($this->core->getUser()->accessAdmin()) {
            // Check if we have a saved cookie session with the dropdown states for each of the instructor polls sections
            $dropdown_states = ['today' => true, 'old' => false, 'future' => false];
            foreach ($dropdown_states as $key => $val) {
                $cookie_key = $key . "_polls_dropdown";
                if (array_key_exists($cookie_key, $_COOKIE)) {
                    $dropdown_states[$key] = $_COOKIE[$cookie_key] === 'true';
                }
            }

            return MultiResponse::webOnlyResponse(
                new WebResponse(
                    'Poll',
                    'showPollsInstructor',
                    $this->core->getQueries()->getTodaysPolls(),
                    $this->core->getQueries()->getOlderPolls(),
                    $this->core->getQueries()->getFuturePolls(),
                    $dropdown_states
                )
            );
        }
        else {
            return MultiResponse::webOnlyResponse(
                new WebResponse(
                    'Poll',
                    'showPollsStudent',
                    $this->core->getQueries()->getTodaysPolls(),
                    $this->core->getQueries()->getOlderPolls()
                )
            );
        }
    }

    /**
     * @Route("/courses/{_semester}/{_course}/polls/viewPoll/{poll_id}", methods={"GET"}, requirements={"poll_id": "\d*", })
     * @return MultiResponse
     */
    public function showPoll($poll_id) {
        if (!isset($poll_id)) {
            $this->core->addErrorMessage("Invalid Poll ID");
            return MultiResponse::RedirectOnlyResponse(
                new RedirectResponse($this->core->buildCourseUrl(['polls']))
            );
        }
        $poll = $this->core->getQueries()->getPoll($poll_id);
        if ($poll == null) {
            $this->core->addErrorMessage("Invalid Poll ID");
            return MultiResponse::RedirectOnlyResponse(
                new RedirectResponse($this->core->buildCourseUrl(['polls']))
            );
        }
        if ($this->core->getUser()->accessAdmin()) {
            return MultiResponse::webOnlyResponse(
                new WebResponse(
                    'Poll',
                    'showPollInstructor',
                    $poll
                )
            );
        }
        else {
            return MultiResponse::webOnlyResponse(
                new WebResponse(
                    'Poll',
                    'showPollStudent',
                    $poll
                )
            );
        }
    }

    /**
     * @Route("/courses/{_semester}/{_course}/polls/newPoll", methods={"GET"})
     * @AccessControl(role="INSTRUCTOR")
     * @return MultiResponse
     */
    public function showNewPollPage() {
        return MultiResponse::webOnlyResponse(
            new WebResponse(
                'Poll',
                'showNewPollPage'
            )
        );
    }


    /**
     * @Route("/courses/{_semester}/{_course}/polls/newPoll", methods={"POST"})
     * @AccessControl(role="INSTRUCTOR")
     * @return MultiResponse
     */
    public function addNewPoll() {
        if (!isset($_POST["response_count"]) || !isset($_POST["name"]) || !isset($_POST["question"]) || !isset($_POST["question-type"]) || !isset($_POST["release_date"])) {
            $this->core->addErrorMessage("Error occured in adding poll");
            return MultiResponse::RedirectOnlyResponse(
                new RedirectResponse($this->core->buildCourseUrl(['polls']))
            );
        }
        if ($_POST["response_count"] <= 0 || $_POST["name"] == "" || $_POST["question"] == "" || $_POST["release_date"] == "") {
            $this->core->addErrorMessage("Poll must fill out all fields, and have at least one option");
            return MultiResponse::RedirectOnlyResponse(
                new RedirectResponse($this->core->buildCourseUrl(['polls']))
            );
        }
        $date = \DateTime::createFromFormat($this->core->getConfig()->getDateTimeFormat()->getFormat('poll'), $_POST["release_date"]);
        if ($date === false) {
            $this->core->addErrorMessage("Invalid poll release date");
            return MultiResponse::RedirectOnlyResponse(
                new RedirectResponse($this->core->buildCourseUrl(['polls']))
            );
        }

        $response_count = $_POST["response_count"];
        $responses = [];
        $answers = [];
        $orders = [];
        for ($i = 0; $i < $response_count; $i++) {
            if (!isset($_POST["option_id_" . $i]) || !isset($_POST["response_" . $i]) || !isset($_POST["order_" . $i])) {
                $this->core->addErrorMessage("Error occured in adding poll");
                return MultiResponse::RedirectOnlyResponse(
                    new RedirectResponse($this->core->buildCourseUrl(['polls']))
                );
            }
            $responses[$_POST["option_id_" . $i]] = $_POST["response_" . $i];
            $orders[$_POST["option_id_" . $i]] = $_POST["order_" . $i];
            if (isset($_POST["is_correct_" . $i]) && $_POST["is_correct_" . $i] == "on") {
                $answers[] = $_POST["option_id_" . $i];
            }
        }

        if (count($answers) == 0) {
            $this->core->addErrorMessage("Polls must have at least one correct response");
            new RedirectResponse($this->core->buildCourseUrl(['polls']));
        }
<<<<<<< HEAD

        $poll_id = $this->core->getQueries()->addNewPoll($_POST["name"], $_POST["question"], $_POST["question-type"], $responses, $answers, $_POST["release_date"], $orders);
=======
        $poll_id = $this->core->getQueries()->addNewPoll($_POST["name"], $_POST["question"], $responses, $answers, $_POST["release_date"], $orders);
>>>>>>> 63078b9f
        $file_path = null;
        if (isset($_FILES['image_file']) && $_FILES["image_file"]["name"] !== "") {
            // validate the uploaded file size
            $status = FileUtils::validateUploadedFiles($_FILES["image_file"]);
            if (!$status[0]["success"]) {
                $this->core->getOutput()->renderResultMessage("Failed to validate uploads " . $status[0]["error"], false);
            }
            else {
                $file = $_FILES["image_file"];
                // validate the uploaded file type is indeed an image
                if (!FileUtils::isValidImage($file["tmp_name"])) {
                    $this->core->getOutput()->renderResultMessage("Error: " . $file["name"] . " is not a valid image file. File was not successfully attached to poll '" . $_POST["name"] . "'.", false);
                }
                else {
                    $file_path = FileUtils::joinPaths($this->core->getConfig()->getCoursePath(), "uploads", "polls", "poll_image_" . $poll_id . "_" . $file["name"]);
                    move_uploaded_file($file["tmp_name"], $file_path);
                    $this->core->getQueries()->setPollImage($poll_id, $file_path);
                }
            }
        }
        return MultiResponse::RedirectOnlyResponse(
            new RedirectResponse($this->core->buildCourseUrl(['polls']))
        );
    }

    /**
     * @Route("/courses/{_semester}/{_course}/polls/setOpen", methods={"POST"})
     * @AccessControl(role="INSTRUCTOR")
     * @return MultiResponse
     */
    public function openPoll() {
        if (!isset($_POST["poll_id"])) {
            $this->core->addErrorMessage("Invalid Poll ID");
            return MultiResponse::RedirectOnlyResponse(
                new RedirectResponse($this->core->buildCourseUrl(['polls']))
            );
        }
        $this->core->getQueries()->openPoll($_POST["poll_id"]);

        return MultiResponse::RedirectOnlyResponse(
            new RedirectResponse($this->core->buildCourseUrl(['polls']))
        );
    }

    /**
     * @Route("/courses/{_semester}/{_course}/polls/setEnded", methods={"POST"})
     * @AccessControl(role="INSTRUCTOR")
     * @return MultiResponse
     */
    public function endPoll() {
        if (!isset($_POST["poll_id"])) {
            $this->core->addErrorMessage("Invalid Poll ID");
            return MultiResponse::RedirectOnlyResponse(
                new RedirectResponse($this->core->buildCourseUrl(['polls']))
            );
        }
        $this->core->getQueries()->endPoll($_POST["poll_id"]);

        return MultiResponse::RedirectOnlyResponse(
            new RedirectResponse($this->core->buildCourseUrl(['polls']))
        );
    }

    /**
     * @Route("/courses/{_semester}/{_course}/polls/setClosed", methods={"POST"})
     * @AccessControl(role="INSTRUCTOR")
     * @return RedirectResponse
     */
    public function closePoll() {
        if (!isset($_POST["poll_id"])) {
            $this->core->addErrorMessage("Invalid Poll ID");
            return new RedirectResponse($this->core->buildCourseUrl(['polls']));
        }
        $this->core->getQueries()->closePoll($_POST["poll_id"]);

        return new RedirectResponse($this->core->buildCourseUrl(['polls']));
    }

    /**
     * @Route("/courses/{_semester}/{_course}/polls/updateDropdownStates", methods={"POST"})
     * @AccessControl(role="INSTRUCTOR")
     * @return JsonResponse
     */
    public function updateDropdownStates() {
        $user_id = $this->core->getUser()->getId();
        $expire_time = time() + (7 * 24 * 60 * 60); // 7 days from now
        Utils::setCookie($_POST["cookie_key"], $_POST["new_state"], $expire_time);
        return JsonResponse::getSuccessResponse($_COOKIE[$_POST["cookie_key"]]);
    }

    /**
     * @Route("/courses/{_semester}/{_course}/polls/submitResponse", methods={"POST"})
     * @return MultiResponse
     */
    public function submitResponse() {
        if (!isset($_POST["poll_id"])) {
            $this->core->addErrorMessage("Invalid Poll ID");
            return MultiResponse::RedirectOnlyResponse(
                new RedirectResponse($this->core->buildCourseUrl(['polls']))
            );
        }
        $poll = $this->core->getQueries()->getPoll($_POST["poll_id"]);
        if ($poll == null) {
            $this->core->addErrorMessage("Invalid Poll ID");
            return MultiResponse::RedirectOnlyResponse(
                new RedirectResponse($this->core->buildCourseUrl(['polls']))
            );
        }
        if (!array_key_exists("answers", $_POST) && $poll->getQuestionType() == "single-response") {
            // Answer must be given for single-response ("no response" counts as a reponse)
            $this->core->addErrorMessage("No answer given");
            return MultiResponse::RedirectOnlyResponse(
                new RedirectResponse($this->core->buildCourseUrl(['polls']))
            );
        }
        if ($poll->getQuestionType() != "single-response" && $poll->getQuestionType() != "multiple-response") {
            $this->core->addErrorMessage("Invalid poll question type");
            return MultiResponse::RedirectOnlyResponse(
                new RedirectResponse($this->core->buildCourseUrl(['polls']))
            );
        }
        if ($poll->isOpen()) {
            // FIXME: make this work for when we have only one answer, and also for when we have multiple responses
            if ($poll->getQuestionType() == "single-response") {
                if ($_POST["answers"][0] == "-1") {
                    $this->core->getQueries()->deleteUserResponseIfExists($_POST["poll_id"]);
                }
                else {
                    $this->core->getQueries()->submitResponse($_POST["poll_id"], $_POST["answers"]);
                }
            }
            else {
                // $poll->getQuestionType() == "multiple-response"
                if (!array_key_exists("answers", $_POST)) {
                    $this->core->getQueries()->deleteUserResponseIfExists($_POST["poll_id"]);
                }
                else {
                    $this->core->getQueries()->submitResponse($_POST["poll_id"], $_POST["answers"]);
                }
            }
        }
        else {
            $this->core->addErrorMessage("Poll is closed");
            return MultiResponse::RedirectOnlyResponse(
                new RedirectResponse($this->core->buildCourseUrl(['polls']))
            );
        }

        return MultiResponse::RedirectOnlyResponse(
            new RedirectResponse($this->core->buildCourseUrl(['polls']))
        );
    }

    /**
     * @Route("/courses/{_semester}/{_course}/polls/editPoll/{poll_id}", methods={"GET"}, requirements={"poll_id": "\d*", })
     * @AccessControl(role="INSTRUCTOR")
     * @return MultiResponse
     */
    public function editPoll($poll_id) {
        if (!isset($poll_id)) {
            $this->core->addErrorMessage("Invalid Poll ID");
            return MultiResponse::RedirectOnlyResponse(
                new RedirectResponse($this->core->buildCourseUrl(['polls']))
            );
        }
        $poll = $this->core->getQueries()->getPoll($poll_id);

        if ($poll == null) {
            $this->core->addErrorMessage("Invalid Poll ID");
            return MultiResponse::RedirectOnlyResponse(
                new RedirectResponse($this->core->buildCourseUrl(['polls']))
            );
        }

        return MultiResponse::webOnlyResponse(
            new WebResponse(
                'Poll',
                'editPoll',
                $poll
            )
        );
    }

    /**
     * @Route("/courses/{_semester}/{_course}/polls/editPoll/submitEdits", methods={"POST"})
     * @AccessControl(role="INSTRUCTOR")
     */
    public function submitEdits(): RedirectResponse {
        $returnUrl = $this->core->buildCourseUrl(['polls']);
        if (!isset($_POST["poll_id"])) {
            $this->core->addErrorMessage("Invalid Poll ID");
            return new RedirectResponse($returnUrl);
        }

        $poll = $this->core->getQueries()->getPoll($_POST['poll_id']);

        if ($poll === null) {
            $this->core->addErrorMessage("Invalid Poll ID");
            return new RedirectResponse($returnUrl);
        }
        if (!isset($_POST["response_count"]) || !isset($_POST["name"]) || !isset($_POST["question"]) || !isset($_POST["question-type"]) || !isset($_POST["release_date"])) {
            $this->core->addErrorMessage("Error occured in editing poll");
            return new RedirectResponse($returnUrl);
        }
        if ($_POST["response_count"] <= 0 || $_POST["name"] == "" || $_POST["question"] == "" || $_POST["release_date"] == "") {
            $this->core->addErrorMessage("Poll must fill out all fields, and have at least one option");
            return new RedirectResponse($returnUrl);
        }
        $date = \DateTime::createFromFormat($this->core->getConfig()->getDateTimeFormat()->getFormat('poll'), $_POST["release_date"]);
        if ($date === false) {
            $this->core->addErrorMessage("Invalid poll release date");
            return new RedirectResponse($returnUrl);
        }
        $file_path = null;
        if (isset($_FILES['image_file']) && $_FILES["image_file"]["name"] !== "") {
            $file = $_FILES["image_file"];
            // validate file size
            $status = FileUtils::validateUploadedFiles($file);
            if (!$status[0]["success"]) {
                $this->core->getOutput()->renderResultMessage("Failed to validate uploads " . $status[0]["error"], false);
            }
            elseif (!FileUtils::isValidImage($file["tmp_name"])) {
                // validate file type
                $this->core->getOutput()->renderResultMessage("Error: " . $file["name"] . " is not a valid image file. Image was not successfully updated in poll '" . $_POST["name"] . "'.", false);
                // reject the new image, but keep the old one
                $file_path = $poll->getImagePath();
            }
            else {
                $current_file_path = $poll->getImagePath();
                if ($current_file_path !== null) {
                    unlink($current_file_path);
                }
                $file_path = FileUtils::joinPaths($this->core->getConfig()->getCoursePath(), "uploads", "polls", "poll_image_" . $_POST["poll_id"] . "_" . $_FILES["image_file"]["name"]);
                move_uploaded_file($file["tmp_name"], $file_path);
            }
        }
        elseif (isset($_POST['keep_image'])) {
            $file_path = $poll->getImagePath();
        }
        $response_count = $_POST["response_count"];
        $responses = [];
        $answers = [];
        $orders = [];
        for ($i = 0; $i < $response_count; $i++) {
            if (!isset($_POST["option_id_" . $i]) || !isset($_POST["response_" . $i]) || !isset($_POST["order_" . $i])) {
                $this->core->addErrorMessage("Error occured in adding poll");
                return new RedirectResponse($returnUrl);
            }
            $responses[$_POST["option_id_" . $i]] = $_POST["response_" . $i];
            $orders[$_POST["option_id_" . $i]] = $_POST["order_" . $i];
            if (isset($_POST["is_correct_" . $i]) && $_POST["is_correct_" . $i] == "on") {
                $answers[] = $_POST["option_id_" . $i];
            }
        }
        if (count($answers) == 0) {
            $this->core->addErrorMessage("Polls must have at least one correct response");
            return new RedirectResponse($this->core->buildCourseUrl(['polls']));
        }
        $this->core->getQueries()->editPoll($poll->getId(), $_POST["name"], $_POST["question"], $_POST["question-type"], $responses, $answers, $_POST["release_date"], $orders, $file_path);
        return new RedirectResponse($returnUrl);
    }

    /**
     * @Route("/courses/{_semester}/{_course}/polls/deletePoll", methods={"POST"})
     * @AccessControl(role="INSTRUCTOR")
     * @return RedirectResponse
     */
    public function deletePoll() {
        if (!isset($_POST["poll_id"])) {
            $this->core->addErrorMessage("Invalid Poll ID");
            return new RedirectResponse($this->core->buildCourseUrl(['polls']));
        }
        $image_path = $this->core->getQueries()->getPoll($_POST["poll_id"])->getImagePath();
        if ($image_path !== null) {
            unlink($image_path);
        }
        $this->core->getQueries()->deletePoll($_POST["poll_id"]);
        return new RedirectResponse($this->core->buildCourseUrl(['polls']));
    }

    /**
     * @Route("/courses/{_semester}/{_course}/polls/viewResults/{poll_id}", methods={"GET"}, requirements={"poll_id": "\d*", })
     * @AccessControl(role="INSTRUCTOR")
     * @return MultiResponse
     */
    public function viewResults($poll_id) {
        if (!isset($poll_id)) {
            $this->core->addErrorMessage("Invalid Poll ID");
            return MultiResponse::RedirectOnlyResponse(
                new RedirectResponse($this->core->buildCourseUrl(['polls']))
            );
        }
        $poll = $this->core->getQueries()->getPoll($poll_id);
        $results = $this->core->getQueries()->getResults($poll_id);
        if ($poll == null) {
            $this->core->addErrorMessage("Invalid Poll ID");
            return MultiResponse::RedirectOnlyResponse(
                new RedirectResponse($this->core->buildCourseUrl(['polls']))
            );
        }
        return MultiResponse::webOnlyResponse(
            new WebResponse(
                'Poll',
                'viewResults',
                $poll,
                $results
            )
        );
    }

    /**
     * @Route("/courses/{_semester}/{_course}/polls/export", methods={"GET"})
     * @AccessControl(role="INSTRUCTOR")
     */
    public function getPollExportData() {
        $polls = PollUtils::getPollExportData($this->core->getQueries()->getPolls());
        $file_name = date("Y-m-d") . "_" . $this->core->getConfig()->getSemester() . "_" . $this->core->getConfig()->getCourse() . "_" . "poll_questions" . ".json";
        $data = FileUtils::encodeJson($polls);
        if ($data === false) {
            $this->core->addErrorMessage("Failed to export poll data. Please try again");
            return new RedirectResponse($this->core->buildCourseUrl(['polls']));
        }
        $this->core->getOutput()->useHeader(false);
        $this->core->getOutput()->useFooter(false);
        header("Content-type: " . "application/json");
        header('Content-Disposition: attachment; filename="' . $file_name . '"');
        $this->core->getOutput()->renderString($data);
    }

    /**
     * @Route("/courses/{_semester}/{_course}/polls/import", methods={"POST"})
     * @AccessControl(role="INSTRUCTOR")
     * @return RedirectResponse
     */
    public function importPollsFromJSON(): RedirectResponse {
        $filename = $_FILES["polls_file"]["tmp_name"];
        $polls = FileUtils::readJsonFile($filename);
        if ($polls === false) {
            $this->core->addErrorMessage("Failed to read file. Make sure the file is the right format");
            return new RedirectResponse($this->core->buildCourseUrl(['polls']));
        }
        $num_imported = 0;
        $num_errors = 0;
        $question_type = null;
        foreach ($polls as $poll) {
            if (
                !array_key_exists("name", $poll)
                || !array_key_exists("question", $poll)
                || !array_key_exists("responses", $poll)
                || !array_key_exists("correct_responses", $poll)
                || !array_key_exists("release_date", $poll)
            ) {
                $num_errors = $num_errors + 1;
                continue;
            }
            $name = $poll["name"];
            $question = $poll["question"];
            /*  Polls that were exported before this feature was
                implemented don't have this data. At the time, there
                only existed questions of type single reponse. */
            if (array_key_exists("question-type", $poll)) {
                $question_type = $poll["question-type"];
            }
            else {
                $question_type = "single-response";
            }

            $responses = [];
            $orders = [];
            $i = 0;
            foreach ($poll["responses"] as $id => $response) {
                $response_id = intval($id);
                $responses[$response_id] = $response;
                $orders[$response_id] = $i;
                $i = $i + 1;
            }
            $answers = $poll["correct_responses"];
            $release_date = $poll["release_date"];
            $this->core->getQueries()->addNewPoll($name, $question, $question_type, $responses, $answers, $release_date, $orders);
            $num_imported = $num_imported + 1;
        }
        if ($num_errors === 0) {
            $this->core->addSuccessMessage("Successfully imported " . $num_imported . " polls");
        }
        else {
            $this->core->addErrorMessage("Successfully imported " . $num_imported . " polls. Errors occurred in " . $num_errors . " polls");
        }
        return new RedirectResponse($this->core->buildCourseUrl(['polls']));
    }
}<|MERGE_RESOLUTION|>--- conflicted
+++ resolved
@@ -159,12 +159,7 @@
             $this->core->addErrorMessage("Polls must have at least one correct response");
             new RedirectResponse($this->core->buildCourseUrl(['polls']));
         }
-<<<<<<< HEAD
-
         $poll_id = $this->core->getQueries()->addNewPoll($_POST["name"], $_POST["question"], $_POST["question-type"], $responses, $answers, $_POST["release_date"], $orders);
-=======
-        $poll_id = $this->core->getQueries()->addNewPoll($_POST["name"], $_POST["question"], $responses, $answers, $_POST["release_date"], $orders);
->>>>>>> 63078b9f
         $file_path = null;
         if (isset($_FILES['image_file']) && $_FILES["image_file"]["name"] !== "") {
             // validate the uploaded file size
