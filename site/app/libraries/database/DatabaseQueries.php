--- conflicted
+++ resolved
@@ -5046,27 +5046,17 @@
     }
 
     private function updateOverallComments(TaGradedGradeable $ta_graded_gradeable) {
-<<<<<<< HEAD
         foreach ($ta_graded_gradeable->getOverallComment() as $user_id => $comment) {
             $this->updateOverallComment($ta_graded_gradeable, $user_id, $comment);
         }
     }
 
     private function updateOverallComment(TaGradedGradeable $ta_graded_gradeable, $grader_id, $comment) {
-=======
-        foreach ($ta_graded_gradeable->getOverallComments() as $user_id => $comment) {
-            $this->updateOverallComment($ta_graded_gradeable, $comment, $user_id);
-        }
-    }
-
-    private function updateOverallComment(TaGradedGradeable $ta_graded_gradeable, $comment, $grader_id) {
->>>>>>> 911ce72d
         $g_id = $ta_graded_gradeable->getGradedGradeable()->getGradeable()->getId();
         $user_id = null;
         $team_id = null;
 
         // TODO: replace this with a single upsert when postgres can do an on conflict on
-<<<<<<< HEAD
         //   multiple constraints (gradeable_overall_comment_user_unique, gradeable_overall_comment_team_unique)
         if ($ta_graded_gradeable->getGradedGradeable()->getGradeable()->isTeamAssignment()) {
             $team_id = $ta_graded_gradeable->getGradedGradeable()->getSubmitter()->getId();
@@ -5085,30 +5075,11 @@
             INSERT INTO gradeable_overall_comment (g_id, goc_user_id, goc_team_id, goc_grader_id, goc_overall_comment)
                 VALUES (?, ?, ?, ?, ?)
                 ON CONFLICT (g_id, goc_user_id, goc_grader_id)
-=======
-        //   multiple constraints (gradeable_data_overall_comment_user_unique, gradeable_data_overall_comment_team_unique)
-        if ($ta_graded_gradeable->getGradedGradeable()->getGradeable()->isTeamAssignment()) {
-            $team_id = $ta_graded_gradeable->getGradedGradeable()->getSubmitter()->getId();
-            $conflict_clause = "(g_id, goc_team_id, goc_grader_id)";
-        }
-        else {
-            $user_id = $ta_graded_gradeable->getGradedGradeable()->getSubmitter()->getId();
-            $conflict_clause = "(g_id, goc_user_id, goc_grader_id)";
-        }
-
-        $query = "
-            INSERT INTO gradeable_data_overall_comment (g_id, goc_user_id, goc_team_id, goc_grader_id, goc_overall_comment)
-                VALUES (?, ?, ?, ?, ?)
-                ON CONFLICT {$conflict_clause}
->>>>>>> 911ce72d
                 DO
                     UPDATE SET 
                         goc_overall_comment=?;
             ";
-<<<<<<< HEAD
-        }
-=======
->>>>>>> 911ce72d
+        }
 
         $params = [$g_id, $user_id, $team_id, $grader_id, $comment, $comment];
         $this->course_db->query($query, $params);
@@ -5911,11 +5882,7 @@
                     json_agg(goc_overall_comment) as overall_comments,
                     g_id,
                     goc_{$submitter_type}
-<<<<<<< HEAD
                 FROM gradeable_overall_comment
-=======
-                FROM gradeable_data_overall_comment
->>>>>>> 911ce72d
                 GROUP BY g_id, goc_{$submitter_type}
               ) AS goc ON goc.g_id=g.g_id AND goc.goc_{$submitter_type}={$submitter_type_ext}
 
