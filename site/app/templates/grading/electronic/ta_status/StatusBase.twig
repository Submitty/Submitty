--- conflicted
+++ resolved
@@ -229,14 +229,9 @@
         <div class="modal-body gradeable-status-body">
             <div class="page-content" id="page_0_content">{{ include('grading/electronic/ta_status/StatusData.twig')     }}</div>
 
-<<<<<<< HEAD
             {% if component_averages|length == 0 %}
                 <div class="page-content" id="page_1_content"><p>No component averages data available.</p></div>
             {% else %}
-=======
-            {# Only create div if we can create the stats #}
-            {% if component_averages|length != 0 %}
->>>>>>> 90da011c
                 <div class="page-content" id="page_1_content">{{ include('grading/electronic/ta_status/StatusComponentAverages.twig')   }}</div>
             {% endif %}
 
