<?php

namespace app\views\grading;

use app\controllers\student\LateDaysTableController;
use app\libraries\FileUtils;
use app\libraries\Utils;
use app\models\gradeable\Gradeable;
use app\models\gradeable\AutoGradedVersion;
use app\models\gradeable\GradedGradeable;
use app\models\gradeable\LateDayInfo;
use app\models\gradeable\RegradeRequest;
use app\models\SimpleStat;
use app\models\Team;
use app\models\User;
use app\views\AbstractView;

class ElectronicGraderView extends AbstractView {
    /**
     * @param Gradeable $gradeable
     * @param array[] $sections
     * @param SimpleStat[] $component_averages
     * @param SimpleStat|null $autograded_average
     * @param SimpleStat|null $overall_average
     * @param int $total_submissions
     * @param int $registered_but_not_rotating
     * @param int $rotating_but_not_registered
     * @param int $viewed_grade
     * @param string $section_type
     * @param int $regrade_requests
     * @param bool $show_warnings
     * @return string
     */

    public function statusPage(
        Gradeable $gradeable,
        array $sections,
        array $component_averages,
        $autograded_average,
        $overall_scores,
        $overall_average,
        int $total_submissions,
        int $individual_viewed_grade,
        int $total_students_submitted,
        int $registered_but_not_rotating,
        int $rotating_but_not_registered,
        int $viewed_grade,
        string $section_type,
        int $regrade_requests,
        bool $show_warnings
    ) {

        $peer = false;
        if ($gradeable->isPeerGrading()) {
            $peer = true;
        }
        $graded = 0;
        $total = 0;
        $no_team_total = 0;
        $team_total = 0;
        $team_percentage = 0;
        $total_students = 0;
        $graded_total = 0;
        $submitted_total = 0;
        $submitted_percentage = 0;
        $peer_total = 0;
        $peer_graded = 0;
        $peer_percentage = 0;
        $viewed_total = 0;
        $viewed_percent = 0;
        $overall_total = 0;
        $overall_percentage = 0;
        $autograded_percentage = 0;
        $component_percentages = [];
        $component_overall_score = 0;
        $component_overall_max = 0;
        $component_overall_percentage = 0;
        $this->core->getOutput()->addVendorJs(FileUtils::joinPaths('plotly', 'plotly.js'));

        foreach ($sections as $key => $section) {
            if ($key === "NULL") {
                continue;
            }
            $graded += $section['graded_components'];
            $total += $section['total_components'];
            if ($gradeable->isTeamAssignment()) {
                $no_team_total += $section['no_team'];
                $team_total += $section['team'];
            }
        }
        if ($total === 0 && $no_team_total === 0) {
            $graded_percentage = -1;
        }
        elseif ($total === 0 && $no_team_total > 0) {
            $graded_percentage = 0;
        }
        else {
            $graded_percentage = number_format(($graded / $total) * 100, 1);
        }

        if ($graded_percentage !== -1) {
            if ($gradeable->isTeamAssignment()) {
                $total_students = $team_total + $no_team_total;
            }
            else {
                $total_students = $total_submissions;
            }
            $num_components = count($gradeable->getNonPeerComponents());
            $submitted_total = $num_components > 0 ? $total / $num_components : 0;
            $graded_total = $num_components > 0 ? round($graded / $num_components, 2) : 0;
            if ($peer) {
                $num_components = count($gradeable->getPeerComponents()) * $gradeable->getPeerGradeSet();
                $graded_total = $num_components > 0 ? $graded / $num_components : 0;
                $submitted_total = $num_components > 0 ? $total / $num_components : 0;
            }
            if ($total_submissions != 0) {
                $submitted_percentage = round(($submitted_total / $total_submissions) * 100, 1);
            }
            //Add warnings to the warnings array to display them to the instructor.
            $warnings = [];
            if ($section_type === "rotating_section" && $show_warnings) {
                if ($registered_but_not_rotating > 0) {
                    array_push($warnings, "There are " . $registered_but_not_rotating . " registered students without a rotating section.");
                }
                if ($rotating_but_not_registered > 0) {
                    array_push($warnings, "There are " . $rotating_but_not_registered . " unregistered students with a rotating section.");
                }
            }

            if ($gradeable->isTeamAssignment()) {
                $team_percentage = $total_students != 0 ? round(($team_total / $total_students) * 100, 1) : 0;
            }
            if ($peer) {
                $peer_count = count($gradeable->getPeerComponents());
                $peer_percentage = 0;
                $peer_total = 0;
                $peer_graded = 0;

                if ($peer_count > 0 && array_key_exists("stu_grad", $sections)) {
                    $peer_percentage = number_format(($sections['stu_grad']['graded_components'] / ($sections['stu_grad']['total_components'] * $sections['stu_grad']['num_gradeables'])) * 100, 1);
                    $peer_total =  floor(($sections['stu_grad']['total_components'] * $sections['stu_grad']['num_gradeables']) / $peer_count);
                    $peer_graded =  floor($sections['stu_grad']['graded_components'] / $peer_count);
                }
            }
            else {
                foreach ($sections as $key => &$section) {
                    if ($section['total_components'] == 0) {
                        $section['percentage'] = 0;
                    }
                    else {
                        $section['percentage'] = number_format(($section['graded_components'] / $section['total_components']) * 100, 1);
                    }
                    $section['graded'] = round($section['graded_components'] / $num_components, 1);
                    $section['total'] = $section['total_components'] / $num_components;
                }
                unset($section); // Clean up reference

                if ($gradeable->isTaGradeReleased()) {
                    $viewed_total = $total / $num_components;
                    $viewed_percent = number_format(($viewed_grade / max($viewed_total, 1)) * 100, 1);
                    $individual_viewed_percent = $total_students_submitted == 0 ? 0 :
                        number_format(($individual_viewed_grade / $total_students_submitted) * 100, 1);
                }
            }
            if (!$peer) {
                if ($overall_average !== null) {
                    $overall_total = $overall_average->getMaxValue() + $gradeable->getAutogradingConfig()->getTotalNonExtraCredit();
                    if ($overall_total != 0) {
                        $overall_percentage = round($overall_average->getAverageScore() / $overall_total * 100);
                    }
                }
                if ($autograded_average !== null) {
                    if ($gradeable->getAutogradingConfig()->getTotalNonExtraCredit() !== 0 && $autograded_average->getCount() !== 0) {
                        $autograded_percentage = round($autograded_average->getAverageScore() / $gradeable->getAutogradingConfig()->getTotalNonExtraCredit() * 100);
                    }
                }
                if (count($component_averages) !== 0) {
                    foreach ($component_averages as $comp) {
                        /* @var SimpleStat $comp */
                        $component_overall_score += $comp->getAverageScore();
                        $component_overall_max += $comp->getMaxValue();
                        $percentage = 0;
                        if ($comp->getMaxValue() != 0) {
                            $percentage = round($comp->getAverageScore() / $comp->getMaxValue() * 100);
                        }
                        $component_percentages[] = $percentage;
                    }
                    if ($component_overall_max != 0) {
                        $component_overall_percentage = round($component_overall_score / $component_overall_max * 100);
                    }
                }
                //This else encompasses the above calculations for Teamss
                //END OF ELSE
            }
        }

        //determines if there are any valid rotating sections
        $no_rotating_sections = false;
        if (count($sections) === 0) {
            $no_rotating_sections = true;
        }
        else {
            if ($gradeable->isTeamAssignment()) {
                $valid_teams_or_students = 0;
                foreach ($sections as $section) {
                    $valid_teams_or_students += $section['no_team'] + $section['team'];
                }
                $no_rotating_sections = $valid_teams_or_students === 0;
            }
        }
        $details_url = $this->core->buildCourseUrl(['gradeable', $gradeable->getId(), 'grading', 'details']);
        $this->core->getOutput()->addInternalCss('admin-gradeable.css');
        return $this->core->getOutput()->renderTwigTemplate("grading/electronic/Status.twig", [
            "gradeable_id" => $gradeable->getId(),
            "gradeable_title" => $gradeable->getTitle(),
            "team_assignment" => $gradeable->isTeamAssignment(),
            "ta_grades_released" => $gradeable->isTaGradeReleased(),
            "rotating_sections_error" => (!$gradeable->isGradeByRegistration()) && $no_rotating_sections
                && $this->core->getUser()->getGroup() == User::GROUP_INSTRUCTOR,
            "autograding_non_extra_credit" => $gradeable->getAutogradingConfig()->getTotalNonExtraCredit(),
            "peer" => $peer,
            "team_total" => $team_total,
            "team_percentage" => $team_percentage,
            "total_students" => $total_students,
            "total_submissions" => $total_submissions,
            "submitted_total" => $submitted_total,
            "submitted_percentage" => $submitted_percentage,
            "graded_total" => $graded_total,
            "graded_percentage" => $graded_percentage,
            "peer_total" => $peer_total,
            "peer_graded" => $peer_graded,
            "peer_percentage" => $peer_percentage,
            "sections" => $sections,
            "viewed_grade" => $viewed_grade,
            "viewed_total" => $viewed_total,
            "viewed_percent" => $viewed_percent,
            "overall_average" => $overall_average,
            "overall_scores" => $overall_scores,
            "overall_total" => $overall_total,
            "overall_percentage" => $overall_percentage,
            "autograded_percentage" => $autograded_percentage,
            "autograded_average" => $autograded_average,
            "component_averages" => $component_averages,
            "component_percentages" => $component_percentages,
            "component_overall_score" => $component_overall_score,
            "component_overall_max" => $component_overall_max,
            "component_overall_percentage" => $component_overall_percentage,
            "individual_viewed_grade" => $individual_viewed_grade,
            "total_students_submitted" => $total_students_submitted,
            "individual_viewed_percent" => $individual_viewed_percent ?? 0,
            "regrade_requests" => $regrade_requests,
            "download_zip_url" => $this->core->buildCourseUrl(['gradeable', $gradeable->getId(), 'grading', 'download_zip']),
            "bulk_stats_url" => $this->core->buildCourseUrl(['gradeable', $gradeable->getId(), 'bulk_stats']),
            "details_url" => $details_url,
            "details_view_all_url" => $details_url . '?' . http_build_query(['view' => 'all']),
            "grade_url" => $this->core->buildCourseUrl(['gradeable', $gradeable->getId(), 'grading', 'grade']),
            "regrade_allowed" => $this->core->getConfig()->isRegradeEnabled(),
            "grade_inquiry_per_component_allowed" => $gradeable->isGradeInquiryPerComponentAllowed(),
        ]);
    }

    public function statPage($users) {

        $gradeable_id = $_REQUEST['gradeable_id'] ?? '';

        $return = <<<HTML

		<div class="content_upload_content">

HTML;
        $this->core->getOutput()->addBreadcrumb("Bulk Upload Forensics", $this->core->buildCourseUrl(['gradeable', $gradeable_id, 'bulk_stats']));

        $return .= <<<HTML
			<div style="padding-left:20px;padding-bottom: 10px;border-radius:3px;padding-right:20px;">
				<table class="table table-striped table-bordered persist-area" id="content_upload_table">
					<tr>
				        <th style = "cursor:pointer;width:25%" id="user_down">User &darr;</th>
				        <th style = "cursor:pointer;width:25%" id="upload_down">Upload Timestamp</th>
				        <th style = "cursor:pointer;width:25%" id="submission_down">Submission Timestamp</th>
				        <th style = "cursor:pointer;width:25%" id="filepath_down">Filepath</th>
					</tr>
HTML;

        foreach ($users as $user => $details) {
            $first_name = htmlspecialchars($details["first_name"]);
            $last_name = htmlspecialchars($details["last_name"]);
            $upload_timestamp = $details["upload_time"];
            $submit_timestamp = $details["submit_time"];
            $filepath = htmlspecialchars($details["file"]);

            $return .= <<<HTML
			<tbody>
				<tr>
					<td>{$last_name}, {$first_name}</td>
                    <td>{$upload_timestamp}</td>
                    <td>{$submit_timestamp}</td>
                    <td>{$filepath}</td>
				</tr>
			</tbody>
HTML;
        }

        $return .= <<<HTML
				</table>
			</div>
			</div>

			<script>
				$("td").click(function(){
					if($(this).attr('id')=="user_down"){
						sortTable(0);
					}
					if($(this).attr('id')=="upload_down"){
						sortTable(1);
					}
					if($(this).attr('id')=="submission_down"){
						sortTable(2);
					}
					if($(this).attr('id')=="filepath_down"){
						sortTable(3);
					}

				});

				function sortTable(sort_element_index){
					var table = document.getElementById("content_upload_table");
					var switching = true;
					while(switching){
						switching=false;
						var rows = table.getElementsByTagName("TBODY");
						for(var i=1;i<rows.length-1;i++){

							var a = rows[i].getElementsByTagName("TR")[0].getElementsByTagName("TD")[sort_element_index];
							var b = rows[i+1].getElementsByTagName("TR")[0].getElementsByTagName("TD")[sort_element_index];
                            // sorted alphabetically by last name or by earliest time
							if((sort_element_index >= 0 && sort_element_index <= 3) ? a.innerHTML>b.innerHTML : parseInt(a.innerHTML) < parseInt(b.innerHTML)){
								rows[i].parentNode.insertBefore(rows[i+1],rows[i]);
								switching=true;
							}
						}
					}

					var row0 = table.getElementsByTagName("TBODY")[0].getElementsByTagName("TR")[0];
					var headers = row0.getElementsByTagName("TD");

					for(var i = 0;i<headers.length;i++){
						var index = headers[i].innerHTML.indexOf(' ↓');

						if(index> -1){

							headers[i].innerHTML = headers[i].innerHTML.substr(0, index);
							break;
						}
					}

					headers[sort_element_index].innerHTML = headers[sort_element_index].innerHTML + ' ↓';

				}

			</script>
HTML;
        return $return;
    }



    /**
     * @param Gradeable $gradeable
     * @param GradedGradeable[] $graded_gradeables,
     * @param User[] $teamless_users
     * @param array $graders
     * @param Team[] $empty_teams
     * @param bool $show_all_sections_button
     * @param bool $show_import_teams_button
     * @param bool $show_export_teams_button
     * @param bool $show_edit_teams
     * @return string
     */
    public function detailsPage(Gradeable $gradeable, $graded_gradeables, $teamless_users, $graders, $empty_teams, $show_all_sections_button, $show_import_teams_button, $show_export_teams_button, $show_edit_teams, $past_grade_start_date, $view_all, $sort, $direction) {

        $peer = false;
        if ($gradeable->isPeerGrading() && $this->core->getUser()->getGroup() == User::GROUP_STUDENT) {
            $peer = true;
        }

        //Each table column is represented as an array with the following entries:
        // width => how wide the column should be on the page, <td width=X>
        // title => displayed title in the table header
        // function => maps to a macro in Details.twig:render_student
        $columns = [];
        if ($peer) {
            $columns[]         = ["width" => "5%",  "title" => "",                 "function" => "index"];
            if ($gradeable->isTeamAssignment()) {
                $columns[] = ["width" => "30%", "title" => "Team Members",     "function" => "team_members_anon"];
            }
            else {
                $columns[]         = ["width" => "30%", "title" => "Student",          "function" => "user_id_anon"];
            }
            if ($gradeable->isTaGrading()) {
                $columns[]     = ["width" => "8%",  "title" => "Graded Questions", "function" => "graded_questions"];
            }
            if ($gradeable->getAutogradingConfig()->getTotalNonHiddenNonExtraCredit() !== 0) {
                $columns[]     = ["width" => "15%", "title" => "Autograding",      "function" => "autograding_peer"];
                $columns[]     = ["width" => "20%", "title" => "Manual Grading",          "function" => "grading_peer"];
                $columns[]     = ["width" => "15%", "title" => "Total",            "function" => "total_peer"];
                $columns[]     = ["width" => "15%", "title" => "Active Version",   "function" => "active_version"];
            }
            else {
                $columns[]     = ["width" => "30%", "title" => "Grading",          "function" => "grading_peer"];
                $columns[]     = ["width" => "20%", "title" => "Total",            "function" => "total_peer"];
                $columns[]     = ["width" => "15%", "title" => "Active Version",   "function" => "active_version"];
            }
        }
        else {
            if ($gradeable->isTeamAssignment()) {
                if ($show_edit_teams) {
                    $columns[] = ["width" => "2%",  "title" => "",                 "function" => "index"];
                    $columns[] = ["width" => "8%",  "title" => "Section",          "function" => "section"];
                    $columns[] = ["width" => "5%",  "title" => "Edit Teams",       "function" => "team_edit"];
                    $columns[] = ["width" => "10%", "title" => "Team Id",          "function" => "team_id", "sort_type" => "id"];
                    $columns[] = ["width" => "32%", "title" => "Team Members",     "function" => "team_members"];
                }
                else {
                    $columns[] = ["width" => "3%",  "title" => "",                 "function" => "index"];
                    $columns[] = ["width" => "5%",  "title" => "Section",          "function" => "section"];
                    $columns[] = ["width" => "50%", "title" => "Team Members",     "function" => "team_members"];
                }
            }
            else {
                $columns[]     = ["width" => "2%",  "title" => "",                 "function" => "index"];
                $columns[]     = ["width" => "8%", "title" => "Section",          "function" => "section"];
                $columns[]     = ["width" => "13%", "title" => "User ID",          "function" => "user_id", "sort_type" => "id"];
                $columns[]     = ["width" => "15%", "title" => "First Name",       "function" => "user_first", "sort_type" => "first"];
                $columns[]     = ["width" => "15%", "title" => "Last Name",        "function" => "user_last", "sort_type" => "last"];
            }
            if ($gradeable->getAutogradingConfig()->getTotalNonExtraCredit() !== 0) {
                $columns[]     = ["width" => "9%",  "title" => "Autograding",      "function" => "autograding"];
                if ($gradeable->isTaGrading()) {
                    $columns[]     = ["width" => "8%",  "title" => "Graded Questions", "function" => "graded_questions"];
                }
                $columns[]     = ["width" => "8%",  "title" => "Manual Grading",       "function" => "grading"];
                $columns[]     = ["width" => "7%",  "title" => "Total",            "function" => "total"];
                $columns[]     = ["width" => "10%", "title" => "Active Version",   "function" => "active_version"];
                if ($gradeable->isTaGradeReleased()) {
                    $columns[] = ["width" => "8%",  "title" => "Viewed Grade",     "function" => "viewed_grade"];
                }
            }
            else {
                if ($gradeable->isTaGrading()) {
                    $columns[]     = ["width" => "8%",  "title" => "Graded Questions", "function" => "graded_questions"];
                }
                $columns[]     = ["width" => "12%", "title" => "Manual Grading",       "function" => "grading"];
                $columns[]     = ["width" => "12%", "title" => "Total",            "function" => "total"];
                $columns[]     = ["width" => "10%", "title" => "Active Version",   "function" => "active_version"];
                if ($gradeable->isTaGradeReleased()) {
                    $columns[] = ["width" => "8%",  "title" => "Viewed Grade",     "function" => "viewed_grade"];
                }
            }
        }

        //Convert rows into sections and prepare extra row info for things that
        // are too messy to calculate in the template.
        $sections = [];
        /** @var GradedGradeable $row */
        foreach ($graded_gradeables as $row) {
            //Extra info for the template
            $info = [
                "graded_gradeable" => $row
            ];

            if ($peer) {
                $section_title = "PEER STUDENT GRADER";
            }
            elseif ($gradeable->isGradeByRegistration()) {
                $section_title = $row->getSubmitter()->getRegistrationSection();
            }
            else {
                $section_title = $row->getSubmitter()->getRotatingSection();
            }
            if ($section_title === null) {
                $section_title = "NULL";
            }

            if (isset($graders[$section_title]) && count($graders[$section_title]) > 0) {
                $section_grader_ids = [];
                foreach ($graders[$section_title] as $user) {
                    if ($user->getGroup() <= $gradeable->getMinGradingGroup()) {
                        $section_grader_ids[] = $user->getId();
                    }
                }
                if (count($section_grader_ids) > 0) {
                    $section_graders = implode(", ", $section_grader_ids);
                }
                else {
                    $section_graders = "Nobody";
                }
            }
            else {
                $section_graders = "Nobody";
            }

            if ($peer) {
                $section_graders = $this->core->getUser()->getId();
            }

            //Team edit button, specifically the onclick event.
            if ($gradeable->isTeamAssignment()) {
                $reg_section = ($row->getSubmitter()->getRegistrationSection() === null) ? "NULL" : $row->getSubmitter()->getRegistrationSection();
                $rot_section = ($row->getSubmitter()->getRotatingSection() === null) ? "NULL" : $row->getSubmitter()->getRotatingSection();
                $user_assignment_setting_json = json_encode($row->getSubmitter()->getTeam()->getAssignmentSettings($gradeable));
                $members = json_encode($row->getSubmitter()->getTeam()->getMembers());
                $pending_members = json_encode($row->getSubmitter()->getTeam()->getInvitations());
                $info["team_edit_onclick"] = "adminTeamForm(false, '{$row->getSubmitter()->getId()}', '{$reg_section}', '{$rot_section}', {$user_assignment_setting_json}, {$members}, {$pending_members},{$gradeable->getTeamSizeMax()});";
            }

            //List of graded components
            $info["graded_groups"] = [];
            foreach ($gradeable->getComponents() as $component) {
                $graded_component = $row->getOrCreateTaGradedGradeable()->getGradedComponent($component, $this->core->getUser());
                $grade_inquiry = $graded_component !== null ? $row->getGradeInquiryByGcId($graded_component->getComponentId()) : null;

                if ($component->isPeer() && $row->getOrCreateTaGradedGradeable()->isComplete()) {
                    $info["graded_groups"][] = 4;
                }
                elseif (($component->isPeer() && $graded_component != null)) {
                    //peer submitted and graded
                    $info["graded_groups"][] = 4;
                }
                elseif (($component->isPeer() && $graded_component === null)) {
                    //peer submitted but not graded
                    $info["graded_groups"][] = "peer-null";
                }
                elseif ($component->isPeer() && !$row->getOrCreateTaGradedGradeable()->isComplete()) {
                    //peer not submitted
                    $info["graded_groups"][] = "peer-no-submission";
                }
                elseif ($graded_component === null) {
                    //non-peer not graded
                    $info["graded_groups"][] = "NULL";
                }
                elseif ($grade_inquiry !== null && $grade_inquiry->getStatus() == RegradeRequest::STATUS_ACTIVE && $gradeable->isGradeInquiryPerComponentAllowed()) {
                    $info["graded_groups"][] = "grade-inquiry";
                }
                elseif (!$graded_component->getVerifier()) {
                    //no verifier exists, show the grader group
                    $info["graded_groups"][] = $graded_component->getGrader()->getGroup();
                }
                elseif ($graded_component->getGrader()->accessFullGrading()) {
                    //verifier exists and original grader is full access, show verifier grader group
                    $info["graded_groups"][] = $graded_component->getVerifier()->getGroup();
                }
                else {
                    //verifier exists and limited access grader, change the group to show semicircle on the details page
                    $info["graded_groups"][] = "verified";
                }
            }

            //More complicated info generation should go here


            //-----------------------------------------------------------------
            // Now insert this student into the list of sections

            $found = false;
            for ($i = 0; $i < count($sections); $i++) {
                if ($sections[$i]["title"] === $section_title) {
                    $found = true;
                    $sections[$i]["rows"][] = $info;
                    break;
                }
            }
            //Not found? Create it
            if (!$found) {
                $sections[] = ["title" => $section_title, "rows" => [$info], "graders" => $section_graders];
            }
        }

        // TODO: this duplication is not ideal
        foreach ($teamless_users as $teamless_user) {
            //Extra info for the template
            $info = [
                "user" => $teamless_user
            ];

            if ($peer) {
                $section_title = "PEER STUDENT GRADER";
            }
            elseif ($gradeable->isGradeByRegistration()) {
                $section_title = $teamless_user->getRegistrationSection();
            }
            else {
                $section_title = $teamless_user->getRotatingSection();
            }
            if ($section_title === null) {
                $section_title = "NULL";
            }

            if (isset($graders[$section_title]) && count($graders[$section_title]) > 0) {
                $section_graders = implode(", ", array_map(function (User $user) {
                    return $user->getId();
                }, $graders[$section_title]));
            }
            else {
                $section_graders = "Nobody";
            }
            if ($peer) {
                $section_graders = $this->core->getUser()->getId();
            }

            //Team edit button, specifically the onclick event.
            $reg_section = $teamless_user->getRegistrationSection() ?? 'NULL';
            $rot_section = $teamless_user->getRotatingSection() ?? 'NULL';
            $info['new_team_onclick'] = "adminTeamForm(true, '{$teamless_user->getId()}', '{$reg_section}', '{$rot_section}', [], [], [],{$gradeable->getTeamSizeMax()});";

            //-----------------------------------------------------------------
            // Now insert this student into the list of sections

            $found = false;
            for ($i = 0; $i < count($sections); $i++) {
                if ($sections[$i]["title"] === $section_title) {
                    $found = true;
                    $sections[$i]["teamless_users"][] = $info;
                    break;
                }
            }
            //Not found? Create it
            if (!$found) {
                $sections[] = ["title" => $section_title, "teamless_users" => [$info], "graders" => $section_graders];
            }
        }

        //sorts sections numerically, NULL always at the end
        usort($sections, function ($a, $b) {
            return ($a['title'] == 'NULL' || $b['title'] == 'NULL') ? ($a['title'] == 'NULL') : ($a['title'] > $b['title']);
        });


        $empty_team_info = [];
        foreach ($empty_teams as $team) {
            /* @var Team $team */
            $user_assignment_setting_json = json_encode($row->getSubmitter()->getTeam()->getAssignmentSettings($gradeable));
            $reg_section = ($team->getRegistrationSection() === null) ? "NULL" : $team->getRegistrationSection();
            $rot_section = ($team->getRotatingSection() === null) ? "NULL" : $team->getRotatingSection();

            $empty_team_info[] = [
                "team_edit_onclick" => "adminTeamForm(false, '{$team->getId()}', '{$reg_section}', '{$rot_section}', {$user_assignment_setting_json}, [], [],{$gradeable->getTeamSizeMax()});"
            ];
        }

        $team_gradeable_view_history = $gradeable->isTeamAssignment() ? $this->core->getQueries()->getAllTeamViewedTimesForGradeable($gradeable) : [];
        foreach ($team_gradeable_view_history as $team_id => $team) {
            $not_viewed_yet = true;
            $hover_over_string = "";
            ksort($team_gradeable_view_history[$team_id]);
            ksort($team);
            foreach ($team as $user => $value) {
                if ($value != null) {
                    $not_viewed_yet = false;
                    $date_object = new \DateTime($value);
                    $hover_over_string .= "Viewed by " . $user . " at " . $date_object->format('F d, Y g:i') . "\n";
                }
                else {
                    $hover_over_string .= "Not viewed by " . $user . "\n";
                }
            }

            if ($not_viewed_yet) {
                $team_gradeable_view_history[$team_id]['hover_string'] = '';
            }
            else {
                $team_gradeable_view_history[$team_id]['hover_string'] = $hover_over_string;
            }
        }
        $details_base_url = $this->core->buildCourseUrl(['gradeable', $gradeable->getId(), 'grading', 'details']);
        $this->core->getOutput()->addInternalCss('details.css');
        $this->core->getOutput()->addInternalJs('details.js');
        $this->core->getOutput()->addInternalJs('collapsible-panels.js');

        $this->core->getOutput()->enableMobileViewport();

        return $this->core->getOutput()->renderTwigTemplate("grading/electronic/Details.twig", [
            "gradeable" => $gradeable,
            "sections" => $sections,
            "graders" => $graders,
            "empty_teams" => $empty_teams,
            "empty_team_info" => $empty_team_info,
            "team_gradeable_view_history" => $team_gradeable_view_history,
            "view_all" => $view_all,
            "show_all_sections_button" => $show_all_sections_button,
            "show_import_teams_button" => $show_import_teams_button,
            "show_export_teams_button" => $show_export_teams_button,
            "past_grade_start_date" => $past_grade_start_date,
            "columns" => $columns,
            "export_teams_url" => $this->core->buildCourseUrl(['gradeable', $gradeable->getId(), 'grading', 'teams', 'export']),
            "randomize_team_rotating_sections_url" => $this->core->buildCourseUrl(['gradeable', $gradeable->getId(), 'grading', 'teams', 'randomize_rotating']),
            "grade_url" => $this->core->buildCourseUrl(['gradeable', $gradeable->getId(), 'grading', 'grade']),
            "peer" => $peer,
            "details_base_url" => $details_base_url,
            "view_all_toggle_url" => $details_base_url . '?' .
                http_build_query(['view' => $view_all ? null : 'all', 'sort' => $sort, 'direction' => $sort === 'random' ? null : $direction]),
            "order_toggle_url" => $details_base_url . '?' .
                http_build_query(['view' => $view_all ? 'all' : null, 'sort' => $sort === 'random' ? null : 'random']),
            "sort" => $sort,
            "direction" => $direction
        ]);
    }

    public function adminTeamForm(Gradeable $gradeable, $all_reg_sections, $all_rot_sections, $students) {
        $student_full = Utils::getAutoFillData($students);

        return $this->core->getOutput()->renderTwigTemplate("grading/AdminTeamForm.twig", [
            "gradeable_id" => $gradeable->getId(),
            "student_full" => $student_full,
            "view" => isset($_REQUEST["view"]) ? $_REQUEST["view"] : null,
            "all_reg_sections" => $all_reg_sections,
            "all_rot_sections" => $all_rot_sections,
            "csrf_token" => $this->core->getCsrfToken(),
            "team_submit_url" => $this->core->buildCourseUrl(['gradeable', $gradeable->getId(), 'grading', 'teams', 'new'])
        ]);
    }

    public function importTeamForm(Gradeable $gradeable) {
        return $this->core->getOutput()->renderTwigTemplate("grading/ImportTeamForm.twig", [
            "gradeable_id" => $gradeable->getId(),
            "csrf_token" => $this->core->getCsrfToken(),
            "team_import_url" => $this->core->buildCourseUrl(['gradeable', $gradeable->getId(), 'grading', 'teams', 'import'])
        ]);
    }


    public function randomizeButtonWarning(Gradeable $gradeable) {
        return $this->core->getOutput()->renderTwigTemplate("grading/electronic/RandomizeButtonWarning.twig", [
            "gradeable_id" => $gradeable->getId(),
            "randomize_team_rotating_sections_url" => $this->core->buildCourseUrl(['gradeable', $gradeable->getId(), 'grading', 'teams', 'randomize_rotating'])
        ]);
    }

    //The student not in section variable indicates that an full access grader is viewing a student that is not in their
    //assigned section. canViewWholeGradeable determines whether hidden testcases can be viewed.
    public function hwGradingPage(Gradeable $gradeable, GradedGradeable $graded_gradeable, int $display_version, float $progress, bool $show_hidden_cases, bool $can_inquiry, bool $can_verify, bool $show_verify_all, bool $show_silent_edit, string $late_status, $rollbackSubmission, $sort, $direction, $from, $showNewInterface) {

        $this->core->getOutput()->addInternalCss('admin-gradeable.css');
        $isPeerPanel = false;
        $isStudentInfoPanel = true;
        $isDiscussionPanel = false;
        $isRegradePanel = false;
        // WIP: Replace this logic when there is a definitive way to get my peer-ness
        // If this is a peer gradeable but I am not allowed to view the peer panel, then I must be a peer.
        if ($gradeable->isPeerGrading()) {
            if ($this->core->getUser()->getGroup() !== 4) {
                $isPeerPanel = true;
                $isStudentInfoPanel = true;
            }
            else {
                $isPeerPanel = false;
                $isStudentInfoPanel = false;
            }
        }
        if ($graded_gradeable->getGradeable()->isDiscussionBased()) {
            $isDiscussionPanel = true;
        }
        if ($this->core->getConfig()->isRegradeEnabled()) {
            $isRegradePanel = true;
        }
        $this->core->getOutput()->addVendorJs(FileUtils::joinPaths('mermaid', 'mermaid.min.js'));

        $display_version_instance = $graded_gradeable->getAutoGradedGradeable()->getAutoGradedVersionInstance($display_version);

        $return = "";
<<<<<<< HEAD
        $return .= $this->core->getOutput()->renderTemplate(['grading', 'ElectronicGrader'], 'renderNavigationBar', $graded_gradeable, $progress, $gradeable->isPeerGrading(), $sort, $direction, $from);
        $return .= $this->core->getOutput()->renderTemplate(['grading', 'ElectronicGrader'], 'renderAutogradingPanel', $display_version_instance, $show_hidden_cases);
        $return .= $this->core->getOutput()->renderTemplate(['grading', 'ElectronicGrader'], 'renderSubmissionPanel', $graded_gradeable, $display_version, $gradeable->isTeamAssignment());
=======
        if ($showNewInterface) {
            $return .= <<<HTML
        		<div class="content" id="electronic-gradeable-container">
        		    <div class="content-items-container">
                    <div class="content-item content-item-left"></div>
                    <div class="content-drag-bar">
                    </div>
                    <div class="content-item content-item-right">
HTML;
            $return .= $this->core->getOutput()->renderTemplate(['grading', 'ElectronicGrader'], 'renderNavigationBar', $graded_gradeable, $progress, $gradeable->isPeerGrading(), $sort, $direction, $from, $showNewInterface);
            $return .= $this->core->getOutput()->renderTemplate(['grading', 'ElectronicGrader'], 'renderGradingPanelHeader', $isPeerPanel, $isStudentInfoPanel, $isDiscussionPanel, $isRegradePanel);

            $return .= <<<HTML
                <div class="panels-container">
                    <div class="two-panel-cont">
                         <div class="two-panel-item two-panel-left active"></div>
                         <div class="two-panel-drag-bar active">
                         </div>
                         <div class="two-panel-item two-panel-right">
                         </div>   
                    </div>
HTML;
        }
        else {
            $return .= $this->core->getOutput()->renderTemplate(['grading', 'ElectronicGrader'], 'renderNavigationBar', $graded_gradeable, $progress, $gradeable->isPeerGrading(), $sort, $direction, $from, $showNewInterface);
        }

        $return .= $this->core->getOutput()->renderTemplate(['grading', 'ElectronicGrader'], 'renderAutogradingPanel', $display_version_instance, $show_hidden_cases, $showNewInterface);
        $return .= $this->core->getOutput()->renderTemplate(['grading', 'ElectronicGrader'], 'renderSubmissionPanel', $graded_gradeable, $display_version, $showNewInterface);
>>>>>>> e2471726
        //If TA grading isn't enabled, the rubric won't actually show up, but the template should be rendered anyway to prevent errors, as the code references the rubric panel
        $return .= $this->core->getOutput()->renderTemplate(['grading', 'ElectronicGrader'], 'renderRubricPanel', $graded_gradeable, $display_version, $can_verify, $show_verify_all, $show_silent_edit, $showNewInterface);

        if ($isPeerPanel) {
            $return .= $this->core->getOutput()->renderTemplate(['grading', 'ElectronicGrader'], 'renderPeerPanel', $graded_gradeable, $display_version, $showNewInterface);
        }
        if ($isDiscussionPanel) {
            $return .= $this->core->getOutput()->renderTemplate(['grading', 'ElectronicGrader'], 'renderDiscussionForum', json_decode($graded_gradeable->getGradeable()->getDiscussionThreadId(), true), $graded_gradeable->getSubmitter(), $graded_gradeable->getGradeable()->isTeamAssignment(), $showNewInterface);
        }

        $this->core->getOutput()->addVendorCss(FileUtils::joinPaths('codemirror', 'codemirror.css'));
        $this->core->getOutput()->addVendorCss(FileUtils::joinPaths('codemirror', 'theme', 'eclipse.css'));
        $this->core->getOutput()->addVendorJs(FileUtils::joinPaths('codemirror', 'codemirror.js'));

        if ($isStudentInfoPanel) {
            $return .= $this->core->getOutput()->renderTemplate(['grading', 'ElectronicGrader'], 'renderInformationPanel', $graded_gradeable, $display_version_instance, $showNewInterface);
        }
        if ($isRegradePanel) {
            $return .= $this->core->getOutput()->renderTemplate(['grading', 'ElectronicGrader'], 'renderRegradePanel', $graded_gradeable, $can_inquiry, $showNewInterface);
        }

        if ($graded_gradeable->hasOverriddenGrades()) {
            $return .= $this->core->getOutput()->renderTwigTemplate("grading/electronic/ErrorMessage.twig", [
                "color" => "var(--standard-vibrant-yellow)", // canary yellow
                "message" => "Overridden grades"
            ]);
        }
        elseif ($graded_gradeable->getAutoGradedGradeable()->getActiveVersion() === 0) {
            if ($graded_gradeable->getAutoGradedGradeable()->hasSubmission()) {
                $return .= $this->core->getOutput()->renderTwigTemplate("grading/electronic/ErrorMessage.twig", [
                    "color" => "var(--standard-creamsicle-orange)", // mango orange
                    "message" => "Cancelled Submission"
                ]);
            }
            else {
                $return .= $this->core->getOutput()->renderTwigTemplate("grading/electronic/ErrorMessage.twig", [
                    "color" => "var(--standard-light-pink)", // lipstick pink (purple)
                    "message" => "No Submission"
                ]);
            }
        }
        elseif ($rollbackSubmission != -1) {
            $return .= $this->core->getOutput()->renderTwigTemplate("grading/electronic/ErrorMessage.twig", [
                "color" => "var(--standard-creamsicle-orange)", // fire engine red
                "message" => "Late Submission (Rollback to on-time submission - " . $rollbackSubmission . ")"
            ]);
        }
        elseif ($late_status != LateDayInfo::STATUS_GOOD && $late_status != LateDayInfo::STATUS_LATE) {
            $return .= $this->core->getOutput()->renderTwigTemplate("grading/electronic/ErrorMessage.twig", [
                "color" => "var(--standard-red-orange)", // fire engine red
                "message" => "Late Submission (No on time submission available)"
            ]);
        }
        elseif ($graded_gradeable->getAutoGradedGradeable()->hasSubmission() && count($display_version_instance->getFiles()["submissions"]) > 1 && $graded_gradeable->getGradeable()->isScannedExam()) {
            $pattern1 = "upload.pdf";
            $pattern2 = "/upload_page_\d+/";
            $pattern3 = "/upload_version_\d+_page\d+/";
            $pattern4 = ".submit.timestamp";
            $pattern5 = "bulk_upload_data.json";

            $pattern_match_flag = false;
            foreach ($display_version_instance->getFiles()["submissions"] as $key => $value) {
                if ($pattern1 != $key && !preg_match($pattern2, $key) && !preg_match($pattern3, $key) && $pattern4 != $key && $pattern5 != $key) {
                    $pattern_match_flag = true;
                }
            }

            // This would be more dynamic if $display_version_instance included an expected number, requires more database changes
            if ($pattern_match_flag == true) {
                $return .= $this->core->getOutput()->renderTwigTemplate("grading/electronic/InformationMessage.twig", [
                    "message" => "Multiple files within submissions"
                ]);
            }
        }
        if ($showNewInterface) {
            $return .= <<<HTML
                    </div>
                </div>
            </div>
		</div>
HTML;
        }
        return $return;
    }

    /**
     * @param GradedGradeable $graded_gradeable
     * @param float $progress
     * @param string $prev_id
     * @param string $next_id
     * @param bool $peer
     * @param string $sort
     * @param string $direction
     * @return string
     */
    public function renderNavigationBar(GradedGradeable $graded_gradeable, float $progress, bool $peer, $sort, $direction, $from, $showNewInterface) {
        $home_url = $this->core->buildCourseUrl(['gradeable', $graded_gradeable->getGradeableId(), 'grading', 'details']) . '?' . http_build_query(['sort' => $sort, 'direction' => $direction, 'view' => (count($this->core->getUser()->getGradingRegistrationSections()) == 0) ? 'all' : null ]);

        $studentBaseUrl = $this->core->buildCourseUrl(['gradeable', $graded_gradeable->getGradeableId(), 'grading', 'grade']);
        $templateFile = "grading/electronic/NavigationBar.twig";
        if ($showNewInterface) {
            $studentBaseUrl = $this->core->buildCourseUrl(['gradeable', $graded_gradeable->getGradeableId(), 'grading', 'grade', 'beta']);
            $templateFile = "grading/electronic/NavigationBarV2.twig";
        }
        // Setup urls for prev and next students
        $prev_student_url = $studentBaseUrl . '?' . http_build_query(['sort' => $sort, 'direction' => $direction, 'from' => $from, 'to' => 'prev', 'to_ungraded' => 'false' ]);
        $next_student_url = $studentBaseUrl . '?' . http_build_query(['sort' => $sort, 'direction' => $direction, 'from' => $from, 'to' => 'next', 'to_ungraded' => 'false' ]);

        // Setup urls for prev and next ungraded students
        $prev_ungraded_student_url = $studentBaseUrl . '?' . http_build_query(['sort' => $sort, 'direction' => $direction, 'from' => $from, 'to' => 'prev', 'to_ungraded' => 'true']);
        $next_ungraded_student_url =  $studentBaseUrl . '?' . http_build_query(['sort' => $sort, 'direction' => $direction, 'from' => $from, 'to' => 'next', 'to_ungraded' => 'true']);

        $i_am_a_peer = false;
        if ($peer && $this->core->getUser()->getGroup() == 4) {
            $i_am_a_peer = true;
        }

        return $this->core->getOutput()->renderTwigTemplate($templateFile, [
            "progress" => $progress,
            "peer_gradeable" => $peer,
            // WIP. Replace this with a better function call once there is a definitive way to determine my peer-ness.
            // For now, I am a peer if I cannot access the peer panel.
            "i_am_a_peer" => $i_am_a_peer,
            "prev_student_url" => $prev_student_url,
            "prev_ungraded_student_url" => $prev_ungraded_student_url,
            "next_student_url" => $next_student_url,
            "next_ungraded_student_url" => $next_ungraded_student_url,
            "home_url" => $home_url,
            'regrade_panel_available' => $this->core->getConfig()->isRegradeEnabled(),
            'grade_inquiry_pending' => $graded_gradeable->hasActiveRegradeRequest(),
            'discussion_based' => $graded_gradeable->getGradeable()->isDiscussionBased()
        ]);
    }

    public function renderGradingPanelHeader($isPeerPanel, $isStudentInfoPanel, $isDiscussionPanel, $isRegradePanel) {
        return $this->core->getOutput()->renderTwigTemplate("grading/electronic/GradingPanelHeader.twig", [
            'isPeerPanel' => $isPeerPanel,
            'isStudentInfoPanel' => $isStudentInfoPanel,
            'isDiscussionPanel' => $isDiscussionPanel,
            'isRegradePanel' => $isRegradePanel
        ]);
    }

    /**
     * Render the Autograding Testcases panel
     * @param AutoGradedVersion $version_instance
     * @param bool $show_hidden_cases
     * @param bool $showNewInterface
     * @return string
     */
    public function renderAutogradingPanel($version_instance, bool $show_hidden_cases, bool $showNewInterface) {
        $this->core->getOutput()->addInternalJs('submission-page.js');
        return $this->core->getOutput()->renderTwigTemplate("grading/electronic/AutogradingPanel.twig", [
            "showNewInterface" => $showNewInterface,
            "version_instance" => $version_instance,
            "show_hidden_cases" => $show_hidden_cases,
        ]);
    }

    public function renderDiscussionForum($threadIds, $submitter, $isTeam = false, $showNewInterface = false) {
        $posts_view = <<<HTML
            <span class="col grading_label">Discussion Posts</span>
HTML;

        $currentCourse = $this->core->getConfig()->getCourse();

        //Empty thread input
        if ($threadIds === "{}") {
            $threadIds = [];
        }
        $id = '';
        $submitters = [];
        if ($isTeam) {
            $submitters = explode(", ", $submitter->getTeam()->getMemberList());
            $id = $submitter->getTeam()->getId();
        }
        else {
            $id = $submitter->getId();
            $submitters = [$id];
        }
        foreach ($threadIds as $threadId) {
            $posts = [];
            foreach ($submitters as $s_id) {
                $posts = array_merge($posts, $this->core->getQueries()->getPostsForThread($this->core->getUser()->getId(), $threadId, false, 'time', $s_id));
            }
            if (count($posts) > 0) {
                $posts_view .= $this->core->getOutput()->renderTemplate('forum\ForumThread', 'generatePostList', $threadId, $posts, [], $currentCourse, false, true, $id);
            }
            else {
                $posts_view .= <<<HTML
                    <h3 style="text-align: center;">No posts for thread id: {$threadId}</h3> <br/>
HTML;
            }

            $posts_view .= <<<HTML
                    <a href="{$this->core->buildCourseUrl(['forum', 'threads', $threadId])}" target="_blank" rel="noopener nofollow" class="btn btn-default btn-sm" style="margin-top:15px; text-decoration: none;" onClick=""> Go to thread</a>
                    <hr style="border-top:1px solid #999;margin-bottom: 5px;" /> <br/>
HTML;
        }

        if (empty($threadIds)) {
            $posts_view .= <<<HTML
                <h3 style="text-align: center;">No thread id specified.</h3> <br/>
HTML;
        }

        return $this->core->getOutput()->renderTwigTemplate("grading/electronic/DiscussionForumPanel.twig", [
            "showNewInterface" => $showNewInterface,
            "discussion_forum_content" => $posts_view
        ]);
    }

    /**
     * Replace the userId with the corresponding anon_id in the given file_path
     * @param string $file_path
     * @return string $anon_path
     */
    public function setAnonPath($file_path, $is_team) {
        $file_path_parts = explode("/", $file_path);
        $anon_path = "";
        for ($index = 1; $index < count($file_path_parts); $index++) {
            if ($index == 9) {
                $user_id[] = $file_path_parts[$index];
                if ($is_team) {
                    $anon_id = $this->core->getQueries()->getTeamsById($user_id)[$user_id[0]]->getAnonId();
                    $anon_path = $anon_path . "/" . $anon_id;
                }
                else {
                    $anon_id = $this->core->getQueries()->getUsersById($user_id)[$user_id[0]]->getAnonId();
                    $anon_path = $anon_path . "/" . $anon_id;
                }
            }
            else {
                $anon_path = $anon_path . "/" . $file_path_parts[$index];
            }
        }
        return $anon_path;
    }

    /**
     * Render the Submissions and Results Browser panel
     * @param GradedGradeable $graded_gradeable
     * @param int $display_version
     * @param bool $showNewInterface
     * @return string by reference
     */
<<<<<<< HEAD
    public function renderSubmissionPanel(GradedGradeable $graded_gradeable, int $display_version, bool $is_team) {
        $add_files = function (&$files, $new_files, $start_dir_name, $is_team) {
=======
    public function renderSubmissionPanel(GradedGradeable $graded_gradeable, int $display_version, bool $showNewInterface) {
        $add_files = function (&$files, $new_files, $start_dir_name) {
>>>>>>> e2471726
            $files[$start_dir_name] = [];
            if ($new_files) {
                foreach ($new_files as $file) {
                    if ($start_dir_name == "submissions") {
                        $file["path"] = $this->setAnonPath($file["path"], $is_team);
                    }
                    $path = explode('/', $file['relative_name']);
                    array_pop($path);
                    $working_dir = &$files[$start_dir_name];
                    foreach ($path as $dir) {
                        if (!isset($working_dir[$dir])) {
                            $working_dir[$dir] = [];
                        }
                        $working_dir = &$working_dir[$dir];
                    }
                    $working_dir[$file['name']] = $file['path'];
                }
            }
        };
        $submissions = [];
        $results = [];
        $results_public = [];
        $checkout = [];

        // NOTE TO FUTURE DEVS: There is code around line 830 (ctrl-f openAll) which depends on these names,
        // if you change here, then change there as well
        // order of these statements matter I believe
        $display_version_instance = $graded_gradeable->getAutoGradedGradeable()->getAutoGradedVersionInstance($display_version);
        $isVcs = $graded_gradeable->getGradeable()->isVcs();
        if ($display_version_instance !==  null) {
            $meta_files = $display_version_instance->getMetaFiles();
            $files = $display_version_instance->getFiles();

            $add_files($submissions, array_merge($meta_files['submissions'], $files['submissions']), 'submissions', $is_team);
            $add_files($checkout, array_merge($meta_files['checkout'], $files['checkout']), 'checkout', $is_team);
            $add_files($results, $display_version_instance->getResultsFiles(), 'results', $is_team);
            $add_files($results_public, $display_version_instance->getResultsPublicFiles(), 'results_public', $is_team);
        }
        $student_grader = false;
        if ($this->core->getUser()->getGroup() == User::GROUP_STUDENT) {
            $student_grader = true;
        }
        $submitter_id = $graded_gradeable->getSubmitter()->getId();
        $anon_submitter_id = $graded_gradeable->getSubmitter()->getAnonId();
        $user_ids[$anon_submitter_id] = $submitter_id;
        $toolbar_css = $this->core->getOutput()->timestampResource(FileUtils::joinPaths('pdf', 'toolbar_embedded.css'), 'css');
        $this->core->getOutput()->addInternalJs(FileUtils::joinPaths('pdfjs', 'pdf.min.js'), 'vendor');
        $this->core->getOutput()->addInternalJs(FileUtils::joinPaths('pdfjs', 'pdf_viewer.js'), 'vendor');
        $this->core->getOutput()->addInternalJs(FileUtils::joinPaths('pdfjs', 'pdf.worker.min.js'), 'vendor');
        $this->core->getOutput()->addInternalJs(FileUtils::joinPaths('pdf-annotate.js', 'pdf-annotate.min.js'), 'vendor');
        $this->core->getOutput()->addInternalJs(FileUtils::joinPaths('pdf', 'PDFAnnotateEmbedded.js'), 'js');
        return $this->core->getOutput()->renderTwigTemplate("grading/electronic/SubmissionPanel.twig", [
            "showNewInterface" => $showNewInterface,
            "gradeable_id" => $graded_gradeable->getGradeableId(),
            "submitter_id" => $submitter_id,
            "student_grader" => $student_grader,
            "anon_submitter_id" => $anon_submitter_id,
            "has_vcs_files" => $isVcs,
            "user_ids" => $user_ids,
            "submissions" => $submissions,
            "checkout" => $checkout,
            "results" => $results,
            "results_public" => $results_public,
            "active_version" => $display_version,
            'toolbar_css' => $toolbar_css,
            "display_file_url" => $this->core->buildCourseUrl(['display_file'])
        ]);
    }

    /**
     * @param GradedGradeable $graded_gradeable
     * @param AutoGradedVersion|null $display_version_instance
     * @param bool $showNewInterface
     * @return string
     */
    public function renderInformationPanel(GradedGradeable $graded_gradeable, $display_version_instance, bool $showNewInterface) {
        $gradeable = $graded_gradeable->getGradeable();
        $version_change_url = $this->core->buildCourseUrl(['gradeable', $gradeable->getId(), 'grading', 'grade']) . '?'
            . http_build_query(['who_id' => $graded_gradeable->getSubmitter()->getId()]) . '&gradeable_version=';
        $onChange = "versionChange('{$version_change_url}', this)";

        $tables = [];

        //Late day calculation
        if ($gradeable->isTeamAssignment()) {
            foreach ($graded_gradeable->getSubmitter()->getTeam()->getMemberUsers() as $team_member) {
                $tables[] = LateDaysTableController::renderLateTable($this->core, $team_member, $gradeable->getId());
            }
        }
        else {
            $tables[] = LateDaysTableController::renderLateTable($this->core, $graded_gradeable->getSubmitter()->getUser(), $gradeable->getId());
        }

        if ($display_version_instance === null) {
            $display_version = 0;
            $submission_time = null;
        }
        else {
            $display_version = $display_version_instance->getVersion();
            $submission_time = $display_version_instance->getSubmissionTime();
        }

        // TODO: this is duplicated in Homework View
        $version_data = array_map(function (AutoGradedVersion $version) use ($gradeable) {
            return [
                'points' => $version->getNonHiddenPoints(),
                'days_late' => $gradeable->isStudentSubmit() && $gradeable->hasDueDate() ? $version->getDaysLate() : 0
            ];
        }, $graded_gradeable->getAutoGradedGradeable()->getAutoGradedVersions());

        //sort array by version number after values have been mapped
        ksort($version_data);

        $submitter_id = $graded_gradeable->getSubmitter()->getId();
        $active_version = $graded_gradeable->getAutoGradedGradeable()->getActiveVersion();
        $new_version = $display_version === $active_version ? 0 : $display_version;

        $this->core->getOutput()->addInternalCss('table.css');

        return $this->core->getOutput()->renderTwigTemplate("grading/electronic/StudentInformationPanel.twig", [
            "showNewInterface" => $showNewInterface,
            "gradeable_id" => $gradeable->getId(),
            "submission_time" => $submission_time,
            "submitter_id" => $submitter_id,
            "submitter" => $graded_gradeable->getSubmitter(),
            "team_assignment" => $gradeable->isTeamAssignment(),
            "display_version" => $display_version,
            "highest_version" => $graded_gradeable->getAutoGradedGradeable()->getHighestVersion(),
            "active_version" => $active_version,
            "on_change" => $onChange,
            "tables" => $tables,
            "versions" => $version_data,
            'total_points' => $gradeable->getAutogradingConfig()->getTotalNonHiddenNonExtraCredit(),
            "csrf_token" => $this->core->getCsrfToken(),
            "update_version_url" => $this->core->buildCourseUrl(['gradeable', $gradeable->getId(), 'version', $new_version])
                . '?' . http_build_query(['ta' => 'true', 'who' => $submitter_id])
        ]);
    }

    /**
     * Render the Grading Rubric panel
     * @param GradedGradeable $graded_gradeable
     * @param int $display_version
     * @param bool $can_verify
     * @param bool $show_verify_all
     * @param bool $show_silent_edit
     * @param bool $showNewInterface
     * @return string
     */
    public function renderRubricPanel(GradedGradeable $graded_gradeable, int $display_version, bool $can_verify, bool $show_verify_all, bool $show_silent_edit, bool $showNewInterface) {
        $return = "";
        $gradeable = $graded_gradeable->getGradeable();

        // Disable grading if the requested version isn't the active one
        $grading_disabled = $graded_gradeable->getAutoGradedGradeable()->getActiveVersion() == 0
            || $display_version != $graded_gradeable->getAutoGradedGradeable()->getActiveVersion();

        $version_conflict = $graded_gradeable->getAutoGradedGradeable()->getActiveVersion() !== $display_version;
        $has_active_version = $graded_gradeable->getAutoGradedGradeable()->hasActiveVersion();
        $has_submission = $graded_gradeable->getAutoGradedGradeable()->hasSubmission();
        $has_overridden_grades = $graded_gradeable->hasOverriddenGrades();

        $this->core->getOutput()->addVendorJs(FileUtils::joinPaths('twigjs', 'twig.min.js'));
        $this->core->getOutput()->addInternalJs('ta-grading-keymap.js');
        $this->core->getOutput()->addInternalJs(FileUtils::joinPaths('pdf', 'PDFAnnotateEmbedded.js'));
        $this->core->getOutput()->addInternalJs(FileUtils::joinPaths('pdf', 'PDFInitToolbar.js'));
        $this->core->getOutput()->addInternalJs('ta-grading-rubric-conflict.js');
        $this->core->getOutput()->addInternalJs('gradeable.js');
        $this->core->getOutput()->addInternalJs('ta-grading-rubric.js');

        if ($showNewInterface) {
            $this->core->getOutput()->addInternalJs('ta-grading-v2.js');
        }
        else {
            $this->core->getOutput()->addInternalJs('ta-grading.js');
        }

        return $return . $this->core->getOutput()->renderTwigTemplate("grading/electronic/RubricPanel.twig", [
                "showNewInterface" => $showNewInterface,
                "gradeable_id" => $gradeable->getId(),
                "is_ta_grading" => $gradeable->isTaGrading(),
                "anon_id" => $graded_gradeable->getSubmitter()->getAnonId(),
                "show_verify_all" => $show_verify_all,
                "can_verify" => $can_verify,
                "grading_disabled" => $grading_disabled,
                "has_submission" => $has_submission,
                "has_overridden_grades" => $has_overridden_grades,
                "has_active_version" => $has_active_version,
                "version_conflict" => $version_conflict,
                "show_silent_edit" => $show_silent_edit,
                "grader_id" => $this->core->getUser()->getId(),
                "display_version" => $display_version,
            ]);
    }

    /**
     * Render the Grading Rubric panel
     * @param GradedGradeable $graded_gradeable
     * @param int $display_version
     * @param bool $showNewInterface
     * @return string
     */
    public function renderPeerPanel(GradedGradeable $graded_gradeable, int $display_version, bool $showNewInterface) {
        $return = "";
        $gradeable = $graded_gradeable->getGradeable();

        $grading_disabled = true;

        $version_conflict = $graded_gradeable->getAutoGradedGradeable()->getActiveVersion() !== $display_version;
        $has_active_version = $graded_gradeable->getAutoGradedGradeable()->hasActiveVersion();
        $has_submission = $graded_gradeable->getAutoGradedGradeable()->hasSubmission();
        $has_overridden_grades = $graded_gradeable->hasOverriddenGrades();

        $this->core->getOutput()->addVendorJs(FileUtils::joinPaths('twigjs', 'twig.min.js'));
        $this->core->getOutput()->addInternalJs('ta-grading-keymap.js');
        $this->core->getOutput()->addInternalJs('ta-grading-rubric-conflict.js');
        $this->core->getOutput()->addInternalJs('ta-grading-rubric.js');
        $this->core->getOutput()->addInternalJs('gradeable.js');
        $this->core->getOutput()->addInternalCss('table.css');

        if ($showNewInterface) {
            $this->core->getOutput()->addInternalJs('ta-grading-v2.js');
        }
        else {
            $this->core->getOutput()->addInternalJs('ta-grading.js');
        }

        return $return . $this->core->getOutput()->renderTwigTemplate("grading/electronic/PeerPanel.twig", [
                "showNewInterface" => $showNewInterface,
                "gradeable_id" => $gradeable->getId(),
                "is_ta_grading" => $gradeable->isTaGrading(),
                "anon_id" => $graded_gradeable->getSubmitter()->getAnonId(),
                "grading_disabled" => $grading_disabled,
                "has_submission" => $has_submission,
                "has_overridden_grades" => $has_overridden_grades,
                "has_active_version" => $has_active_version,
                "version_conflict" => $version_conflict,
                "grader_id" => $this->core->getUser()->getId(),
                "display_version" => $display_version
            ]);
    }

    /**
     * Render the Grade Inquiry panel
     * @param GradedGradeable $graded_gradeable
     * @param bool $can_inquiry
     * @param bool $showNewInterface
     * @return string
     */
    public function renderRegradePanel(GradedGradeable $graded_gradeable, bool $can_inquiry, bool $showNewInterface) {
        return $this->core->getOutput()->renderTwigTemplate("grading/electronic/RegradePanel.twig", [
            "showNewInterface" => $showNewInterface,
            "graded_gradeable" => $graded_gradeable,
            "can_inquiry" => $can_inquiry
        ]);
    }

    public function popupStudents() {
        return $this->core->getOutput()->renderTwigTemplate("grading/electronic/ReceivedMarkForm.twig");
    }

    public function popupMarkConflicts() {
        return $this->core->getOutput()->renderTwigTemplate('grading/electronic/MarkConflictPopup.twig');
    }

    public function popupSettings() {
        return $this->core->getOutput()->renderTwigTemplate("grading/SettingsForm.twig");
    }
}<|MERGE_RESOLUTION|>--- conflicted
+++ resolved
@@ -767,11 +767,6 @@
         $display_version_instance = $graded_gradeable->getAutoGradedGradeable()->getAutoGradedVersionInstance($display_version);
 
         $return = "";
-<<<<<<< HEAD
-        $return .= $this->core->getOutput()->renderTemplate(['grading', 'ElectronicGrader'], 'renderNavigationBar', $graded_gradeable, $progress, $gradeable->isPeerGrading(), $sort, $direction, $from);
-        $return .= $this->core->getOutput()->renderTemplate(['grading', 'ElectronicGrader'], 'renderAutogradingPanel', $display_version_instance, $show_hidden_cases);
-        $return .= $this->core->getOutput()->renderTemplate(['grading', 'ElectronicGrader'], 'renderSubmissionPanel', $graded_gradeable, $display_version, $gradeable->isTeamAssignment());
-=======
         if ($showNewInterface) {
             $return .= <<<HTML
         		<div class="content" id="electronic-gradeable-container">
@@ -801,7 +796,6 @@
 
         $return .= $this->core->getOutput()->renderTemplate(['grading', 'ElectronicGrader'], 'renderAutogradingPanel', $display_version_instance, $show_hidden_cases, $showNewInterface);
         $return .= $this->core->getOutput()->renderTemplate(['grading', 'ElectronicGrader'], 'renderSubmissionPanel', $graded_gradeable, $display_version, $showNewInterface);
->>>>>>> e2471726
         //If TA grading isn't enabled, the rubric won't actually show up, but the template should be rendered anyway to prevent errors, as the code references the rubric panel
         $return .= $this->core->getOutput()->renderTemplate(['grading', 'ElectronicGrader'], 'renderRubricPanel', $graded_gradeable, $display_version, $can_verify, $show_verify_all, $show_silent_edit, $showNewInterface);
 
@@ -1048,13 +1042,8 @@
      * @param bool $showNewInterface
      * @return string by reference
      */
-<<<<<<< HEAD
-    public function renderSubmissionPanel(GradedGradeable $graded_gradeable, int $display_version, bool $is_team) {
-        $add_files = function (&$files, $new_files, $start_dir_name, $is_team) {
-=======
     public function renderSubmissionPanel(GradedGradeable $graded_gradeable, int $display_version, bool $showNewInterface) {
         $add_files = function (&$files, $new_files, $start_dir_name) {
->>>>>>> e2471726
             $files[$start_dir_name] = [];
             if ($new_files) {
                 foreach ($new_files as $file) {
