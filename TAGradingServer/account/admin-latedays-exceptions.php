--- conflicted
+++ resolved
@@ -137,14 +137,6 @@
 			return false;
 		}
 
-<<<<<<< HEAD
-		//$fields[1] represents gradeable id.  It must (1) be an integer >= 0
-		//           AND exist in database
-		//           ctype_digit() returns false with negative integers as strings
-		//if (!ctype_digit($fields[1]) || !verify_gradeable_in_db($fields[1])) {
-=======
-		//$fields[1] represents gradeable id.  It must exist in database.
->>>>>>> 7e86adcc
 		if (!verify_gradeable_in_db($fields[1])) {
 			$data = null;
 			return false;
