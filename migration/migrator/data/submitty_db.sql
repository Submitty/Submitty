--- conflicted
+++ resolved
@@ -140,7 +140,6 @@
     last_updated timestamp(6) with time zone,
     api_key character varying(255) NOT NULL UNIQUE DEFAULT encode(gen_random_bytes(16), 'hex'),
     time_zone VARCHAR NOT NULL DEFAULT 'NOT_SET/NOT_SET',
-    display_image_state VARCHAR NOT NULL DEFAULT 'system',
     CONSTRAINT users_user_access_level_check CHECK ((user_access_level >= 1) AND (user_access_level <= 3))
 );
 
@@ -315,11 +314,7 @@
     FOR course_row IN SELECT semester, course FROM courses_users WHERE user_id=NEW.user_id LOOP
         RAISE NOTICE 'Semester: %, Course: %', course_row.semester, course_row.course;
         db_conn := format('dbname=submitty_%s_%s', course_row.semester, course_row.course);
-<<<<<<< HEAD
-        query_string := 'UPDATE users SET user_numeric_id=' || quote_nullable(NEW.user_numeric_id) || ', user_firstname=' || quote_literal(NEW.user_firstname) || ', user_preferred_firstname=' || quote_nullable(NEW.user_preferred_firstname) || ', user_lastname=' || quote_literal(NEW.user_lastname) || ', user_preferred_lastname=' || quote_nullable(NEW.user_preferred_lastname) || ', user_email=' || quote_literal(NEW.user_email) || ', time_zone=' || quote_literal(NEW.time_zone) || ', display_image_state=' || quote_literal(NEW.display_image_state) || ', user_updated=' || quote_literal(NEW.user_updated) || ', instructor_updated=' || quote_literal(NEW.instructor_updated) || ' WHERE user_id=' || quote_literal(NEW.user_id);
-=======
         query_string := 'UPDATE users SET user_numeric_id=' || quote_nullable(NEW.user_numeric_id) || ', user_firstname=' || quote_literal(NEW.user_firstname) || ', user_preferred_firstname=' || quote_nullable(NEW.user_preferred_firstname) || ', user_lastname=' || quote_literal(NEW.user_lastname) || ', user_preferred_lastname=' || quote_nullable(NEW.user_preferred_lastname) || ', user_email=' || quote_literal(NEW.user_email) || ', time_zone=' || quote_literal(NEW.time_zone) || ', user_updated=' || quote_literal(NEW.user_updated) || ', instructor_updated=' || quote_literal(NEW.instructor_updated) || ' WHERE user_id=' || quote_literal(NEW.user_id);
->>>>>>> 7e1115a3
         -- Need to make sure that query_string was set properly as dblink_exec will happily take a null and then do nothing
         IF query_string IS NULL THEN
             RAISE EXCEPTION 'query_string error in trigger function sync_user()';
