<<<<<<< HEAD
/* exported prevMonth, nextMonth, loadCalendar, loadFullCalendar, editCalendarItemForm, deleteCalendarItem, openNewItemModal, openOptionsModal, updateCalendarOptions, colorLegend, changeView */
=======
/* exported prevMonth, nextMonth, loadCalendar, loadFullCalendar, editCalendarItemForm, deleteCalendarItem, openNewItemModal, openOptionsModal, updateCalendarOptions, colorLegend, setDateToToday */
>>>>>>> 3945343c
/* global curr_day, curr_month, curr_year, gradeables_by_date, instructor_courses, buildUrl */
/* global csrfToken */

// List of names of months in English
const monthNames = ['December', 'January', 'February', 'March', 'April', 'May', 'June', 'July', 'August', 'September', 'October', 'November', 'December'];
const monthNamesShort = ['Dec', 'Jan', 'Feb', 'Mar', 'Apr', 'May', 'Jun', 'Jul', 'Aug', 'Sept', 'Oct', 'Nov', 'Dec'];

/**
<<<<<<< HEAD
 * Changes the view and updates cookies and loads the calendar
 * @param x : string the value of the view to change to
 * @param view_year : int year that is currently being viewed
 * @param view_month : int month that is currently being viewed
 * @param view_day : int day that is currently being viewed
 * @returns {void} : loads the updated calendar
 */
function changeView(x, view_year, view_month, view_day) {
    Cookies.set('view', x.value);

    let cookie_year = parseInt(Cookies.get('calendar_year'));
    let cookie_month = parseInt(Cookies.get('calendar_month'));
    let cookie_day = parseInt(Cookies.get('calendar_day'));
    if (isNaN(cookie_year)) {
        cookie_year = view_year;
    }
    if (isNaN(cookie_month)) {
        cookie_month = view_month;
    }
    if (isNaN(cookie_day)) {
        cookie_day = view_day;
    }
    // Load the calendar to the correct day
    loadCalendar(cookie_month, cookie_year, cookie_day, x.value);
=======
 * Sets the current date to today and then changes the calendar
 * @returns {void} : only changes cookies and calendar date
 */
function setDateToToday() {
    const type = $('#calendar-item-type-edit').val();
    const currentDay = new Date();
    Cookies.set('calendar_year', currentDay.getFullYear());
    Cookies.set('calendar_month', currentDay.getMonth()+1);
    Cookies.set('calendar_day', currentDay.getDate());

    const cookie_year = currentDay.getFullYear();
    const cookie_month = currentDay.getMonth()+1;
    const cookie_day = currentDay.getDate();

    loadCalendar(cookie_month, cookie_year, cookie_day, type);
>>>>>>> 3945343c
}

/**
 * Gets the previous month of a given month
 * @param month : int the current month (1 as January and 12 as December)
 * @param year : int the current year
 * @returns {view_info[]} : array {previous_month, year_of_previous_month}
 */
function prevMonth(month, year, day) {
    month = month - 1;
    if (month <= 0) {
        month = 12 + month;
        year = year - 1;
    }
    return [month, year, day, 'month'];
}

/**
 * Gets the next month of a given month
 *
 * @param month : int the current month (1 as January and 12 as December)
 * @param year : int the current year
 * @returns {view_info[]} : array {next_month, year_of_next_month}
 */
function nextMonth(month, year, day) {
    month = month + 1;
    if (month > 12) {
        month = month - 12;
        year = year + 1;
    }
    return [month, year, day, 'month'];
}

/**
 * Gets the previous week of a given month
 * @param month : int the current month (1 as January and 12 as December)
 * @param year : int the current year
 * @param day : int the current day
 * @returns {view_info[]} : array {previous_month, year_of_previous_month}
 */
function prevWeek(month, year, day) {
    const currentDay = new Date(year, month - 1, day);
    // Move the date back by 7 days
    currentDay.setDate(currentDay.getDate() - 7);
    // Get the new month, year, and day
    month = currentDay.getMonth();
    year = currentDay.getFullYear();
    day = currentDay.getDate();

    return [month + 1, year, day];
}

/**
 * Gets the next week of a given week
 * @param month : int the current month (1 as January and 12 as December)
 * @param year : int the current year
 * @param day : int the current day
 * @returns {view_info[]} : array {next_month, year_of_next_month}
 */
function nextWeek(month, year, day) {
    const currentDay = new Date(year, month - 1, day);
    // Move the date forward by 7 days
    currentDay.setDate(currentDay.getDate() + 7);
    // Get the new month, year, and day
    month = currentDay.getMonth();
    year = currentDay.getFullYear();
    day = currentDay.getDate();
    return [month + 1, year, day];
}

/**
 * This function creates a Date object based on a string.
 *
 * @param datestr : string a string representing a date in the format of YYYY-mm-dd
 * @returns {Date} a Date object containing the specified date
 */
function parseDate(datestr) {
    const temp = datestr.split('-');
    return new Date(parseInt(temp[0]), parseInt(temp[1])-1, parseInt(temp[2]));
}

/**
 * This function creates a string in the format of YYYY-mm-dd.
 *
 * @param year : int the year
 * @param month : int the month
 * @param day : int the date
 * @returns {string}
 */
function dateToStr(year, month, day) {
    return `${year.toString()}-${month.toString().padStart(2, '0')}-${day.toString().padStart(2, '0')}`;
}

/**
 * This function returns a slightly darker color than the color variable name passed.
 *
 * @param colorstr : string the color to darken in the form "var(--color-name)"
 * @returns {string} a hex code for a slightly darker shade
 */
function darken(colorstr) {
    if (typeof colorstr !== 'string') {
        return colorstr;
    }
    else {
        const hexcodestr = window.getComputedStyle(document.documentElement).getPropertyValue(colorstr.slice(4, -1)).toLowerCase();
        const darkerstr = hexcodestr.split('');
        for (let i = 1; i < hexcodestr.length; i++) {
            if ((hexcodestr[i] > 'b' && hexcodestr[i] <= 'f') || (hexcodestr[i] > '1' && hexcodestr[i] <= '9')) {
                darkerstr[i] = String.fromCharCode(hexcodestr.charCodeAt(i) - 2);
            }
            else if (hexcodestr[i] === 'b') {
                darkerstr[i] = '9';
            }
            else if (hexcodestr[i] === 'a') {
                darkerstr[i] = '8';
            }
        }
        return darkerstr.join('');
    }
}

/**
 * Create a HTML element that contains the calendar item (button/link/text).
 *
 * @param item : array the calendar item
 * @returns {HTMLElement} the HTML Element for the calendar item
 */
function generateCalendarItem(item) {
    // When hovering over an item, shows the name and due date
    // Due date information
    let due_string = '';
    if (item['submission'] !== '') {
        due_string = `Due: ${item['submission']}`;
    }

    // Put detail in the tooltip
    let tooltip = `Course: ${item['course']}&#10;` +
        `Title: ${item['title']}&#10;`;
    if (item['status_note'] !== '') {
        tooltip += `Status: ${item['status_note']}&#10;`;
    }
    if (due_string !== '') {
        tooltip += `${due_string}`;
    }
    // Put the item in the day cell
    const link = (!item['disabled']) ? item['url'] : '';
    const onclick = item['onclick'];
    let exists = false;
    if (!item['show_due']) {
        for (let course = 0; course < instructor_courses.length; course++) {
            if (instructor_courses[course].course === item['course'] && instructor_courses[course].semester === item['semester']) {
                exists = true;
            }
        }
    }
    const icon = item['icon'];
    const element = document.createElement('a');
    element.classList.add('btn', item['class'], `cal-gradeable-status-${item['status']}`, 'cal-gradeable-item');
    if (item['show_due']) {
        element.style.setProperty('background-color', item['color']);
    }
    if (item['status'] === 'text' || item['status'] === 'ann') {
        element.style.setProperty('background-color', item['color']);
    }
    if (exists) {
        element.style.setProperty('cursor', 'pointer');
    }
    element.title = tooltip;
    if (link !== '') {
        element.href = link;
        element.addEventListener('mouseover', () => {
            element.style.setProperty('background-color', darken(item['color']));
        });
        element.addEventListener('mouseout', () => {
            element.style.setProperty('background-color', item['color']);
        });
    }
    if (onclick !== '' && instructor_courses.length > 0) {
        if (!item['show_due']) {
            element.style.cursor = 'pointer';
            element.onclick = () => editCalendarItemForm(item['status'], item['title'], item['id'], item['date'], item['semester'], item['course']);
        }
        else {
            element.onclick = onclick;
        }
    }
    element.disabled = item['disabled'];
    if (icon !== '') {
        const iconElement = document.createElement('i');
        iconElement.classList.add('fas', icon, 'cal-icon');
        element.appendChild(iconElement);
    }
    element.append(item['title']);
    return element;
}

/**
 * The form for editing calendar items.
 *
 * @param itemType : string the calendar item type
 * @param itemText : string the text the item shoukd contain
 * @param itemId : (Not sure, possibly string or int) the item ID
 * @param date : string the item date
 * @returns {void} : only has to update existing variables
 */
function editCalendarItemForm(itemType, itemText, itemId, date, semester, course) {
    $(`#calendar-item-type-edit>option[value=${itemType}]`).attr('selected', true);
    $('#calendar-item-text-edit').val(itemText);
    $('#edit-picker-edit').val(date);
    $('#calendar-item-id').val(itemId);
    $('#calendar-item-semester-edit').val(semester);
    $('#calendar-item-course-edit').val(course);

    $('#edit-calendar-item-form').show();
}

/**
 * Deletes the selected calendar item.
 *
 * @returns {void} : Just deleting.
 */
function deleteCalendarItem() {
    const id = $('#calendar-item-id').val();
    const course = $('#calendar-item-course-edit').val();
    const semester = $('#calendar-item-semester-edit').val();
    if (id !== '') {
        const data = new FormData();
        data.append('id', id);
        data.append('course', course);
        data.append('semester', semester);
        data.append('csrf_token', csrfToken);
        $.ajax({
            url: buildUrl(['calendar', 'items', 'delete']),
            type: 'POST',
            processData: false,
            contentType: false,
            data: data,
            success: function (res) {
                const response = JSON.parse(res);
                if (response.status === 'success') {
                    location.reload();
                }
                else {
                    alert(response.message);
                }
            },
        });
    }
}

/**
 * Creates a HTML table cell that contains a date.
 *
 * @param year : int the year of the date
 * @param month : int the month of the date (1 as January and 12 as December)
 * @param day : int the date of the date (1 - 31)
 * @param curr_view_month : int the current month that the calendar is viewing
 * @param view_semester : boolean if the calendar is viewing the entire semester. If so, the day cell would show both the month and date
 * @returns {HTMLElement} the HTML Element containing the cell
 */
function generateDayCell(year, month, day, curr_view_month, view_mode, view_semester=false) {
    const cell_date_str = dateToStr(year, month, day);

    const content = document.createElement('td');
    //change the css of the cell based on the view mode:
    if (view_mode === 'month') {
        content.classList.add('cal-day-cell');
    }
    else if (view_mode === 'twoweek') {
        content.classList.add('cal-day-cell-twoweek');
    }
    else if (view_mode === 'week') {
        content.classList.add('cal-day-cell-week');
    }
    else {
        content.classList.add('cal-day-cell');
    }

    content.id = `cell-${cell_date_str}`;
    if (view_semester) {
        content.classList.add('cal-cell-expand');
    }
    const div = document.createElement('div');
    div.classList.add('cal-cell-title-panel');
    const span = document.createElement('span');
    span.classList.add('cal-day-title');
    if (view_semester) {
        span.classList.add('cal-curr-month-date');
        span.textContent = `${monthNamesShort[month]} ${day}`;
    }
    else if (month === curr_view_month) {
        span.classList.add('cal-curr-month-date');
        if (day === curr_day && month === curr_month && year === curr_year) {
            span.classList.add('cal-today-title');
        }
        span.textContent = `${day}`;
    }
    else {
        span.classList.add('cal-next-month-date');
        if (month > 12) {
            month = month % 12;
        }
        else if (month <= 0) {
            month = month + 12;
        }
        span.textContent = `${month}/${day}`;
    }
    div.appendChild(span);
    content.appendChild(div);
    const itemList = document.createElement('div');
    itemList.classList.add('cal-cell-items-panel');
    for (const i in gradeables_by_date[cell_date_str]) {
        itemList.appendChild(generateCalendarItem(gradeables_by_date[cell_date_str][i]));
    }
    content.appendChild(itemList);
    return content;
}

/**
 * Generates the title area for the calendar.
 *
 * @param title_area the title of the calendar (month+year/semester/...)
 * @returns {HTMLElement} the HTML Element for the table with the header filled in
 */
function generateCalendarHeader(title_area) {
    const table = document.createElement('table');
    table.classList.add('table', 'table-striped', 'table-bordered', 'persist-area', 'table-calendar');
    const tableHead = document.createElement('thead');
    const navRow = document.createElement('tr');
    navRow.classList.add('cal-navigation');

    navRow.appendChild(title_area);

    const weekTitleRow = document.createElement('tr');
    weekTitleRow.classList.add('cal-week-title-row');
    const daysOfWeek = ['Sunday', 'Monday', 'Tuesday', 'Wednesday', 'Thursday', 'Friday', 'Saturday'];
    const shortDaysOfWeek = ['sun', 'mon', 'tue', 'wed', 'thr', 'fri', 'sat'];
    for (let i = 0; i < daysOfWeek.length; i++) {
        const th = document.createElement('th');
        th.classList.add('cal-week-title', `cal-week-title-${shortDaysOfWeek[i]}`);
        th.textContent = daysOfWeek[i];
        weekTitleRow.appendChild(th);
    }

    tableHead.appendChild(navRow);
    tableHead.appendChild(weekTitleRow);

    table.appendChild(tableHead);
    return table;
}

/**
 * Builds the title/header for a regular month switching calendar
 *
 * @param view_year : int the year currently in view
 * @param view_month : int the month currently in view
 * @param view_day : int, the day currently in view
 * @returns {DocumentFragment} the HTML element containing the title/header
 */
function buildSwitchingHeader(view_year, view_month, view_day, type) {
    const fragment = document.createDocumentFragment();

    // Build first header column
    const th1 = document.createElement('th');
    th1.colSpan = 3;
    let div = document.createElement('div');
    div.classList.add('cal-switch');
    div.id = 'prev-month-switch';
    let a = document.createElement('a');
    a.classList.add('cal-btn', 'cal-prev-btn');

    // Change onlick based on type
    let prev;
    if (type === 'month') {
        prev = prevMonth(view_month, view_year, view_day);
    }
    else {
        prev = prevWeek(view_month, view_year, view_day);
        prev.push(type);
    }
    a.onclick = () => loadCalendar.apply(this, prev);
    a.innerHTML = '<i class="fas fa-angle-left"></i>';

    // Append to header
    div.appendChild(a);
    th1.appendChild(div);

    // Build second header column
    const th2 = document.createElement('th');
    th2.colSpan = 1;
    div = document.createElement('div');
    div.classList.add('cal-title');

    //create the month dropdown
    const monthSelect = document.createElement('select');
    for (let itermonth = 1; itermonth <= 12; itermonth++) {
        const monthOption = document.createElement('option');
        monthOption.value = itermonth;
        monthOption.textContent = monthNames[itermonth];
        monthSelect.appendChild(monthOption);
    }

    monthSelect.classList.add('cal-month-title');

    monthSelect.onchange = function() {
        const type = $('#calendar-item-type-edit').val();
        Cookies.set('calendar_month', this.value);

        let cookie_year = parseInt(Cookies.get('calendar_year'));
        let cookie_month = parseInt(Cookies.get('calendar_month'));
        let cookie_day = parseInt(Cookies.get('calendar_day'));

        if (isNaN(cookie_year)) {
            cookie_year = view_year;
        }
        if (isNaN(cookie_month)) {
            cookie_month = view_month;

        }
        if (isNaN(cookie_day)) {
            cookie_day = view_day;
        }
        // Load the calendar to the correct day
        loadCalendar(cookie_month, cookie_year, cookie_day, type);
    };

    monthSelect.value = parseInt(Cookies.get('calendar_month'));

    div.appendChild(monthSelect);

    //create the year dropdown
    let currentYear = new Date();
    currentYear = currentYear.getFullYear();
    const yearSelect = document.createElement('select');
    for (let year = 2014; year <= currentYear+5; year++) {
        const yearOption = document.createElement('option');
        yearOption.value = year;
        yearOption.textContent = year;
        yearSelect.appendChild(yearOption);
    }
    yearSelect.classList.add('cal-year-title');

    yearSelect.onchange = function() {
        const type = $('#calendar-item-type-edit').val();
        Cookies.set('calendar_year', this.value);

        let cookie_year = parseInt(Cookies.get('calendar_year'));
        let cookie_month = parseInt(Cookies.get('calendar_month'));
        let cookie_day = parseInt(Cookies.get('calendar_day'));

        if (isNaN(cookie_year)) {
            cookie_year = view_year;
        }
        if (isNaN(cookie_month)) {
            cookie_month = view_month;

        }
        if (isNaN(cookie_day)) {
            cookie_day = view_day;
        }
        // Load the calendar to the correct day
        loadCalendar(cookie_month, cookie_year, cookie_day, type);
    };

    yearSelect.value = parseInt(Cookies.get('calendar_year'));

    //append the div with year & month to the middle column

    div.appendChild(yearSelect);
    th2.appendChild(div);

    // Build third header column
    const th3 = document.createElement('th');
    th3.colSpan = 3;
    div = document.createElement('div');
    div.classList.add('cal-switch');
    div.id = 'next-month-switch';
    a = document.createElement('a');
    a.classList.add('cal-btn', 'cal-next-btn');

    // Change onclick based on type
    let next;
    if (type === 'month') {
        next = nextMonth(view_month, view_year, view_day);
    }
    else {
        next = nextWeek(view_month, view_year, view_day);
        next.push(type);
    }
    a.onclick = () => loadCalendar.apply(this, next);
    a.innerHTML = '<i class="fas fa-angle-right"></i>';

    // Append to header
    div.appendChild(a);
    th3.appendChild(div);

    fragment.appendChild(th1);
    fragment.appendChild(th2);
    fragment.appendChild(th3);
    return fragment;
}

/**
 * Builds a title/header for semester calendar
 *
 * @param semester_name the name of the semester
 * @returns {DocumentFragment} the HTML element containing the title/header
 */
function buildSemesterHeader(semester_name) {
    const fragment = document.createDocumentFragment();
    const th1 = document.createElement('th');
    th1.colSpan = 3;
    const th2 = document.createElement('th');
    th2.colSpan = 1;
    const div = document.createElement('div');
    div.classList.add('cal-title');
    const h2 = document.createElement('h2');
    h2.classList.add('cal-month-title');
    h2.textContent = semester_name.split(' ')[0];
    div.appendChild(h2);
    const h3 = document.createElement('h3');
    h3.classList.add('cal-year-title');
    h3.textContent = semester_name.split(' ')[1];
    const th3 = document.createElement('th');
    th3.colSpan = 3;
    div.appendChild(h3);
    th2.appendChild(div);
    fragment.appendChild(th1);
    fragment.appendChild(th2);
    fragment.appendChild(th3);
    return fragment;
}

/**
 * This function creates a table that shows the calendar.
 *
 * @param view_year : int year that the calendar is viewing
 * @param view_month : int month that the calendar is viewing (1 as January and 12 as December)
 * @param view_day : int, the day currently in view
 * @returns {HTMLElement} the HTML Element with the entire calendar
 */
function generateCalendarOfMonth(view_year, view_month, view_day) {
    const startWeekday = new Date(view_year, view_month - 1, 1).getDay();
    const title = buildSwitchingHeader(view_year, view_month, view_day, 'month');
    const table = generateCalendarHeader(title);
    const tableBody = document.createElement('tbody');
    let curRow = document.createElement('tr');

    // Show days at the end of last month that belongs to the first week of current month
    if (startWeekday !== 0) {
        const lastMonthEnd = new Date(view_year, view_month - 1, 0).getDate();
        const lastMonthStart = lastMonthEnd + 1 - startWeekday;
        for (let day = lastMonthStart; day <= lastMonthEnd; day++) {
            curRow.appendChild(generateDayCell(view_year, view_month - 1, day, view_month, 'month'));
        }
    }

    // Shows each day of current month
    const daysInMonth = new Date(view_year, view_month, 0).getDate();
    let weekday = startWeekday;
    for (let day = 1; day <= daysInMonth; day++) {
        curRow.appendChild(generateDayCell(view_year, view_month, day, view_month, 'month'));
        if (weekday === 6) {
            weekday = 0;
            // Next week should show on next line
            tableBody.appendChild(curRow);
            curRow = document.createElement('tr');
        }
        else {
            weekday = weekday + 1;
        }
    }

    // Show the start of next month that belongs to the last week of current month
    if (weekday !== 0) {
        const remain = 7 - weekday;
        for (let day = 1; day <= remain; day++) {
            curRow.appendChild(generateDayCell(view_year, view_month + 1, day, view_month, 'month'));
            if (weekday === 6) {
                weekday = 0;
            }
            else {
                weekday = weekday + 1;
            }
        }
    }
    tableBody.appendChild(curRow);
    table.appendChild(tableBody);
    return table;
}

/**
 * This function creates a table that shows the calendar for one week.
 *
 * @param view_year : int year that the calendar is viewing
 * @param view_month : int month that the calendar is viewing (1 as January and 12 as December)
 * @param view_day : int day that the calendar is viewing
 * @returns {HTMLElement} the HTML string contains the entire calendar table displaying view_month/view_year
 */
function generateCalendarOfMonthWeek(view_year, view_month, view_day) {
    // Header area: two buttons to move, and month
    const title = buildSwitchingHeader(view_year, view_month, view_day, 'one_week');

    // Body area: table
    const table = generateCalendarHeader(title);
    const tableBody = document.createElement('tbody');
    const curRow = document.createElement('tr');

    // Show days at the end of last month that belongs to the first week of current month
    const startWeekday = new Date(view_year, view_month - 1, 1).getDay();
    const currentDay = new Date(view_year, view_month - 1, view_day).getDay();
    const lastMonthEnd = new Date(view_year, view_month - 1, 0).getDate();
    const lastMonthStart = lastMonthEnd + 1 - startWeekday;
    const daysInMonth = new Date(view_year, view_month, 0).getDate();
    let print_day = 0;

    // Show days at the end of last month that belongs to the first week of current month
    if (view_day-currentDay <= 0) {
        for (let day = lastMonthStart; day <= lastMonthEnd; day++) {
            curRow.appendChild(generateDayCell(view_year, view_month - 1, day, view_month, 'week'));
            print_day++;
        }
    }

    // Make the day cells before the "current" date
    if (print_day < currentDay) {
        for (let day = view_day - currentDay + print_day; print_day < currentDay; day++) {
            curRow.appendChild(generateDayCell(view_year, view_month, day, view_month, 'week'));
            print_day++;
        }
    }

    // Make the "current" day, and the days after in the month
    for (let day = view_day; print_day <= 6 && day <= daysInMonth; day++) {
        curRow.appendChild(generateDayCell(view_year, view_month, day, view_month, 'week'));
        print_day++;
    }

    // Makes any days that spill into the next month
    for (let day = 1; print_day <= 6; day++) {
        curRow.appendChild(generateDayCell(view_year, view_month + 1, day, view_month, 'week'));
        print_day++;
    }
    tableBody.appendChild(curRow);
    table.appendChild(tableBody);
    return table;
}

/**
 * This function creates a table that shows the calendar for two weeks.
 *
 * @param view_year : int year that the calendar is viewing
 * @param view_month : int month that the calendar is viewing (1 as January and 12 as December)
 * @param view_day : int day that the calendar is viewing
 * @returns {HTMLElement} the HTML string contains the entire calendar table displaying view_month/view_year
 */
function generateCalendarOfMonthTwoWeek(view_year, view_month, view_day) {
    // Header area: two buttons to move, and month
    const title = buildSwitchingHeader(view_year, view_month, view_day, 'two_week');

    // Body area: table
    const table = generateCalendarHeader(title);
    const tableBody = document.createElement('tbody');
    let curRow = document.createElement('tr');

    // Show days at the end of last month that belongs to the first week of current month
    const startWeekday = new Date(view_year, view_month - 1, 1).getDay();
    const currentDay = new Date(view_year, view_month - 1, view_day).getDay();
    const lastMonthEnd = new Date(view_year, view_month - 1, 0).getDate();
    const lastMonthStart = lastMonthEnd + 1 - startWeekday;
    const daysInMonth = new Date(view_year, view_month, 0).getDate();
    let print_day = 0;

    // Show days at the end of last month that belongs to the first week of current month
    if (view_day-currentDay <= 0) {
        for (let day = lastMonthStart; day <= lastMonthEnd; day++) {
            curRow.appendChild(generateDayCell(view_year, view_month - 1, day, view_month, 'twoweek'));
            print_day++;
        }
    }

    // Make the day cells before the "current" date
    if (print_day < currentDay) {
        for (let day = view_day - currentDay + print_day; print_day < currentDay; day++) {
            curRow.appendChild(generateDayCell(view_year, view_month, day, view_month, 'twoweek'));
            print_day++;
        }
    }

    // Make the "current" day, and the days after in the month
    for (let day = view_day; print_day <= 13 && day <= daysInMonth; day++) {
        curRow.appendChild(generateDayCell(view_year, view_month, day, view_month, 'twoweek'));
        print_day++;
        // If the day is the last day of the week, then make a new row
        if (print_day === 7) {
            // Next week should show on next line
            tableBody.appendChild(curRow);
            curRow = document.createElement('tr');
        }
    }

    // Makes any days that spill into the next month
    for (let day = 1; print_day <= 13; day++) {
        curRow.appendChild(generateDayCell(view_year, view_month + 1, day, view_month, 'twoweek'));
        print_day++;
        // If the day is the last day of the week, then make a new row
        if (print_day === 7) {
            // Next week should show on next line
            tableBody.appendChild(curRow);
            curRow = document.createElement('tr');
        }
    }
    tableBody.appendChild(curRow);
    table.appendChild(tableBody);
    return table;
}

/**
 * Creates a calendar of the entire semester.
 *
 * @param start the start date of the semester in the format of YYYY-mm-dd
 * @param end the end date of the semester in the format of YYYY-mm-dd
 * @param semester_name the name of the semester
 * @returns {HTMLElement} the HTML Element containing the calendar
 */
function generateFullCalendar(start, end, semester_name) {
    // Header area: two buttons to move, and month
    const table = generateCalendarHeader(buildSemesterHeader(semester_name));
    const tableBody = document.createElement('tbody');
    const startDate = parseDate(start);
    const endDate = parseDate(end);
    const currDate = startDate;
    const startWeekday = startDate.getDay();
    // Skip days at the end of last month that belongs to the first week of current month
    if (startWeekday !== 0) {
        const td = document.createElement('td');
        td.classList.add('cal-day-cell');
        td.colSpan = startWeekday;
        tableBody.appendChild(td);
    }
    let curRow = document.createElement('tr');
    let weekday = startWeekday;
    while ((endDate.getTime() - startDate.getTime()) >= 0) {
        // Shows each day of current month
        curRow.appendChild(generateDayCell(currDate.getFullYear(), currDate.getMonth()+1, currDate.getDate(), 0, true));
        if (weekday === 6) {
            weekday = 0;
            // Next week should show on next line
            tableBody.appendChild(curRow);
            curRow = document.createElement('tr');
        }
        else {
            weekday = weekday + 1;
        }
        currDate.setDate(currDate.getDate() + 1);
    }
    tableBody.appendChild(curRow);
    if (weekday !== 0) {
        const remain = 7 - weekday;
        const td = document.createElement('td');
        td.classList.add('cal-day-cell');
        td.colSpan = remain;
        tableBody.appendChild(td);
    }
    table.appendChild(tableBody);
    return table;
}


/**
 * Changes the calendar div to the required month and year.
 *
 * @param month_ : int month that the calendar will show (1 as January and 12 as December)
 * @param year_ : int year that the calendar will show
 * @param view_day : int, the day currently in view
 * @param type : string type of the calendar
 */
function loadCalendar(month_, year_, day_, type) {
    const calendar = document.getElementById('full-calendar');
    calendar.innerHTML = '';
    if (type === 'month') {
        calendar.appendChild(generateCalendarOfMonth(year_, month_, day_));
    }
    else if (type === 'two_week') {
        calendar.appendChild(generateCalendarOfMonthTwoWeek(year_, month_, day_));
    }
    else {
        calendar.appendChild(generateCalendarOfMonthWeek(year_, month_, day_));
    }
    Cookies.set('calendar_year', year_);
    Cookies.set('calendar_month', month_);
    Cookies.set('calendar_day', day_);
}

/**
 * Changes the calendar div to the required semester.
 *
 * @param start : string the start date of the semester in the format of YYYY-mm-dd
 * @param end the end date of the semester in the format of YYYY-mm-dd
 * @param semester_name the name of the semester
 */
function loadFullCalendar(start, end, semester_name) {
    const calendar = document.getElementById('full-calendar');
    calendar.innerHTML = '';
    calendar.appendChild(generateFullCalendar(start, end, semester_name));
}

function openNewItemModal() {
    $('#new-calendar-item-form').css('display', 'block');
}

function openOptionsModal() {
    $('#calendar-options-form').css('display', 'block');
    setOptionsValues();
    //Make color dropdowns change colors when values are changed
    $('.course-color-picker').on('change', function () {
        $(this).css('background-color', $(this).val());
    });
}

//checks proper tick marks in modal
function setOptionsValues() {
    //Courses filter
    const showAll = loadShowAllCoursesCookie();
    if (showAll) { //if show all is true, tick off show all
        document.getElementById('filter-courses-menu').value = 'show all';
    }
    else { //if show all if false, select a specific course
        document.getElementById('filter-courses-menu').value = loadCurrentCourseCookie();
    }
    //Course Colors
    $('.course-color-picker').each(function() {
        const selected_color = Cookies.get(`calendar_color_${$(this).attr('id').slice(6)}`);
        $(this).css('background-color', selected_color);
        $(this).val(selected_color);
    });
}

function loadShowAllCoursesCookie() {
    const cookie = Cookies.get('calendar_show_all');
    return cookie === '1' ? true : false;
}

function loadCurrentCourseCookie() {
    return Cookies.get('calendar_course');
}

function updateCalendarOptions() {
    saveOptions();
    location.reload();
}

function saveOptions() {
    //Courses Filter
    const courses_val = document.getElementById('filter-courses-menu').value;
    if (courses_val === 'show all') {
        Cookies.set('calendar_show_all', '1', { expires: 365 });
    }
    else {
        Cookies.set('calendar_show_all', '0', { expires: 365 });
        Cookies.set('calendar_course', courses_val, { expires: 365 });
    }
    //Course Colors
    $('.course-color-picker').each(function() {
        const cname = `calendar_color_${$(this).attr('id').slice(6)}`;
        Cookies.set(cname, $(this).val(), { expires: 365 });
    });
    //Legend
    const legend_val = document.getElementById('show-legend-box').checked;
    if (legend_val) {
        Cookies.set('show_legend', '1', { expires: 365 });
    }
    else {
        Cookies.set('show_legend', '0', { expires: 365 });
    }
}

//Adds Color to Legend
function colorLegend() {
    $('.legend-color').each( function () {
        $(this).css('background-color', Cookies.get(`calendar_color_${$(this).attr('name')}`));
    });
}
<|MERGE_RESOLUTION|>--- conflicted
+++ resolved
@@ -1,8 +1,4 @@
-<<<<<<< HEAD
-/* exported prevMonth, nextMonth, loadCalendar, loadFullCalendar, editCalendarItemForm, deleteCalendarItem, openNewItemModal, openOptionsModal, updateCalendarOptions, colorLegend, changeView */
-=======
-/* exported prevMonth, nextMonth, loadCalendar, loadFullCalendar, editCalendarItemForm, deleteCalendarItem, openNewItemModal, openOptionsModal, updateCalendarOptions, colorLegend, setDateToToday */
->>>>>>> 3945343c
+/* exported prevMonth, nextMonth, loadCalendar, loadFullCalendar, editCalendarItemForm, deleteCalendarItem, openNewItemModal, openOptionsModal, updateCalendarOptions, colorLegend, setDateToToday, changeView */
 /* global curr_day, curr_month, curr_year, gradeables_by_date, instructor_courses, buildUrl */
 /* global csrfToken */
 
@@ -11,7 +7,6 @@
 const monthNamesShort = ['Dec', 'Jan', 'Feb', 'Mar', 'Apr', 'May', 'Jun', 'Jul', 'Aug', 'Sept', 'Oct', 'Nov', 'Dec'];
 
 /**
-<<<<<<< HEAD
  * Changes the view and updates cookies and loads the calendar
  * @param x : string the value of the view to change to
  * @param view_year : int year that is currently being viewed
@@ -36,7 +31,9 @@
     }
     // Load the calendar to the correct day
     loadCalendar(cookie_month, cookie_year, cookie_day, x.value);
-=======
+}
+
+/**
  * Sets the current date to today and then changes the calendar
  * @returns {void} : only changes cookies and calendar date
  */
@@ -52,7 +49,6 @@
     const cookie_day = currentDay.getDate();
 
     loadCalendar(cookie_month, cookie_year, cookie_day, type);
->>>>>>> 3945343c
 }
 
 /**
