--- conflicted
+++ resolved
@@ -84,27 +84,6 @@
                     {% for capability in value %}
                         <span class="badge" style="background-color:{{capability_to_color[capability]}}">{{capability}}</span>
                     {% endfor %}
-<<<<<<< HEAD
-=======
-                </ul>
-                {% endif %}
-                </td>
-                <td> {{ value["created"] }} </td>
-                <td>
-                    {% if value["name"] ~ ':' ~ value["tag"] in image_to_capability|keys %}
-                        {% for capability in image_to_capability[value["name"] ~':'~ value["tag"]] %}
-                            <span class="badge badge-{{ capability_to_color[capability] }}">{{capability}}</span>
-                        {% endfor %}
-                    {% else %}
-                        {% for name in value["additional_names"] %}
-                            {% if name in image_to_capability|keys %}
-                                {% for capability in image_to_capability[name] %}
-                                    <span class="badge badge-{{ capability_to_color[capability] }}">{{capability}}</span>
-                                {% endfor %}
-                            {% endif %}
-                        {% endfor %}
-                    {% endif %}
->>>>>>> 10ab1dad
                 </td>
             </tr>
         {% endfor %}
