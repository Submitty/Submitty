{
    "_readme": [
        "This file locks the dependencies of your project to a known state",
        "Read more about it at https://getcomposer.org/doc/01-basic-usage.md#installing-dependencies",
        "This file is @generated automatically"
    ],
<<<<<<< HEAD
    "content-hash": "320de785117f0ca0a4af09df5403c9e3",
=======
    "content-hash": "45c2578469a8b6622c57d0e4b96d3a85",
>>>>>>> 8f226c58
    "packages": [
        {
            "name": "aptoma/twig-markdown",
            "version": "3.3.0",
            "source": {
                "type": "git",
                "url": "https://github.com/aptoma/twig-markdown.git",
                "reference": "bbafa0bec60086bf67500515476ce4e8b946a709"
            },
            "dist": {
                "type": "zip",
                "url": "https://api.github.com/repos/aptoma/twig-markdown/zipball/bbafa0bec60086bf67500515476ce4e8b946a709",
                "reference": "bbafa0bec60086bf67500515476ce4e8b946a709",
                "shasum": ""
            },
            "require": {
                "php": "^7.0",
                "twig/twig": "^2.7.0|^3.0"
            },
            "require-dev": {
                "codeclimate/php-test-reporter": "dev-master",
                "erusev/parsedown": "^1.6",
                "knplabs/github-api": "~1.4",
                "league/commonmark": "~0.5",
                "michelf/php-markdown": "~1",
                "phpunit/phpunit": "~6.0|~5.0|~8.0"
            },
            "suggest": {
                "knplabs/github-api": "Needed for using GitHub's Markdown engine provided through their API.",
                "michelf/php-markdown": "Original Markdown engine with MarkdownExtra."
            },
            "type": "library",
            "autoload": {
                "psr-0": {
                    "Aptoma": "src/"
                }
            },
            "notification-url": "https://packagist.org/downloads/",
            "license": [
                "MIT"
            ],
            "authors": [
                {
                    "name": "Gunnar Lium",
                    "email": "gunnar@aptoma.com"
                },
                {
                    "name": "Joris Berthelot",
                    "email": "joris@berthelot.tel"
                }
            ],
            "description": "Twig extension to work with Markdown content",
            "keywords": [
                "markdown",
                "twig"
            ],
            "time": "2019-12-16T07:59:11+00:00"
        },
        {
            "name": "brick/math",
            "version": "0.8.14",
            "source": {
                "type": "git",
                "url": "https://github.com/brick/math.git",
                "reference": "6f7a46b5c3d487b277f38fbd17df57d348cace8a"
            },
            "dist": {
                "type": "zip",
                "url": "https://api.github.com/repos/brick/math/zipball/6f7a46b5c3d487b277f38fbd17df57d348cace8a",
                "reference": "6f7a46b5c3d487b277f38fbd17df57d348cace8a",
                "shasum": ""
            },
            "require": {
                "php": ">=7.1"
            },
            "require-dev": {
                "php-coveralls/php-coveralls": "2.*",
                "phpunit/phpunit": "7.*",
                "vimeo/psalm": "3.*"
            },
            "type": "library",
            "autoload": {
                "psr-4": {
                    "Brick\\Math\\": "src/"
                }
            },
            "notification-url": "https://packagist.org/downloads/",
            "license": [
                "MIT"
            ],
            "description": "Arbitrary-precision arithmetic library",
            "keywords": [
                "Arbitrary-precision",
                "BigInteger",
                "BigRational",
                "arithmetic",
                "bigdecimal",
                "bignum",
                "brick",
                "math"
            ],
            "time": "2020-02-17T13:57:43+00:00"
        },
        {
            "name": "cboden/ratchet",
            "version": "v0.4.2",
            "source": {
                "type": "git",
                "url": "https://github.com/ratchetphp/Ratchet.git",
                "reference": "57721e1f184f9e29378fc5363867c47ddda743fd"
            },
            "dist": {
                "type": "zip",
                "url": "https://api.github.com/repos/ratchetphp/Ratchet/zipball/57721e1f184f9e29378fc5363867c47ddda743fd",
                "reference": "57721e1f184f9e29378fc5363867c47ddda743fd",
                "shasum": ""
            },
            "require": {
                "guzzlehttp/psr7": "^1.0",
                "php": ">=5.4.2",
                "ratchet/rfc6455": "^0.2",
                "react/socket": "^1.0 || ^0.8 || ^0.7 || ^0.6 || ^0.5",
                "symfony/http-foundation": "^2.6|^3.0|^4.0|^5.0",
                "symfony/routing": "^2.6|^3.0|^4.0|^5.0"
            },
            "require-dev": {
                "phpunit/phpunit": "~4.8"
            },
            "type": "library",
            "autoload": {
                "psr-4": {
                    "Ratchet\\": "src/Ratchet"
                }
            },
            "notification-url": "https://packagist.org/downloads/",
            "license": [
                "MIT"
            ],
            "authors": [
                {
                    "name": "Chris Boden",
                    "email": "cboden@gmail.com",
                    "role": "Developer"
                }
            ],
            "description": "PHP WebSocket library",
            "homepage": "http://socketo.me",
            "keywords": [
                "Ratchet",
                "WebSockets",
                "server",
                "sockets",
                "websocket"
            ],
            "time": "2020-01-27T23:08:40+00:00"
        },
        {
            "name": "doctrine/annotations",
            "version": "1.10.2",
            "source": {
                "type": "git",
                "url": "https://github.com/doctrine/annotations.git",
                "reference": "b9d758e831c70751155c698c2f7df4665314a1cb"
            },
            "dist": {
                "type": "zip",
                "url": "https://api.github.com/repos/doctrine/annotations/zipball/b9d758e831c70751155c698c2f7df4665314a1cb",
                "reference": "b9d758e831c70751155c698c2f7df4665314a1cb",
                "shasum": ""
            },
            "require": {
                "doctrine/lexer": "1.*",
                "ext-tokenizer": "*",
                "php": "^7.1"
            },
            "require-dev": {
                "doctrine/cache": "1.*",
                "phpunit/phpunit": "^7.5"
            },
            "type": "library",
            "extra": {
                "branch-alias": {
                    "dev-master": "1.9.x-dev"
                }
            },
            "autoload": {
                "psr-4": {
                    "Doctrine\\Common\\Annotations\\": "lib/Doctrine/Common/Annotations"
                }
            },
            "notification-url": "https://packagist.org/downloads/",
            "license": [
                "MIT"
            ],
            "authors": [
                {
                    "name": "Guilherme Blanco",
                    "email": "guilhermeblanco@gmail.com"
                },
                {
                    "name": "Roman Borschel",
                    "email": "roman@code-factory.org"
                },
                {
                    "name": "Benjamin Eberlei",
                    "email": "kontakt@beberlei.de"
                },
                {
                    "name": "Jonathan Wage",
                    "email": "jonwage@gmail.com"
                },
                {
                    "name": "Johannes Schmitt",
                    "email": "schmittjoh@gmail.com"
                }
            ],
            "description": "Docblock Annotations Parser",
            "homepage": "http://www.doctrine-project.org",
            "keywords": [
                "annotations",
                "docblock",
                "parser"
            ],
            "time": "2020-04-20T09:18:32+00:00"
        },
        {
            "name": "doctrine/cache",
            "version": "1.10.0",
            "source": {
                "type": "git",
                "url": "https://github.com/doctrine/cache.git",
                "reference": "382e7f4db9a12dc6c19431743a2b096041bcdd62"
            },
            "dist": {
                "type": "zip",
                "url": "https://api.github.com/repos/doctrine/cache/zipball/382e7f4db9a12dc6c19431743a2b096041bcdd62",
                "reference": "382e7f4db9a12dc6c19431743a2b096041bcdd62",
                "shasum": ""
            },
            "require": {
                "php": "~7.1"
            },
            "conflict": {
                "doctrine/common": ">2.2,<2.4"
            },
            "require-dev": {
                "alcaeus/mongo-php-adapter": "^1.1",
                "doctrine/coding-standard": "^6.0",
                "mongodb/mongodb": "^1.1",
                "phpunit/phpunit": "^7.0",
                "predis/predis": "~1.0"
            },
            "suggest": {
                "alcaeus/mongo-php-adapter": "Required to use legacy MongoDB driver"
            },
            "type": "library",
            "extra": {
                "branch-alias": {
                    "dev-master": "1.9.x-dev"
                }
            },
            "autoload": {
                "psr-4": {
                    "Doctrine\\Common\\Cache\\": "lib/Doctrine/Common/Cache"
                }
            },
            "notification-url": "https://packagist.org/downloads/",
            "license": [
                "MIT"
            ],
            "authors": [
                {
                    "name": "Guilherme Blanco",
                    "email": "guilhermeblanco@gmail.com"
                },
                {
                    "name": "Roman Borschel",
                    "email": "roman@code-factory.org"
                },
                {
                    "name": "Benjamin Eberlei",
                    "email": "kontakt@beberlei.de"
                },
                {
                    "name": "Jonathan Wage",
                    "email": "jonwage@gmail.com"
                },
                {
                    "name": "Johannes Schmitt",
                    "email": "schmittjoh@gmail.com"
                }
            ],
            "description": "PHP Doctrine Cache library is a popular cache implementation that supports many different drivers such as redis, memcache, apc, mongodb and others.",
            "homepage": "https://www.doctrine-project.org/projects/cache.html",
            "keywords": [
                "abstraction",
                "apcu",
                "cache",
                "caching",
                "couchdb",
                "memcached",
                "php",
                "redis",
                "xcache"
            ],
            "time": "2019-11-29T15:36:20+00:00"
        },
        {
            "name": "doctrine/lexer",
            "version": "1.2.0",
            "source": {
                "type": "git",
                "url": "https://github.com/doctrine/lexer.git",
                "reference": "5242d66dbeb21a30dd8a3e66bf7a73b66e05e1f6"
            },
            "dist": {
                "type": "zip",
                "url": "https://api.github.com/repos/doctrine/lexer/zipball/5242d66dbeb21a30dd8a3e66bf7a73b66e05e1f6",
                "reference": "5242d66dbeb21a30dd8a3e66bf7a73b66e05e1f6",
                "shasum": ""
            },
            "require": {
                "php": "^7.2"
            },
            "require-dev": {
                "doctrine/coding-standard": "^6.0",
                "phpstan/phpstan": "^0.11.8",
                "phpunit/phpunit": "^8.2"
            },
            "type": "library",
            "extra": {
                "branch-alias": {
                    "dev-master": "1.2.x-dev"
                }
            },
            "autoload": {
                "psr-4": {
                    "Doctrine\\Common\\Lexer\\": "lib/Doctrine/Common/Lexer"
                }
            },
            "notification-url": "https://packagist.org/downloads/",
            "license": [
                "MIT"
            ],
            "authors": [
                {
                    "name": "Guilherme Blanco",
                    "email": "guilhermeblanco@gmail.com"
                },
                {
                    "name": "Roman Borschel",
                    "email": "roman@code-factory.org"
                },
                {
                    "name": "Johannes Schmitt",
                    "email": "schmittjoh@gmail.com"
                }
            ],
            "description": "PHP Doctrine Lexer parser library that can be used in Top-Down, Recursive Descent Parsers.",
            "homepage": "https://www.doctrine-project.org/projects/lexer.html",
            "keywords": [
                "annotations",
                "docblock",
                "lexer",
                "parser",
                "php"
            ],
            "time": "2019-10-30T14:39:59+00:00"
        },
        {
            "name": "erusev/parsedown",
            "version": "1.7.4",
            "source": {
                "type": "git",
                "url": "https://github.com/erusev/parsedown.git",
                "reference": "cb17b6477dfff935958ba01325f2e8a2bfa6dab3"
            },
            "dist": {
                "type": "zip",
                "url": "https://api.github.com/repos/erusev/parsedown/zipball/cb17b6477dfff935958ba01325f2e8a2bfa6dab3",
                "reference": "cb17b6477dfff935958ba01325f2e8a2bfa6dab3",
                "shasum": ""
            },
            "require": {
                "ext-mbstring": "*",
                "php": ">=5.3.0"
            },
            "require-dev": {
                "phpunit/phpunit": "^4.8.35"
            },
            "type": "library",
            "autoload": {
                "psr-0": {
                    "Parsedown": ""
                }
            },
            "notification-url": "https://packagist.org/downloads/",
            "license": [
                "MIT"
            ],
            "authors": [
                {
                    "name": "Emanuil Rusev",
                    "email": "hello@erusev.com",
                    "homepage": "http://erusev.com"
                }
            ],
            "description": "Parser for Markdown.",
            "homepage": "http://parsedown.org",
            "keywords": [
                "markdown",
                "parser"
            ],
            "time": "2019-12-30T22:54:17+00:00"
        },
        {
            "name": "evenement/evenement",
            "version": "v3.0.1",
            "source": {
                "type": "git",
                "url": "https://github.com/igorw/evenement.git",
                "reference": "531bfb9d15f8aa57454f5f0285b18bec903b8fb7"
            },
            "dist": {
                "type": "zip",
                "url": "https://api.github.com/repos/igorw/evenement/zipball/531bfb9d15f8aa57454f5f0285b18bec903b8fb7",
                "reference": "531bfb9d15f8aa57454f5f0285b18bec903b8fb7",
                "shasum": ""
            },
            "require": {
                "php": ">=7.0"
            },
            "require-dev": {
                "phpunit/phpunit": "^6.0"
            },
            "type": "library",
            "autoload": {
                "psr-0": {
                    "Evenement": "src"
                }
            },
            "notification-url": "https://packagist.org/downloads/",
            "license": [
                "MIT"
            ],
            "authors": [
                {
                    "name": "Igor Wiedler",
                    "email": "igor@wiedler.ch"
                }
            ],
            "description": "Événement is a very simple event dispatching library for PHP",
            "keywords": [
                "event-dispatcher",
                "event-emitter"
            ],
            "time": "2017-07-23T21:35:13+00:00"
        },
        {
            "name": "guzzlehttp/psr7",
            "version": "1.6.1",
            "source": {
                "type": "git",
                "url": "https://github.com/guzzle/psr7.git",
                "reference": "239400de7a173fe9901b9ac7c06497751f00727a"
            },
            "dist": {
                "type": "zip",
                "url": "https://api.github.com/repos/guzzle/psr7/zipball/239400de7a173fe9901b9ac7c06497751f00727a",
                "reference": "239400de7a173fe9901b9ac7c06497751f00727a",
                "shasum": ""
            },
            "require": {
                "php": ">=5.4.0",
                "psr/http-message": "~1.0",
                "ralouphie/getallheaders": "^2.0.5 || ^3.0.0"
            },
            "provide": {
                "psr/http-message-implementation": "1.0"
            },
            "require-dev": {
                "ext-zlib": "*",
                "phpunit/phpunit": "~4.8.36 || ^5.7.27 || ^6.5.8"
            },
            "suggest": {
                "zendframework/zend-httphandlerrunner": "Emit PSR-7 responses"
            },
            "type": "library",
            "extra": {
                "branch-alias": {
                    "dev-master": "1.6-dev"
                }
            },
            "autoload": {
                "psr-4": {
                    "GuzzleHttp\\Psr7\\": "src/"
                },
                "files": [
                    "src/functions_include.php"
                ]
            },
            "notification-url": "https://packagist.org/downloads/",
            "license": [
                "MIT"
            ],
            "authors": [
                {
                    "name": "Michael Dowling",
                    "email": "mtdowling@gmail.com",
                    "homepage": "https://github.com/mtdowling"
                },
                {
                    "name": "Tobias Schultze",
                    "homepage": "https://github.com/Tobion"
                }
            ],
            "description": "PSR-7 message implementation that also provides common utility methods",
            "keywords": [
                "http",
                "message",
                "psr-7",
                "request",
                "response",
                "stream",
                "uri",
                "url"
            ],
            "time": "2019-07-01T23:21:34+00:00"
        },
        {
            "name": "lcobucci/jwt",
            "version": "3.3.2",
            "source": {
                "type": "git",
                "url": "https://github.com/lcobucci/jwt.git",
                "reference": "56f10808089e38623345e28af2f2d5e4eb579455"
            },
            "dist": {
                "type": "zip",
                "url": "https://api.github.com/repos/lcobucci/jwt/zipball/56f10808089e38623345e28af2f2d5e4eb579455",
                "reference": "56f10808089e38623345e28af2f2d5e4eb579455",
                "shasum": ""
            },
            "require": {
                "ext-mbstring": "*",
                "ext-openssl": "*",
                "php": "^5.6 || ^7.0"
            },
            "require-dev": {
                "mikey179/vfsstream": "~1.5",
                "phpmd/phpmd": "~2.2",
                "phpunit/php-invoker": "~1.1",
                "phpunit/phpunit": "^5.7 || ^7.3",
                "squizlabs/php_codesniffer": "~2.3"
            },
            "type": "library",
            "extra": {
                "branch-alias": {
                    "dev-master": "3.1-dev"
                }
            },
            "autoload": {
                "psr-4": {
                    "Lcobucci\\JWT\\": "src"
                }
            },
            "notification-url": "https://packagist.org/downloads/",
            "license": [
                "BSD-3-Clause"
            ],
            "authors": [
                {
                    "name": "Luís Otávio Cobucci Oblonczyk",
                    "email": "lcobucci@gmail.com",
                    "role": "Developer"
                }
            ],
            "description": "A simple library to work with JSON Web Token and JSON Web Signature",
            "keywords": [
                "JWS",
                "jwt"
            ],
            "time": "2020-05-22T08:21:12+00:00"
        },
        {
            "name": "php-ds/php-ds",
            "version": "v1.2.0",
            "source": {
                "type": "git",
                "url": "https://github.com/php-ds/polyfill.git",
                "reference": "27bed3897f9c801604f5bdcb65b71eb61ec80099"
            },
            "dist": {
                "type": "zip",
                "url": "https://api.github.com/repos/php-ds/polyfill/zipball/27bed3897f9c801604f5bdcb65b71eb61ec80099",
                "reference": "27bed3897f9c801604f5bdcb65b71eb61ec80099",
                "shasum": ""
            },
            "require": {
                "php": ">=7.0.0"
            },
            "require-dev": {
                "php-ds/tests": "^1.2"
            },
            "suggest": {
                "ext-ds": "to improve performance and reduce memory usage"
            },
            "type": "library",
            "autoload": {
                "psr-4": {
                    "Ds\\": "src"
                }
            },
            "notification-url": "https://packagist.org/downloads/",
            "license": [
                "MIT"
            ],
            "authors": [
                {
                    "name": "Rudi Theunissen",
                    "email": "rudolf.theunissen@gmail.com"
                }
            ],
            "keywords": [
                "data structures",
                "ds",
                "php",
                "polyfill"
            ],
            "time": "2017-08-03T02:03:34+00:00"
        },
        {
            "name": "psr/http-message",
            "version": "1.0.1",
            "source": {
                "type": "git",
                "url": "https://github.com/php-fig/http-message.git",
                "reference": "f6561bf28d520154e4b0ec72be95418abe6d9363"
            },
            "dist": {
                "type": "zip",
                "url": "https://api.github.com/repos/php-fig/http-message/zipball/f6561bf28d520154e4b0ec72be95418abe6d9363",
                "reference": "f6561bf28d520154e4b0ec72be95418abe6d9363",
                "shasum": ""
            },
            "require": {
                "php": ">=5.3.0"
            },
            "type": "library",
            "extra": {
                "branch-alias": {
                    "dev-master": "1.0.x-dev"
                }
            },
            "autoload": {
                "psr-4": {
                    "Psr\\Http\\Message\\": "src/"
                }
            },
            "notification-url": "https://packagist.org/downloads/",
            "license": [
                "MIT"
            ],
            "authors": [
                {
                    "name": "PHP-FIG",
                    "homepage": "http://www.php-fig.org/"
                }
            ],
            "description": "Common interface for HTTP messages",
            "homepage": "https://github.com/php-fig/http-message",
            "keywords": [
                "http",
                "http-message",
                "psr",
                "psr-7",
                "request",
                "response"
            ],
            "time": "2016-08-06T14:39:51+00:00"
        },
        {
            "name": "ralouphie/getallheaders",
            "version": "3.0.3",
            "source": {
                "type": "git",
                "url": "https://github.com/ralouphie/getallheaders.git",
                "reference": "120b605dfeb996808c31b6477290a714d356e822"
            },
            "dist": {
                "type": "zip",
                "url": "https://api.github.com/repos/ralouphie/getallheaders/zipball/120b605dfeb996808c31b6477290a714d356e822",
                "reference": "120b605dfeb996808c31b6477290a714d356e822",
                "shasum": ""
            },
            "require": {
                "php": ">=5.6"
            },
            "require-dev": {
                "php-coveralls/php-coveralls": "^2.1",
                "phpunit/phpunit": "^5 || ^6.5"
            },
            "type": "library",
            "autoload": {
                "files": [
                    "src/getallheaders.php"
                ]
            },
            "notification-url": "https://packagist.org/downloads/",
            "license": [
                "MIT"
            ],
            "authors": [
                {
                    "name": "Ralph Khattar",
                    "email": "ralph.khattar@gmail.com"
                }
            ],
            "description": "A polyfill for getallheaders.",
            "time": "2019-03-08T08:55:37+00:00"
        },
        {
            "name": "ramsey/collection",
            "version": "1.0.1",
            "source": {
                "type": "git",
                "url": "https://github.com/ramsey/collection.git",
                "reference": "925ad8cf55ba7a3fc92e332c58fd0478ace3e1ca"
            },
            "dist": {
                "type": "zip",
                "url": "https://api.github.com/repos/ramsey/collection/zipball/925ad8cf55ba7a3fc92e332c58fd0478ace3e1ca",
                "reference": "925ad8cf55ba7a3fc92e332c58fd0478ace3e1ca",
                "shasum": ""
            },
            "require": {
                "php": "^7.2"
            },
            "require-dev": {
                "dealerdirect/phpcodesniffer-composer-installer": "^0.5.0",
                "fzaninotto/faker": "^1.5",
                "jakub-onderka/php-parallel-lint": "^1",
                "jangregor/phpstan-prophecy": "^0.6",
                "mockery/mockery": "^1.3",
                "phpstan/extension-installer": "^1",
                "phpstan/phpdoc-parser": "0.4.1",
                "phpstan/phpstan": "^0.12",
                "phpstan/phpstan-mockery": "^0.12",
                "phpstan/phpstan-phpunit": "^0.12",
                "phpunit/phpunit": "^8.5",
                "slevomat/coding-standard": "^6.0",
                "squizlabs/php_codesniffer": "^3.5"
            },
            "type": "library",
            "autoload": {
                "psr-4": {
                    "Ramsey\\Collection\\": "src/"
                }
            },
            "notification-url": "https://packagist.org/downloads/",
            "license": [
                "MIT"
            ],
            "authors": [
                {
                    "name": "Ben Ramsey",
                    "email": "ben@benramsey.com",
                    "homepage": "https://benramsey.com"
                }
            ],
            "description": "A PHP 7.2+ library for representing and manipulating collections.",
            "homepage": "https://github.com/ramsey/collection",
            "keywords": [
                "array",
                "collection",
                "hash",
                "map",
                "queue",
                "set"
            ],
            "time": "2020-01-05T00:22:59+00:00"
        },
        {
            "name": "ramsey/uuid",
            "version": "4.0.1",
            "source": {
                "type": "git",
                "url": "https://github.com/ramsey/uuid.git",
                "reference": "ba8fff1d3abb8bb4d35a135ed22a31c6ef3ede3d"
            },
            "dist": {
                "type": "zip",
                "url": "https://api.github.com/repos/ramsey/uuid/zipball/ba8fff1d3abb8bb4d35a135ed22a31c6ef3ede3d",
                "reference": "ba8fff1d3abb8bb4d35a135ed22a31c6ef3ede3d",
                "shasum": ""
            },
            "require": {
                "brick/math": "^0.8",
                "ext-json": "*",
                "php": "^7.2 || ^8",
                "ramsey/collection": "^1.0",
                "symfony/polyfill-ctype": "^1.8"
            },
            "replace": {
                "rhumsaa/uuid": "self.version"
            },
            "require-dev": {
                "codeception/aspect-mock": "^3",
                "dealerdirect/phpcodesniffer-composer-installer": "^0.6.2",
                "doctrine/annotations": "^1.8",
                "goaop/framework": "^2",
                "mockery/mockery": "^1.3",
                "moontoast/math": "^1.1",
                "paragonie/random-lib": "^2",
                "php-mock/php-mock-mockery": "^1.3",
                "php-mock/php-mock-phpunit": "^2.5",
                "php-parallel-lint/php-parallel-lint": "^1.1",
                "phpstan/extension-installer": "^1.0",
                "phpstan/phpdoc-parser": "0.4.3",
                "phpstan/phpstan": "^0.12",
                "phpstan/phpstan-mockery": "^0.12",
                "phpstan/phpstan-phpunit": "^0.12",
                "phpunit/phpunit": "^8.5",
                "psy/psysh": "^0.10.0",
                "slevomat/coding-standard": "^6.0",
                "squizlabs/php_codesniffer": "^3.5",
                "vimeo/psalm": "3.9.4"
            },
            "suggest": {
                "ext-bcmath": "Enables faster math with arbitrary-precision integers using BCMath.",
                "ext-ctype": "Enables faster processing of character classification using ctype functions.",
                "ext-gmp": "Enables faster math with arbitrary-precision integers using GMP.",
                "ext-uuid": "Enables the use of PeclUuidTimeGenerator and PeclUuidRandomGenerator.",
                "paragonie/random-lib": "Provides RandomLib for use with the RandomLibAdapter",
                "ramsey/uuid-doctrine": "Allows the use of Ramsey\\Uuid\\Uuid as Doctrine field type."
            },
            "type": "library",
            "extra": {
                "branch-alias": {
                    "dev-master": "4.x-dev"
                }
            },
            "autoload": {
                "psr-4": {
                    "Ramsey\\Uuid\\": "src/"
                },
                "files": [
                    "src/functions.php"
                ]
            },
            "notification-url": "https://packagist.org/downloads/",
            "license": [
                "MIT"
            ],
            "description": "A PHP library for generating and working with universally unique identifiers (UUIDs).",
            "homepage": "https://github.com/ramsey/uuid",
            "keywords": [
                "guid",
                "identifier",
                "uuid"
            ],
            "time": "2020-03-29T20:13:32+00:00"
        },
        {
            "name": "ratchet/rfc6455",
            "version": "v0.2.6",
            "source": {
                "type": "git",
                "url": "https://github.com/ratchetphp/RFC6455.git",
                "reference": "879e48c840f8dbc296d68d6a5030673df79bd916"
            },
            "dist": {
                "type": "zip",
                "url": "https://api.github.com/repos/ratchetphp/RFC6455/zipball/879e48c840f8dbc296d68d6a5030673df79bd916",
                "reference": "879e48c840f8dbc296d68d6a5030673df79bd916",
                "shasum": ""
            },
            "require": {
                "guzzlehttp/psr7": "^1.0",
                "php": ">=5.4.2"
            },
            "require-dev": {
                "phpunit/phpunit": "4.8.*",
                "react/socket": "^1.3"
            },
            "type": "library",
            "autoload": {
                "psr-4": {
                    "Ratchet\\RFC6455\\": "src"
                }
            },
            "notification-url": "https://packagist.org/downloads/",
            "license": [
                "MIT"
            ],
            "authors": [
                {
                    "name": "Chris Boden",
                    "email": "cboden@gmail.com",
                    "role": "Developer"
                }
            ],
            "description": "RFC6455 WebSocket protocol handler",
            "homepage": "http://socketo.me",
            "keywords": [
                "WebSockets",
                "rfc6455",
                "websocket"
            ],
            "time": "2019-12-15T10:18:18+00:00"
        },
        {
            "name": "react/cache",
            "version": "v1.0.0",
            "source": {
                "type": "git",
                "url": "https://github.com/reactphp/cache.git",
                "reference": "aa10d63a1b40a36a486bdf527f28bac607ee6466"
            },
            "dist": {
                "type": "zip",
                "url": "https://api.github.com/repos/reactphp/cache/zipball/aa10d63a1b40a36a486bdf527f28bac607ee6466",
                "reference": "aa10d63a1b40a36a486bdf527f28bac607ee6466",
                "shasum": ""
            },
            "require": {
                "php": ">=5.3.0",
                "react/promise": "~2.0|~1.1"
            },
            "require-dev": {
                "phpunit/phpunit": "^6.4 || ^5.7 || ^4.8.35"
            },
            "type": "library",
            "autoload": {
                "psr-4": {
                    "React\\Cache\\": "src/"
                }
            },
            "notification-url": "https://packagist.org/downloads/",
            "license": [
                "MIT"
            ],
            "description": "Async, Promise-based cache interface for ReactPHP",
            "keywords": [
                "cache",
                "caching",
                "promise",
                "reactphp"
            ],
            "time": "2019-07-11T13:45:28+00:00"
        },
        {
            "name": "react/dns",
            "version": "v1.2.0",
            "source": {
                "type": "git",
                "url": "https://github.com/reactphp/dns.git",
                "reference": "a214d90c2884dac18d0cac6176202f247b66d762"
            },
            "dist": {
                "type": "zip",
                "url": "https://api.github.com/repos/reactphp/dns/zipball/a214d90c2884dac18d0cac6176202f247b66d762",
                "reference": "a214d90c2884dac18d0cac6176202f247b66d762",
                "shasum": ""
            },
            "require": {
                "php": ">=5.3.0",
                "react/cache": "^1.0 || ^0.6 || ^0.5",
                "react/event-loop": "^1.0 || ^0.5",
                "react/promise": "^2.7 || ^1.2.1",
                "react/promise-timer": "^1.2"
            },
            "require-dev": {
                "clue/block-react": "^1.2",
                "phpunit/phpunit": "^7.0 || ^6.4 || ^5.7 || ^4.8.35"
            },
            "type": "library",
            "autoload": {
                "psr-4": {
                    "React\\Dns\\": "src"
                }
            },
            "notification-url": "https://packagist.org/downloads/",
            "license": [
                "MIT"
            ],
            "description": "Async DNS resolver for ReactPHP",
            "keywords": [
                "async",
                "dns",
                "dns-resolver",
                "reactphp"
            ],
            "time": "2019-08-15T09:06:31+00:00"
        },
        {
            "name": "react/event-loop",
            "version": "v1.1.1",
            "source": {
                "type": "git",
                "url": "https://github.com/reactphp/event-loop.git",
                "reference": "6d24de090cd59cfc830263cfba965be77b563c13"
            },
            "dist": {
                "type": "zip",
                "url": "https://api.github.com/repos/reactphp/event-loop/zipball/6d24de090cd59cfc830263cfba965be77b563c13",
                "reference": "6d24de090cd59cfc830263cfba965be77b563c13",
                "shasum": ""
            },
            "require": {
                "php": ">=5.3.0"
            },
            "require-dev": {
                "phpunit/phpunit": "^7.0 || ^6.4 || ^5.7 || ^4.8.35"
            },
            "suggest": {
                "ext-event": "~1.0 for ExtEventLoop",
                "ext-pcntl": "For signal handling support when using the StreamSelectLoop",
                "ext-uv": "* for ExtUvLoop"
            },
            "type": "library",
            "autoload": {
                "psr-4": {
                    "React\\EventLoop\\": "src"
                }
            },
            "notification-url": "https://packagist.org/downloads/",
            "license": [
                "MIT"
            ],
            "description": "ReactPHP's core reactor event loop that libraries can use for evented I/O.",
            "keywords": [
                "asynchronous",
                "event-loop"
            ],
            "time": "2020-01-01T18:39:52+00:00"
        },
        {
            "name": "react/promise",
            "version": "v2.8.0",
            "source": {
                "type": "git",
                "url": "https://github.com/reactphp/promise.git",
                "reference": "f3cff96a19736714524ca0dd1d4130de73dbbbc4"
            },
            "dist": {
                "type": "zip",
                "url": "https://api.github.com/repos/reactphp/promise/zipball/f3cff96a19736714524ca0dd1d4130de73dbbbc4",
                "reference": "f3cff96a19736714524ca0dd1d4130de73dbbbc4",
                "shasum": ""
            },
            "require": {
                "php": ">=5.4.0"
            },
            "require-dev": {
                "phpunit/phpunit": "^7.0 || ^6.5 || ^5.7 || ^4.8.36"
            },
            "type": "library",
            "autoload": {
                "psr-4": {
                    "React\\Promise\\": "src/"
                },
                "files": [
                    "src/functions_include.php"
                ]
            },
            "notification-url": "https://packagist.org/downloads/",
            "license": [
                "MIT"
            ],
            "authors": [
                {
                    "name": "Jan Sorgalla",
                    "email": "jsorgalla@gmail.com"
                }
            ],
            "description": "A lightweight implementation of CommonJS Promises/A for PHP",
            "keywords": [
                "promise",
                "promises"
            ],
            "time": "2020-05-12T15:16:56+00:00"
        },
        {
            "name": "react/promise-timer",
            "version": "v1.5.1",
            "source": {
                "type": "git",
                "url": "https://github.com/reactphp/promise-timer.git",
                "reference": "35fb910604fd86b00023fc5cda477c8074ad0abc"
            },
            "dist": {
                "type": "zip",
                "url": "https://api.github.com/repos/reactphp/promise-timer/zipball/35fb910604fd86b00023fc5cda477c8074ad0abc",
                "reference": "35fb910604fd86b00023fc5cda477c8074ad0abc",
                "shasum": ""
            },
            "require": {
                "php": ">=5.3",
                "react/event-loop": "^1.0 || ^0.5 || ^0.4 || ^0.3.5",
                "react/promise": "^2.7.0 || ^1.2.1"
            },
            "require-dev": {
                "phpunit/phpunit": "^6.4 || ^5.7 || ^4.8.35"
            },
            "type": "library",
            "autoload": {
                "psr-4": {
                    "React\\Promise\\Timer\\": "src/"
                },
                "files": [
                    "src/functions_include.php"
                ]
            },
            "notification-url": "https://packagist.org/downloads/",
            "license": [
                "MIT"
            ],
            "authors": [
                {
                    "name": "Christian Lück",
                    "email": "christian@lueck.tv"
                }
            ],
            "description": "A trivial implementation of timeouts for Promises, built on top of ReactPHP.",
            "homepage": "https://github.com/reactphp/promise-timer",
            "keywords": [
                "async",
                "event-loop",
                "promise",
                "reactphp",
                "timeout",
                "timer"
            ],
            "time": "2019-03-27T18:10:32+00:00"
        },
        {
            "name": "react/socket",
            "version": "v1.4.0",
            "source": {
                "type": "git",
                "url": "https://github.com/reactphp/socket.git",
                "reference": "97522e24987365e1ed873f0f4884900747a668e0"
            },
            "dist": {
                "type": "zip",
                "url": "https://api.github.com/repos/reactphp/socket/zipball/97522e24987365e1ed873f0f4884900747a668e0",
                "reference": "97522e24987365e1ed873f0f4884900747a668e0",
                "shasum": ""
            },
            "require": {
                "evenement/evenement": "^3.0 || ^2.0 || ^1.0",
                "php": ">=5.3.0",
                "react/dns": "^1.1",
                "react/event-loop": "^1.0 || ^0.5",
                "react/promise": "^2.6.0 || ^1.2.1",
                "react/promise-timer": "^1.4.0",
                "react/stream": "^1.1"
            },
            "require-dev": {
                "clue/block-react": "^1.2",
                "phpunit/phpunit": "^7.5 || ^6.4 || ^5.7 || ^4.8.35",
                "react/promise-stream": "^1.2"
            },
            "type": "library",
            "autoload": {
                "psr-4": {
                    "React\\Socket\\": "src"
                }
            },
            "notification-url": "https://packagist.org/downloads/",
            "license": [
                "MIT"
            ],
            "description": "Async, streaming plaintext TCP/IP and secure TLS socket server and client connections for ReactPHP",
            "keywords": [
                "Connection",
                "Socket",
                "async",
                "reactphp",
                "stream"
            ],
            "time": "2020-03-12T12:15:14+00:00"
        },
        {
            "name": "react/stream",
            "version": "v1.1.1",
            "source": {
                "type": "git",
                "url": "https://github.com/reactphp/stream.git",
                "reference": "7c02b510ee3f582c810aeccd3a197b9c2f52ff1a"
            },
            "dist": {
                "type": "zip",
                "url": "https://api.github.com/repos/reactphp/stream/zipball/7c02b510ee3f582c810aeccd3a197b9c2f52ff1a",
                "reference": "7c02b510ee3f582c810aeccd3a197b9c2f52ff1a",
                "shasum": ""
            },
            "require": {
                "evenement/evenement": "^3.0 || ^2.0 || ^1.0",
                "php": ">=5.3.8",
                "react/event-loop": "^1.0 || ^0.5 || ^0.4 || ^0.3.5"
            },
            "require-dev": {
                "clue/stream-filter": "~1.2",
                "phpunit/phpunit": "^7.0 || ^6.4 || ^5.7 || ^4.8.35"
            },
            "type": "library",
            "autoload": {
                "psr-4": {
                    "React\\Stream\\": "src"
                }
            },
            "notification-url": "https://packagist.org/downloads/",
            "license": [
                "MIT"
            ],
            "description": "Event-driven readable and writable streams for non-blocking I/O in ReactPHP",
            "keywords": [
                "event-driven",
                "io",
                "non-blocking",
                "pipe",
                "reactphp",
                "readable",
                "stream",
                "writable"
            ],
            "time": "2020-05-04T10:17:57+00:00"
        },
        {
            "name": "symfony/config",
            "version": "v4.4.8",
            "source": {
                "type": "git",
                "url": "https://github.com/symfony/config.git",
                "reference": "8ba41fe053683e1e6e3f6fa21f07ea5c4dd9e4c0"
            },
            "dist": {
                "type": "zip",
                "url": "https://api.github.com/repos/symfony/config/zipball/8ba41fe053683e1e6e3f6fa21f07ea5c4dd9e4c0",
                "reference": "8ba41fe053683e1e6e3f6fa21f07ea5c4dd9e4c0",
                "shasum": ""
            },
            "require": {
                "php": "^7.1.3",
                "symfony/filesystem": "^3.4|^4.0|^5.0",
                "symfony/polyfill-ctype": "~1.8"
            },
            "conflict": {
                "symfony/finder": "<3.4"
            },
            "require-dev": {
                "symfony/event-dispatcher": "^3.4|^4.0|^5.0",
                "symfony/finder": "^3.4|^4.0|^5.0",
                "symfony/messenger": "^4.1|^5.0",
                "symfony/service-contracts": "^1.1|^2",
                "symfony/yaml": "^3.4|^4.0|^5.0"
            },
            "suggest": {
                "symfony/yaml": "To use the yaml reference dumper"
            },
            "type": "library",
            "extra": {
                "branch-alias": {
                    "dev-master": "4.4-dev"
                }
            },
            "autoload": {
                "psr-4": {
                    "Symfony\\Component\\Config\\": ""
                },
                "exclude-from-classmap": [
                    "/Tests/"
                ]
            },
            "notification-url": "https://packagist.org/downloads/",
            "license": [
                "MIT"
            ],
            "authors": [
                {
                    "name": "Fabien Potencier",
                    "email": "fabien@symfony.com"
                },
                {
                    "name": "Symfony Community",
                    "homepage": "https://symfony.com/contributors"
                }
            ],
            "description": "Symfony Config Component",
            "homepage": "https://symfony.com",
            "time": "2020-04-15T15:56:18+00:00"
        },
        {
            "name": "symfony/filesystem",
            "version": "v4.4.8",
            "source": {
                "type": "git",
                "url": "https://github.com/symfony/filesystem.git",
                "reference": "a3ebf3bfd8a98a147c010a568add5a8aa4edea0f"
            },
            "dist": {
                "type": "zip",
                "url": "https://api.github.com/repos/symfony/filesystem/zipball/a3ebf3bfd8a98a147c010a568add5a8aa4edea0f",
                "reference": "a3ebf3bfd8a98a147c010a568add5a8aa4edea0f",
                "shasum": ""
            },
            "require": {
                "php": "^7.1.3",
                "symfony/polyfill-ctype": "~1.8"
            },
            "type": "library",
            "extra": {
                "branch-alias": {
                    "dev-master": "4.4-dev"
                }
            },
            "autoload": {
                "psr-4": {
                    "Symfony\\Component\\Filesystem\\": ""
                },
                "exclude-from-classmap": [
                    "/Tests/"
                ]
            },
            "notification-url": "https://packagist.org/downloads/",
            "license": [
                "MIT"
            ],
            "authors": [
                {
                    "name": "Fabien Potencier",
                    "email": "fabien@symfony.com"
                },
                {
                    "name": "Symfony Community",
                    "homepage": "https://symfony.com/contributors"
                }
            ],
            "description": "Symfony Filesystem Component",
            "homepage": "https://symfony.com",
            "time": "2020-04-12T14:39:55+00:00"
        },
        {
            "name": "symfony/http-foundation",
            "version": "v4.4.8",
            "source": {
                "type": "git",
                "url": "https://github.com/symfony/http-foundation.git",
                "reference": "ec5bd254c223786f5fa2bb49a1e705c1b8e7cee2"
            },
            "dist": {
                "type": "zip",
                "url": "https://api.github.com/repos/symfony/http-foundation/zipball/ec5bd254c223786f5fa2bb49a1e705c1b8e7cee2",
                "reference": "ec5bd254c223786f5fa2bb49a1e705c1b8e7cee2",
                "shasum": ""
            },
            "require": {
                "php": "^7.1.3",
                "symfony/mime": "^4.3|^5.0",
                "symfony/polyfill-mbstring": "~1.1"
            },
            "require-dev": {
                "predis/predis": "~1.0",
                "symfony/expression-language": "^3.4|^4.0|^5.0"
            },
            "type": "library",
            "extra": {
                "branch-alias": {
                    "dev-master": "4.4-dev"
                }
            },
            "autoload": {
                "psr-4": {
                    "Symfony\\Component\\HttpFoundation\\": ""
                },
                "exclude-from-classmap": [
                    "/Tests/"
                ]
            },
            "notification-url": "https://packagist.org/downloads/",
            "license": [
                "MIT"
            ],
            "authors": [
                {
                    "name": "Fabien Potencier",
                    "email": "fabien@symfony.com"
                },
                {
                    "name": "Symfony Community",
                    "homepage": "https://symfony.com/contributors"
                }
            ],
            "description": "Symfony HttpFoundation Component",
            "homepage": "https://symfony.com",
            "time": "2020-04-18T20:40:08+00:00"
        },
        {
            "name": "symfony/mime",
            "version": "v4.4.8",
            "source": {
                "type": "git",
                "url": "https://github.com/symfony/mime.git",
                "reference": "7a583ffb6c7dd5aabb5db920817a3cc39261c517"
            },
            "dist": {
                "type": "zip",
                "url": "https://api.github.com/repos/symfony/mime/zipball/7a583ffb6c7dd5aabb5db920817a3cc39261c517",
                "reference": "7a583ffb6c7dd5aabb5db920817a3cc39261c517",
                "shasum": ""
            },
            "require": {
                "php": "^7.1.3",
                "symfony/polyfill-intl-idn": "^1.10",
                "symfony/polyfill-mbstring": "^1.0"
            },
            "conflict": {
                "symfony/mailer": "<4.4"
            },
            "require-dev": {
                "egulias/email-validator": "^2.1.10",
                "symfony/dependency-injection": "^3.4|^4.1|^5.0"
            },
            "type": "library",
            "extra": {
                "branch-alias": {
                    "dev-master": "4.4-dev"
                }
            },
            "autoload": {
                "psr-4": {
                    "Symfony\\Component\\Mime\\": ""
                },
                "exclude-from-classmap": [
                    "/Tests/"
                ]
            },
            "notification-url": "https://packagist.org/downloads/",
            "license": [
                "MIT"
            ],
            "authors": [
                {
                    "name": "Fabien Potencier",
                    "email": "fabien@symfony.com"
                },
                {
                    "name": "Symfony Community",
                    "homepage": "https://symfony.com/contributors"
                }
            ],
            "description": "A library to manipulate MIME messages",
            "homepage": "https://symfony.com",
            "keywords": [
                "mime",
                "mime-type"
            ],
            "time": "2020-04-16T14:49:30+00:00"
        },
        {
            "name": "symfony/polyfill-ctype",
            "version": "v1.17.0",
            "source": {
                "type": "git",
                "url": "https://github.com/symfony/polyfill-ctype.git",
                "reference": "e94c8b1bbe2bc77507a1056cdb06451c75b427f9"
            },
            "dist": {
                "type": "zip",
                "url": "https://api.github.com/repos/symfony/polyfill-ctype/zipball/e94c8b1bbe2bc77507a1056cdb06451c75b427f9",
                "reference": "e94c8b1bbe2bc77507a1056cdb06451c75b427f9",
                "shasum": ""
            },
            "require": {
                "php": ">=5.3.3"
            },
            "suggest": {
                "ext-ctype": "For best performance"
            },
            "type": "library",
            "extra": {
                "branch-alias": {
                    "dev-master": "1.17-dev"
                }
            },
            "autoload": {
                "psr-4": {
                    "Symfony\\Polyfill\\Ctype\\": ""
                },
                "files": [
                    "bootstrap.php"
                ]
            },
            "notification-url": "https://packagist.org/downloads/",
            "license": [
                "MIT"
            ],
            "authors": [
                {
                    "name": "Gert de Pagter",
                    "email": "BackEndTea@gmail.com"
                },
                {
                    "name": "Symfony Community",
                    "homepage": "https://symfony.com/contributors"
                }
            ],
            "description": "Symfony polyfill for ctype functions",
            "homepage": "https://symfony.com",
            "keywords": [
                "compatibility",
                "ctype",
                "polyfill",
                "portable"
            ],
            "time": "2020-05-12T16:14:59+00:00"
        },
        {
            "name": "symfony/polyfill-intl-idn",
            "version": "v1.15.0",
            "source": {
                "type": "git",
                "url": "https://github.com/symfony/polyfill-intl-idn.git",
                "reference": "47bd6aa45beb1cd7c6a16b7d1810133b728bdfcf"
            },
            "dist": {
                "type": "zip",
                "url": "https://api.github.com/repos/symfony/polyfill-intl-idn/zipball/47bd6aa45beb1cd7c6a16b7d1810133b728bdfcf",
                "reference": "47bd6aa45beb1cd7c6a16b7d1810133b728bdfcf",
                "shasum": ""
            },
            "require": {
                "php": ">=5.3.3",
                "symfony/polyfill-mbstring": "^1.3",
                "symfony/polyfill-php72": "^1.10"
            },
            "suggest": {
                "ext-intl": "For best performance"
            },
            "type": "library",
            "extra": {
                "branch-alias": {
                    "dev-master": "1.15-dev"
                }
            },
            "autoload": {
                "psr-4": {
                    "Symfony\\Polyfill\\Intl\\Idn\\": ""
                },
                "files": [
                    "bootstrap.php"
                ]
            },
            "notification-url": "https://packagist.org/downloads/",
            "license": [
                "MIT"
            ],
            "authors": [
                {
                    "name": "Laurent Bassin",
                    "email": "laurent@bassin.info"
                },
                {
                    "name": "Symfony Community",
                    "homepage": "https://symfony.com/contributors"
                }
            ],
            "description": "Symfony polyfill for intl's idn_to_ascii and idn_to_utf8 functions",
            "homepage": "https://symfony.com",
            "keywords": [
                "compatibility",
                "idn",
                "intl",
                "polyfill",
                "portable",
                "shim"
            ],
            "time": "2020-03-09T19:04:49+00:00"
        },
        {
            "name": "symfony/polyfill-mbstring",
            "version": "v1.15.0",
            "source": {
                "type": "git",
                "url": "https://github.com/symfony/polyfill-mbstring.git",
                "reference": "81ffd3a9c6d707be22e3012b827de1c9775fc5ac"
            },
            "dist": {
                "type": "zip",
                "url": "https://api.github.com/repos/symfony/polyfill-mbstring/zipball/81ffd3a9c6d707be22e3012b827de1c9775fc5ac",
                "reference": "81ffd3a9c6d707be22e3012b827de1c9775fc5ac",
                "shasum": ""
            },
            "require": {
                "php": ">=5.3.3"
            },
            "suggest": {
                "ext-mbstring": "For best performance"
            },
            "type": "library",
            "extra": {
                "branch-alias": {
                    "dev-master": "1.15-dev"
                }
            },
            "autoload": {
                "psr-4": {
                    "Symfony\\Polyfill\\Mbstring\\": ""
                },
                "files": [
                    "bootstrap.php"
                ]
            },
            "notification-url": "https://packagist.org/downloads/",
            "license": [
                "MIT"
            ],
            "authors": [
                {
                    "name": "Nicolas Grekas",
                    "email": "p@tchwork.com"
                },
                {
                    "name": "Symfony Community",
                    "homepage": "https://symfony.com/contributors"
                }
            ],
            "description": "Symfony polyfill for the Mbstring extension",
            "homepage": "https://symfony.com",
            "keywords": [
                "compatibility",
                "mbstring",
                "polyfill",
                "portable",
                "shim"
            ],
            "time": "2020-03-09T19:04:49+00:00"
        },
        {
            "name": "symfony/polyfill-php72",
            "version": "v1.15.0",
            "source": {
                "type": "git",
                "url": "https://github.com/symfony/polyfill-php72.git",
                "reference": "37b0976c78b94856543260ce09b460a7bc852747"
            },
            "dist": {
                "type": "zip",
                "url": "https://api.github.com/repos/symfony/polyfill-php72/zipball/37b0976c78b94856543260ce09b460a7bc852747",
                "reference": "37b0976c78b94856543260ce09b460a7bc852747",
                "shasum": ""
            },
            "require": {
                "php": ">=5.3.3"
            },
            "type": "library",
            "extra": {
                "branch-alias": {
                    "dev-master": "1.15-dev"
                }
            },
            "autoload": {
                "psr-4": {
                    "Symfony\\Polyfill\\Php72\\": ""
                },
                "files": [
                    "bootstrap.php"
                ]
            },
            "notification-url": "https://packagist.org/downloads/",
            "license": [
                "MIT"
            ],
            "authors": [
                {
                    "name": "Nicolas Grekas",
                    "email": "p@tchwork.com"
                },
                {
                    "name": "Symfony Community",
                    "homepage": "https://symfony.com/contributors"
                }
            ],
            "description": "Symfony polyfill backporting some PHP 7.2+ features to lower PHP versions",
            "homepage": "https://symfony.com",
            "keywords": [
                "compatibility",
                "polyfill",
                "portable",
                "shim"
            ],
            "time": "2020-02-27T09:26:54+00:00"
        },
        {
            "name": "symfony/routing",
            "version": "v4.4.8",
            "source": {
                "type": "git",
                "url": "https://github.com/symfony/routing.git",
                "reference": "67b4e1f99c050cbc310b8f3d0dbdc4b0212c052c"
            },
            "dist": {
                "type": "zip",
                "url": "https://api.github.com/repos/symfony/routing/zipball/67b4e1f99c050cbc310b8f3d0dbdc4b0212c052c",
                "reference": "67b4e1f99c050cbc310b8f3d0dbdc4b0212c052c",
                "shasum": ""
            },
            "require": {
                "php": "^7.1.3"
            },
            "conflict": {
                "symfony/config": "<4.2",
                "symfony/dependency-injection": "<3.4",
                "symfony/yaml": "<3.4"
            },
            "require-dev": {
                "doctrine/annotations": "~1.2",
                "psr/log": "~1.0",
                "symfony/config": "^4.2|^5.0",
                "symfony/dependency-injection": "^3.4|^4.0|^5.0",
                "symfony/expression-language": "^3.4|^4.0|^5.0",
                "symfony/http-foundation": "^3.4|^4.0|^5.0",
                "symfony/yaml": "^3.4|^4.0|^5.0"
            },
            "suggest": {
                "doctrine/annotations": "For using the annotation loader",
                "symfony/config": "For using the all-in-one router or any loader",
                "symfony/expression-language": "For using expression matching",
                "symfony/http-foundation": "For using a Symfony Request object",
                "symfony/yaml": "For using the YAML loader"
            },
            "type": "library",
            "extra": {
                "branch-alias": {
                    "dev-master": "4.4-dev"
                }
            },
            "autoload": {
                "psr-4": {
                    "Symfony\\Component\\Routing\\": ""
                },
                "exclude-from-classmap": [
                    "/Tests/"
                ]
            },
            "notification-url": "https://packagist.org/downloads/",
            "license": [
                "MIT"
            ],
            "authors": [
                {
                    "name": "Fabien Potencier",
                    "email": "fabien@symfony.com"
                },
                {
                    "name": "Symfony Community",
                    "homepage": "https://symfony.com/contributors"
                }
            ],
            "description": "Symfony Routing Component",
            "homepage": "https://symfony.com",
            "keywords": [
                "router",
                "routing",
                "uri",
                "url"
            ],
            "time": "2020-04-21T19:59:53+00:00"
        },
        {
            "name": "textalk/websocket",
            "version": "1.2.0",
            "source": {
                "type": "git",
                "url": "https://github.com/Textalk/websocket-php.git",
                "reference": "bfa18bb6bf523680c7803f6b04694fbbf2f67bbf"
            },
            "dist": {
                "type": "zip",
                "url": "https://api.github.com/repos/Textalk/websocket-php/zipball/bfa18bb6bf523680c7803f6b04694fbbf2f67bbf",
                "reference": "bfa18bb6bf523680c7803f6b04694fbbf2f67bbf",
                "shasum": ""
            },
            "require-dev": {
                "cboden/ratchet": "0.3.*",
                "phpunit/phpunit": "4.1.*",
                "phpunit/phpunit-selenium": "1.3.3",
                "satooshi/php-coveralls": "dev-master"
            },
            "type": "library",
            "autoload": {
                "psr-4": {
                    "WebSocket\\": "lib"
                }
            },
            "notification-url": "https://packagist.org/downloads/",
            "license": [
                "MIT"
            ],
            "authors": [
                {
                    "name": "Fredrik Liljegren",
                    "email": "fredrik.liljegren@textalk.se"
                }
            ],
            "description": "WebSocket client and server",
            "time": "2015-10-09T07:32:42+00:00"
        },
        {
            "name": "twig/twig",
            "version": "v2.12.5",
            "source": {
                "type": "git",
                "url": "https://github.com/twigphp/Twig.git",
                "reference": "18772e0190734944277ee97a02a9a6c6555fcd94"
            },
            "dist": {
                "type": "zip",
                "url": "https://api.github.com/repos/twigphp/Twig/zipball/18772e0190734944277ee97a02a9a6c6555fcd94",
                "reference": "18772e0190734944277ee97a02a9a6c6555fcd94",
                "shasum": ""
            },
            "require": {
                "php": "^7.0",
                "symfony/polyfill-ctype": "^1.8",
                "symfony/polyfill-mbstring": "^1.3"
            },
            "require-dev": {
                "psr/container": "^1.0",
                "symfony/phpunit-bridge": "^4.4|^5.0"
            },
            "type": "library",
            "extra": {
                "branch-alias": {
                    "dev-master": "2.12-dev"
                }
            },
            "autoload": {
                "psr-0": {
                    "Twig_": "lib/"
                },
                "psr-4": {
                    "Twig\\": "src/"
                }
            },
            "notification-url": "https://packagist.org/downloads/",
            "license": [
                "BSD-3-Clause"
            ],
            "authors": [
                {
                    "name": "Fabien Potencier",
                    "email": "fabien@symfony.com",
                    "homepage": "http://fabien.potencier.org",
                    "role": "Lead Developer"
                },
                {
                    "name": "Twig Team",
                    "role": "Contributors"
                },
                {
                    "name": "Armin Ronacher",
                    "email": "armin.ronacher@active-4.com",
                    "role": "Project Founder"
                }
            ],
            "description": "Twig, the flexible, fast, and secure template language for PHP",
            "homepage": "https://twig.symfony.com",
            "keywords": [
                "templating"
            ],
            "time": "2020-02-11T15:31:23+00:00"
        }
    ],
    "packages-dev": [
        {
            "name": "dealerdirect/phpcodesniffer-composer-installer",
            "version": "v0.6.2",
            "source": {
                "type": "git",
                "url": "https://github.com/Dealerdirect/phpcodesniffer-composer-installer.git",
                "reference": "8001af8eb107fbfcedc31a8b51e20b07d85b457a"
            },
            "dist": {
                "type": "zip",
                "url": "https://api.github.com/repos/Dealerdirect/phpcodesniffer-composer-installer/zipball/8001af8eb107fbfcedc31a8b51e20b07d85b457a",
                "reference": "8001af8eb107fbfcedc31a8b51e20b07d85b457a",
                "shasum": ""
            },
            "require": {
                "composer-plugin-api": "^1.0",
                "php": "^5.3|^7",
                "squizlabs/php_codesniffer": "^2|^3"
            },
            "require-dev": {
                "composer/composer": "*",
                "phpcompatibility/php-compatibility": "^9.0",
                "sensiolabs/security-checker": "^4.1.0"
            },
            "type": "composer-plugin",
            "extra": {
                "class": "Dealerdirect\\Composer\\Plugin\\Installers\\PHPCodeSniffer\\Plugin"
            },
            "autoload": {
                "psr-4": {
                    "Dealerdirect\\Composer\\Plugin\\Installers\\PHPCodeSniffer\\": "src/"
                }
            },
            "notification-url": "https://packagist.org/downloads/",
            "license": [
                "MIT"
            ],
            "authors": [
                {
                    "name": "Franck Nijhof",
                    "email": "franck.nijhof@dealerdirect.com",
                    "homepage": "http://www.frenck.nl",
                    "role": "Developer / IT Manager"
                }
            ],
            "description": "PHP_CodeSniffer Standards Composer Installer Plugin",
            "homepage": "http://www.dealerdirect.com",
            "keywords": [
                "PHPCodeSniffer",
                "PHP_CodeSniffer",
                "code quality",
                "codesniffer",
                "composer",
                "installer",
                "phpcs",
                "plugin",
                "qa",
                "quality",
                "standard",
                "standards",
                "style guide",
                "stylecheck",
                "tests"
            ],
            "time": "2020-01-29T20:22:20+00:00"
        },
        {
            "name": "doctrine/instantiator",
            "version": "1.3.0",
            "source": {
                "type": "git",
                "url": "https://github.com/doctrine/instantiator.git",
                "reference": "ae466f726242e637cebdd526a7d991b9433bacf1"
            },
            "dist": {
                "type": "zip",
                "url": "https://api.github.com/repos/doctrine/instantiator/zipball/ae466f726242e637cebdd526a7d991b9433bacf1",
                "reference": "ae466f726242e637cebdd526a7d991b9433bacf1",
                "shasum": ""
            },
            "require": {
                "php": "^7.1"
            },
            "require-dev": {
                "doctrine/coding-standard": "^6.0",
                "ext-pdo": "*",
                "ext-phar": "*",
                "phpbench/phpbench": "^0.13",
                "phpstan/phpstan-phpunit": "^0.11",
                "phpstan/phpstan-shim": "^0.11",
                "phpunit/phpunit": "^7.0"
            },
            "type": "library",
            "extra": {
                "branch-alias": {
                    "dev-master": "1.2.x-dev"
                }
            },
            "autoload": {
                "psr-4": {
                    "Doctrine\\Instantiator\\": "src/Doctrine/Instantiator/"
                }
            },
            "notification-url": "https://packagist.org/downloads/",
            "license": [
                "MIT"
            ],
            "authors": [
                {
                    "name": "Marco Pivetta",
                    "email": "ocramius@gmail.com",
                    "homepage": "http://ocramius.github.com/"
                }
            ],
            "description": "A small, lightweight utility to instantiate objects in PHP without invoking their constructors",
            "homepage": "https://www.doctrine-project.org/projects/instantiator.html",
            "keywords": [
                "constructor",
                "instantiate"
            ],
            "time": "2019-10-21T16:45:58+00:00"
        },
        {
            "name": "myclabs/deep-copy",
            "version": "1.9.5",
            "source": {
                "type": "git",
                "url": "https://github.com/myclabs/DeepCopy.git",
                "reference": "b2c28789e80a97badd14145fda39b545d83ca3ef"
            },
            "dist": {
                "type": "zip",
                "url": "https://api.github.com/repos/myclabs/DeepCopy/zipball/b2c28789e80a97badd14145fda39b545d83ca3ef",
                "reference": "b2c28789e80a97badd14145fda39b545d83ca3ef",
                "shasum": ""
            },
            "require": {
                "php": "^7.1"
            },
            "replace": {
                "myclabs/deep-copy": "self.version"
            },
            "require-dev": {
                "doctrine/collections": "^1.0",
                "doctrine/common": "^2.6",
                "phpunit/phpunit": "^7.1"
            },
            "type": "library",
            "autoload": {
                "psr-4": {
                    "DeepCopy\\": "src/DeepCopy/"
                },
                "files": [
                    "src/DeepCopy/deep_copy.php"
                ]
            },
            "notification-url": "https://packagist.org/downloads/",
            "license": [
                "MIT"
            ],
            "description": "Create deep copies (clones) of your objects",
            "keywords": [
                "clone",
                "copy",
                "duplicate",
                "object",
                "object graph"
            ],
            "time": "2020-01-17T21:11:47+00:00"
        },
        {
            "name": "phar-io/manifest",
            "version": "1.0.3",
            "source": {
                "type": "git",
                "url": "https://github.com/phar-io/manifest.git",
                "reference": "7761fcacf03b4d4f16e7ccb606d4879ca431fcf4"
            },
            "dist": {
                "type": "zip",
                "url": "https://api.github.com/repos/phar-io/manifest/zipball/7761fcacf03b4d4f16e7ccb606d4879ca431fcf4",
                "reference": "7761fcacf03b4d4f16e7ccb606d4879ca431fcf4",
                "shasum": ""
            },
            "require": {
                "ext-dom": "*",
                "ext-phar": "*",
                "phar-io/version": "^2.0",
                "php": "^5.6 || ^7.0"
            },
            "type": "library",
            "extra": {
                "branch-alias": {
                    "dev-master": "1.0.x-dev"
                }
            },
            "autoload": {
                "classmap": [
                    "src/"
                ]
            },
            "notification-url": "https://packagist.org/downloads/",
            "license": [
                "BSD-3-Clause"
            ],
            "authors": [
                {
                    "name": "Arne Blankerts",
                    "email": "arne@blankerts.de",
                    "role": "Developer"
                },
                {
                    "name": "Sebastian Heuer",
                    "email": "sebastian@phpeople.de",
                    "role": "Developer"
                },
                {
                    "name": "Sebastian Bergmann",
                    "email": "sebastian@phpunit.de",
                    "role": "Developer"
                }
            ],
            "description": "Component for reading phar.io manifest information from a PHP Archive (PHAR)",
            "time": "2018-07-08T19:23:20+00:00"
        },
        {
            "name": "phar-io/version",
            "version": "2.0.1",
            "source": {
                "type": "git",
                "url": "https://github.com/phar-io/version.git",
                "reference": "45a2ec53a73c70ce41d55cedef9063630abaf1b6"
            },
            "dist": {
                "type": "zip",
                "url": "https://api.github.com/repos/phar-io/version/zipball/45a2ec53a73c70ce41d55cedef9063630abaf1b6",
                "reference": "45a2ec53a73c70ce41d55cedef9063630abaf1b6",
                "shasum": ""
            },
            "require": {
                "php": "^5.6 || ^7.0"
            },
            "type": "library",
            "autoload": {
                "classmap": [
                    "src/"
                ]
            },
            "notification-url": "https://packagist.org/downloads/",
            "license": [
                "BSD-3-Clause"
            ],
            "authors": [
                {
                    "name": "Arne Blankerts",
                    "email": "arne@blankerts.de",
                    "role": "Developer"
                },
                {
                    "name": "Sebastian Heuer",
                    "email": "sebastian@phpeople.de",
                    "role": "Developer"
                },
                {
                    "name": "Sebastian Bergmann",
                    "email": "sebastian@phpunit.de",
                    "role": "Developer"
                }
            ],
            "description": "Library for handling version information and constraints",
            "time": "2018-07-08T19:19:57+00:00"
        },
        {
            "name": "php-mock/php-mock",
            "version": "2.2.1",
            "source": {
                "type": "git",
                "url": "https://github.com/php-mock/php-mock.git",
                "reference": "8ca7205ad5e73fbbffa9bde9f6bc90daf5e49702"
            },
            "dist": {
                "type": "zip",
                "url": "https://api.github.com/repos/php-mock/php-mock/zipball/8ca7205ad5e73fbbffa9bde9f6bc90daf5e49702",
                "reference": "8ca7205ad5e73fbbffa9bde9f6bc90daf5e49702",
                "shasum": ""
            },
            "require": {
                "php": "^5.6 || ^7.0",
                "phpunit/php-text-template": "^1 || ^2"
            },
            "replace": {
                "malkusch/php-mock": "*"
            },
            "require-dev": {
                "phpunit/phpunit": "^5.7 || ^6.5 || ^7.5 || ^8.0 || ^9.0"
            },
            "suggest": {
                "php-mock/php-mock-phpunit": "Allows integration into PHPUnit testcase with the trait PHPMock."
            },
            "type": "library",
            "autoload": {
                "files": [
                    "autoload.php"
                ],
                "psr-4": {
                    "phpmock\\": [
                        "classes/",
                        "tests/"
                    ]
                }
            },
            "notification-url": "https://packagist.org/downloads/",
            "license": [
                "WTFPL"
            ],
            "authors": [
                {
                    "name": "Markus Malkusch",
                    "email": "markus@malkusch.de",
                    "homepage": "http://markus.malkusch.de",
                    "role": "Developer"
                }
            ],
            "description": "PHP-Mock can mock built-in PHP functions (e.g. time()). PHP-Mock relies on PHP's namespace fallback policy. No further extension is needed.",
            "homepage": "https://github.com/php-mock/php-mock",
            "keywords": [
                "BDD",
                "TDD",
                "function",
                "mock",
                "stub",
                "test",
                "test double"
            ],
            "time": "2020-02-08T14:50:32+00:00"
        },
        {
            "name": "php-mock/php-mock-integration",
            "version": "2.1.0",
            "source": {
                "type": "git",
                "url": "https://github.com/php-mock/php-mock-integration.git",
                "reference": "003d585841e435958a02e9b986953907b8b7609b"
            },
            "dist": {
                "type": "zip",
                "url": "https://api.github.com/repos/php-mock/php-mock-integration/zipball/003d585841e435958a02e9b986953907b8b7609b",
                "reference": "003d585841e435958a02e9b986953907b8b7609b",
                "shasum": ""
            },
            "require": {
                "php": ">=5.6",
                "php-mock/php-mock": "^2.2",
                "phpunit/php-text-template": "^1 || ^2"
            },
            "require-dev": {
                "phpunit/phpunit": "^5.7.27 || ^6 || ^7 || ^8 || ^9"
            },
            "type": "library",
            "autoload": {
                "psr-4": {
                    "phpmock\\integration\\": "classes/"
                }
            },
            "notification-url": "https://packagist.org/downloads/",
            "license": [
                "WTFPL"
            ],
            "authors": [
                {
                    "name": "Markus Malkusch",
                    "email": "markus@malkusch.de",
                    "homepage": "http://markus.malkusch.de",
                    "role": "Developer"
                }
            ],
            "description": "Integration package for PHP-Mock",
            "homepage": "https://github.com/php-mock/php-mock-integration",
            "keywords": [
                "BDD",
                "TDD",
                "function",
                "mock",
                "stub",
                "test",
                "test double"
            ],
            "time": "2020-02-08T14:40:25+00:00"
        },
        {
            "name": "php-mock/php-mock-phpunit",
            "version": "2.6.0",
            "source": {
                "type": "git",
                "url": "https://github.com/php-mock/php-mock-phpunit.git",
                "reference": "2877a0e58f12e91b64bf36ccd080a209dcbf6c30"
            },
            "dist": {
                "type": "zip",
                "url": "https://api.github.com/repos/php-mock/php-mock-phpunit/zipball/2877a0e58f12e91b64bf36ccd080a209dcbf6c30",
                "reference": "2877a0e58f12e91b64bf36ccd080a209dcbf6c30",
                "shasum": ""
            },
            "require": {
                "php": ">=7",
                "php-mock/php-mock-integration": "^2.1",
                "phpunit/phpunit": "^6 || ^7 || ^8 || ^9"
            },
            "type": "library",
            "autoload": {
                "files": [
                    "autoload.php"
                ],
                "psr-4": {
                    "phpmock\\phpunit\\": "classes/"
                }
            },
            "notification-url": "https://packagist.org/downloads/",
            "license": [
                "WTFPL"
            ],
            "authors": [
                {
                    "name": "Markus Malkusch",
                    "email": "markus@malkusch.de",
                    "homepage": "http://markus.malkusch.de",
                    "role": "Developer"
                }
            ],
            "description": "Mock built-in PHP functions (e.g. time()) with PHPUnit. This package relies on PHP's namespace fallback policy. No further extension is needed.",
            "homepage": "https://github.com/php-mock/php-mock-phpunit",
            "keywords": [
                "BDD",
                "TDD",
                "function",
                "mock",
                "phpunit",
                "stub",
                "test",
                "test double"
            ],
            "time": "2020-02-08T15:44:47+00:00"
        },
        {
            "name": "phpdocumentor/reflection-common",
            "version": "2.1.0",
            "source": {
                "type": "git",
                "url": "https://github.com/phpDocumentor/ReflectionCommon.git",
                "reference": "6568f4687e5b41b054365f9ae03fcb1ed5f2069b"
            },
            "dist": {
                "type": "zip",
                "url": "https://api.github.com/repos/phpDocumentor/ReflectionCommon/zipball/6568f4687e5b41b054365f9ae03fcb1ed5f2069b",
                "reference": "6568f4687e5b41b054365f9ae03fcb1ed5f2069b",
                "shasum": ""
            },
            "require": {
                "php": ">=7.1"
            },
            "type": "library",
            "extra": {
                "branch-alias": {
                    "dev-master": "2.x-dev"
                }
            },
            "autoload": {
                "psr-4": {
                    "phpDocumentor\\Reflection\\": "src/"
                }
            },
            "notification-url": "https://packagist.org/downloads/",
            "license": [
                "MIT"
            ],
            "authors": [
                {
                    "name": "Jaap van Otterdijk",
                    "email": "opensource@ijaap.nl"
                }
            ],
            "description": "Common reflection classes used by phpdocumentor to reflect the code structure",
            "homepage": "http://www.phpdoc.org",
            "keywords": [
                "FQSEN",
                "phpDocumentor",
                "phpdoc",
                "reflection",
                "static analysis"
            ],
            "time": "2020-04-27T09:25:28+00:00"
        },
        {
            "name": "phpdocumentor/reflection-docblock",
            "version": "5.1.0",
            "source": {
                "type": "git",
                "url": "https://github.com/phpDocumentor/ReflectionDocBlock.git",
                "reference": "cd72d394ca794d3466a3b2fc09d5a6c1dc86b47e"
            },
            "dist": {
                "type": "zip",
                "url": "https://api.github.com/repos/phpDocumentor/ReflectionDocBlock/zipball/cd72d394ca794d3466a3b2fc09d5a6c1dc86b47e",
                "reference": "cd72d394ca794d3466a3b2fc09d5a6c1dc86b47e",
                "shasum": ""
            },
            "require": {
                "ext-filter": "^7.1",
                "php": "^7.2",
                "phpdocumentor/reflection-common": "^2.0",
                "phpdocumentor/type-resolver": "^1.0",
                "webmozart/assert": "^1"
            },
            "require-dev": {
                "doctrine/instantiator": "^1",
                "mockery/mockery": "^1"
            },
            "type": "library",
            "extra": {
                "branch-alias": {
                    "dev-master": "5.x-dev"
                }
            },
            "autoload": {
                "psr-4": {
                    "phpDocumentor\\Reflection\\": "src"
                }
            },
            "notification-url": "https://packagist.org/downloads/",
            "license": [
                "MIT"
            ],
            "authors": [
                {
                    "name": "Mike van Riel",
                    "email": "me@mikevanriel.com"
                },
                {
                    "name": "Jaap van Otterdijk",
                    "email": "account@ijaap.nl"
                }
            ],
            "description": "With this component, a library can provide support for annotations via DocBlocks or otherwise retrieve information that is embedded in a DocBlock.",
            "time": "2020-02-22T12:28:44+00:00"
        },
        {
            "name": "phpdocumentor/type-resolver",
            "version": "1.1.0",
            "source": {
                "type": "git",
                "url": "https://github.com/phpDocumentor/TypeResolver.git",
                "reference": "7462d5f123dfc080dfdf26897032a6513644fc95"
            },
            "dist": {
                "type": "zip",
                "url": "https://api.github.com/repos/phpDocumentor/TypeResolver/zipball/7462d5f123dfc080dfdf26897032a6513644fc95",
                "reference": "7462d5f123dfc080dfdf26897032a6513644fc95",
                "shasum": ""
            },
            "require": {
                "php": "^7.2",
                "phpdocumentor/reflection-common": "^2.0"
            },
            "require-dev": {
                "ext-tokenizer": "^7.2",
                "mockery/mockery": "~1"
            },
            "type": "library",
            "extra": {
                "branch-alias": {
                    "dev-master": "1.x-dev"
                }
            },
            "autoload": {
                "psr-4": {
                    "phpDocumentor\\Reflection\\": "src"
                }
            },
            "notification-url": "https://packagist.org/downloads/",
            "license": [
                "MIT"
            ],
            "authors": [
                {
                    "name": "Mike van Riel",
                    "email": "me@mikevanriel.com"
                }
            ],
            "description": "A PSR-5 based resolver of Class names, Types and Structural Element Names",
            "time": "2020-02-18T18:59:58+00:00"
        },
        {
            "name": "phpspec/prophecy",
            "version": "v1.10.3",
            "source": {
                "type": "git",
                "url": "https://github.com/phpspec/prophecy.git",
                "reference": "451c3cd1418cf640de218914901e51b064abb093"
            },
            "dist": {
                "type": "zip",
                "url": "https://api.github.com/repos/phpspec/prophecy/zipball/451c3cd1418cf640de218914901e51b064abb093",
                "reference": "451c3cd1418cf640de218914901e51b064abb093",
                "shasum": ""
            },
            "require": {
                "doctrine/instantiator": "^1.0.2",
                "php": "^5.3|^7.0",
                "phpdocumentor/reflection-docblock": "^2.0|^3.0.2|^4.0|^5.0",
                "sebastian/comparator": "^1.2.3|^2.0|^3.0|^4.0",
                "sebastian/recursion-context": "^1.0|^2.0|^3.0|^4.0"
            },
            "require-dev": {
                "phpspec/phpspec": "^2.5 || ^3.2",
                "phpunit/phpunit": "^4.8.35 || ^5.7 || ^6.5 || ^7.1"
            },
            "type": "library",
            "extra": {
                "branch-alias": {
                    "dev-master": "1.10.x-dev"
                }
            },
            "autoload": {
                "psr-4": {
                    "Prophecy\\": "src/Prophecy"
                }
            },
            "notification-url": "https://packagist.org/downloads/",
            "license": [
                "MIT"
            ],
            "authors": [
                {
                    "name": "Konstantin Kudryashov",
                    "email": "ever.zet@gmail.com",
                    "homepage": "http://everzet.com"
                },
                {
                    "name": "Marcello Duarte",
                    "email": "marcello.duarte@gmail.com"
                }
            ],
            "description": "Highly opinionated mocking framework for PHP 5.3+",
            "homepage": "https://github.com/phpspec/prophecy",
            "keywords": [
                "Double",
                "Dummy",
                "fake",
                "mock",
                "spy",
                "stub"
            ],
            "time": "2020-03-05T15:02:03+00:00"
        },
        {
            "name": "phpstan/phpdoc-parser",
            "version": "0.4.3",
            "source": {
                "type": "git",
                "url": "https://github.com/phpstan/phpdoc-parser.git",
                "reference": "928179efc5368145a8b03cb20d58cb3f3136afae"
            },
            "dist": {
                "type": "zip",
                "url": "https://api.github.com/repos/phpstan/phpdoc-parser/zipball/928179efc5368145a8b03cb20d58cb3f3136afae",
                "reference": "928179efc5368145a8b03cb20d58cb3f3136afae",
                "shasum": ""
            },
            "require": {
                "php": "~7.1"
            },
            "require-dev": {
                "consistence/coding-standard": "^3.5",
                "ergebnis/composer-normalize": "^2.0.2",
                "jakub-onderka/php-parallel-lint": "^0.9.2",
                "phing/phing": "^2.16.0",
                "phpstan/extension-installer": "^1.0",
                "phpstan/phpstan": "^0.12",
                "phpstan/phpstan-strict-rules": "^0.12",
                "phpunit/phpunit": "^6.3",
                "slevomat/coding-standard": "^4.7.2",
                "symfony/process": "^4.0"
            },
            "type": "library",
            "extra": {
                "branch-alias": {
                    "dev-master": "0.4-dev"
                }
            },
            "autoload": {
                "psr-4": {
                    "PHPStan\\PhpDocParser\\": [
                        "src/"
                    ]
                }
            },
            "notification-url": "https://packagist.org/downloads/",
            "license": [
                "MIT"
            ],
            "description": "PHPDoc parser with support for nullable, intersection and generic types",
            "time": "2020-01-25T20:42:48+00:00"
        },
        {
            "name": "phpstan/phpstan",
            "version": "0.12.23",
            "source": {
                "type": "git",
                "url": "https://github.com/phpstan/phpstan.git",
                "reference": "71e529efced79e055fa8318b692e7f7d03ea4e75"
            },
            "dist": {
                "type": "zip",
                "url": "https://api.github.com/repos/phpstan/phpstan/zipball/71e529efced79e055fa8318b692e7f7d03ea4e75",
                "reference": "71e529efced79e055fa8318b692e7f7d03ea4e75",
                "shasum": ""
            },
            "require": {
                "php": "^7.1"
            },
            "conflict": {
                "phpstan/phpstan-shim": "*"
            },
            "bin": [
                "phpstan",
                "phpstan.phar"
            ],
            "type": "library",
            "extra": {
                "branch-alias": {
                    "dev-master": "0.12-dev"
                }
            },
            "autoload": {
                "files": [
                    "bootstrap.php"
                ]
            },
            "notification-url": "https://packagist.org/downloads/",
            "license": [
                "MIT"
            ],
            "description": "PHPStan - PHP Static Analysis Tool",
            "time": "2020-05-05T12:55:44+00:00"
        },
        {
            "name": "phpunit/php-code-coverage",
            "version": "7.0.10",
            "source": {
                "type": "git",
                "url": "https://github.com/sebastianbergmann/php-code-coverage.git",
                "reference": "f1884187926fbb755a9aaf0b3836ad3165b478bf"
            },
            "dist": {
                "type": "zip",
                "url": "https://api.github.com/repos/sebastianbergmann/php-code-coverage/zipball/f1884187926fbb755a9aaf0b3836ad3165b478bf",
                "reference": "f1884187926fbb755a9aaf0b3836ad3165b478bf",
                "shasum": ""
            },
            "require": {
                "ext-dom": "*",
                "ext-xmlwriter": "*",
                "php": "^7.2",
                "phpunit/php-file-iterator": "^2.0.2",
                "phpunit/php-text-template": "^1.2.1",
                "phpunit/php-token-stream": "^3.1.1",
                "sebastian/code-unit-reverse-lookup": "^1.0.1",
                "sebastian/environment": "^4.2.2",
                "sebastian/version": "^2.0.1",
                "theseer/tokenizer": "^1.1.3"
            },
            "require-dev": {
                "phpunit/phpunit": "^8.2.2"
            },
            "suggest": {
                "ext-xdebug": "^2.7.2"
            },
            "type": "library",
            "extra": {
                "branch-alias": {
                    "dev-master": "7.0-dev"
                }
            },
            "autoload": {
                "classmap": [
                    "src/"
                ]
            },
            "notification-url": "https://packagist.org/downloads/",
            "license": [
                "BSD-3-Clause"
            ],
            "authors": [
                {
                    "name": "Sebastian Bergmann",
                    "email": "sebastian@phpunit.de",
                    "role": "lead"
                }
            ],
            "description": "Library that provides collection, processing, and rendering functionality for PHP code coverage information.",
            "homepage": "https://github.com/sebastianbergmann/php-code-coverage",
            "keywords": [
                "coverage",
                "testing",
                "xunit"
            ],
            "time": "2019-11-20T13:55:58+00:00"
        },
        {
            "name": "phpunit/php-file-iterator",
            "version": "2.0.2",
            "source": {
                "type": "git",
                "url": "https://github.com/sebastianbergmann/php-file-iterator.git",
                "reference": "050bedf145a257b1ff02746c31894800e5122946"
            },
            "dist": {
                "type": "zip",
                "url": "https://api.github.com/repos/sebastianbergmann/php-file-iterator/zipball/050bedf145a257b1ff02746c31894800e5122946",
                "reference": "050bedf145a257b1ff02746c31894800e5122946",
                "shasum": ""
            },
            "require": {
                "php": "^7.1"
            },
            "require-dev": {
                "phpunit/phpunit": "^7.1"
            },
            "type": "library",
            "extra": {
                "branch-alias": {
                    "dev-master": "2.0.x-dev"
                }
            },
            "autoload": {
                "classmap": [
                    "src/"
                ]
            },
            "notification-url": "https://packagist.org/downloads/",
            "license": [
                "BSD-3-Clause"
            ],
            "authors": [
                {
                    "name": "Sebastian Bergmann",
                    "email": "sebastian@phpunit.de",
                    "role": "lead"
                }
            ],
            "description": "FilterIterator implementation that filters files based on a list of suffixes.",
            "homepage": "https://github.com/sebastianbergmann/php-file-iterator/",
            "keywords": [
                "filesystem",
                "iterator"
            ],
            "time": "2018-09-13T20:33:42+00:00"
        },
        {
            "name": "phpunit/php-text-template",
            "version": "1.2.1",
            "source": {
                "type": "git",
                "url": "https://github.com/sebastianbergmann/php-text-template.git",
                "reference": "31f8b717e51d9a2afca6c9f046f5d69fc27c8686"
            },
            "dist": {
                "type": "zip",
                "url": "https://api.github.com/repos/sebastianbergmann/php-text-template/zipball/31f8b717e51d9a2afca6c9f046f5d69fc27c8686",
                "reference": "31f8b717e51d9a2afca6c9f046f5d69fc27c8686",
                "shasum": ""
            },
            "require": {
                "php": ">=5.3.3"
            },
            "type": "library",
            "autoload": {
                "classmap": [
                    "src/"
                ]
            },
            "notification-url": "https://packagist.org/downloads/",
            "license": [
                "BSD-3-Clause"
            ],
            "authors": [
                {
                    "name": "Sebastian Bergmann",
                    "email": "sebastian@phpunit.de",
                    "role": "lead"
                }
            ],
            "description": "Simple template engine.",
            "homepage": "https://github.com/sebastianbergmann/php-text-template/",
            "keywords": [
                "template"
            ],
            "time": "2015-06-21T13:50:34+00:00"
        },
        {
            "name": "phpunit/php-timer",
            "version": "2.1.2",
            "source": {
                "type": "git",
                "url": "https://github.com/sebastianbergmann/php-timer.git",
                "reference": "1038454804406b0b5f5f520358e78c1c2f71501e"
            },
            "dist": {
                "type": "zip",
                "url": "https://api.github.com/repos/sebastianbergmann/php-timer/zipball/1038454804406b0b5f5f520358e78c1c2f71501e",
                "reference": "1038454804406b0b5f5f520358e78c1c2f71501e",
                "shasum": ""
            },
            "require": {
                "php": "^7.1"
            },
            "require-dev": {
                "phpunit/phpunit": "^7.0"
            },
            "type": "library",
            "extra": {
                "branch-alias": {
                    "dev-master": "2.1-dev"
                }
            },
            "autoload": {
                "classmap": [
                    "src/"
                ]
            },
            "notification-url": "https://packagist.org/downloads/",
            "license": [
                "BSD-3-Clause"
            ],
            "authors": [
                {
                    "name": "Sebastian Bergmann",
                    "email": "sebastian@phpunit.de",
                    "role": "lead"
                }
            ],
            "description": "Utility class for timing",
            "homepage": "https://github.com/sebastianbergmann/php-timer/",
            "keywords": [
                "timer"
            ],
            "time": "2019-06-07T04:22:29+00:00"
        },
        {
            "name": "phpunit/php-token-stream",
            "version": "3.1.1",
            "source": {
                "type": "git",
                "url": "https://github.com/sebastianbergmann/php-token-stream.git",
                "reference": "995192df77f63a59e47f025390d2d1fdf8f425ff"
            },
            "dist": {
                "type": "zip",
                "url": "https://api.github.com/repos/sebastianbergmann/php-token-stream/zipball/995192df77f63a59e47f025390d2d1fdf8f425ff",
                "reference": "995192df77f63a59e47f025390d2d1fdf8f425ff",
                "shasum": ""
            },
            "require": {
                "ext-tokenizer": "*",
                "php": "^7.1"
            },
            "require-dev": {
                "phpunit/phpunit": "^7.0"
            },
            "type": "library",
            "extra": {
                "branch-alias": {
                    "dev-master": "3.1-dev"
                }
            },
            "autoload": {
                "classmap": [
                    "src/"
                ]
            },
            "notification-url": "https://packagist.org/downloads/",
            "license": [
                "BSD-3-Clause"
            ],
            "authors": [
                {
                    "name": "Sebastian Bergmann",
                    "email": "sebastian@phpunit.de"
                }
            ],
            "description": "Wrapper around PHP's tokenizer extension.",
            "homepage": "https://github.com/sebastianbergmann/php-token-stream/",
            "keywords": [
                "tokenizer"
            ],
            "time": "2019-09-17T06:23:10+00:00"
        },
        {
            "name": "phpunit/phpunit",
            "version": "8.5.5",
            "source": {
                "type": "git",
                "url": "https://github.com/sebastianbergmann/phpunit.git",
                "reference": "63dda3b212a0025d380a745f91bdb4d8c985adb7"
            },
            "dist": {
                "type": "zip",
                "url": "https://api.github.com/repos/sebastianbergmann/phpunit/zipball/63dda3b212a0025d380a745f91bdb4d8c985adb7",
                "reference": "63dda3b212a0025d380a745f91bdb4d8c985adb7",
                "shasum": ""
            },
            "require": {
                "doctrine/instantiator": "^1.2.0",
                "ext-dom": "*",
                "ext-json": "*",
                "ext-libxml": "*",
                "ext-mbstring": "*",
                "ext-xml": "*",
                "ext-xmlwriter": "*",
                "myclabs/deep-copy": "^1.9.1",
                "phar-io/manifest": "^1.0.3",
                "phar-io/version": "^2.0.1",
                "php": "^7.2",
                "phpspec/prophecy": "^1.8.1",
                "phpunit/php-code-coverage": "^7.0.7",
                "phpunit/php-file-iterator": "^2.0.2",
                "phpunit/php-text-template": "^1.2.1",
                "phpunit/php-timer": "^2.1.2",
                "sebastian/comparator": "^3.0.2",
                "sebastian/diff": "^3.0.2",
                "sebastian/environment": "^4.2.2",
                "sebastian/exporter": "^3.1.1",
                "sebastian/global-state": "^3.0.0",
                "sebastian/object-enumerator": "^3.0.3",
                "sebastian/resource-operations": "^2.0.1",
                "sebastian/type": "^1.1.3",
                "sebastian/version": "^2.0.1"
            },
            "require-dev": {
                "ext-pdo": "*"
            },
            "suggest": {
                "ext-soap": "*",
                "ext-xdebug": "*",
                "phpunit/php-invoker": "^2.0.0"
            },
            "bin": [
                "phpunit"
            ],
            "type": "library",
            "extra": {
                "branch-alias": {
                    "dev-master": "8.5-dev"
                }
            },
            "autoload": {
                "classmap": [
                    "src/"
                ]
            },
            "notification-url": "https://packagist.org/downloads/",
            "license": [
                "BSD-3-Clause"
            ],
            "authors": [
                {
                    "name": "Sebastian Bergmann",
                    "email": "sebastian@phpunit.de",
                    "role": "lead"
                }
            ],
            "description": "The PHP Unit Testing framework.",
            "homepage": "https://phpunit.de/",
            "keywords": [
                "phpunit",
                "testing",
                "xunit"
            ],
            "time": "2020-05-22T13:51:52+00:00"
        },
        {
            "name": "sebastian/code-unit-reverse-lookup",
            "version": "1.0.1",
            "source": {
                "type": "git",
                "url": "https://github.com/sebastianbergmann/code-unit-reverse-lookup.git",
                "reference": "4419fcdb5eabb9caa61a27c7a1db532a6b55dd18"
            },
            "dist": {
                "type": "zip",
                "url": "https://api.github.com/repos/sebastianbergmann/code-unit-reverse-lookup/zipball/4419fcdb5eabb9caa61a27c7a1db532a6b55dd18",
                "reference": "4419fcdb5eabb9caa61a27c7a1db532a6b55dd18",
                "shasum": ""
            },
            "require": {
                "php": "^5.6 || ^7.0"
            },
            "require-dev": {
                "phpunit/phpunit": "^5.7 || ^6.0"
            },
            "type": "library",
            "extra": {
                "branch-alias": {
                    "dev-master": "1.0.x-dev"
                }
            },
            "autoload": {
                "classmap": [
                    "src/"
                ]
            },
            "notification-url": "https://packagist.org/downloads/",
            "license": [
                "BSD-3-Clause"
            ],
            "authors": [
                {
                    "name": "Sebastian Bergmann",
                    "email": "sebastian@phpunit.de"
                }
            ],
            "description": "Looks up which function or method a line of code belongs to",
            "homepage": "https://github.com/sebastianbergmann/code-unit-reverse-lookup/",
            "time": "2017-03-04T06:30:41+00:00"
        },
        {
            "name": "sebastian/comparator",
            "version": "3.0.2",
            "source": {
                "type": "git",
                "url": "https://github.com/sebastianbergmann/comparator.git",
                "reference": "5de4fc177adf9bce8df98d8d141a7559d7ccf6da"
            },
            "dist": {
                "type": "zip",
                "url": "https://api.github.com/repos/sebastianbergmann/comparator/zipball/5de4fc177adf9bce8df98d8d141a7559d7ccf6da",
                "reference": "5de4fc177adf9bce8df98d8d141a7559d7ccf6da",
                "shasum": ""
            },
            "require": {
                "php": "^7.1",
                "sebastian/diff": "^3.0",
                "sebastian/exporter": "^3.1"
            },
            "require-dev": {
                "phpunit/phpunit": "^7.1"
            },
            "type": "library",
            "extra": {
                "branch-alias": {
                    "dev-master": "3.0-dev"
                }
            },
            "autoload": {
                "classmap": [
                    "src/"
                ]
            },
            "notification-url": "https://packagist.org/downloads/",
            "license": [
                "BSD-3-Clause"
            ],
            "authors": [
                {
                    "name": "Jeff Welch",
                    "email": "whatthejeff@gmail.com"
                },
                {
                    "name": "Volker Dusch",
                    "email": "github@wallbash.com"
                },
                {
                    "name": "Bernhard Schussek",
                    "email": "bschussek@2bepublished.at"
                },
                {
                    "name": "Sebastian Bergmann",
                    "email": "sebastian@phpunit.de"
                }
            ],
            "description": "Provides the functionality to compare PHP values for equality",
            "homepage": "https://github.com/sebastianbergmann/comparator",
            "keywords": [
                "comparator",
                "compare",
                "equality"
            ],
            "time": "2018-07-12T15:12:46+00:00"
        },
        {
            "name": "sebastian/diff",
            "version": "3.0.2",
            "source": {
                "type": "git",
                "url": "https://github.com/sebastianbergmann/diff.git",
                "reference": "720fcc7e9b5cf384ea68d9d930d480907a0c1a29"
            },
            "dist": {
                "type": "zip",
                "url": "https://api.github.com/repos/sebastianbergmann/diff/zipball/720fcc7e9b5cf384ea68d9d930d480907a0c1a29",
                "reference": "720fcc7e9b5cf384ea68d9d930d480907a0c1a29",
                "shasum": ""
            },
            "require": {
                "php": "^7.1"
            },
            "require-dev": {
                "phpunit/phpunit": "^7.5 || ^8.0",
                "symfony/process": "^2 || ^3.3 || ^4"
            },
            "type": "library",
            "extra": {
                "branch-alias": {
                    "dev-master": "3.0-dev"
                }
            },
            "autoload": {
                "classmap": [
                    "src/"
                ]
            },
            "notification-url": "https://packagist.org/downloads/",
            "license": [
                "BSD-3-Clause"
            ],
            "authors": [
                {
                    "name": "Kore Nordmann",
                    "email": "mail@kore-nordmann.de"
                },
                {
                    "name": "Sebastian Bergmann",
                    "email": "sebastian@phpunit.de"
                }
            ],
            "description": "Diff implementation",
            "homepage": "https://github.com/sebastianbergmann/diff",
            "keywords": [
                "diff",
                "udiff",
                "unidiff",
                "unified diff"
            ],
            "time": "2019-02-04T06:01:07+00:00"
        },
        {
            "name": "sebastian/environment",
            "version": "4.2.3",
            "source": {
                "type": "git",
                "url": "https://github.com/sebastianbergmann/environment.git",
                "reference": "464c90d7bdf5ad4e8a6aea15c091fec0603d4368"
            },
            "dist": {
                "type": "zip",
                "url": "https://api.github.com/repos/sebastianbergmann/environment/zipball/464c90d7bdf5ad4e8a6aea15c091fec0603d4368",
                "reference": "464c90d7bdf5ad4e8a6aea15c091fec0603d4368",
                "shasum": ""
            },
            "require": {
                "php": "^7.1"
            },
            "require-dev": {
                "phpunit/phpunit": "^7.5"
            },
            "suggest": {
                "ext-posix": "*"
            },
            "type": "library",
            "extra": {
                "branch-alias": {
                    "dev-master": "4.2-dev"
                }
            },
            "autoload": {
                "classmap": [
                    "src/"
                ]
            },
            "notification-url": "https://packagist.org/downloads/",
            "license": [
                "BSD-3-Clause"
            ],
            "authors": [
                {
                    "name": "Sebastian Bergmann",
                    "email": "sebastian@phpunit.de"
                }
            ],
            "description": "Provides functionality to handle HHVM/PHP environments",
            "homepage": "http://www.github.com/sebastianbergmann/environment",
            "keywords": [
                "Xdebug",
                "environment",
                "hhvm"
            ],
            "time": "2019-11-20T08:46:58+00:00"
        },
        {
            "name": "sebastian/exporter",
            "version": "3.1.2",
            "source": {
                "type": "git",
                "url": "https://github.com/sebastianbergmann/exporter.git",
                "reference": "68609e1261d215ea5b21b7987539cbfbe156ec3e"
            },
            "dist": {
                "type": "zip",
                "url": "https://api.github.com/repos/sebastianbergmann/exporter/zipball/68609e1261d215ea5b21b7987539cbfbe156ec3e",
                "reference": "68609e1261d215ea5b21b7987539cbfbe156ec3e",
                "shasum": ""
            },
            "require": {
                "php": "^7.0",
                "sebastian/recursion-context": "^3.0"
            },
            "require-dev": {
                "ext-mbstring": "*",
                "phpunit/phpunit": "^6.0"
            },
            "type": "library",
            "extra": {
                "branch-alias": {
                    "dev-master": "3.1.x-dev"
                }
            },
            "autoload": {
                "classmap": [
                    "src/"
                ]
            },
            "notification-url": "https://packagist.org/downloads/",
            "license": [
                "BSD-3-Clause"
            ],
            "authors": [
                {
                    "name": "Sebastian Bergmann",
                    "email": "sebastian@phpunit.de"
                },
                {
                    "name": "Jeff Welch",
                    "email": "whatthejeff@gmail.com"
                },
                {
                    "name": "Volker Dusch",
                    "email": "github@wallbash.com"
                },
                {
                    "name": "Adam Harvey",
                    "email": "aharvey@php.net"
                },
                {
                    "name": "Bernhard Schussek",
                    "email": "bschussek@gmail.com"
                }
            ],
            "description": "Provides the functionality to export PHP variables for visualization",
            "homepage": "http://www.github.com/sebastianbergmann/exporter",
            "keywords": [
                "export",
                "exporter"
            ],
            "time": "2019-09-14T09:02:43+00:00"
        },
        {
            "name": "sebastian/global-state",
            "version": "3.0.0",
            "source": {
                "type": "git",
                "url": "https://github.com/sebastianbergmann/global-state.git",
                "reference": "edf8a461cf1d4005f19fb0b6b8b95a9f7fa0adc4"
            },
            "dist": {
                "type": "zip",
                "url": "https://api.github.com/repos/sebastianbergmann/global-state/zipball/edf8a461cf1d4005f19fb0b6b8b95a9f7fa0adc4",
                "reference": "edf8a461cf1d4005f19fb0b6b8b95a9f7fa0adc4",
                "shasum": ""
            },
            "require": {
                "php": "^7.2",
                "sebastian/object-reflector": "^1.1.1",
                "sebastian/recursion-context": "^3.0"
            },
            "require-dev": {
                "ext-dom": "*",
                "phpunit/phpunit": "^8.0"
            },
            "suggest": {
                "ext-uopz": "*"
            },
            "type": "library",
            "extra": {
                "branch-alias": {
                    "dev-master": "3.0-dev"
                }
            },
            "autoload": {
                "classmap": [
                    "src/"
                ]
            },
            "notification-url": "https://packagist.org/downloads/",
            "license": [
                "BSD-3-Clause"
            ],
            "authors": [
                {
                    "name": "Sebastian Bergmann",
                    "email": "sebastian@phpunit.de"
                }
            ],
            "description": "Snapshotting of global state",
            "homepage": "http://www.github.com/sebastianbergmann/global-state",
            "keywords": [
                "global state"
            ],
            "time": "2019-02-01T05:30:01+00:00"
        },
        {
            "name": "sebastian/object-enumerator",
            "version": "3.0.3",
            "source": {
                "type": "git",
                "url": "https://github.com/sebastianbergmann/object-enumerator.git",
                "reference": "7cfd9e65d11ffb5af41198476395774d4c8a84c5"
            },
            "dist": {
                "type": "zip",
                "url": "https://api.github.com/repos/sebastianbergmann/object-enumerator/zipball/7cfd9e65d11ffb5af41198476395774d4c8a84c5",
                "reference": "7cfd9e65d11ffb5af41198476395774d4c8a84c5",
                "shasum": ""
            },
            "require": {
                "php": "^7.0",
                "sebastian/object-reflector": "^1.1.1",
                "sebastian/recursion-context": "^3.0"
            },
            "require-dev": {
                "phpunit/phpunit": "^6.0"
            },
            "type": "library",
            "extra": {
                "branch-alias": {
                    "dev-master": "3.0.x-dev"
                }
            },
            "autoload": {
                "classmap": [
                    "src/"
                ]
            },
            "notification-url": "https://packagist.org/downloads/",
            "license": [
                "BSD-3-Clause"
            ],
            "authors": [
                {
                    "name": "Sebastian Bergmann",
                    "email": "sebastian@phpunit.de"
                }
            ],
            "description": "Traverses array structures and object graphs to enumerate all referenced objects",
            "homepage": "https://github.com/sebastianbergmann/object-enumerator/",
            "time": "2017-08-03T12:35:26+00:00"
        },
        {
            "name": "sebastian/object-reflector",
            "version": "1.1.1",
            "source": {
                "type": "git",
                "url": "https://github.com/sebastianbergmann/object-reflector.git",
                "reference": "773f97c67f28de00d397be301821b06708fca0be"
            },
            "dist": {
                "type": "zip",
                "url": "https://api.github.com/repos/sebastianbergmann/object-reflector/zipball/773f97c67f28de00d397be301821b06708fca0be",
                "reference": "773f97c67f28de00d397be301821b06708fca0be",
                "shasum": ""
            },
            "require": {
                "php": "^7.0"
            },
            "require-dev": {
                "phpunit/phpunit": "^6.0"
            },
            "type": "library",
            "extra": {
                "branch-alias": {
                    "dev-master": "1.1-dev"
                }
            },
            "autoload": {
                "classmap": [
                    "src/"
                ]
            },
            "notification-url": "https://packagist.org/downloads/",
            "license": [
                "BSD-3-Clause"
            ],
            "authors": [
                {
                    "name": "Sebastian Bergmann",
                    "email": "sebastian@phpunit.de"
                }
            ],
            "description": "Allows reflection of object attributes, including inherited and non-public ones",
            "homepage": "https://github.com/sebastianbergmann/object-reflector/",
            "time": "2017-03-29T09:07:27+00:00"
        },
        {
            "name": "sebastian/recursion-context",
            "version": "3.0.0",
            "source": {
                "type": "git",
                "url": "https://github.com/sebastianbergmann/recursion-context.git",
                "reference": "5b0cd723502bac3b006cbf3dbf7a1e3fcefe4fa8"
            },
            "dist": {
                "type": "zip",
                "url": "https://api.github.com/repos/sebastianbergmann/recursion-context/zipball/5b0cd723502bac3b006cbf3dbf7a1e3fcefe4fa8",
                "reference": "5b0cd723502bac3b006cbf3dbf7a1e3fcefe4fa8",
                "shasum": ""
            },
            "require": {
                "php": "^7.0"
            },
            "require-dev": {
                "phpunit/phpunit": "^6.0"
            },
            "type": "library",
            "extra": {
                "branch-alias": {
                    "dev-master": "3.0.x-dev"
                }
            },
            "autoload": {
                "classmap": [
                    "src/"
                ]
            },
            "notification-url": "https://packagist.org/downloads/",
            "license": [
                "BSD-3-Clause"
            ],
            "authors": [
                {
                    "name": "Jeff Welch",
                    "email": "whatthejeff@gmail.com"
                },
                {
                    "name": "Sebastian Bergmann",
                    "email": "sebastian@phpunit.de"
                },
                {
                    "name": "Adam Harvey",
                    "email": "aharvey@php.net"
                }
            ],
            "description": "Provides functionality to recursively process PHP variables",
            "homepage": "http://www.github.com/sebastianbergmann/recursion-context",
            "time": "2017-03-03T06:23:57+00:00"
        },
        {
            "name": "sebastian/resource-operations",
            "version": "2.0.1",
            "source": {
                "type": "git",
                "url": "https://github.com/sebastianbergmann/resource-operations.git",
                "reference": "4d7a795d35b889bf80a0cc04e08d77cedfa917a9"
            },
            "dist": {
                "type": "zip",
                "url": "https://api.github.com/repos/sebastianbergmann/resource-operations/zipball/4d7a795d35b889bf80a0cc04e08d77cedfa917a9",
                "reference": "4d7a795d35b889bf80a0cc04e08d77cedfa917a9",
                "shasum": ""
            },
            "require": {
                "php": "^7.1"
            },
            "type": "library",
            "extra": {
                "branch-alias": {
                    "dev-master": "2.0-dev"
                }
            },
            "autoload": {
                "classmap": [
                    "src/"
                ]
            },
            "notification-url": "https://packagist.org/downloads/",
            "license": [
                "BSD-3-Clause"
            ],
            "authors": [
                {
                    "name": "Sebastian Bergmann",
                    "email": "sebastian@phpunit.de"
                }
            ],
            "description": "Provides a list of PHP built-in functions that operate on resources",
            "homepage": "https://www.github.com/sebastianbergmann/resource-operations",
            "time": "2018-10-04T04:07:39+00:00"
        },
        {
            "name": "sebastian/type",
            "version": "1.1.3",
            "source": {
                "type": "git",
                "url": "https://github.com/sebastianbergmann/type.git",
                "reference": "3aaaa15fa71d27650d62a948be022fe3b48541a3"
            },
            "dist": {
                "type": "zip",
                "url": "https://api.github.com/repos/sebastianbergmann/type/zipball/3aaaa15fa71d27650d62a948be022fe3b48541a3",
                "reference": "3aaaa15fa71d27650d62a948be022fe3b48541a3",
                "shasum": ""
            },
            "require": {
                "php": "^7.2"
            },
            "require-dev": {
                "phpunit/phpunit": "^8.2"
            },
            "type": "library",
            "extra": {
                "branch-alias": {
                    "dev-master": "1.1-dev"
                }
            },
            "autoload": {
                "classmap": [
                    "src/"
                ]
            },
            "notification-url": "https://packagist.org/downloads/",
            "license": [
                "BSD-3-Clause"
            ],
            "authors": [
                {
                    "name": "Sebastian Bergmann",
                    "email": "sebastian@phpunit.de",
                    "role": "lead"
                }
            ],
            "description": "Collection of value objects that represent the types of the PHP type system",
            "homepage": "https://github.com/sebastianbergmann/type",
            "time": "2019-07-02T08:10:15+00:00"
        },
        {
            "name": "sebastian/version",
            "version": "2.0.1",
            "source": {
                "type": "git",
                "url": "https://github.com/sebastianbergmann/version.git",
                "reference": "99732be0ddb3361e16ad77b68ba41efc8e979019"
            },
            "dist": {
                "type": "zip",
                "url": "https://api.github.com/repos/sebastianbergmann/version/zipball/99732be0ddb3361e16ad77b68ba41efc8e979019",
                "reference": "99732be0ddb3361e16ad77b68ba41efc8e979019",
                "shasum": ""
            },
            "require": {
                "php": ">=5.6"
            },
            "type": "library",
            "extra": {
                "branch-alias": {
                    "dev-master": "2.0.x-dev"
                }
            },
            "autoload": {
                "classmap": [
                    "src/"
                ]
            },
            "notification-url": "https://packagist.org/downloads/",
            "license": [
                "BSD-3-Clause"
            ],
            "authors": [
                {
                    "name": "Sebastian Bergmann",
                    "email": "sebastian@phpunit.de",
                    "role": "lead"
                }
            ],
            "description": "Library that helps with managing the version number of Git-hosted PHP projects",
            "homepage": "https://github.com/sebastianbergmann/version",
            "time": "2016-10-03T07:35:21+00:00"
        },
        {
            "name": "slevomat/coding-standard",
            "version": "6.1.3",
            "source": {
                "type": "git",
                "url": "https://github.com/slevomat/coding-standard.git",
                "reference": "c8f2e2be77bdd6fda2ae4123e3d2690d99a805d1"
            },
            "dist": {
                "type": "zip",
                "url": "https://api.github.com/repos/slevomat/coding-standard/zipball/c8f2e2be77bdd6fda2ae4123e3d2690d99a805d1",
                "reference": "c8f2e2be77bdd6fda2ae4123e3d2690d99a805d1",
                "shasum": ""
            },
            "require": {
                "php": "^7.1",
                "phpstan/phpdoc-parser": "0.3.5 - 0.4.3",
                "squizlabs/php_codesniffer": "^3.5.4"
            },
            "require-dev": {
                "dealerdirect/phpcodesniffer-composer-installer": "0.5.0",
                "jakub-onderka/php-parallel-lint": "1.0.0",
                "phing/phing": "2.16.2",
                "phpstan/phpstan": "0.11.19|0.12.8",
                "phpstan/phpstan-phpunit": "0.11.2|0.12.6",
                "phpstan/phpstan-strict-rules": "0.11.1|0.12.2",
                "phpunit/phpunit": "7.5.18|8.5.2"
            },
            "type": "phpcodesniffer-standard",
            "autoload": {
                "psr-4": {
                    "SlevomatCodingStandard\\": "SlevomatCodingStandard"
                }
            },
            "notification-url": "https://packagist.org/downloads/",
            "license": [
                "MIT"
            ],
            "description": "Slevomat Coding Standard for PHP_CodeSniffer complements Consistence Coding Standard by providing sniffs with additional checks.",
            "time": "2020-02-01T17:48:45+00:00"
        },
        {
            "name": "squizlabs/php_codesniffer",
            "version": "3.5.4",
            "source": {
                "type": "git",
                "url": "https://github.com/squizlabs/PHP_CodeSniffer.git",
                "reference": "dceec07328401de6211037abbb18bda423677e26"
            },
            "dist": {
                "type": "zip",
                "url": "https://api.github.com/repos/squizlabs/PHP_CodeSniffer/zipball/dceec07328401de6211037abbb18bda423677e26",
                "reference": "dceec07328401de6211037abbb18bda423677e26",
                "shasum": ""
            },
            "require": {
                "ext-simplexml": "*",
                "ext-tokenizer": "*",
                "ext-xmlwriter": "*",
                "php": ">=5.4.0"
            },
            "require-dev": {
                "phpunit/phpunit": "^4.0 || ^5.0 || ^6.0 || ^7.0"
            },
            "bin": [
                "bin/phpcs",
                "bin/phpcbf"
            ],
            "type": "library",
            "extra": {
                "branch-alias": {
                    "dev-master": "3.x-dev"
                }
            },
            "notification-url": "https://packagist.org/downloads/",
            "license": [
                "BSD-3-Clause"
            ],
            "authors": [
                {
                    "name": "Greg Sherwood",
                    "role": "lead"
                }
            ],
            "description": "PHP_CodeSniffer tokenizes PHP, JavaScript and CSS files and detects violations of a defined set of coding standards.",
            "homepage": "https://github.com/squizlabs/PHP_CodeSniffer",
            "keywords": [
                "phpcs",
                "standards"
            ],
            "time": "2020-01-30T22:20:29+00:00"
        },
        {
            "name": "submitty/php-codesniffer",
            "version": "2.3.0",
            "source": {
                "type": "git",
                "url": "https://github.com/Submitty/submitty-php-codesniffer.git",
                "reference": "a0400fd098b8d9ecfd773961925de13761f0e339"
            },
            "dist": {
                "type": "zip",
                "url": "https://api.github.com/repos/Submitty/submitty-php-codesniffer/zipball/a0400fd098b8d9ecfd773961925de13761f0e339",
                "reference": "a0400fd098b8d9ecfd773961925de13761f0e339",
                "shasum": ""
            },
            "require": {
                "php": ">=7.1",
                "slevomat/coding-standard": "^6.1",
                "squizlabs/php_codesniffer": "^3.5.4"
            },
            "require-dev": {
                "dealerdirect/phpcodesniffer-composer-installer": "^0.6.2",
                "pcov/clobber": "^2.0",
                "phpunit/phpunit": "^7.5.12"
            },
            "suggest": {
                "dealerdirect/phpcodesniffer-composer-installer": "^0.6.2 || This Composer plugin will sort out the PHPCS 'installed_paths' automatically."
            },
            "type": "phpcodesniffer-standard",
            "autoload": {
                "psr-4": {
                    "SubmittyStandard\\": "SubmittyStandard"
                }
            },
            "notification-url": "https://packagist.org/downloads/",
            "license": [
                "MIT"
            ],
            "authors": [
                {
                    "name": "Matthew Peveler",
                    "email": "matt.peveler@gmail.com"
                }
            ],
            "description": "Submitty PHP CodeSniffer Standard",
            "time": "2020-01-31T16:37:53+00:00"
        },
        {
            "name": "theseer/tokenizer",
            "version": "1.1.3",
            "source": {
                "type": "git",
                "url": "https://github.com/theseer/tokenizer.git",
                "reference": "11336f6f84e16a720dae9d8e6ed5019efa85a0f9"
            },
            "dist": {
                "type": "zip",
                "url": "https://api.github.com/repos/theseer/tokenizer/zipball/11336f6f84e16a720dae9d8e6ed5019efa85a0f9",
                "reference": "11336f6f84e16a720dae9d8e6ed5019efa85a0f9",
                "shasum": ""
            },
            "require": {
                "ext-dom": "*",
                "ext-tokenizer": "*",
                "ext-xmlwriter": "*",
                "php": "^7.0"
            },
            "type": "library",
            "autoload": {
                "classmap": [
                    "src/"
                ]
            },
            "notification-url": "https://packagist.org/downloads/",
            "license": [
                "BSD-3-Clause"
            ],
            "authors": [
                {
                    "name": "Arne Blankerts",
                    "email": "arne@blankerts.de",
                    "role": "Developer"
                }
            ],
            "description": "A small library for converting tokenized PHP source code into XML and potentially other formats",
            "time": "2019-06-13T22:48:21+00:00"
        },
        {
            "name": "webmozart/assert",
            "version": "1.8.0",
            "source": {
                "type": "git",
                "url": "https://github.com/webmozart/assert.git",
                "reference": "ab2cb0b3b559010b75981b1bdce728da3ee90ad6"
            },
            "dist": {
                "type": "zip",
                "url": "https://api.github.com/repos/webmozart/assert/zipball/ab2cb0b3b559010b75981b1bdce728da3ee90ad6",
                "reference": "ab2cb0b3b559010b75981b1bdce728da3ee90ad6",
                "shasum": ""
            },
            "require": {
                "php": "^5.3.3 || ^7.0",
                "symfony/polyfill-ctype": "^1.8"
            },
            "conflict": {
                "vimeo/psalm": "<3.9.1"
            },
            "require-dev": {
                "phpunit/phpunit": "^4.8.36 || ^7.5.13"
            },
            "type": "library",
            "autoload": {
                "psr-4": {
                    "Webmozart\\Assert\\": "src/"
                }
            },
            "notification-url": "https://packagist.org/downloads/",
            "license": [
                "MIT"
            ],
            "authors": [
                {
                    "name": "Bernhard Schussek",
                    "email": "bschussek@gmail.com"
                }
            ],
            "description": "Assertions to validate method input/output with nice error messages.",
            "keywords": [
                "assert",
                "check",
                "validate"
            ],
            "time": "2020-04-18T12:12:48+00:00"
        }
    ],
    "aliases": [],
    "minimum-stability": "stable",
    "stability-flags": [],
    "prefer-stable": false,
    "prefer-lowest": false,
    "platform": [],
    "platform-dev": [],
    "platform-overrides": {
        "php": "7.2"
    },
    "plugin-api-version": "1.1.0"
}<|MERGE_RESOLUTION|>--- conflicted
+++ resolved
@@ -4,11 +4,7 @@
         "Read more about it at https://getcomposer.org/doc/01-basic-usage.md#installing-dependencies",
         "This file is @generated automatically"
     ],
-<<<<<<< HEAD
     "content-hash": "320de785117f0ca0a4af09df5403c9e3",
-=======
-    "content-hash": "45c2578469a8b6622c57d0e4b96d3a85",
->>>>>>> 8f226c58
     "packages": [
         {
             "name": "aptoma/twig-markdown",
