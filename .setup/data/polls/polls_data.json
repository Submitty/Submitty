--- conflicted
+++ resolved
@@ -17,10 +17,7 @@
         ],
         "release_date": "2021-07-19",
         "end_time": "2021-08-19",
-<<<<<<< HEAD
-=======
         "is_visible": true,
->>>>>>> d97cd68d
         "status": "ended",
         "image_path": "/uploads/polls/poll_image_1_sea_animals.png",
         "release_histogram": "never",
@@ -42,10 +39,7 @@
         ],
         "release_date": "2021-07-19",
         "end_time": "2021-08-19",
-<<<<<<< HEAD
-=======
         "is_visible": true,
->>>>>>> d97cd68d
         "status": "ended",
         "image_path": null,
         "release_histogram": "always",
@@ -73,12 +67,8 @@
             5
         ],
         "release_date": "",
-<<<<<<< HEAD
-        "end_time": "9999-02-01 05:00:00.000000 +00:00",
-=======
         "end_time": null,
         "is_visible": true,
->>>>>>> d97cd68d
         "status": "open",
         "image_path": null,
         "release_histogram": "when_ended",
@@ -101,12 +91,8 @@
             2
         ],
         "release_date": "9999-12-31",
-<<<<<<< HEAD
-        "end_time": "1900-02-01 05:00:00.000000 +00:00",
-=======
         "end_time": "1900-02-01 00:00:00.000000 +00:00",
         "is_visible": false,
->>>>>>> d97cd68d
         "status": "closed",
         "image_path": null,
         "release_histogram": "always",
