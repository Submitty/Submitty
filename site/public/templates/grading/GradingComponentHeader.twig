--- conflicted
+++ resolved
@@ -42,11 +42,7 @@
 {% else %}
     {% if show_verify_grader %}
         <span class="verify-container col-no-gutters">
-<<<<<<< HEAD
-            <button  type="button" class="btn btn-default" onclick="onVerifyComponent(this); event.stopPropagation()" value="Verify Grader" >Verify Grader</button>
-=======
-            <input type="button" class="btn btn-default key_to_click" tabindex="0" onclick="onVerifyComponent(this); event.stopPropagation()" value="Verify Grader"/>
->>>>>>> 188fc0a9
+            <button type="button" class="btn btn-default key_to_click" tabindex="0" onclick="onVerifyComponent(this); event.stopPropagation()" value="Verify Grader">Verify Grader</button>
         </span>
     {% endif %}
 {% endif %}
