<?php

namespace app\views\forum;

use app\libraries\DateUtils;
use app\views\AbstractView;
use app\libraries\FileUtils;
use app\libraries\ForumUtils;
use app\models\User;

class ForumThreadView extends AbstractView {
    private function getSavedForumCategories($current_course, $categories) {
        $category_ids_array = array_column($categories, 'category_id');
        $cookieSelectedCategories = [];
        if (!empty($_COOKIE[$current_course . '_forum_categories'])) {
            foreach (explode('|', $_COOKIE[$current_course . '_forum_categories']) as $selectedId) {
                if (in_array((int) $selectedId, $category_ids_array)) {
                    $cookieSelectedCategories[] = $selectedId;
                }
            }
        }
        return $cookieSelectedCategories;
    }

    private function getSavedThreadStatuses() {
        $cookieSelectedThreadStatus = [];
        if (!empty($_COOKIE['forum_thread_status'])) {
            foreach (explode('|', $_COOKIE['forum_thread_status']) as $selectedStatus) {
                if (in_array((int) $selectedStatus, [-1,0,1])) {
                    $cookieSelectedThreadStatus[] = $selectedStatus;
                }
            }
        }
        return $cookieSelectedThreadStatus;
    }

    private function getUnreadThreadStatus() {
        $cookieSelectedUnread = false;
        if (!empty($_COOKIE['unread_select_value'])) {
            $cookieSelectedUnread = $_COOKIE['unread_select_value'];
        }
        return $cookieSelectedUnread;
    }

    public function searchResult($threads) {

        $this->core->getOutput()->addBreadcrumb("Discussion Forum", $this->core->buildCourseUrl(['forum']), null, $use_as_heading = true);
        $this->core->getOutput()->addBreadcrumb("Search");

        $buttons = [
            [
                "required_rank" => 4,
                "display_text" => 'Create Thread',
                "style" => 'position:absolute;top:3px;right:0px',
                "link" => [true, $this->core->buildCourseUrl(['forum', 'threads', 'new'])],
                "optional_class" => '',
                "title" => 'Create Thread',
                "onclick" => [false]
            ],
            [
                "required_rank" => 4,
                "display_text" => 'Back to Threads',
                "style" => 'position:relative;float:right;top:3px;margin-right:102px;',
                "link" => [true, $this->core->buildCourseUrl(['forum'])],
                "optional_class" => '',
                "title" => 'Back to threads',
                "onclick" => [false]
            ]
        ];

        $threadArray = [];
        $fromIdtoTitle = [];
        foreach ($threads as $thread) {
            if (!array_key_exists($thread["thread_id"], $threadArray)) {
                $threadArray[$thread["thread_id"]] = [];
                $fromIdtoTitle[$thread["thread_id"]] = $thread["thread_title"];
            }
            $threadArray[$thread["thread_id"]][] = $thread;
        }
        $count = 1;

        $thread_list = [];

        $is_instructor_full_access = [];

        $posts_in_threads = $this->core->getQueries()->getPostsInThreads(array_keys($threadArray));
        $author_user_ids = array_map(function ($post) {
            return $post["author_user_id"];
        }, $posts_in_threads);
        $author_user_groups = $this->core->getQueries()->getAuthorUserGroups($author_user_ids);

        foreach ($author_user_groups as $author) {
            $is_instructor_full_access[$author["user_id"]] = $author["user_group"] <= User::GROUP_FULL_ACCESS_GRADER;
        }

        foreach ($threadArray as $thread_id => $data) {
            $thread_title = $fromIdtoTitle[$thread_id];
            $thread_link = $this->core->buildCourseUrl(['forum', 'threads', $thread_id]);

            $thread_posts = [];
            foreach ($data as $post) {
                $author = $post['author'];
                $user_info = $this->core->getQueries()->getDisplayUserInfoFromUserId($post["p_author"]);
                $given_name = trim($user_info["given_name"]);
                $family_name = trim($user_info["family_name"]);
                $visible_username = $given_name . " " . substr($family_name, 0, 1) . ".";
                $pronouns = trim($user_info["pronouns"]);
                $display_pronouns = $user_info["display_pronouns"];

                if ($is_instructor_full_access[$post["p_author"]]) {
                    $visible_username = $given_name . " " . $family_name;
                }

                if ($post["anonymous"]) {
                    $visible_username = 'Anonymous';
                }

                //convert legacy htmlentities being saved in db
                $post_content = html_entity_decode($post["post_content"], ENT_QUOTES | ENT_HTML5, 'UTF-8');
                $pre_post = preg_replace('#(<a href=[\'"])(.*?)([\'"].*>)(.*?)(</a>)#', '[url=$2]$4[/url]', $post_content);

                if (!empty($pre_post)) {
                    $post_content = $pre_post;
                }

                $post_link = $this->core->buildCourseUrl(['forum', 'threads', $thread_id]) . "#" . $post['p_id'];

                $posted_on = DateUtils::convertTimeStamp($this->core->getUser(), $post['timestamp_post'], $this->core->getConfig()->getDateTimeFormat()->getFormat('forum'));

                $thread_posts[] = [
                    "post_link" => $post_link,
                    "count" => $count,
                    "post_content" => $post_content,
                    "visible_username" => $visible_username,
                    "posted_on" => $posted_on
                ];

                $count++;
            }
            $thread_list[] = [
                "thread_title" => $thread_title,
                "thread_link" => $thread_link,
                "posts" => $thread_posts
            ];
        }

        return $this->core->getOutput()->renderTwigTemplate("forum/searchResults.twig", [
            "buttons" => $buttons,
            "count_threads" => count($threads),
            "threads" => $thread_list,
            "search_url" => $this->core->buildCourseUrl(['forum', 'search'])
        ]);
    }

    /** Shows Forums thread splash page, including all posts
     * for a specific thread, in addition to head of the threads
     * that have been created after applying filter and to be
     * displayed in the left panel.
     */

    public function showForumThreads($user, $posts, $unviewed_posts, $threadsHead, $show_deleted, $show_merged_thread, $display_option, $max_thread, $initialPageNumber, $thread_resolve_state, $post_content_limit, $ajax = false, $thread_announced = true) {

        $registrationSection = $this->core->getUser()->getRegistrationSection() !== null ? $this->core->getUser()->getRegistrationSection() : 0;
        $rotatingSection = $this->core->getUser()->getRotatingSection() !== null ? $this->core->getUser()->getRotatingSection() : 0;
        
        $threadExists = $this->core->getQueries()->threadExists();
        $filteredThreadExists = (count($threadsHead) > 0);
        $currentThread = -1;
        $currentCategoriesIds = [];
        $show_deleted_thread_title = null;
        $currentCourse = $this->core->getConfig()->getCourse();
        $threadFiltering = $threadExists && !$filteredThreadExists && !(empty($_COOKIE[$currentCourse . '_forum_categories']) && empty($_COOKIE['forum_thread_status']) && !empty($_COOKIE['unread_select_value']) && $_COOKIE['unread_select_value'] === 'false');

        if (!$ajax) {
            $this->core->getOutput()->addBreadcrumb("Discussion Forum", $this->core->buildCourseUrl(['forum']), null, $use_as_heading = true);

            //Body Style is necessary to make sure that the forum is still readable...
            $this->core->getOutput()->addVendorCss('codemirror/codemirror.css');
            $this->core->getOutput()->addVendorCss('codemirror/theme/eclipse.css');
            $this->core->getOutput()->addInternalCss('forum.css');
            $this->core->getOutput()->addInternalCss('highlightjs/atom-one-light.css');
            $this->core->getOutput()->addInternalCss('highlightjs/atom-one-dark.css');
            $this->core->getOutput()->addVendorJs('codemirror/codemirror.js');
            $this->core->getOutput()->addVendorJs('codemirror/mode/clike/clike.js');
            $this->core->getOutput()->addVendorJs('codemirror/mode/python/python.js');
            $this->core->getOutput()->addVendorJs('codemirror/mode/shell/shell.js');
            $this->core->getOutput()->addVendorJs(FileUtils::joinPaths('highlight.js', 'highlight.min.js'));
            $this->core->getOutput()->addInternalJs('markdown-code-highlight.js');
            $this->core->getOutput()->addInternalJs('drag-and-drop.js');
            $this->core->getOutput()->addInternalJs('autosave-utils.js');
            $this->core->getOutput()->addInternalJs('websocket.js');
            $this->core->getOutput()->addInternalJs('forum.js');
            $this->core->getOutput()->addVendorJs('jquery.are-you-sure/jquery.are-you-sure.js');
            $this->core->getOutput()->addVendorJs('bootstrap/js/bootstrap.bundle.min.js');
        }

        if ($filteredThreadExists || $threadFiltering) {
            $currentThread = isset($_GET["thread_id"]) && is_numeric($_GET["thread_id"]) && (int) $_GET["thread_id"] < $max_thread && (int) $_GET["thread_id"] > 0 ? (int) $_GET["thread_id"] : $posts[0]["thread_id"];
            $currentCategoriesIds = $this->core->getQueries()->getCategoriesIdForThread($currentThread);
        }

        $currentThreadArr = array_filter($threadsHead, function ($ar) use ($currentThread) {
            return ($ar['id'] == $currentThread);
        });

        $categories = $this->core->getQueries()->getCategories();

        $cookieSelectedCategories = $this->getSavedForumCategories($currentCourse, $categories);
        $cookieSelectedThreadStatus = $this->getSavedThreadStatuses();
        $cookieSelectedUnread = $this->getUnreadThreadStatus();

        $filterFormData = [
            "categories" => $categories,
            "current_thread" => $currentThread,
            "current_category_ids" => $currentCategoriesIds,
            "current_course" => $currentCourse,
            "cookie_selected_categories" => $cookieSelectedCategories,
            "cookie_selected_thread_status" => $cookieSelectedThreadStatus,
            "cookie_selected_unread_value" => $cookieSelectedUnread,
            "display_option" => $display_option,
            "thread_exists" => $threadExists,
            "registration_section" => $registrationSection,
            "rotating_section" => $rotatingSection
        ];

        $next_page = 0;
        $prev_page = 0;
        $arrowup_visibility = 0;
        $displayThreadContent = "";
        $generatePostContent = "";

        if ($threadExists) {
            $next_page = $initialPageNumber + 1;
            $prev_page = ($initialPageNumber == 1) ? 0 : ($initialPageNumber - 1);
            $arrowup_visibility = ($initialPageNumber == 1) ? "display:none;" : "";
            $activeThreadAnnouncement = false;
            $activeThreadTitle = "";
            $activeThread = [];
            $displayThreadContent = $this->displayThreadList($threadsHead, false, $activeThreadAnnouncement, $activeThreadTitle, $activeThread, $currentThread, $currentCategoriesIds, false);

            if (count($activeThread) == 0) {
                $activeThread = $this->core->getQueries()->getThread($currentThread);
            }

            $currentThreadArrValues = array_values($currentThreadArr);
            $currentThreadFavorite = !empty($currentThreadArrValues) ? $currentThreadArrValues[0]['favorite'] : false;
            $generatePostContent = $this->generatePostList($currentThread, $posts, $unviewed_posts, $currentCourse, true, $threadExists, $display_option, $categories, $cookieSelectedCategories, $cookieSelectedThreadStatus, $cookieSelectedUnread, $currentCategoriesIds, $currentThreadFavorite, false, $thread_announced);
        }

        if (!empty($activeThread['id'])) {
            $this->core->getQueries()->visitThread($user, $activeThread['id']);
        }

        $return = "";

        $markdown_enabled = 0;
        if (isset($_COOKIE['markdown_enabled'])) {
            $markdown_enabled = $_COOKIE['markdown_enabled'];
        }

        $button_params = $this->getAllForumButtons($threadExists, $currentThread, $display_option, $show_deleted, $show_merged_thread);

        if (!$ajax) {
            // Add breadcrumb for the current thread
            $currentThreadArrValues = array_values($currentThreadArr);
            if ($currentThreadArrValues) {
                $max_length = 25;
                $fullTitle = $currentThreadArrValues[0]["title"];
                $title = strlen($fullTitle) > $max_length ? substr($fullTitle, 0, $max_length - 3) . "..." : $fullTitle;
                $this->core->getOutput()->addBreadcrumb("(" . $currentThreadArrValues[0]["id"] . ") " . $title, $this->core->buildCourseUrl(['forum', 'threads', 9]), null, $use_as_heading = true);
            }

            $return = $this->core->getOutput()->renderTwigTemplate("forum/ShowForumThreads.twig", [
                "categories" => $categories,
                "filterFormData" => $filterFormData,
                "button_params" => $button_params,
                "thread_exists" => $threadExists,
                "next_page" => $next_page,
                "prev_page" => $prev_page,
                "arrowup_visibility" => $arrowup_visibility,
                "display_thread_content" => $displayThreadContent,
                "display_thread_count" => empty($displayThreadContent) ? 0 : count($displayThreadContent["thread_content"]),
                "currentThread" => $currentThread,
                "currentCourse" => $currentCourse,
                "accessGrading" => $this->core->getUser()->accessGrading(),
                "manage_categories_url" => $this->core->buildCourseUrl(['forum', 'categories']),
                "generate_post_content" => $generatePostContent,
                "thread_resolve_state" => $thread_resolve_state,
                "show_unresolve" => false,
                "display_option" => $display_option,
                "render_markdown" => $markdown_enabled,
                "csrf_token" => $this->core->getCsrfToken(),
                "edit_url" => $this->core->buildCourseUrl(['forum', 'posts', 'modify']) . '?' . http_build_query(['modify_type' => '1']),
                "search_url" => $this->core->buildCourseUrl(['forum', 'search']),
                "merge_url" => $this->core->buildCourseUrl(['forum', 'threads', 'merge']),
                "split_url" => $this->core->buildCourseUrl(['forum', 'posts', 'split']),
                "post_content_limit" => $post_content_limit,
                "registration_section" => $registrationSection,
                "rotating_section" => $rotatingSection
            ]);
        }
        else {
            $return = $this->core->getOutput()->renderTwigTemplate("forum/GeneratePostList.twig", [
                "userGroup" => $generatePostContent["userGroup"],
                "activeThread" => $generatePostContent["activeThread"],
                "activeThreadAnnouncement" => $generatePostContent["activeThreadAnnouncement"],
                "expiring" => $generatePostContent["expiring"],
                "isCurrentFavorite" => $generatePostContent["isCurrentFavorite"],
                "display_option" => $generatePostContent["display_option"],
                "post_data" => $generatePostContent["post_data"],
                "isThreadLocked" => $generatePostContent["isThreadLocked"],
                "accessFullGrading" => $generatePostContent["accessFullGrading"],
                "includeReply" => $generatePostContent["includeReply"],
                "thread_id" => $generatePostContent["thread_id"],
                "first_post_id" => $generatePostContent["first_post_id"],
                "form_action_link" => $generatePostContent["form_action_link"],
                "thread_resolve_state" => $thread_resolve_state,
                "show_unresolve" => false,
                "merge_thread_content" => $generatePostContent["merge_thread_content"],
                "csrf_token" => $generatePostContent["csrf_token"],
                "activeThreadTitle" => $generatePostContent["activeThreadTitle"],
                "post_box_id" => $generatePostContent["post_box_id"],
                "merge_url" => $this->core->buildCourseUrl(['forum', 'threads', 'merge']),
                "split_url" => $this->core->buildCourseUrl(['forum', 'posts', 'split']),
                "post_content_limit" => $post_content_limit,
                "render_markdown" => $markdown_enabled,
                "registration_section" => $generatePostContent["registration_section"],
                "rotating_section" => $generatePostContent["rotating_section"]
            ]);

            $return = $this->core->getOutput()->renderJsonSuccess(["html" => json_encode($return)]);
        }

        return $return;
    }

    // Returns the set of buttons with the corresponding attributes
    public function getAllForumButtons($thread_exists, $thread_id, $display_option, $show_deleted, $show_merged_thread) {
        $show_deleted_class = "";
        $show_deleted_action = "";
        $show_deleted_thread_title = "";

        $currentCourse = $this->core->getConfig()->getCourse();

        $default_button = [
            [
                "required_rank" => 4,
                "display_text" => 'Create Thread',
                "style" => 'position:absolute;top:3px;right:0px',
                "link" => [true, $this->core->buildCourseUrl(['forum', 'threads', 'new'])],
                "optional_class" => '',
                "title" => 'Create Thread',
                "onclick" => [false]
            ]
        ];
        $button_params = [
            "current_thread" => $thread_id,
            "forum_bar_buttons_right" => $default_button,
            "forum_bar_buttons_left" => [],
            "show_threads" => true,
            "thread_exists" => true,
            "show_more" => true
        ];
        if ($this->core->getUser()->accessGrading()) {
            if ($show_deleted) {
                $show_deleted_class = "active";
                $show_deleted_action = "alterShowDeletedStatus(0);";
                $show_deleted_thread_title = "Hide Deleted Threads";
            }
            else {
                $show_deleted_class = "";
                $show_deleted_action = "alterShowDeletedStatus(1);";
                $show_deleted_thread_title = "Show Deleted Threads";
            }
        }

        if ($show_merged_thread) {
            $show_merged_thread_class = "active";
            $show_merged_thread_action = "alterShowMergeThreadStatus(0,'" . $currentCourse . "');";
            $show_merged_thread_title = "Hide Merged Threads";
        }
        else {
            $show_merged_thread_class = "";
            $show_merged_thread_action = "alterShowMergeThreadStatus(1,'" . $currentCourse . "');";
            $show_merged_thread_title = "Show Merged Threads";
        }

        if (!$thread_exists) {
            $button_params["show_threads"] = false;
            $button_params["thread_exists"] = false;
            $button_params["show_more"] =  $this->core->getUser()->accessGrading();
        }
        else {
            $more_data = [
                [
                    "filter_option" => $display_option
                ],
                [
                    "display_text" => $show_merged_thread_title,
                    "id" => 'merge_thread',
                    "optional_class" => [!empty($show_merged_thread_class), $show_merged_thread_class],
                    "title" => $show_merged_thread_title . " on Forum",
                    "onclick" => [true, $show_merged_thread_action],
                    "link" => '#',
                    "required_rank" => 4
                ],
                [
                    "display_text" => $show_deleted_thread_title,
                    "optional_class" => [!empty($show_deleted_class), $show_deleted_class],
                    "id" => 'delete',
                    "title" => $show_deleted_thread_title . " on Forum",
                    "link" => '#',
                    "onclick" => [true, $show_deleted_action],
                    "required_rank" => 3
                ],
                [
                    "display_text" => 'Stats',
                    "id" => 'forum_stats',
                    "optional_class" => [false, ''],
                    "title" => 'Forum Statistics',
                    "onclick" => [false, ''],
                    "link" => $this->core->buildCourseUrl(['forum', 'stats']),
                    "required_rank" => 2
                ]
            ];
            $other_buttons = [
                [
                    "required_rank" => 4,
                    "display_text" => 'Filter (<span id="num_filtered">0</span>)',
                    "style" => 'display:inline-block;',
                    "link" => [false],
                    "optional_class" => '',
                    "title" => 'Filter Threads based on Categories',
                    "onclick" => [true, "forumFilterBar()"]
                ]
            ];

            $button_params["more_data"] = $more_data;
            $button_params["forum_bar_buttons_left"] = $other_buttons;
        }
        return $button_params;
    }


    public function generatePostList($currentThread, $posts, $unviewed_posts, $currentCourse, $includeReply = false, $threadExists = false, $display_option = 'time', $categories = [], $cookieSelectedCategories = [], $cookieSelectedThreadStatus = [], $cookieSelectedUnread = [], $currentCategoriesIds = [], $isCurrentFavorite = false, $render = true, $thread_announced = false) {

        $registrationSection = $this->core->getUser()->getRegistrationSection() !== null ? $this->core->getUser()->getRegistrationSection() : 0;
        $rotatingSection = $this->core->getUser()->getRotatingSection() !== null ? $this->core->getUser()->getRotatingSection() : 0;
        
        $activeThread = $this->core->getQueries()->getThread($currentThread);

        $activeThreadTitle = "({$activeThread['id']}) " . $activeThread['title'];
        $activeThreadAnnouncement = $activeThread['pinned_expiration'] > date("Y-m-d H:i:s");
        $expiring = $activeThread['pinned_expiration'] <= date("Y-m-d H:i:s", strtotime("+7 day"));

        $thread_id = $activeThread['id'];
        if ($thread_id === -1) {
            $thread_id = array_values($posts)[0]["thread_id"];
        }
        $first_post = $this->core->getQueries()->getFirstPostForThread($thread_id);
        $first_post_id = $first_post["id"];

        $first = true;

        $post_data = [];

        $csrf_token = $this->core->getCsrfToken();

        $totalAttachments = 0;
        $GLOBALS['totalAttachments'] = 0;

        $author_user_groups_map = [];

        $author_user_registration_map = [];

        $author_user_rotating_map = [];

        $author_user_ids = array_map(function ($post) {
            return $post["author_user_id"];
        }, $posts);

        $author_user_groups = $this->core->getQueries()->getAuthorUserGroups($author_user_ids);
<<<<<<< HEAD
        $author_registration_section = $this->core->getQueries()->getAuthorRegistrationSection($author_user_ids);
        $author_rotating_section = $this->core->getQueries()->getAuthorRotatingSection($author_user_ids);
=======
        $authors_display_info = $this->core->getQueries()->getDisplayUserInfoFromUserIds($author_user_ids);
>>>>>>> 5f705570


        
        foreach ($author_user_groups as $author) {
            $author_user_groups_map[$author["user_id"]] = $author["user_group"];
        }

<<<<<<< HEAD
        foreach ($author_registration_section as $author) {
            $author_user_registration_map[$author["user_id"]] = $author["registration_section"];
        }

        foreach ($author_rotating_section as $author) {
            $author_user_rotating_map[$author["user_id"]] = $author["rotating_section"];
        }

=======
        $post_ids = array_column($posts, "id");
        $posts_with_history = $this->core->getQueries()->getPostsWithHistory($post_ids);
        $merged_threads = $this->core->getQueries()->getMergedThreadIds($post_ids);
        $post_attachments = $this->core->getQueries()->getForumAttachments($post_ids);
>>>>>>> 5f705570

        if ($display_option == "tree") {
            $order_array = [];
            $reply_level_array = [];
            foreach ($posts as $post) {
                if ($thread_id == -1) {
                    $thread_id = $post["thread_id"];
                }
                if ($first) {
                    $first = false;
                    $first_post_id = $post["id"];
                }
                if ($post["parent_id"] > $first_post_id) {
                    $place = array_search($post["parent_id"], $order_array);
                    $tmp_array = [$post["id"]];
                    $parent_reply_level = $reply_level_array[$place];
                    while ($place !== false && $place + 1 < count($reply_level_array) && $reply_level_array[$place + 1] > $parent_reply_level) {
                        $place++;
                    }
                    array_splice($order_array, $place + 1, 0, $tmp_array);
                    array_splice($reply_level_array, $place + 1, 0, $parent_reply_level + 1);
                }
                else {
                    array_push($order_array, $post["id"]);
                    array_push($reply_level_array, 1);
                }
            }
            $i = 0;
            $first = true;

            foreach ($order_array as $ordered_post) {
                foreach ($posts as $post) {
                    if ($post["id"] == $ordered_post) {
                        if ($post["parent_id"] == $first_post_id) {
                            $reply_level = 1;
                        }
                        else {
                            $reply_level = $reply_level_array[$i];
                        }
                        //hola

                        $post["author_user_group"] = $author_user_groups_map[$post["author_user_id"]];
                        $post["author_registration_section"] = $author_user_registration_map[$post["author_user_id"]];
                        $post["author_rotating_section"] = $author_user_rotating_map[$post["author_user_id"]];

                        $post_data[] = $this->createPost(
                            $activeThread,
                            $post,
                            $unviewed_posts,
                            $first,
                            $reply_level,
                            $display_option,
                            $includeReply,
                            $authors_display_info[$post['author_user_id']],
                            $post_attachments[$post["id"]][0],
                            in_array($post["id"], $posts_with_history, true),
                            in_array($post["id"], $merged_threads, true),
                            false,
                            $thread_announced,
                            $isCurrentFavorite,
                        );

                        break;
                    }
                }
                if ($first) {
                    $first = false;
                }
                $i++;
            }
        }
        else {
            foreach ($posts as $post) {
                $post["author_user_group"] = $author_user_groups_map[$post["author_user_id"]];
                $post["author_registration_section"] = $author_user_registration_map[$post["author_user_id"]];
                $post["author_rotating_section"] = $author_user_rotating_map[$post["author_user_id"]];

                $post_data[] = $this->createPost(
                    $activeThread,
                    $post,
                    $unviewed_posts,
                    $first,
                    1,
                    $display_option,
                    $includeReply,
                    $authors_display_info[$post['author_user_id']],
                    $post_attachments[$post["id"]][0],
                    in_array($post["id"], $posts_with_history, true),
                    in_array($post["id"], $merged_threads, true),
                    false,
                    $thread_announced,
                    $isCurrentFavorite,
                );

                if ($first) {
                    $first = false;
                }
            }
        }

        $isThreadLocked = $this->core->getQueries()->isThreadLocked($thread_id);
        $accessFullGrading = $this->core->getUser()->accessFullGrading();

        $post_box_id = 0;

        $form_action_link = $this->core->buildCourseUrl(['forum', 'posts', 'new']);

        if (($isThreadLocked != 1 || $accessFullGrading ) && $includeReply) {
            $GLOBALS['post_box_id'] = $post_box_id = isset($GLOBALS['post_box_id']) ? $GLOBALS['post_box_id'] + 1 : 1;
        }

        $merge_thread_content = [];

        if ($this->core->getUser()->getGroup() <= 3) {
            $this->core->getOutput()->addVendorCss(FileUtils::joinPaths('chosen-js', 'chosen.min.css'));
            $this->core->getOutput()->addVendorJs(FileUtils::joinPaths('chosen-js', 'chosen.jquery.min.js'));
            $this->core->getOutput()->addVendorCss(FileUtils::joinPaths('flatpickr', 'flatpickr.min.css'));
            $this->core->getOutput()->addVendorJs(FileUtils::joinPaths('flatpickr', 'flatpickr.min.js'));
            $this->core->getOutput()->addVendorJs(FileUtils::joinPaths('flatpickr', 'plugins', 'shortcutButtons', 'shortcut-buttons-flatpickr.min.js'));
            $this->core->getOutput()->addVendorCss(FileUtils::joinPaths('flatpickr', 'plugins', 'shortcutButtons', 'themes', 'light.min.css'));
            $this->core->getOutput()->addInternalJs('autosave-utils.js');
            $this->core->getOutput()->addInternalJs('forum.js');
            $this->core->getOutput()->addInternalCss('forum.css');
            $current_thread_date = $first_post["timestamp"];
            $merge_thread_list = $this->core->getQueries()->getThreadsBefore($current_thread_date, 1);
            $merge_thread_first_posts = $this->core->getQueries()->getFirstPostForThreads(array_column($merge_thread_list, "id"));
            // Get first post of each thread. To be used later
            // to obtain the content of the post to be displayed
            // in the modal.
            foreach ($merge_thread_list as $key => $temp_thread) {
                $merge_thread_list[$key]['first_post_id'] = $merge_thread_first_posts[$temp_thread['id']]['id'];
            }

            $merge_thread_content = [
                "current_thread_date" => $current_thread_date,
                "current_thread" => $currentThread,
                "possibleMerges" => $merge_thread_list
            ];
        }

        $return = "";
        if ($render) {
            $return = $this->core->getOutput()->renderTwigTemplate("forum/GeneratePostList.twig", [
                "userGroup" => $this->core->getUser()->getGroup(),
                "activeThread" => $activeThread,
                "activeThreadAnnouncement" => $activeThreadAnnouncement,
                "expiring" => $expiring,
                "isCurrentFavorite" => $isCurrentFavorite,
                "display_option" => $display_option,
                "post_data" => $post_data,
                "isThreadLocked" => $isThreadLocked,
                "accessFullGrading" => $accessFullGrading,
                "includeReply" => $includeReply,
                "thread_id" => $thread_id,
                "first_post_id" => $first_post_id,
                "form_action_link" => $form_action_link,
                "merge_thread_content" => $merge_thread_content,
                "csrf_token" => $csrf_token,
                "activeThreadTitle" => $activeThreadTitle,
                "post_box_id" => $post_box_id,
                "total_attachments" => $GLOBALS['totalAttachments'],
                "merge_url" => $this->core->buildCourseUrl(['forum', 'threads', 'merge']),
                "split_url" => $this->core->buildCourseUrl(['forum', 'posts', 'split']),
                "registration_section" => $this->core->getUser()->getRegistrationSection() !== null ? $this->core->getUser()->getRegistrationSection() : 0,
                "rotating_section" => $this->core->getUser()->getRotatingSection() !== null ? $this->core->getUser()->getRotatingSection() : 0
            ]);
        }
        else {
            $return = [
                "userGroup" => $this->core->getUser()->getGroup(),
                "activeThread" => $activeThread,
                "activeThreadAnnouncement" => $activeThreadAnnouncement,
                "expiring" => $expiring,
                "isCurrentFavorite" => $isCurrentFavorite,
                "display_option" => $display_option,
                "post_data" => $post_data,
                "isThreadLocked" => $isThreadLocked,
                "accessFullGrading" => $accessFullGrading,
                "includeReply" => $includeReply,
                "thread_id" => $thread_id,
                "first_post_id" => $first_post_id,
                "form_action_link" => $form_action_link,
                "merge_thread_content" => $merge_thread_content,
                "csrf_token" => $csrf_token,
                "activeThreadTitle" => $activeThreadTitle,
                "post_box_id" => $post_box_id,
                "total_attachments" => $GLOBALS['totalAttachments'],
                "registration_section" => $this->core->getUser()->getRegistrationSection() !== null ? $this->core->getUser()->getRegistrationSection() : 0,
                "rotating_section" => $this->core->getUser()->getRotatingSection() !== null ? $this->core->getUser()->getRotatingSection() : 0
            ];
        }

        return $return;
    }

    public function showAlteredDisplayList($threads, $filtering, $thread_id, $categories_ids, $ajax = false) {
        $tempArray = [];
        $threadAnnouncement = false;
        $activeThreadTitle = "";
        $thread = "";
        if ($ajax) {
            for ($i = 0; $i < count($threads); $i++) {
                if ($threads[$i]["id"] == $thread_id) {
                    $thread = $threads[$i];
                    break;
                }
            }
            $threads = [$thread];
        }
        return $this->displayThreadList($threads, $filtering, $threadAnnouncement, $activeThreadTitle, $tempArray, $thread_id, $categories_ids, true);
    }

    public function contentMarkdownToPlain($str) {
        $str = preg_replace("/\[[^)]+\]/", "", $str);
        $str = preg_replace('/\(([^)]+)\)/s', '$1', $str);
        $str = str_replace("```", "", $str);
        return $str;
    }

    public function showFullThreadsPage($threads, $category_ids, $show_deleted, $show_merged_threads, $page_number) {
        $activeThreadAnnouncements = [];
        $activeThreadTitle = "";
        $activeThread = [];
        $GLOBALS['totalAttachments'] = 0;
        $thread_content =  $this->displayThreadList($threads, false, $activeThreadAnnouncements, $activeThreadTitle, $activeThread, null, $category_ids, false, true);
        $categories = $this->core->getQueries()->getCategories();
        $current_course = $this->core->getConfig()->getCourse();
        $cookieSelectedCategories = $this->getSavedForumCategories($current_course, $categories);
        $cookieSelectedThreadStatus = $this->getSavedThreadStatuses();
        $cookieSelectedUnread = $this->getUnreadThreadStatus();
        $next_page = 0;
        $prev_page = 0;
        // getting the forum page buttons
        $thread_id = -1;
        $thread_exists = $this->core->getQueries()->threadExists();
        $button_params = $this->getAllForumButtons($thread_exists, $thread_id, null, $show_deleted, $show_merged_threads);

        // add css and js files
        $this->core->getOutput()->addInternalCss("forum.css");
        $this->core->getOutput()->addInternalJs("forum.js");
        $this->core->getOutput()->addVendorJs('bootstrap/js/bootstrap.bundle.min.js');
        $this->core->getOutput()->addInternalJs('autosave-utils.js');
        $this->core->getOutput()->addVendorJs('flatpickr/flatpickr.js');
        $this->core->getOutput()->addInternalJs('websocket.js');
        $this->core->getOutput()->addVendorJs(FileUtils::joinPaths('flatpickr', 'plugins', 'shortcutButtons', 'shortcut-buttons-flatpickr.min.js'));
        $this->core->getOutput()->addVendorJs('jquery.are-you-sure/jquery.are-you-sure.js');
        $this->core->getOutput()->addVendorCss('flatpickr/flatpickr.min.css');
        $this->core->getOutput()->addVendorCss(FileUtils::joinPaths('flatpickr', 'plugins', 'shortcutButtons', 'themes', 'light.min.css'));

        if ($thread_exists) {
            $next_page = $page_number + 1;
            $prev_page = $page_number - 1;
        }

        $filterFormData = [
            "categories" => $categories,
            "current_thread" => $thread_id,
            "current_category_ids" => [],
            "current_course" => $current_course,
            "cookie_selected_categories" => $cookieSelectedCategories,
            "cookie_selected_thread_status" => $cookieSelectedThreadStatus,
            "cookie_selected_unread_value" => $cookieSelectedUnread,
            "thread_exists" => $thread_exists
        ];


        return $this->core->getOutput()->renderTwigTemplate("forum/showFullThreadsPage.twig", [
            "thread_content" => $thread_content["thread_content"],
            "button_params" => $button_params,
            "filterFormData" => $filterFormData,
            "next_page" => $next_page,
            "prev_page" => $prev_page,
            "display_thread_count" => empty($thread_content) ? 0 : count($thread_content["thread_content"]),
            "csrf_token" => $this->core->getCsrfToken(),
            "search_url" => $this->core->buildCourseUrl(['forum', 'search']),
            "merge_url" => $this->core->buildCourseUrl(['forum', 'threads', 'merge']),
            "edit_url" => $this->core->buildCourseUrl(['forum']),
            "current_user" => $this->core->getUser()->getId(),
            "user_group" => $this->core->getUser()->getGroup(),
            "thread_exists" => $thread_exists,
            "manage_categories_url" => $this->core->buildCourseUrl(['forum', 'categories'])
        ]);
    }

    public function sizeTitle($titleDisplay, $title, $titleLength, $length = 40) {
        $titleDisplay = substr($titleDisplay, 0, ($titleLength < $length) ? $titleLength : strrpos(substr($titleDisplay, 0, $length), " "));

        if ($titleLength > $length) {
            //Fix ... appearing
            if (empty($titleDisplay)) {
                $titleDisplay .= substr($title, 0, $length - 10);
            }
            $titleDisplay .= "...";
        }
        return $titleDisplay;
    }

    public function sizeContent($sizeOfContent, $first_post_content, $length = 80) {
        $contentDisplay = substr($first_post_content, 0, ($sizeOfContent < $length) ? $sizeOfContent : strrpos(substr($first_post_content, 0, $length), " "));
        if ($sizeOfContent > $length) {
            $contentDisplay .= "...";
        }
        return $contentDisplay;
    }

    public function displayThreadList($threads, $filtering, &$activeThreadAnnouncement, &$activeThreadTitle, &$activeThread, $thread_id_p, $current_categories_ids, $render, $is_full_page = false) {
        $used_active = false; //used for the first one if there is not thread_id set
        $current_user = $this->core->getUser()->getId();

        $activeThreadAnnouncement = false;
        $activeThreadTitle = "";
        $activeThread = [];

        $thread_content = [];

        $is_instructor_full_access = [];
        $author_user_ids = array_map(function ($thread) {
            return $thread["created_by"];
        }, $threads);
        $author_user_groups = $this->core->getQueries()->getAuthorUserGroups($author_user_ids);

        foreach ($author_user_groups as $author) {
            $is_instructor_full_access[$author["user_id"]] = $author["user_group"] <= User::GROUP_FULL_ACCESS_GRADER;
        }

        $thread_ids = array_column($threads, 'id');
        $first_posts = $this->core->getQueries()->getFirstPostForThreads($thread_ids);
        $viewed_threads = $this->core->getQueries()->getViewedThreads($current_user, $thread_ids);
        $authors = $this->core->getQueries()->getUsersById($author_user_ids);
        $authors_info = $this->core->getQueries()->getDisplayUserInfoFromUserIds($author_user_ids);

        foreach ($threads as $thread) {
            // Checks if thread ID is empty. If so, skip this threads.
            if (empty($thread["id"])) {
                continue;
            }
            $first_post = $first_posts[$thread['id']] ?? null;
            if (is_null($first_post)) {
                // Thread without any posts(eg. Merged Thread)
                $first_post = ['content' => "", 'render_markdown' => 0];
                $date = null;
            }
            else {
                $date = DateUtils::convertTimeStamp($this->core->getUser(), $first_post['timestamp'], $this->core->getConfig()->getDateTimeFormat()->getFormat('forum'));
            }
            if ($thread['merged_thread_id'] != -1) {
                // For the merged threads
                $thread['status'] = 0;
            }

            $class = $is_full_page ? "thread_box thread-box-full" : "thread_box";
            // $current_categories_ids should be subset of $thread["categories_ids"]
            $issubset = (count(array_intersect($current_categories_ids, $thread["categories_ids"])) == count($current_categories_ids));
            if (((isset($_REQUEST["thread_id"]) && $_REQUEST["thread_id"] == $thread["id"]) || $thread_id_p == $thread["id"] || $thread_id_p == -1) && !$used_active && $issubset) {
                $class .= " active";
                $used_active = true;
                $activeThreadTitle = "({$thread['id']}) " . $thread["title"];
                $activeThread = $thread;
                if ($thread["pinned_expiration"] > date("Y-m-d H:i:s")) {
                    $activeThreadAnnouncement = true;
                }
                if ($thread_id_p == -1) {
                    $thread_id_p = $thread["id"];
                }
            }
            $isNewThread = !in_array($thread['id'], $viewed_threads, true);
            if ($isNewThread) {
                $class .= " new_thread";
            }
            if ($thread["deleted"]) {
                if ($isNewThread) {
                    $class .= " deleted-unviewed";
                }
                $class .= " deleted";
            }

            if ($authors[$thread['created_by']]->accessGrading()) {
                $class .= " important";
            }

            //fix legacy code
            $titleDisplay = $thread['title'];

            //replace tags from displaying in sidebar
            $first_post_content = str_replace("`", "", strip_tags($first_post["content"]));
            $first_post_content = str_replace("#", "", $first_post_content);
            $temp_first_post_content = preg_replace('#\[(.*?)\]\((.*?)\)#', '$2', $first_post_content);

            if (!empty($temp_first_post_content)) {
                $first_post_content = $temp_first_post_content;
            }

            if ($first_post['render_markdown'] == 1) {
                $first_post_content = $this->contentMarkdownToPlain($first_post_content);
            }

            $sizeOfContent = strlen($first_post_content);
            $titleLength = strlen($thread['title']);

            if ($is_full_page) {
                $titleDisplay = $this->sizeTitle($titleDisplay, $thread['title'], $titleLength, 140);
                $contentDisplay = $this->sizeContent($sizeOfContent, $first_post_content, 500);
            }
            else {
                $titleDisplay = $this->sizeTitle($titleDisplay, $thread['title'], $titleLength);
                $contentDisplay = $this->sizeContent($sizeOfContent, $first_post_content);
            }

            $titleDisplay = "({$thread['id']}) " . $titleDisplay;

            $link = $this->core->buildCourseUrl(['forum', 'threads', $thread['id']]);

            $favorite = isset($thread['favorite']) && $thread['favorite'];

            $fa_icon = "fa-question";
            $fa_class = "thread-unresolved";
            $tooltip = "Thread Unresolved";

            if (!isset($thread['status'])) {
                $thread['status'] = 0;
            }
            if ($thread['status'] != 0) {
                if ($thread['status'] == 1) {
                    $fa_icon = "fa-check";
                    $fa_class = "thread-resolved";
                    $tooltip = "Thread Resolved";
                }
            }

            $categories_content = [];
            foreach ($thread["categories_desc"] as $category_desc) {
                $categories_content[] = [$category_desc];
            }
            for ($i = 0; $i < count($thread["categories_color"]); $i += 1) {
                $categories_content[$i][] = $thread["categories_color"][$i];
            }

            $date_content = ["not_null" => !is_null($date)];

            if (!is_null($date)) {
                $date_content["formatted"] = $date;
            }

            $thread_info = [
                'thread_id' => $thread['id'],
                "title" => $titleDisplay,
                "content" => $contentDisplay,
                "categories" => $categories_content,
                "link" => $link,
                "class" => $class,
                "pinned" => $thread["pinned_expiration"] > date("Y-m-d H:i:s"),
                "expiring" => $thread["pinned_expiration"] <= date("Y-m-d H:i:s", strtotime("+7 day")),
                "favorite" => $favorite,
                "merged_thread_id" => $thread['merged_thread_id'],
                "status" => $thread["status"],
                "fa_icon" => $fa_icon,
                "fa_class" => $fa_class,
                "tooltip" => $tooltip,
                "is_locked" => isset($thread['lock_thread_date']) && $thread['lock_thread_date'] < date("Y-m-d H:i:S"),
                "date" => $date_content,
                "current_user_posted" => $thread["current_user_posted"]
            ];

            if ($is_full_page) {
                $user_info = $authors_info[$first_post["author_user_id"]];
                $email = trim($user_info["user_email"]);
                $given_name = trim($user_info["given_name"]);
                $family_name = trim($user_info["family_name"]);
                $visible_username = $given_name . " " . substr($family_name, 0, 1) . ".";
                $pronouns = trim($user_info["pronouns"]);
                $display_pronouns = $user_info["display_pronouns"];

                if ($is_instructor_full_access[$first_post["author_user_id"]]) {
                    $visible_username = $given_name . " " . $family_name;
                }

                $author_info = [
                    "user_id" => $first_post['author_user_id'],
                    "name" => $first_post['anonymous'] ? "Anonymous" : $visible_username,
                    "email" => $email,
                    "full_name" => $given_name . " " . $family_name . " (" . $first_post['author_user_id'] . ")",
                    "pronouns" => $pronouns,
                    "display_pronouns" => $display_pronouns
                ];
                $thread_info = array_merge($thread_info, [
                    "post_id" => $first_post["id"],
                    "is_thread_locked" => isset($thread['lock_thread_date']) && $thread['lock_thread_date'] < date("Y-m-d H:i:S"),
                    "thread_resolve_state" => $thread['status'],
                    "show_unresolve" => false,
                    "is_anon" => $first_post["anonymous"],
                    "render_markdown" => $first_post["render_markdown"],
                    "author_info" => $author_info,
                    "deleted" => $first_post['deleted']
                ]);
            }

            $thread_content[] = $thread_info;
        }

        $return = "";

        if ($render) {
            $return = $this->core->getOutput()->renderTwigTemplate("forum/displayThreadList.twig", [
                "thread_content" => $thread_content,
            ]);
        }
        else {
            $return = [
                "thread_content" => $thread_content,
            ];
        }

        return $return;
    }

    public function filter_post_content($original_post_content) {
        $post_content = html_entity_decode($original_post_content, ENT_QUOTES | ENT_HTML5, 'UTF-8');
        $pre_post = preg_replace('#(<a href=[\'"])(.*?)([\'"].*>)(.*?)(</a>)#', '[url=$2]$4[/url]', $post_content);

        if (!empty($pre_post)) {
            $post_content = $pre_post;
        }

        preg_match_all('#\&lbrack;url&equals;(.*?)&rsqb;(.*?)(&lbrack;&sol;url&rsqb;)#', $post_content, $result);
        $accepted_schemes = ["https", "http"];
        $pos = 0;
        if (count($result) > 0) {
            foreach ($result[1] as $url) {
                $decoded_url = filter_var(trim(strip_tags(html_entity_decode($url, ENT_QUOTES | ENT_HTML5, 'UTF-8'))), FILTER_SANITIZE_URL);
                $parsed_url = parse_url($decoded_url, PHP_URL_SCHEME);
                if (filter_var($decoded_url, FILTER_VALIDATE_URL) !== false && in_array($parsed_url, $accepted_schemes, true)) {
                    $pre_post = preg_replace('#\&lbrack;url&equals;(.*?)&rsqb;(.*?)(&lbrack;&sol;url&rsqb;)#', '<a href="' . htmlspecialchars($decoded_url, ENT_QUOTES) . '" target="_blank" rel="noopener nofollow">' . $result[2][$pos] . '</a>', $post_content, 1);
                }
                else {
                    $pre_post = preg_replace('#\&lbrack;url&equals;(.*?)&rsqb;(.*?)(&lbrack;&sol;url&rsqb;)#', htmlentities(htmlspecialchars($decoded_url), ENT_QUOTES | ENT_HTML5, 'UTF-8'), $post_content, 1);
                }
                if (!empty($pre_post)) {
                    $post_content = $pre_post;
                }

                $pos++;
            }
        }
        //This code is for legacy posts that had an extra \r per newline
        if (strpos($original_post_content, "\r") !== false) {
            $post_content = str_replace("\r", "", $post_content);
        }

        //end link handling

        //handle converting code segments
        $post_content = preg_replace('/&lbrack;code&rsqb;(.*?)&lbrack;&sol;code&rsqb;/', '<textarea class="code">$1</textarea>', $post_content);

        return $post_content;
    }

    /**
     * @param array{
     *      id: int,
     *      title: string,
     *      created_by: string,
     *      pinned: bool,
     *      deleted: bool,
     *      merged_thread_id: int,
     *      merged_post_id: int,
     *      is_visible: bool,
     *      status: int,
     *      lock_thread_date?: string,
     *      pinned_expiration: string,
     *      announced: string
     * } $thread
     * @param array{
     *      id: int,
     *      thread_id: int,
     *      parent_id: int,
     *      author_user_id: string,
     *      author_user_group?: string,
     *      content: string,
     *      timestamp: string,
     *      edit_timestamp?: string,
     *      anonymous: bool,
     *      deleted: bool,
     *      has_attachment: bool,
     *      render_markdown: bool
     * } $post
     * @param array{
     *      given_name: string,
     *      family_name: string,
     *      user_email: string,
     *      pronouns: string,
     *      display_pronouns: bool,
     *      is_staff: bool
     * } $author_info
     * @param string[] $post_attachments
     */
    public function createPost(array $thread, array $post, $unviewed_posts, $first, $reply_level, $display_option, $includeReply, array $author_info, array $post_attachments, bool $has_history, bool $is_merged_thread, bool $render = false, bool $thread_announced = false, bool $isCurrentFavorite = false) {

        $current_user = $this->core->getUser()->getId();
<<<<<<< HEAD

        $registrationSection = $this->core->getUser()->getRegistrationSection() !== null ? $this->core->getUser()->getRegistrationSection() : 0;
        $rotatingSection = $this->core->getUser()->getRotatingSection() !== null ? $this->core->getUser()->getRotatingSection() : 0;

        $registrationSection = $post['author_registration_section'];
        $rotatingSection = $post['author_rotating_section'];
=======
        $thread_id = $thread["id"];
>>>>>>> 5f705570
        $post_id = $post["id"];
        $parent_id = $post["parent_id"];

        $thread_dir = FileUtils::joinPaths(FileUtils::joinPaths($this->core->getConfig()->getCoursePath(), "forum_attachments"), $thread_id);

        // Get formatted time stamps
        $date = DateUtils::convertTimeStamp($this->core->getUser(), $post['timestamp'], $this->core->getConfig()->getDateTimeFormat()->getFormat('forum'));

        if (isset($post["edit_timestamp"])) {
            $edit_date = DateUtils::convertTimeStamp($this->core->getUser(), $post["edit_timestamp"], $this->core->getConfig()->getDateTimeFormat()->getFormat('forum'));
        }
        else {
            $edit_date = null;
        }

        $author_email = trim($author_info['user_email']);
        $given_name = trim($author_info["given_name"]);
        $family_name = trim($author_info["family_name"]);
        $visible_username = $given_name . " " . substr($family_name, 0, 1) . ".";
        $pronouns = trim($author_info["pronouns"]);
        $display_pronouns = $author_info["display_pronouns"];
        $thread_resolve_state = $thread['status'];

        if ($display_option != 'tree') {
            $reply_level = 1;
        }

        if (isset($post["author_user_group"]) && $post["author_user_group"] <= User::GROUP_FULL_ACCESS_GRADER) {
            $visible_username = $given_name . " " . $family_name;
        }

        if ($post["anonymous"]) {
            $visible_username = "Anonymous";
        }
        $classes = ["post_box"];
        if ($first && $display_option != 'alpha') {
            $classes[] = "first_post";
        }
        $isNewPost = false;
        if (in_array($post_id, $unviewed_posts, true)) {
            if ($current_user != $post["author_user_id"]) {
                $classes[] = "new_post";
                $isNewPost = true;
            }
        }
        else {
            $classes[] = "viewed_post";
        }
        if ($author_info['is_staff']) {
            $classes[] = "important";
        }
        if ($post["deleted"]) {
            $classes[] = "deleted";
            if ($isNewPost) {
                $classes[] = "deleted-unviewed";
            }
            $deleted = true;
        }
        else {
            $deleted = false;
        }

        $offset = min(($reply_level - 1) * 30, 180);

        $post_content = $post['content'];
        $markdown = $post["render_markdown"];

        $isThreadLocked = isset($thread['lock_thread_date']) && $thread['lock_thread_date'] < date("Y-m-d H:i:S");
        $userAccessFullGrading = $this->core->getUser()->accessFullGrading();
        $userGroup = $this->core->getUser()->getGroup();

        $post_user_info = [];

        $merged_thread = $is_merged_thread && $userAccessFullGrading;
        if ($userAccessFullGrading) {
            $info_name = $given_name . " " . $family_name . " (" . $post['author_user_id'] . ")";
            $visible_user_json = json_encode($visible_username);
            $pronouns = trim($author_info["pronouns"]);
            $display_pronouns = $author_info["display_pronouns"];
            $info_name = json_encode($info_name);
            $jscriptAnonFix = $post['anonymous'] ? 'true' : 'false';
            $jscriptAnonFix = json_encode($jscriptAnonFix);

            $post_user_info = [
                "info_name" => $info_name,
                "visible_user_json" => $visible_user_json,
                "jscriptAnonFix" => $jscriptAnonFix,
                "pronouns" => $pronouns,
                "display_pronouns" => $display_pronouns
            ];
        }

        $post_button = [];

        if ($userGroup <= 3 || $post['author_user_id'] === $current_user) {
            if ($isThreadLocked && !$userAccessFullGrading) {
            }
            else {
                if ($deleted && $this->core->getUser()->getGroup() <= 3) {
                    $ud_toggle_status = "false";
                    $ud_button_title = "Undelete post";
                    $ud_button_icon = "fa-undo";
                }
                else {
                    $ud_toggle_status = "true";
                    $ud_button_title = "Remove post";
                    $ud_button_icon = "fa-trash";
                }

                $post_button["delete"] = [
                    "ud_toggle_status" => $ud_toggle_status,
                    "csrf_token" => $this->core->getCsrfToken(),
                    "ud_button_title" => $ud_button_title,
                    "ud_button_icon" => $ud_button_icon
                ];

                $shouldEditThread = null;

                if ($first) {
                    $shouldEditThread = "true";
                    $edit_button_title = "Edit thread and post";
                }
                else {
                    $shouldEditThread = "false";
                    $edit_button_title = "Edit post";
                }

                $post_button["edit"] = [
                    "shouldEditThread" => $shouldEditThread,
                    "edit_button_title" => $edit_button_title,
                    "csrf_token" => $this->core->getCsrfToken()
                ];
            }
        }

        if ($this->core->getUser()->getGroup() == 4) {
            $info_name = $given_name . " " . $family_name . " (" . $post['author_user_id'] . ")";
            $visible_user_json = json_encode($visible_username);
            $pronouns = trim($author_info["pronouns"]);
            $display_pronouns = $author_info["display_pronouns"];
            $info_name = json_encode($info_name);
            $jscriptAnonFix = $post['anonymous'] ? 'true' : 'false';
            $jscriptAnonFix = json_encode($jscriptAnonFix);

            $post_user_info = [
                "info_name" => $info_name,
                "visible_user_json" => $visible_user_json,
                "jscriptAnonFix" => $jscriptAnonFix,
                "pronouns" => $pronouns,
                "display_pronouns" => $display_pronouns
            ];
        }

        $post_attachment = ForumUtils::getForumAttachments(
            $post_id,
            $thread_id,
            $post_attachments,
            $this->core->getConfig()->getCoursePath(),
            $this->core->buildCourseUrl(['display_file'])
        );

        $post_box_id = 1;
        if (!$isThreadLocked || $this->core->getUser()->accessFullGrading()) {
            $GLOBALS['post_box_id'] = $post_box_id = isset($GLOBALS['post_box_id']) ? $GLOBALS['post_box_id'] + 1 : 1;
        }

        $created_post = [
            "classes" => $classes,
            "post_id" => $post_id,
            "reply_level" => $reply_level,
            "offset" => $offset,
            "first" => $first,
            "post_content" => $post_content,
            "post" => $post,
            "display_option" => $display_option,
            "isThreadLocked" => $isThreadLocked,
            "userAccessFullGrading" => $userAccessFullGrading,
            "userGroup" => $userGroup,
            "includeReply" => $includeReply,
            "thread_resolve_state" => $thread_resolve_state,
            "show_unresolve" => false,
            "current_user" => $current_user,
            "author_email" => $author_email,
            "post_user_info" => $post_user_info,
            "post_date" => $date,
            "edit_date" => $edit_date,
            "post_buttons" => $post_button,
            "visible_username" => $visible_username,
            "post_attachment" => $post_attachment,
            "form_post_url" => $this->core->buildCourseUrl(['forum', 'posts', 'new']),
            "post_box_id" => $post_box_id,
            "thread_id" => $thread_id,
            "parent_id" => $parent_id,
            "render_markdown" => $markdown,
            "has_history" => $has_history,
            "thread_previously_merged" => $merged_thread,
            "thread_announced" => $thread_announced,
            "registration_section" => $registrationSection,
            "rotating_section" => $rotatingSection
        ];


        if ($render) {
            if ($first) {
                $thread_title = $thread['title'];
                $activeThreadTitle = "({$thread_id}) " . $thread_title;

                $created_post['activeThreadTitle'] = $activeThreadTitle;
                $activeThreadAnnouncement = $thread['pinned_expiration'] > date("Y-m-d H:i:s");
                $created_post['activeThreadAnnouncement'] = $activeThreadAnnouncement;
                $created_post['activeThread'] = $thread;
            }
            $created_post['isCurrentFavorite'] = $isCurrentFavorite;
            $created_post['csrf_token'] = $this->core->getCsrfToken();
            return $this->core->getOutput()->renderTwigTemplate("forum/CreatePost.twig", $created_post);
        }
        else {
            return $created_post;
        }
    }

    public function createThread($category_colors) {
        $this->core->getOutput()->addBreadcrumb("Discussion Forum", $this->core->buildCourseUrl(['forum']), null, $use_as_heading = true);
        $this->core->getOutput()->addBreadcrumb("Create Thread", $this->core->buildCourseUrl(['forum', 'threads', 'new']));

        $this->core->getOutput()->addInternalJs('drag-and-drop.js');
        $this->core->getOutput()->addVendorJs('flatpickr/flatpickr.js');
        $this->core->getOutput()->addVendorJs(FileUtils::joinPaths('flatpickr', 'plugins', 'shortcutButtons', 'shortcut-buttons-flatpickr.min.js'));
        $this->core->getOutput()->addVendorJs('jquery.are-you-sure/jquery.are-you-sure.js');
        $this->core->getOutput()->addVendorCss('flatpickr/flatpickr.min.css');
        $this->core->getOutput()->addVendorCss(FileUtils::joinPaths('flatpickr', 'plugins', 'shortcutButtons', 'themes', 'light.min.css'));

        $this->core->getOutput()->addInternalJs('autosave-utils.js');
        $this->core->getOutput()->addInternalJs('websocket.js');
        $this->core->getOutput()->addInternalJs('forum.js');
        $this->core->getOutput()->addInternalCss('forum.css');

        $categories = "";

        $category_colors;

        $categories = $this->core->getQueries()->getCategories();
        $create_thread_message = $this->core->getConfig()->getForumCreateThreadMessage();

        $buttons = [
            [
                "required_rank" => 4,
                "display_text" => 'Back to Threads',
                "style" => 'position:relative;top:3px;float:right;',
                "link" => [true, $this->core->buildCourseUrl(['forum'])],
                "optional_class" => '',
                "title" => 'Back to threads',
                "onclick" => [false]
            ]
        ];

        $thread_exists = $this->core->getQueries()->threadExists();
        $manage_categories_url = $this->core->buildCourseUrl(['forum', 'categories']);
        $expiration = $this->core->getDateTimeNow();

        return $this->core->getOutput()->renderTwigTemplate("forum/createThread.twig", [
            "categories" => $categories,
            "category_colors" => $category_colors,
            "buttons" => $buttons,
            "thread_exists" => $thread_exists,
            "create_thread_message" => $create_thread_message,
            "form_action" => $this->core->buildCourseUrl(['forum', 'threads', 'new']),
            "manage_categories_url" => $manage_categories_url,
            "csrf_token" => $this->core->getCsrfToken(),
            "email_enabled" => $this->core->getConfig()->isEmailEnabled(),
            "search_url" => $this->core->buildCourseUrl(['forum', 'search']),
            "expiration_placeholder" => $expiration->add(new \DateInterval('P7D'))->format('Y-m-d'),
            "render_markdown" => isset($_COOKIE['markdown_enabled']) ? $_COOKIE['markdown_enabled'] : 0
        ]);
    }

    public function showCategories($category_colors) {
        $this->core->getOutput()->addBreadcrumb("Discussion Forum", $this->core->buildCourseUrl(['forum']), null, $use_as_heading = true);
        $this->core->getOutput()->addBreadcrumb("Manage Categories", $this->core->buildCourseUrl(['forum', 'categories']));

        $this->core->getOutput()->addInternalJs('drag-and-drop.js');
        $this->core->getOutput()->addInternalJs('autosave-utils.js');
        $this->core->getOutput()->addInternalJs('forum.js');
        $this->core->getOutput()->addVendorJs('flatpickr/flatpickr.js');
        $this->core->getOutput()->addVendorJs('jquery.are-you-sure/jquery.are-you-sure.js');

        $this->core->getOutput()->addVendorCss('flatpickr/flatpickr.min.css');
        $this->core->getOutput()->addInternalCss('forum.css');

        $categories = "";
        $category_colors;

        if ($this->core->getUser()->accessGrading()) {
            $categories = $this->core->getQueries()->getCategories();
        }

        $buttons = [
            [
                "required_rank" => 4,
                "display_text" => 'Back to Threads',
                "style" => 'position:relative;float:right;top:3px;',
                "link" => [true, $this->core->buildCourseUrl(['forum'])],
                "optional_class" => '',
                "title" => 'Back to threads',
                "onclick" => [false]
            ]
        ];
        $thread_exists = $this->core->getQueries()->threadExists();

        $forumBarData = [
            "forum_bar_buttons_right" => $buttons,
            "forum_bar_buttons_left" => [],
            "show_threads" => false,
            "thread_exists" => $thread_exists
        ];

        return $this->core->getOutput()->renderTwigTemplate("forum/ShowCategories.twig", [
            "categories" => $categories,
            "category_colors" => $category_colors,
            "forumBarData" => $forumBarData,
            "csrf_token" => $this->core->getCsrfToken(),
            "search_url" => $this->core->buildCourseUrl(['forum', 'search'])
        ]);
    }

    public function statPage($users) {
        if (!$this->core->getUser()->accessFullGrading()) {
            $this->core->redirect($this->core->buildCourseUrl(['forum', 'threads']));
            return;
        }
        $this->core->getOutput()->addInternalJs('stat-page.js');
        $this->core->getOutput()->addBreadcrumb("Discussion Forum", $this->core->buildCourseUrl(['forum']), null, $use_as_heading = true);
        $this->core->getOutput()->addBreadcrumb("Statistics", $this->core->buildCourseUrl(['forum', 'stats']));

        $this->core->getOutput()->addInternalJs('autosave-utils.js');
        $this->core->getOutput()->addInternalJs('forum.js');
        $this->core->getOutput()->addInternalCss('forum.css');

        $buttons = [
            [
                "required_rank" => 4,
                "display_text" => 'Back to Threads',
                "style" => 'position:relative;float:right;top:3px;',
                "link" => [true, $this->core->buildCourseUrl(['forum'])],
                "optional_class" => '',
                "title" => 'Back to threads',
                "onclick" => [false]
            ]
        ];

        $thread_exists = $this->core->getQueries()->threadExists();

        $forumBarData = [
            "forum_bar_buttons_right" => $buttons,
            "forum_bar_buttons_left" => [],
            "show_threads" => false,
            "thread_exists" => $thread_exists
        ];

        $userData = [];

        foreach ($users as $user => $details) {
            $given_name = $details["given_name"];
            $family_name = $details["family_name"];
            $post_count = count($details["posts"]);
            $posts = json_encode($details["posts"]);
            $ids = json_encode($details["id"]);
            $timestamps = json_encode($details["timestamps"]);
            $thread_ids = json_encode($details["thread_id"]);
            $thread_titles = json_encode($details["thread_title"]);
            $num_deleted = ($details["num_deleted_posts"]);

            $userData[] = [
                "family_name" => $family_name,
                "given_name" => $given_name,
                "post_count" => $post_count,
                "details_total_threads" => $details["total_threads"],
                "num_deleted" => $num_deleted,
                "posts" => $posts,
                "ids" => $ids,
                "timestamps" => $timestamps,
                "thread_ids" => $thread_ids,
                "thread_titles" => $thread_titles
            ];
        }

        return $this->core->getOutput()->renderTwigTemplate("forum/StatPage.twig", [
            "forumBarData" => $forumBarData,
            "userData" => $userData,
            "search_url" => $this->core->buildCourseUrl(['forum', 'search']),
            "csrf_token" => $this->core->getCsrfToken()
        ]);
    }
}<|MERGE_RESOLUTION|>--- conflicted
+++ resolved
@@ -480,12 +480,12 @@
         }, $posts);
 
         $author_user_groups = $this->core->getQueries()->getAuthorUserGroups($author_user_ids);
-<<<<<<< HEAD
+
         $author_registration_section = $this->core->getQueries()->getAuthorRegistrationSection($author_user_ids);
         $author_rotating_section = $this->core->getQueries()->getAuthorRotatingSection($author_user_ids);
-=======
+
         $authors_display_info = $this->core->getQueries()->getDisplayUserInfoFromUserIds($author_user_ids);
->>>>>>> 5f705570
+
 
 
         
@@ -493,7 +493,7 @@
             $author_user_groups_map[$author["user_id"]] = $author["user_group"];
         }
 
-<<<<<<< HEAD
+
         foreach ($author_registration_section as $author) {
             $author_user_registration_map[$author["user_id"]] = $author["registration_section"];
         }
@@ -502,12 +502,11 @@
             $author_user_rotating_map[$author["user_id"]] = $author["rotating_section"];
         }
 
-=======
         $post_ids = array_column($posts, "id");
         $posts_with_history = $this->core->getQueries()->getPostsWithHistory($post_ids);
         $merged_threads = $this->core->getQueries()->getMergedThreadIds($post_ids);
         $post_attachments = $this->core->getQueries()->getForumAttachments($post_ids);
->>>>>>> 5f705570
+
 
         if ($display_option == "tree") {
             $order_array = [];
@@ -1106,16 +1105,14 @@
     public function createPost(array $thread, array $post, $unviewed_posts, $first, $reply_level, $display_option, $includeReply, array $author_info, array $post_attachments, bool $has_history, bool $is_merged_thread, bool $render = false, bool $thread_announced = false, bool $isCurrentFavorite = false) {
 
         $current_user = $this->core->getUser()->getId();
-<<<<<<< HEAD
-
         $registrationSection = $this->core->getUser()->getRegistrationSection() !== null ? $this->core->getUser()->getRegistrationSection() : 0;
         $rotatingSection = $this->core->getUser()->getRotatingSection() !== null ? $this->core->getUser()->getRotatingSection() : 0;
 
         $registrationSection = $post['author_registration_section'];
         $rotatingSection = $post['author_rotating_section'];
-=======
+
         $thread_id = $thread["id"];
->>>>>>> 5f705570
+
         $post_id = $post["id"];
         $parent_id = $post["parent_id"];
 
