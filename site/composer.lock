--- conflicted
+++ resolved
@@ -4,11 +4,7 @@
         "Read more about it at https://getcomposer.org/doc/01-basic-usage.md#installing-dependencies",
         "This file is @generated automatically"
     ],
-<<<<<<< HEAD
-    "content-hash": "d6501417fafbd1b2f7a142bb6611d70a",
-=======
     "content-hash": "aac9e761a4bf9677356306b5ff34df6a",
->>>>>>> b77916fc
     "packages": [
         {
             "name": "aptoma/twig-markdown",
