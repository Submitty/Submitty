<?php

namespace app\controllers\admin;

use app\authentication\DatabaseAuthentication;
use app\controllers\AbstractController;
use app\libraries\Core;
use app\libraries\Output;
use app\libraries\Utils;
use app\libraries\FileUtils;
use app\models\User;

class UsersController extends AbstractController {
    public function run() {
        switch ($_REQUEST['action']) {
            case 'get_user_details':
                $this->ajaxGetUserDetails();
                break;
            case 'update_student':
                $this->updateUser('students');
                break;
            case 'update_grader':
                $this->updateUser('graders');
                break;
            case 'graders':
                $this->core->getOutput()->addBreadcrumb("Graders");
                $this->listGraders();
                break;
            case 'rotating_sections':
                $this->rotatingSectionsForm();
                break;
            case 'update_rotating_sections':
                $this->updateRotatingSections();
                break;
            case 'upload_grader_list':
                $this->uploadGraderList();
                break;
            case 'upload_class_list':
                $this->uploadClassList();
                break;
            case 'students':
            default:
                $this->core->getOutput()->addBreadcrumb("Students");
                $this->listStudents();
                break;
        }
    }

    public function listStudents() {
        $students = $this->core->getQueries()->getAllUsers();
        $use_database = $this->core->getAuthentication() instanceof DatabaseAuthentication;
        $this->core->getOutput()->renderOutput(array('admin', 'Users'), 'listStudents', $students);
        $this->renderUserForm('update_student', $use_database);
        $this->core->getOutput()->renderOutput(array('admin', 'Users'), 'classListForm', $use_database);
    }

    public function listGraders() {
        $graders = $this->core->getQueries()->getAllGraders();
        $use_database = $this->core->getAuthentication() instanceof DatabaseAuthentication;
        $this->core->getOutput()->renderOutput(array('admin', 'Users'), 'listGraders', $graders);
        $this->renderUserForm('update_grader', $use_database);
        $this->core->getOutput()->renderOutput(array('admin', 'Users'), 'graderListForm', $use_database);
    }

    private function renderUserForm($action, $use_database) {
        $reg_sections = $this->core->getQueries()->getRegistrationSections();
        $rot_sections = $this->core->getQueries()->getRotatingSections();
        $this->core->getOutput()->renderOutput(array('admin', 'Users'), 'userForm', $reg_sections, $rot_sections, $action, $use_database);
    }

    public function ajaxGetUserDetails() {
        $user_id = $_REQUEST['user_id'];
        $user = $this->core->getQueries()->getUserById($user_id);
        $this->core->getOutput()->renderJson(array(
            'user_id' => $user->getId(),
            'user_firstname' => $user->getFirstName(),
            'user_lastname' => $user->getLastName(),
            'user_preferred_firstname' => $user->getPreferredFirstName(),
            'user_email' => $user->getEmail(),
            'user_group' => $user->getGroup(),
            'registration_section' => $user->getRegistrationSection(),
            'rotating_section' => $user->getRotatingSection(),
            'manual_registration' => $user->isManualRegistration(),
            'grading_registration_sections' => $user->getGradingRegistrationSections()
        ));
    }

    public function updateUser($action='students') {
        $return_url = $this->core->buildUrl(array('component' => 'admin', 'page' => 'users',
            'action' => $action), 'user-'.$_POST['user_id']);
        if (!$this->core->checkCsrfToken($_POST['csrf_token'])) {
            $this->core->addErrorMessage("Invalid CSRF token.");
            $this->core->redirect($return_url);
        }
        $use_database = $this->core->getAuthentication() instanceof DatabaseAuthentication;

        $error_message = "";
        //Username must contain only lowercase alpha, numbers, underscores, hyphens
        $error_message .= preg_match("~^[a-z0-9_\-]+$~", trim($_POST['user_id'])) ? "" : "Error in username: \"{$_POST['user_id']}\"<br>";
        //First and Last name must be alpha characters, white-space, or certain punctuation.
        $error_message .= preg_match("~^[a-zA-Z'`\-\. ]+$~", trim($_POST['user_firstname'])) ? "" : "Error in first name: \"{$_POST['user_firstname']}\"<br>";
        $error_message .= preg_match("~^[a-zA-Z'`\-\. ]+$~", trim($_POST['user_lastname'])) ? "" : "Error in last name: \"{$_POST['user_lastname']}\"<br>";
		//Check email address for appropriate format. e.g. "user@university.edu", "user@cs.university.edu", etc.
		$error_message .= preg_match("~^[^(),:;<>@\\\"\[\]]+@(?!\-)[a-zA-Z0-9\-]+(?<!\-)(\.[a-zA-Z0-9]+)+$~", trim($_POST['user_email'])) ? "" : "Error in email: \"{$_POST['user_email']}\"<br>";
        //Preferred first name must be alpha characters, white-space, or certain punctuation.
<<<<<<< HEAD
        if (!empty($_POST['user_preferred_firstname'])) {
            $error_message .= preg_match("~^[a-zA-Z'`\-\. ]+$~", trim($_POST['user_preferred_firstname'])) ? "" : "Error in preferred first name: \"{$_POST['user_preferred_firstname']}\"<br>";
=======
        if (isset($_POST['user_preferred_firstname']) && trim($_POST['user_preferred_firstname']) != "") {
            $error_message .= preg_match("~^[a-zA-Z.'`\- ]+$~", trim($_POST['user_preferred_firstname'])) ? "" : "Error in preferred first name: {$_POST['user_preferred_firstname']}," . PHP_EOL;
>>>>>>> 305bc172
        }
        //Database password cannot be blank, no check on format
        if ($use_database) {
            $error_message .= $_POST['user_password'] != "" ? "" : "Error must enter password for user<br>";
        }

        if (!empty($error_message)) {
            $this->core->addErrorMessage($error_message." Contact your sysadmin if this should not cause an error.");
            $this->core->redirect($return_url);
        }

        $user = $this->core->getQueries()->getSubmittyUser($_POST['user_id']);
        if ($_POST['edit_user'] == "true") {
            if ($user === null) {
                $this->core->addErrorMessage("No user found with that user id");
                $this->core->redirect($return_url);
            }
        }
        else {
            if ($user !== null) {
                $this->core->addErrorMessage("A user with that ID already exists");
                $this->core->redirect($return_url);
            }
            $user = $this->core->loadModel(User::class);
            $user->setId(trim($_POST['user_id']));
        }

        $user->setFirstName(trim($_POST['user_firstname']));
        if (isset($_POST['user_preferred_firstname']) && trim($_POST['user_preferred_firstname']) != "") {
            $user->setPreferredFirstName(trim($_POST['user_preferred_firstname']));
        }

        $user->setLastName(trim($_POST['user_lastname']));
        $user->setEmail(trim($_POST['user_email']));
        if (isset($_POST['user_password'])) {
            $user->setPassword($_POST['user_password']);
        }

        if ($_POST['registered_section'] === "null") {
            $user->setRegistrationSection(null);
        }
        else {
            $user->setRegistrationSection(intval($_POST['registered_section']));
        }

        if ($_POST['rotating_section'] == "null") {
            $user->setRotatingSection(null);
        }
        else {
            $user->setRotatingSection(intval($_POST['rotating_section']));
        }

        $user->setGroup(intval($_POST['user_group']));
        $user->setManualRegistration(isset($_POST['manual_registration']));
        if (isset($_POST['grading_registration_section'])) {
            $user->setGradingRegistrationSections(array_map("intval", $_POST['grading_registration_section']));
        }
        else {
            $user->setGradingRegistrationSections(array());
        }

        if ($_POST['edit_user'] == "true") {
            $this->core->getQueries()->updateUser($user, $this->core->getConfig()->getSemester(), $this->core->getConfig()->getCourse());
            $this->core->addSuccessMessage("User '{$user->getId()}' updated");
        }
        else {
            if ($this->core->getQueries()->getSubmittyUser($_POST['user_id']) === null) {
                $this->core->getQueries()->insertSubmittyUser($user);
            }
            $this->core->getQueries()->insertCourseUser($user, $this->core->getConfig()->getSemester(), $this->core->getConfig()->getCourse());
            $this->core->addSuccessMessage("User '{$user->getId()}' created");
        }
        $this->core->redirect($return_url);
    }

    public function rotatingSectionsForm() {
        $non_null_counts = $this->core->getQueries()->getCountUsersRotatingSections();
        $null_counts = $this->core->getQueries()->getCountNullUsersRotatingSections();
        $max_section = $this->core->getQueries()->getMaxRotatingSection();
        $this->core->getOutput()->renderOutput(array('admin', 'Users'), 'rotatingUserForm',
            $non_null_counts, $null_counts, $max_section);
    }

    public function updateRotatingSections() {
        $return_url = $this->core->buildUrl(
            array('component' => 'admin',
                  'page' => 'users',
                  'action' => 'rotating_sections')
        );

        if (!$this->core->checkCsrfToken()) {
            $this->core->addErrorMessage("Invalid CSRF token. Try again.");
            $this->core->redirect($return_url);
        }

        if (!isset($_REQUEST['sort_type'])) {
            $this->core->addErrorMessage("Must select one of the three options for setting up rotating sections");
            $this->core->redirect($return_url);
        }
        else if ($_REQUEST['sort_type'] === "drop_null") {
            $this->core->getQueries()->setNonRegisteredUsersRotatingSectionNull();
            $this->core->addSuccessMessage("Non registered students removed from rotating sections");
            $this->core->redirect($return_url);
        }

        if (isset($_REQUEST['rotating_type']) && in_array($_REQUEST['rotating_type'], array('random', 'alphabetically'))) {
            $type = $_REQUEST['rotating_type'];
        }
        else {
            $type = 'random';
        }

        $section_count = intval($_REQUEST['sections']);
        if ($section_count < 1) {
            $this->core->addErrorMessage("You must have at least one rotating section");
            $this->core->redirect($return_url);
        }

        if (in_array($_REQUEST['sort_type'], array('redo', 'fewest')) && $type == "random") {
            $sort = $_REQUEST['sort_type'];
        }
        else {
            $sort = 'redo';
        }

        $section_counts = array_fill(0, $section_count, 0);
        if ($sort === 'redo') {
            $users = $this->core->getQueries()->getRegisteredUserIds();
            if ($type === 'random') {
                shuffle($users);
            }
            $this->core->getQueries()->setAllUsersRotatingSectionNull();
            $this->core->getQueries()->deleteAllRotatingSections();
            for ($i = 1; $i <= $section_count; $i++) {
                $this->core->getQueries()->insertNewRotatingSection($i);
            }

            for ($i = 0; $i < count($users); $i++) {
                $section = $i % $section_count;
                $section_counts[$section]++;
            }
        }
        else {
            $this->core->getQueries()->setNonRegisteredUsersRotatingSectionNull();
            $max_section = $this->core->getQueries()->getMaxRotatingSection();
            if ($max_section === null) {
                $this->core->addErrorMessage("No rotating sections have been added to the system, cannot use fewest");
            }
            else if ($max_section != $section_count) {
                $this->core->addErrorMessage("Cannot use a different number of sections when setting up via fewest");
                $this->core->redirect($return_url);
            }
            $users = $this->core->getQueries()->getRegisteredUserIdsWithNullRotating();
            // only random sort can use 'fewest' type
            shuffle($users);
            $sections = $this->core->getQueries()->getCountUsersRotatingSections();
            $use_section = 0;
            $max = $sections[0]['count'];
            foreach ($sections as $section) {
                if ($section['count'] < $max) {
                    $use_section = $section['rotating_section'] - 1;
                    break;
                }
            }

            for ($i = 0; $i < count($users); $i++) {
                $section_counts[$use_section]++;
                $use_section = ($use_section + 1) % $section_count;
            }
        }

        for ($i = 0; $i < $section_count; $i++) {
            $update_users = array_splice($users, 0, $section_counts[$i]);
            if (count($update_users) == 0) {
                continue;
            }
            $this->core->getQueries()->updateUsersRotatingSection($i + 1, $update_users);
        }

        $this->core->addSuccessMessage("Rotating sections setup");
        $this->core->redirect($return_url);
    }

    private function getCsvOrXlsxData($filename, $tmp_name, $return_url) {
        $content_type = FileUtils::getContentType($filename);
        $mime_type = FileUtils::getMimeType($tmp_name);

        if ($content_type === 'spreadsheet/xlsx' && $mime_type === 'application/vnd.openxmlformats-officedocument.spreadsheetml.sheet') {
            $csv_file = sys_get_temp_dir() . '/' . Utils::generateRandomString();
            $xlsx_file = sys_get_temp_dir() . '/' . Utils::generateRandomString();
            $old_umask = umask(0007);
            file_put_contents($csv_file, "");
            umask($old_umask);

            if (move_uploaded_file($tmp_name, $xlsx_file)) {
                $xlsx_tmp = basename($xlsx_file);
                $csv_tmp = basename($csv_file);
                $ch = curl_init();
                curl_setopt($ch, CURLOPT_URL, $this->core->getConfig()->getCgiUrl()."xlsx_to_csv.cgi?xlsx_file={$xlsx_tmp}&csv_file={$csv_tmp}");
                curl_setopt($ch, CURLOPT_RETURNTRANSFER, 1);
                $output = curl_exec($ch);

                if ($output === false) {
                    $this->core->addErrorMessage("Error parsing xlsx to csv");
                    $this->core->redirect($return_url);
                }

                $output = json_decode($output, true);
                if ($output === null) {
                    $this->core->addErrorMessage("Error parsing JSON response: ".json_last_error_msg());
                    $this->core->redirect($return_url);
                } else if ($output['error'] === true) {
                    $this->core->addErrorMessage("Error parsing xlsx to csv: ".$output['error_message']);
                    $this->core->redirect($return_url);
                } else if ($output['success'] !== true) {
                    $this->core->addErrorMessage("Error on response on parsing xlsx: ".curl_error($ch));
                    $this->core->redirect($return_url);
                }

                curl_close($ch);
            } else {
                $this->core->addErrorMessage("Error isolating uploaded XLSX. Contact your sysadmin.");
                $this->core->redirect($return_url);
            }

        } else if ($content_type === 'text/csv' && $mime_type === 'text/plain') {
            $csv_file = $tmp_name;
            $xlsx_file = null;
        } else {
            $this->core->addErrorMessage("Must upload xlsx or csv");
            $this->core->redirect($return_url);
        }

        register_shutdown_function(
            function() use ($csv_file, $xlsx_file) {
                if (file_exists($xlsx_file)) {
                    unlink($xlsx_file);
                }
                if (file_exists($csv_file)) {
                    unlink($csv_file);
                }
            }
        );

        //Set environment config to allow '\r' EOL encoding. (Used by older versions of Microsoft Excel on Macintosh)
        ini_set("auto_detect_line_endings", true);

        $contents = file($csv_file, FILE_IGNORE_NEW_LINES | FILE_SKIP_EMPTY_LINES);
        if ($contents === false) {
            $this->core->addErrorMessage("File was not properly uploaded. Contact your sysadmin.");
            $this->core->redirect($return_url);
        }

        if ($content_type === 'spreadsheet/xlsx' && $mime_type === 'application/vnd.openxmlformats-officedocument.spreadsheetml.sheet') {
            unset($contents[0]); //xlsx2csv will add a row to the top of the spreadsheet
        }

        return $contents;
    }

    public function uploadGraderList() {
        $return_url = $this->core->buildUrl(array('component'=>'admin', 'page'=>'users', 'action'=>'graders'));
        $use_database = $this->core->getAuthentication() instanceof DatabaseAuthentication;

        if (!$this->core->checkCsrfToken($_POST['csrf_token'])) {
            $this->core->addErrorMessage("Invalid CSRF token");
            $this->core->redirect($return_url);
        }

        if ($_FILES['upload']['name'] == "") {
            $this->core->addErrorMessage("No input file specified");
            $this->core->redirect($return_url);
        }

        $contents = $this->getCsvOrXlsxData($_FILES['upload']['name'], $_FILES['upload']['tmp_name'], $return_url);

        //Validation and error checking.
        $pref_name_idx = $use_database ? 6 : 5;
        $error_message = "";
        $row_num = 0;
        $graders_data = array();
        foreach($contents as $content) {
            $row_num++;
            $vals = str_getcsv($content);
            $vals = array_map('trim', $vals);
            if (isset($vals[4])) $vals[4] = intval($vals[4]); //change float read from xlsx to int

            //Username must contain only lowercase alpha, numbers, underscores, hyphens
            $error_message .= preg_match("~^[a-z0-9_\-]+$~", $vals[0]) ? "" : "ERROR on row {$row_num}, User Name \"{$vals[0]}\"<br>";

            //First and Last name must be alpha characters, white-space, or certain punctuation.
            $error_message .= preg_match("~^[a-zA-Z'`\-\. ]+$~", $vals[1]) ? "" : "ERROR on row {$row_num}, Last Name \"{$vals[1]}\"<br>";
            $error_message .= preg_match("~^[a-zA-Z'`\-\. ]+$~", $vals[2]) ? "" : "ERROR on row {$row_num}, Firs tName \"{$vals[2]}\"<br>";

            //Check email address for appropriate format. e.g. "grader@university.edu", "grader@cs.university.edu", etc.
            $error_message .= preg_match("~^[^(),:;<>@\\\"\[\]]+@(?!\-)[a-zA-Z0-9\-]+(?<!\-)(\.[a-zA-Z0-9]+)+$~", $vals[3]) ? "" : "ERROR on row {$row_num}, email \"{$vals[3]}\"<br>";

            //grader-level check is a digit between 1 - 4.
            $error_message .= preg_match("~^[1-4]{1}$~", $vals[4]) ? "" : "ERROR on row {$row_num}, Grader Group \"{$vals[4]}\"<br>";

            //Preferred first name must be alpha characters, white-space, or certain punctuation.
            if (isset($vals[$pref_name_idx]) && ($vals[$pref_name_idx] != "")) {
                $error_message .= preg_match("~^[a-zA-Z'`\-\. ]+$~", $vals[$pref_name_idx]) ? "" : "ERROR on row {$row_num}, Preferred First Name \"{$vals[$pref_name_idx]}\"<br>";
            }

            //Database password cannot be blank, no check on format
            if ($use_database) {
                $error_message .= $vals[5] != "" ? "" : "ERROR on row {$row_num}, password cannot be blank<br>";
            }

            $graders_data[] = $vals;
        }

        //Display any accumulated errors.  Quit on errors, otherwise continue.
        if (!empty($error_message)) {
            $this->core->addErrorMessage($error_message." Contact your sysadmin if this should not cause an error.");
            $this->core->redirect($return_url);
        }

        //Existing graders are not updated.
        $existing_users = $this->core->getQueries()->getAllUsers();
        $graders_to_add = array();
        $graders_to_update = array();
        foreach($graders_data as $grader_data) {
            $exists = false;
            foreach($existing_users as $i => $existing_user) {
                if ($grader_data[0] === $existing_user->getId()) {
                    if ($grader_data[4] !== $existing_user->getGroup()) {
                        $graders_to_update[] = $grader_data;
                    }
                    unset($existing_users[$i]);
                    $exists = true;
                    break;
                }
            }
            if (!$exists) {
                $graders_to_add[] = $grader_data;
            }
        }

        //Insert new graders to database
        $semester = $this->core->getConfig()->getSemester();
        $course = $this->core->getConfig()->getCourse();
        foreach($graders_to_add as $grader_data) {
            $grader = new User($this->core);
            $grader->setId($grader_data[0]);
            $grader->setFirstName($grader_data[1]);
            $grader->setLastName($grader_data[2]);
            $grader->setEmail($grader_data[3]);
            $grader->setGroup($grader_data[4]);
            if (isset($grader_data[$pref_name_idx]) && ($grader_data[$pref_name_idx] != "")) {
                $grader->setPreferredFirstName($grader_data[$pref_name_idx]);
            }
            if ($use_database) {
                $grader->setPassword($grader_data[5]);
            }
            if ($this->core->getQueries()->getSubmittyUser($grader_data[0]) === null) {
                $this->core->getQueries()->insertSubmittyUser($grader);
            }
            $this->core->getQueries()->insertCourseUser($grader, $semester, $course);
        }
        foreach($graders_to_update as $grader_data) {
            $grader = $this->core->getQueries()->getUserById($grader_data[0]);
            $grader->setGroup($grader_data[4]);
            $this->core->getQueries()->updateUser($grader, $semester, $course);
        }

        $added = count($graders_to_add);
        $updated = count($graders_to_update);
        $this->core->addSuccessMessage("Uploaded {$_FILES['upload']['name']}: ({$added} added, {$updated} updated)");
        $this->core->redirect($return_url);
    }

    public function uploadClassList() {
        $return_url = $this->core->buildUrl(array('component'=>'admin', 'page'=>'users', 'action'=>'students'));
        $use_database = $this->core->getAuthentication() instanceof DatabaseAuthentication;

        if (!$this->core->checkCsrfToken($_POST['csrf_token'])) {
            $this->core->addErrorMessage("Invalid CSRF token");
            $this->core->redirect($return_url);
        }

        if ($_FILES['upload']['name'] == "") {
            $this->core->addErrorMessage("No input file specified");
            $this->core->redirect($return_url);
        }

        $contents = $this->getCsvOrXlsxData($_FILES['upload']['name'], $_FILES['upload']['tmp_name'], $return_url);

        //Validation and error checking.
        $num_reg_sections = count($this->core->getQueries()->getRegistrationSections());
        $pref_name_idx = $use_database ? 6 : 5;
        $error_message = "";
        $row_num = 0;
        $students_data = array();
        foreach($contents as $content) {
            $row_num++;
            $vals = str_getcsv($content);
            $vals = array_map('trim', $vals);

            if (isset($vals[4])) {
                if (is_numeric($vals[4])) {
                    $vals[4] = intval($vals[4]);
                }
                else if (strtolower($vals[4]) === "null") {
                    $vals[4] = null;
                }
            }

            //Username must contain only lowercase alpha, numbers, underscores, hyphens
            $error_message .= preg_match("~^[a-z0-9_\-]+$~", $vals[0]) ? "" : "ERROR on row {$row_num}, User Name \"{$vals[0]}\"<br>";

            //First and Last name must be alpha characters, white-space, or certain punctuation.
            $error_message .= preg_match("~^[a-zA-Z'`\-\. ]+$~", $vals[1]) ? "" : "ERROR on row {$row_num}, Last Name \"{$vals[1]}\"<br>";
            $error_message .= preg_match("~^[a-zA-Z'`\-\. ]+$~", $vals[2]) ? "" : "ERROR on row {$row_num}, First Name \"{$vals[2]}\"<br>";

            //Check email address for appropriate format. e.g. "student@university.edu", "student@cs.university.edu", etc.
            $error_message .= preg_match("~^[^(),:;<>@\\\"\[\]]+@(?!\-)[a-zA-Z0-9\-]+(?<!\-)(\.[a-zA-Z0-9]+)+$~", $vals[3]) ? "" : "ERROR on row {$row_num}, email \"{$vals[3]}\"<br>";

            //Student section must be greater than zero (intval($str) returns zero when $str is not integer)
            $error_message .= (($vals[4] > 0 && $vals[4] <= $num_reg_sections) || $vals[4] === null) ? "" : "ERROR on row {$row_num}, Registration Section \"{$vals[4]}\"<br>";

            //Preferred first name must be alpha characters, white-space, or certain punctuation.
            if (isset($vals[$pref_name_idx]) && ($vals[$pref_name_idx] != "")) {
                $error_message .= preg_match("~^[a-zA-Z'`\-\. ]+$~", $vals[$pref_name_idx]) ? "" : "ERROR on row {$row_num}, Preferred First Name \"{$vals[$pref_name_idx]}\"<br>";
            }

            //Database password cannot be blank, no check on format
            if ($use_database) {
                $error_message .= $vals[5] != "" ? "" : "ERROR on row {$row_num}, password cannot be blank<br>";
            }

            $students_data[] = $vals;
        }

        //Display any accumulated errors.  Quit on errors, otherwise continue.
        if (!empty($error_message)) {
            $this->core->addErrorMessage($error_message." Contact your sysadmin if this should not cause an error.");
            $this->core->redirect($return_url);
        }

        //Existing students are not updated.
        $existing_users = $this->core->getQueries()->getAllUsers();
        $students_to_add = array();
        $students_to_update = array();
        foreach($students_data as $student_data) {
            $exists = false;
            foreach($existing_users as $i => $existing_user) {
                if ($student_data[0] === $existing_user->getId()) {
                    if ($student_data[4] !== $existing_user->getRegistrationSection()) {
                        $students_to_update[] = $student_data;
                    }
                    unset($existing_users[$i]);
                    $exists = true;
                    break;
                }
            }
            if (!$exists) {
                $students_to_add[] = $student_data;
            }
        }

        //Insert new students to database
        $semester = $this->core->getConfig()->getSemester();
        $course = $this->core->getConfig()->getCourse();
        foreach($students_to_add as $student_data) {
            $student = new User($this->core);
            $student->setId($student_data[0]);
            $student->setFirstName($student_data[1]);
            $student->setLastName($student_data[2]);
            $student->setEmail($student_data[3]);
            $student->setRegistrationSection($student_data[4]);
            $student->setGroup(4);
            if (isset($student_data[$pref_name_idx]) && ($student_data[$pref_name_idx] != "")) {
                $student->setPreferredFirstName($student_data[$pref_name_idx]);
            }
            if ($use_database) {
                $student->setPassword($student_data[5]);
            }
            if ($this->core->getQueries()->getSubmittyUser($student_data[0]) === null) {
                $this->core->getQueries()->insertSubmittyUser($student);
            }
            $this->core->getQueries()->insertCourseUser($student, $semester, $course);
        }
        foreach($students_to_update as $student_data) {
            $student = $this->core->getQueries()->getUserById($student_data[0]);
            $student->setRegistrationSection($student_data[4]);
            $this->core->getQueries()->updateUser($student, $semester, $course);
        }

        $added = count($students_to_add);
        $updated = count($students_to_update);

        if (isset($_POST['move_missing'])) {
            foreach($existing_users as $user) {
                if ($user->getRegistrationSection() != null) {
                    $user->setRegistrationSection(null);
                    $this->core->getQueries()->updateUser($user, $semester, $course);
                    $updated++;
                }
            }
        }

        $this->core->addSuccessMessage("Uploaded {$_FILES['upload']['name']}: ({$added} added, {$updated} updated)");
        $this->core->redirect($return_url);
    }
}<|MERGE_RESOLUTION|>--- conflicted
+++ resolved
@@ -103,13 +103,8 @@
 		//Check email address for appropriate format. e.g. "user@university.edu", "user@cs.university.edu", etc.
 		$error_message .= preg_match("~^[^(),:;<>@\\\"\[\]]+@(?!\-)[a-zA-Z0-9\-]+(?<!\-)(\.[a-zA-Z0-9]+)+$~", trim($_POST['user_email'])) ? "" : "Error in email: \"{$_POST['user_email']}\"<br>";
         //Preferred first name must be alpha characters, white-space, or certain punctuation.
-<<<<<<< HEAD
-        if (!empty($_POST['user_preferred_firstname'])) {
+        if (!empty($_POST['user_preferred_firstname']) && trim($_POST['user_preferred_firstname']) != "") {
             $error_message .= preg_match("~^[a-zA-Z'`\-\. ]+$~", trim($_POST['user_preferred_firstname'])) ? "" : "Error in preferred first name: \"{$_POST['user_preferred_firstname']}\"<br>";
-=======
-        if (isset($_POST['user_preferred_firstname']) && trim($_POST['user_preferred_firstname']) != "") {
-            $error_message .= preg_match("~^[a-zA-Z.'`\- ]+$~", trim($_POST['user_preferred_firstname'])) ? "" : "Error in preferred first name: {$_POST['user_preferred_firstname']}," . PHP_EOL;
->>>>>>> 305bc172
         }
         //Database password cannot be blank, no check on format
         if ($use_database) {
