--- conflicted
+++ resolved
@@ -259,8 +259,6 @@
     $('[name="upload"]', form).val(null);
 }
 
-<<<<<<< HEAD
-=======
 function confirmExtension(option){
     $('.popup-form').css('display', 'none');
     $('input[name="option"]').val(option);
@@ -282,7 +280,6 @@
     $('[name="new_password"]', form).val("");
     $('[name="confirm_new_password"]', form).val("");
 }
->>>>>>> 55b4a592
 
 function newUploadCourseMaterialsForm() {
     $('.popup-form').css('display', 'none');
