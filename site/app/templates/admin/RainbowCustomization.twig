<div class="content">
    <div id="rg_web_ui_loading">
        <p>Loading...</p>
    </div>
    <div id="rg_web_ui">
        <h1>Rainbow Grades Customization</h1>

        {% if limited_functionality_mode %}
            <div id="limited_func_messages">
                <p><strong>Notice:</strong> Rainbow Grades tools are running in limited functionality mode.  This means that grades summaries must be
                    manually generated prior to each use of this interface.  To generate grade summaries navigate to the Grade
                    Reports page, and click the "Generate Grade Summaries" button.</p>
                <p>For more information about limited functionality mode visit the
                    <a href="http://www.submitty.org/instructor/rainbow_grades/automatic_setup">rainbow grades documentation</a>.</p>
            </div>
        {% endif %}

        <div id="save_status_container" class="customization_item">
            <span id="status_label">Status: </span>
            <div id="save_status">
                No changes to save
            </div>
            <div id="save_status_buttons">
                <input id="save_status_button" class="key_to_click" tabindex="0" type="button" value="Save Changes" onclick="ajaxUpdateJSON();" />
                <input id="show_log_button" type="button" value="Log" />
            </div>
            <div id="save_status_log"></div>
        </div>
        <div id="list_wrapper">
            <div id="display" class="customization_item">
                <fieldset>
                    <legend><h2>Display</h2></legend>
                    <div id="display_collapse" class="collapsible_area">
                        {% set counter = 0 %}
                        {% for display_option in display %}
                            {% set description = display_description[counter] %}
<<<<<<< HEAD
                            <div style="display: table;">
                                <input type="checkbox" id="display_{{ display_option.id }}" name="display" value="{{ display_option.id }}"
                                       {% if display_option.isUsed == true %}checked{% endif %}
                                >
                                <label style="display: table-cell; width: 150px;" for="display_{{ display_option.id }}">{{ display_option.id }}</label>
                                <span style=" display: table-cell;"><em>{{ description | raw }}</em></span>
                            </div>
=======
                            <p>
                                <input type="checkbox" id="display_{{ display_option.id }}" name="display" value="{{ display_option.id }}"
                                       {% if display_option.isUsed == true %}checked{% endif %}
                                >
                                <label  style="margin-right: 50px; display: inline-block; width: 100px;" for="display_{{ display_option.id }}">{{ display_option.id }}</label>
                                <span style="margin-right: 10px; display: inline-block;"><em>{{ description | raw }}</em></span>
                            </p>
>>>>>>> d46ddc09
                            {% set counter = counter + 1 %}
                        {% endfor %}
                    </div>
                </fieldset>
            </div>
<<<<<<< HEAD
        <div id="display_benchmarks" class="customization_item">
=======
            <div id="display_benchmarks" class="customization_item">
>>>>>>> d46ddc09
                <fieldset>
                    <legend><h2>Display Benchmarks</h2></legend>
                    <div id="display_benchmarks_collapse" class="collapsible_area">
                        {% for benchmark in display_benchmarks %}
                            <p>
                                <input type="checkbox" id="display_benchmarks_{{ benchmark.id }}" name="display_benchmarks" value="{{ benchmark.id }}"
                                       {% if benchmark.isUsed == true %}checked{% endif %}
                                >
                                <label for="display_benchmarks_{{ benchmark.id }}">{{ benchmark.id }}</label>
                            </p>
                        {% endfor %}
                    </div>
                </fieldset>
            </div>
            <div id="benchmark_percents" class="customization_item">
                <h2>Benchmark Percents</h2>
                <div id="benchmark_percents_collapse" class="collapsible_area">
                    <p class="rg_info_message">You may adjust the minimum percent required to receive certain letter grades.  Enter this percentage as a decimal number.<br />As an example 90% would be entered as .9</p>
                    {% for benchmark in benchmarks_with_input_fields %}
                        {% if benchmark_percents[benchmark] is defined %}
                            {% set percent = benchmark_percents[benchmark] %}
                        {% else %}
                            {% set percent = '' %}
                        {% endif %}

                        <p>
                            <label for="benchmark_{{ benchmark }}" class="{{ benchmark }}">{{ benchmark }}</label>
                            <input type="text" id="benchmark_{{ benchmark }}" class="benchmark_percent_input {{ benchmark }}" data-benchmark="{{ benchmark }}" value="{{ percent }}">
                        </p>
                    {% endfor %}
                </div>
            </div>
            <div id="cust_messages" class="customization_item">
                <h2>Messages</h2>
                <div id="cust_messages_collapse" class="collapsible_area">
                    <label for="cust_messages_textarea" class="rg_info_message">You may enter a message that will appear above the student's rainbow grades.</label>
                    <textarea id="cust_messages_textarea">{% if 0 in messages|keys %}{{ messages[0] }}{% endif %}</textarea>
                </div>
            </div>
            <div id="section_labels" class="customization_item">
                <h2>Section Labels</h2>
                <div id="section_labels_collapse" class="collapsible_area">
                    <p class="rg_info_message">You may use this area to assign a label to each section number, for example the name of the TA or TAs
                        handling the section.  You may also leave it as the default but it may not be blank.</p>
                    {% for section, label in sections_and_labels %}
                        <p>
                            <label for="section_and_labels_{{ section }}">{{ section }}</label>
                            <input type="text" data-section="{{ section }}" class="sections_and_labels" id="section_and_labels_{{ section }}" name="section_and_labels_{{ section }}" value="{{ label }}">
                        </p>
                    {% endfor %}
                </div>
            </div>
            <div id="gradeables" class="customization_item">
                <h2>Gradeables</h2>
                <div id="gradeables_collapse" class="collapsible_area">
                    <div style="width:45%;float:left;" id="buckets_used">
                        <h3>Assigned Buckets</h3>
                        <ol id="buckets_used_list" style="min-height:50px;background-color:var(--standard-beige);">
                            {%  for bucket in used_buckets %}
                                <li>
                                    <div class="bucket-percent" style="display: inline;">
                                        <input aria-label="{{ bucket|capitalize }} percent" type="text" value="{{ bucket_percentages[bucket] }}" onblur="ClampPercent(this);" id="percent-{{ bucket }}"><span style="margin-right: 10px;">%</span>
                                    </div>
                                    {{ bucket|capitalize }} ({{ customization_data[bucket]|length }} items)
                                </li>
                            {% endfor %}
                        </ol>
                        Total: <span id="used_percentage">{% if 'used_percentage' in bucket_percentages|keys %}{{ bucket_percentages['used_percentage'] }}{% else %}0{% endif %}%</span>
                    </div>
                    <div style="width:45%;display:inline-block;margin-left:50px;" id="buckets_available">
                        <h3>Available Buckets</h3>
                        <ol id="buckets_available_list" style="min-height:50px;background-color:var(--standard-light-green);">
                            {%  for bucket in available_buckets %}
                                <li>
                                    <div class="bucket-percent" style="display: none;">
                                        <input aria-label="{{ bucket|capitalize }} percent" type="text" value="0" onblur="ClampPercent(this);" id="percent-{{ bucket }}"><span style="margin-right: 10px;">%</span>
                                    </div>
                                    {{ bucket|capitalize }} ({{ customization_data[bucket]|length }} items)
                                </li>
                            {% endfor %}
                        </ol>
                    </div>
                    <div id="gradeable_config" style="background-color:var(--standard-peachpuff);margin-top:50px;width:1000px;padding:5px;">
                        <h2>Category/Gradeable Configuration:</h2>
                        <div id="config-wrapper">
                            {% for bucket, gradeables in customization_data %}

                                <div id="config-{{ bucket }}" style="margin-top:25px;min-height:100px;display:none;" class="bucket_detail_div">
                                    <h3 style="display:inline">{{ bucket|capitalize }}</h3>:
                                    <input type="text" aria-label="{{ bucket|capitalize }} config count" value="{{ bucket_counts[bucket] }}" id="config-count-{{ bucket }}" style="display:inline;"> items
                                    <div style="margin-top:10px">
                                        <ol style="list-style-type: none;" id="gradeables-list-{{ bucket }}">
                                            {% for gradeable in gradeables %}
                                                <li class="gradeable-li pt-1" style="border-top: 1px solid #FFFFFF;">
                                                    <input type="text"
                                                           aria-label="{{gradeable["title"]}} max score"
                                                           class="{{ gradeable["override"] ? "override" : "" }}"
                                                           placeholder="{{ gradeable["max_score"] }}"
                                                           value="{{ gradeable["override"] ? gradeable["override_max"] : gradeable["max_score"] }}"
                                                           id="maxscore-{{ gradeable["id"] }}"
                                                           data-grade-release-date="{{ gradeable["grade_release_date"] }}"
                                                           style="margin-right: 10px;"
                                                           onblur="ClampPoints(this);"
                                                           onkeyup="DetectMaxOverride(this);">
                                                    <div class="gradeable-li-right-of-input">
                                                            <div class="gradeable-li-info">
                                                            <i class="fas fa-exclamation-triangle fa-rb tooltip">
                                                                <span class="tooltiptext tooltipbottom">
                                                                    WARNING: Max Score has been overridden in Rainbow Grades
                                                                    <br><br>
                                                                    Actual Max Score: {{ gradeable["max_score"] }}
                                                                    <br>
                                                                    Override Max Score: <span id="override-maxscore-{{ gradeable["id"] }}"><span>
                                                                </span>
                                                            </i>
                                                            <i class="fas fa-chart-line fa-gradeable-curve fa-rb" id="gradeable-curve-button-{{ gradeable['id'] }}"></i>
                                                            {{ gradeable["title"] }}
                                                            <span style="font-style: italic;font-size: 0.8em;" class="gradeable-id">{{ gradeable["id"] }}</span>
                                                        </div>
                                                        <div class="gradeable-li-curve" id="gradeable-curve-div-{{ gradeable['id'] }}">
                                                            {# Generate input boxes for each per-gradeable curve input #}
                                                            {% set curve_points = ['A-', 'B-', 'C-', 'D'] %}

                                                            {% if per_gradeable_curves[bucket][gradeable['id']] is defined %}
                                                                {% set curve_point_value = per_gradeable_curves[bucket][gradeable['id']] %}
                                                            {% else %}
                                                                {% set curve_point_value = ['', '', '', ''] %}
                                                            {% endif %}

                                                            {% for i in range(0, 3) %}
                                                                {% set html_id = 'per-gradeable-curve-' ~ gradeable['id'] ~ '-' ~ benchmarks_with_input_fields[i] %}

                                                                <label for="{{ html_id }}" class="{{ benchmarks_with_input_fields[i] }}">{{ curve_points[i] }} :</label>
                                                                <input type="text" id="{{ html_id }}" class="per-gradeable-curve-input {{ benchmarks_with_input_fields[i] }}" data-benchmark="{{ benchmarks_with_input_fields[i] }}" value="{{ curve_point_value[i] }}">
                                                            {% endfor %}
                                                            <i class="far fa-question-circle fa-rb" title="You may apply a curve on a per gradeable basis.

These values should be entered in points, not percentages.

For example, if the maximum points a student could earn
on this gradeable was 20, and you wanted to adjust
the minimum percent needed to earn an A- on this gradeable
to 50%, you would enter 10 in the A- box.

To remove a curve simply blank all boxes."></i>
                                                        </div>
                                                    </div>
                                                </li>
                                            {% endfor %}
                                        </ol>
                                    </div>
                                </div>
                            {% endfor %}
                        </div>
                    </div>
                </div>
            </div>
        </div>
    </div>

    <script>
        $('.gradeable-li-info .tooltip').on('mouseenter', function(){
            const gradeable = $(this).closest('.gradeable-li');
            const override = gradeable.find('.override');
            const gradeable_id = override.attr('id');
            $(`#override-${gradeable_id}`).html(override.val());
        });

        var old_index;
        var new_index;
        var old_parent;
        var new_parent;
        var bucket_lists = $("#buckets_available_list,#buckets_used_list");
        var available_list = $("#buckets_available_list");
        var used_list = $("#buckets_used_list");
        bucket_lists.sortable({
            connectWith: "#buckets_available_list,#buckets_used_list",
            start: function(e,u){
                old_index = u.item.index();
                old_parent = u.item.parent().attr("id");
            },
            update: function(e,u){
                /* TODO: The UI either needs to be visually clear or we need to do some sort of height adjustment
                 * to make sure that one list isn't way longer than the other, otherwise it won't be intuitive where
                 * the user can and can't drop a bucket successfully.
                 */

                new_index = u.item.index();
                new_parent = u.item.parent().attr("id");
                //console.log("Moved " + u.item.text() + " from " + old_parent + "," + old_index.toString() + " to " + new_parent + "," + new_index.toString());

                //Change position of an existing used item
                if (old_parent === new_parent && new_parent === "buckets_used_list"){
                    //console.log("Rearranging!");
                    UpdateVisibilityBuckets();
                }
                else if(old_parent !==  new_parent && this.id === new_parent){
                    //XXX: In case of an update that moves across lists, we make it the new parent's job
                    var percent_input = $(u.item).find(".bucket-percent");

                    //Added a new bucket from available->used
                    if(new_parent === "buckets_used_list"){
                        //console.log("Adding!");
                        percent_input.css("display","inline");
                    }
                    else{ //Removed a bucket from used
                        //console.log("Removing!");
                        percent_input.css("display","none");
                    }
                    UpdateVisibilityBuckets();
                    UpdateUsedPercentage();
                }

            }
        });
        bucket_lists.disableSelection();

        var gradeables_lists = $("ol[id^='gradeables-list']").sortable();
        gradeables_lists.disableSelection();

        $(document).ready(function(){
            UpdateVisibilityBuckets();
        });
    </script>
</div><|MERGE_RESOLUTION|>--- conflicted
+++ resolved
@@ -34,7 +34,6 @@
                         {% set counter = 0 %}
                         {% for display_option in display %}
                             {% set description = display_description[counter] %}
-<<<<<<< HEAD
                             <div style="display: table;">
                                 <input type="checkbox" id="display_{{ display_option.id }}" name="display" value="{{ display_option.id }}"
                                        {% if display_option.isUsed == true %}checked{% endif %}
@@ -42,25 +41,12 @@
                                 <label style="display: table-cell; width: 150px;" for="display_{{ display_option.id }}">{{ display_option.id }}</label>
                                 <span style=" display: table-cell;"><em>{{ description | raw }}</em></span>
                             </div>
-=======
-                            <p>
-                                <input type="checkbox" id="display_{{ display_option.id }}" name="display" value="{{ display_option.id }}"
-                                       {% if display_option.isUsed == true %}checked{% endif %}
-                                >
-                                <label  style="margin-right: 50px; display: inline-block; width: 100px;" for="display_{{ display_option.id }}">{{ display_option.id }}</label>
-                                <span style="margin-right: 10px; display: inline-block;"><em>{{ description | raw }}</em></span>
-                            </p>
->>>>>>> d46ddc09
                             {% set counter = counter + 1 %}
                         {% endfor %}
                     </div>
                 </fieldset>
             </div>
-<<<<<<< HEAD
-        <div id="display_benchmarks" class="customization_item">
-=======
             <div id="display_benchmarks" class="customization_item">
->>>>>>> d46ddc09
                 <fieldset>
                     <legend><h2>Display Benchmarks</h2></legend>
                     <div id="display_benchmarks_collapse" class="collapsible_area">
