{% for stylesheet in localcss %}
    <link rel="stylesheet" type="text/css" href="{{ stylesheet }}"/>
{% endfor %}
{% for script in localjs %}
    <script src="{{ script }}"></script>
{% endfor %}
<div id="content-wrapper">
    <div id="grading-pdf-repair" hidden>
        <p><em>There is a problem with this pdf. Please repair to try and automatically fix any issues.</em></p>
    </div>
    <div id="viewer" class="pdfViewer"></div>
</div>

<!-- Provide template of download button to copy over to toolbar since this page is the only one that gets the necessary info -->
<template id="download-annotations-btn-template">
    {% if can_download is defined and can_download %}
        <button id="download-annotations-btn" class='btn btn-default key_to_click' onclick='downloadStudentAnnotations("{{ student_pdf_download_url }}?filename={{ filename }}&path={{ download_path|url_encode }}&anon_path={{ anon_path|url_encode }}&student_id={{ user_id }}", "{{download_path|url_encode}}", "annotated_pdfs")' aria-label="Download the file">
            Download <i class="fas fa-download" title="Download the file"></i>
        </button>
    {% endif %}
</template>

<script>
    window['csrfToken'] = "{{ csrfToken }}";
    try {
        for(let i = 0 ; i < localStorage.length; i++){
            if(localStorage.key(i).includes('annotations')){
                localStorage.removeItem(localStorage.key(i));
            }
        }
        let annotations = JSON.parse({{ annotation_jsons|json_encode|raw }});
        for(let grader in annotations){
            if(annotations[grader] !== ""){
                localStorage.setItem('{{ filename }}/' + grader +'/annotations', annotations[grader]);
            }
        }
    }
    catch (err) {
        console.error(err);
        alert("Can't fetch annotations");
    }
    {% if student_download is defined and student_download %}
    download_student("{{ gradeable_id }}", "{{ user_id }}", "{{ filename | e('js') }}", "{{ file_path | e('js') }}", "{{ pdf_url_base | e('js')}}" , "{{ rerender_annotated_pdf }}");
    {% elseif student_popup is defined and student_popup %}
    render_student("{{ gradeable_id }}", "{{ user_id }}", "{{ filename | e('js') }}", "{{ file_path | e('js') }}", "{{ pdf_url_base | e('js')}}");
    {% else %}
    render("{{ gradeable_id }}", "{{ user_id }}", "{{ grader_id }}", '{{ filename | e('js') }}', "{{ file_path | e('js') }}", {{ page_num }}, "{{ pdf_url_base | e('js')}}");
    {% endif %}

    //render download annotations button on toolbar
    $(function() {
        if (!$('#pdf-buttons').has('#download-annotations-btn').length) {
            $('#pdf-buttons').append(document.getElementById('download-annotations-btn-template').content.cloneNode(true));
        }
    });
    <!--The function below adds a dynamic offset to annotataion pdf in order to prevent overlapping with toolbar ,
    same could not be achived through CSS as it cause the tools to hide when moved right in panel.
    This has been done taking care of resizing of panel ,platform(device),overlapping and scrolling of panels-->
<<<<<<< HEAD
=======
    
>>>>>>> af24dbd3
    $($('#submission_browser').on("mouseover",function addOffset(){
        let height = $(".sticky-file-info").outerHeight();
        $("#viewer").css("paddingTop",height);
    }));


</script><|MERGE_RESOLUTION|>--- conflicted
+++ resolved
@@ -53,17 +53,16 @@
             $('#pdf-buttons').append(document.getElementById('download-annotations-btn-template').content.cloneNode(true));
         }
     });
-    <!--The function below adds a dynamic offset to annotataion pdf in order to prevent overlapping with toolbar ,
+    /* The function below adds a dynamic offset to annotataion pdf in order to prevent overlapping with toolbar ,
     same could not be achived through CSS as it cause the tools to hide when moved right in panel.
-    This has been done taking care of resizing of panel ,platform(device),overlapping and scrolling of panels-->
-<<<<<<< HEAD
-=======
-    
->>>>>>> af24dbd3
-    $($('#submission_browser').on("mouseover",function addOffset(){
-        let height = $(".sticky-file-info").outerHeight();
-        $("#viewer").css("paddingTop",height);
-    }));
+    This has been done taking care of resizing of panel ,platform(device),overlapping and scrolling of panels */
 
+    const offSetter = new ResizeObserver(entries => {
+        entries.forEach(entry => {
+            let height = $(".sticky-file-info").outerHeight();
+            $("#viewer").css("paddingTop", height);
+        });
+    });
+    offSetter.observe(document.querySelector(".sticky-file-info"));
 
 </script>