--- conflicted
+++ resolved
@@ -384,7 +384,6 @@
     margin-right: 10px;
 }
 
-<<<<<<< HEAD
 .nightly-status-enabled {
     color: var(--standard-dark-green);
 }
@@ -406,9 +405,9 @@
 
 .rg-small-text {
     font-size: 0.85em;
-=======
+}
+
 .last-run-warning {
     color: var(--standard-bronze);
     margin-left: 8px;
->>>>>>> b1babe49
 }