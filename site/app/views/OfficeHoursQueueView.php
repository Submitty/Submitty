<?php

namespace app\views;

use app\models\User;
use app\models\OfficeHoursQueueModel;

class OfficeHoursQueueView extends AbstractView {

    public function showTheQueue($viewer) {
        $this->core->getOutput()->addBreadcrumb("Office Hours Queue");
<<<<<<< HEAD
        $this->core->getOutput()->enableMobileViewport();
        $this->core->getOutput()->renderTwigOutput("OfficeHoursQueue.twig", [
            'csrf_token' => $this->core->getCsrfToken(),
            'viewer' => $viewer,
            'base_url' => $this->core->buildCourseUrl() . '/office_hours_queue'
=======
        $this->core->getOutput()->addInternalCss('officeHoursQueue.css');

        $output = $this->renderPart($viewer, "officeHoursQueue/QueueHeader.twig");
        $output .= $this->renderPart($viewer, "officeHoursQueue/FilterQueues.twig");
        $output .= $this->renderPart($viewer, "officeHoursQueue/CurrentQueue.twig");
        $output .= $this->renderPart($viewer, "officeHoursQueue/QueueHistory.twig");
        $output .= $this->renderPart($viewer, "officeHoursQueue/QueueFooter.twig");

        return $output;
    }

    public function renderCurrentQueue($viewer) {
        return $this->renderPart($viewer, "officeHoursQueue/CurrentQueue.twig");
    }

    private function renderPart($viewer, $twig_location) {
        return $this->core->getOutput()->renderTwigTemplate($twig_location, [
          'csrf_token' => $this->core->getCsrfToken(),
          'viewer' => $viewer,
          'base_url' => $this->core->buildCourseUrl() . '/office_hours_queue'
>>>>>>> 41f9ffb4
        ]);
    }
}<|MERGE_RESOLUTION|>--- conflicted
+++ resolved
@@ -9,14 +9,8 @@
 
     public function showTheQueue($viewer) {
         $this->core->getOutput()->addBreadcrumb("Office Hours Queue");
-<<<<<<< HEAD
+        $this->core->getOutput()->addInternalCss('officeHoursQueue.css');
         $this->core->getOutput()->enableMobileViewport();
-        $this->core->getOutput()->renderTwigOutput("OfficeHoursQueue.twig", [
-            'csrf_token' => $this->core->getCsrfToken(),
-            'viewer' => $viewer,
-            'base_url' => $this->core->buildCourseUrl() . '/office_hours_queue'
-=======
-        $this->core->getOutput()->addInternalCss('officeHoursQueue.css');
 
         $output = $this->renderPart($viewer, "officeHoursQueue/QueueHeader.twig");
         $output .= $this->renderPart($viewer, "officeHoursQueue/FilterQueues.twig");
@@ -36,7 +30,6 @@
           'csrf_token' => $this->core->getCsrfToken(),
           'viewer' => $viewer,
           'base_url' => $this->core->buildCourseUrl() . '/office_hours_queue'
->>>>>>> 41f9ffb4
         ]);
     }
 }