--- conflicted
+++ resolved
@@ -221,13 +221,7 @@
                             {% for imageData in imageDataArray %}
                             <div>
                                 {% set imgName = imageData.name %}
-<<<<<<< HEAD
                                 {% if imageData.extra_info == "" and imageData.link_name == "" %}    
-=======
-
-                                {% if imageData.extra_info == "" and imageData.link_name == "" %}
-                                    
->>>>>>> c532e1dd
                                     <img id="club-bannersid"  alt="{{imageData.name}}_{{imageData.id}}"
                                     class="club-banners {{imageData.name}}_{{imageData.id}}" 
                                     src="data:imgName/png;base64,{{ imageData.data }}" />
