--- conflicted
+++ resolved
@@ -64,16 +64,7 @@
     logs.append(f'{host} needs {images_str}')
     #if we are updating the current machine, we can just move the new json to the appropriate spot (no ssh needed)
     if host == "localhost":
-<<<<<<< HEAD
-        res = subprocess.run(['lsb_release', '-a'], stdout=subprocess.PIPE,
-                             stderr=subprocess.PIPE, check=True, universal_newlines=True)
-        if res.returncode != 0:
-            logs.append("Error in {}: returned {}.\n {}", res.args, res.returncode, res.stderr)
-        else:
-            logs.append(res.stdout)
-=======
-        get_sysinfo.print_distribution()
->>>>>>> e4653650
+        get_sysinfo.print_distribution(logs)
         client = docker.from_env()
         for image in images_to_update:
             logs.append(f"{worker}: locally pulling the image '{image}'")
@@ -96,24 +87,15 @@
         docker_info = client.info()
         docker_images_obj = client.images.list()
         #print the details of the image
-<<<<<<< HEAD
-        get_docker_info.printDockerInfo(logs)
-=======
         get_sysinfo.print_docker_info()
->>>>>>> e4653650
     else:
         shipperutil_path = os.path.join(SUBMITTY_INSTALL_DIR, "sbin", "shipper_utils")
         commands = list()
         script_directory = os.path.join(shipperutil_path, 'docker_command_wrapper.py')
         for image in images_to_update:
             commands.append(f'python3 {script_directory} {image}')
-<<<<<<< HEAD
-        commands.append(f"python3 {os.path.join(SUBMITTY_INSTALL_DIR, 'sbin', 'shipper_utils', 'get_docker_info.py')}")
-        success = run_commands_on_worker(user, host, machine, commands, operation='docker image update')
-=======
         commands.append(f"python3 {os.path.join(shipperutil_path, 'get_sysinfo.py')} docker osinfo")
         success = run_commands_on_worker(user, host, commands, operation='docker image update')
->>>>>>> e4653650
 
     return success
 
