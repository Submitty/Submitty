--
-- PostgreSQL database dump
--


SET statement_timeout = 0;
SET lock_timeout = 0;
SET idle_in_transaction_session_timeout = 0;
SET client_encoding = 'UTF8';
SET standard_conforming_strings = on;
SET check_function_bodies = false;
SET xmloption = content;
SET client_min_messages = warning;
SET row_security = off;

--
-- Name: dblink; Type: EXTENSION; Schema: -; Owner: -
--

CREATE EXTENSION IF NOT EXISTS dblink WITH SCHEMA public;


--
-- Name: EXTENSION dblink; Type: COMMENT; Schema: -; Owner: -
--

COMMENT ON EXTENSION dblink IS 'connect to other PostgreSQL databases from within a database';


--
-- Name: pgcrypto; Type: EXTENSION; Schema: -; Owner: -
--

CREATE EXTENSION IF NOT EXISTS pgcrypto WITH SCHEMA public;


--
-- Name: EXTENSION pgcrypto; Type: COMMENT; Schema: -; Owner: -
--

COMMENT ON EXTENSION pgcrypto IS 'cryptographic functions';


--
-- Name: generate_api_key(); Type: FUNCTION; Schema: public; Owner: -
--

CREATE FUNCTION public.generate_api_key() RETURNS trigger
    LANGUAGE plpgsql
    AS $$
-- TRIGGER function to generate api_key on INSERT or UPDATE of user_password in
-- table users.
BEGIN
    NEW.api_key := encode(gen_random_bytes(16), 'hex');
    RETURN NEW;
END;
$$;


--
-- Name: saml_mapping_check(); Type: FUNCTION; Schema: public; Owner: -
--

CREATE FUNCTION public.saml_mapping_check() RETURNS trigger
    LANGUAGE plpgsql
    AS $$
        BEGIN
            IF (SELECT count(*) FROM saml_mapped_users WHERE NEW.user_id = user_id) = 2
            THEN
                IF (SELECT count(*) FROM saml_mapped_users WHERE NEW.user_id = user_id AND user_id = saml_id) > 0
                THEN
                    RAISE EXCEPTION 'SAML mapping already exists for this user';
                end if;
                IF NEW.user_id = NEW.saml_id
                THEN
                    RAISE EXCEPTION 'Cannot create SAML mapping for proxy user';
                end if;
            end if;
            RETURN NEW;
        END;
        $$;


--
-- Name: sync_courses_user(); Type: FUNCTION; Schema: public; Owner: -
--

CREATE FUNCTION public.sync_courses_user() RETURNS trigger
    LANGUAGE plpgsql
    AS $$
            DECLARE
                user_row record;
                db_conn varchar;
                query_string text;
            BEGIN
                db_conn := format('dbname=submitty_%s_%s', NEW.semester, NEW.course);

                IF (TG_OP = 'INSERT') THEN
                    -- FULL data sync on INSERT of a new user record.
                    SELECT * INTO user_row FROM users WHERE user_id=NEW.user_id;
<<<<<<< HEAD
                    query_string := 'INSERT INTO users (user_id, user_numeric_id, user_givenname, user_preferred_givenname, user_familyname, user_preferred_familyname, user_email, user_updated, instructor_updated, user_group, registration_section, registration_type, manual_registration) ' ||
                            'VALUES (' || quote_literal(user_row.user_id) || ', ' || quote_nullable(user_row.user_numeric_id) || ', ' || quote_literal(user_row.user_givenname) || ', ' || quote_nullable(user_row.user_preferred_givenname) || ', ' || quote_literal(user_row.user_familyname) || ', ' ||
                            '' || quote_nullable(user_row.user_preferred_familyname) || ', ' || quote_literal(user_row.user_email) || ', ' || quote_literal(user_row.user_updated) || ', ' || quote_literal(user_row.instructor_updated) || ', ' ||
                            '' || NEW.user_group || ', ' || quote_nullable(NEW.registration_section) || ', ' || quote_literal(NEW.registration_type) || ', ' || NEW.manual_registration || ')';
=======
                    query_string := 'INSERT INTO users (user_id, user_numeric_id, user_givenname, user_preferred_givenname, user_familyname, user_preferred_familyname, user_email, user_email_secondary, user_email_secondary_notify, user_updated, instructor_updated, user_group, registration_section, registration_type, manual_registration) ' ||
                            'VALUES (' || quote_literal(user_row.user_id) || ', ' || quote_nullable(user_row.user_numeric_id) || ', ' || quote_literal(user_row.user_givenname) || ', ' || quote_nullable(user_row.user_preferred_givenname) || ', ' || quote_literal(user_row.user_familyname) || ', ' ||
                            '' || quote_nullable(user_row.user_preferred_familyname) || ', ' || quote_literal(user_row.user_email) || ', ' || quote_literal(user_row.user_email_secondary) || ', ' || quote_literal(user_row.user_email_secondary_notify) || ', ' || quote_literal(user_row.user_updated) || ', ' ||
                            '' || quote_literal(user_row.instructor_updated) || ', ' || NEW.user_group || ', ' || quote_nullable(NEW.registration_section) || ', ' || quote_literal(NEW.registration_type) || ', ' || NEW.manual_registration || ')';
>>>>>>> a488bb00
                    IF query_string IS NULL THEN
                        RAISE EXCEPTION 'query_string error in trigger function sync_courses_user() when doing INSERT';
                    END IF;
                    PERFORM dblink_exec(db_conn, query_string);
                ELSIF (TG_OP = 'UPDATE') THEN
                    -- User update on registration_section
                    -- CASE clause ensures user's rotating section is set NULL when
                    -- registration is updated to NULL.  (e.g. student has dropped)
                    query_string = 'UPDATE users SET user_group=' || NEW.user_group || ', registration_section=' || quote_nullable(NEW.registration_section) || ', rotating_section=' || CASE WHEN NEW.registration_section IS NULL THEN 'null' ELSE 'rotating_section' END || ', registration_type=' || quote_literal(NEW.registration_type) || ', manual_registration=' || NEW.manual_registration || ' WHERE user_id=' || QUOTE_LITERAL(NEW.user_id);
                    IF query_string IS NULL THEN
                        RAISE EXCEPTION 'query_string error in trigger function sync_courses_user() when doing UPDATE';
                    END IF;
                    PERFORM dblink_exec(db_conn, query_string);
                END IF;

                -- All done.
                RETURN NULL;
            END;
            $$;


--
-- Name: sync_delete_registration_section(); Type: FUNCTION; Schema: public; Owner: -
--

CREATE FUNCTION public.sync_delete_registration_section() RETURNS trigger
    LANGUAGE plpgsql
    AS $$
-- BEFORE DELETE trigger function to DELETE registration sections from course DB, as needed.
DECLARE
    registration_row RECORD;
    db_conn VARCHAR;
    query_string TEXT;
BEGIN
    db_conn := format('dbname=submitty_%s_%s', OLD.semester, OLD.course);
    query_string := 'DELETE FROM sections_registration WHERE sections_registration_id = ' || quote_literal(OLD.registration_section_id);
    -- Need to make sure that query_string was set properly as dblink_exec will happily take a null and then do nothing
    IF query_string IS NULL THEN
        RAISE EXCEPTION 'query_string error in trigger function sync_delete_registration_section()';
    END IF;
    PERFORM dblink_exec(db_conn, query_string);

    -- All done.  As this is a BEFORE DELETE trigger, RETURN OLD allows original triggering DELETE query to proceed.
    RETURN OLD;

-- Trying to delete a registration section while users are still enrolled will raise an integrity constraint violation exception.
-- We should catch this exception and stop execution with no rows processed.
-- No rows processed will indicate to the UsersController that deletion had an error and did not occur.
EXCEPTION WHEN integrity_constraint_violation THEN
    RAISE NOTICE 'Users are still enrolled in registration section ''%''', OLD.registration_section_id;
    -- Return NULL so we do not proceed with original triggering DELETE query.
    RETURN NULL;
END;
$$;


--
-- Name: sync_delete_user(); Type: FUNCTION; Schema: public; Owner: -
--

CREATE FUNCTION public.sync_delete_user() RETURNS trigger
    LANGUAGE plpgsql
    AS $$
-- BEFORE DELETE trigger function to DELETE users from course DB.
DECLARE
    db_conn VARCHAR;
    query_string TEXT;
BEGIN
    db_conn := format('dbname=submitty_%s_%s', OLD.semester, OLD.course);
    -- Need to delete anon_id entry from gradeable_anon otherwise foreign key constraint will be violated and execution will fail
    query_string := 'DELETE FROM gradeable_anon WHERE user_id = ' || quote_literal(OLD.user_id) || '; '
                    || 'DELETE FROM users WHERE user_id = ' || quote_literal(OLD.user_id);
    -- Need to make sure that query_string was set properly as dblink_exec will happily take a null and then do nothing
    IF query_string IS NULL THEN
        RAISE EXCEPTION 'query_string error in trigger function sync_delete_user()';
    END IF;
    PERFORM dblink_exec(db_conn, query_string);

    -- All done.  As this is a BEFORE DELETE trigger, RETURN OLD allows original triggering DELETE query to proceed.
    RETURN OLD;

-- Trying to delete a user with existing data (via foreign keys) will raise an integrity constraint violation exception.
-- We should catch this exception and stop execution with no rows processed.
-- No rows processed will indicate that deletion had an error and did not occur.
EXCEPTION WHEN integrity_constraint_violation THEN
    -- Show that an exception occurred, and what was the exception.
    RAISE NOTICE 'User ''%'' still has existing data in course DB ''%''', OLD.user_id, substring(db_conn FROM 8);
    RAISE NOTICE '%', SQLERRM;
    -- Return NULL so we do not proceed with original triggering DELETE query.
    RETURN NULL;
END;
$$;


--
-- Name: sync_delete_user_cleanup(); Type: FUNCTION; Schema: public; Owner: -
--

CREATE FUNCTION public.sync_delete_user_cleanup() RETURNS trigger
    LANGUAGE plpgsql
    AS $$
-- AFTER DELETE trigger function removes user from master.users if they have no
-- existing course enrollment.  (i.e. no entries in courses_users)
DECLARE
    user_courses INTEGER;
BEGIN
    SELECT COUNT(*) INTO user_courses FROM courses_users WHERE user_id = OLD.user_id;
    IF user_courses = 0 THEN
        DELETE FROM users WHERE user_id = OLD.user_id;
    END IF;
    RETURN NULL;

-- The SELECT Count(*) / If check should prevent this exception, but this
-- exception handling is provided 'just in case' so process isn't interrupted.
EXCEPTION WHEN integrity_constraint_violation THEN
    -- Show that an exception occurred, and what was the exception.
    RAISE NOTICE 'Integrity constraint prevented user ''%'' from being deleted from master.users table.', OLD.user_id;
    RAISE NOTICE '%', SQLERRM;
    RETURN NULL;
END;
$$;


--
-- Name: sync_insert_registration_section(); Type: FUNCTION; Schema: public; Owner: -
--

CREATE FUNCTION public.sync_insert_registration_section() RETURNS trigger
    LANGUAGE plpgsql
    AS $$
-- AFTER INSERT trigger function to INSERT registration sections to course DB, as needed.
DECLARE
    registration_row RECORD;
    db_conn VARCHAR;
    query_string TEXT;
BEGIN
    db_conn := format('dbname=submitty_%s_%s', NEW.semester, NEW.course);

    IF (TG_OP = 'INSERT') THEN
        query_string := 'INSERT INTO sections_registration (sections_registration_id, course_section_id) VALUES(' || quote_literal(NEW.registration_section_id) || ',' || quote_literal(NEW.course_section_id) || ')';
        -- Need to make sure that query_string was set properly as dblink_exec will happily take a null and then do nothing
        IF query_string IS NULL THEN
            RAISE EXCEPTION 'query_string error in trigger function sync_insert_registration_section() when doing INSERT';
        END IF;
        PERFORM dblink_exec(db_conn, query_string);

    ELSIF (TG_OP = 'UPDATE') THEN
        query_string := 'UPDATE sections_registration SET course_section_id=' || quote_literal(NEW.course_section_id) || ' WHERE sections_registration_id=' || quote_literal(NEW.registration_section_id);
        -- Need to make sure that query_string was set properly as dblink_exec will happily take a null and then do nothing
        IF query_string IS NULL THEN
            RAISE EXCEPTION 'query_string error in trigger function sync_insert_registration_section() when doing UPDATE';
        END IF;
        PERFORM dblink_exec(db_conn, query_string);
    END IF;

    -- All done.
    RETURN NULL;
END;
$$;


--
-- Name: sync_user(); Type: FUNCTION; Schema: public; Owner: -
--

CREATE FUNCTION public.sync_user() RETURNS trigger
    LANGUAGE plpgsql
    AS $$
        DECLARE
            course_row RECORD;
            db_conn VARCHAR;
            query_string TEXT;
            preferred_name_change_details TEXT;
        BEGIN
            -- Check for changes in users.user_preferred_givenname and users.user_preferred_familyname.
            IF coalesce(OLD.user_preferred_givenname, '') <> coalesce(NEW.user_preferred_givenname, '') THEN
                preferred_name_change_details := format('PREFERRED_GIVENNAME OLD: "%s" NEW: "%s" ', OLD.user_preferred_givenname, NEW.user_preferred_givenname);
            END IF;
            IF coalesce(OLD.user_preferred_familyname, '') <> coalesce(NEW.user_preferred_familyname, '') THEN
                preferred_name_change_details := format('%sPREFERRED_FAMILYNAME OLD: "%s" NEW: "%s"', preferred_name_change_details, OLD.user_preferred_familyname, NEW.user_preferred_familyname);
            END IF;
            -- If any preferred_name data has changed, preferred_name_change_details will not be NULL.
            IF preferred_name_change_details IS NOT NULL THEN
                preferred_name_change_details := format('USER_ID: "%s" %s', NEW.user_id, preferred_name_change_details);
                RAISE LOG USING MESSAGE = 'PREFERRED_NAME DATA UPDATE', DETAIL = preferred_name_change_details;
            END IF;
            -- Propagate UPDATE to course DBs
            FOR course_row IN SELECT semester, course FROM courses_users WHERE user_id=NEW.user_id LOOP
                RAISE NOTICE 'Semester: %, Course: %', course_row.semester, course_row.course;
                db_conn := format('dbname=submitty_%s_%s', course_row.semester, course_row.course);
                query_string := 'UPDATE users SET user_numeric_id=' || quote_nullable(NEW.user_numeric_id) || ', user_givenname=' || quote_literal(NEW.user_givenname) || ', user_preferred_givenname=' || quote_nullable(NEW.user_preferred_givenname) || ', user_familyname=' || quote_literal(NEW.user_familyname) || ', user_preferred_familyname=' || quote_nullable(NEW.user_preferred_familyname) || ', user_email=' || quote_literal(NEW.user_email) || ', user_email_secondary=' || quote_literal(NEW.user_email_secondary) || ',user_email_secondary_notify=' || quote_literal(NEW.user_email_secondary_notify) || ', time_zone=' || quote_literal(NEW.time_zone)  || ', display_image_state=' || quote_literal(NEW.display_image_state)  || ', user_updated=' || quote_literal(NEW.user_updated) || ', instructor_updated=' || quote_literal(NEW.instructor_updated) || ' WHERE user_id=' || quote_literal(NEW.user_id);
                -- Need to make sure that query_string was set properly as dblink_exec will happily take a null and then do nothing
                IF query_string IS NULL THEN
                    RAISE EXCEPTION 'query_string error in trigger function sync_user()';
                END IF;
                PERFORM dblink_exec(db_conn, query_string);
            END LOOP;

            -- All done.
            RETURN NULL;
        END;
        $$;


SET default_tablespace = '';


--
-- Name: courses; Type: TABLE; Schema: public; Owner: -
--

CREATE TABLE public.courses (
    semester character varying(255) NOT NULL,
    course character varying(255) NOT NULL,
    status smallint DEFAULT 1 NOT NULL,
    group_name character varying(255) NOT NULL,
    owner_name character varying(255) NOT NULL,
    CONSTRAINT group_validate CHECK (((group_name)::text ~ '^[a-zA-Z0-9_-]*$'::text)),
    CONSTRAINT owner_validate CHECK (((owner_name)::text ~ '^[a-zA-Z0-9_-]*$'::text))
);


--
-- Name: courses_registration_sections; Type: TABLE; Schema: public; Owner: -
--

CREATE TABLE public.courses_registration_sections (
    semester character varying(255) NOT NULL,
    course character varying(255) NOT NULL,
    registration_section_id character varying(255) NOT NULL,
    course_section_id character varying(255) DEFAULT ''::character varying
);


--
-- Name: courses_users; Type: TABLE; Schema: public; Owner: -
--

CREATE TABLE public.courses_users (
    semester character varying(255) NOT NULL,
    course character varying(255) NOT NULL,
    user_id character varying NOT NULL,
    user_group integer NOT NULL,
    registration_section character varying(255),
    registration_type character varying(255) DEFAULT 'graded'::character varying,
    manual_registration boolean DEFAULT false,
    CONSTRAINT check_registration_type CHECK (((registration_type)::text = ANY (ARRAY[('graded'::character varying)::text, ('audit'::character varying)::text, ('withdrawn'::character varying)::text, ('staff'::character varying)::text]))),
    CONSTRAINT users_user_group_check CHECK (((user_group >= 1) AND (user_group <= 4)))
);


--
-- Name: emails; Type: TABLE; Schema: public; Owner: -
--

CREATE TABLE public.emails (
    id bigint NOT NULL,
    user_id character varying NOT NULL,
    subject text NOT NULL,
    body text NOT NULL,
    created timestamp without time zone NOT NULL,
    sent timestamp without time zone,
    error character varying DEFAULT ''::character varying NOT NULL,
    email_address character varying(255) DEFAULT ''::character varying NOT NULL,
    semester character varying,
    course character varying
);


--
-- Name: emails_id_seq; Type: SEQUENCE; Schema: public; Owner: -
--

CREATE SEQUENCE public.emails_id_seq
    AS integer
    START WITH 1
    INCREMENT BY 1
    NO MINVALUE
    NO MAXVALUE
    CACHE 1;


--
-- Name: emails_id_seq; Type: SEQUENCE OWNED BY; Schema: public; Owner: -
--

ALTER SEQUENCE public.emails_id_seq OWNED BY public.emails.id;


--
-- Name: mapped_courses; Type: TABLE; Schema: public; Owner: -
--

CREATE TABLE public.mapped_courses (
    semester character varying(255) NOT NULL,
    course character varying(255) NOT NULL,
    registration_section character varying(255) NOT NULL,
    mapped_course character varying(255) NOT NULL,
    mapped_section character varying(255) NOT NULL
);


--
-- Name: migrations_master; Type: TABLE; Schema: public; Owner: -
--

CREATE TABLE public.migrations_master (
    id character varying(100) NOT NULL,
    commit_time timestamp without time zone DEFAULT CURRENT_TIMESTAMP NOT NULL,
    status numeric(1,0) DEFAULT 0 NOT NULL
);


--
-- Name: migrations_system; Type: TABLE; Schema: public; Owner: -
--

CREATE TABLE public.migrations_system (
    id character varying(100) NOT NULL,
    commit_time timestamp without time zone DEFAULT CURRENT_TIMESTAMP NOT NULL,
    status numeric(1,0) DEFAULT 0 NOT NULL
);


--
-- Name: saml_mapped_users; Type: TABLE; Schema: public; Owner: -
--

CREATE TABLE public.saml_mapped_users (
    id integer NOT NULL,
    saml_id character varying(255) NOT NULL,
    user_id character varying(255) NOT NULL,
    active boolean DEFAULT true NOT NULL
);


--
-- Name: saml_mapped_users_id_seq; Type: SEQUENCE; Schema: public; Owner: -
--

CREATE SEQUENCE public.saml_mapped_users_id_seq
    AS integer
    START WITH 1
    INCREMENT BY 1
    NO MINVALUE
    NO MAXVALUE
    CACHE 1;


--
-- Name: saml_mapped_users_id_seq; Type: SEQUENCE OWNED BY; Schema: public; Owner: -
--

ALTER SEQUENCE public.saml_mapped_users_id_seq OWNED BY public.saml_mapped_users.id;


--
-- Name: sessions; Type: TABLE; Schema: public; Owner: -
--

CREATE TABLE public.sessions (
    session_id character varying(255) NOT NULL,
    user_id character varying(255) NOT NULL,
    csrf_token character varying(255) NOT NULL,
    session_expires timestamp(6) with time zone NOT NULL
);


--
-- Name: terms; Type: TABLE; Schema: public; Owner: -
--

CREATE TABLE public.terms (
    term_id character varying(255) NOT NULL,
    name character varying(255) NOT NULL,
    start_date date NOT NULL,
    end_date date NOT NULL,
    CONSTRAINT terms_check CHECK ((end_date > start_date))
);


--
-- Name: users; Type: TABLE; Schema: public; Owner: -
--

CREATE TABLE public.users (
    user_id character varying NOT NULL,
    user_numeric_id character varying,
    user_password character varying,
    user_givenname character varying NOT NULL,
    user_preferred_givenname character varying,
    user_familyname character varying NOT NULL,
    user_preferred_familyname character varying,
    user_access_level integer DEFAULT 3 NOT NULL,
    user_email character varying NOT NULL,
    user_updated boolean DEFAULT false NOT NULL,
    instructor_updated boolean DEFAULT false NOT NULL,
    last_updated timestamp(6) with time zone,
    api_key character varying(255) DEFAULT encode(public.gen_random_bytes(16), 'hex'::text) NOT NULL,
    time_zone character varying DEFAULT 'NOT_SET/NOT_SET'::character varying NOT NULL,
    display_image_state character varying DEFAULT 'system'::character varying NOT NULL,
    user_email_secondary character varying(255) DEFAULT ''::character varying NOT NULL,
    user_email_secondary_notify boolean DEFAULT false,
    CONSTRAINT users_user_access_level_check CHECK (((user_access_level >= 1) AND (user_access_level <= 3)))
);


--
-- Name: vcs_auth_tokens; Type: TABLE; Schema: public; Owner: -
--

CREATE TABLE public.vcs_auth_tokens (
    id integer NOT NULL,
    user_id character varying NOT NULL,
    token character varying NOT NULL,
    name character varying NOT NULL,
    expiration timestamp(0) with time zone
);


--
-- Name: vcs_auth_tokens_id_seq; Type: SEQUENCE; Schema: public; Owner: -
--

CREATE SEQUENCE public.vcs_auth_tokens_id_seq
    AS integer
    START WITH 1
    INCREMENT BY 1
    NO MINVALUE
    NO MAXVALUE
    CACHE 1;


--
-- Name: vcs_auth_tokens_id_seq; Type: SEQUENCE OWNED BY; Schema: public; Owner: -
--

ALTER SEQUENCE public.vcs_auth_tokens_id_seq OWNED BY public.vcs_auth_tokens.id;


--
-- Name: emails id; Type: DEFAULT; Schema: public; Owner: -
--

ALTER TABLE ONLY public.emails ALTER COLUMN id SET DEFAULT nextval('public.emails_id_seq'::regclass);


--
-- Name: saml_mapped_users id; Type: DEFAULT; Schema: public; Owner: -
--

ALTER TABLE ONLY public.saml_mapped_users ALTER COLUMN id SET DEFAULT nextval('public.saml_mapped_users_id_seq'::regclass);


--
-- Name: vcs_auth_tokens id; Type: DEFAULT; Schema: public; Owner: -
--

ALTER TABLE ONLY public.vcs_auth_tokens ALTER COLUMN id SET DEFAULT nextval('public.vcs_auth_tokens_id_seq'::regclass);


--
-- Name: courses courses_pkey; Type: CONSTRAINT; Schema: public; Owner: -
--

ALTER TABLE ONLY public.courses
    ADD CONSTRAINT courses_pkey PRIMARY KEY (semester, course);


--
-- Name: courses_registration_sections courses_registration_sections_pkey; Type: CONSTRAINT; Schema: public; Owner: -
--

ALTER TABLE ONLY public.courses_registration_sections
    ADD CONSTRAINT courses_registration_sections_pkey PRIMARY KEY (semester, course, registration_section_id);


--
-- Name: courses_users courses_users_pkey; Type: CONSTRAINT; Schema: public; Owner: -
--

ALTER TABLE ONLY public.courses_users
    ADD CONSTRAINT courses_users_pkey PRIMARY KEY (semester, course, user_id);


--
-- Name: emails emails_pkey; Type: CONSTRAINT; Schema: public; Owner: -
--

ALTER TABLE ONLY public.emails
    ADD CONSTRAINT emails_pkey PRIMARY KEY (id);


--
-- Name: mapped_courses mapped_courses_pkey; Type: CONSTRAINT; Schema: public; Owner: -
--

ALTER TABLE ONLY public.mapped_courses
    ADD CONSTRAINT mapped_courses_pkey PRIMARY KEY (semester, course, registration_section);


--
-- Name: migrations_master migrations_master_pkey; Type: CONSTRAINT; Schema: public; Owner: -
--

ALTER TABLE ONLY public.migrations_master
    ADD CONSTRAINT migrations_master_pkey PRIMARY KEY (id);


--
-- Name: migrations_system migrations_system_pkey; Type: CONSTRAINT; Schema: public; Owner: -
--

ALTER TABLE ONLY public.migrations_system
    ADD CONSTRAINT migrations_system_pkey PRIMARY KEY (id);


--
-- Name: saml_mapped_users saml_mapped_users_pkey; Type: CONSTRAINT; Schema: public; Owner: -
--

ALTER TABLE ONLY public.saml_mapped_users
    ADD CONSTRAINT saml_mapped_users_pkey PRIMARY KEY (id);


--
-- Name: saml_mapped_users saml_mapped_users_saml_id_user_id_key; Type: CONSTRAINT; Schema: public; Owner: -
--

ALTER TABLE ONLY public.saml_mapped_users
    ADD CONSTRAINT saml_mapped_users_saml_id_user_id_key UNIQUE (saml_id, user_id);


--
-- Name: sessions sessions_pkey; Type: CONSTRAINT; Schema: public; Owner: -
--

ALTER TABLE ONLY public.sessions
    ADD CONSTRAINT sessions_pkey PRIMARY KEY (session_id);


--
-- Name: terms terms_pkey; Type: CONSTRAINT; Schema: public; Owner: -
--

ALTER TABLE ONLY public.terms
    ADD CONSTRAINT terms_pkey PRIMARY KEY (term_id);


--
-- Name: users users_api_key_key; Type: CONSTRAINT; Schema: public; Owner: -
--

ALTER TABLE ONLY public.users
    ADD CONSTRAINT users_api_key_key UNIQUE (api_key);


--
-- Name: users users_pkey; Type: CONSTRAINT; Schema: public; Owner: -
--

ALTER TABLE ONLY public.users
    ADD CONSTRAINT users_pkey PRIMARY KEY (user_id);


--
-- Name: vcs_auth_tokens vcs_auth_tokens_pkey; Type: CONSTRAINT; Schema: public; Owner: -
--

ALTER TABLE ONLY public.vcs_auth_tokens
    ADD CONSTRAINT vcs_auth_tokens_pkey PRIMARY KEY (id);


--
-- Name: courses_users after_delete_sync_delete_user_cleanup; Type: TRIGGER; Schema: public; Owner: -
--

CREATE TRIGGER after_delete_sync_delete_user_cleanup AFTER DELETE ON public.courses_users FOR EACH ROW EXECUTE PROCEDURE public.sync_delete_user_cleanup();


--
-- Name: courses_users before_delete_sync_delete_user; Type: TRIGGER; Schema: public; Owner: -
--

CREATE TRIGGER before_delete_sync_delete_user BEFORE DELETE ON public.courses_users FOR EACH ROW EXECUTE PROCEDURE public.sync_delete_user();


--
-- Name: courses_registration_sections delete_sync_registration_id; Type: TRIGGER; Schema: public; Owner: -
--

CREATE TRIGGER delete_sync_registration_id BEFORE DELETE ON public.courses_registration_sections FOR EACH ROW EXECUTE PROCEDURE public.sync_delete_registration_section();


--
-- Name: users generate_api_key; Type: TRIGGER; Schema: public; Owner: -
--

CREATE TRIGGER generate_api_key BEFORE INSERT OR UPDATE OF user_password ON public.users FOR EACH ROW EXECUTE PROCEDURE public.generate_api_key();


--
-- Name: courses_registration_sections insert_sync_registration_id; Type: TRIGGER; Schema: public; Owner: -
--

CREATE TRIGGER insert_sync_registration_id AFTER INSERT OR UPDATE ON public.courses_registration_sections FOR EACH ROW EXECUTE PROCEDURE public.sync_insert_registration_section();


--
-- Name: saml_mapped_users saml_mapping_check_trigger; Type: TRIGGER; Schema: public; Owner: -
--

CREATE TRIGGER saml_mapping_check_trigger AFTER INSERT ON public.saml_mapped_users FOR EACH ROW EXECUTE PROCEDURE public.saml_mapping_check();


--
-- Name: courses_users user_sync_courses_users; Type: TRIGGER; Schema: public; Owner: -
--

CREATE TRIGGER user_sync_courses_users AFTER INSERT OR UPDATE ON public.courses_users FOR EACH ROW EXECUTE PROCEDURE public.sync_courses_user();


--
-- Name: users user_sync_users; Type: TRIGGER; Schema: public; Owner: -
--

CREATE TRIGGER user_sync_users AFTER UPDATE ON public.users FOR EACH ROW EXECUTE PROCEDURE public.sync_user();


--
-- Name: courses courses_fkey; Type: FK CONSTRAINT; Schema: public; Owner: -
--

ALTER TABLE ONLY public.courses
    ADD CONSTRAINT courses_fkey FOREIGN KEY (semester) REFERENCES public.terms(term_id) ON UPDATE CASCADE;


--
-- Name: courses_registration_sections courses_registration_sections_fkey; Type: FK CONSTRAINT; Schema: public; Owner: -
--

ALTER TABLE ONLY public.courses_registration_sections
    ADD CONSTRAINT courses_registration_sections_fkey FOREIGN KEY (semester, course) REFERENCES public.courses(semester, course) ON UPDATE CASCADE;


--
-- Name: courses_users courses_users_course_fkey; Type: FK CONSTRAINT; Schema: public; Owner: -
--

ALTER TABLE ONLY public.courses_users
    ADD CONSTRAINT courses_users_course_fkey FOREIGN KEY (semester, course) REFERENCES public.courses(semester, course) ON UPDATE CASCADE;


--
-- Name: courses_users courses_users_user_fkey; Type: FK CONSTRAINT; Schema: public; Owner: -
--

ALTER TABLE ONLY public.courses_users
    ADD CONSTRAINT courses_users_user_fkey FOREIGN KEY (user_id) REFERENCES public.users(user_id) ON UPDATE CASCADE;


--
-- Name: emails emails_user_id_fk; Type: FK CONSTRAINT; Schema: public; Owner: -
--

ALTER TABLE ONLY public.emails
    ADD CONSTRAINT emails_user_id_fk FOREIGN KEY (user_id) REFERENCES public.users(user_id) ON UPDATE CASCADE ON DELETE CASCADE;


--
-- Name: saml_mapped_users fk_user_id; Type: FK CONSTRAINT; Schema: public; Owner: -
--

ALTER TABLE ONLY public.saml_mapped_users
    ADD CONSTRAINT fk_user_id FOREIGN KEY (user_id) REFERENCES public.users(user_id);


--
-- Name: mapped_courses mapped_courses_fkey; Type: FK CONSTRAINT; Schema: public; Owner: -
--

ALTER TABLE ONLY public.mapped_courses
    ADD CONSTRAINT mapped_courses_fkey FOREIGN KEY (semester, mapped_course) REFERENCES public.courses(semester, course) ON UPDATE CASCADE;


--
-- Name: sessions sessions_fkey; Type: FK CONSTRAINT; Schema: public; Owner: -
--

ALTER TABLE ONLY public.sessions
    ADD CONSTRAINT sessions_fkey FOREIGN KEY (user_id) REFERENCES public.users(user_id) ON UPDATE CASCADE ON DELETE CASCADE;


--
-- Name: vcs_auth_tokens user_fk; Type: FK CONSTRAINT; Schema: public; Owner: -
--

ALTER TABLE ONLY public.vcs_auth_tokens
    ADD CONSTRAINT user_fk FOREIGN KEY (user_id) REFERENCES public.users(user_id);


--
-- PostgreSQL database dump complete
--
<|MERGE_RESOLUTION|>--- conflicted
+++ resolved
@@ -98,17 +98,10 @@
                 IF (TG_OP = 'INSERT') THEN
                     -- FULL data sync on INSERT of a new user record.
                     SELECT * INTO user_row FROM users WHERE user_id=NEW.user_id;
-<<<<<<< HEAD
-                    query_string := 'INSERT INTO users (user_id, user_numeric_id, user_givenname, user_preferred_givenname, user_familyname, user_preferred_familyname, user_email, user_updated, instructor_updated, user_group, registration_section, registration_type, manual_registration) ' ||
-                            'VALUES (' || quote_literal(user_row.user_id) || ', ' || quote_nullable(user_row.user_numeric_id) || ', ' || quote_literal(user_row.user_givenname) || ', ' || quote_nullable(user_row.user_preferred_givenname) || ', ' || quote_literal(user_row.user_familyname) || ', ' ||
-                            '' || quote_nullable(user_row.user_preferred_familyname) || ', ' || quote_literal(user_row.user_email) || ', ' || quote_literal(user_row.user_updated) || ', ' || quote_literal(user_row.instructor_updated) || ', ' ||
-                            '' || NEW.user_group || ', ' || quote_nullable(NEW.registration_section) || ', ' || quote_literal(NEW.registration_type) || ', ' || NEW.manual_registration || ')';
-=======
                     query_string := 'INSERT INTO users (user_id, user_numeric_id, user_givenname, user_preferred_givenname, user_familyname, user_preferred_familyname, user_email, user_email_secondary, user_email_secondary_notify, user_updated, instructor_updated, user_group, registration_section, registration_type, manual_registration) ' ||
                             'VALUES (' || quote_literal(user_row.user_id) || ', ' || quote_nullable(user_row.user_numeric_id) || ', ' || quote_literal(user_row.user_givenname) || ', ' || quote_nullable(user_row.user_preferred_givenname) || ', ' || quote_literal(user_row.user_familyname) || ', ' ||
                             '' || quote_nullable(user_row.user_preferred_familyname) || ', ' || quote_literal(user_row.user_email) || ', ' || quote_literal(user_row.user_email_secondary) || ', ' || quote_literal(user_row.user_email_secondary_notify) || ', ' || quote_literal(user_row.user_updated) || ', ' ||
                             '' || quote_literal(user_row.instructor_updated) || ', ' || NEW.user_group || ', ' || quote_nullable(NEW.registration_section) || ', ' || quote_literal(NEW.registration_type) || ', ' || NEW.manual_registration || ')';
->>>>>>> a488bb00
                     IF query_string IS NULL THEN
                         RAISE EXCEPTION 'query_string error in trigger function sync_courses_user() when doing INSERT';
                     END IF;
