<?php

namespace tests\app\entities\poll;

use app\entities\poll\Option;
use app\entities\poll\Poll;
use app\entities\poll\Response;
use app\libraries\DateUtils;
use DateTime;
use DateInterval;
use ReflectionProperty;
use tests\BaseUnitTest;

class PollTester extends BaseUnitTest {
    /** @var Poll[] */
    private $my_polls;

    public function setUp(): void {
        $this->my_polls = [
            0 => new Poll(
                "Poll #1",
                "Is this the first poll?",
                "single-response-single-correct",
                new DateInterval("PT1H"),
                new DateTime("2021-01-11"),
                "never",
                "never"
            ),
            1 => new Poll(
                "Poll #2",
                "Is this the first poll?",
                "single-response-multiple-correct",
                new DateInterval("PT1M"),
                new DateTime("9999-12-31"),
                "always",
                "always"
            ),
            2 => new Poll(
                "Poll #3",
                "What is your favorite color?",
                "multiple-response-survey",
                new DateInterval("PT1M30S"),
                new DateTime('now'),
                "when_ended",
                "when_ended",
                "/var/local/submitty/courses/s24/sample/uploads/polls/poll_image_3_colors.png"
            ),
            3 => new Poll(
                "Poll #4",
                "How was your break?",
                "multiple-response-survey",
                new DateTime('now'),
                "when_ended",
                "when_ended",
            )
        ];
        $this->my_polls[1]->setOpen();
        $this->my_polls[2]->setEnded();
        $this->my_polls[3]->setAllowsCustomOptions(true);
        $this->my_polls[3]->setOpen();

        $poll_property = new ReflectionProperty("app\\entities\\poll\\Poll", "id");
        $poll_property->setAccessible(true);
        $poll_property->setValue($this->my_polls[0], 0);
        $poll_property->setValue($this->my_polls[1], 1);
        $poll_property->setValue($this->my_polls[2], 2);
        $poll_property->setValue($this->my_polls[3], 3);

        $option_property = new ReflectionProperty("app\\entities\\poll\\Option", "id");
        $option_property->setAccessible(true);

        $option0 = new Option(0, "Yes", true);
        $option1 = new Option(1, "No", false);
        $option2 = new Option(2, "Maybe", false);
        $option_property->setValue($option0, 0);
        $option_property->setValue($option1, 1);
        $option_property->setValue($option2, 2);
        $this->my_polls[0]->addOption($option0);
        $this->my_polls[0]->addOption($option1);
        $this->my_polls[0]->addOption($option2);

        $option3 = new Option(0, "Absolutely", false);
        $option4 = new Option(1, "No", true);
        $option5 = new Option(2, "Perhaps", true);
        $option_property->setValue($option3, 3);
        $option_property->setValue($option4, 4);
        $option_property->setValue($option5, 5);
        $this->my_polls[1]->addOption($option3);
        $this->my_polls[1]->addOption($option4);
        $this->my_polls[1]->addOption($option5);

        $option6 = new Option(0, "Red", true);
        $option7 = new Option(1, "Blue", true);
        $option8 = new Option(2, "Yellow", true);
        $option9 = new Option(3, "Green", true);
        $option_property->setValue($option6, 6);
        $option_property->setValue($option7, 7);
        $option_property->setValue($option8, 8);
        $option_property->setValue($option9, 9);
        $this->my_polls[2]->addOption($option6);
        $this->my_polls[2]->addOption($option7);
        $this->my_polls[2]->addOption($option8);
        $this->my_polls[2]->addOption($option9);

        $option10 = new Option(0, "Good", true);
        $option11 = new Option(1, "Ok", true);
        $option_property->setValue($option10, 10);
        $option_property->setValue($option11, 11);
        $this->my_polls[3]->addOption($option10);
        $this->my_polls[3]->addOption($option11);
        $option12 = new Option($this->my_polls[3]->getOptions()->count(), "It was alright", $this->my_polls[3]->isSurvey(), 'aphacker');
        $option_property->setValue($option12, 12);
        $this->my_polls[3]->addOption($option12);

        $response_property = new ReflectionProperty("app\\entities\\poll\\Response", "id");
        $response_property->setAccessible(true);

        $response0 = new Response("bitdiddle");
        $response1 = new Response("aphacker");
        $response_property->setValue($response0, 0);
        $response_property->setValue($response1, 1);
        $this->my_polls[0]->addResponse($response0, 1);
        $this->my_polls[0]->addResponse($response1, 1);

        $response2 = new Response("bitdiddle");
        $response3 = new Response("aphacker");
        $response_property->setValue($response2, 2);
        $response_property->setValue($response3, 3);
        $this->my_polls[1]->addResponse($response2, 3);
        $this->my_polls[1]->addResponse($response3, 5);

        $response4 = new Response("bitdiddle");
        $response5 = new Response("bitdiddle");
        $response6 = new Response("bitdiddle");
        $response7 = new Response("aphacker");
        $response8 = new Response("aphacker");
        $response_property->setValue($response4, 4);
        $response_property->setValue($response5, 5);
        $response_property->setValue($response6, 6);
        $response_property->setValue($response7, 7);
        $response_property->setValue($response8, 8);
        $this->my_polls[2]->addResponse($response4, 6);
        $this->my_polls[2]->addResponse($response5, 8);
        $this->my_polls[2]->addResponse($response6, 9);
        $this->my_polls[2]->addResponse($response7, 7);
        $this->my_polls[2]->addResponse($response8, 9);

        $response9 = new Response("bitdiddle");
        $response10 = new Response("bitdiddle");
        $response11 = new Response("aphacker");
        $response12 = new Response("aphacker");
        $response_property->setValue($response9, 9);
        $response_property->setValue($response10, 10);
        $response_property->setValue($response11, 11);
        $response_property->setValue($response12, 12);
        $this->my_polls[3]->addResponse($response9, 10);
        $this->my_polls[3]->addResponse($response10, 12);
        $this->my_polls[3]->addResponse($response11, 11);
        $this->my_polls[3]->addResponse($response12, 12);
    }

    public function tearDown(): void {
    }

    public function testId(): void {
        $this->assertEquals($this->my_polls[0]->getId(), 0);
        $this->assertEquals($this->my_polls[1]->getId(), 1);
        $this->assertEquals($this->my_polls[2]->getId(), 2);
        $this->assertEquals($this->my_polls[3]->getId(), 3);
    }

    public function testName(): void {
        $this->assertEquals($this->my_polls[0]->getName(), "Poll #1");
        $this->assertEquals($this->my_polls[1]->getName(), "Poll #2");
        $this->assertEquals($this->my_polls[2]->getName(), "Poll #3");
        $this->assertEquals($this->my_polls[3]->getName(), "Poll #4");
    }

    public function testQuestion(): void {
        $this->assertEquals($this->my_polls[0]->getQuestion(), "Is this the first poll?");
        $this->assertEquals($this->my_polls[1]->getQuestion(), "Is this the first poll?");
        $this->assertEquals($this->my_polls[2]->getQuestion(), "What is your favorite color?");
        $this->assertEquals($this->my_polls[3]->getQuestion(), "How was your break?");
    }

    public function testQuestionType(): void {
        $this->assertEquals($this->my_polls[0]->getQuestionType(), "single-response-single-correct");
        $this->assertEquals($this->my_polls[1]->getQuestionType(), "single-response-multiple-correct");
        $this->assertEquals($this->my_polls[2]->getQuestionType(), "multiple-response-survey");
        $this->assertEquals($this->my_polls[3]->getQuestionType(), "multiple-response-survey");
    }

    public function testOptions(): void {
        $option_text = [];
        $order_id = [];
        $correct = [];
        foreach ($this->my_polls[0]->getOptions() as $o) {
            $option_text[] = $o->getResponse();
            $order_id[] = $o->getOrderId();
            $correct[] = $o->isCorrect();
        }
        $this->assertEquals(["Yes", "No", "Maybe"], $option_text);
        $this->assertEquals([0, 1, 2], $order_id);
        $this->assertEquals([true, false, false], $correct);

        $option_text = [];
        $order_id = [];
        $correct = [];
        foreach ($this->my_polls[1]->getOptions() as $o) {
            $option_text[] = $o->getResponse();
            $order_id[] = $o->getOrderId();
            $correct[] = $o->isCorrect();
        }
        $this->assertEquals(["Absolutely", "No", "Perhaps"], $option_text);
        $this->assertEquals([0, 1, 2], $order_id);
        $this->assertEquals([false, true, true], $correct);

        $option_text = [];
        $order_id = [];
        $correct = [];
        foreach ($this->my_polls[2]->getOptions() as $o) {
            $option_text[] = $o->getResponse();
            $order_id[] = $o->getOrderId();
            $correct[] = $o->isCorrect();
        }
        $this->assertEquals(["Red", "Blue", "Yellow", "Green"], $option_text);
        $this->assertEquals([0, 1, 2, 3], $order_id);
        $this->assertEquals([true, true, true, true], $correct);

        $option_text = [];
        $order_id = [];
        $correct = [];
        foreach ($this->my_polls[3]->getOptions() as $o) {
            $option_text[] = $o->getResponse();
            $order_id[] = $o->getOrderId();
            $correct[] = $o->isCorrect();
        }
        $this->assertEquals(["Good", "Ok", "It was alright"], $option_text);
        $this->assertEquals([0, 1, 2], $order_id);
        $this->assertEquals([true, true, true], $correct);

        $this->assertEquals("Yes", $this->my_polls[0]->getOptionById(0)->getResponse());
        $this->expectException(\RuntimeException::class);
        $this->my_polls[0]->getOptionById(5);
    }

    public function testUserResponses(): void {
        $student_id = [];
        $option_text = [];
        foreach ($this->my_polls[0]->getUserResponses() as $r) {
            $student_id[] = $r->getStudentId();
            $option_text[] = $r->getOption()->getResponse();
        }
        $this->assertEquals(["bitdiddle", "aphacker"], $student_id);
        $this->assertEquals(["No", "No"], $option_text);

        $student_id = [];
        $option_text = [];
        foreach ($this->my_polls[1]->getUserResponses() as $r) {
            $student_id[] = $r->getStudentId();
            $option_text[] = $r->getOption()->getResponse();
        }
        $this->assertEquals(["bitdiddle", "aphacker"], $student_id);
        $this->assertEquals(["Absolutely", "Perhaps"], $option_text);

        $student_id = [];
        $option_text = [];
        foreach ($this->my_polls[2]->getUserResponses() as $r) {
            $student_id[] = $r->getStudentId();
            $option_text[] = $r->getOption()->getResponse();
        }
        $this->assertEquals(["bitdiddle", "bitdiddle", "bitdiddle", "aphacker", "aphacker"], $student_id);
        $this->assertEquals(["Red", "Yellow", "Green", "Blue", "Green"], $option_text);

        $student_id = [];
        $option_text = [];
        foreach ($this->my_polls[3]->getUserResponses() as $r) {
            $student_id[] = $r->getStudentId();
            $option_text[] = $r->getOption()->getResponse();
        }
        $this->assertEquals(["bitdiddle", "bitdiddle", "aphacker", "aphacker"], $student_id);
        $this->assertEquals(["Good", "It was alright", "Ok", "It was alright"], $option_text);
    }

    public function testReleaseDate(): void {
        $this->assertEquals($this->my_polls[0]->getReleaseDate()->format("Y-m-d"), "2021-01-11");
        $this->assertEquals($this->my_polls[1]->getReleaseDate()->format("Y-m-d"), "9999-12-31");
        $this->assertEquals($this->my_polls[2]->getReleaseDate()->format("Y-m-d"), date("Y-m-d"));
        $this->assertEquals($this->my_polls[3]->getReleaseDate()->format("Y-m-d"), date("Y-m-d"));
    }

    public function testStatus(): void {

        $this->assertFalse($this->my_polls[0]->isOpen());
        $this->assertTrue($this->my_polls[0]->isClosed());
        $this->assertFalse($this->my_polls[0]->isEnded());

        //Set End time to NULL to test open state with no duration
        $this->my_polls[1]->setOpen();
        $this->my_polls[1]->setEndTime(null);
        $this->assertTrue($this->my_polls[1]->isOpen());
        $this->assertFalse($this->my_polls[1]->isClosed());
        $this->assertFalse($this->my_polls[1]->isEnded());

        $this->my_polls[2]->setEnded();
        $this->assertFalse($this->my_polls[2]->isOpen());
        $this->assertFalse($this->my_polls[2]->isClosed());
        $this->assertTrue($this->my_polls[2]->isEnded());

        $this->my_polls[2]->setClosed();
        $this->assertFalse($this->my_polls[2]->isOpen());
        $this->assertTrue($this->my_polls[2]->isClosed());
        $this->assertFalse($this->my_polls[2]->isEnded());

        $this->my_polls[1]->setEnded();
        $this->assertFalse($this->my_polls[1]->isOpen());
        $this->assertFalse($this->my_polls[1]->isClosed());
        $this->assertTrue($this->my_polls[1]->isEnded());
    }

<<<<<<< HEAD
        $this->my_polls[2]->setEnded();
        $this->assertFalse($this->my_polls[2]->isOpen());
        $this->assertFalse($this->my_polls[2]->isClosed());
        $this->assertTrue($this->my_polls[2]->isEnded());

        $this->my_polls[3]->setEnded();
        $this->assertFalse($this->my_polls[3]->isOpen());
        $this->assertFalse($this->my_polls[3]->isClosed());
        $this->assertTrue($this->my_polls[3]->isEnded());
=======
    public function testDuration(): void {

        $this->assertEquals($this->my_polls[0]->getDuration()->h, 1);
        $this->assertEquals($this->my_polls[1]->getDuration()->i, 1);
        $this->assertEquals($this->my_polls[2]->getDuration()->i, 1);
        $this->assertEquals($this->my_polls[2]->getDuration()->s, 30);
        $newDateInterval = new DateInterval("PT10H");
        $this->my_polls[0]->setDuration($newDateInterval);
        $this->assertEquals($this->my_polls[0]->getDuration()->h, 10);
        $newDateInterval = new DateInterval("PT30S");
        $this->my_polls[1]->setDuration($newDateInterval);
        $this->assertEquals($this->my_polls[1]->getDuration()->s, 30);
        $newDateInterval = new DateInterval("PT0S");
        $this->my_polls[2]->setDuration($newDateInterval);
        // Testing empty duration
        $this->assertEquals($this->my_polls[2]->getDuration()->s, 0);
        $this->assertEquals($this->my_polls[2]->getDuration()->h, 0);
        $this->assertEquals($this->my_polls[2]->getDuration()->i, 0);
        $this->assertEquals($this->my_polls[2]->getDuration()->d, 0);
        $this->assertEquals($this->my_polls[2]->getDuration()->m, 0);
        $this->assertEquals($this->my_polls[2]->getDuration()->y, 0);
>>>>>>> 01d8d828
    }

    public function testImagePath(): void {
        $this->assertEquals($this->my_polls[0]->getImagePath(), null);
        $this->assertEquals($this->my_polls[1]->getImagePath(), null);
        $this->assertEquals($this->my_polls[2]->getImagePath(), "/var/local/submitty/courses/s24/sample/uploads/polls/poll_image_3_colors.png");
        $this->assertEquals($this->my_polls[3]->getImagePath(), null);
    }

    public function testEndTime(): void {

        //Testing Setters and Getters for EndTime
        $this->my_polls[0]->setEndTime(null);
        $this->assertEquals($this->my_polls[0]->getEndTime(), null);

        $this->my_polls[1]->setEnded();
        // SetEnded sets EndTime to current time (no way to check exact millisecond)
        $endtime = $this->my_polls[1]->getEndTime()->format("Y-m-d");
        $expectedDate = DateUtils::getDateTimeNow()->format("Y-m-d");
        $this->assertEquals($endtime, $expectedDate);

        $this->my_polls[2]->setEndTime(new DateTime('2025-10-03 05:30:00'));
        $this->assertEquals($this->my_polls[2]->getEndTime()->format("Y-m-d H:i:s"), "2025-10-03 05:30:00");

        $this->my_polls[0]->setEndTime(new DateTime(DateUtils::MAX_TIME));
        $this->assertEquals($this->my_polls[0]->getEndTime()->format("Y-m-d H:i:s"), DateUtils::MAX_TIME);
    }

    public function testHistogramRelease(): void {
        $this->assertEquals($this->my_polls[0]->getReleaseHistogram(), "never");
        $this->assertEquals($this->my_polls[1]->getReleaseHistogram(), "always");
        $this->assertEquals($this->my_polls[2]->getReleaseHistogram(), "when_ended");
        $this->assertEquals($this->my_polls[3]->getReleaseHistogram(), "when_ended");

        $this->my_polls[0]->setReleaseHistogram("always");
        $this->assertEquals("always", $this->my_polls[0]->getReleaseHistogram());

        $this->expectException(\RuntimeException::class);
        $this->my_polls[0]->setReleaseHistogram("aaaaaaaaa");
    }

    public function testAnswerRelease(): void {
        $this->assertEquals($this->my_polls[0]->getReleaseAnswer(), "never");
        $this->assertEquals($this->my_polls[1]->getReleaseAnswer(), "always");
        $this->assertEquals($this->my_polls[2]->getReleaseAnswer(), "when_ended");
        $this->assertEquals($this->my_polls[3]->getReleaseAnswer(), "when_ended");

        $this->my_polls[0]->setReleaseAnswer("always");
        $this->assertEquals("always", $this->my_polls[0]->getReleaseAnswer());

        $this->expectException(\RuntimeException::class);
        $this->my_polls[0]->setReleaseAnswer("AnInvalidStatusMessage");
    }
}<|MERGE_RESOLUTION|>--- conflicted
+++ resolved
@@ -316,9 +316,7 @@
         $this->assertFalse($this->my_polls[1]->isOpen());
         $this->assertFalse($this->my_polls[1]->isClosed());
         $this->assertTrue($this->my_polls[1]->isEnded());
-    }
-
-<<<<<<< HEAD
+   
         $this->my_polls[2]->setEnded();
         $this->assertFalse($this->my_polls[2]->isOpen());
         $this->assertFalse($this->my_polls[2]->isClosed());
@@ -328,7 +326,8 @@
         $this->assertFalse($this->my_polls[3]->isOpen());
         $this->assertFalse($this->my_polls[3]->isClosed());
         $this->assertTrue($this->my_polls[3]->isEnded());
-=======
+    }
+  
     public function testDuration(): void {
 
         $this->assertEquals($this->my_polls[0]->getDuration()->h, 1);
@@ -350,7 +349,6 @@
         $this->assertEquals($this->my_polls[2]->getDuration()->d, 0);
         $this->assertEquals($this->my_polls[2]->getDuration()->m, 0);
         $this->assertEquals($this->my_polls[2]->getDuration()->y, 0);
->>>>>>> 01d8d828
     }
 
     public function testImagePath(): void {
