--- conflicted
+++ resolved
@@ -64,14 +64,8 @@
     db.execute(text(query), gradeable=GRADEABLE)
     if override is not None:
         for user in override:
-<<<<<<< HEAD
-            query = """INSERT INTO gradeable_allowed_minutes_override
-                    (g_id, user_id, allowed_minutes)
-                    VALUES (:gradeable, :userid, :minutes)"""
-=======
             query = "INSERT INTO gradeable_allowed_minutes_override (g_id, user_id, allowed_minutes) " +\
                     "VALUES (:gradeable, :userid, :minutes)"  # noqa: E501
->>>>>>> 845086e6
             db.execute(text(query), gradeable=GRADEABLE, userid=user['user'],
                        minutes=user['allowed_minutes'])
 
