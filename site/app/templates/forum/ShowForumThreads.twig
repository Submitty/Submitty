--- conflicted
+++ resolved
@@ -77,11 +77,7 @@
 
         <div id="thread-container" class="row">
 
-<<<<<<< HEAD
-            <div id="thread_list" class="col-12" prev_page="{{ prev_page }}" next_page="{{ next_page }}">
-=======
-            <div id="thread_list" class="col-3" data-prev_page="{{ prev_page }}" data-next_page="{{ next_page }}">
->>>>>>> 5a7dcad9
+            <div id="thread_list" class="col-12" data-prev_page="{{ prev_page }}" data-next_page="{{ next_page }}">
                 <i class="fas fa-spinner fa-spin fa-2x fa-fw fill-available" style="color:gray;display: none;" aria-hidden="true"></i>
                 <i class="fas fa-caret-up fa-2x fa-fw fill-available" style="color:gray; {{ arrowup_visibility }}" aria-hidden="true"></i>
 
