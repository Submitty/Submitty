<?php

namespace app\models;

use app\libraries\Core;

/**
 * Class User
 *
 * @method string getId()
 * @method void setId(string $id) Get the id of the loaded user
 * @method void setAnonId(string $anon_id)
 * @method string getPassword()
 * @method string getLegalFirstName() Get the first name of the loaded user
 * @method string getPreferredFirstName() Get the preferred first name of the loaded user
 * @method string getDisplayedFirstName() Returns the preferred first name if one exists and is not null or blank,
 *                                        otherwise return the legal first name field for the user.
 * @method string getLegalLastName() Get the last name of the loaded user
 * @method string getPreferredLastName()  Get the preferred last name of the loaded user
 * @method string getDisplayedLastName()  Returns the preferred last name if one exists and is not null or blank,
 *                                        otherwise return the legal last name field for the user.
 * @method void setLegalFirstName(string $name)
 * @method void setLegalLastName(string $name)
 * @method string getEmail()
 * @method void setEmail(string $email)
 * @method int getGroup()
 * @method void setGroup(integer $group)
 * @method string getRegistrationSection()
 * @method int getRotatingSection()
 * @method void setManualRegistration(bool $flag)
 * @method bool isManualRegistration()
 * @method void setUserUpdated(bool $flag)
 * @method bool isUserUpdated()
 * @method void setInstructorUpdated(bool $flag)
 * @method bool isInstructorUpdated()
 * @method array getGradingRegistrationSections()
 * @method bool isLoaded()
 */
class User extends AbstractModel {

    /**
     * Access groups, lower is more access
     */

    const GROUP_INSTRUCTOR            = 1;
    const GROUP_FULL_ACCESS_GRADER    = 2;
    const GROUP_LIMITED_ACCESS_GRADER = 3;
    const GROUP_STUDENT               = 4;
    /** Logged out */
    const GROUP_NONE                  = 5;

    /** @property @var bool Is this user actually loaded (else you cannot access the other member variables) */
    protected $loaded = false;

    /** @property @var string The id of this user which should be a unique identifier (ex: RCS ID at RPI) */
    protected $id;
    /** @property @var string The anonymous id of this user which should be unique for each course they are in*/
    protected $anon_id;
    /**
     * @property
     * @var string The password for the student used for database authentication. This should be hashed and salted.
     * @link http://php.net/manual/en/function.password-hash.php
     */
    protected $password = null;
    /** @property @var string The first name of the user */
    protected $legal_first_name;
    /** @property @var string The preferred first name of the user */
    protected $preferred_first_name = "";
    /** @property @var  string The first name to be displayed by the system (either first name or preferred first name) */
    protected $displayed_first_name;
    /** @property @var string The last name of the user */
    protected $legal_last_name;
    /** @property @var string The preferred last name of the user */
    protected $preferred_last_name = "";
    /** @property @var  string The last name to be displayed by the system (either last name or preferred last name) */
    protected $displayed_last_name;
    /** @property @var string The email of the user */
    protected $email;
    /** @property @var int The group of the user, used for access controls (ex: student, instructor, etc.) */
    protected $group;

    /** @property @var string What is the registration section that the user was assigned to for the course */
    protected $registration_section = null;
    /** @property @var int What is the assigned rotating section for the user */
    protected $rotating_section = null;

    /**
     * @property
     * @var bool Was the user imported via a normal class list or was added manually. This is useful for students
     *           that are doing independent studies in the course, so not actually registered and so wouldn't want
     *           to be shifted to a null registration section or rotating section like a dropped student
     */
    protected $manual_registration = false;

	/**
	 * @property
	 * @var bool This flag is set TRUE when a user edits their own preferred firstname.  When TRUE, preferred firstname
	 *           is supposed to be locked from changes via student auto feed script.  Note that auto feed is still
	 *           permitted to change (correct?) a user's legal firstname/lastname and email address.
	 */
    protected $user_updated = false;

	/**
	 * @property
	 * @var bool This flag is set TRUE when the instructor edits another user's record.  When TRUE, preferred firstname
	 *           is supposed to be locked from changes via student auto feed script.  Note that auto feed is still
	 *           permitted to change (correct?) a user's legal firstname/lastname and email address.
	 */
    protected $instructor_updated = false;

    /** @property @var array */
    protected $grading_registration_sections = array();

    /** @property @var array */
    protected $notification_settings = array();

    /**
     * User constructor.
     *
     * @param Core  $core
     * @param array $details
     */
    public function __construct(Core $core, $details=array()) {
        parent::__construct($core);
        if (count($details) == 0) {
            return;
        }

        $this->loaded = true;
        $this->setId($details['user_id']);
        if (isset($details['user_password'])) {
            $this->setPassword($details['user_password']);
        }

        if (!empty($details['anon_id'])) {
            $this->anon_id = $details['anon_id'];
        }

        $this->setLegalFirstName($details['user_firstname']);
        if (isset($details['user_preferred_firstname'])) {
            $this->setPreferredFirstName($details['user_preferred_firstname']);
        }

        $this->setLegalLastName($details['user_lastname']);
        if (isset($details['user_preferred_lastname'])) {
            $this->setPreferredLastName($details['user_preferred_lastname']);
        }

        $this->email = $details['user_email'];
        $this->group = isset($details['user_group']) ? intval($details['user_group']) : 4;
        if ($this->group > 4 || $this->group < 0) {
            $this->group = 4;
        }

        $this->user_updated = isset($details['user_updated']) && $details['user_updated'] === true;
        $this->instructor_updated = isset($details['instructor_updated']) && $details['instructor_updated'] === true;

        //Other call to get notification settings??
        $this->notification_settings['reply_in_post_thread'] = !empty($details['reply_in_post_thread']) ? $details['reply_in_post_thread'] : false;
        $this->notification_settings['merge_threads'] = !empty($details['merge_threads']) ? $details['merge_threads'] : false;
        $this->notification_settings['all_new_threads'] = !empty($details['all_new_threads']) ? $details['all_new_threads'] : false;
        $this->notification_settings['all_new_posts'] = !empty($details['all_new_posts']) ? $details['all_new_posts'] : false;
        $this->notification_settings['all_modifications_forum'] = !empty($details['all_modifications_forum']) ? $details['all_modifications_forum'] : false;

        $this->registration_section = isset($details['registration_section']) ? $details['registration_section'] : null;
        $this->rotating_section = isset($details['rotating_section']) ? intval($details['rotating_section']) : null;
        $this->manual_registration = isset($details['manual_registration']) && $details['manual_registration'] === true;
        if (isset($details['grading_registration_sections'])) {
            $this->setGradingRegistrationSections($details['grading_registration_sections']);
        }
    }

    /**
     * Gets whether the user is allowed to access the grading interface
     * @return bool
     */
    public function accessGrading() {
        return $this->group < 4;
    }

    /**
     * Gets whether the user is allowed to access the full grading interface
     * @return bool
     */
    public function accessFullGrading() {
        return $this->group < 3;
    }

    /**
     * Gets whether the user is allowed to access the administrative interface
     * @return bool
     */
    public function accessAdmin() {
        return $this->group === 1;
    }

    public function setPassword($password) {
        if (!empty($password)) {
            $info = password_get_info($password);
            if ($info['algo'] === 0) {
                $this->password = password_hash($password, PASSWORD_DEFAULT);
            }
            else {
                $this->password = $password;
            }
        }
    }

    public function setLegalFirstName($name) {
        $this->legal_first_name = $name;
        $this->setDisplayedFirstName();
    }

    public function setLegalLastName($name) {
        $this->legal_last_name = $name;
        $this->setDisplayedLastName();
    }

<<<<<<< HEAD
    public function getNotifcationSettings() {
        return $this->notification_settings; //either recieves it or not
    }

    public function getNotifcationSetting($type){
=======
    public function getNotificationSettings() {
        return $this->notification_settings; //either receives it or not
    }

    public function getNotificationSetting($type){
>>>>>>> b375aa1e
        return $this->notification_settings[$type];
    }

    public function updateUserNotificationSettings($key, $value) {
        $this->notification_settings[$key] = $value;
    }

    /**
     * Set the preferred first name of the loaded user (does not affect db. call updateUser.)
     * @param string $name
     */
    public function setPreferredFirstName($name) {
        $this->preferred_first_name = $name;
        $this->setDisplayedFirstName();
    }

    public function setPreferredLastName($name) {
        $this->preferred_last_name = $name;
        $this->setDisplayedLastName();
    }

    private function setDisplayedFirstName() {
        $this->displayed_first_name = (!empty($this->preferred_first_name)) ? $this->preferred_first_name : $this->legal_first_name;
    }

    private function setDisplayedlastName() {
        $this->displayed_last_name = (!empty($this->preferred_last_name)) ? $this->preferred_last_name : $this->legal_last_name;
    }

    public function getDisplayFullName() {
        return $this->getDisplayedFirstName() . ' ' . $this->getDisplayedLastName();
    }

    public function setRegistrationSection($section) {
        $this->registration_section = ($section !== null) ? $section : null;
    }

    public function setRotatingSection($section) {
        $this->rotating_section = ($section !== null) ? intval($section) : null;
    }

    public function setGradingRegistrationSections($sections) {
        if ($this->getGroup() < 4) {
            $this->grading_registration_sections = $sections;
        }
    }

    public function getAnonId() {
        if($this->anon_id === null) {
            $alpha = "abcdefghijklmnopqrstuvwxyzABCDEFGHIJKLMNOPQRSTUVWXYZ1234567890";
            $anon_ids = $this->core->getQueries()->getAllAnonIds();
            $alpha_length = strlen($alpha) - 1;
            do {
                $random = "";
                for ($i = 0; $i < 15; $i++) {
                    // this throws an exception if there's no avaiable source for generating
                    // random exists, but that shouldn't happen on our targetted endpoints (Ubuntu/Debian)
                    // so just ignore this fact
                    /** @noinspection PhpUnhandledExceptionInspection */
                    $random .= $alpha[random_int(0, $alpha_length)];
                }
            } while(in_array($random, $anon_ids));
            $this->anon_id = $random;
            $this->core->getQueries()->updateUser($this, $this->core->getConfig()->getSemester(), $this->core->getConfig()->getCourse());
        }
        return $this->anon_id;
    }

    /**
     * Checks $data to make sure it is acceptable for $field.
     *
     * @param string $field
     * @param mixed $data
     * @return bool
     */
    static public function validateUserData($field, $data) {

    	switch($field) {
		case 'user_id':
			//Username / user_id must contain only lowercase alpha, numbers, underscores, hyphens
			return preg_match("~^[a-z0-9_\-]+$~", $data) === 1;
		case 'user_legal_firstname':
		case 'user_legal_lastname':
			//First and last name must be alpha characters, white-space, or certain punctuation.
        	return preg_match("~^[a-zA-Z'`\-\.\(\) ]+$~", $data) === 1;
   		case 'user_preferred_firstname':
   		case 'user_preferred_lastname':
   		    //Preferred first and last name may be "", alpha chars, white-space, certain punctuation AND between 0 and 30 chars.
   		    return preg_match("~^[a-zA-Z'`\-\.\(\) ]{0,30}$~", $data) === 1;
		case 'user_email':
			//Check email address for appropriate format. e.g. "user@university.edu", "user@cs.university.edu", etc.
			return preg_match("~^[^(),:;<>@\\\"\[\]]+@(?!\-)[a-zA-Z0-9\-]+(?<!\-)(\.[a-zA-Z0-9]+)+$~", $data) === 1;
		case 'user_group':
            //user_group check is a digit between 1 - 4.
			return preg_match("~^[1-4]{1}$~", $data) === 1;
		case 'registration_section':
			//Registration section must contain only alpha (upper and lower permitted), numbers, underscores, hyphens.
			//"NULL" is reserved, so section must not contain any alpha-case variation of "null".  e.g. "null", "NULL", "Null", etc.
			return preg_match("~^(?!^null$)[a-z0-9_\-]+$~i", $data) === 1;
		case 'user_password':
	        //Database password cannot be blank, no check on format
			return $data !== "";
		default:
			//$data can't be validated since $field is unknown.  Notify developer with a stop error (also protectes data record integrity).
			$field = var_export(htmlentities($field), true);
			$data = var_export(htmlentities($data), true);
			trigger_error('User::validateUserData() called with unknown $field '.$field.' and $data '.$data, E_USER_ERROR);
    	}
    }

    /**
     * Checks if the user is on ANY team for the given assignment
     *
     * @param string gradable_id
     * @return bool
     */
    public function onTeam($gradeable_id) {
        $team = $this->core->getQueries()->getTeamByGradeableAndUser($gradeable_id, $this->id);
        return $team !== NULL;
    }
}<|MERGE_RESOLUTION|>--- conflicted
+++ resolved
@@ -216,19 +216,11 @@
         $this->setDisplayedLastName();
     }
 
-<<<<<<< HEAD
-    public function getNotifcationSettings() {
-        return $this->notification_settings; //either recieves it or not
-    }
-
-    public function getNotifcationSetting($type){
-=======
     public function getNotificationSettings() {
         return $this->notification_settings; //either receives it or not
     }
 
     public function getNotificationSetting($type){
->>>>>>> b375aa1e
         return $this->notification_settings[$type];
     }
 
