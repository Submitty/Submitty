--- conflicted
+++ resolved
@@ -39,45 +39,11 @@
 
         $gradeables_of_user = GradeableUtils::getAllGradeableListFromUserId($this->core, $user, $courses, $calendar_messages);
 
-<<<<<<< HEAD
         return new WebResponse(CalendarView::class, 'showCalendar', CalendarInfo::loadGradeableCalendarInfo($this->core, $gradeables_of_user, $courses, $calendar_messages));
     }
 
     /**
      * @Route("/items/new", methods={"POST"})
-=======
-        return new WebResponse(
-            CalendarView::class,
-            'showCalendar',
-            CalendarInfo::loadGradeableCalendarInfo($this->core, $gradeables_of_user, $courses, $calendar_messages)
-        );
-    }
-
-    /**
-     * @Route("/courses/{_semester}/{_course}/calendar")
-     */
-    public function viewCourseCalendar(): WebResponse {
-        $calendar_messages = [];
-        $user = $this->core->getUser();
-        $courses = $this->core->getQueries()->getCourseForUserId($user->getId());
-        $name = $this->core->getConfig()->getCourse();
-        // Initialize $oneCourse and get the specific course for the course calendar
-        $oneCourse = $courses[0];
-        foreach ($courses as $course) {
-            if ($course->getTitle() === $name) {
-                $oneCourse = [$course];
-                break;
-            }
-        }
-        $gradeables = GradeableUtils::getGradeablesFromUserAndCourse($this->core, $calendar_messages);
-
-        return new WebResponse(CalendarView::class, 'showCalendar', CalendarInfo::loadGradeableCalendarInfo($this->core, $gradeables, $oneCourse, $calendar_messages), true);
-    }
-
-    /**
-     * @Route("/courses/{_semester}/{_course}/calendar/items/new", methods={"POST"})
-     * @AccessControl(role="INSTRUCTOR")
->>>>>>> 6fa0959d
      */
     public function createMessage(): RedirectResponse {
         // Checks if the values exist that are set and returns an error message if not
@@ -86,11 +52,7 @@
         }
         else {
             $this->core->addErrorMessage("Invalid or incorrect type given");
-<<<<<<< HEAD
-            return new RedirectResponse($this->core->buildUrl(['calendar']));
-=======
-            return new RedirectResponse($this->core->buildCourseUrl(['calendar']));
->>>>>>> 6fa0959d
+            return new RedirectResponse($this->core->buildUrl(['calendar']));
         }
 
         if (isset($_POST['date'])) {
@@ -98,11 +60,7 @@
         }
         else {
             $this->core->addErrorMessage("Invalid or incorrect date given");
-<<<<<<< HEAD
-            return new RedirectResponse($this->core->buildUrl(['calendar']));
-=======
-            return new RedirectResponse($this->core->buildCourseUrl(['calendar']));
->>>>>>> 6fa0959d
+            return new RedirectResponse($this->core->buildUrl(['calendar']));
         }
 
         if (isset($_POST['text'])) {
@@ -110,11 +68,7 @@
         }
         else {
             $this->core->addErrorMessage("Invalid or incorrect text given");
-<<<<<<< HEAD
-            return new RedirectResponse($this->core->buildUrl(['calendar']));
-=======
-            return new RedirectResponse($this->core->buildCourseUrl(['calendar']));
->>>>>>> 6fa0959d
+            return new RedirectResponse($this->core->buildUrl(['calendar']));
         }
 
         $calendar_item = new CalendarItem();
@@ -122,20 +76,14 @@
             $calendar_item->setStringType($type);
         }
         catch (\InvalidArgumentException $e) {
-<<<<<<< HEAD
             $this->core->addErrorMessage("That is not a valid calendar item type");
             return new RedirectResponse($this->core->buildUrl(['calendar']));
-=======
-            $this->core->addErrorMessage($e->getMessage());
-            return new RedirectResponse($this->core->buildCourseUrl(['calendar']));
->>>>>>> 6fa0959d
         }
         $calendar_item->setDate(new \DateTime($date));
         try {
             $calendar_item->setText($text);
         }
         catch (\InvalidArgumentException $e) {
-<<<<<<< HEAD
             $this->core->addErrorMessage("Text exceeds 255 characters which is not allowed");
             return new RedirectResponse($this->core->buildUrl(['calendar']));
         }
@@ -173,22 +121,6 @@
 
     /**
      * @Route("items/edit", methods={"POST"})
-=======
-            $this->core->addErrorMessage($e->getMessage());
-            return new RedirectResponse($this->core->buildCourseUrl(['calendar']));
-        }
-
-        $this->core->getCourseEntityManager()->persist($calendar_item);
-        $this->core->getCourseEntityManager()->flush();
-
-        $this->core->addSuccessMessage("Calendar item successfully added");
-        return new RedirectResponse($this->core->buildCourseUrl(['calendar']));
-    }
-
-    /**
-     * @Route("/courses/{_semester}/{_course}/calendar/items/{id}/edit", methods={"POST"})
-     * @AccessControl(role="INSTRUCTOR")
->>>>>>> 6fa0959d
      */
     public function editMessage(): RedirectResponse {
         // Checks if the values exist that are set and returns an error message if not
@@ -197,11 +129,7 @@
         }
         else {
             $this->core->addErrorMessage("Invalid or incorrect type given");
-<<<<<<< HEAD
-            return new RedirectResponse($this->core->buildUrl(['calendar']));
-=======
-            return new RedirectResponse($this->core->buildCourseUrl(['calendar']));
->>>>>>> 6fa0959d
+            return new RedirectResponse($this->core->buildUrl(['calendar']));
         }
 
         if (isset($_POST['date'])) {
@@ -209,11 +137,7 @@
         }
         else {
             $this->core->addErrorMessage("Invalid or incorrect date given");
-<<<<<<< HEAD
-            return new RedirectResponse($this->core->buildUrl(['calendar']));
-=======
-            return new RedirectResponse($this->core->buildCourseUrl(['calendar']));
->>>>>>> 6fa0959d
+            return new RedirectResponse($this->core->buildUrl(['calendar']));
         }
 
         if (isset($_POST['text'])) {
@@ -221,11 +145,7 @@
         }
         else {
             $this->core->addErrorMessage("Invalid or incorrect text given");
-<<<<<<< HEAD
-            return new RedirectResponse($this->core->buildUrl(['calendar']));
-=======
-            return new RedirectResponse($this->core->buildCourseUrl(['calendar']));
->>>>>>> 6fa0959d
+            return new RedirectResponse($this->core->buildUrl(['calendar']));
         }
 
         if (isset($_POST['id'])) {
@@ -233,7 +153,6 @@
         }
         else {
             $this->core->addErrorMessage("Invalid or incorrect id");
-<<<<<<< HEAD
             return new RedirectResponse($this->core->buildUrl(['calendar']));
         }
 
@@ -283,40 +202,6 @@
 
     /**
      * @Route("/calendar/items/delete", methods={"POST"})
-=======
-            return new RedirectResponse($this->core->buildCourseUrl(['calendar']));
-        }
-
-        if (strip_tags($text) !== $text) {
-            $this->core->addErrorMessage("HTML cannot be used in this text");
-            return new RedirectResponse($this->core->buildCourseUrl(['calendar']));
-        }
-
-        $calendar_item = $this->core->getCourseEntityManager()->getRepository(CalendarItem::class)
-            ->findOneBy(['id' => $id]);
-
-        if ($calendar_item === null) {
-            $this->core->addErrorMessage("An error has occured.");
-            return new RedirectResponse($this->core->buildCourseUrl(['calendar']));
-        }
-
-        $calendar_item->setText($text);
-        $calendar_item->setDate(new \DateTime($date));
-        try {
-            $calendar_item->setStringType($type);
-        }
-        catch (\InvalidArgumentException  $e) {
-            $this->core->addErrorMessage("That is not a valid calendar item type");
-            return new RedirectResponse($this->core->buildCourseUrl(['calendar']));
-        }
-        $this->core->getCourseEntityManager()->flush();
-        return new RedirectResponse($this->core->buildCourseUrl(['calendar']));
-    }
-
-    /**
-     * @Route("/courses/{_semester}/{_course}/calendar/items/{id}/delete", methods={"POST"})
-     * @AccessControl(role="INSTRUCTOR")
->>>>>>> 6fa0959d
      */
     public function deleteMessage(): ResponseInterface {
         if (isset($_POST['id'])) {
@@ -324,7 +209,6 @@
         }
         else {
             $this->core->addErrorMessage("Error: No id specified");
-<<<<<<< HEAD
             return new RedirectResponse($this->core->buildUrl(['calendar']));
         }
         if (isset($_POST['course'])) {
@@ -358,20 +242,12 @@
         
         $this->core->loadCourseConfig($semester, $course);
         $this->core->loadCourseDatabase();
-
-=======
-            return new RedirectResponse($this->core->buildCourseUrl(['calendar']));
-        }
->>>>>>> 6fa0959d
         $item = $this->core->getCourseEntityManager()->getRepository(CalendarItem::class)
             ->findOneBy(['id' => $id]);
         if ($item !== null) {
             $this->core->getCourseEntityManager()->remove($item);
             $this->core->getCourseEntityManager()->flush();
-<<<<<<< HEAD
             $this->core->getCourseDB()->disconnect();
-=======
->>>>>>> 6fa0959d
             $this->core->addSuccessMessage($item->getText() . " was successfully deleted.");
             return JsonResponse::getSuccessResponse();
         }
