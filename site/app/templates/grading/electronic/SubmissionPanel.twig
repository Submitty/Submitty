<div id="submission_browser"  class="rubric_panel" data-gradeable-id="{{gradeable_id}}" data-anon-submitter-id="{{anon_submitter_id}}">
    <div >
        <div id="directory_view">
            <span style="line-height: 40px;">
                {% if not student_grader %}
                <span class="grading_label">Submissions and Results Browser</span>
                {% endif %}
                
                {% if student_grader %}
                <span class="grading_label">Submissions Browser</span>
                {% endif %}

                <button class="btn btn-default expand-button" data-linked-type="submissions" data-clicked-state="wasntClicked" id="toggleSubmissionButton">Open/Close Submissions</button>

                {# check if there are vcs files, if yes display the toggle button, else don't display it #}
                {% if has_vcs_files %}
                    <button class="btn btn-default expand-button" data-linked-type="checkout" data-clicked-state="wasntClicked"  id="togglCheckoutButton">Open/Close Checkout</button>
                {% endif %}

                {% if not student_grader %}
                    <button class="btn btn-default expand-button" data-linked-type="results" data-clicked-state="wasntClicked"  id="toggleResultButton">Open/Close Results</button>
                {% endif %}

                <script>
                    $(document).ready(function(){
                        //note the commented out code here along with the code where files are displayed that is commented out
                        //is intended to allow open and close to change dynamically on click
                        //the problem is currently if you click the submissions folder then the text won't change b/c it's being double clicked effectively.
                        $(".expand-button").on('click', function(){
                            openAll( 'openable-element-', $(this).data('linked-type'))
                        })

                        var currentCodeStyle = localStorage.getItem('theme');
                        var currentCodeStyleRadio = (currentCodeStyle == null || currentCodeStyle == "light") ? "style_light" : "style_dark";
                        $('#' + currentCodeStyleRadio).parent().addClass('active');
                        $('#' + currentCodeStyleRadio).prop('checked', true);
                    });
                </script>
                <button class="btn btn-default key_to_click" tabindex="0" onclick="downloadSubmissionZip('{{  gradeable_id }}','{{ anon_submitter_id }}', {{ active_version }}, null, true)">Download Zip File</button>

                <span style="padding-right: 10px; white-space: nowrap;"> <input aria-label="Auto open" type="checkbox" id="autoscroll_id" onclick="updateCookies();" class="key_to_click" tabindex="0"> <label for="autoscroll_id">Auto open</label> </span>
            </span>
            <br />
            {# Files #}
            <div class="inner-container open" id="file-container" style="padding-top: 10px;">
<<<<<<< HEAD
                {{ _self.display_files(submissions, "s", 0, "submissions") }}
               {% if (not student_grader ) and  (not anon_status) and  (not blind_grader)%}
                    {{ _self.display_file('user_assignment_settings.json', submissions['submissions']['user_assignment_settings.json'], 'u', 0, 'user_assignment_settings.json') }}
                {% endif %}
=======
                {{ _self.display_files(submissions, "s", 0, "submissions", blind_grader) }}
>>>>>>> 2c0fdf37
                {% if has_vcs_files %} {# if there are checkout files, then display folder, otherwise don't #}
                    {{ _self.display_files(checkout, "c", 0, "checkout") }}
                {% endif %}
                {% if not student_grader %}
                    {{ _self.display_files(results, "r", 0, "results", blind_grader) }}
                    {{ _self.display_files(results_public, "rp", 0, "results_public") }}
                {% endif %}
            </div>
            {# /Files #}
        </div>
        {% include "grading/electronic/FileView.twig" with {
            "panel": "submission",
            "panelTitle": "Submissions and Results Browser",
            "file_view_id": "file-view",
            "grading_file_name_id": "grading_file_name",
            "save_status_id": "save_status",
            "file_content_id": "file-content",
            "image_rotate_bar_id": "image-rotate-icons-bar",
            "show_pdf_bar": true
        } %}
    </div>
</div>

{% macro display_files(files, id, indent, title, blind_grader) %}
    {# Files on top #}
    {% for dir, path in files|filter((path,dir) => path is not iterable) %}
        {{ _self.display_file(dir, path, id ~ "f" ~ loop.index, indent, title, blind_grader) }}
    {% endfor %}

    {# Directories underneath #}
    {% for dir, path in files|filter((path,dir) => path is iterable) %}
        {{ _self.display_dir(dir, path, id ~ "d" ~ loop.index, indent, title, blind_grader) }}
    {% endfor %}
{% endmacro %}

<<<<<<< HEAD
{% macro display_file(dir, path, id, indent, title) %}
    {% if  not (dir == "user_assignment_settings.json"  and  title == "submissions") %}
=======
{% macro display_file(dir, path, id, indent, title, blind_grader) %}
    {% if not (blind_grader and (dir == 'queue_file.json' or dir == '.user_assignment_access.json')) %}
>>>>>>> 2c0fdf37
    <div>
        <div class="file-viewer">
            <a class='openAllFile{{ title }} openable-element-{{ title }} key_to_click' file-url="{{ path|url_encode }}" onclick='openFrame("{{ dir|url_encode|e('js') }}", "{{ path|url_encode|e('js') }}", "{{ id }}"); updateCookies();' data-viewer_id="{{ id }}">
                <span class="fas fa-file-alt fa-1x" style='vertical-align:text-bottom;'></span>
                {{ dir }}</a> &nbsp;
            <a id = 'open_file_{{ dir|url_encode }}' onclick='popOutSubmittedFile("{{ dir|url_encode }}", "{{ path|url_encode }}")' aria-label="Pop up the file in a new window" class="key_to_click" tabindex="0"><i class="fas fa-window-restore" title="Pop up the file in a new window"></i></a>
            <a onclick='viewFileFullPanel("{{ dir|url_encode|e('js') }}", "{{ path|url_encode|e('js') }}")' aria-label="Show file in full panel" class="key_to_click" tabindex="0"><i class="fas fa-share" title="Show file in full panel"></i></a>
            <a onclick='downloadFile("{{ path|url_encode }}", "{{ title }}")' aria-label="Download the file" class="key_to_click" tabindex="0"><i class="fas fa-download" title="Download the file"></i></a>
            <div style="margin-bottom: 5.5px;"></div>
        </div>
        <div id="file_viewer_{{ id }}" style="margin-left:{{ indent * -15 }}px" data-file_name="{{ dir }}" data-file_url="{{ path }}"></div>
    </div>
    {% endif %}
{% endmacro %}

{% macro display_dir(dir, contents, id, indent, title, blind_grader) %}
    <div>
        <div class="div-viewer">
            <a data-testid="folders" class='openAllDiv openAllDiv{{ title }} openable-element-{{ title }} key_to_click' id='{{ dir }}' onclick='openDiv("{{ id }}"); updateCookies();' data-viewer_id="{{ id }}">
                <span class="fas fa-folder open-all-folder" style='vertical-align:text-top;'></span>
                {{ dir }}
            </a>
        </div>
        <br/>
        <div id='div_viewer_{{ id }}' style='margin-left:15px; display: none' data-file_name="{{ dir }}">

            {# Recurse #}
            {{ _self.display_files(contents, id, indent + 1, title, blind_grader) }}

        </div>
    </div>
{% endmacro %}<|MERGE_RESOLUTION|>--- conflicted
+++ resolved
@@ -43,14 +43,8 @@
             <br />
             {# Files #}
             <div class="inner-container open" id="file-container" style="padding-top: 10px;">
-<<<<<<< HEAD
-                {{ _self.display_files(submissions, "s", 0, "submissions") }}
-               {% if (not student_grader ) and  (not anon_status) and  (not blind_grader)%}
-                    {{ _self.display_file('user_assignment_settings.json', submissions['submissions']['user_assignment_settings.json'], 'u', 0, 'user_assignment_settings.json') }}
-                {% endif %}
-=======
+
                 {{ _self.display_files(submissions, "s", 0, "submissions", blind_grader) }}
->>>>>>> 2c0fdf37
                 {% if has_vcs_files %} {# if there are checkout files, then display folder, otherwise don't #}
                     {{ _self.display_files(checkout, "c", 0, "checkout") }}
                 {% endif %}
@@ -86,13 +80,8 @@
     {% endfor %}
 {% endmacro %}
 
-<<<<<<< HEAD
-{% macro display_file(dir, path, id, indent, title) %}
-    {% if  not (dir == "user_assignment_settings.json"  and  title == "submissions") %}
-=======
 {% macro display_file(dir, path, id, indent, title, blind_grader) %}
     {% if not (blind_grader and (dir == 'queue_file.json' or dir == '.user_assignment_access.json')) %}
->>>>>>> 2c0fdf37
     <div>
         <div class="file-viewer">
             <a class='openAllFile{{ title }} openable-element-{{ title }} key_to_click' file-url="{{ path|url_encode }}" onclick='openFrame("{{ dir|url_encode|e('js') }}", "{{ path|url_encode|e('js') }}", "{{ id }}"); updateCookies();' data-viewer_id="{{ id }}">
