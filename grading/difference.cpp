#include "difference.h"
#include "json.hpp"
#include "clean.h"
#include "myersDiff.h"

// FIXME: Thus function has terrible variable names (diff1, diff2, a, b) 
//   and the code is insufficiently commented for long term maintenance.


void Difference::printJSON(std::ostream & file_out) {
  std::string diff1_name;
  std::string diff2_name;
  
  switch (type) {
    // ByLineByChar;
    // ByWordByChar;
    // VectorVectorStringType;
    // ByLineByWord;
    // VectorOtherType;
    
  case ByLineByChar:
    diff1_name = "line";
    diff2_name = "char";
    break;
  case ByWordByChar:
    diff1_name = "word";
    diff2_name = "char";
    break;
  case ByLineByWord:
    diff1_name = "line";
    diff2_name = "word";
    break;
  default:
    diff1_name = "line";
    diff2_name = "char";
    break;
  }

  nlohmann::json whole_file;
  
  // always have a "differences" tag, even if it is an empty array
  whole_file["differences"] = nlohmann::json::array();

  for (unsigned int block = 0; block < changes.size(); block++) {
    nlohmann::json blob;
    nlohmann::json student;
    nlohmann::json expected;

    student["start"] = changes[block].a_start;
    for (unsigned int line = 0; line < changes[block].a_changes.size(); line++) {
      nlohmann::json d1;
      d1[diff1_name+"_number"] = changes[block].a_changes[line];
      if (changes[block].a_characters.size() > line &&
          changes[block].a_characters[line].size() > 0) {
        nlohmann::json d2;
        for (unsigned int character=0; character< changes[block].a_characters[line].size(); character++) {
          d2.push_back(changes[block].a_characters[line][character]);
        }
        d1[diff2_name+"_number"] = d2;
      }
      student[diff1_name].push_back(d1);
    }

    expected["start"] = changes[block].b_start;
    for (unsigned int line = 0; line < changes[block].b_changes.size(); line++) {
      nlohmann::json d1;
      d1[diff1_name+"_number"] = changes[block].b_changes[line];
      if (changes[block].b_characters.size() > line &&
          changes[block].b_characters[line].size() > 0) {
        nlohmann::json d2;
        for (unsigned int character=0; character< changes[block].b_characters[line].size(); character++) {
          d2.push_back(changes[block].b_characters[line][character]);
        }
        d1[diff2_name+"_number"] = d2;
      }
      expected[diff1_name].push_back(d1);
    }
    
    blob["actual"] = student;
    blob["expected"] = expected;
    whole_file["differences"].push_back(blob);
  }

  file_out << whole_file.dump(4) << std::endl;
  return;
}


void find_spot(const std::vector<std::string> &adata,
               int num_rows,
               int start_row,
               int offset,
               int &which_line,
               int &which_character) {
  which_line = start_row;
  which_character = offset;
  while (1) {
    if (adata[which_line].size()+1 > which_character) {
      break;
    }
    which_character -= (adata[which_line].size())+1;
    which_line++;
    if (which_line >= adata.size() -1) break;
  }
}


void IMPROVE(Change &c,
             const std::vector<std::string> &adata,
             const std::vector<std::string> &bdata,
             std::string &added,
             std::string &deleted,
             int &tmp_line_added,
             int &tmp_line_deleted,
             int &tmp_char_added,
             int &tmp_char_deleted) {

  //  std::cout << "SOMETHING BETTER NEEDED HERE" << std::endl;
  nlohmann::json j;
  vectorOfLines a;
  vectorOfLines b;
  a.push_back(added);
  b.push_back(deleted);
  Difference *HERE = ses(j, &a, &b, true);
  assert (HERE != NULL);
  //std::cout << "EXTRA " << HERE->char_added << " " << HERE->char_deleted << std::endl;
  tmp_char_added += HERE->char_added;
  tmp_char_deleted += HERE->char_deleted;

  assert (HERE->changes.size() == 1);
  Change &change = HERE->changes[0];
  assert (change.a_start == 0);
  assert (change.b_start == 0);
  assert (change.a_changes.size() == 1);
  assert (change.b_changes.size() == 1);
  assert (change.a_changes[0] == 0);
  assert (change.b_changes[0] == 0);


  int num_a_rows = c.a_changes.size();
  int num_b_rows = c.b_changes.size();
  int a_start = c.a_changes[0];
  int b_start = c.b_changes[0];

  c.a_characters.resize(num_a_rows);
  c.b_characters.resize(num_b_rows);

  for (int i = 0; i < change.a_characters[0].size(); i++) {
    int offset = change.a_characters[0][i];
    int which_line;
    int which_character;
    find_spot(adata,num_a_rows,a_start,offset,which_line,which_character);
    c.a_characters[which_line-a_start].push_back(which_character);
    //std::cout << "a: " << offset << " " << which_line << " " << which_character << std::endl;
  }
  for (int i = 0; i < change.b_characters[0].size(); i++) {
    int offset = change.b_characters[0][i];
    int which_line;
    int which_character;
    find_spot(bdata,num_b_rows,b_start,offset,which_line,which_character);
    c.b_characters[which_line-b_start].push_back(which_character);
    //std::cout << "b: " << offset << " " << which_line << " " << which_character << std::endl;
  }
  //std::cout << "DONE SOMETHING BETTER NEEDED HERE" << std::endl;
}



void INSPECT_IMPROVE_CHANGES(std::ostream& ostr, Change &c,
			    const std::vector<std::string> &adata,
			    const std::vector<std::string> &bdata,
			    const nlohmann::json& j,
			    bool &only_whitespace,
			    bool extra_student_output_ok,
			    int &line_added,
			    int &line_deleted,
			    int &char_added,
			    int &char_deleted) {

  //  std::cout << "IN INSPECT IMPROVE CHANGES" << std::endl;

  std::string added;
  std::string deleted;
  int tmp_line_added = 0;
  int tmp_line_deleted = 0;
  int tmp_char_added = 0;
  int tmp_char_deleted = 0;
<<<<<<< HEAD
=======
  //std::cout << "before" << std::endl;
>>>>>>> d0dd42e2
  bool ignore_line_endings = false;
  if (j != nlohmann::json()) {
    j.value("ignore_line_endings",false);
  }
<<<<<<< HEAD
=======
  //std::cout << "after" << std::endl;
>>>>>>> d0dd42e2
  bool further_check = false;

  if (c.a_changes.size() != 0 && c.b_changes.size() != 0 &&
      c.a_changes.size() != c.b_changes.size()) {
    further_check = true;
  }

  for (int i = 0; i < c.a_changes.size(); i++) {
    int line = c.a_changes[i];
    tmp_line_added++;
    assert (line >= 0 && line < adata.size());
    added+=adata[line] + '\n';
  }
  if (!further_check && c.a_characters.size()==0) {
    c.a_characters.resize(c.a_changes.size());
    for (int i = 0; i < c.a_changes.size(); i++) {
      int line = c.a_changes[i];
      // highlight rows!
      for (int ch = 0; ch < adata[line].size(); ch++) {
        c.a_characters[i].push_back(ch);
      }
    }
  }
  for (int i = 0; i < c.b_changes.size(); i++) {
    int line = c.b_changes[i];
    tmp_line_deleted++;
    assert (line >= 0 && line < bdata.size());
    deleted+=bdata[line] + '\n';
  }
  if (!further_check && c.b_characters.size()==0) {
    c.b_characters.resize(c.b_changes.size());
    for (int i = 0; i < c.b_changes.size(); i++) {
      int line = c.b_changes[i];
      // highlight rows!
      for (int ch = 0; ch < bdata[line].size(); ch++) {
        c.b_characters[i].push_back(ch);
      }
    }
  }

  // if there are more lines in b (expected)
  if (c.a_changes.size() < c.b_changes.size()) only_whitespace = false;

  // if there are more lines in a (student), that might be ok...
  if (c.a_changes.size() != c.b_changes.size()) {
    // but if extra student output is not ok
    if (!extra_student_output_ok
	||
	c.b_changes.size() != 0)
      only_whitespace = false;
  }

  if (!further_check) {
    for (int i = 0; i < c.a_characters.size(); i++) {
      for (int j = 0; j < c.a_characters[i].size(); j++) {
        int row = c.a_changes[i];
        int col = c.a_characters[i][j];
        if (adata[row][col] != ' ') only_whitespace = false;
        tmp_char_added++;
        added.push_back(adata[row][col]);
      }
    }
    for (int i = 0; i < c.b_characters.size(); i++) {
      for (int j = 0; j < c.b_characters[i].size(); j++) {
        int row = c.b_changes[i];
        int col = c.b_characters[i][j];
        if (bdata[row][col] != ' ') only_whitespace = false;
        tmp_char_deleted++;
        deleted.push_back(bdata[row][col]);
      }
    }
  }

#if 0
  std::cout << "-----------" << std::endl;
  std::cout << "added   '" << added << "'" << std::endl;
  std::cout << "deleted '" << deleted << "'" << std::endl;
#endif

  if (further_check) {
    IMPROVE(c,adata,bdata,added,deleted,
            tmp_line_added,tmp_line_deleted,tmp_char_added,tmp_char_deleted);
  }

  line_added += tmp_line_added;
  line_deleted += tmp_line_deleted;
  char_added += tmp_char_added;
  char_deleted += tmp_char_deleted;

#if 1
  if (j != nlohmann::json()) {
    std::cout << "line_added=" << std::setw(6) << tmp_line_added << " " << " line_deleted=" << std::setw(6) << tmp_line_deleted
              << " char_added=" << std::setw(6) << tmp_char_added << " " << " char_deleted=" << std::setw(6) << tmp_char_deleted << "  | cumm:  ";
    std::cout << "line_added=" << std::setw(6) << line_added << " " << " line_deleted=" << std::setw(6) << line_deleted
              << " char_added=" << std::setw(6) << char_added << " " << " char_deleted=" << std::setw(6) << char_deleted << std::endl;
  }
#endif

  //  std::cout << "LEAVING INSPECT IMPROVE CHANGES" << std::endl;

}<|MERGE_RESOLUTION|>--- conflicted
+++ resolved
@@ -185,18 +185,12 @@
   int tmp_line_deleted = 0;
   int tmp_char_added = 0;
   int tmp_char_deleted = 0;
-<<<<<<< HEAD
-=======
   //std::cout << "before" << std::endl;
->>>>>>> d0dd42e2
   bool ignore_line_endings = false;
   if (j != nlohmann::json()) {
     j.value("ignore_line_endings",false);
   }
-<<<<<<< HEAD
-=======
   //std::cout << "after" << std::endl;
->>>>>>> d0dd42e2
   bool further_check = false;
 
   if (c.a_changes.size() != 0 && c.b_changes.size() != 0 &&
