<?php

namespace app\controllers;

use app\libraries\FileUtils;
use app\libraries\Utils;
use app\models\Button;
use app\models\User;

class GlobalController extends AbstractController {

    public function header() {
        $wrapper_files = $this->core->getConfig()->getWrapperFiles();
        $wrapper_urls = array_map(function ($file) {
            return $this->core->buildCourseUrl(['read_file']) . '?' . http_build_query([
                'dir' => 'site',
                'path' => $file,
                'file' => pathinfo($file, PATHINFO_FILENAME),
                'csrf_token' => $this->core->getCsrfToken()
            ]);
        }, $wrapper_files);

        $breadcrumbs = $this->core->getOutput()->getBreadcrumbs();
        $page_name = $this->core->getOutput()->getPageName();
        $css = $this->core->getOutput()->getCss();
        $js = $this->core->getOutput()->getJs();

        if (array_key_exists('override.css', $wrapper_urls)) {
            $css->add($wrapper_urls['override.css']);
        }

        $unread_notifications_count = null;
        if ($this->core->getUser() && $this->core->getConfig()->isCourseLoaded()) {
            $unread_notifications_count = $this->core->getQueries()->getUnreadNotificationsCount($this->core->getUser()->getId(), null);
        }

        $sidebar_buttons = [];
        if ($this->core->userLoaded()) {
            if ($this->core->getConfig()->isCourseLoaded()) {
                if ($this->core->getConfig()->getCourseHomeUrl() != "") {
                    $sidebar_buttons[] = new Button($this->core, [
                        "href" => $this->core->getConfig()->getCourseHomeUrl(),
                        "title" => "Course Home",
                        "class" => "nav-row",
                        "id" => "nav-sidebar-course-home",
                        "icon" => "fa-home"
                    ]);
                }
                $navigation_url = $this->core->buildCourseUrl();
                $sidebar_buttons[] = new Button($this->core, [
                    "href" => $navigation_url,
                    "title" => "Gradeables",
                    "class" => "nav-row",
                    "id" => "nav-sidebar-submitty",
                    "icon" => "fa-star"
                ]);
            }
            else {
                $sidebar_buttons[] = new Button($this->core, [
                    "href" => $this->core->buildUrl(['home']),
                    "title" => "My Courses",
                    "class" => "nav-row",
                    "id" => "nav-sidebar-my-courses",
                    "icon" => "fa-book-reader"
                ]);

                if ($this->core->getUser()->accessFaculty()) {
                    $sidebar_buttons[] = new Button($this->core, [
                        "href" => $this->core->buildUrl(['home', 'courses', 'new']),
                        "title" => "New Course",
                        "class" => "nav-row",
                        "id" => "nav-sidebar-new-course",
                        "icon" => "fa-plus-square"
                    ]);
                }
                $sidebar_buttons[] = new Button($this->core, [
                    "href" => $this->core->buildUrl(['user_profile']),
                    "title" => "My Profile",
                    "class" => "nav-row",
                    "id" => "nav-sidebar-my-profile",
                    "icon" => "fa-user"
                ]);
                if ($this->core->getUser()->accessFaculty()) {
                    $sidebar_buttons[] = new Button($this->core, [
                        "href" => $this->core->buildUrl(['admin', 'docker']),
                        "title" => "Docker UI",
                        "class" => "nav-row",
                        "id" => "nav-sidebar-docker-link",
                        "icon" => "fa-docker",
                        "prefix" => "fab",
                    ]);
                }
            }
            if ($unread_notifications_count !== null) {
                $sidebar_buttons[] = new Button($this->core, [
                    "href" => $this->core->buildCourseUrl(['notifications']),
                    "title" => "Notifications",
                    "badge" => $unread_notifications_count,
                    "class" => "nav-row",
                    "id" => "nav-sidebar-notifications",
                    "icon" => "fa-bell"
                ]);
            }
        }

        if ($this->core->userLoaded() && $this->core->getConfig()->isCourseLoaded()) {
            if ($this->core->getUser()->accessAdmin()) {
                $sidebar_buttons[] = new Button($this->core, [
                    "href" => $this->core->buildCourseUrl(['gradeable']),
                    "title" => "New Gradeable",
                    "class" => "nav-row",
                    "id" => "nav-sidebar-new-gradeable",
                    "icon" => "fa-plus-square"
                ]);
                $sidebar_buttons[] = new Button($this->core, [
                    "href" => $this->core->buildCourseUrl(['config']),
                    "title" => "Course Settings",
                    "class" => "nav-row",
                    "id" => "nav-sidebar-course-settings",
                    "icon" => "fa-cog"
                ]);
            }

            if ($this->core->getConfig()->isQueueEnabled()) {
                if ($this->core->getQueries()->isAnyQueueOpen()) {
                    $sidebar_buttons[] = new Button($this->core, [
                        "href" => $this->core->buildCourseUrl(['office_hours_queue']),
                        "title" => "Office Hours Queue",
                        "class" => "nav-row",
                        "id" => "nav-sidebar-queue",
                        "icon" => "fa-door-open"
                    ]);
                }
                else {
                    $sidebar_buttons[] = new Button($this->core, [
                        "href" => $this->core->buildCourseUrl(['office_hours_queue']),
                        "title" => "Office Hours Queue",
                        "class" => "nav-row",
                        "id" => "nav-sidebar-queue",
                        "icon" => "fa-door-closed"
                    ]);
                }
            }

            if ($this->core->getConfig()->isPollsEnabled()) {
                $sidebar_buttons[] = new Button($this->core, [
                    "href" => $this->core->buildCourseUrl(['polls']),
                    "title" => "Polls",
                    "class" => "nav-row",
                    "id" => "nav-sidebar-polls",
                    "icon" => "fa-question-circle"
                ]);
            }

            $course_path = $this->core->getConfig()->getCoursePath();
            $course_materials_path = $course_path . "/uploads/course_materials";
            $any_files = FileUtils::getAllFiles($course_materials_path);
            if ($this->core->getUser()->accessAdmin() || !empty($any_files)) {
                $sidebar_buttons[] = new Button($this->core, [
                    "href" => $this->core->buildCourseUrl(['course_materials']),
                    "title" => "Course Materials",
                    "class" => "nav-row",
                    "id" => "nav-sidebar-course-materials",
                    "icon" => "fa-copy"
                ]);
            }

            if ($this->core->getConfig()->isForumEnabled()) {
                $sidebar_buttons[] = new Button($this->core, [
                    "href" => $this->core->buildCourseUrl(['forum']),
                    "title" => "Discussion Forum",
                    "class" => "nav-row",
                    "id" => "nav-sidebar-forum",
                    "icon" => "fa-comments"
                ]);
            }

            $sidebar_buttons[] = new Button($this->core, [
                "class" => "nav-row short-line"
            ]);

            $sidebar_links = FileUtils::joinPaths($this->core->getConfig()->getCoursePath(), 'site', 'sidebar.json');
            if (file_exists($sidebar_links)) {
                $links = json_decode(file_get_contents($sidebar_links), true);
                if (is_array($links)) {
                    foreach ($links as $link) {
                        if (is_array($link)) {
                            if (empty($link['title'])) {
                                continue;
                            }
                            if (empty($link['icon'])) {
                                $link['icon'] = "fa-question";
                            }
                            if (!Utils::startsWith($link['icon'], "fa-")) {
                                $link['icon'] = "fa-" . $link['icon'];
                            }
                            $sidebar_buttons[] = new Button($this->core, [
                                "href" => $link['link'] ?? null,
                                "title" => $link['title'],
                                "class" => "nav-row",
                                "id" => "nav-sidebar-" . strtolower(str_replace(" ", "_", $link['title'])),
                                "icon" => $link['icon']
                            ]);
                        }
                    }
                    if (count($links) > 0) {
                        $sidebar_buttons[] = new Button($this->core, [
                            "class" => "nav-row short-line"
                        ]);
                    }
                }
            }

            if ($this->core->getUser()->accessAdmin()) {
                $sidebar_buttons[] = new Button($this->core, [
                    "href" => $this->core->buildCourseUrl(['users']),
                    "title" => "Manage Students",
                    "class" => "nav-row",
                    "id" => "nav-sidebar-students",
                    "icon" => "fa-user-graduate"
                ]);
                $sidebar_buttons[] = new Button($this->core, [
                    "href" => $this->core->buildCourseUrl(['graders']),
                    "title" => "Manage Graders",
                    "class" => "nav-row",
                    "id" => "nav-sidebar-graders",
                    "icon" => "fa-address-book"
                ]);
                $sidebar_buttons[] = new Button($this->core, [
                    "href" => $this->core->buildCourseUrl(['sections']),
                    "title" => "Manage Sections",
                    "class" => "nav-row",
                    "id" => "nav-sidebar-sections",
                    "icon" => "fa-users"
                ]);
            }

            if ($this->core->getUser()->accessGrading()) {
                $sidebar_buttons[] = new Button($this->core, [
                    "href" => $this->core->buildCourseUrl(['student_photos']),
                    "title" => "Student Photos",
                    "class" => "nav-row",
                    "id" => "nav-sidebar-photos",
                    "icon" => "fa-id-card"
                ]);
            }

            if ($this->core->getUser()->accessAdmin() && $this->core->getConfig()->displayRainbowGradesSummary()) {
                $sidebar_buttons[] = new Button($this->core, [
                    "href" => $this->core->buildCourseUrl(["gradebook"]),
                    "title" => "Gradebook",
                    "class" => "nav-row",
                    "id" => "nav-sidebar-gradebook",
                    "icon" => "fa-book-reader"
                ]);
            }

            if ($this->core->getUser()->accessGrading()) {
                $sidebar_buttons[] = new Button($this->core, [
                    "class" => "nav-row short-line"
                ]);
            }

            if ($this->core->getUser()->accessAdmin()) {
                $sidebar_buttons[] = new Button($this->core, [
                    "href" => $this->core->buildCourseUrl(['late_days']),
                    "title" => "Late Days Allowed",
                    "class" => "nav-row",
                    "id" => "nav-sidebar-late-days-allowed",
                    "icon" => "fa-calendar-check"
                ]);
                $sidebar_buttons[] = new Button($this->core, [
                    "href" => $this->core->buildCourseUrl(['extensions']),
                    "title" => "Excused Absence Extensions",
                    "class" => "nav-row",
                    "id" => "nav-sidebar-extensions",
                    "icon" => "fa-calendar-plus"
                ]);
                $sidebar_buttons[] = new Button($this->core, [
                    "href" => $this->core->buildCourseUrl(['grade_override']),
                    "title" => "Grade Override",
                    "class" => "nav-row",
                    "id" => "nav-sidebar-grade-override",
                    "icon" => "fa-eraser"
                ]);

                if ($this->core->getConfig()->checkFeatureFlagEnabled('plagiarism')) {
                    $sidebar_buttons[] = new Button($this->core, [
                        "href" => $this->core->buildCourseUrl(['plagiarism']),
                        "title" => "Plagiarism Detection",
                        "class" => "nav-row",
                        "id" => "nav-sidebar-plagiarism",
                        "icon" => "fa-exclamation-triangle"
                    ]);
                }

                $sidebar_buttons[] = new Button($this->core, [
                    "href" => $this->core->buildCourseUrl(['reports']),
                    "title" => "Grade Reports",
                    "class" => "nav-row",
                    "id" => "nav-sidebar-reports",
                    "icon" => "fa-chart-bar"
                ]);
                $sidebar_buttons[] = new Button($this->core, [
                    "class" => "nav-row short-line",
                ]);
            }


            $display_rainbow_grades_summary = $this->core->getConfig()->displayRainbowGradesSummary();
            if ($display_rainbow_grades_summary) {
                $sidebar_buttons[] = new Button($this->core, [
                    "href" => $this->core->buildCourseUrl(['grades']),
                    "title" => "Rainbow Grades",
                    "class" => "nav-row",
                    "id" => "nav-sidebar-grades",
                    "icon" => "fa-chart-line"
                ]);
            }

            $sidebar_buttons[] = new Button($this->core, [
                "href" => $this->core->buildCourseUrl(['late_table']),
                "title" => "My Late Days/Extensions",
                "class" => "nav-row",
                "id" => "nav-sidebar-late-days",
                "icon" => "fa-calendar"
            ]);
        }

        if ($this->core->userLoaded()) {
            if ($this->core->getConfig()->isCourseLoaded()) {
                $sidebar_buttons[] = new Button($this->core, [
                    "class" => "nav-row short-line",
                ]);
                $sidebar_buttons[] = new Button($this->core, [
                    "href" => $this->core->buildUrl(['home']),
                    "title" => "My Courses",
                    "class" => "nav-row",
                    "id" => "nav-sidebar-my-courses",
                    "icon" => "fa-book-reader"
                ]);

<<<<<<< HEAD
            if ($this->core->getUser()->getAccessLevel() === User::LEVEL_SUPERUSER) {
                $sidebar_buttons[] = new Button($this->core, [
                    "href" => $this->core->buildUrl(['update']),
                    "title" => "System Update",
                    "class" => "nav-row",
                    "id" => "nav-sidebar-update",
                    "icon" => "fas fa-sync"
                ]);
            }

=======
                $sidebar_buttons[] = new Button($this->core, [
                    "href" => $this->core->buildUrl(['user_profile']),
                    "title" => "My Profile",
                    "class" => "nav-row",
                    "id" => "nav-sidebar-my-profile",
                    "icon" => "fa-user"
                ]);
            }
>>>>>>> 1afad487
            $sidebar_buttons[] = new Button($this->core, [
                "href" => "javascript: toggleSidebar();",
                "title" => "Collapse Sidebar",
                "class" => "nav-row",
                "id" => "nav-sidebar-collapse",
                "icon" => "fa-bars"
            ]);

            $sidebar_buttons[] = new Button($this->core, [
                "href" => $this->core->buildUrl(['authentication', 'logout']),
                "title" => "Logout " . $this->core->getUser()->getDisplayedFirstName(),
                "id" => "logout",
                "class" => "nav-row",
                "icon" => "fa-power-off"
            ]);
        }

        $current_route = $_SERVER["REQUEST_URI"];
        foreach ($sidebar_buttons as $button) {
            /* @var Button $button */
            $href = $button->getHref();
            if ($href !== null) {
                $parse = parse_url($href);
                $path = isset($parse['path']) ? $parse['path'] : '';
                $query = isset($parse['query']) ? '?' . $parse['query'] : '';
                $fragment = isset($parse['fragment']) ? '#' . $parse['fragment'] : '';
                $route = $path . $query . $fragment;

                if ($this->routeEquals($route, $current_route)) {
                    $class = $button->getClass() ?? "";
                    $class = ($class === "" ? "selected" : $class . " selected");
                    $button->setClass($class);
                }
            }
        }

        $now = $this->core->getDateTimeNow();
        $duck_img = $this->getDuckImage($now);

        return $this->core->getOutput()->renderTemplate('Global', 'header', $breadcrumbs, $wrapper_urls, $sidebar_buttons, $unread_notifications_count, $css->toArray(), $js->toArray(), $duck_img, $page_name);
    }


    private function getDuckImage(\DateTime $now): string {
        $duck_img = 'moorthy_duck/00-original.svg';
        $day = (int) $now->format('j');
        $month = (int) $now->format('n');

        switch ($month) {
            case 12:
                break;
            case 11:
                break;
            case 10:
                //October (Halloween)
                if ($day >= 25 && $day <= 31) {
                    $duck_img = 'moorthy_duck/halloween.png';
                }
                break;
            case 9:
                break;
            case 8:
                break;
            case 7:
                //July (Independence)
                if ($day >= 1 && $day <= 7) {
                    $duck_img = 'moorthy_duck/07-july.svg';
                }
                break;
            case 6:
                //June (Pride)
                $duck_img = 'moorthy_duck/06-june.svg';
                break;
            case 5:
                //May (Graduation)
                $duck_img = 'moorthy_duck/05-may.svg';
                break;
            case 4:
                //April (Flowers)
                $duck_img = 'moorthy_duck/04-april.svg';
                break;
            case 3:
                //Saint Patrick's Day (Shamrock)
                if ($day >= 14 && $day <= 20) {
                    $duck_img = 'moorthy_duck/03-march.svg';
                }
                break;
            case 2:
                //Valentines (Hearts)
                if ($day >= 11 && $day <= 17) {
                    $duck_img = 'moorthy_duck/02-february.svg';
                }
                break;
            case 1:
                //January (Snowflakes)
                $duck_img = 'moorthy_duck/01-january.svg';
                break;
            default:
                break;
        }

        return $duck_img;
    }


    public function footer() {
        $wrapper_files = $this->core->getConfig()->getWrapperFiles();
        $wrapper_urls = array_map(function ($file) {
            return $this->core->buildCourseUrl(['read_file']) . '?' . http_build_query([
                'dir' => 'site',
                'path' => $file,
                'file' => pathinfo($file, PATHINFO_FILENAME),
                'csrf_token' => $this->core->getCsrfToken()
            ]);
        }, $wrapper_files);
        // Get additional links to display in the global footer.
        $footer_links = [];
        $footer_links_json_file = FileUtils::joinPaths($this->core->getConfig()->getConfigPath(), "footer_links.json");
        if (file_exists($footer_links_json_file)) {
            $footer_links_json_data = file_get_contents($footer_links_json_file);
            if ($footer_links_json_data !== false) {
                $footer_links_json_data = json_decode($footer_links_json_data, true);
                // Validate that every footer link ($row) has required columns: 'url' and 'title'.
                // $row can also have an 'icon' column, but it is optional.
                foreach ($footer_links_json_data as $row) {
                    switch (false) {
                        case array_key_exists('url', $row):
                        case array_key_exists('title', $row):
                            //Validation fail.  Exclude $row.
                            continue 2;
                        default:
                            //Validation OK.  Include $row.
                            if (isset($row['icon']) && !Utils::startsWith($row['icon'], "fa-")) {
                                $row['icon'] = "fa-" . $row['icon'];
                            }
                            $footer_links[] = $row;
                    }
                }
            }
        }
        // append the help links
        if ($this->core->getConfig()->getSysAdminUrl() !== '') {
            $footer_links[] =  ["title" => "Report Issues", "url" => $this->core->getConfig()->getSysAdminUrl()];
        }
        if ($this->core->getConfig()->getSysAdminEmail() !== '') {
            $footer_links[] =  ["title" => "Email Admin", "url" => $this->core->getConfig()->getSysAdminEmail(), "is_email" => true];
        }

        $runtime = $this->core->getOutput()->getRunTime();
        return $this->core->getOutput()->renderTemplate('Global', 'footer', $runtime, $wrapper_urls, $footer_links);
    }

    private function routeEquals(string $a, string $b) {
        //TODO: Have an actual router and use that instead of this string comparison

        $parse_a = parse_url($a);
        $parse_b = parse_url($b);

        $path_a = isset($parse_a['path']) ? $parse_a['path'] : '';
        $path_b = isset($parse_b['path']) ? $parse_b['path'] : '';
        $query_a = isset($parse_a['query']) ? $parse_a['query'] : '';
        $query_b = isset($parse_b['query']) ? $parse_b['query'] : '';

        //Different paths, different urls
        if ($path_a !== $path_b) {
            return false;
        }

        //Query parameters to discard when checking routes
        $ignored_params = [
            "success_login"
        ];

        //Query strings can be in (basically) arbitrary order. Make sure they at least
        // have the same parts though
        $query_a = array_filter(explode("&", $query_a));
        $query_b = array_filter(explode("&", $query_b));

        $query_a = array_filter($query_a, function ($param) use ($ignored_params) {
            return !in_array(explode("=", $param)[0], $ignored_params);
        });
        $query_b = array_filter($query_b, function ($param) use ($ignored_params) {
            return !in_array(explode("=", $param)[0], $ignored_params);
        });

        $diff_a = array_values(array_diff($query_a, $query_b));
        $diff_b = array_values(array_diff($query_b, $query_a));
        $diff = array_merge($diff_a, $diff_b);
        if (count($diff) > 0) {
            //Wacky checking because the navigation page is the default when there
            // is no route in the query
            if (count($diff) === 1 && $diff[0] === "component=navigation") {
                return true;
            }
            return false;
        }

        return true;
    }
}<|MERGE_RESOLUTION|>--- conflicted
+++ resolved
@@ -340,7 +340,6 @@
                     "icon" => "fa-book-reader"
                 ]);
 
-<<<<<<< HEAD
             if ($this->core->getUser()->getAccessLevel() === User::LEVEL_SUPERUSER) {
                 $sidebar_buttons[] = new Button($this->core, [
                     "href" => $this->core->buildUrl(['update']),
@@ -351,7 +350,6 @@
                 ]);
             }
 
-=======
                 $sidebar_buttons[] = new Button($this->core, [
                     "href" => $this->core->buildUrl(['user_profile']),
                     "title" => "My Profile",
@@ -360,7 +358,6 @@
                     "icon" => "fa-user"
                 ]);
             }
->>>>>>> 1afad487
             $sidebar_buttons[] = new Button($this->core, [
                 "href" => "javascript: toggleSidebar();",
                 "title" => "Collapse Sidebar",
