<?php

namespace app\models;

use app\libraries\Core;
<<<<<<< HEAD
use app\libraries\DateUtils;
=======
use app\libraries\Utils;
>>>>>>> 01edcf22

/**
 * Class Notification
 *
 * @method void     setViewOnly($view_only)
 * @method void     setId($id)
 * @method void     setComponent($component)
 * @method void     setSeen($isSeen)
 * @method void     setElapsedTime($duration)
 * @method void     setCreatedAt($time)
 * @method void     setNotifyMetadata()
 * @method void     setNotifyContent()
 *
 * @method bool     isViewOnly()
 * @method int      getId()
 * @method string   getComponent()
 * @method bool     isSeen()
 * @method real     getElapsedTime()
 * @method string   getCreatedAt()
 * @method string   getCurrentUser()
 *
 * @method string   getNotifySource()
 * @method string   getNotifyTarget()
 * @method string   getNotifyContent()
 * @method string   getNotifyMetadata()
 * @method bool     getNotifyNotToSource()
 */
class Notification extends AbstractModel {
    /** @property @var bool Notification fetched from DB */
    protected $view_only;

    /** @property @var string Type of component */
    protected $component;
    /** @property @var string Current logged in user */
    protected $current_user;

    /** @property @var string Notification source user (can be null) */
    protected $notify_source;
    /** @property @var string Notification target user(s) (null implies all users) */
    protected $notify_target;
    /** @property @var string Notification text content */
    protected $notify_content;
    /** @property @var string Notification information about redirection link */
    protected $notify_metadata;
    /** @property @var bool Should $notify_source be ignored from $notify_target */
    protected $notify_not_to_source;

    /** @property @var int Notification ID */
    protected $id;
    /** @property @var bool Is notification already seen */
    protected $seen;
    /** @property @var real Time elapsed from creation of notification in secs */
    protected $elapsed_time;
    /** @property @var string Timestamp for creation of notification */
    protected $created_at;


    /**
     * Notifications constructor.
     *
     * @param Core  $core
     * @param array $details
     */
    public function __construct(Core $core, $details=array()) {
        parent::__construct($core);
        if (count($details) == 0) {
            return;
        }
        if(!empty($details['view_only'])){
            $this->setViewOnly(true);
            $this->setId($details['id']);
            $this->setSeen($details['seen']);
            $this->setComponent($details['component']);
            $this->setElapsedTime($details['elapsed_time']);
            $this->setCreatedAt($details['created_at']);
            $this->setNotifyMetadata($details['metadata']);
            $this->setNotifyContent($details['content']);
        } else {
            $this->setViewOnly(false);
            $this->setNotifyNotToSource(true);
            $this->setCurrentUser($this->core->getUser()->getId());
            $this->setComponent($details['component']);
            switch ($this->getComponent()) {
                case 'forum':
                    $this->handleForum($details);
                    break;
                default:
                    // Prevent notification to be pushed in database
                    $this->setComponent("invalid");
                    break;
            }
        }
    }

    /**
     * Returns the corresponding url based on metadata
     *
     * @param  Core     core
     * @param  string   metadata
     * @return string   url
     */
    public static function getUrl($core, $metadata_json) {
        $metadata = json_decode($metadata_json);
        if(is_null($metadata)) {
            return null;
        }
        $parts = $metadata[0];
        $hash = $metadata[1] ?? null;
        return $core->buildUrl($parts, $hash);
    }

    /**
     * Handles notifications related to forum
     *
     * @param array $details
     */
    private function handleForum($details) {
        switch ($details['type']) {
            case 'new_announcement':
                $this->actAsNewAnnouncementNotification($details['thread_id'], $details['thread_title']);
                break;
            case 'updated_announcement':
                $this->actAsUpdatedAnnouncementNotification($details['thread_id'], $details['thread_title']);
                break;
            case 'reply':
                $this->actAsForumReplyNotification($details['thread_id'], $details['post_id'], $details['post_content'], $details['reply_to'], $details['child_id'], $details['anonymous']);
                break;
            case 'merge_thread':
                $this->actAsForumMergeThreadNotification($details['parent_thread_id'],  $details['parent_thread_title'], $details['child_thread_title'], $details['child_root_post'], $details['reply_to']);
                break;
            case 'edited':
                $this->actAsForumEditedNotification($details['thread_id'], $details['post_id'], $details['post_content'], $details['reply_to']);
                break;
            case 'deleted':
                $this->actAsForumDeletedNotification($details['thread_id'],  $details['post_content'], $details['reply_to']);
                break;
            case 'undeleted':
                $this->actAsForumUndeletedNotification($details['thread_id'], $details['post_id'], $details['post_content'], $details['reply_to']);
                break;
            default:
                return;
        }
    }

    private function actAsNewAnnouncementNotification($thread_id, $thread_title) {
        $this->setNotifyMetadata(json_encode(array(array('component' => 'forum', 'page' => 'view_thread', 'thread_id' => $thread_id))));
        $this->setNotifyContent("New Announcement: ".$thread_title);
        $this->setNotifySource($this->getCurrentUser());
        $this->setNotifyTarget(null);
    }

    private function actAsUpdatedAnnouncementNotification($thread_id, $thread_title) {
        $this->setNotifyMetadata(json_encode(array(array('component' => 'forum', 'page' => 'view_thread', 'thread_id' => $thread_id))));
        $this->setNotifyContent("Announcement: ".$thread_title);
        $this->setNotifySource($this->getCurrentUser());
        $this->setNotifyTarget(null);
    }

    private function actAsForumReplyNotification($thread_id, $post_id, $post_content, $target, $child_id, $anon) {
        $this->setNotifyMetadata(json_encode(array(array('component' => 'forum', 'page' => 'view_thread', 'thread_id' => $thread_id), (string)$post_id, (string)$child_id)));
        $this->setNotifyContent("Reply: Your post '".$this->textShortner($post_content)."' got new a reply from ".Utils::getDisplayNameForum($anon, $this->core->getQueries()->getDisplayUserInfoFromUserId($this->getCurrentUser())));
        $this->setNotifySource($this->getCurrentUser());
        $this->setNotifyTarget($target);
    }

    private function actAsForumMergeThreadNotification($parent_thread_id, $parent_thread_title, $child_thread_title, $child_root_post, $target){
        $this->setNotifyMetadata(json_encode(array(array('component' => 'forum', 'page' => 'view_thread', 'thread_id' => $parent_thread_id), (string)$child_root_post)));
        $this->setNotifyContent("Thread Merged: '".$this->textShortner($child_thread_title)."' got merged into '".$this->textShortner($parent_thread_title)."'");
        $this->setNotifySource($this->getCurrentUser());
        $this->setNotifyTarget($target);
    }

    private function actAsForumEditedNotification($thread_id, $post_id, $post_content, $target){
        $this->setNotifyMetadata(json_encode(array(array('component' => 'forum', 'page' => 'view_thread', 'thread_id' => $thread_id), (string)$post_id)));
        $this->setNotifyContent("Update: Your thread/post '".$this->textShortner($post_content)."' got an edit from ".Utils::getDisplayNameForum(false, $this->core->getQueries()->getDisplayUserInfoFromUserId($this->getCurrentUser())));
        $this->setNotifySource($this->getCurrentUser());
        $this->setNotifyTarget($target);
    }

    private function actAsForumDeletedNotification($thread_id, $post_content, $target){
        $this->setNotifyMetadata(json_encode(array(array('component' => 'forum', 'page' => 'view_thread', 'thread_id' => $thread_id))));
        $this->setNotifyContent("Deleted: Your thread/post '".$this->textShortner($post_content)."' was deleted by ".Utils::getDisplayNameForum(false, $this->core->getQueries()->getDisplayUserInfoFromUserId($this->getCurrentUser())));
        $this->setNotifySource($this->getCurrentUser());
        $this->setNotifyTarget($target);
    }

    private function actAsForumUndeletedNotification($thread_id, $post_id, $post_content, $target){
        $this->setNotifyMetadata(json_encode(array(array('component' => 'forum', 'page' => 'view_thread', 'thread_id' => $thread_id), (string)$post_id)));
        $this->setNotifyContent("Undeleted: Your thread/post '".$this->textShortner($post_content)."' has been undeleted by ".Utils::getDisplayNameForum(false, $this->core->getQueries()->getDisplayUserInfoFromUserId($this->getCurrentUser())));
        $this->setNotifySource($this->getCurrentUser());
        $this->setNotifyTarget($target);
    }

    /**
     * Trim long $message upto 40 character and filter newline
     *
     * @param string $message
     * @return $trimmed_message
     */
    private function textShortner($message) {
        $max_length = 40;
        $message = str_replace("\n", " ", $message);
        if(strlen($message) > $max_length) {
            $message = substr($message, 0, $max_length - 3) . "...";
        }
        return $message;
    }

    /**
     * Returns relative time if time is in last 24 hours
     * else returns absolute time
     *
     * @return string $formatted_time
     */
    public function getNotifyTime() {
        $elapsed_time = $this->getElapsedTime();
        $actual_time = $this->getCreatedAt();
        if($elapsed_time < 60){
            return "Less than a minute ago";
        } else if($elapsed_time < 3600){
            $minutes = floor($elapsed_time/60);
            if($minutes == 1)
                return "1 minute ago";
            else
                return "{$minutes} minutes ago";
        } else if($elapsed_time < 3600*24){
            $hours = floor($elapsed_time/3600);
            if($hours == 1)
                return "1 hour ago";
            else
                return "{$hours} hours ago";
        } else {
            return date_format(DateUtils::parseDateTime($actual_time, $this->core->getConfig()->getTimezone()), "n/j g:i A");
        }
    }
}<|MERGE_RESOLUTION|>--- conflicted
+++ resolved
@@ -3,11 +3,8 @@
 namespace app\models;
 
 use app\libraries\Core;
-<<<<<<< HEAD
 use app\libraries\DateUtils;
-=======
 use app\libraries\Utils;
->>>>>>> 01edcf22
 
 /**
  * Class Notification
