<?php
namespace app\views\forum;

use app\authentication\DatabaseAuthentication;
use app\libraries\DateUtils;
use app\views\AbstractView;
use app\models\Course;
use app\libraries\FileUtils;


class ForumThreadView extends AbstractView {

	public function forumAccess(){
        return $this->core->getConfig()->isForumEnabled();
    }

    public function searchResult($threads){

    	$this->core->getOutput()->addBreadcrumb("Discussion Forum", $this->core->buildUrl(array('component' => 'forum', 'page' => 'view_thread')));
    	$this->core->getOutput()->addBreadcrumb("Search");

    	$return = <<<HTML

    	<style>
	    	.hoverable:hover {
			    -webkit-filter: brightness(85%);
			    -webkit-transition: all .5s ease;
			    -moz-transition: all .5s ease;
			    -o-transition: all .5s ease;
			    -ms-transition: all .5s ease;
			    transition: all .5s ease;
			}
    	</style>

    	<div class="content forum_content">
HTML;

		$buttons = array(
			array(
			"required_rank" => 4,
			"display_text" => 'Create Thread',
			"style" => 'position:relative;top:3px;',
			"link" => array(true, $this->core->buildUrl(array('component' => 'forum', 'page' => 'create_thread'))),
			"optional_class" => '',
			"title" => 'Create Thread',
			"onclick" => array(false)
			),
			array(
				"required_rank" => 4,
				"display_text" => 'Back to Threads',
				"style" => 'position:relative;top:3px;',
				"link" => array(true, $this->core->buildUrl(array('component' => 'forum', 'page' => 'view_thread'))),
				"optional_class" => '',
				"title" => 'Back to threads',
				"onclick" => array(false)
			)

		);

		$return .= $this->core->getOutput()->renderTwigTemplate("forum/ForumBar.twig", [
									"forum_bar_buttons" => $buttons,
									"show_threads" => false,
									"thread_exists" => true
		]);

		$return .= <<<HTML
		<div id="search_wrapper">

    	<table style="" class="table table-striped table-bordered persist-area table-hover">

    	<thead class="persist-thead">
            <tr>                
                <td width="45%">Post Content</td>
                <td width="25%">Author</td>
                <td width="10%">Timestamp</td>
            </tr>	

        </thead>

        <tbody>


HTML;
		$threadArray = array();
		$fromIdtoTitle = array();
		foreach($threads as $thread){
			if(!array_key_exists($thread["thread_id"], $threadArray)) {
				$threadArray[$thread["thread_id"]] = array();
				$fromIdtoTitle[$thread["thread_id"]] = $thread["thread_title"];
			}
			$threadArray[$thread["thread_id"]][] = $thread;
		}
		$count = 1;
		foreach($threadArray as $thread_id => $data){
			$thread_title = htmlentities($fromIdtoTitle[$thread_id], ENT_QUOTES | ENT_HTML5, 'UTF-8');
			$return .= <<<HTML
			<tr class="info persist-header hoverable" title="Go to thread" style="cursor: pointer;" onclick="window.location = '{$this->core->buildUrl(array('component' => 'forum', 'page' => 'view_thread', 'thread_id' => $thread_id))}';">            
				<td colspan="10" style="text-align: center"><h4>{$thread_title}</h4></td>
			</tr>
HTML;
			foreach($data as $post) {
				$author = htmlentities($post['author'], ENT_QUOTES | ENT_HTML5, 'UTF-8');
				$user_info = $this->core->getQueries()->getDisplayUserInfoFromUserId($post["p_author"]);
				$first_name = htmlentities(trim($user_info["first_name"]), ENT_QUOTES | ENT_HTML5, 'UTF-8');
				$last_name = htmlentities(trim($user_info["last_name"]), ENT_QUOTES | ENT_HTML5, 'UTF-8');
				$visible_username = $first_name . " " . substr($last_name, 0 , 1) . ".";

				if($post["anonymous"]){
					$visible_username = 'Anonymous';
				} 

				//convert legacy htmlentities being saved in db
                $post_content = html_entity_decode($post["post_content"], ENT_QUOTES | ENT_HTML5, 'UTF-8');
                $pre_post = preg_replace('#(<a href=[\'"])(.*?)([\'"].*>)(.*?)(</a>)#', '[url=$2]$4[/url]', $post_content);

                if(!empty($pre_post)){
                    $post_content = $pre_post;
				}
				$post_content = htmlentities($post_content, ENT_QUOTES | ENT_HTML5, 'UTF-8');
				$posted_on = date_format(DateUtils::parseDateTime($post['timestamp_post'], $this->core->getConfig()->getTimezone()), "n/j g:i A");
				$return .= <<<HTML

				<tr title="Go to post" style="cursor: pointer;" onclick="window.location = '{$this->core->buildUrl(array('component' => 'forum', 'page' => 'view_thread', 'thread_id' => $thread_id))}#{$post['p_id']}';" id="search-row-{$count}" class="hoverable">
	                <td align="left"><pre class='pre_forum'><p class="post_content" style="white-space: pre-wrap; ">{$post_content}</p></pre></td>
	                <td>{$visible_username}</td>
	                <td>{$posted_on}</td>      

		        </tr>
	            

HTML;
				$count++;
			}
		}
		
            

        $return .= <<<HTML

        </tbody>

        </table>
HTML;

		if(count($threads) == 0) {
		$return .= <<<HTML
			<h4 style="padding-bottom:20px;text-align:center;margin-top:20px;">No threads match your search criteria.</h4>
HTML;
		}

    	$return .= <<<HTML
    	</div> </div> 
HTML;
    	return $return;
    }
	
	/** Shows Forums thread splash page, including all posts
		for a specific thread, in addition to head of the threads
		that have been created after applying filter and to be
		displayed in the left panel.
	*/
	public function showForumThreads($user, $posts, $unviewed_posts, $threadsHead, $show_deleted, $show_merged_thread, $display_option, $max_thread, $initialPageNumber) {
		if(!$this->forumAccess()){
			$this->core->redirect($this->core->buildUrl(array('component' => 'navigation')));
			return;
		}

		$threadExists = $this->core->getQueries()->threadExists();
		$filteredThreadExists = (count($threadsHead)>0);
		$currentThread = -1;
		$currentCategoriesIds = array();
		$show_deleted_thread_title = null;
		$currentCourse = $this->core->getConfig()->getCourse();
		$threadFiltering = $threadExists && !$filteredThreadExists && !(empty($_COOKIE[$currentCourse . '_forum_categories']) && empty($_COOKIE['forum_thread_status']) && empty($_COOKIE['unread_select_value']) === 'false');


		$this->core->getOutput()->addBreadcrumb("Discussion Forum", $this->core->buildUrl(array('component' => 'forum', 'page' => 'view_thread')));
		
		//Body Style is necessary to make sure that the forum is still readable...
		$return = <<<HTML

		<link rel="stylesheet" href="{$this->core->getConfig()->getBaseUrl()}css/iframe/codemirror.css" />
		<link rel="stylesheet" href="{$this->core->getConfig()->getBaseUrl()}css/iframe/eclipse.css" />
		<script type="text/javascript" language="javascript" src="{$this->core->getConfig()->getBaseUrl()}js/iframe/codemirror.js"></script>
		<script type="text/javascript" language="javascript" src="{$this->core->getConfig()->getBaseUrl()}js/iframe/clike.js"></script>
		<script type="text/javascript" language="javascript" src="{$this->core->getConfig()->getBaseUrl()}js/iframe/python.js"></script>
		<script type="text/javascript" language="javascript" src="{$this->core->getConfig()->getBaseUrl()}js/iframe/shell.js"></script>
		<script type="text/javascript" language="javascript" src="{$this->core->getConfig()->getBaseUrl()}js/drag-and-drop.js"></script>
		<script type="text/javascript" language="javascript" src="{$this->core->getConfig()->getBaseUrl()}js/jquery.are-you-sure.min.js"></script>
		<style>body {min-width: 925px;}</style>



		<script>

			$( document ).ready(function() {
			    enableTabsInTextArea('.post_content_reply');
				saveScrollLocationOnRefresh('posts_list');
				addCollapsable();
				$('#{$display_option}').attr('checked', 'checked'); //Saves the radiobutton state when refreshing the page
				$(".post_reply_from").submit(publishPost);
				$("form").areYouSure();
			});

		</script>

HTML;
	if($filteredThreadExists || $threadFiltering) {
		$currentThread = isset($_GET["thread_id"]) && is_numeric($_GET["thread_id"]) && (int)$_GET["thread_id"] < $max_thread && (int)$_GET["thread_id"] > 0 ? (int)$_GET["thread_id"] : $posts[0]["thread_id"];
		$currentCategoriesIds = $this->core->getQueries()->getCategoriesIdForThread($currentThread);
	}
	$currentThreadArr = array_filter($threadsHead, function($ar) use($currentThread) {
									return ($ar['id'] == $currentThread);
	});
	if($show_merged_thread) {
		$show_merged_thread_class = "active";
		$show_merged_thread_action = "alterShowMergeThreadStatus(0,'" . $currentCourse . "');";
		$show_merged_thread_title = "Hide Merged Threads";
	} else {
		$show_merged_thread_class = "";
		$show_merged_thread_action = "alterShowMergeThreadStatus(1,'" . $currentCourse . "');";
		$show_merged_thread_title = "Show Merged Threads";
	}
	$return .= <<<HTML
		<div class="full_height content forum_content forum_show_threads">
HTML;
	$show_deleted_class = '';
	$show_deleted_action = '';
<<<<<<< HEAD

=======
    $show_deleted_thread_title = '';
	if($this->core->getUser()->getGroup() <= 3){
		if($show_deleted) {
			$show_deleted_class = "active";
			$show_deleted_action = "alterShowDeletedStatus(0);";
            $show_deleted_thread_title = "Hide Deleted Threads";
		} else {
			$show_deleted_class = "";
			$show_deleted_action = "alterShowDeletedStatus(1);";
            $show_deleted_thread_title = "Show Deleted Threads";
		}
	}
>>>>>>> 96023d03
	$categories = $this->core->getQueries()->getCategories();

	$cookieSelectedCategories = array();
	$cookieSelectedThreadStatus = array();
	$cookieSelectedUnread = false;
	$category_ids_array = array_column($categories, 'category_id');

	if(!empty($_COOKIE[$currentCourse . '_forum_categories'])) {
		foreach(explode('|', $_COOKIE[$currentCourse . '_forum_categories']) as $selectedId) {
			if(in_array((int)$selectedId, $category_ids_array)) {
				$cookieSelectedCategories[] = $selectedId;
			}
		}
	}
	if(!empty($_COOKIE['forum_thread_status'])) {
		foreach(explode('|', $_COOKIE['forum_thread_status']) as $selectedStatus) {
			if(in_array((int)$selectedStatus, array(-1,0,1))) {
				$cookieSelectedThreadStatus[] = $selectedStatus;
			}
		}
	}
	if(!empty($_COOKIE['unread_select_value'])){
		$cookieSelectedUnread = $_COOKIE['unread_select_value'];
	}

	$default_button = array(
		array(
			"required_rank" => 4,
			"display_text" => 'Create Thread',
			"style" => 'position:relative;top:3px;',
			"link" => array(true, $this->core->buildUrl(array('component' => 'forum', 'page' => 'create_thread'))),
			"optional_class" => '',
			"title" => 'Create Thread',
			"onclick" => array(false)
		)

	);

	$button_params = [
								"current_thread" => $currentThread,
								"forum_bar_buttons" => $default_button,
								"show_threads" => true,
								"thread_exists" => true
	];
		if($this->core->getUser()->getGroup() <= 3){
			if($show_deleted) {
				$show_deleted_class = "active";
				$show_deleted_action = "alterShowDeletedStatus(0);";
      			$show_deleted_thread_title = "Hide Deleted Threads";
			} else {
				$show_deleted_class = "";
				$show_deleted_action = "alterShowDeletedStatus(1);";
      			$show_deleted_thread_title = "Show Deleted Threads";
			}
		}
        if(!$threadExists){
        $button_params["show_threads"] = false;
        $button_params["thread_exists"] = false;
        $return .= $this->core->getOutput()->renderTwigTemplate("forum/ForumBar.twig", $button_params);
		$return .= <<<HTML
						<h4 style="text-align:center;">A thread hasn't been created yet. Be the first to do so!</h4>
				</div>
HTML;
		} else {
			$other_buttons = array(
						array(
							"required_rank" => 4,
							"display_text" => $show_merged_thread_title,
							"style" => 'position:relative;top:3px;display:inline-block;',
							"link" => array(false),
							"optional_class" => $show_merged_thread_class,
							"title" => $show_merged_thread_title,
							"onclick" => array(true, $show_merged_thread_action)
						),
						array(

							"required_rank" => 3,
							"display_text" => $show_deleted_thread_title,
							"style" => 'position:relative;top:3px;display:inline-block;',
							"link" => array(false),
							"optional_class" => $show_deleted_class,
							"title" => $show_deleted_thread_title,
							"onclick" => array(true, $show_deleted_action)
						),
						array(
							"required_rank" => 3,
							"display_text" => 'Stats',
							"style" => 'position:relative;top:3px;display:inline-block;',
							"link" => array(true, $this->core->buildUrl(array('component' => 'forum', 'page' => 'show_stats'))),
							"optional_class" => '',
							"title" => 'Show Stats',
							"onclick" => array(true, 'resetScrollPosition();')
						),
						array(
							"required_rank" => 4,
							"display_text" => 'Filter',
							"style" => 'position:relative;top:3px;display:inline-block;',
							"link" => array(false),
							"optional_class" => '',
							"title" => 'Filter Threads based on Categories',
							"onclick" => array(true, "$('#category_wrapper').css('display','block');")
						)
			);
					$button_params["forum_bar_buttons"] = array_merge($default_button, $other_buttons);
					$return .= $this->core->getOutput()->renderTwigTemplate("forum/ForumBar.twig", $button_params);
					$next_page = $initialPageNumber + 1;
					$prev_page = ($initialPageNumber == 1)?0:($initialPageNumber - 1);
					$arrowup_visibility = ($initialPageNumber == 1)?"display:none;":"";
					$return .= <<<HTML
					<div style="position:relative; height:100%; overflow-y:hidden;" class="row">

  						<div id="thread_list" style="max-height: 100%;" class="col-3" prev_page="{$prev_page}" next_page="{$next_page}">
						<i class="fas fa-spinner fa-spin fa-2x fa-fw fill-available" style="color:gray;display: none;" aria-hidden="true"></i>
						<i class="fas fa-caret-up fa-2x fa-fw fill-available" style="color:gray;{$arrowup_visibility}" aria-hidden="true"></i>
HTML;

						$activeThreadAnnouncement = false;
						$activeThreadTitle = "";
						$function_date = 'date_format';
						$activeThread = array();
						$return .= $this->displayThreadList($threadsHead, false, $activeThreadAnnouncement, $activeThreadTitle, $activeThread, $currentThread, $currentCategoriesIds);
						if(count($activeThread) == 0) {
							$activeThread = $this->core->getQueries()->getThread($currentThread)[0];
							$activeThreadTitle = $activeThread['title'];
						}
						$activeThreadTitle = htmlentities(html_entity_decode($activeThreadTitle, ENT_QUOTES | ENT_HTML5, 'UTF-8'), ENT_QUOTES | ENT_HTML5, 'UTF-8');

						$thread_id = -1;
						$userAccessToAnon = ($this->core->getUser()->getGroup() < 4) ? true : false;
						$title_html = '';

						$return .= <<<HTML
						<i class="fas fa-caret-down fa-2x fa-fw fill-available" style="color:gray;" aria-hidden="true"></i>
						<i class="fas fa-spinner fa-spin fa-2x fa-fw fill-available" style="color:gray;display: none;" aria-hidden="true"></i>
					</div>
					<script type="text/javascript">
						$(function(){
							dynamicScrollContentOnDemand($('#thread_list'), buildUrl({'component': 'forum', 'page': 'get_threads', 'page_number':'{{#}}'}), {$currentThread}, '', '{$currentCourse}');
							var active_thread = $('#thread_list .active');
							if(active_thread.length > 0) {
								active_thread[0].scrollIntoView(true); 
							}
						});
					</script>
					<div id="posts_list" style="margin-top:10px;max-height: 100%" class="col-9">
HTML;

		$currentThreadFavorite = array_values($currentThreadArr)[0]['favorite'];
		$return .= $this->generatePostList($currentThread, $posts, $unviewed_posts, $currentCourse, true, $threadExists, $display_option, $categories, $cookieSelectedCategories, $cookieSelectedThreadStatus, $cookieSelectedUnread, $currentCategoriesIds, $currentThreadFavorite);

		$return .= <<<HTML
			<script>
				$(function() {
					generateCodeMirrorBlocks(document);
				});
			</script>

			</div>
			</div>
			</div>
HTML;

		}
          
		$this->core->getQueries()->visitThread($user, $activeThread['id']);
		return $return;
	}

	public function generatePostList($currentThread, $posts, $unviewed_posts, $currentCourse, $includeReply = false, $threadExists = false, $display_option = 'time', $categories = [], $cookieSelectedCategories = [], $cookieSelectedThreadStatus = [], $cookieSelectedUnread = [], $currentCategoriesIds = [], $isCurrentFavorite = false) {

		$return = '';
		$title_html = '';

		$activeThread = $this->core->getQueries()->getThread($currentThread)[0];

		$activeThreadTitle = ($this->core->getUser()->getGroup() <= 2 ? "({$activeThread['id']}) " : '') . $activeThread['title'];
		$activeThreadAnnouncement = $activeThread['pinned'];

		$thread_id = $activeThread['id'];
		$function_date = 'date_format';

		$return .= <<<HTML
			
HTML;

		  $title_html .= <<<HTML
            <h3 style="max-width: 95%; display:inline-block;word-wrap: break-word;margin-top:10px; margin-left: 5px;">
HTML;
					if($this->core->getUser()->getGroup() <= 2 && $activeThreadAnnouncement){
                        $title_html .= <<<HTML
							<a style="display:inline-block; color:orange; " onClick="alterAnnouncement({$activeThread['id']}, 'Are you sure you want to remove this thread as an announcement?', 'remove_announcement')" title="Remove Announcement"><i class="fas fa-star" onmouseleave="changeColor(this, 'gold')" onmouseover="changeColor(this, '#e0e0e0')" style="position:relative; display:inline-block; color:gold; -webkit-text-stroke-width: 1px;
    -webkit-text-stroke-color: black;" aria-hidden="true"></i></a>
HTML;
                    } else if($activeThreadAnnouncement){
                        $title_html .= <<<HTML
						 <i class="fas fa-star" style="position:relative; display:inline-block; color:gold; -webkit-text-stroke-width: 1px; -webkit-text-stroke-color: black;" title = "Announcement" aria-hidden="true"></i>
HTML;
                    } else if($this->core->getUser()->getGroup() <= 2 && !$activeThreadAnnouncement){
                        $title_html .= <<<HTML
							<a style="position:relative; display:inline-block; color:orange; " onClick="alterAnnouncement({$activeThread['id']}, 'Are you sure you want to make this thread an announcement?', 'make_announcement')" title="Make thread an announcement"><i class="fas fa-star" title = "Make Announcement" onmouseleave="changeColor(this, '#e0e0e0')" onmouseover="changeColor(this, 'gold')" style="position:relative; display:inline-block; color:#e0e0e0; -webkit-text-stroke-width: 1px; -webkit-text-stroke-color: black;" aria-hidden="true"></i></a>
HTML;
                    }
                    if($isCurrentFavorite) {
                    	$title_html .= <<<HTML
							<a style="position:relative; display:inline-block; color:orange; " onClick="pinThread({$activeThread['id']}, 'unpin_thread');" title="Pin Thread"><i class="fas fa-thumbtack" onmouseleave="changeColor(this, 'gold')" onmouseover="changeColor(this, '#e0e0e0')" style="position:relative; display:inline-block; color:gold; -webkit-text-stroke-width: 1px;-webkit-text-stroke-color: black;" aria-hidden="true"></i></a>
HTML;
					} else {
                    	$title_html .= <<<HTML
							<a style="position:relative; display:inline-block; color:orange; " onClick="pinThread({$activeThread['id']}, 'pin_thread');" title="Pin Thread"><i class="fas fa-thumbtack" onmouseleave="changeColor(this, '#e0e0e0')" onmouseover="changeColor(this, 'gold')" style="position:relative; display:inline-block; color:#e0e0e0; -webkit-text-stroke-width: 1px;-webkit-text-stroke-color: black;" aria-hidden="true"></i></a>
HTML;
					}
                    $title_html .= <<< HTML
					{$activeThreadTitle}</h3>
HTML;
					$first = true;
					$first_post_id = 1;
					if($display_option == "tree"){
						$order_array = array();
						$reply_level_array = array();
						foreach($posts as $post){
							if($thread_id == -1) {
								$thread_id = $post["thread_id"];
							}
							if($first){
								$first= false;
								$first_post_id = $post["id"];
							}
							if($post["parent_id"] > $first_post_id){
								$place = array_search($post["parent_id"], $order_array);
								$tmp_array = array($post["id"]);
								$parent_reply_level = $reply_level_array[$place];
								while($place && $place+1 < sizeof($reply_level_array) && $reply_level_array[$place+1] > $parent_reply_level){
									$place++;
								}
								array_splice($order_array, $place+1, 0, $tmp_array);
								array_splice($reply_level_array, $place+1, 0, $parent_reply_level+1);
							} else {
								array_push($order_array, $post["id"]);
								array_push($reply_level_array, 1);
							}
						}
						$i = 0;
						$first = true;
						foreach($order_array as $ordered_post){
							foreach($posts as $post){
								if($post["id"] == $ordered_post){
									if($post["parent_id"] == $first_post_id) {
										$reply_level = 1;	
									} else {
										$reply_level = $reply_level_array[$i];
									}
									$return .= $this->createPost($thread_id, $post, $unviewed_posts, $function_date, $title_html, $first, $reply_level, $display_option, $includeReply);
									break;
								}						
							}
							if($first){
								$first= false;
							}
							$i++;
						}	
					} else {
						foreach($posts as $post){
							if($thread_id == -1) {
								$thread_id = $post["thread_id"];
							}
                            $first_post_id = $this->core->getQueries()->getFirstPostForThread($thread_id)['id'];
							$return .= $this->createPost($thread_id, $post, $unviewed_posts, $function_date, $title_html, $first, 1, $display_option, $includeReply);		
							if($first){
								$first= false;
							}			
						}
					}
			if($includeReply) {
			$return .= <<<HTML

			<hr style="border-top:1px solid #999;margin-bottom: 5px;" />
			
					<form style="margin-right:17px;" class="post_reply_from" method="POST" onsubmit="post.disabled=true; post.value='Submitting post...'; return true;" action="{$this->core->buildUrl(array('component' => 'forum', 'page' => 'publish_post'))}" enctype="multipart/form-data">
						<input type="hidden" name="thread_id" value="{$thread_id}" />
						<input type="hidden" name="parent_id" value="{$first_post_id}" />
						<input type="hidden" name="display_option" value="{$display_option}" />
HTML;
						$GLOBALS['post_box_id'] = $post_box_id = isset($GLOBALS['post_box_id'])?$GLOBALS['post_box_id']+1:1;


							$return .= $this->core->getOutput()->renderTwigTemplate("forum/ThreadPostForm.twig", [
								"show_post" => true,
								"post_content_placeholder" => "Enter your reply to all here...",
								"show_merge_thread_button" => true,
								"post_box_id" => $post_box_id,
								"attachment_script" => true,
								"show_anon" => true,
								"submit_label" => "Submit Reply to All",
							]);
						}
						
						$return .= <<<HTML
	            	</form>
	            	<br/>
HTML;

        if($this->core->getUser()->getGroup() <= 3){
        	$this->core->getOutput()->addInternalCss('chosen.min.css');
        	$this->core->getOutput()->addInternalJs('chosen.jquery.min.js');
			$current_thread_first_post = $this->core->getQueries()->getFirstPostForThread($currentThread);
			$current_thread_date = $current_thread_first_post["timestamp"];
			$merge_thread_list = $this->core->getQueries()->getThreadsBefore($current_thread_date, 1);
			$return .= $this->core->getOutput()->renderTwigTemplate("forum/MergeThreadsForm.twig", [
				"current_thread_date" => $current_thread_date,
				"current_thread" => $currentThread,
				"possibleMerges" => $merge_thread_list
			]);
		}
		$return .= $this->core->getOutput()->renderTwigTemplate("forum/EditPostForm.twig");
		$return .= $this->core->getOutput()->renderTwigTemplate("forum/HistoryForm.twig");

		$return .= $this->core->getOutput()->renderTwigTemplate("forum/FilterForm.twig", [
			"categories" => $categories,
			"current_thread" => $currentThread,
			"current_category_ids" => $currentCategoriesIds,
			"current_course" => $currentCourse,
			"cookie_selected_categories" => $cookieSelectedCategories,
			"cookie_selected_thread_status" => $cookieSelectedThreadStatus,
			"cookie_selected_unread_value" => $cookieSelectedUnread,
			"display_option" => $display_option,
			"thread_exists" => $threadExists
		]);
		return $return;
	}

	public function showAlteredDisplayList($threads, $filtering, $thread_id, $categories_ids){
		$tempArray = array();
		$threadAnnouncement = false;
		$activeThreadTitle = "";
		return $this->displayThreadList($threads, $filtering, $threadAnnouncement, $activeThreadTitle, $tempArray, $thread_id, $categories_ids);
	}

	public function displayThreadList($threads, $filtering, &$activeThreadAnnouncement, &$activeThreadTitle, &$activeThread, $thread_id_p, $current_categories_ids){
					$return = "";
					$used_active = false; //used for the first one if there is not thread_id set
					$current_user = $this->core->getUser()->getId();
					$display_thread_ids = $this->core->getUser()->getGroup() <= 2;
					$start = 0;
					$activeThreadAnnouncement = false;
					$activeThreadTitle = "";
					$function_date = 'date_format';
					$activeThread = array();
					$end = 10;
					foreach($threads as $thread){
						$first_post = $this->core->getQueries()->getFirstPostForThread($thread["id"]);
						if(is_null($first_post)) {
							// Thread without any posts(eg. Merged Thread)
							$first_post = array('content' => "");
							$date = null;
						} else {
							$date = DateUtils::parseDateTime($first_post['timestamp'], $this->core->getConfig()->getTimezone());
						}
						if($thread['merged_thread_id'] != -1){
							// For the merged threads
							$thread['status'] = 0;
						}

						$class = "thread_box";
						// $current_categories_ids should be subset of $thread["categories_ids"]
						$issubset = (count(array_intersect($current_categories_ids, $thread["categories_ids"])) == count($current_categories_ids));
						if(((isset($_REQUEST["thread_id"]) && $_REQUEST["thread_id"] == $thread["id"]) || $thread_id_p == $thread["id"] || $thread_id_p == -1) && !$used_active && $issubset) {
							$class .= " active";
							$used_active = true;
							$activeThreadTitle = ($display_thread_ids ? "({$thread['id']}) " : '') . $thread["title"];
							$activeThread = $thread;
							if($thread["pinned"])
								$activeThreadAnnouncement = true;
							if($thread_id_p == -1)
								$thread_id_p = $thread["id"];
						}
						if(!$this->core->getQueries()->viewedThread($current_user, $thread["id"])){
							$class .= " new_thread";
						}
						if($thread["deleted"]) {
							$class .= " deleted";
						}
						//fix legacy code
						$titleDisplay = html_entity_decode($thread['title'], ENT_QUOTES | ENT_HTML5, 'UTF-8');
						$first_post_content = html_entity_decode($first_post['content'], ENT_QUOTES | ENT_HTML5, 'UTF-8');

						//replace tags from displaying in sidebar
						$first_post_content = str_replace("[/code]", "", str_replace("[code]", "", strip_tags($first_post["content"])));
						$temp_first_post_content = preg_replace('#\[url=(.*?)\](.*?)(\[/url\])#', '$2', $first_post_content);

						if(!empty($temp_first_post_content)){
							$first_post_content = $temp_first_post_content;
						}

						$sizeOfContent = strlen($first_post_content);
						$contentDisplay = substr($first_post_content, 0, ($sizeOfContent < 80) ? $sizeOfContent : strrpos(substr($first_post_content, 0, 80), " "));
						$titleLength = strlen($thread['title']);

						$titleDisplay = substr($titleDisplay, 0, ($titleLength < 40) ? $titleLength : strrpos(substr($titleDisplay, 0, 40), " "));

						if(strlen($first_post["content"]) > 80){
							$contentDisplay .= "...";
						}
						if(strlen($thread["title"]) > 40){
							//Fix ... appearing
							if(empty($titleDisplay))
								$titleDisplay .= substr($thread['title'], 0, 30);
							$titleDisplay .= "...";
						}
						$titleDisplay = ($display_thread_ids ? "({$thread['id']}) " : '') . $titleDisplay;
						$titleDisplay = htmlentities($titleDisplay, ENT_QUOTES | ENT_HTML5, 'UTF-8');
						if($thread["current_user_posted"]) {
							$icon = '<i class="fas fa-comments"></i> ';
							$titleDisplay = $icon . $titleDisplay;
						}
						$first_post_content = htmlentities($first_post_content, ENT_QUOTES | ENT_HTML5, 'UTF-8');
						$return .= <<<HTML
						<a href="{$this->core->buildUrl(array('component' => 'forum', 'page' => 'view_thread', 'thread_id' => $thread['id']))}">
						<div class="{$class}">
HTML;
						if($thread["pinned"] == true){
							$return .= <<<HTML
							<i class="fas fa-star" style="padding-left:3px;position:relative; float:right; display:inline-block; color:gold; -webkit-text-stroke-width: 1px; -webkit-text-stroke-color: black;" title = "Announcement" aria-hidden="true"></i>
HTML;
						}
						if(isset($thread['favorite']) && $thread['favorite']) {
							$return .= <<<HTML
							<i class="fas fa-thumbtack" style="padding-left:3px;position:relative; float:right; display:inline-block; color:gold; -webkit-text-stroke-width: 1px;
    -webkit-text-stroke-color: black;" title="Pinned as my favorite" aria-hidden="true"></i>
HTML;
						}
						if($thread['merged_thread_id'] != -1) {
							$return .= <<<HTML
							<i class="fas fa-link" style="padding-left:3px;position:relative; float:right; display:inline-block; color: white; -webkit-text-stroke-width: 1px;
    -webkit-text-stroke-color: black;" title="Thread Merged" aria-hidden="true"></i>
HTML;
						}
						if (!isset($thread['status'])) {
                            $thread['status'] = 0;
                        }
						if($thread['status'] !=0) {
							if($thread['status'] == 1) {
								$fa_icon = "fa-check";
								$fa_color = "#5cb85c";
								$fa_margin_right = "0px";
								$fa_font_size = "1.5em";
								$tooltip = "Thread Resolved";
							} else {
								$fa_icon = "fa-question";
								$fa_color = "#ffcc00";
								$fa_margin_right = "5px";
								$fa_font_size = "1.8em";
								$tooltip = "Thread Unresolved";
							}
							$return .= <<<HTML
							<i class="fa ${fa_icon}" style="margin-right:${fa_margin_right}; padding-left:3px; position:relative; float:right; display:inline-block; color:${fa_color}; font-size:${fa_font_size};" title = "${tooltip}" aria-hidden="true"></i>
HTML;
						}
						$categories_content = array();
						foreach ($thread["categories_desc"] as $category_desc) {
							$categories_content[] = array(htmlentities($category_desc, ENT_QUOTES | ENT_HTML5, 'UTF-8'));
						}
						for ($i = 0; $i < count($thread["categories_color"]); $i+=1) {
							$categories_content[$i][] = $thread["categories_color"][$i];
						}
						$return .= <<<HTML
						<h4>{$titleDisplay}</h4>
						<h5 style="font-weight: normal;">{$contentDisplay}</h5>
HTML;
						foreach ($categories_content as $category_content) {
							$return .= <<<HTML
							<span class="label_forum" style="background-color: {$category_content[1]}">{$category_content[0]}</span>
HTML;
						}
						if(!is_null($date)) {
							$return .= <<<HTML
							<h5 style="float:right; font-weight:normal;margin-top:5px">{$function_date($date,"n/j g:i A")}</h5>
HTML;
						}
						$return .= <<<HTML
						</div>
						</a>
						<hr style="margin-top: 0px;margin-bottom:0px;">
HTML;
					}
					return $return;
	}

	public function filter_post_content($original_post_content) {
		$post_content = html_entity_decode($original_post_content, ENT_QUOTES | ENT_HTML5, 'UTF-8');
		$pre_post = preg_replace('#(<a href=[\'"])(.*?)([\'"].*>)(.*?)(</a>)#', '[url=$2]$4[/url]', $post_content);

		if(!empty($pre_post)){
			$post_content = $pre_post;
		}

		$post_content = htmlentities($post_content, ENT_QUOTES | ENT_HTML5, 'UTF-8');

		preg_match_all('#\&lbrack;url&equals;(.*?)&rsqb;(.*?)(&lbrack;&sol;url&rsqb;)#', $post_content, $result);
		$accepted_schemes = array("https", "http");
		$pos = 0;
		if(count($result) > 0) {
			foreach($result[1] as $url){
				$decoded_url = filter_var(trim(strip_tags(html_entity_decode($url, ENT_QUOTES | ENT_HTML5, 'UTF-8'))), FILTER_SANITIZE_URL);
				$parsed_url = parse_url($decoded_url, PHP_URL_SCHEME);
				if(filter_var($decoded_url, FILTER_VALIDATE_URL, FILTER_FLAG_SCHEME_REQUIRED | FILTER_FLAG_HOST_REQUIRED) !== false && in_array($parsed_url, $accepted_schemes, true)){
					$pre_post = preg_replace('#\&lbrack;url&equals;(.*?)&rsqb;(.*?)(&lbrack;&sol;url&rsqb;)#', '<a href="' . htmlspecialchars($decoded_url, ENT_QUOTES) . '" target="_blank" rel="noopener nofollow">'. $result[2][$pos] .'</a>', $post_content, 1);
				} else {
					$pre_post = preg_replace('#\&lbrack;url&equals;(.*?)&rsqb;(.*?)(&lbrack;&sol;url&rsqb;)#', htmlentities(htmlspecialchars($decoded_url), ENT_QUOTES | ENT_HTML5, 'UTF-8'), $post_content, 1);
				}
				if(!empty($pre_post)){
					$post_content = $pre_post;
				}
				$pre_post = "";
				$pos++;
			}
		}
		//This code is for legacy posts that had an extra \r per newline
		if(strpos($original_post_content, "\r") !== false){
			$post_content = str_replace("\r","", $post_content);
		}

		//end link handling

		//handle converting code segments
		$post_content = preg_replace('/&lbrack;code&rsqb;(.*?)&lbrack;&sol;code&rsqb;/', '<textarea class="code">$1</textarea>', $post_content);

		return $post_content;
	}

	public function createPost($thread_id, $post, $unviewed_posts, $function_date, $title_html, $first, $reply_level, $display_option, $includeReply){
		$current_user = $this->core->getUser()->getId();
		$post_html = "";
		$post_id = $post["id"];

		$thread_dir = FileUtils::joinPaths(FileUtils::joinPaths($this->core->getConfig()->getCoursePath(), "forum_attachments"), $thread_id);

		$date = DateUtils::parseDateTime($post["timestamp"], $this->core->getConfig()->getTimezone());
		if(!is_null($post["edit_timestamp"])) {
			$edit_date = $function_date(DateUtils::parseDateTime($post["edit_timestamp"], $this->core->getConfig()->getTimezone()),"n/j g:i A");
		} else {
			$edit_date = null;
		}
		$user_info = $this->core->getQueries()->getDisplayUserInfoFromUserId($post["author_user_id"]);
		$author_email = htmlentities(trim($user_info['user_email']), ENT_QUOTES | ENT_HTML5, 'UTF-8');
		$first_name = htmlentities(trim($user_info["first_name"]), ENT_QUOTES | ENT_HTML5, 'UTF-8');
		$last_name = htmlentities(trim($user_info["last_name"]), ENT_QUOTES | ENT_HTML5, 'UTF-8');
		$visible_username = $first_name . " " . substr($last_name, 0 , 1) . ".";
		$thread_resolve_state = $this->core->getQueries()->getResolveState($thread_id)[0]['status'];

		if($display_option != 'tree'){
			$reply_level = 1;
		}
		
		if($post["anonymous"]){
			$visible_username = "Anonymous";
		} 
		$classes = "post_box";						
		if($first && $display_option != 'alpha'){
			$classes .= " first_post";
		}
		if(in_array($post_id, $unviewed_posts)){
			$classes .= " new_post";
		} else {
			$classes .= " viewed_post";
		}
		if($this->core->getQueries()->isStaffPost($post["author_user_id"])){
			$classes .= " important";
		}
		if($post["deleted"]) {
			$classes .= " deleted";
			$deleted = true;
		} else {
			$deleted = false;
		}
		$offset = min(($reply_level - 1) * 30, 180);
		
		$return = <<<HTML
			<div class="$classes" id="$post_id" style="margin-left:{$offset}px;" reply-level="$reply_level">
HTML;


		if($first){
            $return .= $title_html;
        } 

        //handle converting links 


        //convert legacy htmlentities being saved in db
        $post_content = $this->filter_post_content($post['content']);

		//end code segment handling
		$return .= <<<HTML
			<pre class='pre_forum'><p class="post_content" style="white-space: pre-wrap; ">{$post_content}</p></pre>		
			<hr style="margin-bottom:3px;">
HTML;
		if($display_option == 'tree'){
			if(!$first){
				$return .= <<<HTML
					<a class="btn btn-default btn-sm post_button_color" style=" text-decoration: none;" onClick="replyPost({$post['id']})"> Reply</a>
HTML;
			} else {
				$return .= <<<HTML
					<a class="btn btn-default btn-sm post_button_color" style=" text-decoration: none;" onClick="$('html, #posts_list').animate({ scrollTop: document.getElementById('posts_list').scrollHeight }, 'slow');"> Reply</a>
HTML;
			}
			if($this->core->getUser()->getGroup() <= 3) {
				$return .= <<<HTML
					<a class="btn btn-default btn-sm post_button_color" style=" text-decoration: none;" onClick="showHistory({$post['id']})">Show History</a>
HTML;
			}
		}
		if($includeReply && ($this->core->getUser()->getGroup() <= 3 || $post['author_user_id'] === $current_user) && $first && $thread_resolve_state == -1) {
			//resolve button
			$return .= <<<HTML
				<a class="btn btn-default btn-sm post_button_color" style="text-decoration: none;" onClick="changeThreadStatus({$post['thread_id']})" title="Mark thread as resolved">Mark as resolved</a>
HTML;
		}
		$return .= <<<HTML
			<span style="margin-top:8px;margin-left:10px;float:right;">							
HTML;
       if($this->core->getUser()->getGroup() <= 2 && $post["author_user_id"]!=$current_user){
            $return .= <<<HTML
                <a style=" margin-right:2px;display:inline-block; color:black; " onClick='$(this).next().toggle();' title="Show/Hide email address"><i class="fas fa-envelope" aria-hidden="true"></i></a>
                <a href="mailto:{$author_email}" style="display: none;">{$author_email}</a>
HTML;
}
		if($this->core->getUser()->getGroup() <= 2){
			$info_name = $first_name . " " . $last_name . " (" . $post['author_user_id'] . ")";
			$visible_user_json = json_encode($visible_username);
			$info_name = json_encode($info_name);
			$jscriptAnonFix = $post['anonymous'] ? 'true' : 'false' ;
			$jscriptAnonFix = json_encode($jscriptAnonFix);
			$return .= <<<HTML
				<a style=" margin-right:2px;display:inline-block; color:black; " onClick='changeName(this.parentNode, {$info_name}, {$visible_user_json}, {$jscriptAnonFix})' title="Show full user information"><i class="fas fa-eye" aria-hidden="true"></i></a>
HTML;
}
		if(!$first){
			$return .= <<<HTML
				<a class="expand btn btn-default btn-sm post_button_color" style="float:right; text-decoration:none; margin-top: -8px" onClick="hidePosts(this, {$post['id']})"></a>
HTML;
		}
		if($this->core->getUser()->getGroup() <= 3 || $post['author_user_id'] === $current_user) {
			if($deleted && $this->core->getUser()->getGroup() <= 3){
				$ud_toggle_status = "false";
				$ud_button_title = "Undelete post";
				$ud_button_icon = "fa-undo";
			} else {
				$ud_toggle_status = "true";
				$ud_button_title = "Remove post";
				$ud_button_icon = "fa-trash";
			}
			$return .= <<<HTML
			<a class="post_button" style="bottom: 1px;position:relative; display:inline-block; float:right;" onClick="deletePostToggle({$ud_toggle_status}, {$post['thread_id']}, {$post['id']}, '{$post['author_user_id']}', '{$function_date($date,'n/j g:i A')}' )" title="{$ud_button_title}"><i class="fa {$ud_button_icon}" aria-hidden="true"></i></a>
HTML;
		}
		if($this->core->getUser()->getGroup() <= 3 || $post['author_user_id'] === $current_user) {
			$shouldEditThread = null;
			$edit_button_title = "";
			if($first) {
				$shouldEditThread = "true";
				$edit_button_title = "Edit thread and post";
			} else {
				$shouldEditThread = "false";
				$edit_button_title = "Edit post";
			}
			$return .= <<<HTML
				<a class="post_button" style="position:relative; display:inline-block; color:black; float:right;" onClick="editPost({$post['id']}, {$post['thread_id']}, {$shouldEditThread})" title="{$edit_button_title}"><i class="fas fa-edit" aria-hidden="true"></i></a>
HTML;
		} 

		$return .= <<<HTML
		<h7 style="position:relative; right:5px;">
			<strong id="post_user_id">{$visible_username}</strong>
			{$function_date($date,"n/j g:i A")}
HTML;
		if(!is_null($edit_date)) {
			$return .= <<<HTML
			(<i>Last edit at {$edit_date}</i>)
HTML;
		}
		$return .= <<<HTML
		</h7>
		</span>
HTML;

		if($post["has_attachment"]){
			$post_dir = FileUtils::joinPaths($thread_dir, $post["id"]);
			$files = FileUtils::getAllFiles($post_dir);
			foreach($files as $file){
				$path = rawurlencode($file['path']);
				$name = rawurlencode($file['name']);
				$name_display = htmlentities(rawurldecode($file['name']), ENT_QUOTES | ENT_HTML5, 'UTF-8');
				$return .= <<<HTML
					<a href="#" style="text-decoration:none;display:inline-block;white-space: nowrap;" class="btn-default btn-sm" onclick="openFileForum('forum_attachments', '{$name}', '{$path}')" > {$name_display} </a>
HTML;
			}					
		}
			$offset = $offset + 30;
						$return .= <<<HTML
</div>

					<form class="reply-box post_reply_from" id="$post_id-reply" onsubmit="post.disabled=true; post.value='Submitting post...'; return true;" style="margin-left:{$offset}px" method="POST" action="{$this->core->buildUrl(array('component' => 'forum', 'page' => 'publish_post'))}" enctype="multipart/form-data">
						<input type="hidden" name="thread_id" value="{$thread_id}" />
						<input type="hidden" name="parent_id" value="{$post_id}" />
	            		<br/>
HTML;
	            		$GLOBALS['post_box_id'] = $post_box_id = isset($GLOBALS['post_box_id'])?$GLOBALS['post_box_id']+1:1;
						$return .= $this->core->getOutput()->renderTwigTemplate("forum/ThreadPostForm.twig", [
							"show_post" => true,
							"post_content_placeholder" => "Enter your reply to {$visible_username} here...",
							"show_merge_thread_button" => false,
							"post_box_id" => $post_box_id,
							"show_anon" => true,
							"submit_label" => "Submit Reply to {$visible_username}",
						]);
						$return .= <<<HTML
	            	</form>
HTML;

		return $return;
	}

	public function createThread($category_colors) {

		if(!$this->forumAccess()){
			$this->core->redirect($this->core->buildUrl(array('component' => 'navigation')));
			return;
		}

		$this->core->getOutput()->addBreadcrumb("Discussion Forum", $this->core->buildUrl(array('component' => 'forum', 'page' => 'view_thread')));
		$this->core->getOutput()->addBreadcrumb("Create Thread", $this->core->buildUrl(array('component' => 'forum', 'page' => 'create_thread')));
		$return = <<<HTML
		<script type="text/javascript" language="javascript" src="{$this->core->getConfig()->getBaseUrl()}js/jquery.are-you-sure.min.js"></script>
		<script type="text/javascript" src="{$this->core->getConfig()->getBaseUrl()}js/drag-and-drop.js"></script>
		<script> 
			$( document ).ready(function() {
				enableTabsInTextArea("[name=thread_post_content]");
				$("#thread_form").submit(createThread);
				$("form").areYouSure();
			});
		 </script>
HTML;
        if($this->core->getUser()->getGroup() <= 3){
            $categories = $this->core->getQueries()->getCategories();

            $dummy_category = array('color' => '#000000', 'category_desc' => 'dummy', 'category_id' => "dummy");
            array_unshift($categories, $dummy_category);

            $return .= $this->core->getOutput()->renderTwigTemplate("forum/CategoriesForm.twig", [
                "categories" => $categories,
                "category_colors" => $category_colors
            ]);
        }

		$return .= <<<HTML
		<div class="content forum_content">
		
HTML;

	$buttons = array(
		array(
			"required_rank" => 4,
			"display_text" => 'Back to Threads',
			"style" => 'position:relative;top:3px;',
			"link" => array(true, $this->core->buildUrl(array('component' => 'forum', 'page' => 'view_thread'))),
			"optional_class" => '',
			"title" => 'Back to threads',
			"onclick" => array(false)
		)
	);

	$thread_exists = $this->core->getQueries()->threadExists();

	if($thread_exists) {
		$buttons = array_merge($buttons, array(
			"required_rank" => 3,
			"display_text" => 'Stats',
			"style" => 'position:relative;top:3px;display:inline-block;',
			"link" => array(true, $this->core->buildUrl(array('component' => 'forum', 'page' => 'show_stats'))),
			"optional_class" => '',
			"title" => 'Show Stats',
			"onclick" => array(true, 'resetScrollPosition();')
		));
	}

	$return .= $this->core->getOutput()->renderTwigTemplate("forum/ForumBar.twig", [
								"forum_bar_buttons" => $buttons,
								"show_threads" => false,
								"thread_exists" => $thread_exists
	]);


		$return .= <<<HTML

			<form style="margin-right: 15px; margin-left:15px;" id="thread_form" method="POST" action="{$this->core->buildUrl(array('component' => 'forum', 'page' => 'publish_thread'))}" enctype="multipart/form-data">
			<h3 style="margin-bottom:10px;"> Create Thread </h3>
HTML;

				$return .= $this->core->getOutput()->renderTwigTemplate("forum/ThreadPostForm.twig", [
					"show_title" => true,
					"show_post" => true,
					"post_textarea_large" => true,
					"post_content_placeholder" => "Enter your post here...",
					"show_categories" => true,
					"post_box_id" => 1,
					"attachment_script" => true,
					"show_anon" => true,
					"show_thread_status" => true,
					"show_announcement" => true,
					"show_editcat" => true,
					"submit_label" => "Submit Post",
				]);
			$return .= <<<HTML
			</form>
		</div>
HTML;

		return $return;
	}



	public function statPage($users) {

		if(!$this->forumAccess() || $this->core->getUser()->getGroup() > 3){
			$this->core->redirect($this->core->buildUrl(array('component' => 'navigation')));
			return;
		}

		$this->core->getOutput()->addBreadcrumb("Discussion Forum", $this->core->buildUrl(array('component' => 'forum', 'page' => 'view_thread')));
		$this->core->getOutput()->addBreadcrumb("Statistics", $this->core->buildUrl(array('component' => 'forum', 'page' => 'show_stats')));

		$return = <<<HTML

		<div class="content forum_content">

HTML;

		$buttons = array(
			array(
				"required_rank" => 4,
				"display_text" => 'Back to Threads',
				"style" => 'position:relative;top:3px;',
				"link" => array(true, $this->core->buildUrl(array('component' => 'forum', 'page' => 'view_thread'))),
				"optional_class" => '',
				"title" => 'Back to threads',
				"onclick" => array(false)
			)
		);

		$thread_exists = $this->core->getQueries()->threadExists();

		$return .= $this->core->getOutput()->renderTwigTemplate("forum/ForumBar.twig", [
									"forum_bar_buttons" => $buttons,
									"show_threads" => false,
									"thread_exists" => $thread_exists
		]);

		$return .= <<<HTML
			<div style="padding-left:20px;padding-bottom: 10px;border-radius:3px;padding-right:20px;">
				<table class="table table-striped table-bordered persist-area" id="forum_stats_table">
					<tr>			
				        <td style = "cursor:pointer;" width="15%" id="user_sort"><a href="javascript:void(0)">User</a></td>
				        <td style = "cursor:pointer;" width="15%" id="total_posts_sort"><a href="javascript:void(0)">Total Posts (not deleted)</a></td>
				        <td style = "cursor:pointer;" width="15%" id="total_threads_sort"><a href="javascript:void(0)">Total Threads</a></td>
				        <td style = "cursor:pointer;" width="15%" id="total_deleted_sort"><a href="javascript:void(0)">Total Deleted Posts</a></td>
				        <td width="40%">Show Posts</td>
					</tr>
HTML;
		foreach($users as $user => $details){
			$first_name = $details["first_name"];
			$last_name = $details["last_name"];
			$post_count = count($details["posts"]);
			$posts = htmlspecialchars(json_encode($details["posts"]), ENT_QUOTES, 'UTF-8');
			$ids = htmlspecialchars(json_encode($details["id"]), ENT_QUOTES, 'UTF-8');
			$timestamps = htmlspecialchars(json_encode($details["timestamps"]), ENT_QUOTES, 'UTF-8');
			$thread_ids = htmlspecialchars(json_encode($details["thread_id"]), ENT_QUOTES, 'UTF-8');
			$thread_titles = htmlspecialchars(json_encode($details["thread_title"]), ENT_QUOTES, 'UTF-8');
			$num_deleted = ($details["num_deleted_posts"]);
			$return .= <<<HTML
			<tbody>
				<tr>
					<td>{$last_name}, {$first_name}</td>
					<td>{$post_count}</td>
					<td>{$details["total_threads"]}</td>
					<td>{$num_deleted}</td>
					<td><button class="btn btn-default" data-action = "expand" data-posts="{$posts}" data-id="{$ids}" data-timestamps="{$timestamps}" data-thread_id="{$thread_ids}" data-thread_titles="{$thread_titles}">Expand</button></td>
				</tr>
			</tbody>
HTML;
			
		}
		
		$return .= <<<HTML
				</table>
			</div>
			</div>

			<script>
				$("td").click(function(){
				    var table_id = 0;
				    switch ($(this).attr('id')) {
				        case "user_sort":
				            table_id = 0;
				            break;
                        case "total_posts_sort":
                            table_id = 1;
                            break;
                        case "total_threads_sort":
                            table_id = 2;
                            break;
                        case "total_deleted_sort":
                            table_id = 3;
                            break;
                        default:
                            table_id = 0;
				    }
				    
                    if ($(this).html().indexOf(' ↓') > -1) {
                        sortTable(table_id, true);
                    } else {
                        sortTable(table_id, false);
                    }
				});
				
				$("button").click(function(){
					
					var action = $(this).data('action');
					var posts = $(this).data('posts');
					var ids = $(this).data('id');
					var timestamps = $(this).data('timestamps');
					var thread_ids = $(this).data('thread_id');
					var thread_titles = $(this).data('thread_titles');
					if(action=="expand"){
						
						
						for(var i=0;i<posts.length;i++){
							var post_string = posts[i];
							post_string = escapeSpecialChars(post_string);
							var thread_title = thread_titles[i]["title"];
							thread_title = escapeSpecialChars(thread_title);
							$(this).parent().parent().parent().append('<tr id="'+ids[i]+'"><td></td><td>'+timestamps[i]+'</td><td style = "cursor:pointer;" data-type = "thread" data-thread_id="'+thread_ids[i]+'"><pre class="pre_forum" style="white-space: pre-wrap;">'+thread_title+'</pre></td><td colspan = "2" style = "cursor:pointer;" align = "left" data-type = "post" data-thread_id="'+thread_ids[i]+'"><pre class="pre_forum" style="white-space: pre-wrap;">'+post_string+'</pre></td></tr> ');
							
						}
						$(this).html("Collapse");
						$(this).data('action',"collapse");
						$("td").click(function(){
						
							if($(this).data('type')=="post" || $(this).data('type')=="thread"){
			
								var id = $(this).data('thread_id');
								var url = buildUrl({'component' : 'forum', 'page' : 'view_thread', 'thread_id' : id});
								window.open(url);
							}
						
					});
					}
					else{
						for(var i=0;i<ids.length;i++){
							var item = document.getElementById(ids[i]);
							item.remove();
						}
						
						$(this).html("Expand");
						$(this).data('action',"expand");
					}
					
					
					return false;
				});


				

				function sortTable(sort_element_index, reverse=false){
					var table = document.getElementById("forum_stats_table");
					var switching = true;
					while(switching){
						switching=false;
						var rows = table.getElementsByTagName("TBODY");
						for(var i=1;i<rows.length-1;i++){

							var a = rows[i].getElementsByTagName("TR")[0].getElementsByTagName("TD")[sort_element_index];
							var b = rows[i+1].getElementsByTagName("TR")[0].getElementsByTagName("TD")[sort_element_index];
							if (reverse){
							    if (sort_element_index == 0 ? a.innerHTML<b.innerHTML : parseInt(a.innerHTML) > parseInt(b.innerHTML)){
                                    rows[i].parentNode.insertBefore(rows[i+1],rows[i]);
                                    switching=true;
							    } 
							} else {
                                if(sort_element_index == 0 ? a.innerHTML>b.innerHTML : parseInt(a.innerHTML) < parseInt(b.innerHTML)){
                                    rows[i].parentNode.insertBefore(rows[i+1],rows[i]);
                                    switching=true;
                                }
							}
						}

					}

					var row0 = table.getElementsByTagName("TBODY")[0].getElementsByTagName("TR")[0];
					var headers = row0.getElementsByTagName("TD");
					
					for(var i = 0;i<headers.length;i++){
						var index = headers[i].innerHTML.indexOf(' ↓');
						var reverse_index = headers[i].innerHTML.indexOf(' ↑');
						
						if(index > -1 || reverse_index > -1){
							headers[i].innerHTML = headers[i].innerHTML.slice(0, -2);
						} 
					}
                    
					if (reverse) {
                        headers[sort_element_index].innerHTML = headers[sort_element_index].innerHTML + ' ↑';
					} else {
					    headers[sort_element_index].innerHTML = headers[sort_element_index].innerHTML + ' ↓';
					}

				}


			</script>
HTML;
		return $return;

	}

}
<|MERGE_RESOLUTION|>--- conflicted
+++ resolved
@@ -226,9 +226,6 @@
 HTML;
 	$show_deleted_class = '';
 	$show_deleted_action = '';
-<<<<<<< HEAD
-
-=======
     $show_deleted_thread_title = '';
 	if($this->core->getUser()->getGroup() <= 3){
 		if($show_deleted) {
@@ -241,7 +238,6 @@
             $show_deleted_thread_title = "Show Deleted Threads";
 		}
 	}
->>>>>>> 96023d03
 	$categories = $this->core->getQueries()->getCategories();
 
 	$cookieSelectedCategories = array();
