/* global csrfToken, buildCourseUrl, NONUPLOADED_CONFIG_VALUES, displayErrorMessage, displaySuccessMessage, gradeable_max_autograder_points,
          is_electronic, onHasReleaseDate, reloadInstructorEditRubric, getItempoolOptions,
          isItempoolAvailable, getGradeableId, closeAllComponents, onHasDueDate, setPdfPageAssignment,
          PDF_PAGE_INSTRUCTOR, PDF_PAGE_STUDENT, PDF_PAGE_NONE, displayWarningMessage */
/* exported showBuildLog, ajaxRebuildGradeableButton, onPrecisionChange, onItemPoolOptionChange, updatePdfPageSettings,
          loadGradeableEditor, saveGradeableConfigEdit */

let updateInProgressCount = 0;
const errors = {};
let previous_gradeable = '';
let gradeable = '';
let rebuild_triggered = false;

function updateErrorMessage() {
    if (Object.keys(errors).length !== 0) {
        $('#save_status').text('Some Changes Failed!').css('color', 'red');
    }
    else {
        if (updateInProgressCount === 0) {
            $('#save_status').text('All Changes Saved').css('color', 'var(--text-black)');
        }
    }
}

function setError(name, err) {
    if (name === 'autograding_config_path') {
        name = 'autograding_config_path_displayed';
        const error_elem = $('#autograding_config_error');
        error_elem.text(err);
        error_elem.show();
    }
    $(`[name="${name}"]`).each((i, elem) => {
        elem.title = err;
        elem.setCustomValidity('Invalid field.');
    });
    errors[name] = err;
}

function clearError(name, update) {
    if (name === 'autograding_config_path') {
        name = 'autograding_config_path_displayed';
        const error_elem = $('#autograding_config_error');
        error_elem.text('');
        error_elem.hide();
    }
    $(`[name="${name}"]`).each((i, elem) => {
        elem.title = '';
        elem.setCustomValidity('');

        // Update the value if provided
        if (update !== undefined) {
            $(elem).val(update);
        }
    });
    // remove the error for this property
    delete errors[name];
}

function setGradeableUpdateInProgress() {
    $('#save_status').text('Saving...').css('color', 'var(--text-black)');
    updateInProgressCount++;
}

function setGradeableUpdateComplete() {
    updateInProgressCount--;
}

function updatePdfPageSettings() {
    const pdf_page = $('#yes_pdf_page').is(':checked');
    const pdf_page_student = $('#yes_pdf_page_student').is(':checked');
    if (pdf_page === false) {
        $('#no_pdf_page_student').prop('checked', true);
    }
    setPdfPageAssignment(pdf_page === false ? PDF_PAGE_NONE : (pdf_page_student === true ? PDF_PAGE_STUDENT : PDF_PAGE_INSTRUCTOR))
        .catch((err) => {
            alert(`Failed to update pdf page setting! ${err.message}`);
        });
}

function onItemPoolOptionChange(componentId) {
    const linkItemPool = $(`#yes-link-item-pool-${componentId}`);
    // Provide a select option for item-pool items on the rubric components

    if (linkItemPool.is(':checked')) {
        $(`#component-itempool-${componentId}-cont`).removeClass('hide');
    }
    else {
    // make all the rubric components available to each student
        $(`#component-itempool-${componentId}-cont`).addClass('hide');
    }
}

function onPrecisionChange() {
    ajaxUpdateGradeableProperty(getGradeableId(), {
        precision: $('#point_precision_id').val(),
        csrf_token: csrfToken,
    }, () => {
        // Clear errors by just removing red background
        clearError('precision');
        updateErrorMessage();

        closeAllComponents(true)
            .then(() => {
                return reloadInstructorEditRubric(getGradeableId(), isItempoolAvailable(), getItempoolOptions());
            })
            .catch((err) => {
                alert(`Failed to reload the gradeable rubric! ${err.message}`);
            });
    }, updateGradeableErrorCallback);
}

function updateGradeableErrorCallback(message, response_data) {
    for (const key in response_data) {
        if (Object.prototype.hasOwnProperty.call(response_data, key)) {
            setError(key, response_data[key]);
        }
    }
    updateErrorMessage();
}

function parseUpdateGradeableResponseArray(response, gradeable_id) {
    // Trigger periodic checks for latest rebuild status
    if (response.includes('rebuild_queued')) {
        rebuild_triggered = true;
        ajaxCheckBuildStatus(gradeable_id, 'unknown');
    }
}

function updateDueDate() {
    const cont = $('#due_date_container');
    const cont1 = $('#late_days_options_container');
    const cont2 = $('#manual_grading_container');
    const cont3 = $('#release_container');
    if ($('#has_due_date_no').is(':checked')) {
        cont.hide();
        cont1.hide();
        cont2.hide();
        cont3.hide();
        $('#has_release_date_no').prop('checked', true);
    }
    else {
        cont.show();
        cont1.show();
        cont2.show();
        cont3.show();
    }
    onHasDueDate();
}

function updateReleaseDate() {
    const cont = $('#release_date_container');
    if ($('#has_release_date_no').is(':checked')) {
        cont.hide();
    }
    else {
        cont.show();
    }
    onHasReleaseDate();
}

$(document).ready(() => {
    window.onbeforeunload = function (event) {
        if (Object.keys(errors).length !== 0) {
            event.returnValue = 1;
        }
    };

    ajaxCheckBuildStatus();
    checkWarningBanners();
    $('input:not(#random-peer-graders-list,#number_to_peer_grade),select,textarea').change(function () {
        if ($(this).hasClass('date-radio') && is_electronic) {
            updateDueDate();
        }
        if ($(this).hasClass('date-radio')) {
            updateReleaseDate();
        }
        if ($(this).hasClass('ignore')) {
            return;
        }
        if (previous_gradeable === '') {
            previous_gradeable = $('#gradeable-lock').val();
        }
        gradeable = $('#gradeable-lock').val();
        if (previous_gradeable !== gradeable) {
            $('#gradeable-lock-points').val(0);
        }
        if (gradeable !== '') {
            $('#gradeable-lock-max-points-field').show();
            $('#gradeable-lock-max-points').text(`Out of ${gradeable_max_autograder_points[gradeable]} Maximum Autograding Points`);
            previous_gradeable = gradeable;
        }
        else {
            $('#gradeable-lock-points').val(0);
            $('#gradeable-lock-max-points-field').hide();
        }

        let points = $('#gradeable-lock-points').val();
        if (points === '') {
            return false;
        }
        points = parseInt(points);
        if ((points < 0 || points > gradeable_max_autograder_points[gradeable])) {
            displayErrorMessage('Points must be between 0 and the max autograder points for that gradeable.');
            return;
        }

        // If its rubric-related, then make different request
        if ($('#gradeable_rubric').find(`[name="${this.name}"]`).length > 0) {
            // ... but don't automatically save electronic rubric data
            if (!$('#radio_electronic_file').is(':checked')) {
                saveRubric(false);
            }
            return;
        }
        if ($('#grader_assignment').find(`[name="${this.name}"]`).length > 0) {
            saveGraders();
            return;
        }
        if ($(this).prop('id') === 'all_access' || $(this).prop('id') === 'minimum_grading_group') {
            saveGraders();
        }
        // Don't save if it we're ignoring it
        if ($(this).hasClass('ignore')) {
            return;
        }

        const data = { csrf_token: csrfToken };
        if (this.name === 'hidden_files') {
            data[this.name] = $(this).val().replace(/\s*,\s*/, ',');
        }
        else {
            data[this.name] = $(this).val();
        }
        // Retrieve status for each of the panels
        $('input[name="peer_panel"]').each(function () {
            data[$(this).attr('id')] = $(this).is(':checked');
        });
        const notifications_sent = Number(document.querySelector('#container-rubric').dataset.notifications_sent);
        const addDataToRequest = function (i, val) {
            if (val.type === 'radio' && !$(val).is(':checked')) {
                return;
            }
            if ($('#no_late_submission').is(':checked') && $(val).attr('name') === 'late_days') {
                $(val).val('0');
            }
            // Ask for confirmation if the release is delegated to the future and notifications have been sent already
            if (notifications_sent > 0 && val.name === 'grade_released_date') {
                const updating = new Date($(val).val());
                const original = new Date($(val).attr('data-original'));

                if (original !== updating && updating >= new Date()) {
                    const resend = confirm(
                        'Students have been notified and emailed that grades for this gradeable have been released. '
                        + 'If you change the grades release date, would you like to resend notifications and emails to '
                        + 'students when the new grades release date is reached?',
                    );

                    data['notifications_sent'] = resend ? 0 : notifications_sent;
                }
            }
            data[val.name] = $(val).val();
        };
        if (data['depends_on'] !== null) {
            data['depends_on_points'] = points;
        }
        else if (data['depends_on_points'] !== null) {
            data['depends_on'] = gradeable;
        }

        // If its date-related, then submit all date data
        if ($('#gradeable-dates').find(`input[name="${this.name}"]:enabled`).length > 0
            || $(this).hasClass('date-related')) {
            $('#gradeable-dates :input:enabled,.date-related').each(addDataToRequest);
        }
        // Redundant to send this data
        delete data.peer_panel;
        ajaxUpdateGradeableProperty($('#g_id').val(), data,
            (response_data) => {
                // Clear errors by setting new values
                for (const key in response_data) {
                    if (Object.prototype.hasOwnProperty.call(response_data, key)) {
                        clearError(key, response_data[key]);
                    }
                }
                // Clear errors by just removing red background
                for (const key in data) {
                    if (Object.prototype.hasOwnProperty.call(data, key)) {
                        clearError(key);
                    }
                    if (key === 'grade_released_date' && data['notifications_sent'] === 0) {
                        document.getElementById('gradeable-notifications-message').remove();
                        document.querySelector('#container-rubric').dataset.notifications_sent = '0';
                    }
                }
                updateErrorMessage();
                checkWarningBanners();
            }, updateGradeableErrorCallback);
    });

    $('#random_peer_graders_list, #clear_peer_matrix').click(
        function () {
            if ($('input[name="all_grade"]:checked').val() === 'All Grade All') {
                if (confirm('Each student grades every other student! Continue?')) {
                    const data = { csrf_token: csrfToken };
                    data[this.name] = $(this).val();
                    setRandomGraders($('#g_id').val(), data, (response_data) => {
                        // Clear errors by setting new values
                        for (const key in response_data) {
                            if (Object.prototype.hasOwnProperty.call(response_data, key)) {
                                clearError(key, response_data[key]);
                            }
                        }
                        // Clear errors by just removing red background
                        for (const key in data) {
                            if (Object.prototype.hasOwnProperty.call(data, key)) {
                                clearError(key);
                            }
                        }
                        updateErrorMessage();
                    }, updateGradeableErrorCallback, true);
                    return;
                }
            }
            if (confirm('This will update peer matrix. Are you sure?')) {
                const data = { csrf_token: csrfToken };
                data[this.name] = $(this).val();
                setRandomGraders($('#g_id').val(), data, (response_data) => {
                // Clear errors by setting new values
                    for (const key in response_data) {
                        if (Object.prototype.hasOwnProperty.call(response_data, key)) {
                            clearError(key, response_data[key]);
                        }
                    }
                    // Clear errors by setting custom validity to ''
                    for (const key in data) {
                        if (Object.prototype.hasOwnProperty.call(data, key)) {
                            clearError(key);
                        }
                    }
                    updateErrorMessage();
                }, updateGradeableErrorCallback, false);
            }
            else {
                return false;
            }
        });
});

function checkWarningBanners() {
    $('#gradeable-dates-warnings-banner').hide();
    if ($('#yes_grade_inquiry_allowed').is(':checked')) {
        const grade_inquiry_start_date = $('#date_grade_inquiry_start').val();
        const grade_inquiry_due_date = $('#date_grade_inquiry_due').val();

        // hide/show the element when the start date is before/after the due date respectfully
        if (grade_inquiry_start_date > grade_inquiry_due_date) {
            $('#grade-inquiry-dates-warning').show();
            $('#gradeable-dates-warnings-banner').show();
        }
        else {
            $('#grade-inquiry-dates-warning').hide();
        }
    }

    if ($('#has_release_date_yes').is(':checked')) {
        const release_date = $('#date_released').val();
        const grade_inquiry_due_date = $('#date_grade_inquiry_due').val();
        if (release_date > grade_inquiry_due_date) {
            $('#no-grade-inquiry-warning').show();
            $('#gradeable-dates-warnings-banner').show();
        }
        else {
            $('#release-dates-warning').hide();
        }
    }
}

function ajaxRebuildGradeableButton() {
    const gradeable_id = $('#g_id').val();
    $.ajax({
        url: buildCourseUrl(['gradeable', gradeable_id, 'rebuild']),
        success: function () {
            rebuild_triggered = true;
            ajaxCheckBuildStatus();
        },
        error: function (response) {
            console.error(response);
        },
    });
}

function ajaxGetBuildLogs(gradeable_id, rebuilt = false) {
    $.getJSON({
        type: 'GET',
        url: buildCourseUrl(['gradeable', gradeable_id, 'build_log']),
        success: function (response) {
            let alerted = false;
            const build_info = response['data'][0];
            const cmake_info = response['data'][1];
            const make_info = response['data'][2];

            if (build_info !== null) {
                // eslint-disable-next-line no-restricted-syntax
                $('#build-log-body').html(build_info);
                for (const line of build_info.split('\n')) {
                    if (line.includes('WARNING:')) {
                        alerted = true;
                        displayWarningMessage(line.split('WARNING:')[1].trim());
                    }
                    else if (line.includes('ERROR:')) {
                        alerted = true;
                        displayErrorMessage(line.split('ERROR:')[1].trim());
                    }
                }
            }
            else {
                $('#build-log-body').text('There is currently no build output.');
            }
            if (cmake_info !== null) {
                // eslint-disable-next-line no-restricted-syntax
                $('#cmake-log-body').html(cmake_info);
            }
            else {
                $('#cmake-log-body').text('There is currently no cmake output.');
            }
            if (make_info !== null) {
                // eslint-disable-next-line no-restricted-syntax
                $('#make-log-body').html(make_info);
            }
            else {
                // eslint-disable-next-line no-restricted-syntax
                $('#make-log-body').html('There is currently no make output.');
            }

            if (alerted || !rebuilt) {
                // Display the build log for respective rebuild warnings/errors or manual instructor requests
                $('.log-container').show();
                $('#open-build-log').hide();
                $('#close-build-log').show();
            }
        },
        error: function (response) {
            console.error(`Failed to parse response from server: ${response}`);
        },
    });
}

function ajaxCheckBuildStatus() {
    const gradeable_id = $('#g_id').val();
    $('#rebuild-log-button').css('display', 'none');
    hideBuildLog();
    $.getJSON({
        type: 'GET',
        url: buildCourseUrl(['gradeable', gradeable_id, 'build_status']),
        success: function (response) {
            $('#rebuild-log-button').css('display', 'block');
            if (response['data'] === 'queued') {
                $('#rebuild-status').text(gradeable_id.concat(' is in the rebuild queue...'));
                $('#rebuild-log-button').css('display', 'none');
                setTimeout(ajaxCheckBuildStatus, 1000);
                return;
            }
            else if (response['data'] === 'processing') {
                $('#rebuild-status').text(gradeable_id.concat(' is being rebuilt...'));
                $('#rebuild-log-button').css('display', 'none');
                setTimeout(ajaxCheckBuildStatus, 1000);
                return;
            }
<<<<<<< HEAD
            else if (response['data'] === 'warnings') {
                $('#rebuild-status').text('Gradeable built with warnings');
=======

            if (response['data'] === 'warnings') {
                $('#rebuild-status').html('Gradeable built with warnings');
>>>>>>> 676c9d56
            }
            // eslint-disable-next-line eqeqeq
            else if (response['data'] == true) {
                $('.config_search_error').hide();
                $('#rebuild-status').text('Gradeable build complete');
            }
            // eslint-disable-next-line eqeqeq
            else if (response['data'] == false) {
                $('#rebuild-status').text('Gradeable build failed');
                $('#autograding_config_error').text('The current configuration is not valid, please check the build log for details.');
                $('.config_search_error').show();
            }
            else {
                $('#rebuild-status').text('Error');
                console.error('Internal server error, please try again.');
            }

            if (rebuild_triggered) {
                // Check for any potential build process warnings/errors
                rebuild_triggered = false;
                ajaxGetBuildLogs(gradeable_id, true);
            }
        },
        error: function (response) {
            console.error(`Failed to parse response from server: ${response}`);
        },
    });
}
function setRandomGraders(gradeable_id, p_values, successCallback, errorCallback, all_grade_all) {
    let number_to_grade = 1;
    if (all_grade_all === true) {
        number_to_grade = 10000;
    }
    else {
        number_to_grade = $('#number_to_peer_grade').val();
    }

    if (number_to_grade <= 0) {
        number_to_grade = 0;
        if (!confirm('This will clear Peer Matrix. Continue?')) {
            $('#peer_loader').addClass('hide');
            return false;
        }
    }

    gradeable_id = $('#g_id').val();
    let restrict_to_registration = 'unchecked';
    let submit_before_grading = 'unchecked';
    $('#peer_loader').removeClass('hide');
    if ($('#restrict-to-registration').is(':checked')) {
        restrict_to_registration = 'checked';
    }
    if ($('#submit-before-grading').is(':checked')) {
        submit_before_grading = 'checked';
    }

    $.ajax({
        type: 'POST',
        url: buildCourseUrl(['gradeable', gradeable_id, 'RandomizePeers']),
        data: {
            csrf_token: p_values['csrf_token'],
            number_to_grade: number_to_grade,
            restrict_to_registration: restrict_to_registration,
            submit_before_grading: submit_before_grading,
        },
        success: function (response) {
            const res = JSON.parse(response);
            if (res.data === 'Invalid Number of Students Entered') {
                confirm('Do you Want to go with ALL grade ALL?');
            }
            if (res.data === 'Clear Peer Matrix') {
                $('#save_status').text('Peer Matrix Cleared').css('color', 'var(--text-black)');
            }
            setGradeableUpdateComplete();
            $('#peer_loader').addClass('hide');
            location.reload();
        },

        /* To check for Server Error Messages */
        error: function (jqXHR, exception) {
            let msg = '';
            if (jqXHR.status === 0) {
                msg = 'Not connect.\n Verify Network.';
            }
            else if (jqXHR.status === 404) {
                msg = 'Requested page not found. [404]';
            }
            else if (jqXHR.status === 500) {
                msg = 'Internal Server Error [500].';
            }
            else if (exception === 'parsererror') {
                msg = 'Requested JSON parse failed.';
            }
            else if (exception === 'timeout') {
                msg = 'Time out error.';
            }
            else if (exception === 'abort') {
                msg = 'Ajax request aborted.';
            }
            else {
                msg = `Uncaught Error.\n${jqXHR.responseText}`;
            }
            alert(`error occurred${msg}`);
        },
    });
}
function ajaxUpdateGradeableProperty(gradeable_id, p_values, successCallback, errorCallback) {
    if ('peer_graders_list' in p_values && $('#peer_graders_list').length) {
        $('#save_status').text('Saving Changes').css('color', 'var(--text-black)');
        const csvFile = $('#peer_graders_list').prop('files')[0];
        const reader = new FileReader();
        reader.readAsText(csvFile);
        const jsonFile = [];
        reader.onload = function () {
            try {
                const lines = reader.result.split('\n');
                const headers = lines[0].split(',');
                let students_lines_index = -1;
                let graders_lines_index = -1;

                for (let k = 0; k < headers.length; k++) {
                    if (headers[k].toLowerCase().trim() === 'student') {
                        students_lines_index = k;
                    }
                    else if (headers[k].toLowerCase().trim() === 'grader') {
                        graders_lines_index = k;
                    }
                }

                if (students_lines_index === -1) {
                    alert('Cannot process file, requires exactly one labelled \'student\' column');
                    return;
                }

                if (graders_lines_index === -1) {
                    alert('Cannot process file, requires exactly one labelled \'grader\' column');
                    return;
                }

                for (let i = 1; i < lines.length; i++) {
                    const built_line = {};
                    const cells = lines[i].split(',');

                    for (let j = 0; j < cells.length; j++) {
                        if (cells[j].trim() !== '') {
                            built_line[headers[j].trim()] = cells[j].trim();
                        }
                    }
                    // built_line[headers[0].trim()]= cells[students_lines_index].trim();
                    // built_line[headers[1].trim()]= cells[graders_lines_index].trim();
                    jsonFile[i - 1] = built_line;
                }
                const container = $('#container-rubric');
                if (container.length === 0) {
                    alert('UPDATES DISABLED: no \'container-rubric\' element!');
                    return;
                }
                // Don't process updates until the page is done loading
                if (!container.is(':visible')) {
                    return;
                }
                p_values['peer_graders_list'] = jsonFile;
                setGradeableUpdateInProgress();
                $.getJSON({
                    type: 'POST',
                    url: buildCourseUrl(['gradeable', gradeable_id, 'update']),
                    data: p_values,
                    success: function (response) {
                        if (Array.isArray(response['data'])) {
                            parseUpdateGradeableResponseArray(response['data'], gradeable_id);
                        }
                        setGradeableUpdateComplete();
                        if (response.status === 'success') {
                            $('#save_status').text('All Changes Saved').css('color', 'var(--text-black)');
                            successCallback(response.data);
                        }
                        else if (response.status === 'fail') {
                            $('#save_status').text('Error Saving Changes').css('color', 'red');
                            errorCallback(response.message, response.data);
                        }
                        else {
                            alert('Internal server error');
                            $('#save_status').text('Error Saving Changes').css('color', 'red');
                            console.error(response.message);
                        }
                        location.reload();
                    },
                    error: function (response) {
                        $('#save_status').text('Error Saving Changes').css('color', 'red');
                        setGradeableUpdateComplete();
                        console.error(`Failed to parse response from server: ${response}`);
                    },
                });
            }
            catch (e) {
                $('#save_status').text('Error Saving Changes').css('color', 'red');
            }
        };
    }

    else {
        const container = $('#container-rubric');
        if (container.length === 0) {
            alert('UPDATES DISABLED: no \'container-rubric\' element!');
            return;
        }
        // Don't process updates until the page is done loading
        if (!container.is(':visible')) {
            return;
        }
        setGradeableUpdateInProgress();
        $.getJSON({
            type: 'POST',
            url: buildCourseUrl(['gradeable', gradeable_id, 'update']),
            data: p_values,
            success: function (response) {
                if (Array.isArray(response['data'])) {
                    parseUpdateGradeableResponseArray(response['data'], gradeable_id);
                }
                setGradeableUpdateComplete();
                if (response.status === 'success') {
                    successCallback(response.data);
                }
                else if (response.status === 'fail') {
                    errorCallback(response.message, response.data);
                }
                else {
                    alert('Internal server error');
                    console.error(response);
                }
            },
            error: function (response) {
                setGradeableUpdateComplete();
                console.error('Failed to parse response from server: ', response);
            },
        });
    }
}

function serializeRubric() {
    return (function () {
        const o = {};
        const a = this.serializeArray();
        const ignore = ['numeric_label_0', 'max_score_0', 'numeric_extra_0', 'numeric_extra_0',
            'text_label_0', 'checkpoint_label_0', 'num_numeric_items', 'num_text_items'];

        // Ignore all properties not on rubric
        $.each(a, function () {
            if ($('#gradeable_rubric').find(`[name="${this.name}"]`).length === 0) {
                ignore.push(this.name);
            }
        });

        // Ignore all properties marked to be ignored
        $('.ignore').each(function () {
            ignore.push($(this).attr('name'));
        });

        // parse checkpoints

        $('.checkpoints-table').find('.multi-field').each(function () {
            let label = '';
            let extra_credit = false;
            let skip = false;

            $(this).find('.checkpoint_label').each(function () {
                label = $(this).val();
                if ($.inArray($(this).attr('name'), ignore) !== -1) {
                    skip = true;
                }
                ignore.push($(this).attr('name'));
            });

            if (skip) {
                return;
            }

            $(this).find('.checkpoint_extra').each(function () {
                extra_credit = $(this).is(':checked');
                ignore.push($(this).attr('name'));
            });

            if (o['checkpoints'] === undefined) {
                o['checkpoints'] = [];
            }
            o['checkpoints'].push({ label: label, extra_credit: extra_credit });
        });

        // parse text items

        $('.text-table').find('.multi-field').each(function () {
            let label = '';
            let skip = false;

            $(this).find('.text_label').each(function () {
                label = $(this).val();
                if ($.inArray($(this).attr('name'), ignore) !== -1) {
                    skip = true;
                }
                ignore.push($(this).attr('name'));
            });

            if (skip) {
                return;
            }

            if (o['text'] === undefined) {
                o['text'] = [];
            }
            o['text'].push({ label: label });
        });

        // parse numeric items

        $('.numerics-table').find('.multi-field').each(function () {
            let label = '';
            let max_score = 0;
            let extra_credit = false;
            let skip = false;

            $(this).find('.numeric_label').each(function () {
                label = $(this).val();
                if ($.inArray($(this).attr('name'), ignore) !== -1) {
                    skip = true;
                }
                ignore.push($(this).attr('name'));
            });

            if (skip) {
                return;
            }

            $(this).find('.max_score').each(function () {
                max_score = parseFloat($(this).val());
                ignore.push($(this).attr('name'));
            });

            $(this).find('.numeric_extra').each(function () {
                extra_credit = $(this).is(':checked');
                ignore.push($(this).attr('name'));
            });

            if (o['numeric'] === undefined) {
                o['numeric'] = [];
            }
            o['numeric'].push({ label: label, max_score: max_score, extra_credit: extra_credit });
        });

        $.each(a, function () {
            if ($.inArray(this.name, ignore) !== -1) {
                return;
            }
            o[this.name] = this.value || '';
        });
        return o;
    }.call($('form')));
}

function saveRubric(redirect = true) {
    const values = serializeRubric();

    $('#save_status').text('Saving Rubric...').css('color', 'var(--text-black)');
    $.getJSON({
        type: 'POST',
        url: buildCourseUrl(['gradeable', $('#g_id').val(), 'rubric']),
        data: {
            values: values,
            csrf_token: csrfToken,
        },
        success: function (response) {
            if (response.status === 'success') {
                delete errors['rubric'];
                updateErrorMessage();
                if (redirect) {
                    window.location.replace(`${buildCourseUrl(['gradeable', $('#g_id').val(), 'update'])}?nav_tab=2`);
                }
            }
            else {
                errors['rubric'] = response.message;
                updateErrorMessage();
                alert('Error saving rubric, you may have tried to delete a component with grades.  Refresh the page');
            }
        },
        error: function (response) {
            alert('Error saving rubric.  Refresh the page');
            console.error(`Failed to parse response from server: ${response}`);
        },
    });
}

function serializeGraders() {
    // Setup graders with an array for each privilege level
    const graders = {};
    const minLevel = parseInt($('#minimum_grading_group').val());

    $('#grader_assignment').find('input').each(function () {
        const parts = this.name.split('_');
        // Ignore if we aren't at the right access level
        const level = parts[0] === 'grader' ? parts[1].substr(1) : parts[0].substr(1);
        if (level > minLevel) {
            if ($('#all_access').is(':checked')) {
                $(this).prop('checked', false);
            }
            return;
        }
        // check all boxes with right access level for all access
        if ($('#all_access').is(':checked')) {
            $(this).prop('checked', true);
        }

        // Ignore everything but checkboxes ('grader' prefix)
        if (parts[0] !== 'grader') {
            return;
        }

        if ($(this).is(':checked')) {
            if (!(parts[3] in graders)) {
                graders[parts[3]] = [];
            }
            graders[parts[3]].push(parts[2]);
        }
    });

    return graders;
}

function saveGraders() {
    const values = serializeGraders();

    $('#save_status').text('Saving Graders...').css('color', 'var(--text-black)');
    $.getJSON({
        type: 'POST',
        url: buildCourseUrl(['gradeable', $('#g_id').val(), 'graders']),
        data: {
            graders: values,
            csrf_token: csrfToken,
        },
        success: function (response) {
            if (response.status !== 'success') {
                alert('Error saving graders!');
                console.error(response.message);
                errors['graders'] = '';
            }
            else {
                delete errors['graders'];
            }
            updateErrorMessage();
        },
        error: function (response) {
            alert('Error saving graders!');
            console.error(`Failed to parse response from server: ${response}`);
        },
    });
}

function showBuildLog() {
    ajaxGetBuildLogs($('#g_id').val());
}

function hideBuildLog() {
    $('.log-container').hide();
    $('#open-build-log').show();
    $('#close-build-log').hide();
}

// Register beforeunload listener once
window.addEventListener('beforeunload', (event) => {
    const isEdited = $('#gradeable-config-edit').data('edited');
    if (isEdited) {
        event.preventDefault();
        event.return = '';
    }
});

let originalConfigContent = null;

// When the text editor opens, the user shouldn't have to manually scroll to see the contents
function scrollToBottom() {
    window.scrollTo({ top: 800, left: 0, behavior: 'smooth' });
}

let current_g_id = null;
let current_file_path = null;

function updateGradeableEditor(g_id, file_path) {
    // If no file has been selected yet or it is not the currently selected one
    if ((current_g_id === null && current_file_path === null) || (current_g_id !== g_id || current_file_path !== file_path)) {
        current_g_id = g_id;
        current_file_path = file_path;
        loadGradeableEditor(g_id, file_path);
    }
}

// When you load the editor
function loadGradeableEditor(g_id, file_path) {
    $.ajax({
        url: buildCourseUrl(['gradeable', 'edit', 'load']),
        type: 'POST',
        data: {
            gradeable_id: g_id,
            file_path: file_path,
            csrf_token: csrfToken,
        },
        success: function (data) {
            try {
                const json = JSON.parse(data);
                if (json.status === 'fail') {
                    displayErrorMessage(json['message']);
                    return;
                }

                $('#gradeable-config-edit-bar').show();

                const configData = json['data'];
                originalConfigContent = configData.config_content;
                const editbox = $('textarea#gradeable-config-edit');
                editbox.val(originalConfigContent);

                editbox.off('input').on('input', function () {
                    const current = $(this).val();
                    $(this).data('edited', current !== originalConfigContent);
                });

                editbox.css({
                    'min-width': '-webkit-fill-available',
                });

                editbox.data('edited', false);
                editbox.data('file-path', file_path);
                scrollToBottom();
            }
            catch {
                displayErrorMessage('Error parsing data. Please try again');
            }
        },
    });
}

function configSelectorChange() {
    location.reload();
}

function isUsingDefaultConfig() {
    const selector = document.getElementById('autograding_config_selector');
    const selectedPath = selector.value;
    return NONUPLOADED_CONFIG_VALUES.includes(selectedPath);
}

function updateEditorButtonStyle() {
    const availableMessage = document.getElementById('editor-not-available');
    const editorButton = document.getElementById('open-config-editor');

    if (isUsingDefaultConfig()) {
        editorButton.style.display = 'none';
        availableMessage.style.display = 'block';
    }
    else {
        editorButton.style.display = 'inline-block';
        availableMessage.style.display = 'none';
    }
}

document.addEventListener('DOMContentLoaded', () => {
    updateEditorButtonStyle();
});

function toggleGradeableConfigEdit() {
    $('#gradeable-config-structure').toggleClass('open').toggle();
    const editorButton = document.getElementById('open-config-editor');
    if (editorButton.innerText === 'Open Editor') {
        editorButton.innerText = 'Close Editor';
        current_g_id = null;
        current_file_path = null;
        scrollToBottom();
    }
    else {
        editorButton.innerText = 'Open Editor';
        cancelGradeableConfigEdit(); // Ensure unsaved changes are deleted
    }
}

function cancelGradeableConfigEdit() {
    $('#gradeable-config-edit-bar').hide();
    $('#gradeable-config-edit').data('edited', false);
    current_g_id = null;
    current_file_path = null;
}

function saveGradeableConfigEdit(g_id) {
    const content = $('textarea#gradeable-config-edit').val();
    $.ajax({
        url: buildCourseUrl(['gradeable', 'edit', 'save']),
        type: 'POST',
        data: {
            gradeable_id: g_id,
            file_path: $('textarea#gradeable-config-edit').data('file-path'),
            write_content: content,
            csrf_token: csrfToken,
        },
        success: function (data) {
            try {
                const json = JSON.parse(data);
                if (json['status'] === 'fail') {
                    displayErrorMessage(json['message']);
                    return;
                }
                originalConfigContent = $('#gradeable-config-edit').val();
                $('#gradeable-config-edit').data('edited', false);
                cancelGradeableConfigEdit();
                ajaxCheckBuildStatus();
                displaySuccessMessage('Autograding configuration successfully updated.');
            }
            catch (err) {
                displayErrorMessage('Error parsing data. Please try again');
                return;
            }
        },
        error: function () {
            window.alert('Something went wrong while saving the gradeable config. Please try again.');
        },
    });
}<|MERGE_RESOLUTION|>--- conflicted
+++ resolved
@@ -466,14 +466,8 @@
                 setTimeout(ajaxCheckBuildStatus, 1000);
                 return;
             }
-<<<<<<< HEAD
             else if (response['data'] === 'warnings') {
                 $('#rebuild-status').text('Gradeable built with warnings');
-=======
-
-            if (response['data'] === 'warnings') {
-                $('#rebuild-status').html('Gradeable built with warnings');
->>>>>>> 676c9d56
             }
             // eslint-disable-next-line eqeqeq
             else if (response['data'] == true) {
