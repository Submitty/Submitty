/* global csrfToken, buildCourseUrl, displayErrorMessage, gradeable_max_autograder_points,
          is_electronic, onHasReleaseDate, reloadInstructorEditRubric, getItempoolOptions,
          isItempoolAvailable, getGradeableId, closeAllComponents, onHasDueDate, setPdfPageAssignment,
          PDF_PAGE_INSTRUCTOR, PDF_PAGE_STUDENT, PDF_PAGE_NONE */
/* exported showBuildLog, ajaxRebuildGradeableButton, onPrecisionChange, onItemPoolOptionChange, updatePdfPageSettings */

let updateInProgressCount = 0;
const errors = {};
let previous_gradeable = '';
let gradeable = '';
function updateErrorMessage() {
    if (Object.keys(errors).length !== 0) {
        $('#save_status').html('<span style="color: red">Some Changes Failed!</span>');
    }
    else {
        if (updateInProgressCount === 0) {
            $('#save_status').html('All Changes Saved');
        }
    }
}

function setError(name, err) {
    if (name === 'autograding_config_path') {
        name = 'autograding_config_path_displayed';
        const error_elem = $('#autograding_config_error');
        error_elem.text(err);
        error_elem.show();
    }
    $(`[name="${name}"]`).each((i, elem) => {
        elem.title = err;
        elem.setCustomValidity('Invalid field.');
    });
    errors[name] = err;
}

function clearError(name, update) {
    if (name === 'autograding_config_path') {
        name = 'autograding_config_path_displayed';
        const error_elem = $('#autograding_config_error');
        error_elem.text('');
        error_elem.hide();
    }
    $(`[name="${name}"]`).each((i, elem) => {
        elem.title = '';
        elem.setCustomValidity('');

        // Update the value if provided
        if (update !== undefined) {
            $(elem).val(update);
        }
    });
    // remove the error for this property
    delete errors[name];
}

function setGradeableUpdateInProgress() {
    $('#save_status').html('Saving...');
    updateInProgressCount++;
}

function setGradeableUpdateComplete() {
    updateInProgressCount--;
}

function updatePdfPageSettings() {
    const pdf_page = $('#yes_pdf_page').is(':checked');
    const pdf_page_student = $('#yes_pdf_page_student').is(':checked');
    if (pdf_page === false) {
        $('#no_pdf_page_student').prop('checked', true);
    }
    setPdfPageAssignment(pdf_page === false ? PDF_PAGE_NONE : (pdf_page_student === true ? PDF_PAGE_STUDENT : PDF_PAGE_INSTRUCTOR))
        .catch((err) => {
            alert(`Failed to update pdf page setting! ${err.message}`);
        });
}

function onItemPoolOptionChange(componentId) {
    const linkItemPool = $(`#yes-link-item-pool-${componentId}`);
    // Provide a select option for item-pool items on the rubric components

    if (linkItemPool.is(':checked')) {
        $(`#component-itempool-${componentId}-cont`).removeClass('hide');
    }
    else {
    // make all the rubric components available to each student
        $(`#component-itempool-${componentId}-cont`).addClass('hide');
    }
}

function onPrecisionChange() {
    ajaxUpdateGradeableProperty(getGradeableId(), {
        'precision': $('#point_precision_id').val(),
        'csrf_token': csrfToken,
    }, () => {
        // Clear errors by just removing red background
        clearError('precision');
        updateErrorMessage();

        closeAllComponents(true)
            .then(() => {
                return reloadInstructorEditRubric(getGradeableId(), isItempoolAvailable(), getItempoolOptions());
            })
            .catch((err) => {
                alert(`Failed to reload the gradeable rubric! ${err.message}`);
            });
    }, updateGradeableErrorCallback);
}

function updateGradeableErrorCallback(message, response_data) {
    for (const key in response_data) {
        // eslint-disable-next-line no-prototype-builtins
        if (response_data.hasOwnProperty(key)) {
            setError(key, response_data[key]);
        }
    }
    updateErrorMessage();
}

function updateDueDate() {
    const cont = $('#due_date_container');
    const cont1 = $('#late_days_options_container');
    const cont2 = $('#manual_grading_container');
    const cont3 = $('#release_container');
    if ($('#has_due_date_no').is(':checked')) {
        cont.hide();
        cont1.hide();
        cont2.hide();
        cont3.hide();
        $('#has_release_date_no').prop('checked', true);
    }
    else {
        cont.show();
        cont1.show();
        cont2.show();
        cont3.show();
    }
    onHasDueDate();
}

function updateReleaseDate() {
    const cont = $('#release_date_container');
    if ($('#has_release_date_no').is(':checked')) {
        cont.hide();
    }
    else {
        cont.show();
    }
    onHasReleaseDate();
}

$(document).ready(() => {
    window.onbeforeunload = function (event) {
        if (Object.keys(errors).length !== 0) {
            event.returnValue = 1;
        }
    };

    ajaxCheckBuildStatus();
    $('input:not(#random-peer-graders-list,#number_to_peer_grade),select,textarea').change(function () {
        if ($(this).hasClass('date-radio') && is_electronic) {
            updateDueDate();
        }
        if ($(this).hasClass('date-radio')) {
            updateReleaseDate();
        }
        if ($(this).hasClass('ignore')) {
            return;
        }
        if (previous_gradeable === '') {
            previous_gradeable = $('#gradeable-lock').val();
        }
        gradeable = $('#gradeable-lock').val();
        if (previous_gradeable !== gradeable) {
            $('#gradeable-lock-points').val(0);
        }
        if (gradeable !== '') {
            $('#gradeable-lock-max-points-field').show();
            $('#gradeable-lock-max-points').text(`Out of ${gradeable_max_autograder_points[gradeable]} Maximum Autograding Points`);
            previous_gradeable = gradeable;
        }
        else {
            $('#gradeable-lock-points').val(0);
            $('#gradeable-lock-max-points-field').hide();
        }

        let points = $('#gradeable-lock-points').val();
        if (points === '') {
            return false;
        }
        points = parseInt(points);
        if ((points < 0 || points > gradeable_max_autograder_points[gradeable])) {
            displayErrorMessage('Points must be between 0 and the max autograder points for that gradeable.');
            return;
        }

        // If its rubric-related, then make different request
        if ($('#gradeable_rubric').find(`[name="${this.name}"]`).length > 0) {
            // ... but don't automatically save electronic rubric data
            if (!$('#radio_electronic_file').is(':checked')) {
                saveRubric(false);
            }
            return;
        }
        if ($('#grader_assignment').find(`[name="${this.name}"]`).length > 0) {
            saveGraders();
            return;
        }
        if ($(this).prop('id') === 'all_access' || $(this).prop('id') === 'minimum_grading_group') {
            saveGraders();
        }
        // Don't save if it we're ignoring it
        if ($(this).hasClass('ignore')) {
            return;
        }

        const data = {'csrf_token': csrfToken};
        if (this.name === 'hidden_files') {
            data[this.name] = $(this).val().replace(/\s*,\s*/, ',');
        }
        else {
            data[this.name] = $(this).val();
        }
        const addDataToRequest = function (i, val) {
            if (val.type === 'radio' && !$(val).is(':checked')) {
                return;
            }
            if ($('#no_late_submission').is(':checked') && $(val).attr('name') === 'late_days') {
                $(val).val('0');
            }
            data[val.name] = $(val).val();
        };
        if (data['depends_on'] !== null) {
            data['depends_on_points'] = points;
        }
        else if (data['depends_on_points'] !== null) {
            data['depends_on'] = gradeable;
        }

        // If its date-related, then submit all date data
        if ($('#gradeable-dates').find(`input[name="${this.name}"]:enabled`).length > 0
            || $(this).hasClass('date-related')) {
            $('#gradeable-dates :input:enabled,.date-related').each(addDataToRequest);
        }
        ajaxUpdateGradeableProperty($('#g_id').val(), data,
            (response_data) => {
                // Clear errors by setting new values
                for (const key in response_data) {
                    // eslint-disable-next-line no-prototype-builtins
                    if (response_data.hasOwnProperty(key)) {
                        clearError(key, response_data[key]);
                    }
                }
                // Clear errors by just removing red background
                for (const key in data) {
                    // eslint-disable-next-line no-prototype-builtins
                    if (data.hasOwnProperty(key)) {
                        clearError(key);
                    }
                }
                updateErrorMessage();
            }, updateGradeableErrorCallback);
    });

    $('#random_peer_graders_list, #clear_peer_matrix').click(
        function () {
            if ($('input[name="all_grade"]:checked').val() === 'All Grade All') {
                if (confirm('Each student grades every other student! Continue?')) {
                    const data = {'csrf_token': csrfToken};
                    data[this.name] = $(this).val();
                    setRandomGraders($('#g_id').val(), data, (response_data) => {
                        // Clear errors by setting new values
                        for (const key in response_data) {
                            // eslint-disable-next-line no-prototype-builtins
                            if (response_data.hasOwnProperty(key)) {
                                clearError(key, response_data[key]);
                            }
                        }
                        // Clear errors by just removing red background
                        for (const key in data) {
                            // eslint-disable-next-line no-prototype-builtins
                            if (data.hasOwnProperty(key)) {
                                clearError(key);
                            }
                        }
                        updateErrorMessage();
                    }, updateGradeableErrorCallback, true);
                    return;
                }
            }
            if ( confirm('This will update peer matrix. Are you sure?')) {
                const data = {'csrf_token': csrfToken};
                data[this.name] = $(this).val();
                setRandomGraders($('#g_id').val(), data, (response_data) => {
                // Clear errors by setting new values
                    for (const key in response_data) {
                        // eslint-disable-next-line no-prototype-builtins
                        if (response_data.hasOwnProperty(key)) {
                            clearError(key, response_data[key]);
                        }
                    }
                    // Clear errors by setting custom validity to ''
                    for (const key in data) {
                        // eslint-disable-next-line no-prototype-builtins
                        if (data.hasOwnProperty(key)) {
                            clearError(key);
                        }
                    }
                    updateErrorMessage();
                }, updateGradeableErrorCallback, false);
            }
            else {
                return false;
            }
        });
});

function ajaxRebuildGradeableButton() {
    const gradeable_id = $('#g_id').val();
    $.ajax({
        url: buildCourseUrl(['gradeable', gradeable_id, 'rebuild']),
        success: function () {
            ajaxCheckBuildStatus();
        },
        error: function (response) {
            console.error(response);
        },
    });
}

function ajaxGetBuildLogs(gradeable_id) {
    $.getJSON({
        type: 'GET',
        url: buildCourseUrl(['gradeable', gradeable_id, 'build_log']),
        success: function (response) {
<<<<<<< HEAD
            const build_info = response['data'][0];
            const cmake_info = response['data'][1];
            const make_info = response['data'][2];
=======
            var build_info = response['data'][0];
            var cmake_info = response['data'][1];
>>>>>>> 34e7d771

            if (build_info !== null) {
                $('#build-log-body').html(build_info);
            }
            else {
                $('#build-log-body').html('There is currently no build output.');
            }
            if (cmake_info !== null) {
                $('#cmake-log-body').html(cmake_info);
            }
            else {
                $('#cmake-log-body').html('There is currently no cmake output.');
            }
<<<<<<< HEAD
            if (make_info !== null) {
                $('#make-log-body').html(make_info);
            }
            else {
                $('#make-log-body').html('There is currently no make output.');
            }
=======
>>>>>>> 34e7d771

            $('.log-container').show();
            $('#open-build-log').hide();
            $('#close-build-log').show();
        },
        error: function (response) {
            console.error(`Failed to parse response from server: ${response}`);
        },
    });
}

function ajaxCheckBuildStatus() {
    const gradeable_id = $('#g_id').val();
    $('#rebuild-log-button').css('display','none');
    hideBuildLog();
    $.getJSON({
        type: 'GET',
        url: buildCourseUrl(['gradeable', gradeable_id, 'build_status']),
        success: function (response) {
            $('#rebuild-log-button').css('display','block');
            if (response['data'] === 'queued') {
                $('#rebuild-status').html(gradeable_id.concat(' is in the rebuild queue...'));
                $('#rebuild-log-button').css('display','none');
                setTimeout(ajaxCheckBuildStatus,1000);
            }
            else if (response['data'] === 'processing') {
                $('#rebuild-status').html(gradeable_id.concat(' is being rebuilt...'));
                $('#rebuild-log-button').css('display','none');
                setTimeout(ajaxCheckBuildStatus,1000);
            }
            else if (response['data'] === 'warnings') {
                $('#rebuild-status').html('Gradeable built with warnings');
            }
            // eslint-disable-next-line eqeqeq
            else if (response['data'] == true) {
                $('.config_search_error').hide();
                $('#rebuild-status').html('Gradeable build complete');
            }
            // eslint-disable-next-line eqeqeq
            else if (response['data'] == false) {
                $('#rebuild-status').html('Gradeable build failed');
                $('#autograding_config_error').text('The current configuration is not valid, please check the build log for details.');
                $('.config_search_error').show();
            }
            else {
                $('#rebuild-status').html('Error');
                console.error('Internal server error, please try again.');
            }
        },
        error: function (response) {
            console.error(`Failed to parse response from server: ${response}`);
        },
    });
}
function setRandomGraders(gradeable_id,p_values,successCallback,errorCallback,all_grade_all) {
    let number_to_grade=1;
    if (all_grade_all===true) {
        number_to_grade=10000;
    }
    else {
        number_to_grade=$('#number_to_peer_grade').val();
    }

    if (number_to_grade<=0) {
        number_to_grade = 0;
        if (!confirm('This will clear Peer Matrix. Continue?')) {
            $('#peer_loader').addClass('hide');
            return false;
        }
    }

    gradeable_id = $('#g_id').val();
    let restrict_to_registration='unchecked';
    let submit_before_grading='unchecked';
    $('#peer_loader').removeClass('hide');
    if ($('#restrict-to-registration').is(':checked')) {
        restrict_to_registration='checked';
    }
    if ($('#submit-before-grading').is(':checked')) {
        submit_before_grading='checked';
    }

    $.ajax({
        type: 'POST',
        url: buildCourseUrl(['gradeable', gradeable_id, 'RandomizePeers']),
        data: {
            csrf_token:p_values['csrf_token'],
            number_to_grade:number_to_grade,
            restrict_to_registration:restrict_to_registration,
            submit_before_grading:submit_before_grading,
        },
        success: function(response) {
            const res=JSON.parse(response);
            if (res.data === 'Invalid Number of Students Entered') {
                confirm('Do you Want to go with ALL grade ALL?');
            }
            if (res.data=== 'Clear Peer Matrix') {
                $('#save_status').html('Peer Matrix Cleared');
            }
            setGradeableUpdateComplete();
            $('#peer_loader').addClass('hide');
            location.reload();
        },

        /* To check for Server Error Messages */
        error: function (jqXHR, exception) {
            let msg = '';
            if (jqXHR.status === 0) {
                msg = 'Not connect.\n Verify Network.';
            }
            else if (jqXHR.status === 404) {
                msg = 'Requested page not found. [404]';
            }
            else if (jqXHR.status === 500) {
                msg = 'Internal Server Error [500].';
            }
            else if (exception === 'parsererror') {
                msg = 'Requested JSON parse failed.';
            }
            else if (exception === 'timeout') {
                msg = 'Time out error.';
            }
            else if (exception === 'abort') {
                msg = 'Ajax request aborted.';
            }
            else {
                msg = `Uncaught Error.\n${jqXHR.responseText}`;
            }
            alert(`error occurred${msg}`);
        },
    });
}
function ajaxUpdateGradeableProperty(gradeable_id, p_values, successCallback, errorCallback) {
    if ('peer_graders_list' in p_values && $('#peer_graders_list').length) {
        $('#save_status').html('Saving Changes');
        const csvFile = $('#peer_graders_list').prop('files')[0];
        const reader = new FileReader();
        reader.readAsText(csvFile);
        const jsonFile = [];
        reader.onload = function() {
            try {
                const lines=reader.result.split('\n');
                const headers = lines[0].split(',');
                let students_lines_index = -1;
                let graders_lines_index = -1;

                for (let k=0;k<headers.length;k++) {
                    if (headers[k].toLowerCase().trim() === 'student') {
                        students_lines_index = k;
                    }
                    else if (headers[k].toLowerCase().trim() === 'grader') {
                        graders_lines_index = k;
                    }
                }

                if (students_lines_index === -1) {
                    alert("Cannot process file, requires exactly one labelled 'student' column");
                    return;
                }

                if (graders_lines_index === -1) {
                    alert("Cannot process file, requires exactly one labelled 'grader' column");
                    return;
                }

                for (let i=1;i<lines.length;i++) {

                    const built_line = {};
                    const cells=lines[i].split(',');

                    for (let j=0; j < cells.length; j++) {
                        if (cells[j].trim() !== '') {
                            built_line[headers[j].trim()]= cells[j].trim();
                        }
                    }
                    //built_line[headers[0].trim()]= cells[students_lines_index].trim();
                    //built_line[headers[1].trim()]= cells[graders_lines_index].trim();
                    jsonFile[i-1] = built_line;
                }
                const container = $('#container-rubric');
                if (container.length === 0) {
                    alert("UPDATES DISABLED: no 'container-rubric' element!");
                    return;
                }
                // Don't process updates until the page is done loading
                if (!container.is(':visible')) {
                    return;
                }
                p_values['peer_graders_list'] = jsonFile;
                setGradeableUpdateInProgress();
                $.getJSON({
                    type: 'POST',
                    url: buildCourseUrl(['gradeable', gradeable_id, 'update']),
                    data: p_values,
                    success: function (response) {
                        if (Array.isArray(response['data'])) {
                            if (response['data'].includes('rebuild_queued')) {
                                ajaxCheckBuildStatus(gradeable_id,'unknown');
                            }
                        }
                        setGradeableUpdateComplete();
                        if (response.status === 'success') {
                            $('#save_status').html('All Changes Saved');
                            successCallback(response.data);
                        }
                        else if (response.status === 'fail') {
                            $('#save_status').html('Error Saving Changes');
                            errorCallback(response.message, response.data);
                        }
                        else {
                            alert('Internal server error');
                            $('#save_status').html('Error Saving Changes');
                            console.error(response.message);
                        }
                        location.reload();
                    },
                    error: function (response) {
                        $('#save_status').html('Error Saving Changes');
                        setGradeableUpdateComplete();
                        console.error(`Failed to parse response from server: ${response}`);
                    },
                });
            }
            catch (e) {
                $('#save_status').html('Error Saving Changes');
            }
        };
    }

    else {
        const container = $('#container-rubric');
        if (container.length === 0) {
            alert("UPDATES DISABLED: no 'container-rubric' element!");
            return;
        }
        // Don't process updates until the page is done loading
        if (!container.is(':visible')) {
            return;
        }
        setGradeableUpdateInProgress();
        $.getJSON({
            type: 'POST',
            url: buildCourseUrl(['gradeable', gradeable_id, 'update']),
            data: p_values,
            success: function (response) {
                if (Array.isArray(response['data'])) {
                    if (response['data'].includes('rebuild_queued')) {
                        ajaxCheckBuildStatus(gradeable_id,'unknown');
                    }
                }
                setGradeableUpdateComplete();
                if (response.status === 'success') {
                    successCallback(response.data);
                }
                else if (response.status === 'fail') {
                    errorCallback(response.message, response.data);
                }
                else {
                    alert('Internal server error');
                    console.error(response);
                }
            },
            error: function (response) {
                setGradeableUpdateComplete();
                console.error('Failed to parse response from server: ', response);
            },
        });
    }
}

function serializeRubric() {
    return function () {

        const o = {};
        const a = this.serializeArray();
        const ignore = ['numeric_label_0', 'max_score_0', 'numeric_extra_0', 'numeric_extra_0',
            'text_label_0', 'checkpoint_label_0', 'num_numeric_items', 'num_text_items'];

        // Ignore all properties not on rubric
        $.each(a, function() {
            if ($('#gradeable_rubric').find(`[name="${this.name}"]`).length === 0) {
                ignore.push(this.name);
            }
        });

        // Ignore all properties marked to be ignored
        $('.ignore').each(function () {
            ignore.push($(this).attr('name'));
        });

        //parse checkpoints

        $('.checkpoints-table').find('.multi-field').each(function () {
            let label = '';
            let extra_credit = false;
            let skip = false;

            $(this).find('.checkpoint_label').each(function () {
                label = $(this).val();
                if ($.inArray($(this).attr('name'), ignore) !== -1) {
                    skip = true;
                }
                ignore.push($(this).attr('name'));
            });

            if (skip) {
                return;
            }

            $(this).find('.checkpoint_extra').each(function () {
                extra_credit = $(this).is(':checked');
                ignore.push($(this).attr('name'));
            });

            if (o['checkpoints'] === undefined) {
                o['checkpoints'] = [];
            }
            o['checkpoints'].push({'label': label, 'extra_credit': extra_credit});
        });


        // parse text items

        $('.text-table').find('.multi-field').each(function () {
            let label = '';
            let skip = false;

            $(this).find('.text_label').each(function () {
                label = $(this).val();
                if ($.inArray($(this).attr('name'), ignore) !== -1) {
                    skip = true;
                }
                ignore.push($(this).attr('name'));
            });

            if (skip) {
                return;
            }

            if (o['text'] === undefined) {
                o['text'] = [];
            }
            o['text'].push({'label': label});
        });

        // parse numeric items

        $('.numerics-table').find('.multi-field').each(function () {
            let label = '';
            let max_score = 0;
            let extra_credit = false;
            let skip = false;

            $(this).find('.numeric_label').each(function () {
                label = $(this).val();
                if ($.inArray($(this).attr('name'), ignore) !== -1) {
                    skip = true;
                }
                ignore.push($(this).attr('name'));
            });

            if (skip) {
                return;
            }

            $(this).find('.max_score').each(function () {
                max_score = parseFloat($(this).val());
                ignore.push($(this).attr('name'));
            });

            $(this).find('.numeric_extra').each(function () {
                extra_credit = $(this).is(':checked');
                ignore.push($(this).attr('name'));
            });

            if (o['numeric'] === undefined) {
                o['numeric'] = [];
            }
            o['numeric'].push({'label': label, 'max_score': max_score, 'extra_credit': extra_credit});

        });


        $.each(a, function () {
            if ($.inArray(this.name, ignore) !== -1) {
                return;
            }
            o[this.name] = this.value || '';
        });
        return o;
    }.call($('form'));
}

function saveRubric(redirect = true) {
    const values = serializeRubric();

    $('#save_status').html('Saving Rubric...');
    $.getJSON({
        type: 'POST',
        url: buildCourseUrl(['gradeable', $('#g_id').val(), 'rubric']),
        data: {
            values: values,
            csrf_token: csrfToken,
        },
        success: function (response) {
            if (response.status === 'success') {
                delete errors['rubric'];
                updateErrorMessage();
                if (redirect) {
                    window.location.replace(`${buildCourseUrl(['gradeable', $('#g_id').val(), 'update'])}?nav_tab=2`);
                }
            }
            else {
                errors['rubric'] = response.message;
                updateErrorMessage();
                alert('Error saving rubric, you may have tried to delete a component with grades.  Refresh the page');
            }
        },
        error: function (response) {
            alert('Error saving rubric.  Refresh the page');
            console.error(`Failed to parse response from server: ${response}`);
        },
    });
}

function serializeGraders() {
    // Setup graders with an array for each privilege level
    const graders = {};
    const minLevel = parseInt($('#minimum_grading_group').val());

    $('#grader_assignment').find('input').each(function () {
        const parts = this.name.split('_');
        // Ignore if we aren't at the right access level
        const level = parts[0] === 'grader'? parts[1].substr(1) : parts[0].substr(1);
        if (level > minLevel) {
            if ($('#all_access').is(':checked')) {
                $(this).prop('checked', false);
            }
            return;
        }
        //check all boxes with right access level for all access
        if ($('#all_access').is(':checked')) {
            $(this).prop('checked', true);
        }

        // Ignore everything but checkboxes ('grader' prefix)
        if (parts[0] !== 'grader') {
            return;
        }

        if ($(this).is(':checked')) {
            if (!(parts[3] in graders)) {
                graders[parts[3]] = [];
            }
            graders[parts[3]].push(parts[2]);
        }
    });

    return graders;
}

function saveGraders() {
    const values = serializeGraders();

    $('#save_status').html('Saving Graders...');
    $.getJSON({
        type: 'POST',
        url: buildCourseUrl(['gradeable', $('#g_id').val(), 'graders']),
        data: {
            graders: values,
            csrf_token: csrfToken,
        },
        success: function (response) {
            if (response.status !== 'success') {
                alert('Error saving graders!');
                console.error(response.message);
                errors['graders'] = '';
            }
            else {
                delete errors['graders'];
            }
            updateErrorMessage();
        },
        error: function (response) {
            alert('Error saving graders!');
            console.error(`Failed to parse response from server: ${response}`);
        },
    });
}

function showBuildLog() {
    ajaxGetBuildLogs($('#g_id').val());
}

function hideBuildLog() {
    $('.log-container').hide();
    $('#open-build-log').show();
    $('#close-build-log').hide();
}<|MERGE_RESOLUTION|>--- conflicted
+++ resolved
@@ -332,14 +332,9 @@
         type: 'GET',
         url: buildCourseUrl(['gradeable', gradeable_id, 'build_log']),
         success: function (response) {
-<<<<<<< HEAD
             const build_info = response['data'][0];
             const cmake_info = response['data'][1];
             const make_info = response['data'][2];
-=======
-            var build_info = response['data'][0];
-            var cmake_info = response['data'][1];
->>>>>>> 34e7d771
 
             if (build_info !== null) {
                 $('#build-log-body').html(build_info);
@@ -353,15 +348,12 @@
             else {
                 $('#cmake-log-body').html('There is currently no cmake output.');
             }
-<<<<<<< HEAD
             if (make_info !== null) {
                 $('#make-log-body').html(make_info);
             }
             else {
                 $('#make-log-body').html('There is currently no make output.');
             }
-=======
->>>>>>> 34e7d771
 
             $('.log-container').show();
             $('#open-build-log').hide();
