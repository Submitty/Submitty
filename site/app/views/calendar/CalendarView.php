<?php

declare(strict_types=1);

namespace app\views\calendar;

use app\libraries\FileUtils;
use app\models\CalendarInfo;
use app\models\GlobalCalendarInfo;
use app\models\User;
use app\views\AbstractView;
use app\views\NavigationView;
use app\models\Course;

class CalendarView extends AbstractView {
    /**
     * This function shows a calendar with arbitrary items. It first shows a calendar view that list all items on
     * calendar by their given date. Then it shows a series of tables to list all items.
     *
     * @param CalendarInfo $info the information used to fill the calendar
     * @param array<Course> $courses the courses that will be shown
     * @return string
     * @see NavigationView::gradeableSections
     */
    public function showCalendar(CalendarInfo $info, GlobalCalendarInfo $global_info, array $courses, bool $in_course = false): string {

        $year = (isset($_GET['year']) && $_GET['year'] != "")  ?  (int) $_GET['year']  : (int) date("Y");
        $month = (isset($_GET['month']) && $_GET['month'] != "") ?  (int) $_GET['month'] : (int) date("n");
        $show_table = (isset($_GET['show_table'])) ? (int) $_GET['show_table'] : 0; // not showing the table by default

        // Error checking
        $month = (int) sprintf("%08d", $month); // remove leading zero

        if ($month < 0 || $month > 12) {
            $month = (int) date("n");
        }
        if ($year < 1970 || $year > 2100) {
            $year = (int) date("Y");
        }

        //Create list of courses and their term and get color
        $formatted_courses = [];
        $unformatted_courses = [];
        $display_names = [];
        //$course_colors = [];
        foreach ($courses as $course) {
            $course_string = $course->getTitle() . " " . $course->getTerm();
            array_push($formatted_courses, $course_string);
        }
        $courseWithName = [];
        foreach ($courses as $index => $course) {
            $displayName = $course->getDisplayName();
            $nameString = ($displayName !== '' ? $displayName : $course->getTitle()) . ' ' . $course->getTerm();

            $courseWithName[] = [
                'course_name' => $formatted_courses[$index],
                'display_name' => $nameString,
            ];
        }


        //Set course color options
        $course_colors = [];
        $course_colors["RED"]       = "var(--category-color-1)";
        $course_colors["ORANGE"]    = "var(--category-color-2)";
        $course_colors["GREEN"]     = "var(--category-color-3)";
        $course_colors["BLUE"]      = "var(--category-color-4)";
        $course_colors["INDIGO"]    = "var(--category-color-5)";
        $course_colors["VIOLET"]    = "var(--category-color-6)";
        $course_colors["PINK"]      = "var(--category-color-7)";
        $course_colors["PURPLE"]    = "var(--category-color-8)";

        //Get if legend will be displayed
        $show_legend = (isset($_COOKIE['show_legend']))  ?  (int) $_COOKIE['show_legend'] : 1;

        $this->core->getOutput()->addInternalCss("navigation.css");
        $this->core->getOutput()->addInternalCss('calendar.css');
        $this->core->getOutput()->addInternalJs('calendar.js');
        $this->core->getOutput()->addVendorJs(FileUtils::joinPaths('flatpickr', 'flatpickr.min.js'));
        $this->core->getOutput()->addVendorCss(FileUtils::joinPaths('flatpickr', 'flatpickr.min.css'));
        $this->core->getOutput()->addVendorJs(FileUtils::joinPaths('flatpickr', 'plugins', 'shortcutButtons', 'shortcut-buttons-flatpickr.min.js'));
        $this->core->getOutput()->addVendorCss(FileUtils::joinPaths('flatpickr', 'plugins', 'shortcutButtons', 'themes', 'light.min.css'));
        $this->core->getOutput()->addInternalCss('table.css');
        $this->core->getOutput()->enableMobileViewport();
        $this->core->getOutput()->addBreadcrumb($in_course ? "Course Calendar" : "Calendar");
        return $this->core->getOutput()->renderTwigTemplate("calendar/Calendar.twig", [
            "show_table" => $show_table,
            "view_year" => $year,          // the year that the calendar is viewing
            "view_month" => $month,        // the month that the calendar is viewing
            "curr_year" => date("Y"),  // the current year
            "curr_month" => date("n"), // the current month
            "curr_day" => date("d"),   // the current date
            'date_format' => $this->core->getConfig()->getDateTimeFormat()->getFormat('gradeable'),
            "gradeables_by_date" => $info->getItemsByDateInCourses(),
            "global_items_by_date" => $global_info->getGlobalItemsByDate(),
            "gradeables_by_section" => $info->getItemsBySections(),
            "empty_message" => $info->getEmptyMessage(),
            "in_course" => $in_course,
            "is_instructor" => $this->core->getUser()->getGroup() === User::GROUP_INSTRUCTOR,
            "is_superuser" => $this->core->getUser()->getAccessLevel() === User::LEVEL_SUPERUSER,
            "colors" => $info->getColors(),
            "instructor_courses" => $this->core->getQueries()->getInstructorLevelUnarchivedCourses($this->core->getUser()->getId()),
            "view_cookie" => isset($_COOKIE['view']) ? $_COOKIE['view'] : "month",
            "course_names" => $courseWithName,
            "show_legend" => $show_legend,
            "color_options" => $course_colors,
            "show_all_cookie" => isset($_COOKIE['calendar_show_all']) ? $_COOKIE['calendar_show_all'] : 1,
<<<<<<< HEAD
            "calendar_course_cookie" => isset($_COOKIE['calendar_course']) ? $_COOKIE['calendar_course'] : (isset($formatted_courses[0]) ? $formatted_courses[0] : null),
=======
            "calendar_course_cookie" => $_COOKIE['calendar_course'] ?? ($formatted_courses[0] ?? null),
>>>>>>> 3d02097a
        ]);
    }
}<|MERGE_RESOLUTION|>--- conflicted
+++ resolved
@@ -105,11 +105,7 @@
             "show_legend" => $show_legend,
             "color_options" => $course_colors,
             "show_all_cookie" => isset($_COOKIE['calendar_show_all']) ? $_COOKIE['calendar_show_all'] : 1,
-<<<<<<< HEAD
-            "calendar_course_cookie" => isset($_COOKIE['calendar_course']) ? $_COOKIE['calendar_course'] : (isset($formatted_courses[0]) ? $formatted_courses[0] : null),
-=======
             "calendar_course_cookie" => $_COOKIE['calendar_course'] ?? ($formatted_courses[0] ?? null),
->>>>>>> 3d02097a
         ]);
     }
 }