{
    "_readme": [
        "This file locks the dependencies of your project to a known state",
        "Read more about it at https://getcomposer.org/doc/01-basic-usage.md#installing-dependencies",
        "This file is @generated automatically"
    ],
<<<<<<< HEAD
    "content-hash": "d8fd89627abe02f1c17eab4340cdca3f",
=======
    "content-hash": "ab199c5b9ec45728e850588f89764b41",
>>>>>>> 6c733d4a
    "packages": [
        {
            "name": "aptoma/twig-markdown",
            "version": "3.4.1",
            "source": {
                "type": "git",
                "url": "https://github.com/aptoma/twig-markdown.git",
                "reference": "849248b26f0079f380e6559017e69114c57ef52a"
            },
            "dist": {
                "type": "zip",
                "url": "https://api.github.com/repos/aptoma/twig-markdown/zipball/849248b26f0079f380e6559017e69114c57ef52a",
                "reference": "849248b26f0079f380e6559017e69114c57ef52a",
                "shasum": ""
            },
            "require": {
                "php": "^7.0|^8.0",
                "twig/twig": "^2.7.0|^3.0"
            },
            "require-dev": {
                "erusev/parsedown": "^1.6",
                "guzzlehttp/guzzle": "^7.2",
                "http-interop/http-factory-guzzle": "^1.0",
                "knplabs/github-api": "~3.0",
                "league/commonmark": "~0.5",
                "michelf/php-markdown": "~1",
                "php": "^7.2.5|^8.0",
                "phpunit/phpunit": "~6.0|~5.0|~8.0"
            },
            "suggest": {
                "knplabs/github-api": "Needed for using GitHub's Markdown engine provided through their API.",
                "michelf/php-markdown": "Original Markdown engine with MarkdownExtra."
            },
            "type": "library",
            "autoload": {
                "psr-0": {
                    "Aptoma": "src/"
                }
            },
            "notification-url": "https://packagist.org/downloads/",
            "license": [
                "MIT"
            ],
            "authors": [
                {
                    "name": "Gunnar Lium",
                    "email": "gunnar@aptoma.com"
                },
                {
                    "name": "Joris Berthelot",
                    "email": "joris@berthelot.tel"
                }
            ],
            "description": "Twig extension to work with Markdown content",
            "keywords": [
                "markdown",
                "twig"
            ],
            "support": {
                "issues": "https://github.com/aptoma/twig-markdown/issues",
                "source": "https://github.com/aptoma/twig-markdown/tree/3.4.1"
            },
            "time": "2021-12-14T11:12:21+00:00"
        },
        {
            "name": "brick/math",
            "version": "0.11.0",
            "source": {
                "type": "git",
                "url": "https://github.com/brick/math.git",
                "reference": "0ad82ce168c82ba30d1c01ec86116ab52f589478"
            },
            "dist": {
                "type": "zip",
                "url": "https://api.github.com/repos/brick/math/zipball/0ad82ce168c82ba30d1c01ec86116ab52f589478",
                "reference": "0ad82ce168c82ba30d1c01ec86116ab52f589478",
                "shasum": ""
            },
            "require": {
                "php": "^8.0"
            },
            "require-dev": {
                "php-coveralls/php-coveralls": "^2.2",
                "phpunit/phpunit": "^9.0",
                "vimeo/psalm": "5.0.0"
            },
            "type": "library",
            "autoload": {
                "psr-4": {
                    "Brick\\Math\\": "src/"
                }
            },
            "notification-url": "https://packagist.org/downloads/",
            "license": [
                "MIT"
            ],
            "description": "Arbitrary-precision arithmetic library",
            "keywords": [
                "Arbitrary-precision",
                "BigInteger",
                "BigRational",
                "arithmetic",
                "bigdecimal",
                "bignum",
                "brick",
                "math"
            ],
            "support": {
                "issues": "https://github.com/brick/math/issues",
                "source": "https://github.com/brick/math/tree/0.11.0"
            },
            "funding": [
                {
                    "url": "https://github.com/BenMorel",
                    "type": "github"
                }
            ],
            "time": "2023-01-15T23:15:59+00:00"
        },
        {
            "name": "browscap/browscap-php",
            "version": "7.2.0",
            "source": {
                "type": "git",
                "url": "https://github.com/browscap/browscap-php.git",
                "reference": "a033f938b136ecbd5f2e5818d186b4c3b0afb9dd"
            },
            "dist": {
                "type": "zip",
                "url": "https://api.github.com/repos/browscap/browscap-php/zipball/a033f938b136ecbd5f2e5818d186b4c3b0afb9dd",
                "reference": "a033f938b136ecbd5f2e5818d186b4c3b0afb9dd",
                "shasum": ""
            },
            "require": {
                "ext-json": "*",
                "guzzlehttp/guzzle": "^7.4.5",
                "league/flysystem": "^2.4.5 || ^3.0.18",
                "matthiasmullie/scrapbook": "^1.4.8",
                "monolog/monolog": "^2.5.0 || ^3.0.0",
                "php": ">=7.4.3,<8.3.0",
                "psr/log": "^1.1.4 || ^2.0.0 || ^3.0.0",
                "psr/simple-cache": "^1.0.1 || ^2.0.0 || ^3.0.0",
                "symfony/console": "^v5.4.8 || ^v6.0.8",
                "symfony/filesystem": "^v5.4.7 || ^v6.0.7"
            },
            "require-dev": {
                "doctrine/coding-standard": "^9.0.0",
                "mikey179/vfsstream": "^v1.6.10",
                "phpstan/extension-installer": "^1.1.0",
                "phpstan/phpstan": "^1.6.3",
                "phpstan/phpstan-beberlei-assert": "^1.0.1",
                "phpstan/phpstan-deprecation-rules": "^1.0.0",
                "phpstan/phpstan-phpunit": "^1.1.1",
                "phpunit/phpunit": "^9.5.20"
            },
            "suggest": {
                "ext-curl": "to use curl requests to get the ini file"
            },
            "bin": [
                "bin/browscap-php"
            ],
            "type": "library",
            "autoload": {
                "psr-4": {
                    "BrowscapPHP\\": "src/"
                }
            },
            "notification-url": "https://packagist.org/downloads/",
            "license": [
                "MIT"
            ],
            "authors": [
                {
                    "name": "Jonathan Stoppani",
                    "email": "jonathan.stoppani@gmail.com"
                },
                {
                    "name": "James Titcumb",
                    "email": "james@asgrim.com"
                },
                {
                    "name": "Thomas Mueller",
                    "email": "mimmi20@live.de"
                }
            ],
            "description": "Standalone replacement for php's native get_browser() function",
            "homepage": "https://github.com/browscap/browscap-php",
            "keywords": [
                "browser",
                "capabilities",
                "get_browser",
                "user agent"
            ],
            "support": {
                "issues": "https://github.com/browscap/browscap-php/issues",
                "source": "https://github.com/browscap/browscap-php"
            },
            "time": "2022-12-30T11:27:45+00:00"
        },
        {
            "name": "cboden/ratchet",
            "version": "v0.4.4",
            "source": {
                "type": "git",
                "url": "https://github.com/ratchetphp/Ratchet.git",
                "reference": "5012dc954541b40c5599d286fd40653f5716a38f"
            },
            "dist": {
                "type": "zip",
                "url": "https://api.github.com/repos/ratchetphp/Ratchet/zipball/5012dc954541b40c5599d286fd40653f5716a38f",
                "reference": "5012dc954541b40c5599d286fd40653f5716a38f",
                "shasum": ""
            },
            "require": {
                "guzzlehttp/psr7": "^1.7|^2.0",
                "php": ">=5.4.2",
                "ratchet/rfc6455": "^0.3.1",
                "react/event-loop": ">=0.4",
                "react/socket": "^1.0 || ^0.8 || ^0.7 || ^0.6 || ^0.5",
                "symfony/http-foundation": "^2.6|^3.0|^4.0|^5.0|^6.0",
                "symfony/routing": "^2.6|^3.0|^4.0|^5.0|^6.0"
            },
            "require-dev": {
                "phpunit/phpunit": "~4.8"
            },
            "type": "library",
            "autoload": {
                "psr-4": {
                    "Ratchet\\": "src/Ratchet"
                }
            },
            "notification-url": "https://packagist.org/downloads/",
            "license": [
                "MIT"
            ],
            "authors": [
                {
                    "name": "Chris Boden",
                    "email": "cboden@gmail.com",
                    "role": "Developer"
                },
                {
                    "name": "Matt Bonneau",
                    "role": "Developer"
                }
            ],
            "description": "PHP WebSocket library",
            "homepage": "http://socketo.me",
            "keywords": [
                "Ratchet",
                "WebSockets",
                "server",
                "sockets",
                "websocket"
            ],
            "support": {
                "chat": "https://gitter.im/reactphp/reactphp",
                "issues": "https://github.com/ratchetphp/Ratchet/issues",
                "source": "https://github.com/ratchetphp/Ratchet/tree/v0.4.4"
            },
            "time": "2021-12-14T00:20:41+00:00"
        },
        {
            "name": "doctrine/annotations",
            "version": "1.14.3",
            "source": {
                "type": "git",
                "url": "https://github.com/doctrine/annotations.git",
                "reference": "fb0d71a7393298a7b232cbf4c8b1f73f3ec3d5af"
            },
            "dist": {
                "type": "zip",
                "url": "https://api.github.com/repos/doctrine/annotations/zipball/fb0d71a7393298a7b232cbf4c8b1f73f3ec3d5af",
                "reference": "fb0d71a7393298a7b232cbf4c8b1f73f3ec3d5af",
                "shasum": ""
            },
            "require": {
                "doctrine/lexer": "^1 || ^2",
                "ext-tokenizer": "*",
                "php": "^7.1 || ^8.0",
                "psr/cache": "^1 || ^2 || ^3"
            },
            "require-dev": {
                "doctrine/cache": "^1.11 || ^2.0",
                "doctrine/coding-standard": "^9 || ^10",
                "phpstan/phpstan": "~1.4.10 || ^1.8.0",
                "phpunit/phpunit": "^7.5 || ^8.5 || ^9.5",
                "symfony/cache": "^4.4 || ^5.4 || ^6",
                "vimeo/psalm": "^4.10"
            },
            "suggest": {
                "php": "PHP 8.0 or higher comes with attributes, a native replacement for annotations"
            },
            "type": "library",
            "autoload": {
                "psr-4": {
                    "Doctrine\\Common\\Annotations\\": "lib/Doctrine/Common/Annotations"
                }
            },
            "notification-url": "https://packagist.org/downloads/",
            "license": [
                "MIT"
            ],
            "authors": [
                {
                    "name": "Guilherme Blanco",
                    "email": "guilhermeblanco@gmail.com"
                },
                {
                    "name": "Roman Borschel",
                    "email": "roman@code-factory.org"
                },
                {
                    "name": "Benjamin Eberlei",
                    "email": "kontakt@beberlei.de"
                },
                {
                    "name": "Jonathan Wage",
                    "email": "jonwage@gmail.com"
                },
                {
                    "name": "Johannes Schmitt",
                    "email": "schmittjoh@gmail.com"
                }
            ],
            "description": "Docblock Annotations Parser",
            "homepage": "https://www.doctrine-project.org/projects/annotations.html",
            "keywords": [
                "annotations",
                "docblock",
                "parser"
            ],
            "support": {
                "issues": "https://github.com/doctrine/annotations/issues",
                "source": "https://github.com/doctrine/annotations/tree/1.14.3"
            },
            "time": "2023-02-01T09:20:38+00:00"
        },
        {
            "name": "doctrine/cache",
            "version": "2.2.0",
            "source": {
                "type": "git",
                "url": "https://github.com/doctrine/cache.git",
                "reference": "1ca8f21980e770095a31456042471a57bc4c68fb"
            },
            "dist": {
                "type": "zip",
                "url": "https://api.github.com/repos/doctrine/cache/zipball/1ca8f21980e770095a31456042471a57bc4c68fb",
                "reference": "1ca8f21980e770095a31456042471a57bc4c68fb",
                "shasum": ""
            },
            "require": {
                "php": "~7.1 || ^8.0"
            },
            "conflict": {
                "doctrine/common": ">2.2,<2.4"
            },
            "require-dev": {
                "cache/integration-tests": "dev-master",
                "doctrine/coding-standard": "^9",
                "phpunit/phpunit": "^7.5 || ^8.5 || ^9.5",
                "psr/cache": "^1.0 || ^2.0 || ^3.0",
                "symfony/cache": "^4.4 || ^5.4 || ^6",
                "symfony/var-exporter": "^4.4 || ^5.4 || ^6"
            },
            "type": "library",
            "autoload": {
                "psr-4": {
                    "Doctrine\\Common\\Cache\\": "lib/Doctrine/Common/Cache"
                }
            },
            "notification-url": "https://packagist.org/downloads/",
            "license": [
                "MIT"
            ],
            "authors": [
                {
                    "name": "Guilherme Blanco",
                    "email": "guilhermeblanco@gmail.com"
                },
                {
                    "name": "Roman Borschel",
                    "email": "roman@code-factory.org"
                },
                {
                    "name": "Benjamin Eberlei",
                    "email": "kontakt@beberlei.de"
                },
                {
                    "name": "Jonathan Wage",
                    "email": "jonwage@gmail.com"
                },
                {
                    "name": "Johannes Schmitt",
                    "email": "schmittjoh@gmail.com"
                }
            ],
            "description": "PHP Doctrine Cache library is a popular cache implementation that supports many different drivers such as redis, memcache, apc, mongodb and others.",
            "homepage": "https://www.doctrine-project.org/projects/cache.html",
            "keywords": [
                "abstraction",
                "apcu",
                "cache",
                "caching",
                "couchdb",
                "memcached",
                "php",
                "redis",
                "xcache"
            ],
            "support": {
                "issues": "https://github.com/doctrine/cache/issues",
                "source": "https://github.com/doctrine/cache/tree/2.2.0"
            },
            "funding": [
                {
                    "url": "https://www.doctrine-project.org/sponsorship.html",
                    "type": "custom"
                },
                {
                    "url": "https://www.patreon.com/phpdoctrine",
                    "type": "patreon"
                },
                {
                    "url": "https://tidelift.com/funding/github/packagist/doctrine%2Fcache",
                    "type": "tidelift"
                }
            ],
            "time": "2022-05-20T20:07:39+00:00"
        },
        {
            "name": "doctrine/collections",
            "version": "2.2.2",
            "source": {
                "type": "git",
                "url": "https://github.com/doctrine/collections.git",
                "reference": "d8af7f248c74f195f7347424600fd9e17b57af59"
            },
            "dist": {
                "type": "zip",
                "url": "https://api.github.com/repos/doctrine/collections/zipball/d8af7f248c74f195f7347424600fd9e17b57af59",
                "reference": "d8af7f248c74f195f7347424600fd9e17b57af59",
                "shasum": ""
            },
            "require": {
                "doctrine/deprecations": "^1",
                "php": "^8.1"
            },
            "require-dev": {
                "doctrine/coding-standard": "^12",
                "ext-json": "*",
                "phpstan/phpstan": "^1.8",
                "phpstan/phpstan-phpunit": "^1.0",
                "phpunit/phpunit": "^10.5",
                "vimeo/psalm": "^5.11"
            },
            "type": "library",
            "autoload": {
                "psr-4": {
                    "Doctrine\\Common\\Collections\\": "src"
                }
            },
            "notification-url": "https://packagist.org/downloads/",
            "license": [
                "MIT"
            ],
            "authors": [
                {
                    "name": "Guilherme Blanco",
                    "email": "guilhermeblanco@gmail.com"
                },
                {
                    "name": "Roman Borschel",
                    "email": "roman@code-factory.org"
                },
                {
                    "name": "Benjamin Eberlei",
                    "email": "kontakt@beberlei.de"
                },
                {
                    "name": "Jonathan Wage",
                    "email": "jonwage@gmail.com"
                },
                {
                    "name": "Johannes Schmitt",
                    "email": "schmittjoh@gmail.com"
                }
            ],
            "description": "PHP Doctrine Collections library that adds additional functionality on top of PHP arrays.",
            "homepage": "https://www.doctrine-project.org/projects/collections.html",
            "keywords": [
                "array",
                "collections",
                "iterators",
                "php"
            ],
            "support": {
                "issues": "https://github.com/doctrine/collections/issues",
                "source": "https://github.com/doctrine/collections/tree/2.2.2"
            },
            "funding": [
                {
                    "url": "https://www.doctrine-project.org/sponsorship.html",
                    "type": "custom"
                },
                {
                    "url": "https://www.patreon.com/phpdoctrine",
                    "type": "patreon"
                },
                {
                    "url": "https://tidelift.com/funding/github/packagist/doctrine%2Fcollections",
                    "type": "tidelift"
                }
            ],
            "time": "2024-04-18T06:56:21+00:00"
        },
        {
            "name": "doctrine/common",
            "version": "3.4.4",
            "source": {
                "type": "git",
                "url": "https://github.com/doctrine/common.git",
                "reference": "0aad4b7ab7ce8c6602dfbb1e1a24581275fb9d1a"
            },
            "dist": {
                "type": "zip",
                "url": "https://api.github.com/repos/doctrine/common/zipball/0aad4b7ab7ce8c6602dfbb1e1a24581275fb9d1a",
                "reference": "0aad4b7ab7ce8c6602dfbb1e1a24581275fb9d1a",
                "shasum": ""
            },
            "require": {
                "doctrine/persistence": "^2.0 || ^3.0",
                "php": "^7.1 || ^8.0"
            },
            "require-dev": {
                "doctrine/coding-standard": "^9.0 || ^10.0",
                "doctrine/collections": "^1",
                "phpstan/phpstan": "^1.4.1",
                "phpstan/phpstan-phpunit": "^1",
                "phpunit/phpunit": "^7.5.20 || ^8.5 || ^9.0",
                "squizlabs/php_codesniffer": "^3.0",
                "symfony/phpunit-bridge": "^6.1",
                "vimeo/psalm": "^4.4"
            },
            "type": "library",
            "autoload": {
                "psr-4": {
                    "Doctrine\\Common\\": "src"
                }
            },
            "notification-url": "https://packagist.org/downloads/",
            "license": [
                "MIT"
            ],
            "authors": [
                {
                    "name": "Guilherme Blanco",
                    "email": "guilhermeblanco@gmail.com"
                },
                {
                    "name": "Roman Borschel",
                    "email": "roman@code-factory.org"
                },
                {
                    "name": "Benjamin Eberlei",
                    "email": "kontakt@beberlei.de"
                },
                {
                    "name": "Jonathan Wage",
                    "email": "jonwage@gmail.com"
                },
                {
                    "name": "Johannes Schmitt",
                    "email": "schmittjoh@gmail.com"
                },
                {
                    "name": "Marco Pivetta",
                    "email": "ocramius@gmail.com"
                }
            ],
            "description": "PHP Doctrine Common project is a library that provides additional functionality that other Doctrine projects depend on such as better reflection support, proxies and much more.",
            "homepage": "https://www.doctrine-project.org/projects/common.html",
            "keywords": [
                "common",
                "doctrine",
                "php"
            ],
            "support": {
                "issues": "https://github.com/doctrine/common/issues",
                "source": "https://github.com/doctrine/common/tree/3.4.4"
            },
            "funding": [
                {
                    "url": "https://www.doctrine-project.org/sponsorship.html",
                    "type": "custom"
                },
                {
                    "url": "https://www.patreon.com/phpdoctrine",
                    "type": "patreon"
                },
                {
                    "url": "https://tidelift.com/funding/github/packagist/doctrine%2Fcommon",
                    "type": "tidelift"
                }
            ],
            "time": "2024-04-16T13:35:33+00:00"
        },
        {
            "name": "doctrine/dbal",
            "version": "3.8.3",
            "source": {
                "type": "git",
                "url": "https://github.com/doctrine/dbal.git",
                "reference": "db922ba9436b7b18a23d1653a0b41ff2369ca41c"
            },
            "dist": {
                "type": "zip",
                "url": "https://api.github.com/repos/doctrine/dbal/zipball/db922ba9436b7b18a23d1653a0b41ff2369ca41c",
                "reference": "db922ba9436b7b18a23d1653a0b41ff2369ca41c",
                "shasum": ""
            },
            "require": {
                "composer-runtime-api": "^2",
                "doctrine/cache": "^1.11|^2.0",
                "doctrine/deprecations": "^0.5.3|^1",
                "doctrine/event-manager": "^1|^2",
                "php": "^7.4 || ^8.0",
                "psr/cache": "^1|^2|^3",
                "psr/log": "^1|^2|^3"
            },
            "require-dev": {
                "doctrine/coding-standard": "12.0.0",
                "fig/log-test": "^1",
                "jetbrains/phpstorm-stubs": "2023.1",
                "phpstan/phpstan": "1.10.58",
                "phpstan/phpstan-strict-rules": "^1.5",
                "phpunit/phpunit": "9.6.16",
                "psalm/plugin-phpunit": "0.18.4",
                "slevomat/coding-standard": "8.13.1",
                "squizlabs/php_codesniffer": "3.9.0",
                "symfony/cache": "^5.4|^6.0|^7.0",
                "symfony/console": "^4.4|^5.4|^6.0|^7.0",
                "vimeo/psalm": "4.30.0"
            },
            "suggest": {
                "symfony/console": "For helpful console commands such as SQL execution and import of files."
            },
            "bin": [
                "bin/doctrine-dbal"
            ],
            "type": "library",
            "autoload": {
                "psr-4": {
                    "Doctrine\\DBAL\\": "src"
                }
            },
            "notification-url": "https://packagist.org/downloads/",
            "license": [
                "MIT"
            ],
            "authors": [
                {
                    "name": "Guilherme Blanco",
                    "email": "guilhermeblanco@gmail.com"
                },
                {
                    "name": "Roman Borschel",
                    "email": "roman@code-factory.org"
                },
                {
                    "name": "Benjamin Eberlei",
                    "email": "kontakt@beberlei.de"
                },
                {
                    "name": "Jonathan Wage",
                    "email": "jonwage@gmail.com"
                }
            ],
            "description": "Powerful PHP database abstraction layer (DBAL) with many features for database schema introspection and management.",
            "homepage": "https://www.doctrine-project.org/projects/dbal.html",
            "keywords": [
                "abstraction",
                "database",
                "db2",
                "dbal",
                "mariadb",
                "mssql",
                "mysql",
                "oci8",
                "oracle",
                "pdo",
                "pgsql",
                "postgresql",
                "queryobject",
                "sasql",
                "sql",
                "sqlite",
                "sqlserver",
                "sqlsrv"
            ],
            "support": {
                "issues": "https://github.com/doctrine/dbal/issues",
                "source": "https://github.com/doctrine/dbal/tree/3.8.3"
            },
            "funding": [
                {
                    "url": "https://www.doctrine-project.org/sponsorship.html",
                    "type": "custom"
                },
                {
                    "url": "https://www.patreon.com/phpdoctrine",
                    "type": "patreon"
                },
                {
                    "url": "https://tidelift.com/funding/github/packagist/doctrine%2Fdbal",
                    "type": "tidelift"
                }
            ],
            "time": "2024-03-03T15:55:06+00:00"
        },
        {
            "name": "doctrine/deprecations",
            "version": "1.1.3",
            "source": {
                "type": "git",
                "url": "https://github.com/doctrine/deprecations.git",
                "reference": "dfbaa3c2d2e9a9df1118213f3b8b0c597bb99fab"
            },
            "dist": {
                "type": "zip",
                "url": "https://api.github.com/repos/doctrine/deprecations/zipball/dfbaa3c2d2e9a9df1118213f3b8b0c597bb99fab",
                "reference": "dfbaa3c2d2e9a9df1118213f3b8b0c597bb99fab",
                "shasum": ""
            },
            "require": {
                "php": "^7.1 || ^8.0"
            },
            "require-dev": {
                "doctrine/coding-standard": "^9",
                "phpstan/phpstan": "1.4.10 || 1.10.15",
                "phpstan/phpstan-phpunit": "^1.0",
                "phpunit/phpunit": "^7.5 || ^8.5 || ^9.5",
                "psalm/plugin-phpunit": "0.18.4",
                "psr/log": "^1 || ^2 || ^3",
                "vimeo/psalm": "4.30.0 || 5.12.0"
            },
            "suggest": {
                "psr/log": "Allows logging deprecations via PSR-3 logger implementation"
            },
            "type": "library",
            "autoload": {
                "psr-4": {
                    "Doctrine\\Deprecations\\": "lib/Doctrine/Deprecations"
                }
            },
            "notification-url": "https://packagist.org/downloads/",
            "license": [
                "MIT"
            ],
            "description": "A small layer on top of trigger_error(E_USER_DEPRECATED) or PSR-3 logging with options to disable all deprecations or selectively for packages.",
            "homepage": "https://www.doctrine-project.org/",
            "support": {
                "issues": "https://github.com/doctrine/deprecations/issues",
                "source": "https://github.com/doctrine/deprecations/tree/1.1.3"
            },
            "time": "2024-01-30T19:34:25+00:00"
        },
        {
            "name": "doctrine/event-manager",
            "version": "2.0.0",
            "source": {
                "type": "git",
                "url": "https://github.com/doctrine/event-manager.git",
                "reference": "750671534e0241a7c50ea5b43f67e23eb5c96f32"
            },
            "dist": {
                "type": "zip",
                "url": "https://api.github.com/repos/doctrine/event-manager/zipball/750671534e0241a7c50ea5b43f67e23eb5c96f32",
                "reference": "750671534e0241a7c50ea5b43f67e23eb5c96f32",
                "shasum": ""
            },
            "require": {
                "php": "^8.1"
            },
            "conflict": {
                "doctrine/common": "<2.9"
            },
            "require-dev": {
                "doctrine/coding-standard": "^10",
                "phpstan/phpstan": "^1.8.8",
                "phpunit/phpunit": "^9.5",
                "vimeo/psalm": "^4.28"
            },
            "type": "library",
            "autoload": {
                "psr-4": {
                    "Doctrine\\Common\\": "src"
                }
            },
            "notification-url": "https://packagist.org/downloads/",
            "license": [
                "MIT"
            ],
            "authors": [
                {
                    "name": "Guilherme Blanco",
                    "email": "guilhermeblanco@gmail.com"
                },
                {
                    "name": "Roman Borschel",
                    "email": "roman@code-factory.org"
                },
                {
                    "name": "Benjamin Eberlei",
                    "email": "kontakt@beberlei.de"
                },
                {
                    "name": "Jonathan Wage",
                    "email": "jonwage@gmail.com"
                },
                {
                    "name": "Johannes Schmitt",
                    "email": "schmittjoh@gmail.com"
                },
                {
                    "name": "Marco Pivetta",
                    "email": "ocramius@gmail.com"
                }
            ],
            "description": "The Doctrine Event Manager is a simple PHP event system that was built to be used with the various Doctrine projects.",
            "homepage": "https://www.doctrine-project.org/projects/event-manager.html",
            "keywords": [
                "event",
                "event dispatcher",
                "event manager",
                "event system",
                "events"
            ],
            "support": {
                "issues": "https://github.com/doctrine/event-manager/issues",
                "source": "https://github.com/doctrine/event-manager/tree/2.0.0"
            },
            "funding": [
                {
                    "url": "https://www.doctrine-project.org/sponsorship.html",
                    "type": "custom"
                },
                {
                    "url": "https://www.patreon.com/phpdoctrine",
                    "type": "patreon"
                },
                {
                    "url": "https://tidelift.com/funding/github/packagist/doctrine%2Fevent-manager",
                    "type": "tidelift"
                }
            ],
            "time": "2022-10-12T20:59:15+00:00"
        },
        {
            "name": "doctrine/inflector",
            "version": "2.0.10",
            "source": {
                "type": "git",
                "url": "https://github.com/doctrine/inflector.git",
                "reference": "5817d0659c5b50c9b950feb9af7b9668e2c436bc"
            },
            "dist": {
                "type": "zip",
                "url": "https://api.github.com/repos/doctrine/inflector/zipball/5817d0659c5b50c9b950feb9af7b9668e2c436bc",
                "reference": "5817d0659c5b50c9b950feb9af7b9668e2c436bc",
                "shasum": ""
            },
            "require": {
                "php": "^7.2 || ^8.0"
            },
            "require-dev": {
                "doctrine/coding-standard": "^11.0",
                "phpstan/phpstan": "^1.8",
                "phpstan/phpstan-phpunit": "^1.1",
                "phpstan/phpstan-strict-rules": "^1.3",
                "phpunit/phpunit": "^8.5 || ^9.5",
                "vimeo/psalm": "^4.25 || ^5.4"
            },
            "type": "library",
            "autoload": {
                "psr-4": {
                    "Doctrine\\Inflector\\": "lib/Doctrine/Inflector"
                }
            },
            "notification-url": "https://packagist.org/downloads/",
            "license": [
                "MIT"
            ],
            "authors": [
                {
                    "name": "Guilherme Blanco",
                    "email": "guilhermeblanco@gmail.com"
                },
                {
                    "name": "Roman Borschel",
                    "email": "roman@code-factory.org"
                },
                {
                    "name": "Benjamin Eberlei",
                    "email": "kontakt@beberlei.de"
                },
                {
                    "name": "Jonathan Wage",
                    "email": "jonwage@gmail.com"
                },
                {
                    "name": "Johannes Schmitt",
                    "email": "schmittjoh@gmail.com"
                }
            ],
            "description": "PHP Doctrine Inflector is a small library that can perform string manipulations with regard to upper/lowercase and singular/plural forms of words.",
            "homepage": "https://www.doctrine-project.org/projects/inflector.html",
            "keywords": [
                "inflection",
                "inflector",
                "lowercase",
                "manipulation",
                "php",
                "plural",
                "singular",
                "strings",
                "uppercase",
                "words"
            ],
            "support": {
                "issues": "https://github.com/doctrine/inflector/issues",
                "source": "https://github.com/doctrine/inflector/tree/2.0.10"
            },
            "funding": [
                {
                    "url": "https://www.doctrine-project.org/sponsorship.html",
                    "type": "custom"
                },
                {
                    "url": "https://www.patreon.com/phpdoctrine",
                    "type": "patreon"
                },
                {
                    "url": "https://tidelift.com/funding/github/packagist/doctrine%2Finflector",
                    "type": "tidelift"
                }
            ],
            "time": "2024-02-18T20:23:39+00:00"
        },
        {
            "name": "doctrine/instantiator",
            "version": "2.0.0",
            "source": {
                "type": "git",
                "url": "https://github.com/doctrine/instantiator.git",
                "reference": "c6222283fa3f4ac679f8b9ced9a4e23f163e80d0"
            },
            "dist": {
                "type": "zip",
                "url": "https://api.github.com/repos/doctrine/instantiator/zipball/c6222283fa3f4ac679f8b9ced9a4e23f163e80d0",
                "reference": "c6222283fa3f4ac679f8b9ced9a4e23f163e80d0",
                "shasum": ""
            },
            "require": {
                "php": "^8.1"
            },
            "require-dev": {
                "doctrine/coding-standard": "^11",
                "ext-pdo": "*",
                "ext-phar": "*",
                "phpbench/phpbench": "^1.2",
                "phpstan/phpstan": "^1.9.4",
                "phpstan/phpstan-phpunit": "^1.3",
                "phpunit/phpunit": "^9.5.27",
                "vimeo/psalm": "^5.4"
            },
            "type": "library",
            "autoload": {
                "psr-4": {
                    "Doctrine\\Instantiator\\": "src/Doctrine/Instantiator/"
                }
            },
            "notification-url": "https://packagist.org/downloads/",
            "license": [
                "MIT"
            ],
            "authors": [
                {
                    "name": "Marco Pivetta",
                    "email": "ocramius@gmail.com",
                    "homepage": "https://ocramius.github.io/"
                }
            ],
            "description": "A small, lightweight utility to instantiate objects in PHP without invoking their constructors",
            "homepage": "https://www.doctrine-project.org/projects/instantiator.html",
            "keywords": [
                "constructor",
                "instantiate"
            ],
            "support": {
                "issues": "https://github.com/doctrine/instantiator/issues",
                "source": "https://github.com/doctrine/instantiator/tree/2.0.0"
            },
            "funding": [
                {
                    "url": "https://www.doctrine-project.org/sponsorship.html",
                    "type": "custom"
                },
                {
                    "url": "https://www.patreon.com/phpdoctrine",
                    "type": "patreon"
                },
                {
                    "url": "https://tidelift.com/funding/github/packagist/doctrine%2Finstantiator",
                    "type": "tidelift"
                }
            ],
            "time": "2022-12-30T00:23:10+00:00"
        },
        {
            "name": "doctrine/lexer",
            "version": "2.1.1",
            "source": {
                "type": "git",
                "url": "https://github.com/doctrine/lexer.git",
                "reference": "861c870e8b75f7c8f69c146c7f89cc1c0f1b49b6"
            },
            "dist": {
                "type": "zip",
                "url": "https://api.github.com/repos/doctrine/lexer/zipball/861c870e8b75f7c8f69c146c7f89cc1c0f1b49b6",
                "reference": "861c870e8b75f7c8f69c146c7f89cc1c0f1b49b6",
                "shasum": ""
            },
            "require": {
                "doctrine/deprecations": "^1.0",
                "php": "^7.1 || ^8.0"
            },
            "require-dev": {
                "doctrine/coding-standard": "^9 || ^12",
                "phpstan/phpstan": "^1.3",
                "phpunit/phpunit": "^7.5 || ^8.5 || ^9.6",
                "psalm/plugin-phpunit": "^0.18.3",
                "vimeo/psalm": "^4.11 || ^5.21"
            },
            "type": "library",
            "autoload": {
                "psr-4": {
                    "Doctrine\\Common\\Lexer\\": "src"
                }
            },
            "notification-url": "https://packagist.org/downloads/",
            "license": [
                "MIT"
            ],
            "authors": [
                {
                    "name": "Guilherme Blanco",
                    "email": "guilhermeblanco@gmail.com"
                },
                {
                    "name": "Roman Borschel",
                    "email": "roman@code-factory.org"
                },
                {
                    "name": "Johannes Schmitt",
                    "email": "schmittjoh@gmail.com"
                }
            ],
            "description": "PHP Doctrine Lexer parser library that can be used in Top-Down, Recursive Descent Parsers.",
            "homepage": "https://www.doctrine-project.org/projects/lexer.html",
            "keywords": [
                "annotations",
                "docblock",
                "lexer",
                "parser",
                "php"
            ],
            "support": {
                "issues": "https://github.com/doctrine/lexer/issues",
                "source": "https://github.com/doctrine/lexer/tree/2.1.1"
            },
            "funding": [
                {
                    "url": "https://www.doctrine-project.org/sponsorship.html",
                    "type": "custom"
                },
                {
                    "url": "https://www.patreon.com/phpdoctrine",
                    "type": "patreon"
                },
                {
                    "url": "https://tidelift.com/funding/github/packagist/doctrine%2Flexer",
                    "type": "tidelift"
                }
            ],
            "time": "2024-02-05T11:35:39+00:00"
        },
        {
            "name": "doctrine/orm",
            "version": "2.19.5",
            "source": {
                "type": "git",
                "url": "https://github.com/doctrine/orm.git",
                "reference": "94986af28452da42a46a4489d1c958a2e5d710e5"
            },
            "dist": {
                "type": "zip",
                "url": "https://api.github.com/repos/doctrine/orm/zipball/94986af28452da42a46a4489d1c958a2e5d710e5",
                "reference": "94986af28452da42a46a4489d1c958a2e5d710e5",
                "shasum": ""
            },
            "require": {
                "composer-runtime-api": "^2",
                "doctrine/cache": "^1.12.1 || ^2.1.1",
                "doctrine/collections": "^1.5 || ^2.1",
                "doctrine/common": "^3.0.3",
                "doctrine/dbal": "^2.13.1 || ^3.2",
                "doctrine/deprecations": "^0.5.3 || ^1",
                "doctrine/event-manager": "^1.2 || ^2",
                "doctrine/inflector": "^1.4 || ^2.0",
                "doctrine/instantiator": "^1.3 || ^2",
                "doctrine/lexer": "^2 || ^3",
                "doctrine/persistence": "^2.4 || ^3",
                "ext-ctype": "*",
                "php": "^7.1 || ^8.0",
                "psr/cache": "^1 || ^2 || ^3",
                "symfony/console": "^4.2 || ^5.0 || ^6.0 || ^7.0",
                "symfony/polyfill-php72": "^1.23",
                "symfony/polyfill-php80": "^1.16"
            },
            "conflict": {
                "doctrine/annotations": "<1.13 || >= 3.0"
            },
            "require-dev": {
                "doctrine/annotations": "^1.13 || ^2",
                "doctrine/coding-standard": "^9.0.2 || ^12.0",
                "phpbench/phpbench": "^0.16.10 || ^1.0",
                "phpstan/phpstan": "~1.4.10 || 1.10.59",
                "phpunit/phpunit": "^7.5 || ^8.5 || ^9.6",
                "psr/log": "^1 || ^2 || ^3",
                "squizlabs/php_codesniffer": "3.7.2",
                "symfony/cache": "^4.4 || ^5.4 || ^6.4 || ^7.0",
                "symfony/var-exporter": "^4.4 || ^5.4 || ^6.2 || ^7.0",
                "symfony/yaml": "^3.4 || ^4.0 || ^5.0 || ^6.0 || ^7.0",
                "vimeo/psalm": "4.30.0 || 5.22.2"
            },
            "suggest": {
                "ext-dom": "Provides support for XSD validation for XML mapping files",
                "symfony/cache": "Provides cache support for Setup Tool with doctrine/cache 2.0",
                "symfony/yaml": "If you want to use YAML Metadata Mapping Driver"
            },
            "bin": [
                "bin/doctrine"
            ],
            "type": "library",
            "autoload": {
                "psr-4": {
                    "Doctrine\\ORM\\": "src"
                }
            },
            "notification-url": "https://packagist.org/downloads/",
            "license": [
                "MIT"
            ],
            "authors": [
                {
                    "name": "Guilherme Blanco",
                    "email": "guilhermeblanco@gmail.com"
                },
                {
                    "name": "Roman Borschel",
                    "email": "roman@code-factory.org"
                },
                {
                    "name": "Benjamin Eberlei",
                    "email": "kontakt@beberlei.de"
                },
                {
                    "name": "Jonathan Wage",
                    "email": "jonwage@gmail.com"
                },
                {
                    "name": "Marco Pivetta",
                    "email": "ocramius@gmail.com"
                }
            ],
            "description": "Object-Relational-Mapper for PHP",
            "homepage": "https://www.doctrine-project.org/projects/orm.html",
            "keywords": [
                "database",
                "orm"
            ],
            "support": {
                "issues": "https://github.com/doctrine/orm/issues",
                "source": "https://github.com/doctrine/orm/tree/2.19.5"
            },
            "time": "2024-04-30T06:49:54+00:00"
        },
        {
            "name": "doctrine/persistence",
            "version": "3.3.2",
            "source": {
                "type": "git",
                "url": "https://github.com/doctrine/persistence.git",
                "reference": "477da35bd0255e032826f440b94b3e37f2d56f42"
            },
            "dist": {
                "type": "zip",
                "url": "https://api.github.com/repos/doctrine/persistence/zipball/477da35bd0255e032826f440b94b3e37f2d56f42",
                "reference": "477da35bd0255e032826f440b94b3e37f2d56f42",
                "shasum": ""
            },
            "require": {
                "doctrine/event-manager": "^1 || ^2",
                "php": "^7.2 || ^8.0",
                "psr/cache": "^1.0 || ^2.0 || ^3.0"
            },
            "conflict": {
                "doctrine/common": "<2.10"
            },
            "require-dev": {
                "composer/package-versions-deprecated": "^1.11",
                "doctrine/coding-standard": "^11",
                "doctrine/common": "^3.0",
                "phpstan/phpstan": "1.9.4",
                "phpstan/phpstan-phpunit": "^1",
                "phpstan/phpstan-strict-rules": "^1.1",
                "phpunit/phpunit": "^8.5 || ^9.5",
                "symfony/cache": "^4.4 || ^5.4 || ^6.0",
                "vimeo/psalm": "4.30.0 || 5.3.0"
            },
            "type": "library",
            "autoload": {
                "psr-4": {
                    "Doctrine\\Persistence\\": "src/Persistence"
                }
            },
            "notification-url": "https://packagist.org/downloads/",
            "license": [
                "MIT"
            ],
            "authors": [
                {
                    "name": "Guilherme Blanco",
                    "email": "guilhermeblanco@gmail.com"
                },
                {
                    "name": "Roman Borschel",
                    "email": "roman@code-factory.org"
                },
                {
                    "name": "Benjamin Eberlei",
                    "email": "kontakt@beberlei.de"
                },
                {
                    "name": "Jonathan Wage",
                    "email": "jonwage@gmail.com"
                },
                {
                    "name": "Johannes Schmitt",
                    "email": "schmittjoh@gmail.com"
                },
                {
                    "name": "Marco Pivetta",
                    "email": "ocramius@gmail.com"
                }
            ],
            "description": "The Doctrine Persistence project is a set of shared interfaces and functionality that the different Doctrine object mappers share.",
            "homepage": "https://www.doctrine-project.org/projects/persistence.html",
            "keywords": [
                "mapper",
                "object",
                "odm",
                "orm",
                "persistence"
            ],
            "support": {
                "issues": "https://github.com/doctrine/persistence/issues",
                "source": "https://github.com/doctrine/persistence/tree/3.3.2"
            },
            "funding": [
                {
                    "url": "https://www.doctrine-project.org/sponsorship.html",
                    "type": "custom"
                },
                {
                    "url": "https://www.patreon.com/phpdoctrine",
                    "type": "patreon"
                },
                {
                    "url": "https://tidelift.com/funding/github/packagist/doctrine%2Fpersistence",
                    "type": "tidelift"
                }
            ],
            "time": "2024-03-12T14:54:36+00:00"
        },
        {
            "name": "egulias/email-validator",
            "version": "4.0.2",
            "source": {
                "type": "git",
                "url": "https://github.com/egulias/EmailValidator.git",
                "reference": "ebaaf5be6c0286928352e054f2d5125608e5405e"
            },
            "dist": {
                "type": "zip",
                "url": "https://api.github.com/repos/egulias/EmailValidator/zipball/ebaaf5be6c0286928352e054f2d5125608e5405e",
                "reference": "ebaaf5be6c0286928352e054f2d5125608e5405e",
                "shasum": ""
            },
            "require": {
                "doctrine/lexer": "^2.0 || ^3.0",
                "php": ">=8.1",
                "symfony/polyfill-intl-idn": "^1.26"
            },
            "require-dev": {
                "phpunit/phpunit": "^10.2",
                "vimeo/psalm": "^5.12"
            },
            "suggest": {
                "ext-intl": "PHP Internationalization Libraries are required to use the SpoofChecking validation"
            },
            "type": "library",
            "extra": {
                "branch-alias": {
                    "dev-master": "4.0.x-dev"
                }
            },
            "autoload": {
                "psr-4": {
                    "Egulias\\EmailValidator\\": "src"
                }
            },
            "notification-url": "https://packagist.org/downloads/",
            "license": [
                "MIT"
            ],
            "authors": [
                {
                    "name": "Eduardo Gulias Davis"
                }
            ],
            "description": "A library for validating emails against several RFCs",
            "homepage": "https://github.com/egulias/EmailValidator",
            "keywords": [
                "email",
                "emailvalidation",
                "emailvalidator",
                "validation",
                "validator"
            ],
            "support": {
                "issues": "https://github.com/egulias/EmailValidator/issues",
                "source": "https://github.com/egulias/EmailValidator/tree/4.0.2"
            },
            "funding": [
                {
                    "url": "https://github.com/egulias",
                    "type": "github"
                }
            ],
            "time": "2023-10-06T06:47:41+00:00"
        },
        {
            "name": "evenement/evenement",
            "version": "v3.0.1",
            "source": {
                "type": "git",
                "url": "https://github.com/igorw/evenement.git",
                "reference": "531bfb9d15f8aa57454f5f0285b18bec903b8fb7"
            },
            "dist": {
                "type": "zip",
                "url": "https://api.github.com/repos/igorw/evenement/zipball/531bfb9d15f8aa57454f5f0285b18bec903b8fb7",
                "reference": "531bfb9d15f8aa57454f5f0285b18bec903b8fb7",
                "shasum": ""
            },
            "require": {
                "php": ">=7.0"
            },
            "require-dev": {
                "phpunit/phpunit": "^6.0"
            },
            "type": "library",
            "autoload": {
                "psr-0": {
                    "Evenement": "src"
                }
            },
            "notification-url": "https://packagist.org/downloads/",
            "license": [
                "MIT"
            ],
            "authors": [
                {
                    "name": "Igor Wiedler",
                    "email": "igor@wiedler.ch"
                }
            ],
            "description": "Événement is a very simple event dispatching library for PHP",
            "keywords": [
                "event-dispatcher",
                "event-emitter"
            ],
            "support": {
                "issues": "https://github.com/igorw/evenement/issues",
                "source": "https://github.com/igorw/evenement/tree/master"
            },
            "time": "2017-07-23T21:35:13+00:00"
        },
        {
            "name": "guzzlehttp/guzzle",
            "version": "7.7.0",
            "source": {
                "type": "git",
                "url": "https://github.com/guzzle/guzzle.git",
                "reference": "fb7566caccf22d74d1ab270de3551f72a58399f5"
            },
            "dist": {
                "type": "zip",
                "url": "https://api.github.com/repos/guzzle/guzzle/zipball/fb7566caccf22d74d1ab270de3551f72a58399f5",
                "reference": "fb7566caccf22d74d1ab270de3551f72a58399f5",
                "shasum": ""
            },
            "require": {
                "ext-json": "*",
                "guzzlehttp/promises": "^1.5.3 || ^2.0",
                "guzzlehttp/psr7": "^1.9.1 || ^2.4.5",
                "php": "^7.2.5 || ^8.0",
                "psr/http-client": "^1.0",
                "symfony/deprecation-contracts": "^2.2 || ^3.0"
            },
            "provide": {
                "psr/http-client-implementation": "1.0"
            },
            "require-dev": {
                "bamarni/composer-bin-plugin": "^1.8.1",
                "ext-curl": "*",
                "php-http/client-integration-tests": "dev-master#2c025848417c1135031fdf9c728ee53d0a7ceaee as 3.0.999",
                "php-http/message-factory": "^1.1",
                "phpunit/phpunit": "^8.5.29 || ^9.5.23",
                "psr/log": "^1.1 || ^2.0 || ^3.0"
            },
            "suggest": {
                "ext-curl": "Required for CURL handler support",
                "ext-intl": "Required for Internationalized Domain Name (IDN) support",
                "psr/log": "Required for using the Log middleware"
            },
            "type": "library",
            "extra": {
                "bamarni-bin": {
                    "bin-links": true,
                    "forward-command": false
                }
            },
            "autoload": {
                "files": [
                    "src/functions_include.php"
                ],
                "psr-4": {
                    "GuzzleHttp\\": "src/"
                }
            },
            "notification-url": "https://packagist.org/downloads/",
            "license": [
                "MIT"
            ],
            "authors": [
                {
                    "name": "Graham Campbell",
                    "email": "hello@gjcampbell.co.uk",
                    "homepage": "https://github.com/GrahamCampbell"
                },
                {
                    "name": "Michael Dowling",
                    "email": "mtdowling@gmail.com",
                    "homepage": "https://github.com/mtdowling"
                },
                {
                    "name": "Jeremy Lindblom",
                    "email": "jeremeamia@gmail.com",
                    "homepage": "https://github.com/jeremeamia"
                },
                {
                    "name": "George Mponos",
                    "email": "gmponos@gmail.com",
                    "homepage": "https://github.com/gmponos"
                },
                {
                    "name": "Tobias Nyholm",
                    "email": "tobias.nyholm@gmail.com",
                    "homepage": "https://github.com/Nyholm"
                },
                {
                    "name": "Márk Sági-Kazár",
                    "email": "mark.sagikazar@gmail.com",
                    "homepage": "https://github.com/sagikazarmark"
                },
                {
                    "name": "Tobias Schultze",
                    "email": "webmaster@tubo-world.de",
                    "homepage": "https://github.com/Tobion"
                }
            ],
            "description": "Guzzle is a PHP HTTP client library",
            "keywords": [
                "client",
                "curl",
                "framework",
                "http",
                "http client",
                "psr-18",
                "psr-7",
                "rest",
                "web service"
            ],
            "support": {
                "issues": "https://github.com/guzzle/guzzle/issues",
                "source": "https://github.com/guzzle/guzzle/tree/7.7.0"
            },
            "funding": [
                {
                    "url": "https://github.com/GrahamCampbell",
                    "type": "github"
                },
                {
                    "url": "https://github.com/Nyholm",
                    "type": "github"
                },
                {
                    "url": "https://tidelift.com/funding/github/packagist/guzzlehttp/guzzle",
                    "type": "tidelift"
                }
            ],
            "time": "2023-05-21T14:04:53+00:00"
        },
        {
            "name": "guzzlehttp/promises",
            "version": "2.0.0",
            "source": {
                "type": "git",
                "url": "https://github.com/guzzle/promises.git",
                "reference": "3a494dc7dc1d7d12e511890177ae2d0e6c107da6"
            },
            "dist": {
                "type": "zip",
                "url": "https://api.github.com/repos/guzzle/promises/zipball/3a494dc7dc1d7d12e511890177ae2d0e6c107da6",
                "reference": "3a494dc7dc1d7d12e511890177ae2d0e6c107da6",
                "shasum": ""
            },
            "require": {
                "php": "^7.2.5 || ^8.0"
            },
            "require-dev": {
                "bamarni/composer-bin-plugin": "^1.8.1",
                "phpunit/phpunit": "^8.5.29 || ^9.5.23"
            },
            "type": "library",
            "extra": {
                "bamarni-bin": {
                    "bin-links": true,
                    "forward-command": false
                }
            },
            "autoload": {
                "psr-4": {
                    "GuzzleHttp\\Promise\\": "src/"
                }
            },
            "notification-url": "https://packagist.org/downloads/",
            "license": [
                "MIT"
            ],
            "authors": [
                {
                    "name": "Graham Campbell",
                    "email": "hello@gjcampbell.co.uk",
                    "homepage": "https://github.com/GrahamCampbell"
                },
                {
                    "name": "Michael Dowling",
                    "email": "mtdowling@gmail.com",
                    "homepage": "https://github.com/mtdowling"
                },
                {
                    "name": "Tobias Nyholm",
                    "email": "tobias.nyholm@gmail.com",
                    "homepage": "https://github.com/Nyholm"
                },
                {
                    "name": "Tobias Schultze",
                    "email": "webmaster@tubo-world.de",
                    "homepage": "https://github.com/Tobion"
                }
            ],
            "description": "Guzzle promises library",
            "keywords": [
                "promise"
            ],
            "support": {
                "issues": "https://github.com/guzzle/promises/issues",
                "source": "https://github.com/guzzle/promises/tree/2.0.0"
            },
            "funding": [
                {
                    "url": "https://github.com/GrahamCampbell",
                    "type": "github"
                },
                {
                    "url": "https://github.com/Nyholm",
                    "type": "github"
                },
                {
                    "url": "https://tidelift.com/funding/github/packagist/guzzlehttp/promises",
                    "type": "tidelift"
                }
            ],
            "time": "2023-05-21T13:50:22+00:00"
        },
        {
            "name": "guzzlehttp/psr7",
            "version": "2.5.0",
            "source": {
                "type": "git",
                "url": "https://github.com/guzzle/psr7.git",
                "reference": "b635f279edd83fc275f822a1188157ffea568ff6"
            },
            "dist": {
                "type": "zip",
                "url": "https://api.github.com/repos/guzzle/psr7/zipball/b635f279edd83fc275f822a1188157ffea568ff6",
                "reference": "b635f279edd83fc275f822a1188157ffea568ff6",
                "shasum": ""
            },
            "require": {
                "php": "^7.2.5 || ^8.0",
                "psr/http-factory": "^1.0",
                "psr/http-message": "^1.1 || ^2.0",
                "ralouphie/getallheaders": "^3.0"
            },
            "provide": {
                "psr/http-factory-implementation": "1.0",
                "psr/http-message-implementation": "1.0"
            },
            "require-dev": {
                "bamarni/composer-bin-plugin": "^1.8.1",
                "http-interop/http-factory-tests": "^0.9",
                "phpunit/phpunit": "^8.5.29 || ^9.5.23"
            },
            "suggest": {
                "laminas/laminas-httphandlerrunner": "Emit PSR-7 responses"
            },
            "type": "library",
            "extra": {
                "bamarni-bin": {
                    "bin-links": true,
                    "forward-command": false
                }
            },
            "autoload": {
                "psr-4": {
                    "GuzzleHttp\\Psr7\\": "src/"
                }
            },
            "notification-url": "https://packagist.org/downloads/",
            "license": [
                "MIT"
            ],
            "authors": [
                {
                    "name": "Graham Campbell",
                    "email": "hello@gjcampbell.co.uk",
                    "homepage": "https://github.com/GrahamCampbell"
                },
                {
                    "name": "Michael Dowling",
                    "email": "mtdowling@gmail.com",
                    "homepage": "https://github.com/mtdowling"
                },
                {
                    "name": "George Mponos",
                    "email": "gmponos@gmail.com",
                    "homepage": "https://github.com/gmponos"
                },
                {
                    "name": "Tobias Nyholm",
                    "email": "tobias.nyholm@gmail.com",
                    "homepage": "https://github.com/Nyholm"
                },
                {
                    "name": "Márk Sági-Kazár",
                    "email": "mark.sagikazar@gmail.com",
                    "homepage": "https://github.com/sagikazarmark"
                },
                {
                    "name": "Tobias Schultze",
                    "email": "webmaster@tubo-world.de",
                    "homepage": "https://github.com/Tobion"
                },
                {
                    "name": "Márk Sági-Kazár",
                    "email": "mark.sagikazar@gmail.com",
                    "homepage": "https://sagikazarmark.hu"
                }
            ],
            "description": "PSR-7 message implementation that also provides common utility methods",
            "keywords": [
                "http",
                "message",
                "psr-7",
                "request",
                "response",
                "stream",
                "uri",
                "url"
            ],
            "support": {
                "issues": "https://github.com/guzzle/psr7/issues",
                "source": "https://github.com/guzzle/psr7/tree/2.5.0"
            },
            "funding": [
                {
                    "url": "https://github.com/GrahamCampbell",
                    "type": "github"
                },
                {
                    "url": "https://github.com/Nyholm",
                    "type": "github"
                },
                {
                    "url": "https://tidelift.com/funding/github/packagist/guzzlehttp/psr7",
                    "type": "tidelift"
                }
            ],
            "time": "2023-04-17T16:11:26+00:00"
        },
        {
            "name": "lcobucci/jwt",
            "version": "5.0.0",
            "source": {
                "type": "git",
                "url": "https://github.com/lcobucci/jwt.git",
                "reference": "47bdb0e0b5d00c2f89ebe33e7e384c77e84e7c34"
            },
            "dist": {
                "type": "zip",
                "url": "https://api.github.com/repos/lcobucci/jwt/zipball/47bdb0e0b5d00c2f89ebe33e7e384c77e84e7c34",
                "reference": "47bdb0e0b5d00c2f89ebe33e7e384c77e84e7c34",
                "shasum": ""
            },
            "require": {
                "ext-hash": "*",
                "ext-json": "*",
                "ext-openssl": "*",
                "ext-sodium": "*",
                "php": "~8.1.0 || ~8.2.0",
                "psr/clock": "^1.0"
            },
            "require-dev": {
                "infection/infection": "^0.26.19",
                "lcobucci/clock": "^3.0",
                "lcobucci/coding-standard": "^9.0",
                "phpbench/phpbench": "^1.2.8",
                "phpstan/extension-installer": "^1.2",
                "phpstan/phpstan": "^1.10.3",
                "phpstan/phpstan-deprecation-rules": "^1.1.2",
                "phpstan/phpstan-phpunit": "^1.3.8",
                "phpstan/phpstan-strict-rules": "^1.5.0",
                "phpunit/phpunit": "^10.0.12"
            },
            "suggest": {
                "lcobucci/clock": ">= 3.0"
            },
            "type": "library",
            "autoload": {
                "psr-4": {
                    "Lcobucci\\JWT\\": "src"
                }
            },
            "notification-url": "https://packagist.org/downloads/",
            "license": [
                "BSD-3-Clause"
            ],
            "authors": [
                {
                    "name": "Luís Cobucci",
                    "email": "lcobucci@gmail.com",
                    "role": "Developer"
                }
            ],
            "description": "A simple library to work with JSON Web Token and JSON Web Signature",
            "keywords": [
                "JWS",
                "jwt"
            ],
            "support": {
                "issues": "https://github.com/lcobucci/jwt/issues",
                "source": "https://github.com/lcobucci/jwt/tree/5.0.0"
            },
            "funding": [
                {
                    "url": "https://github.com/lcobucci",
                    "type": "github"
                },
                {
                    "url": "https://www.patreon.com/lcobucci",
                    "type": "patreon"
                }
            ],
            "time": "2023-02-25T21:35:16+00:00"
        },
        {
            "name": "league/commonmark",
            "version": "1.6.7",
            "source": {
                "type": "git",
                "url": "https://github.com/thephpleague/commonmark.git",
                "reference": "2b8185c13bc9578367a5bf901881d1c1b5bbd09b"
            },
            "dist": {
                "type": "zip",
                "url": "https://api.github.com/repos/thephpleague/commonmark/zipball/2b8185c13bc9578367a5bf901881d1c1b5bbd09b",
                "reference": "2b8185c13bc9578367a5bf901881d1c1b5bbd09b",
                "shasum": ""
            },
            "require": {
                "ext-mbstring": "*",
                "php": "^7.1 || ^8.0"
            },
            "conflict": {
                "scrutinizer/ocular": "1.7.*"
            },
            "require-dev": {
                "cebe/markdown": "~1.0",
                "commonmark/commonmark.js": "0.29.2",
                "erusev/parsedown": "~1.0",
                "ext-json": "*",
                "github/gfm": "0.29.0",
                "michelf/php-markdown": "~1.4",
                "mikehaertl/php-shellcommand": "^1.4",
                "phpstan/phpstan": "^0.12.90",
                "phpunit/phpunit": "^7.5 || ^8.5 || ^9.2",
                "scrutinizer/ocular": "^1.5",
                "symfony/finder": "^4.2"
            },
            "bin": [
                "bin/commonmark"
            ],
            "type": "library",
            "autoload": {
                "psr-4": {
                    "League\\CommonMark\\": "src"
                }
            },
            "notification-url": "https://packagist.org/downloads/",
            "license": [
                "BSD-3-Clause"
            ],
            "authors": [
                {
                    "name": "Colin O'Dell",
                    "email": "colinodell@gmail.com",
                    "homepage": "https://www.colinodell.com",
                    "role": "Lead Developer"
                }
            ],
            "description": "Highly-extensible PHP Markdown parser which fully supports the CommonMark spec and Github-Flavored Markdown (GFM)",
            "homepage": "https://commonmark.thephpleague.com",
            "keywords": [
                "commonmark",
                "flavored",
                "gfm",
                "github",
                "github-flavored",
                "markdown",
                "md",
                "parser"
            ],
            "support": {
                "docs": "https://commonmark.thephpleague.com/",
                "issues": "https://github.com/thephpleague/commonmark/issues",
                "rss": "https://github.com/thephpleague/commonmark/releases.atom",
                "source": "https://github.com/thephpleague/commonmark"
            },
            "funding": [
                {
                    "url": "https://www.colinodell.com/sponsor",
                    "type": "custom"
                },
                {
                    "url": "https://www.paypal.me/colinpodell/10.00",
                    "type": "custom"
                },
                {
                    "url": "https://github.com/colinodell",
                    "type": "github"
                },
                {
                    "url": "https://tidelift.com/funding/github/packagist/league/commonmark",
                    "type": "tidelift"
                }
            ],
            "time": "2022-01-13T17:18:13+00:00"
        },
        {
            "name": "league/flysystem",
            "version": "3.15.1",
            "source": {
                "type": "git",
                "url": "https://github.com/thephpleague/flysystem.git",
                "reference": "a141d430414fcb8bf797a18716b09f759a385bed"
            },
            "dist": {
                "type": "zip",
                "url": "https://api.github.com/repos/thephpleague/flysystem/zipball/a141d430414fcb8bf797a18716b09f759a385bed",
                "reference": "a141d430414fcb8bf797a18716b09f759a385bed",
                "shasum": ""
            },
            "require": {
                "league/flysystem-local": "^3.0.0",
                "league/mime-type-detection": "^1.0.0",
                "php": "^8.0.2"
            },
            "conflict": {
                "aws/aws-sdk-php": "3.209.31 || 3.210.0",
                "guzzlehttp/guzzle": "<7.0",
                "guzzlehttp/ringphp": "<1.1.1",
                "phpseclib/phpseclib": "3.0.15",
                "symfony/http-client": "<5.2"
            },
            "require-dev": {
                "async-aws/s3": "^1.5",
                "async-aws/simple-s3": "^1.1",
                "aws/aws-sdk-php": "^3.220.0",
                "composer/semver": "^3.0",
                "ext-fileinfo": "*",
                "ext-ftp": "*",
                "ext-zip": "*",
                "friendsofphp/php-cs-fixer": "^3.5",
                "google/cloud-storage": "^1.23",
                "microsoft/azure-storage-blob": "^1.1",
                "phpseclib/phpseclib": "^3.0.14",
                "phpstan/phpstan": "^0.12.26",
                "phpunit/phpunit": "^9.5.11",
                "sabre/dav": "^4.3.1"
            },
            "type": "library",
            "autoload": {
                "psr-4": {
                    "League\\Flysystem\\": "src"
                }
            },
            "notification-url": "https://packagist.org/downloads/",
            "license": [
                "MIT"
            ],
            "authors": [
                {
                    "name": "Frank de Jonge",
                    "email": "info@frankdejonge.nl"
                }
            ],
            "description": "File storage abstraction for PHP",
            "keywords": [
                "WebDAV",
                "aws",
                "cloud",
                "file",
                "files",
                "filesystem",
                "filesystems",
                "ftp",
                "s3",
                "sftp",
                "storage"
            ],
            "support": {
                "issues": "https://github.com/thephpleague/flysystem/issues",
                "source": "https://github.com/thephpleague/flysystem/tree/3.15.1"
            },
            "funding": [
                {
                    "url": "https://ecologi.com/frankdejonge",
                    "type": "custom"
                },
                {
                    "url": "https://github.com/frankdejonge",
                    "type": "github"
                }
            ],
            "time": "2023-05-04T09:04:26+00:00"
        },
        {
            "name": "league/flysystem-local",
            "version": "3.15.0",
            "source": {
                "type": "git",
                "url": "https://github.com/thephpleague/flysystem-local.git",
                "reference": "543f64c397fefdf9cfeac443ffb6beff602796b3"
            },
            "dist": {
                "type": "zip",
                "url": "https://api.github.com/repos/thephpleague/flysystem-local/zipball/543f64c397fefdf9cfeac443ffb6beff602796b3",
                "reference": "543f64c397fefdf9cfeac443ffb6beff602796b3",
                "shasum": ""
            },
            "require": {
                "ext-fileinfo": "*",
                "league/flysystem": "^3.0.0",
                "league/mime-type-detection": "^1.0.0",
                "php": "^8.0.2"
            },
            "type": "library",
            "autoload": {
                "psr-4": {
                    "League\\Flysystem\\Local\\": ""
                }
            },
            "notification-url": "https://packagist.org/downloads/",
            "license": [
                "MIT"
            ],
            "authors": [
                {
                    "name": "Frank de Jonge",
                    "email": "info@frankdejonge.nl"
                }
            ],
            "description": "Local filesystem adapter for Flysystem.",
            "keywords": [
                "Flysystem",
                "file",
                "files",
                "filesystem",
                "local"
            ],
            "support": {
                "issues": "https://github.com/thephpleague/flysystem-local/issues",
                "source": "https://github.com/thephpleague/flysystem-local/tree/3.15.0"
            },
            "funding": [
                {
                    "url": "https://ecologi.com/frankdejonge",
                    "type": "custom"
                },
                {
                    "url": "https://github.com/frankdejonge",
                    "type": "github"
                }
            ],
            "time": "2023-05-02T20:02:14+00:00"
        },
        {
            "name": "league/mime-type-detection",
            "version": "1.11.0",
            "source": {
                "type": "git",
                "url": "https://github.com/thephpleague/mime-type-detection.git",
                "reference": "ff6248ea87a9f116e78edd6002e39e5128a0d4dd"
            },
            "dist": {
                "type": "zip",
                "url": "https://api.github.com/repos/thephpleague/mime-type-detection/zipball/ff6248ea87a9f116e78edd6002e39e5128a0d4dd",
                "reference": "ff6248ea87a9f116e78edd6002e39e5128a0d4dd",
                "shasum": ""
            },
            "require": {
                "ext-fileinfo": "*",
                "php": "^7.2 || ^8.0"
            },
            "require-dev": {
                "friendsofphp/php-cs-fixer": "^3.2",
                "phpstan/phpstan": "^0.12.68",
                "phpunit/phpunit": "^8.5.8 || ^9.3"
            },
            "type": "library",
            "autoload": {
                "psr-4": {
                    "League\\MimeTypeDetection\\": "src"
                }
            },
            "notification-url": "https://packagist.org/downloads/",
            "license": [
                "MIT"
            ],
            "authors": [
                {
                    "name": "Frank de Jonge",
                    "email": "info@frankdejonge.nl"
                }
            ],
            "description": "Mime-type detection for Flysystem",
            "support": {
                "issues": "https://github.com/thephpleague/mime-type-detection/issues",
                "source": "https://github.com/thephpleague/mime-type-detection/tree/1.11.0"
            },
            "funding": [
                {
                    "url": "https://github.com/frankdejonge",
                    "type": "github"
                },
                {
                    "url": "https://tidelift.com/funding/github/packagist/league/flysystem",
                    "type": "tidelift"
                }
            ],
            "time": "2022-04-17T13:12:02+00:00"
        },
        {
            "name": "maennchen/zipstream-php",
            "version": "3.1.0",
            "source": {
                "type": "git",
                "url": "https://github.com/maennchen/ZipStream-PHP.git",
                "reference": "b8174494eda667f7d13876b4a7bfef0f62a7c0d1"
            },
            "dist": {
                "type": "zip",
                "url": "https://api.github.com/repos/maennchen/ZipStream-PHP/zipball/b8174494eda667f7d13876b4a7bfef0f62a7c0d1",
                "reference": "b8174494eda667f7d13876b4a7bfef0f62a7c0d1",
                "shasum": ""
            },
            "require": {
                "ext-mbstring": "*",
                "ext-zlib": "*",
                "php-64bit": "^8.1"
            },
            "require-dev": {
                "ext-zip": "*",
                "friendsofphp/php-cs-fixer": "^3.16",
                "guzzlehttp/guzzle": "^7.5",
                "mikey179/vfsstream": "^1.6",
                "php-coveralls/php-coveralls": "^2.5",
                "phpunit/phpunit": "^10.0",
                "vimeo/psalm": "^5.0"
            },
            "suggest": {
                "guzzlehttp/psr7": "^2.4",
                "psr/http-message": "^2.0"
            },
            "type": "library",
            "autoload": {
                "psr-4": {
                    "ZipStream\\": "src/"
                }
            },
            "notification-url": "https://packagist.org/downloads/",
            "license": [
                "MIT"
            ],
            "authors": [
                {
                    "name": "Paul Duncan",
                    "email": "pabs@pablotron.org"
                },
                {
                    "name": "Jonatan Männchen",
                    "email": "jonatan@maennchen.ch"
                },
                {
                    "name": "Jesse Donat",
                    "email": "donatj@gmail.com"
                },
                {
                    "name": "András Kolesár",
                    "email": "kolesar@kolesar.hu"
                }
            ],
            "description": "ZipStream is a library for dynamically streaming dynamic zip files from PHP without writing to the disk at all on the server.",
            "keywords": [
                "stream",
                "zip"
            ],
            "support": {
                "issues": "https://github.com/maennchen/ZipStream-PHP/issues",
                "source": "https://github.com/maennchen/ZipStream-PHP/tree/3.1.0"
            },
            "funding": [
                {
                    "url": "https://github.com/maennchen",
                    "type": "github"
                },
                {
                    "url": "https://opencollective.com/zipstream",
                    "type": "open_collective"
                }
            ],
            "time": "2023-06-21T14:59:35+00:00"
        },
        {
            "name": "matthiasmullie/scrapbook",
            "version": "1.5.1",
            "source": {
                "type": "git",
                "url": "https://github.com/matthiasmullie/scrapbook.git",
                "reference": "d49068fab714b0056c0a82ff055882e0de4e3620"
            },
            "dist": {
                "type": "zip",
                "url": "https://api.github.com/repos/matthiasmullie/scrapbook/zipball/d49068fab714b0056c0a82ff055882e0de4e3620",
                "reference": "d49068fab714b0056c0a82ff055882e0de4e3620",
                "shasum": ""
            },
            "require": {
                "php": ">=8.0.0",
                "psr/cache": "^2.0||^3.0",
                "psr/simple-cache": "^2.0||^3.0"
            },
            "provide": {
                "psr/cache-implementation": "^1.0||^2.0||^3.0",
                "psr/simple-cache-implementation": "^1.0||^2.0||^3.0"
            },
            "require-dev": {
                "ext-pcntl": "*",
                "friendsofphp/php-cs-fixer": ">=2.0",
                "phpunit/phpunit": ">=9.0",
                "squizlabs/php_codesniffer": ">=3.0"
            },
            "suggest": {
                "couchbase/couchbase": ">=3.0",
                "ext-apcu": ">=4.0.0",
                "ext-couchbase": ">=3.0.0",
                "ext-memcached": ">=2.0.0",
                "ext-pdo": ">=0.1.0",
                "ext-redis": ">=2.2.0||0.0.0.0",
                "league/flysystem": ">=1.0"
            },
            "type": "library",
            "autoload": {
                "psr-4": {
                    "MatthiasMullie\\Scrapbook\\": "src/"
                }
            },
            "notification-url": "https://packagist.org/downloads/",
            "license": [
                "MIT"
            ],
            "authors": [
                {
                    "name": "Matthias Mullie",
                    "email": "scrapbook@mullie.eu",
                    "homepage": "https://www.mullie.eu",
                    "role": "Developer"
                }
            ],
            "description": "Scrapbook is a PHP cache library, with adapters for e.g. Memcached, Redis, Couchbase, APCu, SQL and additional capabilities (e.g. transactions, stampede protection) built on top.",
            "homepage": "https://scrapbook.cash",
            "keywords": [
                "Buffer",
                "Flysystem",
                "apc",
                "buffered",
                "cache",
                "caching",
                "commit",
                "couchbase",
                "filesystem",
                "key",
                "memcached",
                "mitigation",
                "mysql",
                "postgresql",
                "protection",
                "psr-16",
                "psr-6",
                "psr-cache",
                "psr-simple-cache",
                "redis",
                "rollback",
                "sql",
                "sqlite",
                "stampede",
                "store",
                "transaction",
                "transactional",
                "value"
            ],
            "support": {
                "issues": "https://github.com/matthiasmullie/scrapbook/issues",
                "source": "https://github.com/matthiasmullie/scrapbook/tree/1.5.1"
            },
            "funding": [
                {
                    "url": "https://github.com/matthiasmullie",
                    "type": "github"
                }
            ],
            "time": "2023-01-26T11:04:25+00:00"
        },
        {
            "name": "monolog/monolog",
            "version": "3.4.0",
            "source": {
                "type": "git",
                "url": "https://github.com/Seldaek/monolog.git",
                "reference": "e2392369686d420ca32df3803de28b5d6f76867d"
            },
            "dist": {
                "type": "zip",
                "url": "https://api.github.com/repos/Seldaek/monolog/zipball/e2392369686d420ca32df3803de28b5d6f76867d",
                "reference": "e2392369686d420ca32df3803de28b5d6f76867d",
                "shasum": ""
            },
            "require": {
                "php": ">=8.1",
                "psr/log": "^2.0 || ^3.0"
            },
            "provide": {
                "psr/log-implementation": "3.0.0"
            },
            "require-dev": {
                "aws/aws-sdk-php": "^3.0",
                "doctrine/couchdb": "~1.0@dev",
                "elasticsearch/elasticsearch": "^7 || ^8",
                "ext-json": "*",
                "graylog2/gelf-php": "^1.4.2 || ^2.0",
                "guzzlehttp/guzzle": "^7.4.5",
                "guzzlehttp/psr7": "^2.2",
                "mongodb/mongodb": "^1.8",
                "php-amqplib/php-amqplib": "~2.4 || ^3",
                "phpstan/phpstan": "^1.9",
                "phpstan/phpstan-deprecation-rules": "^1.0",
                "phpstan/phpstan-strict-rules": "^1.4",
                "phpunit/phpunit": "^10.1",
                "predis/predis": "^1.1 || ^2",
                "ruflin/elastica": "^7",
                "symfony/mailer": "^5.4 || ^6",
                "symfony/mime": "^5.4 || ^6"
            },
            "suggest": {
                "aws/aws-sdk-php": "Allow sending log messages to AWS services like DynamoDB",
                "doctrine/couchdb": "Allow sending log messages to a CouchDB server",
                "elasticsearch/elasticsearch": "Allow sending log messages to an Elasticsearch server via official client",
                "ext-amqp": "Allow sending log messages to an AMQP server (1.0+ required)",
                "ext-curl": "Required to send log messages using the IFTTTHandler, the LogglyHandler, the SendGridHandler, the SlackWebhookHandler or the TelegramBotHandler",
                "ext-mbstring": "Allow to work properly with unicode symbols",
                "ext-mongodb": "Allow sending log messages to a MongoDB server (via driver)",
                "ext-openssl": "Required to send log messages using SSL",
                "ext-sockets": "Allow sending log messages to a Syslog server (via UDP driver)",
                "graylog2/gelf-php": "Allow sending log messages to a GrayLog2 server",
                "mongodb/mongodb": "Allow sending log messages to a MongoDB server (via library)",
                "php-amqplib/php-amqplib": "Allow sending log messages to an AMQP server using php-amqplib",
                "rollbar/rollbar": "Allow sending log messages to Rollbar",
                "ruflin/elastica": "Allow sending log messages to an Elastic Search server"
            },
            "type": "library",
            "extra": {
                "branch-alias": {
                    "dev-main": "3.x-dev"
                }
            },
            "autoload": {
                "psr-4": {
                    "Monolog\\": "src/Monolog"
                }
            },
            "notification-url": "https://packagist.org/downloads/",
            "license": [
                "MIT"
            ],
            "authors": [
                {
                    "name": "Jordi Boggiano",
                    "email": "j.boggiano@seld.be",
                    "homepage": "https://seld.be"
                }
            ],
            "description": "Sends your logs to files, sockets, inboxes, databases and various web services",
            "homepage": "https://github.com/Seldaek/monolog",
            "keywords": [
                "log",
                "logging",
                "psr-3"
            ],
            "support": {
                "issues": "https://github.com/Seldaek/monolog/issues",
                "source": "https://github.com/Seldaek/monolog/tree/3.4.0"
            },
            "funding": [
                {
                    "url": "https://github.com/Seldaek",
                    "type": "github"
                },
                {
                    "url": "https://tidelift.com/funding/github/packagist/monolog/monolog",
                    "type": "tidelift"
                }
            ],
            "time": "2023-06-21T08:46:11+00:00"
        },
        {
            "name": "onelogin/php-saml",
            "version": "4.1.0",
            "source": {
                "type": "git",
                "url": "https://github.com/onelogin/php-saml.git",
                "reference": "b22a57ebd13e838b90df5d3346090bc37056409d"
            },
            "dist": {
                "type": "zip",
                "url": "https://api.github.com/repos/onelogin/php-saml/zipball/b22a57ebd13e838b90df5d3346090bc37056409d",
                "reference": "b22a57ebd13e838b90df5d3346090bc37056409d",
                "shasum": ""
            },
            "require": {
                "php": ">=7.3",
                "robrichards/xmlseclibs": ">=3.1.1"
            },
            "require-dev": {
                "pdepend/pdepend": "^2.8.0",
                "php-coveralls/php-coveralls": "^2.0",
                "phploc/phploc": "^4.0 || ^5.0 || ^6.0 || ^7.0",
                "phpunit/phpunit": "^9.5",
                "sebastian/phpcpd": "^4.0 || ^5.0 || ^6.0 ",
                "squizlabs/php_codesniffer": "^3.5.8"
            },
            "suggest": {
                "ext-curl": "Install curl lib to be able to use the IdPMetadataParser for parsing remote XMLs",
                "ext-dom": "Install xml lib",
                "ext-openssl": "Install openssl lib in order to handle with x509 certs (require to support sign and encryption)",
                "ext-zlib": "Install zlib"
            },
            "type": "library",
            "autoload": {
                "psr-4": {
                    "OneLogin\\": "src/"
                }
            },
            "notification-url": "https://packagist.org/downloads/",
            "license": [
                "MIT"
            ],
            "description": "OneLogin PHP SAML Toolkit",
            "homepage": "https://developers.onelogin.com/saml/php",
            "keywords": [
                "SAML2",
                "onelogin",
                "saml"
            ],
            "support": {
                "email": "sixto.garcia@onelogin.com",
                "issues": "https://github.com/onelogin/php-saml/issues",
                "source": "https://github.com/onelogin/php-saml/"
            },
            "time": "2022-07-15T20:44:36+00:00"
        },
        {
            "name": "php-ds/php-ds",
            "version": "v1.5.0",
            "source": {
                "type": "git",
                "url": "https://github.com/php-ds/polyfill.git",
                "reference": "7b2c5f1843466d50769a0682ce6fa9ddaaa99cb4"
            },
            "dist": {
                "type": "zip",
                "url": "https://api.github.com/repos/php-ds/polyfill/zipball/7b2c5f1843466d50769a0682ce6fa9ddaaa99cb4",
                "reference": "7b2c5f1843466d50769a0682ce6fa9ddaaa99cb4",
                "shasum": ""
            },
            "require": {
                "ext-json": "*",
                "php": ">=7.0"
            },
            "provide": {
                "ext-ds": "1.5.0"
            },
            "require-dev": {
                "php-ds/tests": "^1.5"
            },
            "suggest": {
                "ext-ds": "to improve performance and reduce memory usage"
            },
            "type": "library",
            "autoload": {
                "psr-4": {
                    "Ds\\": "src"
                }
            },
            "notification-url": "https://packagist.org/downloads/",
            "license": [
                "MIT"
            ],
            "authors": [
                {
                    "name": "Rudi Theunissen",
                    "email": "rudolf.theunissen@gmail.com"
                }
            ],
            "keywords": [
                "data structures",
                "ds",
                "php",
                "polyfill"
            ],
            "support": {
                "issues": "https://github.com/php-ds/polyfill/issues",
                "source": "https://github.com/php-ds/polyfill/tree/v1.5.0"
            },
            "time": "2023-12-19T16:52:21+00:00"
        },
        {
            "name": "phrity/net-uri",
            "version": "1.2.0",
            "source": {
                "type": "git",
                "url": "https://github.com/sirn-se/phrity-net-uri.git",
                "reference": "c6ecf127e7c99a41ce04d3cdcda7f51108dd96f7"
            },
            "dist": {
                "type": "zip",
                "url": "https://api.github.com/repos/sirn-se/phrity-net-uri/zipball/c6ecf127e7c99a41ce04d3cdcda7f51108dd96f7",
                "reference": "c6ecf127e7c99a41ce04d3cdcda7f51108dd96f7",
                "shasum": ""
            },
            "require": {
                "php": "^7.4|^8.0",
                "psr/http-factory": "^1.0",
                "psr/http-message": "^1.0"
            },
            "require-dev": {
                "php-coveralls/php-coveralls": "^2.0",
                "phpunit/phpunit": "^9.0",
                "squizlabs/php_codesniffer": "^3.0"
            },
            "type": "library",
            "autoload": {
                "psr-4": {
                    "": "src/"
                }
            },
            "notification-url": "https://packagist.org/downloads/",
            "license": [
                "MIT"
            ],
            "authors": [
                {
                    "name": "Sören Jensen",
                    "email": "sirn@sirn.se",
                    "homepage": "https://phrity.sirn.se"
                }
            ],
            "description": "PSR-7 Uri and PSR-17 UriFactory implementation",
            "homepage": "https://phrity.sirn.se/net-uri",
            "keywords": [
                "psr-17",
                "psr-7",
                "uri",
                "uri factory"
            ],
            "support": {
                "issues": "https://github.com/sirn-se/phrity-net-uri/issues",
                "source": "https://github.com/sirn-se/phrity-net-uri/tree/1.2.0"
            },
            "time": "2022-11-30T07:20:06+00:00"
        },
        {
            "name": "phrity/util-errorhandler",
            "version": "1.0.1",
            "source": {
                "type": "git",
                "url": "https://github.com/sirn-se/phrity-util-errorhandler.git",
                "reference": "dc9ac8fb70d733c48a9d9d1eb50f7022172da6bc"
            },
            "dist": {
                "type": "zip",
                "url": "https://api.github.com/repos/sirn-se/phrity-util-errorhandler/zipball/dc9ac8fb70d733c48a9d9d1eb50f7022172da6bc",
                "reference": "dc9ac8fb70d733c48a9d9d1eb50f7022172da6bc",
                "shasum": ""
            },
            "require": {
                "php": "^7.2|^8.0"
            },
            "require-dev": {
                "php-coveralls/php-coveralls": "^2.0",
                "phpunit/phpunit": "^8.0|^9.0",
                "squizlabs/php_codesniffer": "^3.5"
            },
            "type": "library",
            "autoload": {
                "psr-4": {
                    "": "src/"
                }
            },
            "notification-url": "https://packagist.org/downloads/",
            "license": [
                "MIT"
            ],
            "authors": [
                {
                    "name": "Sören Jensen",
                    "email": "sirn@sirn.se",
                    "homepage": "https://phrity.sirn.se"
                }
            ],
            "description": "Inline error handler; catch and resolve errors for code block.",
            "homepage": "https://phrity.sirn.se/util-errorhandler",
            "keywords": [
                "error",
                "warning"
            ],
            "support": {
                "issues": "https://github.com/sirn-se/phrity-util-errorhandler/issues",
                "source": "https://github.com/sirn-se/phrity-util-errorhandler/tree/1.0.1"
            },
            "time": "2022-10-27T12:14:42+00:00"
        },
        {
            "name": "psr/cache",
            "version": "3.0.0",
            "source": {
                "type": "git",
                "url": "https://github.com/php-fig/cache.git",
                "reference": "aa5030cfa5405eccfdcb1083ce040c2cb8d253bf"
            },
            "dist": {
                "type": "zip",
                "url": "https://api.github.com/repos/php-fig/cache/zipball/aa5030cfa5405eccfdcb1083ce040c2cb8d253bf",
                "reference": "aa5030cfa5405eccfdcb1083ce040c2cb8d253bf",
                "shasum": ""
            },
            "require": {
                "php": ">=8.0.0"
            },
            "type": "library",
            "extra": {
                "branch-alias": {
                    "dev-master": "1.0.x-dev"
                }
            },
            "autoload": {
                "psr-4": {
                    "Psr\\Cache\\": "src/"
                }
            },
            "notification-url": "https://packagist.org/downloads/",
            "license": [
                "MIT"
            ],
            "authors": [
                {
                    "name": "PHP-FIG",
                    "homepage": "https://www.php-fig.org/"
                }
            ],
            "description": "Common interface for caching libraries",
            "keywords": [
                "cache",
                "psr",
                "psr-6"
            ],
            "support": {
                "source": "https://github.com/php-fig/cache/tree/3.0.0"
            },
            "time": "2021-02-03T23:26:27+00:00"
        },
        {
            "name": "psr/clock",
            "version": "1.0.0",
            "source": {
                "type": "git",
                "url": "https://github.com/php-fig/clock.git",
                "reference": "e41a24703d4560fd0acb709162f73b8adfc3aa0d"
            },
            "dist": {
                "type": "zip",
                "url": "https://api.github.com/repos/php-fig/clock/zipball/e41a24703d4560fd0acb709162f73b8adfc3aa0d",
                "reference": "e41a24703d4560fd0acb709162f73b8adfc3aa0d",
                "shasum": ""
            },
            "require": {
                "php": "^7.0 || ^8.0"
            },
            "type": "library",
            "autoload": {
                "psr-4": {
                    "Psr\\Clock\\": "src/"
                }
            },
            "notification-url": "https://packagist.org/downloads/",
            "license": [
                "MIT"
            ],
            "authors": [
                {
                    "name": "PHP-FIG",
                    "homepage": "https://www.php-fig.org/"
                }
            ],
            "description": "Common interface for reading the clock.",
            "homepage": "https://github.com/php-fig/clock",
            "keywords": [
                "clock",
                "now",
                "psr",
                "psr-20",
                "time"
            ],
            "support": {
                "issues": "https://github.com/php-fig/clock/issues",
                "source": "https://github.com/php-fig/clock/tree/1.0.0"
            },
            "time": "2022-11-25T14:36:26+00:00"
        },
        {
            "name": "psr/container",
            "version": "2.0.2",
            "source": {
                "type": "git",
                "url": "https://github.com/php-fig/container.git",
                "reference": "c71ecc56dfe541dbd90c5360474fbc405f8d5963"
            },
            "dist": {
                "type": "zip",
                "url": "https://api.github.com/repos/php-fig/container/zipball/c71ecc56dfe541dbd90c5360474fbc405f8d5963",
                "reference": "c71ecc56dfe541dbd90c5360474fbc405f8d5963",
                "shasum": ""
            },
            "require": {
                "php": ">=7.4.0"
            },
            "type": "library",
            "extra": {
                "branch-alias": {
                    "dev-master": "2.0.x-dev"
                }
            },
            "autoload": {
                "psr-4": {
                    "Psr\\Container\\": "src/"
                }
            },
            "notification-url": "https://packagist.org/downloads/",
            "license": [
                "MIT"
            ],
            "authors": [
                {
                    "name": "PHP-FIG",
                    "homepage": "https://www.php-fig.org/"
                }
            ],
            "description": "Common Container Interface (PHP FIG PSR-11)",
            "homepage": "https://github.com/php-fig/container",
            "keywords": [
                "PSR-11",
                "container",
                "container-interface",
                "container-interop",
                "psr"
            ],
            "support": {
                "issues": "https://github.com/php-fig/container/issues",
                "source": "https://github.com/php-fig/container/tree/2.0.2"
            },
            "time": "2021-11-05T16:47:00+00:00"
        },
        {
            "name": "psr/http-client",
            "version": "1.0.2",
            "source": {
                "type": "git",
                "url": "https://github.com/php-fig/http-client.git",
                "reference": "0955afe48220520692d2d09f7ab7e0f93ffd6a31"
            },
            "dist": {
                "type": "zip",
                "url": "https://api.github.com/repos/php-fig/http-client/zipball/0955afe48220520692d2d09f7ab7e0f93ffd6a31",
                "reference": "0955afe48220520692d2d09f7ab7e0f93ffd6a31",
                "shasum": ""
            },
            "require": {
                "php": "^7.0 || ^8.0",
                "psr/http-message": "^1.0 || ^2.0"
            },
            "type": "library",
            "extra": {
                "branch-alias": {
                    "dev-master": "1.0.x-dev"
                }
            },
            "autoload": {
                "psr-4": {
                    "Psr\\Http\\Client\\": "src/"
                }
            },
            "notification-url": "https://packagist.org/downloads/",
            "license": [
                "MIT"
            ],
            "authors": [
                {
                    "name": "PHP-FIG",
                    "homepage": "https://www.php-fig.org/"
                }
            ],
            "description": "Common interface for HTTP clients",
            "homepage": "https://github.com/php-fig/http-client",
            "keywords": [
                "http",
                "http-client",
                "psr",
                "psr-18"
            ],
            "support": {
                "source": "https://github.com/php-fig/http-client/tree/1.0.2"
            },
            "time": "2023-04-10T20:12:12+00:00"
        },
        {
            "name": "psr/http-factory",
            "version": "1.0.2",
            "source": {
                "type": "git",
                "url": "https://github.com/php-fig/http-factory.git",
                "reference": "e616d01114759c4c489f93b099585439f795fe35"
            },
            "dist": {
                "type": "zip",
                "url": "https://api.github.com/repos/php-fig/http-factory/zipball/e616d01114759c4c489f93b099585439f795fe35",
                "reference": "e616d01114759c4c489f93b099585439f795fe35",
                "shasum": ""
            },
            "require": {
                "php": ">=7.0.0",
                "psr/http-message": "^1.0 || ^2.0"
            },
            "type": "library",
            "extra": {
                "branch-alias": {
                    "dev-master": "1.0.x-dev"
                }
            },
            "autoload": {
                "psr-4": {
                    "Psr\\Http\\Message\\": "src/"
                }
            },
            "notification-url": "https://packagist.org/downloads/",
            "license": [
                "MIT"
            ],
            "authors": [
                {
                    "name": "PHP-FIG",
                    "homepage": "https://www.php-fig.org/"
                }
            ],
            "description": "Common interfaces for PSR-7 HTTP message factories",
            "keywords": [
                "factory",
                "http",
                "message",
                "psr",
                "psr-17",
                "psr-7",
                "request",
                "response"
            ],
            "support": {
                "source": "https://github.com/php-fig/http-factory/tree/1.0.2"
            },
            "time": "2023-04-10T20:10:41+00:00"
        },
        {
            "name": "psr/http-message",
            "version": "1.1",
            "source": {
                "type": "git",
                "url": "https://github.com/php-fig/http-message.git",
                "reference": "cb6ce4845ce34a8ad9e68117c10ee90a29919eba"
            },
            "dist": {
                "type": "zip",
                "url": "https://api.github.com/repos/php-fig/http-message/zipball/cb6ce4845ce34a8ad9e68117c10ee90a29919eba",
                "reference": "cb6ce4845ce34a8ad9e68117c10ee90a29919eba",
                "shasum": ""
            },
            "require": {
                "php": "^7.2 || ^8.0"
            },
            "type": "library",
            "extra": {
                "branch-alias": {
                    "dev-master": "1.1.x-dev"
                }
            },
            "autoload": {
                "psr-4": {
                    "Psr\\Http\\Message\\": "src/"
                }
            },
            "notification-url": "https://packagist.org/downloads/",
            "license": [
                "MIT"
            ],
            "authors": [
                {
                    "name": "PHP-FIG",
                    "homepage": "http://www.php-fig.org/"
                }
            ],
            "description": "Common interface for HTTP messages",
            "homepage": "https://github.com/php-fig/http-message",
            "keywords": [
                "http",
                "http-message",
                "psr",
                "psr-7",
                "request",
                "response"
            ],
            "support": {
                "source": "https://github.com/php-fig/http-message/tree/1.1"
            },
            "time": "2023-04-04T09:50:52+00:00"
        },
        {
            "name": "psr/log",
            "version": "3.0.0",
            "source": {
                "type": "git",
                "url": "https://github.com/php-fig/log.git",
                "reference": "fe5ea303b0887d5caefd3d431c3e61ad47037001"
            },
            "dist": {
                "type": "zip",
                "url": "https://api.github.com/repos/php-fig/log/zipball/fe5ea303b0887d5caefd3d431c3e61ad47037001",
                "reference": "fe5ea303b0887d5caefd3d431c3e61ad47037001",
                "shasum": ""
            },
            "require": {
                "php": ">=8.0.0"
            },
            "type": "library",
            "extra": {
                "branch-alias": {
                    "dev-master": "3.x-dev"
                }
            },
            "autoload": {
                "psr-4": {
                    "Psr\\Log\\": "src"
                }
            },
            "notification-url": "https://packagist.org/downloads/",
            "license": [
                "MIT"
            ],
            "authors": [
                {
                    "name": "PHP-FIG",
                    "homepage": "https://www.php-fig.org/"
                }
            ],
            "description": "Common interface for logging libraries",
            "homepage": "https://github.com/php-fig/log",
            "keywords": [
                "log",
                "psr",
                "psr-3"
            ],
            "support": {
                "source": "https://github.com/php-fig/log/tree/3.0.0"
            },
            "time": "2021-07-14T16:46:02+00:00"
        },
        {
            "name": "psr/simple-cache",
            "version": "3.0.0",
            "source": {
                "type": "git",
                "url": "https://github.com/php-fig/simple-cache.git",
                "reference": "764e0b3939f5ca87cb904f570ef9be2d78a07865"
            },
            "dist": {
                "type": "zip",
                "url": "https://api.github.com/repos/php-fig/simple-cache/zipball/764e0b3939f5ca87cb904f570ef9be2d78a07865",
                "reference": "764e0b3939f5ca87cb904f570ef9be2d78a07865",
                "shasum": ""
            },
            "require": {
                "php": ">=8.0.0"
            },
            "type": "library",
            "extra": {
                "branch-alias": {
                    "dev-master": "3.0.x-dev"
                }
            },
            "autoload": {
                "psr-4": {
                    "Psr\\SimpleCache\\": "src/"
                }
            },
            "notification-url": "https://packagist.org/downloads/",
            "license": [
                "MIT"
            ],
            "authors": [
                {
                    "name": "PHP-FIG",
                    "homepage": "https://www.php-fig.org/"
                }
            ],
            "description": "Common interfaces for simple caching",
            "keywords": [
                "cache",
                "caching",
                "psr",
                "psr-16",
                "simple-cache"
            ],
            "support": {
                "source": "https://github.com/php-fig/simple-cache/tree/3.0.0"
            },
            "time": "2021-10-29T13:26:27+00:00"
        },
        {
            "name": "ralouphie/getallheaders",
            "version": "3.0.3",
            "source": {
                "type": "git",
                "url": "https://github.com/ralouphie/getallheaders.git",
                "reference": "120b605dfeb996808c31b6477290a714d356e822"
            },
            "dist": {
                "type": "zip",
                "url": "https://api.github.com/repos/ralouphie/getallheaders/zipball/120b605dfeb996808c31b6477290a714d356e822",
                "reference": "120b605dfeb996808c31b6477290a714d356e822",
                "shasum": ""
            },
            "require": {
                "php": ">=5.6"
            },
            "require-dev": {
                "php-coveralls/php-coveralls": "^2.1",
                "phpunit/phpunit": "^5 || ^6.5"
            },
            "type": "library",
            "autoload": {
                "files": [
                    "src/getallheaders.php"
                ]
            },
            "notification-url": "https://packagist.org/downloads/",
            "license": [
                "MIT"
            ],
            "authors": [
                {
                    "name": "Ralph Khattar",
                    "email": "ralph.khattar@gmail.com"
                }
            ],
            "description": "A polyfill for getallheaders.",
            "support": {
                "issues": "https://github.com/ralouphie/getallheaders/issues",
                "source": "https://github.com/ralouphie/getallheaders/tree/develop"
            },
            "time": "2019-03-08T08:55:37+00:00"
        },
        {
            "name": "ramsey/collection",
            "version": "2.0.0",
            "source": {
                "type": "git",
                "url": "https://github.com/ramsey/collection.git",
                "reference": "a4b48764bfbb8f3a6a4d1aeb1a35bb5e9ecac4a5"
            },
            "dist": {
                "type": "zip",
                "url": "https://api.github.com/repos/ramsey/collection/zipball/a4b48764bfbb8f3a6a4d1aeb1a35bb5e9ecac4a5",
                "reference": "a4b48764bfbb8f3a6a4d1aeb1a35bb5e9ecac4a5",
                "shasum": ""
            },
            "require": {
                "php": "^8.1"
            },
            "require-dev": {
                "captainhook/plugin-composer": "^5.3",
                "ergebnis/composer-normalize": "^2.28.3",
                "fakerphp/faker": "^1.21",
                "hamcrest/hamcrest-php": "^2.0",
                "jangregor/phpstan-prophecy": "^1.0",
                "mockery/mockery": "^1.5",
                "php-parallel-lint/php-console-highlighter": "^1.0",
                "php-parallel-lint/php-parallel-lint": "^1.3",
                "phpcsstandards/phpcsutils": "^1.0.0-rc1",
                "phpspec/prophecy-phpunit": "^2.0",
                "phpstan/extension-installer": "^1.2",
                "phpstan/phpstan": "^1.9",
                "phpstan/phpstan-mockery": "^1.1",
                "phpstan/phpstan-phpunit": "^1.3",
                "phpunit/phpunit": "^9.5",
                "psalm/plugin-mockery": "^1.1",
                "psalm/plugin-phpunit": "^0.18.4",
                "ramsey/coding-standard": "^2.0.3",
                "ramsey/conventional-commits": "^1.3",
                "vimeo/psalm": "^5.4"
            },
            "type": "library",
            "extra": {
                "captainhook": {
                    "force-install": true
                },
                "ramsey/conventional-commits": {
                    "configFile": "conventional-commits.json"
                }
            },
            "autoload": {
                "psr-4": {
                    "Ramsey\\Collection\\": "src/"
                }
            },
            "notification-url": "https://packagist.org/downloads/",
            "license": [
                "MIT"
            ],
            "authors": [
                {
                    "name": "Ben Ramsey",
                    "email": "ben@benramsey.com",
                    "homepage": "https://benramsey.com"
                }
            ],
            "description": "A PHP library for representing and manipulating collections.",
            "keywords": [
                "array",
                "collection",
                "hash",
                "map",
                "queue",
                "set"
            ],
            "support": {
                "issues": "https://github.com/ramsey/collection/issues",
                "source": "https://github.com/ramsey/collection/tree/2.0.0"
            },
            "funding": [
                {
                    "url": "https://github.com/ramsey",
                    "type": "github"
                },
                {
                    "url": "https://tidelift.com/funding/github/packagist/ramsey/collection",
                    "type": "tidelift"
                }
            ],
            "time": "2022-12-31T21:50:55+00:00"
        },
        {
            "name": "ramsey/uuid",
            "version": "4.7.4",
            "source": {
                "type": "git",
                "url": "https://github.com/ramsey/uuid.git",
                "reference": "60a4c63ab724854332900504274f6150ff26d286"
            },
            "dist": {
                "type": "zip",
                "url": "https://api.github.com/repos/ramsey/uuid/zipball/60a4c63ab724854332900504274f6150ff26d286",
                "reference": "60a4c63ab724854332900504274f6150ff26d286",
                "shasum": ""
            },
            "require": {
                "brick/math": "^0.8.8 || ^0.9 || ^0.10 || ^0.11",
                "ext-json": "*",
                "php": "^8.0",
                "ramsey/collection": "^1.2 || ^2.0"
            },
            "replace": {
                "rhumsaa/uuid": "self.version"
            },
            "require-dev": {
                "captainhook/captainhook": "^5.10",
                "captainhook/plugin-composer": "^5.3",
                "dealerdirect/phpcodesniffer-composer-installer": "^0.7.0",
                "doctrine/annotations": "^1.8",
                "ergebnis/composer-normalize": "^2.15",
                "mockery/mockery": "^1.3",
                "paragonie/random-lib": "^2",
                "php-mock/php-mock": "^2.2",
                "php-mock/php-mock-mockery": "^1.3",
                "php-parallel-lint/php-parallel-lint": "^1.1",
                "phpbench/phpbench": "^1.0",
                "phpstan/extension-installer": "^1.1",
                "phpstan/phpstan": "^1.8",
                "phpstan/phpstan-mockery": "^1.1",
                "phpstan/phpstan-phpunit": "^1.1",
                "phpunit/phpunit": "^8.5 || ^9",
                "ramsey/composer-repl": "^1.4",
                "slevomat/coding-standard": "^8.4",
                "squizlabs/php_codesniffer": "^3.5",
                "vimeo/psalm": "^4.9"
            },
            "suggest": {
                "ext-bcmath": "Enables faster math with arbitrary-precision integers using BCMath.",
                "ext-gmp": "Enables faster math with arbitrary-precision integers using GMP.",
                "ext-uuid": "Enables the use of PeclUuidTimeGenerator and PeclUuidRandomGenerator.",
                "paragonie/random-lib": "Provides RandomLib for use with the RandomLibAdapter",
                "ramsey/uuid-doctrine": "Allows the use of Ramsey\\Uuid\\Uuid as Doctrine field type."
            },
            "type": "library",
            "extra": {
                "captainhook": {
                    "force-install": true
                }
            },
            "autoload": {
                "files": [
                    "src/functions.php"
                ],
                "psr-4": {
                    "Ramsey\\Uuid\\": "src/"
                }
            },
            "notification-url": "https://packagist.org/downloads/",
            "license": [
                "MIT"
            ],
            "description": "A PHP library for generating and working with universally unique identifiers (UUIDs).",
            "keywords": [
                "guid",
                "identifier",
                "uuid"
            ],
            "support": {
                "issues": "https://github.com/ramsey/uuid/issues",
                "source": "https://github.com/ramsey/uuid/tree/4.7.4"
            },
            "funding": [
                {
                    "url": "https://github.com/ramsey",
                    "type": "github"
                },
                {
                    "url": "https://tidelift.com/funding/github/packagist/ramsey/uuid",
                    "type": "tidelift"
                }
            ],
            "time": "2023-04-15T23:01:58+00:00"
        },
        {
            "name": "ratchet/rfc6455",
            "version": "v0.3.1",
            "source": {
                "type": "git",
                "url": "https://github.com/ratchetphp/RFC6455.git",
                "reference": "7c964514e93456a52a99a20fcfa0de242a43ccdb"
            },
            "dist": {
                "type": "zip",
                "url": "https://api.github.com/repos/ratchetphp/RFC6455/zipball/7c964514e93456a52a99a20fcfa0de242a43ccdb",
                "reference": "7c964514e93456a52a99a20fcfa0de242a43ccdb",
                "shasum": ""
            },
            "require": {
                "guzzlehttp/psr7": "^2 || ^1.7",
                "php": ">=5.4.2"
            },
            "require-dev": {
                "phpunit/phpunit": "^5.7",
                "react/socket": "^1.3"
            },
            "type": "library",
            "autoload": {
                "psr-4": {
                    "Ratchet\\RFC6455\\": "src"
                }
            },
            "notification-url": "https://packagist.org/downloads/",
            "license": [
                "MIT"
            ],
            "authors": [
                {
                    "name": "Chris Boden",
                    "email": "cboden@gmail.com",
                    "role": "Developer"
                },
                {
                    "name": "Matt Bonneau",
                    "role": "Developer"
                }
            ],
            "description": "RFC6455 WebSocket protocol handler",
            "homepage": "http://socketo.me",
            "keywords": [
                "WebSockets",
                "rfc6455",
                "websocket"
            ],
            "support": {
                "chat": "https://gitter.im/reactphp/reactphp",
                "issues": "https://github.com/ratchetphp/RFC6455/issues",
                "source": "https://github.com/ratchetphp/RFC6455/tree/v0.3.1"
            },
            "time": "2021-12-09T23:20:49+00:00"
        },
        {
            "name": "react/cache",
            "version": "v1.2.0",
            "source": {
                "type": "git",
                "url": "https://github.com/reactphp/cache.git",
                "reference": "d47c472b64aa5608225f47965a484b75c7817d5b"
            },
            "dist": {
                "type": "zip",
                "url": "https://api.github.com/repos/reactphp/cache/zipball/d47c472b64aa5608225f47965a484b75c7817d5b",
                "reference": "d47c472b64aa5608225f47965a484b75c7817d5b",
                "shasum": ""
            },
            "require": {
                "php": ">=5.3.0",
                "react/promise": "^3.0 || ^2.0 || ^1.1"
            },
            "require-dev": {
                "phpunit/phpunit": "^9.5 || ^5.7 || ^4.8.35"
            },
            "type": "library",
            "autoload": {
                "psr-4": {
                    "React\\Cache\\": "src/"
                }
            },
            "notification-url": "https://packagist.org/downloads/",
            "license": [
                "MIT"
            ],
            "authors": [
                {
                    "name": "Christian Lück",
                    "email": "christian@clue.engineering",
                    "homepage": "https://clue.engineering/"
                },
                {
                    "name": "Cees-Jan Kiewiet",
                    "email": "reactphp@ceesjankiewiet.nl",
                    "homepage": "https://wyrihaximus.net/"
                },
                {
                    "name": "Jan Sorgalla",
                    "email": "jsorgalla@gmail.com",
                    "homepage": "https://sorgalla.com/"
                },
                {
                    "name": "Chris Boden",
                    "email": "cboden@gmail.com",
                    "homepage": "https://cboden.dev/"
                }
            ],
            "description": "Async, Promise-based cache interface for ReactPHP",
            "keywords": [
                "cache",
                "caching",
                "promise",
                "reactphp"
            ],
            "support": {
                "issues": "https://github.com/reactphp/cache/issues",
                "source": "https://github.com/reactphp/cache/tree/v1.2.0"
            },
            "funding": [
                {
                    "url": "https://opencollective.com/reactphp",
                    "type": "open_collective"
                }
            ],
            "time": "2022-11-30T15:59:55+00:00"
        },
        {
            "name": "react/dns",
            "version": "v1.11.0",
            "source": {
                "type": "git",
                "url": "https://github.com/reactphp/dns.git",
                "reference": "3be0fc8f1eb37d6875cd6f0c6c7d0be81435de9f"
            },
            "dist": {
                "type": "zip",
                "url": "https://api.github.com/repos/reactphp/dns/zipball/3be0fc8f1eb37d6875cd6f0c6c7d0be81435de9f",
                "reference": "3be0fc8f1eb37d6875cd6f0c6c7d0be81435de9f",
                "shasum": ""
            },
            "require": {
                "php": ">=5.3.0",
                "react/cache": "^1.0 || ^0.6 || ^0.5",
                "react/event-loop": "^1.2",
                "react/promise": "^3.0 || ^2.7 || ^1.2.1"
            },
            "require-dev": {
                "phpunit/phpunit": "^9.5 || ^4.8.35",
                "react/async": "^4 || ^3 || ^2",
                "react/promise-timer": "^1.9"
            },
            "type": "library",
            "autoload": {
                "psr-4": {
                    "React\\Dns\\": "src/"
                }
            },
            "notification-url": "https://packagist.org/downloads/",
            "license": [
                "MIT"
            ],
            "authors": [
                {
                    "name": "Christian Lück",
                    "email": "christian@clue.engineering",
                    "homepage": "https://clue.engineering/"
                },
                {
                    "name": "Cees-Jan Kiewiet",
                    "email": "reactphp@ceesjankiewiet.nl",
                    "homepage": "https://wyrihaximus.net/"
                },
                {
                    "name": "Jan Sorgalla",
                    "email": "jsorgalla@gmail.com",
                    "homepage": "https://sorgalla.com/"
                },
                {
                    "name": "Chris Boden",
                    "email": "cboden@gmail.com",
                    "homepage": "https://cboden.dev/"
                }
            ],
            "description": "Async DNS resolver for ReactPHP",
            "keywords": [
                "async",
                "dns",
                "dns-resolver",
                "reactphp"
            ],
            "support": {
                "issues": "https://github.com/reactphp/dns/issues",
                "source": "https://github.com/reactphp/dns/tree/v1.11.0"
            },
            "funding": [
                {
                    "url": "https://opencollective.com/reactphp",
                    "type": "open_collective"
                }
            ],
            "time": "2023-06-02T12:45:26+00:00"
        },
        {
            "name": "react/event-loop",
            "version": "v1.4.0",
            "source": {
                "type": "git",
                "url": "https://github.com/reactphp/event-loop.git",
                "reference": "6e7e587714fff7a83dcc7025aee42ab3b265ae05"
            },
            "dist": {
                "type": "zip",
                "url": "https://api.github.com/repos/reactphp/event-loop/zipball/6e7e587714fff7a83dcc7025aee42ab3b265ae05",
                "reference": "6e7e587714fff7a83dcc7025aee42ab3b265ae05",
                "shasum": ""
            },
            "require": {
                "php": ">=5.3.0"
            },
            "require-dev": {
                "phpunit/phpunit": "^9.6 || ^5.7 || ^4.8.36"
            },
            "suggest": {
                "ext-pcntl": "For signal handling support when using the StreamSelectLoop"
            },
            "type": "library",
            "autoload": {
                "psr-4": {
                    "React\\EventLoop\\": "src/"
                }
            },
            "notification-url": "https://packagist.org/downloads/",
            "license": [
                "MIT"
            ],
            "authors": [
                {
                    "name": "Christian Lück",
                    "email": "christian@clue.engineering",
                    "homepage": "https://clue.engineering/"
                },
                {
                    "name": "Cees-Jan Kiewiet",
                    "email": "reactphp@ceesjankiewiet.nl",
                    "homepage": "https://wyrihaximus.net/"
                },
                {
                    "name": "Jan Sorgalla",
                    "email": "jsorgalla@gmail.com",
                    "homepage": "https://sorgalla.com/"
                },
                {
                    "name": "Chris Boden",
                    "email": "cboden@gmail.com",
                    "homepage": "https://cboden.dev/"
                }
            ],
            "description": "ReactPHP's core reactor event loop that libraries can use for evented I/O.",
            "keywords": [
                "asynchronous",
                "event-loop"
            ],
            "support": {
                "issues": "https://github.com/reactphp/event-loop/issues",
                "source": "https://github.com/reactphp/event-loop/tree/v1.4.0"
            },
            "funding": [
                {
                    "url": "https://opencollective.com/reactphp",
                    "type": "open_collective"
                }
            ],
            "time": "2023-05-05T10:11:24+00:00"
        },
        {
            "name": "react/promise",
            "version": "v3.0.0",
            "source": {
                "type": "git",
                "url": "https://github.com/reactphp/promise.git",
                "reference": "c86753c76fd3be465d93b308f18d189f01a22be4"
            },
            "dist": {
                "type": "zip",
                "url": "https://api.github.com/repos/reactphp/promise/zipball/c86753c76fd3be465d93b308f18d189f01a22be4",
                "reference": "c86753c76fd3be465d93b308f18d189f01a22be4",
                "shasum": ""
            },
            "require": {
                "php": ">=7.1.0"
            },
            "require-dev": {
                "phpstan/phpstan": "1.10.20 || 1.4.10",
                "phpunit/phpunit": "^9.5 || ^7.5"
            },
            "type": "library",
            "autoload": {
                "files": [
                    "src/functions_include.php"
                ],
                "psr-4": {
                    "React\\Promise\\": "src/"
                }
            },
            "notification-url": "https://packagist.org/downloads/",
            "license": [
                "MIT"
            ],
            "authors": [
                {
                    "name": "Jan Sorgalla",
                    "email": "jsorgalla@gmail.com",
                    "homepage": "https://sorgalla.com/"
                },
                {
                    "name": "Christian Lück",
                    "email": "christian@clue.engineering",
                    "homepage": "https://clue.engineering/"
                },
                {
                    "name": "Cees-Jan Kiewiet",
                    "email": "reactphp@ceesjankiewiet.nl",
                    "homepage": "https://wyrihaximus.net/"
                },
                {
                    "name": "Chris Boden",
                    "email": "cboden@gmail.com",
                    "homepage": "https://cboden.dev/"
                }
            ],
            "description": "A lightweight implementation of CommonJS Promises/A for PHP",
            "keywords": [
                "promise",
                "promises"
            ],
            "support": {
                "issues": "https://github.com/reactphp/promise/issues",
                "source": "https://github.com/reactphp/promise/tree/v3.0.0"
            },
            "funding": [
                {
                    "url": "https://opencollective.com/reactphp",
                    "type": "open_collective"
                }
            ],
            "time": "2023-07-11T16:12:49+00:00"
        },
        {
            "name": "react/socket",
            "version": "v1.13.0",
            "source": {
                "type": "git",
                "url": "https://github.com/reactphp/socket.git",
                "reference": "cff482bbad5848ecbe8b57da57e4e213b03619aa"
            },
            "dist": {
                "type": "zip",
                "url": "https://api.github.com/repos/reactphp/socket/zipball/cff482bbad5848ecbe8b57da57e4e213b03619aa",
                "reference": "cff482bbad5848ecbe8b57da57e4e213b03619aa",
                "shasum": ""
            },
            "require": {
                "evenement/evenement": "^3.0 || ^2.0 || ^1.0",
                "php": ">=5.3.0",
                "react/dns": "^1.11",
                "react/event-loop": "^1.2",
                "react/promise": "^3 || ^2.6 || ^1.2.1",
                "react/stream": "^1.2"
            },
            "require-dev": {
                "phpunit/phpunit": "^9.5 || ^5.7 || ^4.8.35",
                "react/async": "^4 || ^3 || ^2",
                "react/promise-stream": "^1.4",
                "react/promise-timer": "^1.9"
            },
            "type": "library",
            "autoload": {
                "psr-4": {
                    "React\\Socket\\": "src"
                }
            },
            "notification-url": "https://packagist.org/downloads/",
            "license": [
                "MIT"
            ],
            "authors": [
                {
                    "name": "Christian Lück",
                    "email": "christian@clue.engineering",
                    "homepage": "https://clue.engineering/"
                },
                {
                    "name": "Cees-Jan Kiewiet",
                    "email": "reactphp@ceesjankiewiet.nl",
                    "homepage": "https://wyrihaximus.net/"
                },
                {
                    "name": "Jan Sorgalla",
                    "email": "jsorgalla@gmail.com",
                    "homepage": "https://sorgalla.com/"
                },
                {
                    "name": "Chris Boden",
                    "email": "cboden@gmail.com",
                    "homepage": "https://cboden.dev/"
                }
            ],
            "description": "Async, streaming plaintext TCP/IP and secure TLS socket server and client connections for ReactPHP",
            "keywords": [
                "Connection",
                "Socket",
                "async",
                "reactphp",
                "stream"
            ],
            "support": {
                "issues": "https://github.com/reactphp/socket/issues",
                "source": "https://github.com/reactphp/socket/tree/v1.13.0"
            },
            "funding": [
                {
                    "url": "https://opencollective.com/reactphp",
                    "type": "open_collective"
                }
            ],
            "time": "2023-06-07T10:28:34+00:00"
        },
        {
            "name": "react/stream",
            "version": "v1.3.0",
            "source": {
                "type": "git",
                "url": "https://github.com/reactphp/stream.git",
                "reference": "6fbc9672905c7d5a885f2da2fc696f65840f4a66"
            },
            "dist": {
                "type": "zip",
                "url": "https://api.github.com/repos/reactphp/stream/zipball/6fbc9672905c7d5a885f2da2fc696f65840f4a66",
                "reference": "6fbc9672905c7d5a885f2da2fc696f65840f4a66",
                "shasum": ""
            },
            "require": {
                "evenement/evenement": "^3.0 || ^2.0 || ^1.0",
                "php": ">=5.3.8",
                "react/event-loop": "^1.2"
            },
            "require-dev": {
                "clue/stream-filter": "~1.2",
                "phpunit/phpunit": "^9.5 || ^5.7 || ^4.8.35"
            },
            "type": "library",
            "autoload": {
                "psr-4": {
                    "React\\Stream\\": "src/"
                }
            },
            "notification-url": "https://packagist.org/downloads/",
            "license": [
                "MIT"
            ],
            "authors": [
                {
                    "name": "Christian Lück",
                    "email": "christian@clue.engineering",
                    "homepage": "https://clue.engineering/"
                },
                {
                    "name": "Cees-Jan Kiewiet",
                    "email": "reactphp@ceesjankiewiet.nl",
                    "homepage": "https://wyrihaximus.net/"
                },
                {
                    "name": "Jan Sorgalla",
                    "email": "jsorgalla@gmail.com",
                    "homepage": "https://sorgalla.com/"
                },
                {
                    "name": "Chris Boden",
                    "email": "cboden@gmail.com",
                    "homepage": "https://cboden.dev/"
                }
            ],
            "description": "Event-driven readable and writable streams for non-blocking I/O in ReactPHP",
            "keywords": [
                "event-driven",
                "io",
                "non-blocking",
                "pipe",
                "reactphp",
                "readable",
                "stream",
                "writable"
            ],
            "support": {
                "issues": "https://github.com/reactphp/stream/issues",
                "source": "https://github.com/reactphp/stream/tree/v1.3.0"
            },
            "funding": [
                {
                    "url": "https://opencollective.com/reactphp",
                    "type": "open_collective"
                }
            ],
            "time": "2023-06-16T10:52:11+00:00"
        },
        {
            "name": "robrichards/xmlseclibs",
            "version": "3.1.1",
            "source": {
                "type": "git",
                "url": "https://github.com/robrichards/xmlseclibs.git",
                "reference": "f8f19e58f26cdb42c54b214ff8a820760292f8df"
            },
            "dist": {
                "type": "zip",
                "url": "https://api.github.com/repos/robrichards/xmlseclibs/zipball/f8f19e58f26cdb42c54b214ff8a820760292f8df",
                "reference": "f8f19e58f26cdb42c54b214ff8a820760292f8df",
                "shasum": ""
            },
            "require": {
                "ext-openssl": "*",
                "php": ">= 5.4"
            },
            "type": "library",
            "autoload": {
                "psr-4": {
                    "RobRichards\\XMLSecLibs\\": "src"
                }
            },
            "notification-url": "https://packagist.org/downloads/",
            "license": [
                "BSD-3-Clause"
            ],
            "description": "A PHP library for XML Security",
            "homepage": "https://github.com/robrichards/xmlseclibs",
            "keywords": [
                "security",
                "signature",
                "xml",
                "xmldsig"
            ],
            "support": {
                "issues": "https://github.com/robrichards/xmlseclibs/issues",
                "source": "https://github.com/robrichards/xmlseclibs/tree/3.1.1"
            },
            "time": "2020-09-05T13:00:25+00:00"
        },
        {
            "name": "symfony/cache",
            "version": "v6.4.7",
            "source": {
                "type": "git",
                "url": "https://github.com/symfony/cache.git",
                "reference": "b9e9b93c9817ec6c789c7943f5e54b57a041c16a"
            },
            "dist": {
                "type": "zip",
                "url": "https://api.github.com/repos/symfony/cache/zipball/b9e9b93c9817ec6c789c7943f5e54b57a041c16a",
                "reference": "b9e9b93c9817ec6c789c7943f5e54b57a041c16a",
                "shasum": ""
            },
            "require": {
                "php": ">=8.1",
                "psr/cache": "^2.0|^3.0",
                "psr/log": "^1.1|^2|^3",
                "symfony/cache-contracts": "^2.5|^3",
                "symfony/service-contracts": "^2.5|^3",
                "symfony/var-exporter": "^6.3.6|^7.0"
            },
            "conflict": {
                "doctrine/dbal": "<2.13.1",
                "symfony/dependency-injection": "<5.4",
                "symfony/http-kernel": "<5.4",
                "symfony/var-dumper": "<5.4"
            },
            "provide": {
                "psr/cache-implementation": "2.0|3.0",
                "psr/simple-cache-implementation": "1.0|2.0|3.0",
                "symfony/cache-implementation": "1.1|2.0|3.0"
            },
            "require-dev": {
                "cache/integration-tests": "dev-master",
                "doctrine/dbal": "^2.13.1|^3|^4",
                "predis/predis": "^1.1|^2.0",
                "psr/simple-cache": "^1.0|^2.0|^3.0",
                "symfony/config": "^5.4|^6.0|^7.0",
                "symfony/dependency-injection": "^5.4|^6.0|^7.0",
                "symfony/filesystem": "^5.4|^6.0|^7.0",
                "symfony/http-kernel": "^5.4|^6.0|^7.0",
                "symfony/messenger": "^5.4|^6.0|^7.0",
                "symfony/var-dumper": "^5.4|^6.0|^7.0"
            },
            "type": "library",
            "autoload": {
                "psr-4": {
                    "Symfony\\Component\\Cache\\": ""
                },
                "classmap": [
                    "Traits/ValueWrapper.php"
                ],
                "exclude-from-classmap": [
                    "/Tests/"
                ]
            },
            "notification-url": "https://packagist.org/downloads/",
            "license": [
                "MIT"
            ],
            "authors": [
                {
                    "name": "Nicolas Grekas",
                    "email": "p@tchwork.com"
                },
                {
                    "name": "Symfony Community",
                    "homepage": "https://symfony.com/contributors"
                }
            ],
            "description": "Provides extended PSR-6, PSR-16 (and tags) implementations",
            "homepage": "https://symfony.com",
            "keywords": [
                "caching",
                "psr6"
            ],
            "support": {
                "source": "https://github.com/symfony/cache/tree/v6.4.7"
            },
            "funding": [
                {
                    "url": "https://symfony.com/sponsor",
                    "type": "custom"
                },
                {
                    "url": "https://github.com/fabpot",
                    "type": "github"
                },
                {
                    "url": "https://tidelift.com/funding/github/packagist/symfony/symfony",
                    "type": "tidelift"
                }
            ],
            "time": "2024-04-18T09:22:46+00:00"
        },
        {
            "name": "symfony/cache-contracts",
            "version": "v3.5.0",
            "source": {
                "type": "git",
                "url": "https://github.com/symfony/cache-contracts.git",
                "reference": "df6a1a44c890faded49a5fca33c2d5c5fd3c2197"
            },
            "dist": {
                "type": "zip",
                "url": "https://api.github.com/repos/symfony/cache-contracts/zipball/df6a1a44c890faded49a5fca33c2d5c5fd3c2197",
                "reference": "df6a1a44c890faded49a5fca33c2d5c5fd3c2197",
                "shasum": ""
            },
            "require": {
                "php": ">=8.1",
                "psr/cache": "^3.0"
            },
            "type": "library",
            "extra": {
                "branch-alias": {
                    "dev-main": "3.5-dev"
                },
                "thanks": {
                    "name": "symfony/contracts",
                    "url": "https://github.com/symfony/contracts"
                }
            },
            "autoload": {
                "psr-4": {
                    "Symfony\\Contracts\\Cache\\": ""
                }
            },
            "notification-url": "https://packagist.org/downloads/",
            "license": [
                "MIT"
            ],
            "authors": [
                {
                    "name": "Nicolas Grekas",
                    "email": "p@tchwork.com"
                },
                {
                    "name": "Symfony Community",
                    "homepage": "https://symfony.com/contributors"
                }
            ],
            "description": "Generic abstractions related to caching",
            "homepage": "https://symfony.com",
            "keywords": [
                "abstractions",
                "contracts",
                "decoupling",
                "interfaces",
                "interoperability",
                "standards"
            ],
            "support": {
                "source": "https://github.com/symfony/cache-contracts/tree/v3.5.0"
            },
            "funding": [
                {
                    "url": "https://symfony.com/sponsor",
                    "type": "custom"
                },
                {
                    "url": "https://github.com/fabpot",
                    "type": "github"
                },
                {
                    "url": "https://tidelift.com/funding/github/packagist/symfony/symfony",
                    "type": "tidelift"
                }
            ],
            "time": "2024-04-18T09:32:20+00:00"
        },
        {
            "name": "symfony/config",
            "version": "v6.4.4",
            "source": {
                "type": "git",
                "url": "https://github.com/symfony/config.git",
                "reference": "6ea4affc27f2086c9d16b92ab5429ce1e3c38047"
            },
            "dist": {
                "type": "zip",
                "url": "https://api.github.com/repos/symfony/config/zipball/6ea4affc27f2086c9d16b92ab5429ce1e3c38047",
                "reference": "6ea4affc27f2086c9d16b92ab5429ce1e3c38047",
                "shasum": ""
            },
            "require": {
                "php": ">=8.1",
                "symfony/deprecation-contracts": "^2.5|^3",
                "symfony/filesystem": "^5.4|^6.0|^7.0",
                "symfony/polyfill-ctype": "~1.8"
            },
            "conflict": {
                "symfony/finder": "<5.4",
                "symfony/service-contracts": "<2.5"
            },
            "require-dev": {
                "symfony/event-dispatcher": "^5.4|^6.0|^7.0",
                "symfony/finder": "^5.4|^6.0|^7.0",
                "symfony/messenger": "^5.4|^6.0|^7.0",
                "symfony/service-contracts": "^2.5|^3",
                "symfony/yaml": "^5.4|^6.0|^7.0"
            },
            "type": "library",
            "autoload": {
                "psr-4": {
                    "Symfony\\Component\\Config\\": ""
                },
                "exclude-from-classmap": [
                    "/Tests/"
                ]
            },
            "notification-url": "https://packagist.org/downloads/",
            "license": [
                "MIT"
            ],
            "authors": [
                {
                    "name": "Fabien Potencier",
                    "email": "fabien@symfony.com"
                },
                {
                    "name": "Symfony Community",
                    "homepage": "https://symfony.com/contributors"
                }
            ],
            "description": "Helps you find, load, combine, autofill and validate configuration values of any kind",
            "homepage": "https://symfony.com",
            "support": {
                "source": "https://github.com/symfony/config/tree/v6.4.4"
            },
            "funding": [
                {
                    "url": "https://symfony.com/sponsor",
                    "type": "custom"
                },
                {
                    "url": "https://github.com/fabpot",
                    "type": "github"
                },
                {
                    "url": "https://tidelift.com/funding/github/packagist/symfony/symfony",
                    "type": "tidelift"
                }
            ],
            "time": "2024-02-26T07:52:26+00:00"
        },
        {
            "name": "symfony/console",
            "version": "v6.4.7",
            "source": {
                "type": "git",
                "url": "https://github.com/symfony/console.git",
                "reference": "a170e64ae10d00ba89e2acbb590dc2e54da8ad8f"
            },
            "dist": {
                "type": "zip",
                "url": "https://api.github.com/repos/symfony/console/zipball/a170e64ae10d00ba89e2acbb590dc2e54da8ad8f",
                "reference": "a170e64ae10d00ba89e2acbb590dc2e54da8ad8f",
                "shasum": ""
            },
            "require": {
                "php": ">=8.1",
                "symfony/deprecation-contracts": "^2.5|^3",
                "symfony/polyfill-mbstring": "~1.0",
                "symfony/service-contracts": "^2.5|^3",
                "symfony/string": "^5.4|^6.0|^7.0"
            },
            "conflict": {
                "symfony/dependency-injection": "<5.4",
                "symfony/dotenv": "<5.4",
                "symfony/event-dispatcher": "<5.4",
                "symfony/lock": "<5.4",
                "symfony/process": "<5.4"
            },
            "provide": {
                "psr/log-implementation": "1.0|2.0|3.0"
            },
            "require-dev": {
                "psr/log": "^1|^2|^3",
                "symfony/config": "^5.4|^6.0|^7.0",
                "symfony/dependency-injection": "^5.4|^6.0|^7.0",
                "symfony/event-dispatcher": "^5.4|^6.0|^7.0",
                "symfony/http-foundation": "^6.4|^7.0",
                "symfony/http-kernel": "^6.4|^7.0",
                "symfony/lock": "^5.4|^6.0|^7.0",
                "symfony/messenger": "^5.4|^6.0|^7.0",
                "symfony/process": "^5.4|^6.0|^7.0",
                "symfony/stopwatch": "^5.4|^6.0|^7.0",
                "symfony/var-dumper": "^5.4|^6.0|^7.0"
            },
            "type": "library",
            "autoload": {
                "psr-4": {
                    "Symfony\\Component\\Console\\": ""
                },
                "exclude-from-classmap": [
                    "/Tests/"
                ]
            },
            "notification-url": "https://packagist.org/downloads/",
            "license": [
                "MIT"
            ],
            "authors": [
                {
                    "name": "Fabien Potencier",
                    "email": "fabien@symfony.com"
                },
                {
                    "name": "Symfony Community",
                    "homepage": "https://symfony.com/contributors"
                }
            ],
            "description": "Eases the creation of beautiful and testable command line interfaces",
            "homepage": "https://symfony.com",
            "keywords": [
                "cli",
                "command-line",
                "console",
                "terminal"
            ],
            "support": {
                "source": "https://github.com/symfony/console/tree/v6.4.7"
            },
            "funding": [
                {
                    "url": "https://symfony.com/sponsor",
                    "type": "custom"
                },
                {
                    "url": "https://github.com/fabpot",
                    "type": "github"
                },
                {
                    "url": "https://tidelift.com/funding/github/packagist/symfony/symfony",
                    "type": "tidelift"
                }
            ],
            "time": "2024-04-18T09:22:46+00:00"
        },
        {
            "name": "symfony/deprecation-contracts",
            "version": "v3.5.0",
            "source": {
                "type": "git",
                "url": "https://github.com/symfony/deprecation-contracts.git",
                "reference": "0e0d29ce1f20deffb4ab1b016a7257c4f1e789a1"
            },
            "dist": {
                "type": "zip",
                "url": "https://api.github.com/repos/symfony/deprecation-contracts/zipball/0e0d29ce1f20deffb4ab1b016a7257c4f1e789a1",
                "reference": "0e0d29ce1f20deffb4ab1b016a7257c4f1e789a1",
                "shasum": ""
            },
            "require": {
                "php": ">=8.1"
            },
            "type": "library",
            "extra": {
                "branch-alias": {
                    "dev-main": "3.5-dev"
                },
                "thanks": {
                    "name": "symfony/contracts",
                    "url": "https://github.com/symfony/contracts"
                }
            },
            "autoload": {
                "files": [
                    "function.php"
                ]
            },
            "notification-url": "https://packagist.org/downloads/",
            "license": [
                "MIT"
            ],
            "authors": [
                {
                    "name": "Nicolas Grekas",
                    "email": "p@tchwork.com"
                },
                {
                    "name": "Symfony Community",
                    "homepage": "https://symfony.com/contributors"
                }
            ],
            "description": "A generic function and convention to trigger deprecation notices",
            "homepage": "https://symfony.com",
            "support": {
                "source": "https://github.com/symfony/deprecation-contracts/tree/v3.5.0"
            },
            "funding": [
                {
                    "url": "https://symfony.com/sponsor",
                    "type": "custom"
                },
                {
                    "url": "https://github.com/fabpot",
                    "type": "github"
                },
                {
                    "url": "https://tidelift.com/funding/github/packagist/symfony/symfony",
                    "type": "tidelift"
                }
            ],
            "time": "2024-04-18T09:32:20+00:00"
        },
        {
            "name": "symfony/filesystem",
            "version": "v6.4.3",
            "source": {
                "type": "git",
                "url": "https://github.com/symfony/filesystem.git",
                "reference": "7f3b1755eb49297a0827a7575d5d2b2fd11cc9fb"
            },
            "dist": {
                "type": "zip",
                "url": "https://api.github.com/repos/symfony/filesystem/zipball/7f3b1755eb49297a0827a7575d5d2b2fd11cc9fb",
                "reference": "7f3b1755eb49297a0827a7575d5d2b2fd11cc9fb",
                "shasum": ""
            },
            "require": {
                "php": ">=8.1",
                "symfony/polyfill-ctype": "~1.8",
                "symfony/polyfill-mbstring": "~1.8"
            },
            "type": "library",
            "autoload": {
                "psr-4": {
                    "Symfony\\Component\\Filesystem\\": ""
                },
                "exclude-from-classmap": [
                    "/Tests/"
                ]
            },
            "notification-url": "https://packagist.org/downloads/",
            "license": [
                "MIT"
            ],
            "authors": [
                {
                    "name": "Fabien Potencier",
                    "email": "fabien@symfony.com"
                },
                {
                    "name": "Symfony Community",
                    "homepage": "https://symfony.com/contributors"
                }
            ],
            "description": "Provides basic utilities for the filesystem",
            "homepage": "https://symfony.com",
            "support": {
                "source": "https://github.com/symfony/filesystem/tree/v6.4.3"
            },
            "funding": [
                {
                    "url": "https://symfony.com/sponsor",
                    "type": "custom"
                },
                {
                    "url": "https://github.com/fabpot",
                    "type": "github"
                },
                {
                    "url": "https://tidelift.com/funding/github/packagist/symfony/symfony",
                    "type": "tidelift"
                }
            ],
            "time": "2024-01-23T14:51:35+00:00"
        },
        {
            "name": "symfony/http-foundation",
            "version": "v6.3.2",
            "source": {
                "type": "git",
                "url": "https://github.com/symfony/http-foundation.git",
                "reference": "43ed99d30f5f466ffa00bdac3f5f7aa9cd7617c3"
            },
            "dist": {
                "type": "zip",
                "url": "https://api.github.com/repos/symfony/http-foundation/zipball/43ed99d30f5f466ffa00bdac3f5f7aa9cd7617c3",
                "reference": "43ed99d30f5f466ffa00bdac3f5f7aa9cd7617c3",
                "shasum": ""
            },
            "require": {
                "php": ">=8.1",
                "symfony/deprecation-contracts": "^2.5|^3",
                "symfony/polyfill-mbstring": "~1.1",
                "symfony/polyfill-php83": "^1.27"
            },
            "conflict": {
                "symfony/cache": "<6.2"
            },
            "require-dev": {
                "doctrine/dbal": "^2.13.1|^3.0",
                "predis/predis": "^1.1|^2.0",
                "symfony/cache": "^5.4|^6.0",
                "symfony/dependency-injection": "^5.4|^6.0",
                "symfony/expression-language": "^5.4|^6.0",
                "symfony/http-kernel": "^5.4.12|^6.0.12|^6.1.4",
                "symfony/mime": "^5.4|^6.0",
                "symfony/rate-limiter": "^5.2|^6.0"
            },
            "type": "library",
            "autoload": {
                "psr-4": {
                    "Symfony\\Component\\HttpFoundation\\": ""
                },
                "exclude-from-classmap": [
                    "/Tests/"
                ]
            },
            "notification-url": "https://packagist.org/downloads/",
            "license": [
                "MIT"
            ],
            "authors": [
                {
                    "name": "Fabien Potencier",
                    "email": "fabien@symfony.com"
                },
                {
                    "name": "Symfony Community",
                    "homepage": "https://symfony.com/contributors"
                }
            ],
            "description": "Defines an object-oriented layer for the HTTP specification",
            "homepage": "https://symfony.com",
            "support": {
                "source": "https://github.com/symfony/http-foundation/tree/v6.3.2"
            },
            "funding": [
                {
                    "url": "https://symfony.com/sponsor",
                    "type": "custom"
                },
                {
                    "url": "https://github.com/fabpot",
                    "type": "github"
                },
                {
                    "url": "https://tidelift.com/funding/github/packagist/symfony/symfony",
                    "type": "tidelift"
                }
            ],
            "time": "2023-07-23T21:58:39+00:00"
        },
        {
            "name": "symfony/polyfill-ctype",
            "version": "v1.29.0",
            "source": {
                "type": "git",
                "url": "https://github.com/symfony/polyfill-ctype.git",
                "reference": "ef4d7e442ca910c4764bce785146269b30cb5fc4"
            },
            "dist": {
                "type": "zip",
                "url": "https://api.github.com/repos/symfony/polyfill-ctype/zipball/ef4d7e442ca910c4764bce785146269b30cb5fc4",
                "reference": "ef4d7e442ca910c4764bce785146269b30cb5fc4",
                "shasum": ""
            },
            "require": {
                "php": ">=7.1"
            },
            "provide": {
                "ext-ctype": "*"
            },
            "suggest": {
                "ext-ctype": "For best performance"
            },
            "type": "library",
            "extra": {
                "thanks": {
                    "name": "symfony/polyfill",
                    "url": "https://github.com/symfony/polyfill"
                }
            },
            "autoload": {
                "files": [
                    "bootstrap.php"
                ],
                "psr-4": {
                    "Symfony\\Polyfill\\Ctype\\": ""
                }
            },
            "notification-url": "https://packagist.org/downloads/",
            "license": [
                "MIT"
            ],
            "authors": [
                {
                    "name": "Gert de Pagter",
                    "email": "BackEndTea@gmail.com"
                },
                {
                    "name": "Symfony Community",
                    "homepage": "https://symfony.com/contributors"
                }
            ],
            "description": "Symfony polyfill for ctype functions",
            "homepage": "https://symfony.com",
            "keywords": [
                "compatibility",
                "ctype",
                "polyfill",
                "portable"
            ],
            "support": {
                "source": "https://github.com/symfony/polyfill-ctype/tree/v1.29.0"
            },
            "funding": [
                {
                    "url": "https://symfony.com/sponsor",
                    "type": "custom"
                },
                {
                    "url": "https://github.com/fabpot",
                    "type": "github"
                },
                {
                    "url": "https://tidelift.com/funding/github/packagist/symfony/symfony",
                    "type": "tidelift"
                }
            ],
            "time": "2024-01-29T20:11:03+00:00"
        },
        {
            "name": "symfony/polyfill-intl-grapheme",
            "version": "v1.29.0",
            "source": {
                "type": "git",
                "url": "https://github.com/symfony/polyfill-intl-grapheme.git",
                "reference": "32a9da87d7b3245e09ac426c83d334ae9f06f80f"
            },
            "dist": {
                "type": "zip",
                "url": "https://api.github.com/repos/symfony/polyfill-intl-grapheme/zipball/32a9da87d7b3245e09ac426c83d334ae9f06f80f",
                "reference": "32a9da87d7b3245e09ac426c83d334ae9f06f80f",
                "shasum": ""
            },
            "require": {
                "php": ">=7.1"
            },
            "suggest": {
                "ext-intl": "For best performance"
            },
            "type": "library",
            "extra": {
                "thanks": {
                    "name": "symfony/polyfill",
                    "url": "https://github.com/symfony/polyfill"
                }
            },
            "autoload": {
                "files": [
                    "bootstrap.php"
                ],
                "psr-4": {
                    "Symfony\\Polyfill\\Intl\\Grapheme\\": ""
                }
            },
            "notification-url": "https://packagist.org/downloads/",
            "license": [
                "MIT"
            ],
            "authors": [
                {
                    "name": "Nicolas Grekas",
                    "email": "p@tchwork.com"
                },
                {
                    "name": "Symfony Community",
                    "homepage": "https://symfony.com/contributors"
                }
            ],
            "description": "Symfony polyfill for intl's grapheme_* functions",
            "homepage": "https://symfony.com",
            "keywords": [
                "compatibility",
                "grapheme",
                "intl",
                "polyfill",
                "portable",
                "shim"
            ],
            "support": {
                "source": "https://github.com/symfony/polyfill-intl-grapheme/tree/v1.29.0"
            },
            "funding": [
                {
                    "url": "https://symfony.com/sponsor",
                    "type": "custom"
                },
                {
                    "url": "https://github.com/fabpot",
                    "type": "github"
                },
                {
                    "url": "https://tidelift.com/funding/github/packagist/symfony/symfony",
                    "type": "tidelift"
                }
            ],
            "time": "2024-01-29T20:11:03+00:00"
        },
        {
            "name": "symfony/polyfill-intl-idn",
            "version": "v1.28.0",
            "source": {
                "type": "git",
                "url": "https://github.com/symfony/polyfill-intl-idn.git",
                "reference": "ecaafce9f77234a6a449d29e49267ba10499116d"
            },
            "dist": {
                "type": "zip",
                "url": "https://api.github.com/repos/symfony/polyfill-intl-idn/zipball/ecaafce9f77234a6a449d29e49267ba10499116d",
                "reference": "ecaafce9f77234a6a449d29e49267ba10499116d",
                "shasum": ""
            },
            "require": {
                "php": ">=7.1",
                "symfony/polyfill-intl-normalizer": "^1.10",
                "symfony/polyfill-php72": "^1.10"
            },
            "suggest": {
                "ext-intl": "For best performance"
            },
            "type": "library",
            "extra": {
                "branch-alias": {
                    "dev-main": "1.28-dev"
                },
                "thanks": {
                    "name": "symfony/polyfill",
                    "url": "https://github.com/symfony/polyfill"
                }
            },
            "autoload": {
                "files": [
                    "bootstrap.php"
                ],
                "psr-4": {
                    "Symfony\\Polyfill\\Intl\\Idn\\": ""
                }
            },
            "notification-url": "https://packagist.org/downloads/",
            "license": [
                "MIT"
            ],
            "authors": [
                {
                    "name": "Laurent Bassin",
                    "email": "laurent@bassin.info"
                },
                {
                    "name": "Trevor Rowbotham",
                    "email": "trevor.rowbotham@pm.me"
                },
                {
                    "name": "Symfony Community",
                    "homepage": "https://symfony.com/contributors"
                }
            ],
            "description": "Symfony polyfill for intl's idn_to_ascii and idn_to_utf8 functions",
            "homepage": "https://symfony.com",
            "keywords": [
                "compatibility",
                "idn",
                "intl",
                "polyfill",
                "portable",
                "shim"
            ],
            "support": {
                "source": "https://github.com/symfony/polyfill-intl-idn/tree/v1.28.0"
            },
            "funding": [
                {
                    "url": "https://symfony.com/sponsor",
                    "type": "custom"
                },
                {
                    "url": "https://github.com/fabpot",
                    "type": "github"
                },
                {
                    "url": "https://tidelift.com/funding/github/packagist/symfony/symfony",
                    "type": "tidelift"
                }
            ],
            "time": "2023-01-26T09:30:37+00:00"
        },
        {
            "name": "symfony/polyfill-intl-normalizer",
            "version": "v1.29.0",
            "source": {
                "type": "git",
                "url": "https://github.com/symfony/polyfill-intl-normalizer.git",
                "reference": "bc45c394692b948b4d383a08d7753968bed9a83d"
            },
            "dist": {
                "type": "zip",
                "url": "https://api.github.com/repos/symfony/polyfill-intl-normalizer/zipball/bc45c394692b948b4d383a08d7753968bed9a83d",
                "reference": "bc45c394692b948b4d383a08d7753968bed9a83d",
                "shasum": ""
            },
            "require": {
                "php": ">=7.1"
            },
            "suggest": {
                "ext-intl": "For best performance"
            },
            "type": "library",
            "extra": {
                "thanks": {
                    "name": "symfony/polyfill",
                    "url": "https://github.com/symfony/polyfill"
                }
            },
            "autoload": {
                "files": [
                    "bootstrap.php"
                ],
                "psr-4": {
                    "Symfony\\Polyfill\\Intl\\Normalizer\\": ""
                },
                "classmap": [
                    "Resources/stubs"
                ]
            },
            "notification-url": "https://packagist.org/downloads/",
            "license": [
                "MIT"
            ],
            "authors": [
                {
                    "name": "Nicolas Grekas",
                    "email": "p@tchwork.com"
                },
                {
                    "name": "Symfony Community",
                    "homepage": "https://symfony.com/contributors"
                }
            ],
            "description": "Symfony polyfill for intl's Normalizer class and related functions",
            "homepage": "https://symfony.com",
            "keywords": [
                "compatibility",
                "intl",
                "normalizer",
                "polyfill",
                "portable",
                "shim"
            ],
            "support": {
                "source": "https://github.com/symfony/polyfill-intl-normalizer/tree/v1.29.0"
            },
            "funding": [
                {
                    "url": "https://symfony.com/sponsor",
                    "type": "custom"
                },
                {
                    "url": "https://github.com/fabpot",
                    "type": "github"
                },
                {
                    "url": "https://tidelift.com/funding/github/packagist/symfony/symfony",
                    "type": "tidelift"
                }
            ],
            "time": "2024-01-29T20:11:03+00:00"
        },
        {
            "name": "symfony/polyfill-mbstring",
            "version": "v1.29.0",
            "source": {
                "type": "git",
                "url": "https://github.com/symfony/polyfill-mbstring.git",
                "reference": "9773676c8a1bb1f8d4340a62efe641cf76eda7ec"
            },
            "dist": {
                "type": "zip",
                "url": "https://api.github.com/repos/symfony/polyfill-mbstring/zipball/9773676c8a1bb1f8d4340a62efe641cf76eda7ec",
                "reference": "9773676c8a1bb1f8d4340a62efe641cf76eda7ec",
                "shasum": ""
            },
            "require": {
                "php": ">=7.1"
            },
            "provide": {
                "ext-mbstring": "*"
            },
            "suggest": {
                "ext-mbstring": "For best performance"
            },
            "type": "library",
            "extra": {
                "thanks": {
                    "name": "symfony/polyfill",
                    "url": "https://github.com/symfony/polyfill"
                }
            },
            "autoload": {
                "files": [
                    "bootstrap.php"
                ],
                "psr-4": {
                    "Symfony\\Polyfill\\Mbstring\\": ""
                }
            },
            "notification-url": "https://packagist.org/downloads/",
            "license": [
                "MIT"
            ],
            "authors": [
                {
                    "name": "Nicolas Grekas",
                    "email": "p@tchwork.com"
                },
                {
                    "name": "Symfony Community",
                    "homepage": "https://symfony.com/contributors"
                }
            ],
            "description": "Symfony polyfill for the Mbstring extension",
            "homepage": "https://symfony.com",
            "keywords": [
                "compatibility",
                "mbstring",
                "polyfill",
                "portable",
                "shim"
            ],
            "support": {
                "source": "https://github.com/symfony/polyfill-mbstring/tree/v1.29.0"
            },
            "funding": [
                {
                    "url": "https://symfony.com/sponsor",
                    "type": "custom"
                },
                {
                    "url": "https://github.com/fabpot",
                    "type": "github"
                },
                {
                    "url": "https://tidelift.com/funding/github/packagist/symfony/symfony",
                    "type": "tidelift"
                }
            ],
            "time": "2024-01-29T20:11:03+00:00"
        },
        {
            "name": "symfony/polyfill-php72",
            "version": "v1.29.0",
            "source": {
                "type": "git",
                "url": "https://github.com/symfony/polyfill-php72.git",
                "reference": "861391a8da9a04cbad2d232ddd9e4893220d6e25"
            },
            "dist": {
                "type": "zip",
                "url": "https://api.github.com/repos/symfony/polyfill-php72/zipball/861391a8da9a04cbad2d232ddd9e4893220d6e25",
                "reference": "861391a8da9a04cbad2d232ddd9e4893220d6e25",
                "shasum": ""
            },
            "require": {
                "php": ">=7.1"
            },
            "type": "library",
            "extra": {
                "thanks": {
                    "name": "symfony/polyfill",
                    "url": "https://github.com/symfony/polyfill"
                }
            },
            "autoload": {
                "files": [
                    "bootstrap.php"
                ],
                "psr-4": {
                    "Symfony\\Polyfill\\Php72\\": ""
                }
            },
            "notification-url": "https://packagist.org/downloads/",
            "license": [
                "MIT"
            ],
            "authors": [
                {
                    "name": "Nicolas Grekas",
                    "email": "p@tchwork.com"
                },
                {
                    "name": "Symfony Community",
                    "homepage": "https://symfony.com/contributors"
                }
            ],
            "description": "Symfony polyfill backporting some PHP 7.2+ features to lower PHP versions",
            "homepage": "https://symfony.com",
            "keywords": [
                "compatibility",
                "polyfill",
                "portable",
                "shim"
            ],
            "support": {
                "source": "https://github.com/symfony/polyfill-php72/tree/v1.29.0"
            },
            "funding": [
                {
                    "url": "https://symfony.com/sponsor",
                    "type": "custom"
                },
                {
                    "url": "https://github.com/fabpot",
                    "type": "github"
                },
                {
                    "url": "https://tidelift.com/funding/github/packagist/symfony/symfony",
                    "type": "tidelift"
                }
            ],
            "time": "2024-01-29T20:11:03+00:00"
        },
        {
            "name": "symfony/polyfill-php80",
            "version": "v1.27.0",
            "source": {
                "type": "git",
                "url": "https://github.com/symfony/polyfill-php80.git",
                "reference": "7a6ff3f1959bb01aefccb463a0f2cd3d3d2fd936"
            },
            "dist": {
                "type": "zip",
                "url": "https://api.github.com/repos/symfony/polyfill-php80/zipball/7a6ff3f1959bb01aefccb463a0f2cd3d3d2fd936",
                "reference": "7a6ff3f1959bb01aefccb463a0f2cd3d3d2fd936",
                "shasum": ""
            },
            "require": {
                "php": ">=7.1"
            },
            "type": "library",
            "extra": {
                "branch-alias": {
                    "dev-main": "1.27-dev"
                },
                "thanks": {
                    "name": "symfony/polyfill",
                    "url": "https://github.com/symfony/polyfill"
                }
            },
            "autoload": {
                "files": [
                    "bootstrap.php"
                ],
                "psr-4": {
                    "Symfony\\Polyfill\\Php80\\": ""
                },
                "classmap": [
                    "Resources/stubs"
                ]
            },
            "notification-url": "https://packagist.org/downloads/",
            "license": [
                "MIT"
            ],
            "authors": [
                {
                    "name": "Ion Bazan",
                    "email": "ion.bazan@gmail.com"
                },
                {
                    "name": "Nicolas Grekas",
                    "email": "p@tchwork.com"
                },
                {
                    "name": "Symfony Community",
                    "homepage": "https://symfony.com/contributors"
                }
            ],
            "description": "Symfony polyfill backporting some PHP 8.0+ features to lower PHP versions",
            "homepage": "https://symfony.com",
            "keywords": [
                "compatibility",
                "polyfill",
                "portable",
                "shim"
            ],
            "support": {
                "source": "https://github.com/symfony/polyfill-php80/tree/v1.27.0"
            },
            "funding": [
                {
                    "url": "https://symfony.com/sponsor",
                    "type": "custom"
                },
                {
                    "url": "https://github.com/fabpot",
                    "type": "github"
                },
                {
                    "url": "https://tidelift.com/funding/github/packagist/symfony/symfony",
                    "type": "tidelift"
                }
            ],
            "time": "2022-11-03T14:55:06+00:00"
        },
        {
            "name": "symfony/polyfill-php83",
            "version": "v1.27.0",
            "source": {
                "type": "git",
                "url": "https://github.com/symfony/polyfill-php83.git",
                "reference": "508c652ba3ccf69f8c97f251534f229791b52a57"
            },
            "dist": {
                "type": "zip",
                "url": "https://api.github.com/repos/symfony/polyfill-php83/zipball/508c652ba3ccf69f8c97f251534f229791b52a57",
                "reference": "508c652ba3ccf69f8c97f251534f229791b52a57",
                "shasum": ""
            },
            "require": {
                "php": ">=7.1",
                "symfony/polyfill-php80": "^1.14"
            },
            "type": "library",
            "extra": {
                "branch-alias": {
                    "dev-main": "1.27-dev"
                },
                "thanks": {
                    "name": "symfony/polyfill",
                    "url": "https://github.com/symfony/polyfill"
                }
            },
            "autoload": {
                "files": [
                    "bootstrap.php"
                ],
                "psr-4": {
                    "Symfony\\Polyfill\\Php83\\": ""
                }
            },
            "notification-url": "https://packagist.org/downloads/",
            "license": [
                "MIT"
            ],
            "authors": [
                {
                    "name": "Nicolas Grekas",
                    "email": "p@tchwork.com"
                },
                {
                    "name": "Symfony Community",
                    "homepage": "https://symfony.com/contributors"
                }
            ],
            "description": "Symfony polyfill backporting some PHP 8.3+ features to lower PHP versions",
            "homepage": "https://symfony.com",
            "keywords": [
                "compatibility",
                "polyfill",
                "portable",
                "shim"
            ],
            "support": {
                "source": "https://github.com/symfony/polyfill-php83/tree/v1.27.0"
            },
            "funding": [
                {
                    "url": "https://symfony.com/sponsor",
                    "type": "custom"
                },
                {
                    "url": "https://github.com/fabpot",
                    "type": "github"
                },
                {
                    "url": "https://tidelift.com/funding/github/packagist/symfony/symfony",
                    "type": "tidelift"
                }
            ],
            "time": "2022-11-03T14:55:06+00:00"
        },
        {
            "name": "symfony/routing",
            "version": "v6.1.11",
            "source": {
                "type": "git",
                "url": "https://github.com/symfony/routing.git",
                "reference": "dd8556e52717bd8559fdac8e9090388be1e2eba7"
            },
            "dist": {
                "type": "zip",
                "url": "https://api.github.com/repos/symfony/routing/zipball/dd8556e52717bd8559fdac8e9090388be1e2eba7",
                "reference": "dd8556e52717bd8559fdac8e9090388be1e2eba7",
                "shasum": ""
            },
            "require": {
                "php": ">=8.1"
            },
            "conflict": {
                "doctrine/annotations": "<1.12",
                "symfony/config": "<5.4",
                "symfony/dependency-injection": "<5.4",
                "symfony/yaml": "<5.4"
            },
            "require-dev": {
                "doctrine/annotations": "^1.12|^2",
                "psr/log": "^1|^2|^3",
                "symfony/config": "^5.4|^6.0",
                "symfony/dependency-injection": "^5.4|^6.0",
                "symfony/expression-language": "^5.4|^6.0",
                "symfony/http-foundation": "^5.4|^6.0",
                "symfony/yaml": "^5.4|^6.0"
            },
            "suggest": {
                "symfony/config": "For using the all-in-one router or any loader",
                "symfony/expression-language": "For using expression matching",
                "symfony/http-foundation": "For using a Symfony Request object",
                "symfony/yaml": "For using the YAML loader"
            },
            "type": "library",
            "autoload": {
                "psr-4": {
                    "Symfony\\Component\\Routing\\": ""
                },
                "exclude-from-classmap": [
                    "/Tests/"
                ]
            },
            "notification-url": "https://packagist.org/downloads/",
            "license": [
                "MIT"
            ],
            "authors": [
                {
                    "name": "Fabien Potencier",
                    "email": "fabien@symfony.com"
                },
                {
                    "name": "Symfony Community",
                    "homepage": "https://symfony.com/contributors"
                }
            ],
            "description": "Maps an HTTP request to a set of configuration variables",
            "homepage": "https://symfony.com",
            "keywords": [
                "router",
                "routing",
                "uri",
                "url"
            ],
            "support": {
                "source": "https://github.com/symfony/routing/tree/v6.1.11"
            },
            "funding": [
                {
                    "url": "https://symfony.com/sponsor",
                    "type": "custom"
                },
                {
                    "url": "https://github.com/fabpot",
                    "type": "github"
                },
                {
                    "url": "https://tidelift.com/funding/github/packagist/symfony/symfony",
                    "type": "tidelift"
                }
            ],
            "time": "2023-01-01T08:36:55+00:00"
        },
        {
            "name": "symfony/service-contracts",
            "version": "v3.5.0",
            "source": {
                "type": "git",
                "url": "https://github.com/symfony/service-contracts.git",
                "reference": "bd1d9e59a81d8fa4acdcea3f617c581f7475a80f"
            },
            "dist": {
                "type": "zip",
                "url": "https://api.github.com/repos/symfony/service-contracts/zipball/bd1d9e59a81d8fa4acdcea3f617c581f7475a80f",
                "reference": "bd1d9e59a81d8fa4acdcea3f617c581f7475a80f",
                "shasum": ""
            },
            "require": {
                "php": ">=8.1",
                "psr/container": "^1.1|^2.0",
                "symfony/deprecation-contracts": "^2.5|^3"
            },
            "conflict": {
                "ext-psr": "<1.1|>=2"
            },
            "type": "library",
            "extra": {
                "branch-alias": {
                    "dev-main": "3.5-dev"
                },
                "thanks": {
                    "name": "symfony/contracts",
                    "url": "https://github.com/symfony/contracts"
                }
            },
            "autoload": {
                "psr-4": {
                    "Symfony\\Contracts\\Service\\": ""
                },
                "exclude-from-classmap": [
                    "/Test/"
                ]
            },
            "notification-url": "https://packagist.org/downloads/",
            "license": [
                "MIT"
            ],
            "authors": [
                {
                    "name": "Nicolas Grekas",
                    "email": "p@tchwork.com"
                },
                {
                    "name": "Symfony Community",
                    "homepage": "https://symfony.com/contributors"
                }
            ],
            "description": "Generic abstractions related to writing services",
            "homepage": "https://symfony.com",
            "keywords": [
                "abstractions",
                "contracts",
                "decoupling",
                "interfaces",
                "interoperability",
                "standards"
            ],
            "support": {
                "source": "https://github.com/symfony/service-contracts/tree/v3.5.0"
            },
            "funding": [
                {
                    "url": "https://symfony.com/sponsor",
                    "type": "custom"
                },
                {
                    "url": "https://github.com/fabpot",
                    "type": "github"
                },
                {
                    "url": "https://tidelift.com/funding/github/packagist/symfony/symfony",
                    "type": "tidelift"
                }
            ],
            "time": "2024-04-18T09:32:20+00:00"
        },
        {
            "name": "symfony/string",
            "version": "v6.4.7",
            "source": {
                "type": "git",
                "url": "https://github.com/symfony/string.git",
                "reference": "ffeb9591c61f65a68d47f77d12b83fa530227a69"
            },
            "dist": {
                "type": "zip",
                "url": "https://api.github.com/repos/symfony/string/zipball/ffeb9591c61f65a68d47f77d12b83fa530227a69",
                "reference": "ffeb9591c61f65a68d47f77d12b83fa530227a69",
                "shasum": ""
            },
            "require": {
                "php": ">=8.1",
                "symfony/polyfill-ctype": "~1.8",
                "symfony/polyfill-intl-grapheme": "~1.0",
                "symfony/polyfill-intl-normalizer": "~1.0",
                "symfony/polyfill-mbstring": "~1.0"
            },
            "conflict": {
                "symfony/translation-contracts": "<2.5"
            },
            "require-dev": {
                "symfony/error-handler": "^5.4|^6.0|^7.0",
                "symfony/http-client": "^5.4|^6.0|^7.0",
                "symfony/intl": "^6.2|^7.0",
                "symfony/translation-contracts": "^2.5|^3.0",
                "symfony/var-exporter": "^5.4|^6.0|^7.0"
            },
            "type": "library",
            "autoload": {
                "files": [
                    "Resources/functions.php"
                ],
                "psr-4": {
                    "Symfony\\Component\\String\\": ""
                },
                "exclude-from-classmap": [
                    "/Tests/"
                ]
            },
            "notification-url": "https://packagist.org/downloads/",
            "license": [
                "MIT"
            ],
            "authors": [
                {
                    "name": "Nicolas Grekas",
                    "email": "p@tchwork.com"
                },
                {
                    "name": "Symfony Community",
                    "homepage": "https://symfony.com/contributors"
                }
            ],
            "description": "Provides an object-oriented API to strings and deals with bytes, UTF-8 code points and grapheme clusters in a unified way",
            "homepage": "https://symfony.com",
            "keywords": [
                "grapheme",
                "i18n",
                "string",
                "unicode",
                "utf-8",
                "utf8"
            ],
            "support": {
                "source": "https://github.com/symfony/string/tree/v6.4.7"
            },
            "funding": [
                {
                    "url": "https://symfony.com/sponsor",
                    "type": "custom"
                },
                {
                    "url": "https://github.com/fabpot",
                    "type": "github"
                },
                {
                    "url": "https://tidelift.com/funding/github/packagist/symfony/symfony",
                    "type": "tidelift"
                }
            ],
            "time": "2024-04-18T09:22:46+00:00"
        },
        {
            "name": "symfony/var-exporter",
            "version": "v6.4.7",
            "source": {
                "type": "git",
                "url": "https://github.com/symfony/var-exporter.git",
                "reference": "825f9b00c37bbe1c1691cc1aff9b5451fc9b4405"
            },
            "dist": {
                "type": "zip",
                "url": "https://api.github.com/repos/symfony/var-exporter/zipball/825f9b00c37bbe1c1691cc1aff9b5451fc9b4405",
                "reference": "825f9b00c37bbe1c1691cc1aff9b5451fc9b4405",
                "shasum": ""
            },
            "require": {
                "php": ">=8.1",
                "symfony/deprecation-contracts": "^2.5|^3"
            },
            "require-dev": {
                "symfony/property-access": "^6.4|^7.0",
                "symfony/serializer": "^6.4|^7.0",
                "symfony/var-dumper": "^5.4|^6.0|^7.0"
            },
            "type": "library",
            "autoload": {
                "psr-4": {
                    "Symfony\\Component\\VarExporter\\": ""
                },
                "exclude-from-classmap": [
                    "/Tests/"
                ]
            },
            "notification-url": "https://packagist.org/downloads/",
            "license": [
                "MIT"
            ],
            "authors": [
                {
                    "name": "Nicolas Grekas",
                    "email": "p@tchwork.com"
                },
                {
                    "name": "Symfony Community",
                    "homepage": "https://symfony.com/contributors"
                }
            ],
            "description": "Allows exporting any serializable PHP data structure to plain PHP code",
            "homepage": "https://symfony.com",
            "keywords": [
                "clone",
                "construct",
                "export",
                "hydrate",
                "instantiate",
                "lazy-loading",
                "proxy",
                "serialize"
            ],
            "support": {
                "source": "https://github.com/symfony/var-exporter/tree/v6.4.7"
            },
            "funding": [
                {
                    "url": "https://symfony.com/sponsor",
                    "type": "custom"
                },
                {
                    "url": "https://github.com/fabpot",
                    "type": "github"
                },
                {
                    "url": "https://tidelift.com/funding/github/packagist/symfony/symfony",
                    "type": "tidelift"
                }
            ],
            "time": "2024-04-18T09:22:46+00:00"
        },
        {
            "name": "textalk/websocket",
            "version": "1.6.3",
            "source": {
                "type": "git",
                "url": "https://github.com/Textalk/websocket-php.git",
                "reference": "67de79745b1a357caf812bfc44e0abf481cee012"
            },
            "dist": {
                "type": "zip",
                "url": "https://api.github.com/repos/Textalk/websocket-php/zipball/67de79745b1a357caf812bfc44e0abf481cee012",
                "reference": "67de79745b1a357caf812bfc44e0abf481cee012",
                "shasum": ""
            },
            "require": {
                "php": "^7.4 | ^8.0",
                "phrity/net-uri": "^1.0",
                "phrity/util-errorhandler": "^1.0",
                "psr/http-message": "^1.0",
                "psr/log": "^1.0 | ^2.0 | ^3.0"
            },
            "require-dev": {
                "php-coveralls/php-coveralls": "^2.0",
                "phpunit/phpunit": "^9.0",
                "squizlabs/php_codesniffer": "^3.5"
            },
            "type": "library",
            "autoload": {
                "psr-4": {
                    "WebSocket\\": "lib"
                }
            },
            "notification-url": "https://packagist.org/downloads/",
            "license": [
                "ISC"
            ],
            "authors": [
                {
                    "name": "Fredrik Liljegren"
                },
                {
                    "name": "Sören Jensen"
                }
            ],
            "description": "WebSocket client and server",
            "support": {
                "issues": "https://github.com/Textalk/websocket-php/issues",
                "source": "https://github.com/Textalk/websocket-php/tree/1.6.3"
            },
            "time": "2022-11-07T18:59:33+00:00"
        },
        {
            "name": "twig/twig",
            "version": "v3.7.0",
            "source": {
                "type": "git",
                "url": "https://github.com/twigphp/Twig.git",
                "reference": "5cf942bbab3df42afa918caeba947f1b690af64b"
            },
            "dist": {
                "type": "zip",
                "url": "https://api.github.com/repos/twigphp/Twig/zipball/5cf942bbab3df42afa918caeba947f1b690af64b",
                "reference": "5cf942bbab3df42afa918caeba947f1b690af64b",
                "shasum": ""
            },
            "require": {
                "php": ">=7.2.5",
                "symfony/polyfill-ctype": "^1.8",
                "symfony/polyfill-mbstring": "^1.3"
            },
            "require-dev": {
                "psr/container": "^1.0|^2.0",
                "symfony/phpunit-bridge": "^4.4.9|^5.0.9|^6.0"
            },
            "type": "library",
            "autoload": {
                "psr-4": {
                    "Twig\\": "src/"
                }
            },
            "notification-url": "https://packagist.org/downloads/",
            "license": [
                "BSD-3-Clause"
            ],
            "authors": [
                {
                    "name": "Fabien Potencier",
                    "email": "fabien@symfony.com",
                    "homepage": "http://fabien.potencier.org",
                    "role": "Lead Developer"
                },
                {
                    "name": "Twig Team",
                    "role": "Contributors"
                },
                {
                    "name": "Armin Ronacher",
                    "email": "armin.ronacher@active-4.com",
                    "role": "Project Founder"
                }
            ],
            "description": "Twig, the flexible, fast, and secure template language for PHP",
            "homepage": "https://twig.symfony.com",
            "keywords": [
                "templating"
            ],
            "support": {
                "issues": "https://github.com/twigphp/Twig/issues",
                "source": "https://github.com/twigphp/Twig/tree/v3.7.0"
            },
            "funding": [
                {
                    "url": "https://github.com/fabpot",
                    "type": "github"
                },
                {
                    "url": "https://tidelift.com/funding/github/packagist/twig/twig",
                    "type": "tidelift"
                }
            ],
            "time": "2023-07-26T07:16:09+00:00"
        }
    ],
    "packages-dev": [
        {
            "name": "dealerdirect/phpcodesniffer-composer-installer",
            "version": "v0.7.2",
            "source": {
                "type": "git",
                "url": "https://github.com/Dealerdirect/phpcodesniffer-composer-installer.git",
                "reference": "1c968e542d8843d7cd71de3c5c9c3ff3ad71a1db"
            },
            "dist": {
                "type": "zip",
                "url": "https://api.github.com/repos/Dealerdirect/phpcodesniffer-composer-installer/zipball/1c968e542d8843d7cd71de3c5c9c3ff3ad71a1db",
                "reference": "1c968e542d8843d7cd71de3c5c9c3ff3ad71a1db",
                "shasum": ""
            },
            "require": {
                "composer-plugin-api": "^1.0 || ^2.0",
                "php": ">=5.3",
                "squizlabs/php_codesniffer": "^2.0 || ^3.1.0 || ^4.0"
            },
            "require-dev": {
                "composer/composer": "*",
                "php-parallel-lint/php-parallel-lint": "^1.3.1",
                "phpcompatibility/php-compatibility": "^9.0"
            },
            "type": "composer-plugin",
            "extra": {
                "class": "Dealerdirect\\Composer\\Plugin\\Installers\\PHPCodeSniffer\\Plugin"
            },
            "autoload": {
                "psr-4": {
                    "Dealerdirect\\Composer\\Plugin\\Installers\\PHPCodeSniffer\\": "src/"
                }
            },
            "notification-url": "https://packagist.org/downloads/",
            "license": [
                "MIT"
            ],
            "authors": [
                {
                    "name": "Franck Nijhof",
                    "email": "franck.nijhof@dealerdirect.com",
                    "homepage": "http://www.frenck.nl",
                    "role": "Developer / IT Manager"
                },
                {
                    "name": "Contributors",
                    "homepage": "https://github.com/Dealerdirect/phpcodesniffer-composer-installer/graphs/contributors"
                }
            ],
            "description": "PHP_CodeSniffer Standards Composer Installer Plugin",
            "homepage": "http://www.dealerdirect.com",
            "keywords": [
                "PHPCodeSniffer",
                "PHP_CodeSniffer",
                "code quality",
                "codesniffer",
                "composer",
                "installer",
                "phpcbf",
                "phpcs",
                "plugin",
                "qa",
                "quality",
                "standard",
                "standards",
                "style guide",
                "stylecheck",
                "tests"
            ],
            "support": {
                "issues": "https://github.com/dealerdirect/phpcodesniffer-composer-installer/issues",
                "source": "https://github.com/dealerdirect/phpcodesniffer-composer-installer"
            },
            "time": "2022-02-04T12:51:07+00:00"
        },
        {
            "name": "myclabs/deep-copy",
            "version": "1.11.1",
            "source": {
                "type": "git",
                "url": "https://github.com/myclabs/DeepCopy.git",
                "reference": "7284c22080590fb39f2ffa3e9057f10a4ddd0e0c"
            },
            "dist": {
                "type": "zip",
                "url": "https://api.github.com/repos/myclabs/DeepCopy/zipball/7284c22080590fb39f2ffa3e9057f10a4ddd0e0c",
                "reference": "7284c22080590fb39f2ffa3e9057f10a4ddd0e0c",
                "shasum": ""
            },
            "require": {
                "php": "^7.1 || ^8.0"
            },
            "conflict": {
                "doctrine/collections": "<1.6.8",
                "doctrine/common": "<2.13.3 || >=3,<3.2.2"
            },
            "require-dev": {
                "doctrine/collections": "^1.6.8",
                "doctrine/common": "^2.13.3 || ^3.2.2",
                "phpunit/phpunit": "^7.5.20 || ^8.5.23 || ^9.5.13"
            },
            "type": "library",
            "autoload": {
                "files": [
                    "src/DeepCopy/deep_copy.php"
                ],
                "psr-4": {
                    "DeepCopy\\": "src/DeepCopy/"
                }
            },
            "notification-url": "https://packagist.org/downloads/",
            "license": [
                "MIT"
            ],
            "description": "Create deep copies (clones) of your objects",
            "keywords": [
                "clone",
                "copy",
                "duplicate",
                "object",
                "object graph"
            ],
            "support": {
                "issues": "https://github.com/myclabs/DeepCopy/issues",
                "source": "https://github.com/myclabs/DeepCopy/tree/1.11.1"
            },
            "funding": [
                {
                    "url": "https://tidelift.com/funding/github/packagist/myclabs/deep-copy",
                    "type": "tidelift"
                }
            ],
            "time": "2023-03-08T13:26:56+00:00"
        },
        {
            "name": "nikic/php-parser",
            "version": "v4.17.1",
            "source": {
                "type": "git",
                "url": "https://github.com/nikic/PHP-Parser.git",
                "reference": "a6303e50c90c355c7eeee2c4a8b27fe8dc8fef1d"
            },
            "dist": {
                "type": "zip",
                "url": "https://api.github.com/repos/nikic/PHP-Parser/zipball/a6303e50c90c355c7eeee2c4a8b27fe8dc8fef1d",
                "reference": "a6303e50c90c355c7eeee2c4a8b27fe8dc8fef1d",
                "shasum": ""
            },
            "require": {
                "ext-tokenizer": "*",
                "php": ">=7.0"
            },
            "require-dev": {
                "ircmaxell/php-yacc": "^0.0.7",
                "phpunit/phpunit": "^6.5 || ^7.0 || ^8.0 || ^9.0"
            },
            "bin": [
                "bin/php-parse"
            ],
            "type": "library",
            "extra": {
                "branch-alias": {
                    "dev-master": "4.9-dev"
                }
            },
            "autoload": {
                "psr-4": {
                    "PhpParser\\": "lib/PhpParser"
                }
            },
            "notification-url": "https://packagist.org/downloads/",
            "license": [
                "BSD-3-Clause"
            ],
            "authors": [
                {
                    "name": "Nikita Popov"
                }
            ],
            "description": "A PHP parser written in PHP",
            "keywords": [
                "parser",
                "php"
            ],
            "support": {
                "issues": "https://github.com/nikic/PHP-Parser/issues",
                "source": "https://github.com/nikic/PHP-Parser/tree/v4.17.1"
            },
            "time": "2023-08-13T19:53:39+00:00"
        },
        {
            "name": "phar-io/manifest",
            "version": "2.0.3",
            "source": {
                "type": "git",
                "url": "https://github.com/phar-io/manifest.git",
                "reference": "97803eca37d319dfa7826cc2437fc020857acb53"
            },
            "dist": {
                "type": "zip",
                "url": "https://api.github.com/repos/phar-io/manifest/zipball/97803eca37d319dfa7826cc2437fc020857acb53",
                "reference": "97803eca37d319dfa7826cc2437fc020857acb53",
                "shasum": ""
            },
            "require": {
                "ext-dom": "*",
                "ext-phar": "*",
                "ext-xmlwriter": "*",
                "phar-io/version": "^3.0.1",
                "php": "^7.2 || ^8.0"
            },
            "type": "library",
            "extra": {
                "branch-alias": {
                    "dev-master": "2.0.x-dev"
                }
            },
            "autoload": {
                "classmap": [
                    "src/"
                ]
            },
            "notification-url": "https://packagist.org/downloads/",
            "license": [
                "BSD-3-Clause"
            ],
            "authors": [
                {
                    "name": "Arne Blankerts",
                    "email": "arne@blankerts.de",
                    "role": "Developer"
                },
                {
                    "name": "Sebastian Heuer",
                    "email": "sebastian@phpeople.de",
                    "role": "Developer"
                },
                {
                    "name": "Sebastian Bergmann",
                    "email": "sebastian@phpunit.de",
                    "role": "Developer"
                }
            ],
            "description": "Component for reading phar.io manifest information from a PHP Archive (PHAR)",
            "support": {
                "issues": "https://github.com/phar-io/manifest/issues",
                "source": "https://github.com/phar-io/manifest/tree/2.0.3"
            },
            "time": "2021-07-20T11:28:43+00:00"
        },
        {
            "name": "phar-io/version",
            "version": "3.2.1",
            "source": {
                "type": "git",
                "url": "https://github.com/phar-io/version.git",
                "reference": "4f7fd7836c6f332bb2933569e566a0d6c4cbed74"
            },
            "dist": {
                "type": "zip",
                "url": "https://api.github.com/repos/phar-io/version/zipball/4f7fd7836c6f332bb2933569e566a0d6c4cbed74",
                "reference": "4f7fd7836c6f332bb2933569e566a0d6c4cbed74",
                "shasum": ""
            },
            "require": {
                "php": "^7.2 || ^8.0"
            },
            "type": "library",
            "autoload": {
                "classmap": [
                    "src/"
                ]
            },
            "notification-url": "https://packagist.org/downloads/",
            "license": [
                "BSD-3-Clause"
            ],
            "authors": [
                {
                    "name": "Arne Blankerts",
                    "email": "arne@blankerts.de",
                    "role": "Developer"
                },
                {
                    "name": "Sebastian Heuer",
                    "email": "sebastian@phpeople.de",
                    "role": "Developer"
                },
                {
                    "name": "Sebastian Bergmann",
                    "email": "sebastian@phpunit.de",
                    "role": "Developer"
                }
            ],
            "description": "Library for handling version information and constraints",
            "support": {
                "issues": "https://github.com/phar-io/version/issues",
                "source": "https://github.com/phar-io/version/tree/3.2.1"
            },
            "time": "2022-02-21T01:04:05+00:00"
        },
        {
            "name": "php-mock/php-mock",
            "version": "2.4.1",
            "source": {
                "type": "git",
                "url": "https://github.com/php-mock/php-mock.git",
                "reference": "6240b6f0a76d7b9d1ee4d70e686a7cc711619a9d"
            },
            "dist": {
                "type": "zip",
                "url": "https://api.github.com/repos/php-mock/php-mock/zipball/6240b6f0a76d7b9d1ee4d70e686a7cc711619a9d",
                "reference": "6240b6f0a76d7b9d1ee4d70e686a7cc711619a9d",
                "shasum": ""
            },
            "require": {
                "php": "^5.6 || ^7.0 || ^8.0",
                "phpunit/php-text-template": "^1 || ^2 || ^3"
            },
            "replace": {
                "malkusch/php-mock": "*"
            },
            "require-dev": {
                "phpunit/phpunit": "^5.7 || ^6.5 || ^7.5 || ^8.0 || ^9.0 || ^10.0",
                "squizlabs/php_codesniffer": "^3.5"
            },
            "suggest": {
                "php-mock/php-mock-phpunit": "Allows integration into PHPUnit testcase with the trait PHPMock."
            },
            "type": "library",
            "autoload": {
                "files": [
                    "autoload.php"
                ],
                "psr-4": {
                    "phpmock\\": [
                        "classes/",
                        "tests/"
                    ]
                }
            },
            "notification-url": "https://packagist.org/downloads/",
            "license": [
                "WTFPL"
            ],
            "authors": [
                {
                    "name": "Markus Malkusch",
                    "email": "markus@malkusch.de",
                    "homepage": "http://markus.malkusch.de",
                    "role": "Developer"
                }
            ],
            "description": "PHP-Mock can mock built-in PHP functions (e.g. time()). PHP-Mock relies on PHP's namespace fallback policy. No further extension is needed.",
            "homepage": "https://github.com/php-mock/php-mock",
            "keywords": [
                "BDD",
                "TDD",
                "function",
                "mock",
                "stub",
                "test",
                "test double",
                "testing"
            ],
            "support": {
                "issues": "https://github.com/php-mock/php-mock/issues",
                "source": "https://github.com/php-mock/php-mock/tree/2.4.1"
            },
            "funding": [
                {
                    "url": "https://github.com/michalbundyra",
                    "type": "github"
                }
            ],
            "time": "2023-06-12T20:48:52+00:00"
        },
        {
            "name": "php-mock/php-mock-integration",
            "version": "2.2.1",
            "source": {
                "type": "git",
                "url": "https://github.com/php-mock/php-mock-integration.git",
                "reference": "04f4a8d5442ca457b102b5204673f77323e3edb5"
            },
            "dist": {
                "type": "zip",
                "url": "https://api.github.com/repos/php-mock/php-mock-integration/zipball/04f4a8d5442ca457b102b5204673f77323e3edb5",
                "reference": "04f4a8d5442ca457b102b5204673f77323e3edb5",
                "shasum": ""
            },
            "require": {
                "php": ">=5.6",
                "php-mock/php-mock": "^2.4",
                "phpunit/php-text-template": "^1 || ^2 || ^3"
            },
            "require-dev": {
                "phpunit/phpunit": "^5.7.27 || ^6 || ^7 || ^8 || ^9 || ^10"
            },
            "type": "library",
            "autoload": {
                "psr-4": {
                    "phpmock\\integration\\": "classes/"
                }
            },
            "notification-url": "https://packagist.org/downloads/",
            "license": [
                "WTFPL"
            ],
            "authors": [
                {
                    "name": "Markus Malkusch",
                    "email": "markus@malkusch.de",
                    "homepage": "http://markus.malkusch.de",
                    "role": "Developer"
                }
            ],
            "description": "Integration package for PHP-Mock",
            "homepage": "https://github.com/php-mock/php-mock-integration",
            "keywords": [
                "BDD",
                "TDD",
                "function",
                "mock",
                "stub",
                "test",
                "test double"
            ],
            "support": {
                "issues": "https://github.com/php-mock/php-mock-integration/issues",
                "source": "https://github.com/php-mock/php-mock-integration/tree/2.2.1"
            },
            "funding": [
                {
                    "url": "https://github.com/michalbundyra",
                    "type": "github"
                }
            ],
            "time": "2023-02-13T09:51:29+00:00"
        },
        {
            "name": "php-mock/php-mock-phpunit",
            "version": "2.9.0",
            "source": {
                "type": "git",
                "url": "https://github.com/php-mock/php-mock-phpunit.git",
                "reference": "3dabfd474d43da4d1d2fee5260c634457c5da344"
            },
            "dist": {
                "type": "zip",
                "url": "https://api.github.com/repos/php-mock/php-mock-phpunit/zipball/3dabfd474d43da4d1d2fee5260c634457c5da344",
                "reference": "3dabfd474d43da4d1d2fee5260c634457c5da344",
                "shasum": ""
            },
            "require": {
                "php": ">=7",
                "php-mock/php-mock-integration": "^2.2.1",
                "phpunit/phpunit": "^6 || ^7 || ^8 || ^9 || ^10.0.17"
            },
            "require-dev": {
                "mockery/mockery": "^1.3.6"
            },
            "type": "library",
            "autoload": {
                "files": [
                    "autoload.php"
                ],
                "psr-4": {
                    "phpmock\\phpunit\\": "classes/"
                }
            },
            "notification-url": "https://packagist.org/downloads/",
            "license": [
                "WTFPL"
            ],
            "authors": [
                {
                    "name": "Markus Malkusch",
                    "email": "markus@malkusch.de",
                    "homepage": "http://markus.malkusch.de",
                    "role": "Developer"
                }
            ],
            "description": "Mock built-in PHP functions (e.g. time()) with PHPUnit. This package relies on PHP's namespace fallback policy. No further extension is needed.",
            "homepage": "https://github.com/php-mock/php-mock-phpunit",
            "keywords": [
                "BDD",
                "TDD",
                "function",
                "mock",
                "phpunit",
                "stub",
                "test",
                "test double",
                "testing"
            ],
            "support": {
                "issues": "https://github.com/php-mock/php-mock-phpunit/issues",
                "source": "https://github.com/php-mock/php-mock-phpunit/tree/2.9.0"
            },
            "funding": [
                {
                    "url": "https://github.com/michalbundyra",
                    "type": "github"
                }
            ],
            "time": "2023-12-01T21:50:22+00:00"
        },
        {
            "name": "phpstan/phpdoc-parser",
            "version": "1.27.0",
            "source": {
                "type": "git",
                "url": "https://github.com/phpstan/phpdoc-parser.git",
                "reference": "86e4d5a4b036f8f0be1464522f4c6b584c452757"
            },
            "dist": {
                "type": "zip",
                "url": "https://api.github.com/repos/phpstan/phpdoc-parser/zipball/86e4d5a4b036f8f0be1464522f4c6b584c452757",
                "reference": "86e4d5a4b036f8f0be1464522f4c6b584c452757",
                "shasum": ""
            },
            "require": {
                "php": "^7.2 || ^8.0"
            },
            "require-dev": {
                "doctrine/annotations": "^2.0",
                "nikic/php-parser": "^4.15",
                "php-parallel-lint/php-parallel-lint": "^1.2",
                "phpstan/extension-installer": "^1.0",
                "phpstan/phpstan": "^1.5",
                "phpstan/phpstan-phpunit": "^1.1",
                "phpstan/phpstan-strict-rules": "^1.0",
                "phpunit/phpunit": "^9.5",
                "symfony/process": "^5.2"
            },
            "type": "library",
            "autoload": {
                "psr-4": {
                    "PHPStan\\PhpDocParser\\": [
                        "src/"
                    ]
                }
            },
            "notification-url": "https://packagist.org/downloads/",
            "license": [
                "MIT"
            ],
            "description": "PHPDoc parser with support for nullable, intersection and generic types",
            "support": {
                "issues": "https://github.com/phpstan/phpdoc-parser/issues",
                "source": "https://github.com/phpstan/phpdoc-parser/tree/1.27.0"
            },
            "time": "2024-03-21T13:14:53+00:00"
        },
        {
            "name": "phpstan/phpstan",
            "version": "1.10.57",
            "source": {
                "type": "git",
                "url": "https://github.com/phpstan/phpstan.git",
                "reference": "1627b1d03446904aaa77593f370c5201d2ecc34e"
            },
            "dist": {
                "type": "zip",
                "url": "https://api.github.com/repos/phpstan/phpstan/zipball/1627b1d03446904aaa77593f370c5201d2ecc34e",
                "reference": "1627b1d03446904aaa77593f370c5201d2ecc34e",
                "shasum": ""
            },
            "require": {
                "php": "^7.2|^8.0"
            },
            "conflict": {
                "phpstan/phpstan-shim": "*"
            },
            "bin": [
                "phpstan",
                "phpstan.phar"
            ],
            "type": "library",
            "autoload": {
                "files": [
                    "bootstrap.php"
                ]
            },
            "notification-url": "https://packagist.org/downloads/",
            "license": [
                "MIT"
            ],
            "description": "PHPStan - PHP Static Analysis Tool",
            "keywords": [
                "dev",
                "static analysis"
            ],
            "support": {
                "docs": "https://phpstan.org/user-guide/getting-started",
                "forum": "https://github.com/phpstan/phpstan/discussions",
                "issues": "https://github.com/phpstan/phpstan/issues",
                "security": "https://github.com/phpstan/phpstan/security/policy",
                "source": "https://github.com/phpstan/phpstan-src"
            },
            "funding": [
                {
                    "url": "https://github.com/ondrejmirtes",
                    "type": "github"
                },
                {
                    "url": "https://github.com/phpstan",
                    "type": "github"
                },
                {
                    "url": "https://tidelift.com/funding/github/packagist/phpstan/phpstan",
                    "type": "tidelift"
                }
            ],
            "time": "2024-01-24T11:51:34+00:00"
        },
        {
            "name": "phpstan/phpstan-deprecation-rules",
            "version": "1.1.4",
            "source": {
                "type": "git",
                "url": "https://github.com/phpstan/phpstan-deprecation-rules.git",
                "reference": "089d8a8258ed0aeefdc7b68b6c3d25572ebfdbaa"
            },
            "dist": {
                "type": "zip",
                "url": "https://api.github.com/repos/phpstan/phpstan-deprecation-rules/zipball/089d8a8258ed0aeefdc7b68b6c3d25572ebfdbaa",
                "reference": "089d8a8258ed0aeefdc7b68b6c3d25572ebfdbaa",
                "shasum": ""
            },
            "require": {
                "php": "^7.2 || ^8.0",
                "phpstan/phpstan": "^1.10.3"
            },
            "require-dev": {
                "php-parallel-lint/php-parallel-lint": "^1.2",
                "phpstan/phpstan-php-parser": "^1.1",
                "phpstan/phpstan-phpunit": "^1.0",
                "phpunit/phpunit": "^9.5"
            },
            "type": "phpstan-extension",
            "extra": {
                "phpstan": {
                    "includes": [
                        "rules.neon"
                    ]
                }
            },
            "autoload": {
                "psr-4": {
                    "PHPStan\\": "src/"
                }
            },
            "notification-url": "https://packagist.org/downloads/",
            "license": [
                "MIT"
            ],
            "description": "PHPStan rules for detecting usage of deprecated classes, methods, properties, constants and traits.",
            "support": {
                "issues": "https://github.com/phpstan/phpstan-deprecation-rules/issues",
                "source": "https://github.com/phpstan/phpstan-deprecation-rules/tree/1.1.4"
            },
            "time": "2023-08-05T09:02:04+00:00"
        },
        {
            "name": "phpstan/phpstan-doctrine",
            "version": "1.3.62",
            "source": {
                "type": "git",
                "url": "https://github.com/phpstan/phpstan-doctrine.git",
                "reference": "f3abbd8e93e12fed8091be3aeec216b06bed0950"
            },
            "dist": {
                "type": "zip",
                "url": "https://api.github.com/repos/phpstan/phpstan-doctrine/zipball/f3abbd8e93e12fed8091be3aeec216b06bed0950",
                "reference": "f3abbd8e93e12fed8091be3aeec216b06bed0950",
                "shasum": ""
            },
            "require": {
                "php": "^7.2 || ^8.0",
                "phpstan/phpstan": "^1.10.48"
            },
            "conflict": {
                "doctrine/collections": "<1.0",
                "doctrine/common": "<2.7",
                "doctrine/mongodb-odm": "<1.2",
                "doctrine/orm": "<2.5",
                "doctrine/persistence": "<1.3"
            },
            "require-dev": {
                "cache/array-adapter": "^1.1",
                "composer/semver": "^3.3.2",
                "cweagans/composer-patches": "^1.7.3",
                "doctrine/annotations": "^1.11 || ^2.0",
                "doctrine/collections": "^1.6 || ^2.1",
                "doctrine/common": "^2.7 || ^3.0",
                "doctrine/dbal": "^2.13.8 || ^3.3.3",
                "doctrine/lexer": "^2.0 || ^3.0",
                "doctrine/mongodb-odm": "^1.3 || ^2.4.3",
                "doctrine/orm": "^2.16.0",
                "doctrine/persistence": "^2.2.1 || ^3.2",
                "gedmo/doctrine-extensions": "^3.8",
                "nesbot/carbon": "^2.49",
                "nikic/php-parser": "^4.13.2",
                "php-parallel-lint/php-parallel-lint": "^1.2",
                "phpstan/phpstan-phpunit": "^1.3.13",
                "phpstan/phpstan-strict-rules": "^1.5.1",
                "phpunit/phpunit": "^9.6.16",
                "ramsey/uuid": "^4.2",
                "symfony/cache": "^5.4"
            },
            "type": "phpstan-extension",
            "extra": {
                "phpstan": {
                    "includes": [
                        "extension.neon",
                        "rules.neon"
                    ]
                }
            },
            "autoload": {
                "psr-4": {
                    "PHPStan\\": "src/"
                }
            },
            "notification-url": "https://packagist.org/downloads/",
            "license": [
                "MIT"
            ],
            "description": "Doctrine extensions for PHPStan",
            "support": {
                "issues": "https://github.com/phpstan/phpstan-doctrine/issues",
                "source": "https://github.com/phpstan/phpstan-doctrine/tree/1.3.62"
            },
            "time": "2024-02-12T11:52:17+00:00"
        },
        {
            "name": "phpstan/phpstan-strict-rules",
            "version": "1.5.2",
            "source": {
                "type": "git",
                "url": "https://github.com/phpstan/phpstan-strict-rules.git",
                "reference": "7a50e9662ee9f3942e4aaaf3d603653f60282542"
            },
            "dist": {
                "type": "zip",
                "url": "https://api.github.com/repos/phpstan/phpstan-strict-rules/zipball/7a50e9662ee9f3942e4aaaf3d603653f60282542",
                "reference": "7a50e9662ee9f3942e4aaaf3d603653f60282542",
                "shasum": ""
            },
            "require": {
                "php": "^7.2 || ^8.0",
                "phpstan/phpstan": "^1.10.34"
            },
            "require-dev": {
                "nikic/php-parser": "^4.13.0",
                "php-parallel-lint/php-parallel-lint": "^1.2",
                "phpstan/phpstan-deprecation-rules": "^1.1",
                "phpstan/phpstan-phpunit": "^1.0",
                "phpunit/phpunit": "^9.5"
            },
            "type": "phpstan-extension",
            "extra": {
                "phpstan": {
                    "includes": [
                        "rules.neon"
                    ]
                }
            },
            "autoload": {
                "psr-4": {
                    "PHPStan\\": "src/"
                }
            },
            "notification-url": "https://packagist.org/downloads/",
            "license": [
                "MIT"
            ],
            "description": "Extra strict and opinionated rules for PHPStan",
            "support": {
                "issues": "https://github.com/phpstan/phpstan-strict-rules/issues",
                "source": "https://github.com/phpstan/phpstan-strict-rules/tree/1.5.2"
            },
            "time": "2023-10-30T14:35:06+00:00"
        },
        {
            "name": "phpunit/php-code-coverage",
            "version": "9.2.29",
            "source": {
                "type": "git",
                "url": "https://github.com/sebastianbergmann/php-code-coverage.git",
                "reference": "6a3a87ac2bbe33b25042753df8195ba4aa534c76"
            },
            "dist": {
                "type": "zip",
                "url": "https://api.github.com/repos/sebastianbergmann/php-code-coverage/zipball/6a3a87ac2bbe33b25042753df8195ba4aa534c76",
                "reference": "6a3a87ac2bbe33b25042753df8195ba4aa534c76",
                "shasum": ""
            },
            "require": {
                "ext-dom": "*",
                "ext-libxml": "*",
                "ext-xmlwriter": "*",
                "nikic/php-parser": "^4.15",
                "php": ">=7.3",
                "phpunit/php-file-iterator": "^3.0.3",
                "phpunit/php-text-template": "^2.0.2",
                "sebastian/code-unit-reverse-lookup": "^2.0.2",
                "sebastian/complexity": "^2.0",
                "sebastian/environment": "^5.1.2",
                "sebastian/lines-of-code": "^1.0.3",
                "sebastian/version": "^3.0.1",
                "theseer/tokenizer": "^1.2.0"
            },
            "require-dev": {
                "phpunit/phpunit": "^9.3"
            },
            "suggest": {
                "ext-pcov": "PHP extension that provides line coverage",
                "ext-xdebug": "PHP extension that provides line coverage as well as branch and path coverage"
            },
            "type": "library",
            "extra": {
                "branch-alias": {
                    "dev-master": "9.2-dev"
                }
            },
            "autoload": {
                "classmap": [
                    "src/"
                ]
            },
            "notification-url": "https://packagist.org/downloads/",
            "license": [
                "BSD-3-Clause"
            ],
            "authors": [
                {
                    "name": "Sebastian Bergmann",
                    "email": "sebastian@phpunit.de",
                    "role": "lead"
                }
            ],
            "description": "Library that provides collection, processing, and rendering functionality for PHP code coverage information.",
            "homepage": "https://github.com/sebastianbergmann/php-code-coverage",
            "keywords": [
                "coverage",
                "testing",
                "xunit"
            ],
            "support": {
                "issues": "https://github.com/sebastianbergmann/php-code-coverage/issues",
                "security": "https://github.com/sebastianbergmann/php-code-coverage/security/policy",
                "source": "https://github.com/sebastianbergmann/php-code-coverage/tree/9.2.29"
            },
            "funding": [
                {
                    "url": "https://github.com/sebastianbergmann",
                    "type": "github"
                }
            ],
            "time": "2023-09-19T04:57:46+00:00"
        },
        {
            "name": "phpunit/php-file-iterator",
            "version": "3.0.6",
            "source": {
                "type": "git",
                "url": "https://github.com/sebastianbergmann/php-file-iterator.git",
                "reference": "cf1c2e7c203ac650e352f4cc675a7021e7d1b3cf"
            },
            "dist": {
                "type": "zip",
                "url": "https://api.github.com/repos/sebastianbergmann/php-file-iterator/zipball/cf1c2e7c203ac650e352f4cc675a7021e7d1b3cf",
                "reference": "cf1c2e7c203ac650e352f4cc675a7021e7d1b3cf",
                "shasum": ""
            },
            "require": {
                "php": ">=7.3"
            },
            "require-dev": {
                "phpunit/phpunit": "^9.3"
            },
            "type": "library",
            "extra": {
                "branch-alias": {
                    "dev-master": "3.0-dev"
                }
            },
            "autoload": {
                "classmap": [
                    "src/"
                ]
            },
            "notification-url": "https://packagist.org/downloads/",
            "license": [
                "BSD-3-Clause"
            ],
            "authors": [
                {
                    "name": "Sebastian Bergmann",
                    "email": "sebastian@phpunit.de",
                    "role": "lead"
                }
            ],
            "description": "FilterIterator implementation that filters files based on a list of suffixes.",
            "homepage": "https://github.com/sebastianbergmann/php-file-iterator/",
            "keywords": [
                "filesystem",
                "iterator"
            ],
            "support": {
                "issues": "https://github.com/sebastianbergmann/php-file-iterator/issues",
                "source": "https://github.com/sebastianbergmann/php-file-iterator/tree/3.0.6"
            },
            "funding": [
                {
                    "url": "https://github.com/sebastianbergmann",
                    "type": "github"
                }
            ],
            "time": "2021-12-02T12:48:52+00:00"
        },
        {
            "name": "phpunit/php-invoker",
            "version": "3.1.1",
            "source": {
                "type": "git",
                "url": "https://github.com/sebastianbergmann/php-invoker.git",
                "reference": "5a10147d0aaf65b58940a0b72f71c9ac0423cc67"
            },
            "dist": {
                "type": "zip",
                "url": "https://api.github.com/repos/sebastianbergmann/php-invoker/zipball/5a10147d0aaf65b58940a0b72f71c9ac0423cc67",
                "reference": "5a10147d0aaf65b58940a0b72f71c9ac0423cc67",
                "shasum": ""
            },
            "require": {
                "php": ">=7.3"
            },
            "require-dev": {
                "ext-pcntl": "*",
                "phpunit/phpunit": "^9.3"
            },
            "suggest": {
                "ext-pcntl": "*"
            },
            "type": "library",
            "extra": {
                "branch-alias": {
                    "dev-master": "3.1-dev"
                }
            },
            "autoload": {
                "classmap": [
                    "src/"
                ]
            },
            "notification-url": "https://packagist.org/downloads/",
            "license": [
                "BSD-3-Clause"
            ],
            "authors": [
                {
                    "name": "Sebastian Bergmann",
                    "email": "sebastian@phpunit.de",
                    "role": "lead"
                }
            ],
            "description": "Invoke callables with a timeout",
            "homepage": "https://github.com/sebastianbergmann/php-invoker/",
            "keywords": [
                "process"
            ],
            "support": {
                "issues": "https://github.com/sebastianbergmann/php-invoker/issues",
                "source": "https://github.com/sebastianbergmann/php-invoker/tree/3.1.1"
            },
            "funding": [
                {
                    "url": "https://github.com/sebastianbergmann",
                    "type": "github"
                }
            ],
            "time": "2020-09-28T05:58:55+00:00"
        },
        {
            "name": "phpunit/php-text-template",
            "version": "2.0.4",
            "source": {
                "type": "git",
                "url": "https://github.com/sebastianbergmann/php-text-template.git",
                "reference": "5da5f67fc95621df9ff4c4e5a84d6a8a2acf7c28"
            },
            "dist": {
                "type": "zip",
                "url": "https://api.github.com/repos/sebastianbergmann/php-text-template/zipball/5da5f67fc95621df9ff4c4e5a84d6a8a2acf7c28",
                "reference": "5da5f67fc95621df9ff4c4e5a84d6a8a2acf7c28",
                "shasum": ""
            },
            "require": {
                "php": ">=7.3"
            },
            "require-dev": {
                "phpunit/phpunit": "^9.3"
            },
            "type": "library",
            "extra": {
                "branch-alias": {
                    "dev-master": "2.0-dev"
                }
            },
            "autoload": {
                "classmap": [
                    "src/"
                ]
            },
            "notification-url": "https://packagist.org/downloads/",
            "license": [
                "BSD-3-Clause"
            ],
            "authors": [
                {
                    "name": "Sebastian Bergmann",
                    "email": "sebastian@phpunit.de",
                    "role": "lead"
                }
            ],
            "description": "Simple template engine.",
            "homepage": "https://github.com/sebastianbergmann/php-text-template/",
            "keywords": [
                "template"
            ],
            "support": {
                "issues": "https://github.com/sebastianbergmann/php-text-template/issues",
                "source": "https://github.com/sebastianbergmann/php-text-template/tree/2.0.4"
            },
            "funding": [
                {
                    "url": "https://github.com/sebastianbergmann",
                    "type": "github"
                }
            ],
            "time": "2020-10-26T05:33:50+00:00"
        },
        {
            "name": "phpunit/php-timer",
            "version": "5.0.3",
            "source": {
                "type": "git",
                "url": "https://github.com/sebastianbergmann/php-timer.git",
                "reference": "5a63ce20ed1b5bf577850e2c4e87f4aa902afbd2"
            },
            "dist": {
                "type": "zip",
                "url": "https://api.github.com/repos/sebastianbergmann/php-timer/zipball/5a63ce20ed1b5bf577850e2c4e87f4aa902afbd2",
                "reference": "5a63ce20ed1b5bf577850e2c4e87f4aa902afbd2",
                "shasum": ""
            },
            "require": {
                "php": ">=7.3"
            },
            "require-dev": {
                "phpunit/phpunit": "^9.3"
            },
            "type": "library",
            "extra": {
                "branch-alias": {
                    "dev-master": "5.0-dev"
                }
            },
            "autoload": {
                "classmap": [
                    "src/"
                ]
            },
            "notification-url": "https://packagist.org/downloads/",
            "license": [
                "BSD-3-Clause"
            ],
            "authors": [
                {
                    "name": "Sebastian Bergmann",
                    "email": "sebastian@phpunit.de",
                    "role": "lead"
                }
            ],
            "description": "Utility class for timing",
            "homepage": "https://github.com/sebastianbergmann/php-timer/",
            "keywords": [
                "timer"
            ],
            "support": {
                "issues": "https://github.com/sebastianbergmann/php-timer/issues",
                "source": "https://github.com/sebastianbergmann/php-timer/tree/5.0.3"
            },
            "funding": [
                {
                    "url": "https://github.com/sebastianbergmann",
                    "type": "github"
                }
            ],
            "time": "2020-10-26T13:16:10+00:00"
        },
        {
            "name": "phpunit/phpunit",
            "version": "9.6.9",
            "source": {
                "type": "git",
                "url": "https://github.com/sebastianbergmann/phpunit.git",
                "reference": "a9aceaf20a682aeacf28d582654a1670d8826778"
            },
            "dist": {
                "type": "zip",
                "url": "https://api.github.com/repos/sebastianbergmann/phpunit/zipball/a9aceaf20a682aeacf28d582654a1670d8826778",
                "reference": "a9aceaf20a682aeacf28d582654a1670d8826778",
                "shasum": ""
            },
            "require": {
                "doctrine/instantiator": "^1.3.1 || ^2",
                "ext-dom": "*",
                "ext-json": "*",
                "ext-libxml": "*",
                "ext-mbstring": "*",
                "ext-xml": "*",
                "ext-xmlwriter": "*",
                "myclabs/deep-copy": "^1.10.1",
                "phar-io/manifest": "^2.0.3",
                "phar-io/version": "^3.0.2",
                "php": ">=7.3",
                "phpunit/php-code-coverage": "^9.2.13",
                "phpunit/php-file-iterator": "^3.0.5",
                "phpunit/php-invoker": "^3.1.1",
                "phpunit/php-text-template": "^2.0.3",
                "phpunit/php-timer": "^5.0.2",
                "sebastian/cli-parser": "^1.0.1",
                "sebastian/code-unit": "^1.0.6",
                "sebastian/comparator": "^4.0.8",
                "sebastian/diff": "^4.0.3",
                "sebastian/environment": "^5.1.3",
                "sebastian/exporter": "^4.0.5",
                "sebastian/global-state": "^5.0.1",
                "sebastian/object-enumerator": "^4.0.3",
                "sebastian/resource-operations": "^3.0.3",
                "sebastian/type": "^3.2",
                "sebastian/version": "^3.0.2"
            },
            "suggest": {
                "ext-soap": "To be able to generate mocks based on WSDL files",
                "ext-xdebug": "PHP extension that provides line coverage as well as branch and path coverage"
            },
            "bin": [
                "phpunit"
            ],
            "type": "library",
            "extra": {
                "branch-alias": {
                    "dev-master": "9.6-dev"
                }
            },
            "autoload": {
                "files": [
                    "src/Framework/Assert/Functions.php"
                ],
                "classmap": [
                    "src/"
                ]
            },
            "notification-url": "https://packagist.org/downloads/",
            "license": [
                "BSD-3-Clause"
            ],
            "authors": [
                {
                    "name": "Sebastian Bergmann",
                    "email": "sebastian@phpunit.de",
                    "role": "lead"
                }
            ],
            "description": "The PHP Unit Testing framework.",
            "homepage": "https://phpunit.de/",
            "keywords": [
                "phpunit",
                "testing",
                "xunit"
            ],
            "support": {
                "issues": "https://github.com/sebastianbergmann/phpunit/issues",
                "security": "https://github.com/sebastianbergmann/phpunit/security/policy",
                "source": "https://github.com/sebastianbergmann/phpunit/tree/9.6.9"
            },
            "funding": [
                {
                    "url": "https://phpunit.de/sponsors.html",
                    "type": "custom"
                },
                {
                    "url": "https://github.com/sebastianbergmann",
                    "type": "github"
                },
                {
                    "url": "https://tidelift.com/funding/github/packagist/phpunit/phpunit",
                    "type": "tidelift"
                }
            ],
            "time": "2023-06-11T06:13:56+00:00"
        },
        {
            "name": "sebastian/cli-parser",
            "version": "1.0.1",
            "source": {
                "type": "git",
                "url": "https://github.com/sebastianbergmann/cli-parser.git",
                "reference": "442e7c7e687e42adc03470c7b668bc4b2402c0b2"
            },
            "dist": {
                "type": "zip",
                "url": "https://api.github.com/repos/sebastianbergmann/cli-parser/zipball/442e7c7e687e42adc03470c7b668bc4b2402c0b2",
                "reference": "442e7c7e687e42adc03470c7b668bc4b2402c0b2",
                "shasum": ""
            },
            "require": {
                "php": ">=7.3"
            },
            "require-dev": {
                "phpunit/phpunit": "^9.3"
            },
            "type": "library",
            "extra": {
                "branch-alias": {
                    "dev-master": "1.0-dev"
                }
            },
            "autoload": {
                "classmap": [
                    "src/"
                ]
            },
            "notification-url": "https://packagist.org/downloads/",
            "license": [
                "BSD-3-Clause"
            ],
            "authors": [
                {
                    "name": "Sebastian Bergmann",
                    "email": "sebastian@phpunit.de",
                    "role": "lead"
                }
            ],
            "description": "Library for parsing CLI options",
            "homepage": "https://github.com/sebastianbergmann/cli-parser",
            "support": {
                "issues": "https://github.com/sebastianbergmann/cli-parser/issues",
                "source": "https://github.com/sebastianbergmann/cli-parser/tree/1.0.1"
            },
            "funding": [
                {
                    "url": "https://github.com/sebastianbergmann",
                    "type": "github"
                }
            ],
            "time": "2020-09-28T06:08:49+00:00"
        },
        {
            "name": "sebastian/code-unit",
            "version": "1.0.8",
            "source": {
                "type": "git",
                "url": "https://github.com/sebastianbergmann/code-unit.git",
                "reference": "1fc9f64c0927627ef78ba436c9b17d967e68e120"
            },
            "dist": {
                "type": "zip",
                "url": "https://api.github.com/repos/sebastianbergmann/code-unit/zipball/1fc9f64c0927627ef78ba436c9b17d967e68e120",
                "reference": "1fc9f64c0927627ef78ba436c9b17d967e68e120",
                "shasum": ""
            },
            "require": {
                "php": ">=7.3"
            },
            "require-dev": {
                "phpunit/phpunit": "^9.3"
            },
            "type": "library",
            "extra": {
                "branch-alias": {
                    "dev-master": "1.0-dev"
                }
            },
            "autoload": {
                "classmap": [
                    "src/"
                ]
            },
            "notification-url": "https://packagist.org/downloads/",
            "license": [
                "BSD-3-Clause"
            ],
            "authors": [
                {
                    "name": "Sebastian Bergmann",
                    "email": "sebastian@phpunit.de",
                    "role": "lead"
                }
            ],
            "description": "Collection of value objects that represent the PHP code units",
            "homepage": "https://github.com/sebastianbergmann/code-unit",
            "support": {
                "issues": "https://github.com/sebastianbergmann/code-unit/issues",
                "source": "https://github.com/sebastianbergmann/code-unit/tree/1.0.8"
            },
            "funding": [
                {
                    "url": "https://github.com/sebastianbergmann",
                    "type": "github"
                }
            ],
            "time": "2020-10-26T13:08:54+00:00"
        },
        {
            "name": "sebastian/code-unit-reverse-lookup",
            "version": "2.0.3",
            "source": {
                "type": "git",
                "url": "https://github.com/sebastianbergmann/code-unit-reverse-lookup.git",
                "reference": "ac91f01ccec49fb77bdc6fd1e548bc70f7faa3e5"
            },
            "dist": {
                "type": "zip",
                "url": "https://api.github.com/repos/sebastianbergmann/code-unit-reverse-lookup/zipball/ac91f01ccec49fb77bdc6fd1e548bc70f7faa3e5",
                "reference": "ac91f01ccec49fb77bdc6fd1e548bc70f7faa3e5",
                "shasum": ""
            },
            "require": {
                "php": ">=7.3"
            },
            "require-dev": {
                "phpunit/phpunit": "^9.3"
            },
            "type": "library",
            "extra": {
                "branch-alias": {
                    "dev-master": "2.0-dev"
                }
            },
            "autoload": {
                "classmap": [
                    "src/"
                ]
            },
            "notification-url": "https://packagist.org/downloads/",
            "license": [
                "BSD-3-Clause"
            ],
            "authors": [
                {
                    "name": "Sebastian Bergmann",
                    "email": "sebastian@phpunit.de"
                }
            ],
            "description": "Looks up which function or method a line of code belongs to",
            "homepage": "https://github.com/sebastianbergmann/code-unit-reverse-lookup/",
            "support": {
                "issues": "https://github.com/sebastianbergmann/code-unit-reverse-lookup/issues",
                "source": "https://github.com/sebastianbergmann/code-unit-reverse-lookup/tree/2.0.3"
            },
            "funding": [
                {
                    "url": "https://github.com/sebastianbergmann",
                    "type": "github"
                }
            ],
            "time": "2020-09-28T05:30:19+00:00"
        },
        {
            "name": "sebastian/comparator",
            "version": "4.0.8",
            "source": {
                "type": "git",
                "url": "https://github.com/sebastianbergmann/comparator.git",
                "reference": "fa0f136dd2334583309d32b62544682ee972b51a"
            },
            "dist": {
                "type": "zip",
                "url": "https://api.github.com/repos/sebastianbergmann/comparator/zipball/fa0f136dd2334583309d32b62544682ee972b51a",
                "reference": "fa0f136dd2334583309d32b62544682ee972b51a",
                "shasum": ""
            },
            "require": {
                "php": ">=7.3",
                "sebastian/diff": "^4.0",
                "sebastian/exporter": "^4.0"
            },
            "require-dev": {
                "phpunit/phpunit": "^9.3"
            },
            "type": "library",
            "extra": {
                "branch-alias": {
                    "dev-master": "4.0-dev"
                }
            },
            "autoload": {
                "classmap": [
                    "src/"
                ]
            },
            "notification-url": "https://packagist.org/downloads/",
            "license": [
                "BSD-3-Clause"
            ],
            "authors": [
                {
                    "name": "Sebastian Bergmann",
                    "email": "sebastian@phpunit.de"
                },
                {
                    "name": "Jeff Welch",
                    "email": "whatthejeff@gmail.com"
                },
                {
                    "name": "Volker Dusch",
                    "email": "github@wallbash.com"
                },
                {
                    "name": "Bernhard Schussek",
                    "email": "bschussek@2bepublished.at"
                }
            ],
            "description": "Provides the functionality to compare PHP values for equality",
            "homepage": "https://github.com/sebastianbergmann/comparator",
            "keywords": [
                "comparator",
                "compare",
                "equality"
            ],
            "support": {
                "issues": "https://github.com/sebastianbergmann/comparator/issues",
                "source": "https://github.com/sebastianbergmann/comparator/tree/4.0.8"
            },
            "funding": [
                {
                    "url": "https://github.com/sebastianbergmann",
                    "type": "github"
                }
            ],
            "time": "2022-09-14T12:41:17+00:00"
        },
        {
            "name": "sebastian/complexity",
            "version": "2.0.2",
            "source": {
                "type": "git",
                "url": "https://github.com/sebastianbergmann/complexity.git",
                "reference": "739b35e53379900cc9ac327b2147867b8b6efd88"
            },
            "dist": {
                "type": "zip",
                "url": "https://api.github.com/repos/sebastianbergmann/complexity/zipball/739b35e53379900cc9ac327b2147867b8b6efd88",
                "reference": "739b35e53379900cc9ac327b2147867b8b6efd88",
                "shasum": ""
            },
            "require": {
                "nikic/php-parser": "^4.7",
                "php": ">=7.3"
            },
            "require-dev": {
                "phpunit/phpunit": "^9.3"
            },
            "type": "library",
            "extra": {
                "branch-alias": {
                    "dev-master": "2.0-dev"
                }
            },
            "autoload": {
                "classmap": [
                    "src/"
                ]
            },
            "notification-url": "https://packagist.org/downloads/",
            "license": [
                "BSD-3-Clause"
            ],
            "authors": [
                {
                    "name": "Sebastian Bergmann",
                    "email": "sebastian@phpunit.de",
                    "role": "lead"
                }
            ],
            "description": "Library for calculating the complexity of PHP code units",
            "homepage": "https://github.com/sebastianbergmann/complexity",
            "support": {
                "issues": "https://github.com/sebastianbergmann/complexity/issues",
                "source": "https://github.com/sebastianbergmann/complexity/tree/2.0.2"
            },
            "funding": [
                {
                    "url": "https://github.com/sebastianbergmann",
                    "type": "github"
                }
            ],
            "time": "2020-10-26T15:52:27+00:00"
        },
        {
            "name": "sebastian/diff",
            "version": "4.0.5",
            "source": {
                "type": "git",
                "url": "https://github.com/sebastianbergmann/diff.git",
                "reference": "74be17022044ebaaecfdf0c5cd504fc9cd5a7131"
            },
            "dist": {
                "type": "zip",
                "url": "https://api.github.com/repos/sebastianbergmann/diff/zipball/74be17022044ebaaecfdf0c5cd504fc9cd5a7131",
                "reference": "74be17022044ebaaecfdf0c5cd504fc9cd5a7131",
                "shasum": ""
            },
            "require": {
                "php": ">=7.3"
            },
            "require-dev": {
                "phpunit/phpunit": "^9.3",
                "symfony/process": "^4.2 || ^5"
            },
            "type": "library",
            "extra": {
                "branch-alias": {
                    "dev-master": "4.0-dev"
                }
            },
            "autoload": {
                "classmap": [
                    "src/"
                ]
            },
            "notification-url": "https://packagist.org/downloads/",
            "license": [
                "BSD-3-Clause"
            ],
            "authors": [
                {
                    "name": "Sebastian Bergmann",
                    "email": "sebastian@phpunit.de"
                },
                {
                    "name": "Kore Nordmann",
                    "email": "mail@kore-nordmann.de"
                }
            ],
            "description": "Diff implementation",
            "homepage": "https://github.com/sebastianbergmann/diff",
            "keywords": [
                "diff",
                "udiff",
                "unidiff",
                "unified diff"
            ],
            "support": {
                "issues": "https://github.com/sebastianbergmann/diff/issues",
                "source": "https://github.com/sebastianbergmann/diff/tree/4.0.5"
            },
            "funding": [
                {
                    "url": "https://github.com/sebastianbergmann",
                    "type": "github"
                }
            ],
            "time": "2023-05-07T05:35:17+00:00"
        },
        {
            "name": "sebastian/environment",
            "version": "5.1.5",
            "source": {
                "type": "git",
                "url": "https://github.com/sebastianbergmann/environment.git",
                "reference": "830c43a844f1f8d5b7a1f6d6076b784454d8b7ed"
            },
            "dist": {
                "type": "zip",
                "url": "https://api.github.com/repos/sebastianbergmann/environment/zipball/830c43a844f1f8d5b7a1f6d6076b784454d8b7ed",
                "reference": "830c43a844f1f8d5b7a1f6d6076b784454d8b7ed",
                "shasum": ""
            },
            "require": {
                "php": ">=7.3"
            },
            "require-dev": {
                "phpunit/phpunit": "^9.3"
            },
            "suggest": {
                "ext-posix": "*"
            },
            "type": "library",
            "extra": {
                "branch-alias": {
                    "dev-master": "5.1-dev"
                }
            },
            "autoload": {
                "classmap": [
                    "src/"
                ]
            },
            "notification-url": "https://packagist.org/downloads/",
            "license": [
                "BSD-3-Clause"
            ],
            "authors": [
                {
                    "name": "Sebastian Bergmann",
                    "email": "sebastian@phpunit.de"
                }
            ],
            "description": "Provides functionality to handle HHVM/PHP environments",
            "homepage": "http://www.github.com/sebastianbergmann/environment",
            "keywords": [
                "Xdebug",
                "environment",
                "hhvm"
            ],
            "support": {
                "issues": "https://github.com/sebastianbergmann/environment/issues",
                "source": "https://github.com/sebastianbergmann/environment/tree/5.1.5"
            },
            "funding": [
                {
                    "url": "https://github.com/sebastianbergmann",
                    "type": "github"
                }
            ],
            "time": "2023-02-03T06:03:51+00:00"
        },
        {
            "name": "sebastian/exporter",
            "version": "4.0.5",
            "source": {
                "type": "git",
                "url": "https://github.com/sebastianbergmann/exporter.git",
                "reference": "ac230ed27f0f98f597c8a2b6eb7ac563af5e5b9d"
            },
            "dist": {
                "type": "zip",
                "url": "https://api.github.com/repos/sebastianbergmann/exporter/zipball/ac230ed27f0f98f597c8a2b6eb7ac563af5e5b9d",
                "reference": "ac230ed27f0f98f597c8a2b6eb7ac563af5e5b9d",
                "shasum": ""
            },
            "require": {
                "php": ">=7.3",
                "sebastian/recursion-context": "^4.0"
            },
            "require-dev": {
                "ext-mbstring": "*",
                "phpunit/phpunit": "^9.3"
            },
            "type": "library",
            "extra": {
                "branch-alias": {
                    "dev-master": "4.0-dev"
                }
            },
            "autoload": {
                "classmap": [
                    "src/"
                ]
            },
            "notification-url": "https://packagist.org/downloads/",
            "license": [
                "BSD-3-Clause"
            ],
            "authors": [
                {
                    "name": "Sebastian Bergmann",
                    "email": "sebastian@phpunit.de"
                },
                {
                    "name": "Jeff Welch",
                    "email": "whatthejeff@gmail.com"
                },
                {
                    "name": "Volker Dusch",
                    "email": "github@wallbash.com"
                },
                {
                    "name": "Adam Harvey",
                    "email": "aharvey@php.net"
                },
                {
                    "name": "Bernhard Schussek",
                    "email": "bschussek@gmail.com"
                }
            ],
            "description": "Provides the functionality to export PHP variables for visualization",
            "homepage": "https://www.github.com/sebastianbergmann/exporter",
            "keywords": [
                "export",
                "exporter"
            ],
            "support": {
                "issues": "https://github.com/sebastianbergmann/exporter/issues",
                "source": "https://github.com/sebastianbergmann/exporter/tree/4.0.5"
            },
            "funding": [
                {
                    "url": "https://github.com/sebastianbergmann",
                    "type": "github"
                }
            ],
            "time": "2022-09-14T06:03:37+00:00"
        },
        {
            "name": "sebastian/global-state",
            "version": "5.0.6",
            "source": {
                "type": "git",
                "url": "https://github.com/sebastianbergmann/global-state.git",
                "reference": "bde739e7565280bda77be70044ac1047bc007e34"
            },
            "dist": {
                "type": "zip",
                "url": "https://api.github.com/repos/sebastianbergmann/global-state/zipball/bde739e7565280bda77be70044ac1047bc007e34",
                "reference": "bde739e7565280bda77be70044ac1047bc007e34",
                "shasum": ""
            },
            "require": {
                "php": ">=7.3",
                "sebastian/object-reflector": "^2.0",
                "sebastian/recursion-context": "^4.0"
            },
            "require-dev": {
                "ext-dom": "*",
                "phpunit/phpunit": "^9.3"
            },
            "suggest": {
                "ext-uopz": "*"
            },
            "type": "library",
            "extra": {
                "branch-alias": {
                    "dev-master": "5.0-dev"
                }
            },
            "autoload": {
                "classmap": [
                    "src/"
                ]
            },
            "notification-url": "https://packagist.org/downloads/",
            "license": [
                "BSD-3-Clause"
            ],
            "authors": [
                {
                    "name": "Sebastian Bergmann",
                    "email": "sebastian@phpunit.de"
                }
            ],
            "description": "Snapshotting of global state",
            "homepage": "http://www.github.com/sebastianbergmann/global-state",
            "keywords": [
                "global state"
            ],
            "support": {
                "issues": "https://github.com/sebastianbergmann/global-state/issues",
                "source": "https://github.com/sebastianbergmann/global-state/tree/5.0.6"
            },
            "funding": [
                {
                    "url": "https://github.com/sebastianbergmann",
                    "type": "github"
                }
            ],
            "time": "2023-08-02T09:26:13+00:00"
        },
        {
            "name": "sebastian/lines-of-code",
            "version": "1.0.3",
            "source": {
                "type": "git",
                "url": "https://github.com/sebastianbergmann/lines-of-code.git",
                "reference": "c1c2e997aa3146983ed888ad08b15470a2e22ecc"
            },
            "dist": {
                "type": "zip",
                "url": "https://api.github.com/repos/sebastianbergmann/lines-of-code/zipball/c1c2e997aa3146983ed888ad08b15470a2e22ecc",
                "reference": "c1c2e997aa3146983ed888ad08b15470a2e22ecc",
                "shasum": ""
            },
            "require": {
                "nikic/php-parser": "^4.6",
                "php": ">=7.3"
            },
            "require-dev": {
                "phpunit/phpunit": "^9.3"
            },
            "type": "library",
            "extra": {
                "branch-alias": {
                    "dev-master": "1.0-dev"
                }
            },
            "autoload": {
                "classmap": [
                    "src/"
                ]
            },
            "notification-url": "https://packagist.org/downloads/",
            "license": [
                "BSD-3-Clause"
            ],
            "authors": [
                {
                    "name": "Sebastian Bergmann",
                    "email": "sebastian@phpunit.de",
                    "role": "lead"
                }
            ],
            "description": "Library for counting the lines of code in PHP source code",
            "homepage": "https://github.com/sebastianbergmann/lines-of-code",
            "support": {
                "issues": "https://github.com/sebastianbergmann/lines-of-code/issues",
                "source": "https://github.com/sebastianbergmann/lines-of-code/tree/1.0.3"
            },
            "funding": [
                {
                    "url": "https://github.com/sebastianbergmann",
                    "type": "github"
                }
            ],
            "time": "2020-11-28T06:42:11+00:00"
        },
        {
            "name": "sebastian/object-enumerator",
            "version": "4.0.4",
            "source": {
                "type": "git",
                "url": "https://github.com/sebastianbergmann/object-enumerator.git",
                "reference": "5c9eeac41b290a3712d88851518825ad78f45c71"
            },
            "dist": {
                "type": "zip",
                "url": "https://api.github.com/repos/sebastianbergmann/object-enumerator/zipball/5c9eeac41b290a3712d88851518825ad78f45c71",
                "reference": "5c9eeac41b290a3712d88851518825ad78f45c71",
                "shasum": ""
            },
            "require": {
                "php": ">=7.3",
                "sebastian/object-reflector": "^2.0",
                "sebastian/recursion-context": "^4.0"
            },
            "require-dev": {
                "phpunit/phpunit": "^9.3"
            },
            "type": "library",
            "extra": {
                "branch-alias": {
                    "dev-master": "4.0-dev"
                }
            },
            "autoload": {
                "classmap": [
                    "src/"
                ]
            },
            "notification-url": "https://packagist.org/downloads/",
            "license": [
                "BSD-3-Clause"
            ],
            "authors": [
                {
                    "name": "Sebastian Bergmann",
                    "email": "sebastian@phpunit.de"
                }
            ],
            "description": "Traverses array structures and object graphs to enumerate all referenced objects",
            "homepage": "https://github.com/sebastianbergmann/object-enumerator/",
            "support": {
                "issues": "https://github.com/sebastianbergmann/object-enumerator/issues",
                "source": "https://github.com/sebastianbergmann/object-enumerator/tree/4.0.4"
            },
            "funding": [
                {
                    "url": "https://github.com/sebastianbergmann",
                    "type": "github"
                }
            ],
            "time": "2020-10-26T13:12:34+00:00"
        },
        {
            "name": "sebastian/object-reflector",
            "version": "2.0.4",
            "source": {
                "type": "git",
                "url": "https://github.com/sebastianbergmann/object-reflector.git",
                "reference": "b4f479ebdbf63ac605d183ece17d8d7fe49c15c7"
            },
            "dist": {
                "type": "zip",
                "url": "https://api.github.com/repos/sebastianbergmann/object-reflector/zipball/b4f479ebdbf63ac605d183ece17d8d7fe49c15c7",
                "reference": "b4f479ebdbf63ac605d183ece17d8d7fe49c15c7",
                "shasum": ""
            },
            "require": {
                "php": ">=7.3"
            },
            "require-dev": {
                "phpunit/phpunit": "^9.3"
            },
            "type": "library",
            "extra": {
                "branch-alias": {
                    "dev-master": "2.0-dev"
                }
            },
            "autoload": {
                "classmap": [
                    "src/"
                ]
            },
            "notification-url": "https://packagist.org/downloads/",
            "license": [
                "BSD-3-Clause"
            ],
            "authors": [
                {
                    "name": "Sebastian Bergmann",
                    "email": "sebastian@phpunit.de"
                }
            ],
            "description": "Allows reflection of object attributes, including inherited and non-public ones",
            "homepage": "https://github.com/sebastianbergmann/object-reflector/",
            "support": {
                "issues": "https://github.com/sebastianbergmann/object-reflector/issues",
                "source": "https://github.com/sebastianbergmann/object-reflector/tree/2.0.4"
            },
            "funding": [
                {
                    "url": "https://github.com/sebastianbergmann",
                    "type": "github"
                }
            ],
            "time": "2020-10-26T13:14:26+00:00"
        },
        {
            "name": "sebastian/recursion-context",
            "version": "4.0.5",
            "source": {
                "type": "git",
                "url": "https://github.com/sebastianbergmann/recursion-context.git",
                "reference": "e75bd0f07204fec2a0af9b0f3cfe97d05f92efc1"
            },
            "dist": {
                "type": "zip",
                "url": "https://api.github.com/repos/sebastianbergmann/recursion-context/zipball/e75bd0f07204fec2a0af9b0f3cfe97d05f92efc1",
                "reference": "e75bd0f07204fec2a0af9b0f3cfe97d05f92efc1",
                "shasum": ""
            },
            "require": {
                "php": ">=7.3"
            },
            "require-dev": {
                "phpunit/phpunit": "^9.3"
            },
            "type": "library",
            "extra": {
                "branch-alias": {
                    "dev-master": "4.0-dev"
                }
            },
            "autoload": {
                "classmap": [
                    "src/"
                ]
            },
            "notification-url": "https://packagist.org/downloads/",
            "license": [
                "BSD-3-Clause"
            ],
            "authors": [
                {
                    "name": "Sebastian Bergmann",
                    "email": "sebastian@phpunit.de"
                },
                {
                    "name": "Jeff Welch",
                    "email": "whatthejeff@gmail.com"
                },
                {
                    "name": "Adam Harvey",
                    "email": "aharvey@php.net"
                }
            ],
            "description": "Provides functionality to recursively process PHP variables",
            "homepage": "https://github.com/sebastianbergmann/recursion-context",
            "support": {
                "issues": "https://github.com/sebastianbergmann/recursion-context/issues",
                "source": "https://github.com/sebastianbergmann/recursion-context/tree/4.0.5"
            },
            "funding": [
                {
                    "url": "https://github.com/sebastianbergmann",
                    "type": "github"
                }
            ],
            "time": "2023-02-03T06:07:39+00:00"
        },
        {
            "name": "sebastian/resource-operations",
            "version": "3.0.3",
            "source": {
                "type": "git",
                "url": "https://github.com/sebastianbergmann/resource-operations.git",
                "reference": "0f4443cb3a1d92ce809899753bc0d5d5a8dd19a8"
            },
            "dist": {
                "type": "zip",
                "url": "https://api.github.com/repos/sebastianbergmann/resource-operations/zipball/0f4443cb3a1d92ce809899753bc0d5d5a8dd19a8",
                "reference": "0f4443cb3a1d92ce809899753bc0d5d5a8dd19a8",
                "shasum": ""
            },
            "require": {
                "php": ">=7.3"
            },
            "require-dev": {
                "phpunit/phpunit": "^9.0"
            },
            "type": "library",
            "extra": {
                "branch-alias": {
                    "dev-master": "3.0-dev"
                }
            },
            "autoload": {
                "classmap": [
                    "src/"
                ]
            },
            "notification-url": "https://packagist.org/downloads/",
            "license": [
                "BSD-3-Clause"
            ],
            "authors": [
                {
                    "name": "Sebastian Bergmann",
                    "email": "sebastian@phpunit.de"
                }
            ],
            "description": "Provides a list of PHP built-in functions that operate on resources",
            "homepage": "https://www.github.com/sebastianbergmann/resource-operations",
            "support": {
                "issues": "https://github.com/sebastianbergmann/resource-operations/issues",
                "source": "https://github.com/sebastianbergmann/resource-operations/tree/3.0.3"
            },
            "funding": [
                {
                    "url": "https://github.com/sebastianbergmann",
                    "type": "github"
                }
            ],
            "time": "2020-09-28T06:45:17+00:00"
        },
        {
            "name": "sebastian/type",
            "version": "3.2.1",
            "source": {
                "type": "git",
                "url": "https://github.com/sebastianbergmann/type.git",
                "reference": "75e2c2a32f5e0b3aef905b9ed0b179b953b3d7c7"
            },
            "dist": {
                "type": "zip",
                "url": "https://api.github.com/repos/sebastianbergmann/type/zipball/75e2c2a32f5e0b3aef905b9ed0b179b953b3d7c7",
                "reference": "75e2c2a32f5e0b3aef905b9ed0b179b953b3d7c7",
                "shasum": ""
            },
            "require": {
                "php": ">=7.3"
            },
            "require-dev": {
                "phpunit/phpunit": "^9.5"
            },
            "type": "library",
            "extra": {
                "branch-alias": {
                    "dev-master": "3.2-dev"
                }
            },
            "autoload": {
                "classmap": [
                    "src/"
                ]
            },
            "notification-url": "https://packagist.org/downloads/",
            "license": [
                "BSD-3-Clause"
            ],
            "authors": [
                {
                    "name": "Sebastian Bergmann",
                    "email": "sebastian@phpunit.de",
                    "role": "lead"
                }
            ],
            "description": "Collection of value objects that represent the types of the PHP type system",
            "homepage": "https://github.com/sebastianbergmann/type",
            "support": {
                "issues": "https://github.com/sebastianbergmann/type/issues",
                "source": "https://github.com/sebastianbergmann/type/tree/3.2.1"
            },
            "funding": [
                {
                    "url": "https://github.com/sebastianbergmann",
                    "type": "github"
                }
            ],
            "time": "2023-02-03T06:13:03+00:00"
        },
        {
            "name": "sebastian/version",
            "version": "3.0.2",
            "source": {
                "type": "git",
                "url": "https://github.com/sebastianbergmann/version.git",
                "reference": "c6c1022351a901512170118436c764e473f6de8c"
            },
            "dist": {
                "type": "zip",
                "url": "https://api.github.com/repos/sebastianbergmann/version/zipball/c6c1022351a901512170118436c764e473f6de8c",
                "reference": "c6c1022351a901512170118436c764e473f6de8c",
                "shasum": ""
            },
            "require": {
                "php": ">=7.3"
            },
            "type": "library",
            "extra": {
                "branch-alias": {
                    "dev-master": "3.0-dev"
                }
            },
            "autoload": {
                "classmap": [
                    "src/"
                ]
            },
            "notification-url": "https://packagist.org/downloads/",
            "license": [
                "BSD-3-Clause"
            ],
            "authors": [
                {
                    "name": "Sebastian Bergmann",
                    "email": "sebastian@phpunit.de",
                    "role": "lead"
                }
            ],
            "description": "Library that helps with managing the version number of Git-hosted PHP projects",
            "homepage": "https://github.com/sebastianbergmann/version",
            "support": {
                "issues": "https://github.com/sebastianbergmann/version/issues",
                "source": "https://github.com/sebastianbergmann/version/tree/3.0.2"
            },
            "funding": [
                {
                    "url": "https://github.com/sebastianbergmann",
                    "type": "github"
                }
            ],
            "time": "2020-09-28T06:39:44+00:00"
        },
        {
            "name": "slevomat/coding-standard",
            "version": "8.15.0",
            "source": {
                "type": "git",
                "url": "https://github.com/slevomat/coding-standard.git",
                "reference": "7d1d957421618a3803b593ec31ace470177d7817"
            },
            "dist": {
                "type": "zip",
                "url": "https://api.github.com/repos/slevomat/coding-standard/zipball/7d1d957421618a3803b593ec31ace470177d7817",
                "reference": "7d1d957421618a3803b593ec31ace470177d7817",
                "shasum": ""
            },
            "require": {
                "dealerdirect/phpcodesniffer-composer-installer": "^0.6.2 || ^0.7 || ^1.0",
                "php": "^7.2 || ^8.0",
                "phpstan/phpdoc-parser": "^1.23.1",
                "squizlabs/php_codesniffer": "^3.9.0"
            },
            "require-dev": {
                "phing/phing": "2.17.4",
                "php-parallel-lint/php-parallel-lint": "1.3.2",
                "phpstan/phpstan": "1.10.60",
                "phpstan/phpstan-deprecation-rules": "1.1.4",
                "phpstan/phpstan-phpunit": "1.3.16",
                "phpstan/phpstan-strict-rules": "1.5.2",
                "phpunit/phpunit": "8.5.21|9.6.8|10.5.11"
            },
            "type": "phpcodesniffer-standard",
            "extra": {
                "branch-alias": {
                    "dev-master": "8.x-dev"
                }
            },
            "autoload": {
                "psr-4": {
                    "SlevomatCodingStandard\\": "SlevomatCodingStandard/"
                }
            },
            "notification-url": "https://packagist.org/downloads/",
            "license": [
                "MIT"
            ],
            "description": "Slevomat Coding Standard for PHP_CodeSniffer complements Consistence Coding Standard by providing sniffs with additional checks.",
            "keywords": [
                "dev",
                "phpcs"
            ],
            "support": {
                "issues": "https://github.com/slevomat/coding-standard/issues",
                "source": "https://github.com/slevomat/coding-standard/tree/8.15.0"
            },
            "funding": [
                {
                    "url": "https://github.com/kukulich",
                    "type": "github"
                },
                {
                    "url": "https://tidelift.com/funding/github/packagist/slevomat/coding-standard",
                    "type": "tidelift"
                }
            ],
            "time": "2024-03-09T15:20:58+00:00"
        },
        {
            "name": "squizlabs/php_codesniffer",
            "version": "3.9.1",
            "source": {
                "type": "git",
                "url": "https://github.com/PHPCSStandards/PHP_CodeSniffer.git",
                "reference": "267a4405fff1d9c847134db3a3c92f1ab7f77909"
            },
            "dist": {
                "type": "zip",
                "url": "https://api.github.com/repos/PHPCSStandards/PHP_CodeSniffer/zipball/267a4405fff1d9c847134db3a3c92f1ab7f77909",
                "reference": "267a4405fff1d9c847134db3a3c92f1ab7f77909",
                "shasum": ""
            },
            "require": {
                "ext-simplexml": "*",
                "ext-tokenizer": "*",
                "ext-xmlwriter": "*",
                "php": ">=5.4.0"
            },
            "require-dev": {
                "phpunit/phpunit": "^4.0 || ^5.0 || ^6.0 || ^7.0 || ^8.0 || ^9.3.4"
            },
            "bin": [
                "bin/phpcbf",
                "bin/phpcs"
            ],
            "type": "library",
            "extra": {
                "branch-alias": {
                    "dev-master": "3.x-dev"
                }
            },
            "notification-url": "https://packagist.org/downloads/",
            "license": [
                "BSD-3-Clause"
            ],
            "authors": [
                {
                    "name": "Greg Sherwood",
                    "role": "Former lead"
                },
                {
                    "name": "Juliette Reinders Folmer",
                    "role": "Current lead"
                },
                {
                    "name": "Contributors",
                    "homepage": "https://github.com/PHPCSStandards/PHP_CodeSniffer/graphs/contributors"
                }
            ],
            "description": "PHP_CodeSniffer tokenizes PHP, JavaScript and CSS files and detects violations of a defined set of coding standards.",
            "homepage": "https://github.com/PHPCSStandards/PHP_CodeSniffer",
            "keywords": [
                "phpcs",
                "standards",
                "static analysis"
            ],
            "support": {
                "issues": "https://github.com/PHPCSStandards/PHP_CodeSniffer/issues",
                "security": "https://github.com/PHPCSStandards/PHP_CodeSniffer/security/policy",
                "source": "https://github.com/PHPCSStandards/PHP_CodeSniffer",
                "wiki": "https://github.com/PHPCSStandards/PHP_CodeSniffer/wiki"
            },
            "funding": [
                {
                    "url": "https://github.com/PHPCSStandards",
                    "type": "github"
                },
                {
                    "url": "https://github.com/jrfnl",
                    "type": "github"
                },
                {
                    "url": "https://opencollective.com/php_codesniffer",
                    "type": "open_collective"
                }
            ],
            "time": "2024-03-31T21:03:09+00:00"
        },
        {
            "name": "submitty/php-codesniffer",
            "version": "3.0.1",
            "source": {
                "type": "git",
                "url": "https://github.com/Submitty/submitty-php-codesniffer.git",
                "reference": "703c92addbb70d6c2d7e7ea4fbcfbb50b502e2c4"
            },
            "dist": {
                "type": "zip",
                "url": "https://api.github.com/repos/Submitty/submitty-php-codesniffer/zipball/703c92addbb70d6c2d7e7ea4fbcfbb50b502e2c4",
                "reference": "703c92addbb70d6c2d7e7ea4fbcfbb50b502e2c4",
                "shasum": ""
            },
            "require": {
                "php": ">=8.1",
                "slevomat/coding-standard": "^8.15.0",
                "squizlabs/php_codesniffer": "^3.5.4"
            },
            "require-dev": {
                "dealerdirect/phpcodesniffer-composer-installer": "^0.7.1",
                "phpunit/phpunit": "^9.3.4"
            },
            "suggest": {
                "dealerdirect/phpcodesniffer-composer-installer": "^0.7.0 || This Composer plugin will sort out the PHPCS 'installed_paths' automatically."
            },
            "type": "phpcodesniffer-standard",
            "autoload": {
                "psr-4": {
                    "SubmittyStandard\\": "SubmittyStandard"
                }
            },
            "notification-url": "https://packagist.org/downloads/",
            "license": [
                "MIT"
            ],
            "authors": [
                {
                    "name": "Matthew Peveler",
                    "email": "matt.peveler@gmail.com"
                }
            ],
            "description": "Submitty PHP CodeSniffer Standard",
            "support": {
                "source": "https://github.com/Submitty/submitty-php-codesniffer/tree/3.0.1"
            },
            "time": "2024-04-02T18:44:12+00:00"
        },
        {
            "name": "theseer/tokenizer",
            "version": "1.2.2",
            "source": {
                "type": "git",
                "url": "https://github.com/theseer/tokenizer.git",
                "reference": "b2ad5003ca10d4ee50a12da31de12a5774ba6b96"
            },
            "dist": {
                "type": "zip",
                "url": "https://api.github.com/repos/theseer/tokenizer/zipball/b2ad5003ca10d4ee50a12da31de12a5774ba6b96",
                "reference": "b2ad5003ca10d4ee50a12da31de12a5774ba6b96",
                "shasum": ""
            },
            "require": {
                "ext-dom": "*",
                "ext-tokenizer": "*",
                "ext-xmlwriter": "*",
                "php": "^7.2 || ^8.0"
            },
            "type": "library",
            "autoload": {
                "classmap": [
                    "src/"
                ]
            },
            "notification-url": "https://packagist.org/downloads/",
            "license": [
                "BSD-3-Clause"
            ],
            "authors": [
                {
                    "name": "Arne Blankerts",
                    "email": "arne@blankerts.de",
                    "role": "Developer"
                }
            ],
            "description": "A small library for converting tokenized PHP source code into XML and potentially other formats",
            "support": {
                "issues": "https://github.com/theseer/tokenizer/issues",
                "source": "https://github.com/theseer/tokenizer/tree/1.2.2"
            },
            "funding": [
                {
                    "url": "https://github.com/theseer",
                    "type": "github"
                }
            ],
            "time": "2023-11-20T00:12:19+00:00"
        }
    ],
    "aliases": [],
    "minimum-stability": "stable",
    "stability-flags": [],
    "prefer-stable": false,
    "prefer-lowest": false,
    "platform": [],
    "platform-dev": [],
    "platform-overrides": {
        "php": "8.1"
    },
    "plugin-api-version": "2.6.0"
}<|MERGE_RESOLUTION|>--- conflicted
+++ resolved
@@ -4,11 +4,7 @@
         "Read more about it at https://getcomposer.org/doc/01-basic-usage.md#installing-dependencies",
         "This file is @generated automatically"
     ],
-<<<<<<< HEAD
-    "content-hash": "d8fd89627abe02f1c17eab4340cdca3f",
-=======
     "content-hash": "ab199c5b9ec45728e850588f89764b41",
->>>>>>> 6c733d4a
     "packages": [
         {
             "name": "aptoma/twig-markdown",
@@ -442,16 +438,16 @@
         },
         {
             "name": "doctrine/collections",
-            "version": "2.2.2",
+            "version": "2.2.0",
             "source": {
                 "type": "git",
                 "url": "https://github.com/doctrine/collections.git",
-                "reference": "d8af7f248c74f195f7347424600fd9e17b57af59"
-            },
-            "dist": {
-                "type": "zip",
-                "url": "https://api.github.com/repos/doctrine/collections/zipball/d8af7f248c74f195f7347424600fd9e17b57af59",
-                "reference": "d8af7f248c74f195f7347424600fd9e17b57af59",
+                "reference": "07e16cd7b80a2cffed99e36b541876af172f0257"
+            },
+            "dist": {
+                "type": "zip",
+                "url": "https://api.github.com/repos/doctrine/collections/zipball/07e16cd7b80a2cffed99e36b541876af172f0257",
+                "reference": "07e16cd7b80a2cffed99e36b541876af172f0257",
                 "shasum": ""
             },
             "require": {
@@ -508,7 +504,7 @@
             ],
             "support": {
                 "issues": "https://github.com/doctrine/collections/issues",
-                "source": "https://github.com/doctrine/collections/tree/2.2.2"
+                "source": "https://github.com/doctrine/collections/tree/2.2.0"
             },
             "funding": [
                 {
@@ -524,20 +520,20 @@
                     "type": "tidelift"
                 }
             ],
-            "time": "2024-04-18T06:56:21+00:00"
+            "time": "2024-02-25T22:55:36+00:00"
         },
         {
             "name": "doctrine/common",
-            "version": "3.4.4",
+            "version": "3.4.3",
             "source": {
                 "type": "git",
                 "url": "https://github.com/doctrine/common.git",
-                "reference": "0aad4b7ab7ce8c6602dfbb1e1a24581275fb9d1a"
-            },
-            "dist": {
-                "type": "zip",
-                "url": "https://api.github.com/repos/doctrine/common/zipball/0aad4b7ab7ce8c6602dfbb1e1a24581275fb9d1a",
-                "reference": "0aad4b7ab7ce8c6602dfbb1e1a24581275fb9d1a",
+                "reference": "8b5e5650391f851ed58910b3e3d48a71062eeced"
+            },
+            "dist": {
+                "type": "zip",
+                "url": "https://api.github.com/repos/doctrine/common/zipball/8b5e5650391f851ed58910b3e3d48a71062eeced",
+                "reference": "8b5e5650391f851ed58910b3e3d48a71062eeced",
                 "shasum": ""
             },
             "require": {
@@ -599,7 +595,7 @@
             ],
             "support": {
                 "issues": "https://github.com/doctrine/common/issues",
-                "source": "https://github.com/doctrine/common/tree/3.4.4"
+                "source": "https://github.com/doctrine/common/tree/3.4.3"
             },
             "funding": [
                 {
@@ -615,7 +611,7 @@
                     "type": "tidelift"
                 }
             ],
-            "time": "2024-04-16T13:35:33+00:00"
+            "time": "2022-10-09T11:47:59+00:00"
         },
         {
             "name": "doctrine/dbal",
@@ -1109,16 +1105,16 @@
         },
         {
             "name": "doctrine/orm",
-            "version": "2.19.5",
+            "version": "2.18.2",
             "source": {
                 "type": "git",
                 "url": "https://github.com/doctrine/orm.git",
-                "reference": "94986af28452da42a46a4489d1c958a2e5d710e5"
-            },
-            "dist": {
-                "type": "zip",
-                "url": "https://api.github.com/repos/doctrine/orm/zipball/94986af28452da42a46a4489d1c958a2e5d710e5",
-                "reference": "94986af28452da42a46a4489d1c958a2e5d710e5",
+                "reference": "52a6a21387380b09419a66a7ec1c66f6cab69b20"
+            },
+            "dist": {
+                "type": "zip",
+                "url": "https://api.github.com/repos/doctrine/orm/zipball/52a6a21387380b09419a66a7ec1c66f6cab69b20",
+                "reference": "52a6a21387380b09419a66a7ec1c66f6cab69b20",
                 "shasum": ""
             },
             "require": {
@@ -1204,22 +1200,22 @@
             ],
             "support": {
                 "issues": "https://github.com/doctrine/orm/issues",
-                "source": "https://github.com/doctrine/orm/tree/2.19.5"
-            },
-            "time": "2024-04-30T06:49:54+00:00"
+                "source": "https://github.com/doctrine/orm/tree/2.18.2"
+            },
+            "time": "2024-03-01T09:47:18+00:00"
         },
         {
             "name": "doctrine/persistence",
-            "version": "3.3.2",
+            "version": "3.3.1",
             "source": {
                 "type": "git",
                 "url": "https://github.com/doctrine/persistence.git",
-                "reference": "477da35bd0255e032826f440b94b3e37f2d56f42"
-            },
-            "dist": {
-                "type": "zip",
-                "url": "https://api.github.com/repos/doctrine/persistence/zipball/477da35bd0255e032826f440b94b3e37f2d56f42",
-                "reference": "477da35bd0255e032826f440b94b3e37f2d56f42",
+                "reference": "b6fd1f126b13c1f7e7321f7338b14a19116b5de4"
+            },
+            "dist": {
+                "type": "zip",
+                "url": "https://api.github.com/repos/doctrine/persistence/zipball/b6fd1f126b13c1f7e7321f7338b14a19116b5de4",
+                "reference": "b6fd1f126b13c1f7e7321f7338b14a19116b5de4",
                 "shasum": ""
             },
             "require": {
@@ -1288,7 +1284,7 @@
             ],
             "support": {
                 "issues": "https://github.com/doctrine/persistence/issues",
-                "source": "https://github.com/doctrine/persistence/tree/3.3.2"
+                "source": "https://github.com/doctrine/persistence/tree/3.3.1"
             },
             "funding": [
                 {
@@ -1304,7 +1300,7 @@
                     "type": "tidelift"
                 }
             ],
-            "time": "2024-03-12T14:54:36+00:00"
+            "time": "2024-03-01T19:53:13+00:00"
         },
         {
             "name": "egulias/email-validator",
@@ -3900,16 +3896,16 @@
         },
         {
             "name": "symfony/cache-contracts",
-            "version": "v3.5.0",
+            "version": "v3.4.2",
             "source": {
                 "type": "git",
                 "url": "https://github.com/symfony/cache-contracts.git",
-                "reference": "df6a1a44c890faded49a5fca33c2d5c5fd3c2197"
-            },
-            "dist": {
-                "type": "zip",
-                "url": "https://api.github.com/repos/symfony/cache-contracts/zipball/df6a1a44c890faded49a5fca33c2d5c5fd3c2197",
-                "reference": "df6a1a44c890faded49a5fca33c2d5c5fd3c2197",
+                "reference": "2c9db6509a1b21dad229606897639d3284f54b2a"
+            },
+            "dist": {
+                "type": "zip",
+                "url": "https://api.github.com/repos/symfony/cache-contracts/zipball/2c9db6509a1b21dad229606897639d3284f54b2a",
+                "reference": "2c9db6509a1b21dad229606897639d3284f54b2a",
                 "shasum": ""
             },
             "require": {
@@ -3919,7 +3915,7 @@
             "type": "library",
             "extra": {
                 "branch-alias": {
-                    "dev-main": "3.5-dev"
+                    "dev-main": "3.4-dev"
                 },
                 "thanks": {
                     "name": "symfony/contracts",
@@ -3956,7 +3952,7 @@
                 "standards"
             ],
             "support": {
-                "source": "https://github.com/symfony/cache-contracts/tree/v3.5.0"
+                "source": "https://github.com/symfony/cache-contracts/tree/v3.4.2"
             },
             "funding": [
                 {
@@ -3972,7 +3968,7 @@
                     "type": "tidelift"
                 }
             ],
-            "time": "2024-04-18T09:32:20+00:00"
+            "time": "2024-01-23T14:51:35+00:00"
         },
         {
             "name": "symfony/config",
@@ -4051,16 +4047,16 @@
         },
         {
             "name": "symfony/console",
-            "version": "v6.4.7",
+            "version": "v6.4.4",
             "source": {
                 "type": "git",
                 "url": "https://github.com/symfony/console.git",
-                "reference": "a170e64ae10d00ba89e2acbb590dc2e54da8ad8f"
-            },
-            "dist": {
-                "type": "zip",
-                "url": "https://api.github.com/repos/symfony/console/zipball/a170e64ae10d00ba89e2acbb590dc2e54da8ad8f",
-                "reference": "a170e64ae10d00ba89e2acbb590dc2e54da8ad8f",
+                "reference": "0d9e4eb5ad413075624378f474c4167ea202de78"
+            },
+            "dist": {
+                "type": "zip",
+                "url": "https://api.github.com/repos/symfony/console/zipball/0d9e4eb5ad413075624378f474c4167ea202de78",
+                "reference": "0d9e4eb5ad413075624378f474c4167ea202de78",
                 "shasum": ""
             },
             "require": {
@@ -4125,7 +4121,7 @@
                 "terminal"
             ],
             "support": {
-                "source": "https://github.com/symfony/console/tree/v6.4.7"
+                "source": "https://github.com/symfony/console/tree/v6.4.4"
             },
             "funding": [
                 {
@@ -4141,20 +4137,20 @@
                     "type": "tidelift"
                 }
             ],
-            "time": "2024-04-18T09:22:46+00:00"
+            "time": "2024-02-22T20:27:10+00:00"
         },
         {
             "name": "symfony/deprecation-contracts",
-            "version": "v3.5.0",
+            "version": "v3.4.0",
             "source": {
                 "type": "git",
                 "url": "https://github.com/symfony/deprecation-contracts.git",
-                "reference": "0e0d29ce1f20deffb4ab1b016a7257c4f1e789a1"
-            },
-            "dist": {
-                "type": "zip",
-                "url": "https://api.github.com/repos/symfony/deprecation-contracts/zipball/0e0d29ce1f20deffb4ab1b016a7257c4f1e789a1",
-                "reference": "0e0d29ce1f20deffb4ab1b016a7257c4f1e789a1",
+                "reference": "7c3aff79d10325257a001fcf92d991f24fc967cf"
+            },
+            "dist": {
+                "type": "zip",
+                "url": "https://api.github.com/repos/symfony/deprecation-contracts/zipball/7c3aff79d10325257a001fcf92d991f24fc967cf",
+                "reference": "7c3aff79d10325257a001fcf92d991f24fc967cf",
                 "shasum": ""
             },
             "require": {
@@ -4163,7 +4159,7 @@
             "type": "library",
             "extra": {
                 "branch-alias": {
-                    "dev-main": "3.5-dev"
+                    "dev-main": "3.4-dev"
                 },
                 "thanks": {
                     "name": "symfony/contracts",
@@ -4192,7 +4188,7 @@
             "description": "A generic function and convention to trigger deprecation notices",
             "homepage": "https://symfony.com",
             "support": {
-                "source": "https://github.com/symfony/deprecation-contracts/tree/v3.5.0"
+                "source": "https://github.com/symfony/deprecation-contracts/tree/v3.4.0"
             },
             "funding": [
                 {
@@ -4208,7 +4204,7 @@
                     "type": "tidelift"
                 }
             ],
-            "time": "2024-04-18T09:32:20+00:00"
+            "time": "2023-05-23T14:45:45+00:00"
         },
         {
             "name": "symfony/filesystem",
@@ -5078,22 +5074,21 @@
         },
         {
             "name": "symfony/service-contracts",
-            "version": "v3.5.0",
+            "version": "v3.4.2",
             "source": {
                 "type": "git",
                 "url": "https://github.com/symfony/service-contracts.git",
-                "reference": "bd1d9e59a81d8fa4acdcea3f617c581f7475a80f"
-            },
-            "dist": {
-                "type": "zip",
-                "url": "https://api.github.com/repos/symfony/service-contracts/zipball/bd1d9e59a81d8fa4acdcea3f617c581f7475a80f",
-                "reference": "bd1d9e59a81d8fa4acdcea3f617c581f7475a80f",
+                "reference": "11bbf19a0fb7b36345861e85c5768844c552906e"
+            },
+            "dist": {
+                "type": "zip",
+                "url": "https://api.github.com/repos/symfony/service-contracts/zipball/11bbf19a0fb7b36345861e85c5768844c552906e",
+                "reference": "11bbf19a0fb7b36345861e85c5768844c552906e",
                 "shasum": ""
             },
             "require": {
                 "php": ">=8.1",
-                "psr/container": "^1.1|^2.0",
-                "symfony/deprecation-contracts": "^2.5|^3"
+                "psr/container": "^1.1|^2.0"
             },
             "conflict": {
                 "ext-psr": "<1.1|>=2"
@@ -5101,7 +5096,7 @@
             "type": "library",
             "extra": {
                 "branch-alias": {
-                    "dev-main": "3.5-dev"
+                    "dev-main": "3.4-dev"
                 },
                 "thanks": {
                     "name": "symfony/contracts",
@@ -5141,7 +5136,7 @@
                 "standards"
             ],
             "support": {
-                "source": "https://github.com/symfony/service-contracts/tree/v3.5.0"
+                "source": "https://github.com/symfony/service-contracts/tree/v3.4.2"
             },
             "funding": [
                 {
@@ -5157,20 +5152,20 @@
                     "type": "tidelift"
                 }
             ],
-            "time": "2024-04-18T09:32:20+00:00"
+            "time": "2023-12-19T21:51:00+00:00"
         },
         {
             "name": "symfony/string",
-            "version": "v6.4.7",
+            "version": "v6.4.4",
             "source": {
                 "type": "git",
                 "url": "https://github.com/symfony/string.git",
-                "reference": "ffeb9591c61f65a68d47f77d12b83fa530227a69"
-            },
-            "dist": {
-                "type": "zip",
-                "url": "https://api.github.com/repos/symfony/string/zipball/ffeb9591c61f65a68d47f77d12b83fa530227a69",
-                "reference": "ffeb9591c61f65a68d47f77d12b83fa530227a69",
+                "reference": "4e465a95bdc32f49cf4c7f07f751b843bbd6dcd9"
+            },
+            "dist": {
+                "type": "zip",
+                "url": "https://api.github.com/repos/symfony/string/zipball/4e465a95bdc32f49cf4c7f07f751b843bbd6dcd9",
+                "reference": "4e465a95bdc32f49cf4c7f07f751b843bbd6dcd9",
                 "shasum": ""
             },
             "require": {
@@ -5227,7 +5222,7 @@
                 "utf8"
             ],
             "support": {
-                "source": "https://github.com/symfony/string/tree/v6.4.7"
+                "source": "https://github.com/symfony/string/tree/v6.4.4"
             },
             "funding": [
                 {
@@ -5243,7 +5238,7 @@
                     "type": "tidelift"
                 }
             ],
-            "time": "2024-04-18T09:22:46+00:00"
+            "time": "2024-02-01T13:16:41+00:00"
         },
         {
             "name": "symfony/var-exporter",
