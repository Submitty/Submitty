--- conflicted
+++ resolved
@@ -184,12 +184,9 @@
             'grade_inquiry_start_date' => new \DateTime("9995-01-01 01:01:01", $this->core->getConfig()->getTimezone()),
             'grade_inquiry_due_date' => new \DateTime("9995-01-06 01:01:01", $this->core->getConfig()->getTimezone()),
             'allowed_minutes' => null,
-<<<<<<< HEAD
             'depends_on' => null,
-            'depends_on_points' => null
-=======
+            'depends_on_points' => null,
             'allow_custom_marks' => true
->>>>>>> 160f7ed6
         ];
         $gradeable = new Gradeable($this->core, $details);
         if ($has_autograding_config) {
