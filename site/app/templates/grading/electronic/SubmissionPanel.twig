--- conflicted
+++ resolved
@@ -90,15 +90,10 @@
                 <span class="fas fa-plus-circle" style='vertical-align:text-bottom;'></span>
                 {{ dir }}</a> &nbsp;
             <a id = 'open_file_{{ dir|url_encode }}' onclick='popOutSubmittedFile("{{ dir|url_encode }}", "{{ path|url_encode }}")' aria-label="Pop up the file in a new window" class="key_to_click" tabindex="0"><i class="fas fa-window-restore" title="Pop up the file in a new window"></i></a>
-<<<<<<< HEAD
-            <a onclick='downloadFile("{{ path|url_encode }}", "{{ title }}")' aria-label="Download the file" class="key_to_click" tabindex="0"><i class="fas fa-download" title="Download the file"></i></a>
-=======
-            <a onclick='viewFileFullPanel("{{ dir|url_encode|e('js') }}", "{{ path|url_encode|e('js') }}")' aria-label="Show file in full panel" class="key_to_click" tabindex="0"><i class="fas fa-share" title="Show file in full panel"></i></a>
             <a onclick='downloadFile("{{ path|url_encode }}", "{{ dir == "user_assignment_settings.json" ? "submission_versions" : title }}")' aria-label="Download the file" class="key_to_click" tabindex="0">
     <i class="fas fa-download" title="Download the file"></i>
 </a>
 
->>>>>>> 587fc0ca
         </div>
         <div id="file_viewer_{{ id }}" style="margin-left:{{ indent * -15 }}px" data-file_name="{{ dir }}" data-file_url="{{ path }}"></div>
     </div>
