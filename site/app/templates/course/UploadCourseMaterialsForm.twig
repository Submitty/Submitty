{% extends 'generic/Popup.twig' %}
{% block popup_id %}upload-course-materials-form{% endblock %}
{% block title %}Upload Course Materials{% endblock %}
{% block body %}
    <div id="material-upload-form" class="flex-col flex-col-space">
        <p>
            <strong>Path to directory containing course materials file(s):</strong><br />
            {{ folderPath~'/'~courseMaterial }}
        </p>
        <label id="cm_path">
            <p>
                <strong>Optional: amend the above path to use a sub directory</strong><br />
                e.g. "optional/subdirectory" makes the full path:<br />
                {{ folderPath~'/'~courseMaterial }}optional/subdirectory
            </p>
            <input type="text" id="input-provide-full-path" class="full-width" name="eg_config_path" value="" placeholder="optional/subdirectory"/>
        </label>
        <label id="upload_sections">
            <p class="black-message">
                Do you want to restrict this course material to some sections?
            </p>
            <label class = "radio" for="all_Sections_Showing">
                <input id = "all_Sections_Showing" name="show_Some_Section_Selection" type = "radio" onchange="toggleRegistrationSections()" checked>
                No
            </label>
            <label class = "radio" for="all_Sections_Showing_yes">
                <input id="all_Sections_Showing_yes" name="show_Some_Section_Selection" type = "radio" onchange="toggleRegistrationSections()">
                Yes
            </label>
            <script type="text/javascript">
                function toggleRegistrationSections(){
                    $("#show_Some_Section_Selection").toggle();
                }
            </script>
            <div id = "show_Some_Section_Selection" style="display: none">
            {% for section in reg_sections %}
                <tr>
<<<<<<< HEAD
                    <td><label for="section-{{ section['sections_registration_id'] }}">Section {{ section['sections_registration_id'] }}</label></td>
                    <td><input id="section-{{ section['sections_registration_id'] }}" aria-label="Section {{ section['sections_registration_id'] }}" type="checkbox" value="off"/></td>
=======
                    <span class = "inline">
                        <td>
                            Section&nbsp;{{section['sections_registration_id']}}
                            <input class = "inline" id="section-{{ section['sections_registration_id'] }}" type="checkbox" value="off"/>
                        </td>
                        <td>
                            &nbsp;&nbsp;&nbsp;&nbsp;&nbsp;
                        </td>
                    </span>
>>>>>>> 96374506
                </tr>
            {% endfor %}
            </div>
        </label>
        <label id="upload_dt">
            <p>
                <strong>Choose a time to release the files being uploaded:</strong>
            </p>
            <input id="upload_picker" class="date_picker" type="text" size="26" value='9998-01-01 00:00:00'/>
        </label>
        <label>
            <input id="expand-zip-checkbox" type="checkbox" value="off"/>
            Unzip zip files (Note: If checked, will replace all folders/files)
        </label>
        <label>
            <input id="hide-materials-checkbox" type="checkbox" value="off"/>
            Hide from students (Note: If checked, students will not be able to see course matierals, but can still access them via the URL)
        </label>
        <input type="hidden" name="csrf_token" value="{{ csrf_token }}" />
        <div id="upload-boxes">
            {# upload1 and input-file1 required for drag-and-drop.js #}
            <div id="upload1" class="file-input">
                <label class="label" for="input-file1">"Drag your file(s) here or click to open file browser"</label>
                <input type="file" name="files" id="input-file1" onchange="addFilesFromInput(1,false)" multiple />
                <table class="file-upload-table" id="file-upload-table-1"></table>
            </div>
        </div>
        <p>Total files cannot exceed 10 mb or 10240 kb.</p>
    </div>
    <script type="text/javascript">
        function makeSubmission(expandZip, hideFromStudents ,cmPath, requestedPath,cmTime, sections) {
            handleUploadCourseMaterials("{{ csrf_token }}", expandZip, hideFromStudents, cmPath, requestedPath,cmTime, sections);
        }
        $(function() {
            $("#submit-materials").click(function(e){ // Submit button

                var sections = [];
                var cmTime = document.getElementById("upload_picker").value;
                var cb = $("input#expand_zip_checkbox");
                var expandZip = 'off';
                if  ($('#expand-zip-checkbox').is(':checked'))  {
                    expandZip = 'on';
                }
                var hideFromStudents = 'off';
                if  ($('#hide-materials-checkbox').is(':checked'))  {
                    hideFromStudents = 'on';
                }
                var reg_sectionArray = JSON.parse('{{ reg_sections|json_encode|raw }}');

                reg_sectionArray.forEach(function(element){
                    var currentSection = '#section-' +element['sections_registration_id']
                    if  ($(currentSection).is(':checked'))  {
                        sections.push(element['sections_registration_id']);
                    }
                });

                if(document.getElementById('show_Some_Section_Selection').style.display == "none"){
                    sections = null;
                }
                var cmPath = document.getElementById('cm_path').innerHTML;
                var requestedPath = document.getElementById("input-provide-full-path").value;
                makeSubmission(expandZip, hideFromStudents, cmPath, requestedPath,cmTime, sections);
                e.stopPropagation();
            });
        });
        flatpickr('#upload_picker', {
                    plugins: [ShortcutButtonsPlugin(
                        {
                            button: [
                                {
                                    label: "Now"
                                },
                                {
                                    label: "Tomorrow"
                                },
                                {
                                    label: "End of time"
                                }
                            ],
                            onClick: (index, fp) => {
                                let date;
                                switch (index) {
                                    case 0:
                                        updateToServerTime(fp);
                                        break;
                                    case 1:
                                        updateToTomorrowServerTime(fp);
                                        break;
                                    case 2:
                                        date = new Date("9998-01-01 00:00:00");
                                        fp.setDate(date,true);
                                        break;
                                }
                            }
                        }
                    )],
                    allowInput: true,
                    enableTime: true,
                    enableSeconds: true,
                    time_24hr: true,
                    dateFormat: "Y-m-d H:i:S",
                    onReady: (a, b, fp) => {
                      fp.calendarContainer.firstChild.childNodes[1].firstChild.firstChild.setAttribute('aria-label', 'Month');
                      fp.calendarContainer.childNodes[2].childNodes[4].firstChild.setAttribute('aria-label', 'Seconds');
                    }
                    });
    </script>
    <script type="text/javascript">
        createArray(1);
        var dropzone = document.getElementById("upload1");
        dropzone.addEventListener("dragenter", draghandle, false);
        dropzone.addEventListener("dragover", draghandle, false);
        dropzone.addEventListener("dragleave", draghandle, false);
        dropzone.addEventListener("drop", dropWithMultipleZips, false);
    </script>
{% endblock %}
{% block buttons %}
    {{ block('close_button') }}
    <input class="btn btn-primary" id="submit-materials" type="submit" value="Submit" />
{% endblock %}<|MERGE_RESOLUTION|>--- conflicted
+++ resolved
@@ -35,11 +35,10 @@
             <div id = "show_Some_Section_Selection" style="display: none">
             {% for section in reg_sections %}
                 <tr>
-<<<<<<< HEAD
-                    <td><label for="section-{{ section['sections_registration_id'] }}">Section {{ section['sections_registration_id'] }}</label></td>
-                    <td><input id="section-{{ section['sections_registration_id'] }}" aria-label="Section {{ section['sections_registration_id'] }}" type="checkbox" value="off"/></td>
-=======
                     <span class = "inline">
+                        <td>
+                          <label for="section-{{ section['sections_registration_id'] }}">Section {{ section['sections_registration_id'] }}</label>
+                        </td>
                         <td>
                             Section&nbsp;{{section['sections_registration_id']}}
                             <input class = "inline" id="section-{{ section['sections_registration_id'] }}" type="checkbox" value="off"/>
@@ -48,7 +47,6 @@
                             &nbsp;&nbsp;&nbsp;&nbsp;&nbsp;
                         </td>
                     </span>
->>>>>>> 96374506
                 </tr>
             {% endfor %}
             </div>
