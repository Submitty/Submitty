--- conflicted
+++ resolved
@@ -44,19 +44,6 @@
         </ul>
     {% endif %}
     <div class="inner-container" id="file-container">
-<<<<<<< HEAD
-        {{ self.display_files(self, submissions, fileReleaseDates, "s", 0, "submissions", userGroup, uploadFolderPath, inDir, display_file_url, user_section, file_sections, hide_from_students, external_link, priorities, "") }}
-    </div>
-</div>
-
-{% macro display_files(self, files, fileReleaseDates, id, indent, title, userGroup, folderPath, inDir, display_file_url,user_section, file_sections, hide_from_students, external_link, priorities, recursiveDir) %}
-    {# Files on top #}
-    {% for dir, path in files %}
-        {% if path is not iterable %}
-            {{ self.display_file(self, dir, fileReleaseDates, path, id ~ "f" ~ loop.index, indent, title, userGroup, inDir, display_file_url, user_section, file_sections, hide_from_students, external_link, priorities, recursiveDir ~ "/" ~ dir) }}
-        {% else %}
-            {{ self.display_dir(self, dir, fileReleaseDates, path, id ~ "d" ~ loop.index, indent, title, userGroup, folderPath ~ '/' ~ dir,inDir, display_file_url, user_section, file_sections, hide_from_students, external_link, priorities, recursiveDir ~ "/" ~ dir) }}
-=======
         {{ _self.display_files(submissions, fileReleaseDates, "s", 0, "submissions", userGroup, uploadFolderPath, inDir, display_file_url, user_section, file_sections, hide_from_students, external_link, priorities, "", authorized_by_allow_list) }}
 
     </div>
@@ -69,19 +56,13 @@
             {{ _self.display_file(dir, fileReleaseDates, path, id ~ "f" ~ loop.index, indent, title, userGroup, inDir, display_file_url, user_section, file_sections, hide_from_students, external_link, priorities, recursiveDir ~ "/" ~ dir, authorized_by_allow_list) }}
         {% else %}
             {{ _self.display_dir(dir, fileReleaseDates, path, id ~ "d" ~ loop.index, indent, title, userGroup, folderPath ~ '/' ~ dir,inDir, display_file_url, user_section, file_sections, hide_from_students, external_link, priorities, recursiveDir ~ "/" ~ dir, authorized_by_allow_list) }}
->>>>>>> 89b7b670
         {% endif %}
     {% endfor %}
 {% endmacro %}
 
 
-<<<<<<< HEAD
-{% macro display_file(self, dir, fileReleaseDates, path, id, indent, title, userGroup, inDir, display_file_url, user_section, file_sections, hide_from_students, external_link, priorities, recursiveDir) %}
-    {% set this_file_section = file_sections[path] %}
-=======
 {% macro display_file(dir, fileReleaseDates, path, id, indent, title, userGroup, inDir, display_file_url, user_section, file_sections, hide_from_students, external_link, priorities, recursiveDir, authorized_by_allow_list) %}
     {% set this_file_section = file_sections[path] is defined ? file_sections[path] : null %}
->>>>>>> 89b7b670
     {% set this_hide_from_students = hide_from_students[path] %}
     {% set this_external_link = external_link[path] is defined ? external_link[path] : null %}
 
@@ -169,15 +150,9 @@
     {% endif %}
 {% endmacro %}
 
-<<<<<<< HEAD
-{% macro display_dir(self, dir, fileReleaseDates, contents, id, indent, title, userGroup, folderPath,inDir, display_file_url, user_section, file_sections, hide_from_students, external_link, priorities, recursiveDir) %}
-    {% if indent == 0 %}
-        {{ self.display_files(self, contents, fileReleaseDates, id, indent + 1, title, userGroup, folderPath,inDir, display_file_url, user_section, file_sections, hide_from_students, external_link, priorities, recursiveDir) }}
-=======
 {% macro display_dir(dir, fileReleaseDates, contents, id, indent, title, userGroup, folderPath,inDir, display_file_url, user_section, file_sections, hide_from_students, external_link, priorities, recursiveDir, authorized_by_allow_list) %}
     {% if indent == 0 %}
         {{ _self.display_files(contents, fileReleaseDates, id, indent + 1, title, userGroup, folderPath,inDir, display_file_url, user_section, file_sections, hide_from_students, external_link, priorities, recursiveDir, authorized_by_allow_list) }}
->>>>>>> 89b7b670
     {% else %}
     <div class="folder-container">
 
@@ -189,11 +164,7 @@
             </a>
             <a onclick='downloadCourseMaterialZip("{{ dir }}", "{{ folderPath | url_encode }}")' aria-label="Download the folder: {{ dir }}" class="key_to_click" tabindex="0"><i class="fas fa-download" title="Download the folder"></i></a>
             {% if userGroup == 1 %}
-<<<<<<< HEAD
                 <a class="key_to_click" tabindex="0" onclick='newEditCourseMaterialsFolderForm("{{ folderPath }}", "{{ priorities[folderPath] }}")'> <i class="fas fa-pencil-alt black-btn" aria-hidden="true" style="font-size: 16px; margin: 5px;"></i></a>
-=======
-                <a class="key_to_click" tabindex="0" onclick='newEditCourseMaterialsForm("{{ folderPath }}", "{{ priorities[recursiveDir] }}", null, "off", "")'> <i class="fas fa-pencil-alt black-btn" aria-hidden="true" style="font-size: 16px; margin: 5px;"></i></a>
->>>>>>> 89b7b670
                 <a class="key_to_click" tabindex="0" onclick='newDeleteCourseMaterialForm("{{ folderPath | url_encode  }}", "{{ dir }}");'> <i class="fas fa-trash" aria-hidden="true" style="font-size: 16px; margin: 5px;"></i></a>
                 {# button to choose release date for all files in folder and subfolders #}
                 <a onclick='setFolderRelease("{{ folderPath }}","","{{ id }}",
@@ -209,11 +180,7 @@
 
             {# Recurse #}
 
-<<<<<<< HEAD
-            {{ self.display_files(self, contents, fileReleaseDates, id, indent + 1, title, userGroup, folderPath,inDir, display_file_url, user_section, file_sections, hide_from_students, external_link, priorities, recursiveDir) }}
-=======
             {{ _self.display_files(contents, fileReleaseDates, id, indent + 1, title, userGroup, folderPath,inDir, display_file_url, user_section, file_sections, hide_from_students, external_link, priorities, recursiveDir, authorized_by_allow_list) }}
->>>>>>> 89b7b670
 
         </div>
     </div>
