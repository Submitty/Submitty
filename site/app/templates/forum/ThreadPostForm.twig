--- conflicted
+++ resolved
@@ -25,11 +25,7 @@
         <a class="btn btn-primary" style="position:absolute;right: 0px;top:3px;display:inline-block;" title="Merge Threads" onclick="$('#merge-threads').css('display', 'block');">Merge Threads</a>
     {% endif %}
     {% if show_lock_date and core.getUser().getGroup() <= 2 %}
-<<<<<<< HEAD
-        <label  for="lock_thread_date" style="position:absolute;right: 0px;display:inline-block;margin: 0 2px"> Lock Thread date
-=======
         <label id="label_lock_thread" for="lock_thread_date" style="position:absolute;right: 0px;display:inline-block;margin: 0 2px"> Lock Thread Date
->>>>>>> a8105648
             <input class="date_picker" placeholder="Lock Thread Date" name="lock_thread_date" id="lock_thread_date" type="text">
         </label>
         <script>
