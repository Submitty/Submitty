{
    "_readme": [
        "This file locks the dependencies of your project to a known state",
        "Read more about it at https://getcomposer.org/doc/01-basic-usage.md#installing-dependencies",
        "This file is @generated automatically"
    ],
<<<<<<< HEAD
    "content-hash": "a8eeebe53f8de738847db90d940337c4",
=======
    "content-hash": "20ea4b60aff3ab6a4c34188b23887510",
>>>>>>> 18a1145a
    "packages": [
        {
            "name": "aptoma/twig-markdown",
            "version": "3.4.1",
            "source": {
                "type": "git",
                "url": "https://github.com/aptoma/twig-markdown.git",
                "reference": "849248b26f0079f380e6559017e69114c57ef52a"
            },
            "dist": {
                "type": "zip",
                "url": "https://api.github.com/repos/aptoma/twig-markdown/zipball/849248b26f0079f380e6559017e69114c57ef52a",
                "reference": "849248b26f0079f380e6559017e69114c57ef52a",
                "shasum": ""
            },
            "require": {
                "php": "^7.0|^8.0",
                "twig/twig": "^2.7.0|^3.0"
            },
            "require-dev": {
                "erusev/parsedown": "^1.6",
                "guzzlehttp/guzzle": "^7.2",
                "http-interop/http-factory-guzzle": "^1.0",
                "knplabs/github-api": "~3.0",
                "league/commonmark": "~0.5",
                "michelf/php-markdown": "~1",
                "php": "^7.2.5|^8.0",
                "phpunit/phpunit": "~6.0|~5.0|~8.0"
            },
            "suggest": {
                "knplabs/github-api": "Needed for using GitHub's Markdown engine provided through their API.",
                "michelf/php-markdown": "Original Markdown engine with MarkdownExtra."
            },
            "type": "library",
            "autoload": {
                "psr-0": {
                    "Aptoma": "src/"
                }
            },
            "notification-url": "https://packagist.org/downloads/",
            "license": [
                "MIT"
            ],
            "authors": [
                {
                    "name": "Gunnar Lium",
                    "email": "gunnar@aptoma.com"
                },
                {
                    "name": "Joris Berthelot",
                    "email": "joris@berthelot.tel"
                }
            ],
            "description": "Twig extension to work with Markdown content",
            "keywords": [
                "markdown",
                "twig"
            ],
            "support": {
                "issues": "https://github.com/aptoma/twig-markdown/issues",
                "source": "https://github.com/aptoma/twig-markdown/tree/3.4.1"
            },
            "time": "2021-12-14T11:12:21+00:00"
        },
        {
            "name": "brick/math",
            "version": "0.9.3",
            "source": {
                "type": "git",
                "url": "https://github.com/brick/math.git",
                "reference": "ca57d18f028f84f777b2168cd1911b0dee2343ae"
            },
            "dist": {
                "type": "zip",
                "url": "https://api.github.com/repos/brick/math/zipball/ca57d18f028f84f777b2168cd1911b0dee2343ae",
                "reference": "ca57d18f028f84f777b2168cd1911b0dee2343ae",
                "shasum": ""
            },
            "require": {
                "ext-json": "*",
                "php": "^7.1 || ^8.0"
            },
            "require-dev": {
                "php-coveralls/php-coveralls": "^2.2",
                "phpunit/phpunit": "^7.5.15 || ^8.5 || ^9.0",
                "vimeo/psalm": "4.9.2"
            },
            "type": "library",
            "autoload": {
                "psr-4": {
                    "Brick\\Math\\": "src/"
                }
            },
            "notification-url": "https://packagist.org/downloads/",
            "license": [
                "MIT"
            ],
            "description": "Arbitrary-precision arithmetic library",
            "keywords": [
                "Arbitrary-precision",
                "BigInteger",
                "BigRational",
                "arithmetic",
                "bigdecimal",
                "bignum",
                "brick",
                "math"
            ],
            "support": {
                "issues": "https://github.com/brick/math/issues",
                "source": "https://github.com/brick/math/tree/0.9.3"
            },
            "funding": [
                {
                    "url": "https://github.com/BenMorel",
                    "type": "github"
                },
                {
                    "url": "https://tidelift.com/funding/github/packagist/brick/math",
                    "type": "tidelift"
                }
            ],
            "time": "2021-08-15T20:50:18+00:00"
        },
        {
            "name": "cboden/ratchet",
            "version": "v0.4.4",
            "source": {
                "type": "git",
                "url": "https://github.com/ratchetphp/Ratchet.git",
                "reference": "5012dc954541b40c5599d286fd40653f5716a38f"
            },
            "dist": {
                "type": "zip",
                "url": "https://api.github.com/repos/ratchetphp/Ratchet/zipball/5012dc954541b40c5599d286fd40653f5716a38f",
                "reference": "5012dc954541b40c5599d286fd40653f5716a38f",
                "shasum": ""
            },
            "require": {
                "guzzlehttp/psr7": "^1.7|^2.0",
                "php": ">=5.4.2",
                "ratchet/rfc6455": "^0.3.1",
                "react/event-loop": ">=0.4",
                "react/socket": "^1.0 || ^0.8 || ^0.7 || ^0.6 || ^0.5",
                "symfony/http-foundation": "^2.6|^3.0|^4.0|^5.0|^6.0",
                "symfony/routing": "^2.6|^3.0|^4.0|^5.0|^6.0"
            },
            "require-dev": {
                "phpunit/phpunit": "~4.8"
            },
            "type": "library",
            "autoload": {
                "psr-4": {
                    "Ratchet\\": "src/Ratchet"
                }
            },
            "notification-url": "https://packagist.org/downloads/",
            "license": [
                "MIT"
            ],
            "authors": [
                {
                    "name": "Chris Boden",
                    "email": "cboden@gmail.com",
                    "role": "Developer"
                },
                {
                    "name": "Matt Bonneau",
                    "role": "Developer"
                }
            ],
            "description": "PHP WebSocket library",
            "homepage": "http://socketo.me",
            "keywords": [
                "Ratchet",
                "WebSockets",
                "server",
                "sockets",
                "websocket"
            ],
            "support": {
                "chat": "https://gitter.im/reactphp/reactphp",
                "issues": "https://github.com/ratchetphp/Ratchet/issues",
                "source": "https://github.com/ratchetphp/Ratchet/tree/v0.4.4"
            },
            "time": "2021-12-14T00:20:41+00:00"
        },
        {
            "name": "doctrine/annotations",
            "version": "1.14.3",
            "source": {
                "type": "git",
                "url": "https://github.com/doctrine/annotations.git",
                "reference": "fb0d71a7393298a7b232cbf4c8b1f73f3ec3d5af"
            },
            "dist": {
                "type": "zip",
                "url": "https://api.github.com/repos/doctrine/annotations/zipball/fb0d71a7393298a7b232cbf4c8b1f73f3ec3d5af",
                "reference": "fb0d71a7393298a7b232cbf4c8b1f73f3ec3d5af",
                "shasum": ""
            },
            "require": {
                "doctrine/lexer": "^1 || ^2",
                "ext-tokenizer": "*",
                "php": "^7.1 || ^8.0",
                "psr/cache": "^1 || ^2 || ^3"
            },
            "require-dev": {
                "doctrine/cache": "^1.11 || ^2.0",
                "doctrine/coding-standard": "^9 || ^10",
                "phpstan/phpstan": "~1.4.10 || ^1.8.0",
                "phpunit/phpunit": "^7.5 || ^8.5 || ^9.5",
                "symfony/cache": "^4.4 || ^5.4 || ^6",
                "vimeo/psalm": "^4.10"
            },
            "suggest": {
                "php": "PHP 8.0 or higher comes with attributes, a native replacement for annotations"
            },
            "type": "library",
            "autoload": {
                "psr-4": {
                    "Doctrine\\Common\\Annotations\\": "lib/Doctrine/Common/Annotations"
                }
            },
            "notification-url": "https://packagist.org/downloads/",
            "license": [
                "MIT"
            ],
            "authors": [
                {
                    "name": "Guilherme Blanco",
                    "email": "guilhermeblanco@gmail.com"
                },
                {
                    "name": "Roman Borschel",
                    "email": "roman@code-factory.org"
                },
                {
                    "name": "Benjamin Eberlei",
                    "email": "kontakt@beberlei.de"
                },
                {
                    "name": "Jonathan Wage",
                    "email": "jonwage@gmail.com"
                },
                {
                    "name": "Johannes Schmitt",
                    "email": "schmittjoh@gmail.com"
                }
            ],
            "description": "Docblock Annotations Parser",
            "homepage": "https://www.doctrine-project.org/projects/annotations.html",
            "keywords": [
                "annotations",
                "docblock",
                "parser"
            ],
            "support": {
                "issues": "https://github.com/doctrine/annotations/issues",
                "source": "https://github.com/doctrine/annotations/tree/1.14.3"
            },
            "time": "2023-02-01T09:20:38+00:00"
        },
        {
            "name": "doctrine/cache",
            "version": "2.2.0",
            "source": {
                "type": "git",
                "url": "https://github.com/doctrine/cache.git",
                "reference": "1ca8f21980e770095a31456042471a57bc4c68fb"
            },
            "dist": {
                "type": "zip",
                "url": "https://api.github.com/repos/doctrine/cache/zipball/1ca8f21980e770095a31456042471a57bc4c68fb",
                "reference": "1ca8f21980e770095a31456042471a57bc4c68fb",
                "shasum": ""
            },
            "require": {
                "php": "~7.1 || ^8.0"
            },
            "conflict": {
                "doctrine/common": ">2.2,<2.4"
            },
            "require-dev": {
                "cache/integration-tests": "dev-master",
                "doctrine/coding-standard": "^9",
                "phpunit/phpunit": "^7.5 || ^8.5 || ^9.5",
                "psr/cache": "^1.0 || ^2.0 || ^3.0",
                "symfony/cache": "^4.4 || ^5.4 || ^6",
                "symfony/var-exporter": "^4.4 || ^5.4 || ^6"
            },
            "type": "library",
            "autoload": {
                "psr-4": {
                    "Doctrine\\Common\\Cache\\": "lib/Doctrine/Common/Cache"
                }
            },
            "notification-url": "https://packagist.org/downloads/",
            "license": [
                "MIT"
            ],
            "authors": [
                {
                    "name": "Guilherme Blanco",
                    "email": "guilhermeblanco@gmail.com"
                },
                {
                    "name": "Roman Borschel",
                    "email": "roman@code-factory.org"
                },
                {
                    "name": "Benjamin Eberlei",
                    "email": "kontakt@beberlei.de"
                },
                {
                    "name": "Jonathan Wage",
                    "email": "jonwage@gmail.com"
                },
                {
                    "name": "Johannes Schmitt",
                    "email": "schmittjoh@gmail.com"
                }
            ],
            "description": "PHP Doctrine Cache library is a popular cache implementation that supports many different drivers such as redis, memcache, apc, mongodb and others.",
            "homepage": "https://www.doctrine-project.org/projects/cache.html",
            "keywords": [
                "abstraction",
                "apcu",
                "cache",
                "caching",
                "couchdb",
                "memcached",
                "php",
                "redis",
                "xcache"
            ],
            "support": {
                "issues": "https://github.com/doctrine/cache/issues",
                "source": "https://github.com/doctrine/cache/tree/2.2.0"
            },
            "funding": [
                {
                    "url": "https://www.doctrine-project.org/sponsorship.html",
                    "type": "custom"
                },
                {
                    "url": "https://www.patreon.com/phpdoctrine",
                    "type": "patreon"
                },
                {
                    "url": "https://tidelift.com/funding/github/packagist/doctrine%2Fcache",
                    "type": "tidelift"
                }
            ],
            "time": "2022-05-20T20:07:39+00:00"
        },
        {
            "name": "doctrine/collections",
            "version": "1.6.8",
            "source": {
                "type": "git",
                "url": "https://github.com/doctrine/collections.git",
                "reference": "1958a744696c6bb3bb0d28db2611dc11610e78af"
            },
            "dist": {
                "type": "zip",
                "url": "https://api.github.com/repos/doctrine/collections/zipball/1958a744696c6bb3bb0d28db2611dc11610e78af",
                "reference": "1958a744696c6bb3bb0d28db2611dc11610e78af",
                "shasum": ""
            },
            "require": {
                "php": "^7.1.3 || ^8.0"
            },
            "require-dev": {
                "doctrine/coding-standard": "^9.0",
                "phpstan/phpstan": "^0.12",
                "phpunit/phpunit": "^7.5 || ^8.5 || ^9.1.5",
                "vimeo/psalm": "^4.2.1"
            },
            "type": "library",
            "autoload": {
                "psr-4": {
                    "Doctrine\\Common\\Collections\\": "lib/Doctrine/Common/Collections"
                }
            },
            "notification-url": "https://packagist.org/downloads/",
            "license": [
                "MIT"
            ],
            "authors": [
                {
                    "name": "Guilherme Blanco",
                    "email": "guilhermeblanco@gmail.com"
                },
                {
                    "name": "Roman Borschel",
                    "email": "roman@code-factory.org"
                },
                {
                    "name": "Benjamin Eberlei",
                    "email": "kontakt@beberlei.de"
                },
                {
                    "name": "Jonathan Wage",
                    "email": "jonwage@gmail.com"
                },
                {
                    "name": "Johannes Schmitt",
                    "email": "schmittjoh@gmail.com"
                }
            ],
            "description": "PHP Doctrine Collections library that adds additional functionality on top of PHP arrays.",
            "homepage": "https://www.doctrine-project.org/projects/collections.html",
            "keywords": [
                "array",
                "collections",
                "iterators",
                "php"
            ],
            "support": {
                "issues": "https://github.com/doctrine/collections/issues",
                "source": "https://github.com/doctrine/collections/tree/1.6.8"
            },
            "time": "2021-08-10T18:51:53+00:00"
        },
        {
            "name": "doctrine/common",
            "version": "3.3.0",
            "source": {
                "type": "git",
                "url": "https://github.com/doctrine/common.git",
                "reference": "c824e95d4c83b7102d8bc60595445a6f7d540f96"
            },
            "dist": {
                "type": "zip",
                "url": "https://api.github.com/repos/doctrine/common/zipball/c824e95d4c83b7102d8bc60595445a6f7d540f96",
                "reference": "c824e95d4c83b7102d8bc60595445a6f7d540f96",
                "shasum": ""
            },
            "require": {
                "doctrine/persistence": "^2.0 || ^3.0",
                "php": "^7.1 || ^8.0"
            },
            "require-dev": {
                "doctrine/coding-standard": "^9.0",
                "phpstan/phpstan": "^1.4.1",
                "phpstan/phpstan-phpunit": "^1",
                "phpunit/phpunit": "^7.5.20 || ^8.5 || ^9.0",
                "squizlabs/php_codesniffer": "^3.0",
                "symfony/phpunit-bridge": "^4.0.5",
                "vimeo/psalm": "^4.4"
            },
            "type": "library",
            "autoload": {
                "psr-4": {
                    "Doctrine\\Common\\": "lib/Doctrine/Common"
                }
            },
            "notification-url": "https://packagist.org/downloads/",
            "license": [
                "MIT"
            ],
            "authors": [
                {
                    "name": "Guilherme Blanco",
                    "email": "guilhermeblanco@gmail.com"
                },
                {
                    "name": "Roman Borschel",
                    "email": "roman@code-factory.org"
                },
                {
                    "name": "Benjamin Eberlei",
                    "email": "kontakt@beberlei.de"
                },
                {
                    "name": "Jonathan Wage",
                    "email": "jonwage@gmail.com"
                },
                {
                    "name": "Johannes Schmitt",
                    "email": "schmittjoh@gmail.com"
                },
                {
                    "name": "Marco Pivetta",
                    "email": "ocramius@gmail.com"
                }
            ],
            "description": "PHP Doctrine Common project is a library that provides additional functionality that other Doctrine projects depend on such as better reflection support, proxies and much more.",
            "homepage": "https://www.doctrine-project.org/projects/common.html",
            "keywords": [
                "common",
                "doctrine",
                "php"
            ],
            "support": {
                "issues": "https://github.com/doctrine/common/issues",
                "source": "https://github.com/doctrine/common/tree/3.3.0"
            },
            "funding": [
                {
                    "url": "https://www.doctrine-project.org/sponsorship.html",
                    "type": "custom"
                },
                {
                    "url": "https://www.patreon.com/phpdoctrine",
                    "type": "patreon"
                },
                {
                    "url": "https://tidelift.com/funding/github/packagist/doctrine%2Fcommon",
                    "type": "tidelift"
                }
            ],
            "time": "2022-02-05T18:28:51+00:00"
        },
        {
            "name": "doctrine/dbal",
            "version": "2.13.9",
            "source": {
                "type": "git",
                "url": "https://github.com/doctrine/dbal.git",
                "reference": "c480849ca3ad6706a39c970cdfe6888fa8a058b8"
            },
            "dist": {
                "type": "zip",
                "url": "https://api.github.com/repos/doctrine/dbal/zipball/c480849ca3ad6706a39c970cdfe6888fa8a058b8",
                "reference": "c480849ca3ad6706a39c970cdfe6888fa8a058b8",
                "shasum": ""
            },
            "require": {
                "doctrine/cache": "^1.0|^2.0",
                "doctrine/deprecations": "^0.5.3|^1",
                "doctrine/event-manager": "^1.0",
                "ext-pdo": "*",
                "php": "^7.1 || ^8"
            },
            "require-dev": {
                "doctrine/coding-standard": "9.0.0",
                "jetbrains/phpstorm-stubs": "2021.1",
                "phpstan/phpstan": "1.4.6",
                "phpunit/phpunit": "^7.5.20|^8.5|9.5.16",
                "psalm/plugin-phpunit": "0.16.1",
                "squizlabs/php_codesniffer": "3.6.2",
                "symfony/cache": "^4.4",
                "symfony/console": "^2.0.5|^3.0|^4.0|^5.0",
                "vimeo/psalm": "4.22.0"
            },
            "suggest": {
                "symfony/console": "For helpful console commands such as SQL execution and import of files."
            },
            "bin": [
                "bin/doctrine-dbal"
            ],
            "type": "library",
            "autoload": {
                "psr-4": {
                    "Doctrine\\DBAL\\": "lib/Doctrine/DBAL"
                }
            },
            "notification-url": "https://packagist.org/downloads/",
            "license": [
                "MIT"
            ],
            "authors": [
                {
                    "name": "Guilherme Blanco",
                    "email": "guilhermeblanco@gmail.com"
                },
                {
                    "name": "Roman Borschel",
                    "email": "roman@code-factory.org"
                },
                {
                    "name": "Benjamin Eberlei",
                    "email": "kontakt@beberlei.de"
                },
                {
                    "name": "Jonathan Wage",
                    "email": "jonwage@gmail.com"
                }
            ],
            "description": "Powerful PHP database abstraction layer (DBAL) with many features for database schema introspection and management.",
            "homepage": "https://www.doctrine-project.org/projects/dbal.html",
            "keywords": [
                "abstraction",
                "database",
                "db2",
                "dbal",
                "mariadb",
                "mssql",
                "mysql",
                "oci8",
                "oracle",
                "pdo",
                "pgsql",
                "postgresql",
                "queryobject",
                "sasql",
                "sql",
                "sqlanywhere",
                "sqlite",
                "sqlserver",
                "sqlsrv"
            ],
            "support": {
                "issues": "https://github.com/doctrine/dbal/issues",
                "source": "https://github.com/doctrine/dbal/tree/2.13.9"
            },
            "funding": [
                {
                    "url": "https://www.doctrine-project.org/sponsorship.html",
                    "type": "custom"
                },
                {
                    "url": "https://www.patreon.com/phpdoctrine",
                    "type": "patreon"
                },
                {
                    "url": "https://tidelift.com/funding/github/packagist/doctrine%2Fdbal",
                    "type": "tidelift"
                }
            ],
            "time": "2022-05-02T20:28:55+00:00"
        },
        {
            "name": "doctrine/deprecations",
            "version": "v1.0.0",
            "source": {
                "type": "git",
                "url": "https://github.com/doctrine/deprecations.git",
                "reference": "0e2a4f1f8cdfc7a92ec3b01c9334898c806b30de"
            },
            "dist": {
                "type": "zip",
                "url": "https://api.github.com/repos/doctrine/deprecations/zipball/0e2a4f1f8cdfc7a92ec3b01c9334898c806b30de",
                "reference": "0e2a4f1f8cdfc7a92ec3b01c9334898c806b30de",
                "shasum": ""
            },
            "require": {
                "php": "^7.1|^8.0"
            },
            "require-dev": {
                "doctrine/coding-standard": "^9",
                "phpunit/phpunit": "^7.5|^8.5|^9.5",
                "psr/log": "^1|^2|^3"
            },
            "suggest": {
                "psr/log": "Allows logging deprecations via PSR-3 logger implementation"
            },
            "type": "library",
            "autoload": {
                "psr-4": {
                    "Doctrine\\Deprecations\\": "lib/Doctrine/Deprecations"
                }
            },
            "notification-url": "https://packagist.org/downloads/",
            "license": [
                "MIT"
            ],
            "description": "A small layer on top of trigger_error(E_USER_DEPRECATED) or PSR-3 logging with options to disable all deprecations or selectively for packages.",
            "homepage": "https://www.doctrine-project.org/",
            "support": {
                "issues": "https://github.com/doctrine/deprecations/issues",
                "source": "https://github.com/doctrine/deprecations/tree/v1.0.0"
            },
            "time": "2022-05-02T15:47:09+00:00"
        },
        {
            "name": "doctrine/event-manager",
            "version": "1.1.1",
            "source": {
                "type": "git",
                "url": "https://github.com/doctrine/event-manager.git",
                "reference": "41370af6a30faa9dc0368c4a6814d596e81aba7f"
            },
            "dist": {
                "type": "zip",
                "url": "https://api.github.com/repos/doctrine/event-manager/zipball/41370af6a30faa9dc0368c4a6814d596e81aba7f",
                "reference": "41370af6a30faa9dc0368c4a6814d596e81aba7f",
                "shasum": ""
            },
            "require": {
                "php": "^7.1 || ^8.0"
            },
            "conflict": {
                "doctrine/common": "<2.9@dev"
            },
            "require-dev": {
                "doctrine/coding-standard": "^6.0",
                "phpunit/phpunit": "^7.0"
            },
            "type": "library",
            "extra": {
                "branch-alias": {
                    "dev-master": "1.0.x-dev"
                }
            },
            "autoload": {
                "psr-4": {
                    "Doctrine\\Common\\": "lib/Doctrine/Common"
                }
            },
            "notification-url": "https://packagist.org/downloads/",
            "license": [
                "MIT"
            ],
            "authors": [
                {
                    "name": "Guilherme Blanco",
                    "email": "guilhermeblanco@gmail.com"
                },
                {
                    "name": "Roman Borschel",
                    "email": "roman@code-factory.org"
                },
                {
                    "name": "Benjamin Eberlei",
                    "email": "kontakt@beberlei.de"
                },
                {
                    "name": "Jonathan Wage",
                    "email": "jonwage@gmail.com"
                },
                {
                    "name": "Johannes Schmitt",
                    "email": "schmittjoh@gmail.com"
                },
                {
                    "name": "Marco Pivetta",
                    "email": "ocramius@gmail.com"
                }
            ],
            "description": "The Doctrine Event Manager is a simple PHP event system that was built to be used with the various Doctrine projects.",
            "homepage": "https://www.doctrine-project.org/projects/event-manager.html",
            "keywords": [
                "event",
                "event dispatcher",
                "event manager",
                "event system",
                "events"
            ],
            "support": {
                "issues": "https://github.com/doctrine/event-manager/issues",
                "source": "https://github.com/doctrine/event-manager/tree/1.1.x"
            },
            "funding": [
                {
                    "url": "https://www.doctrine-project.org/sponsorship.html",
                    "type": "custom"
                },
                {
                    "url": "https://www.patreon.com/phpdoctrine",
                    "type": "patreon"
                },
                {
                    "url": "https://tidelift.com/funding/github/packagist/doctrine%2Fevent-manager",
                    "type": "tidelift"
                }
            ],
            "time": "2020-05-29T18:28:51+00:00"
        },
        {
            "name": "doctrine/inflector",
            "version": "2.0.4",
            "source": {
                "type": "git",
                "url": "https://github.com/doctrine/inflector.git",
                "reference": "8b7ff3e4b7de6b2c84da85637b59fd2880ecaa89"
            },
            "dist": {
                "type": "zip",
                "url": "https://api.github.com/repos/doctrine/inflector/zipball/8b7ff3e4b7de6b2c84da85637b59fd2880ecaa89",
                "reference": "8b7ff3e4b7de6b2c84da85637b59fd2880ecaa89",
                "shasum": ""
            },
            "require": {
                "php": "^7.2 || ^8.0"
            },
            "require-dev": {
                "doctrine/coding-standard": "^8.2",
                "phpstan/phpstan": "^0.12",
                "phpstan/phpstan-phpunit": "^0.12",
                "phpstan/phpstan-strict-rules": "^0.12",
                "phpunit/phpunit": "^7.0 || ^8.0 || ^9.0",
                "vimeo/psalm": "^4.10"
            },
            "type": "library",
            "autoload": {
                "psr-4": {
                    "Doctrine\\Inflector\\": "lib/Doctrine/Inflector"
                }
            },
            "notification-url": "https://packagist.org/downloads/",
            "license": [
                "MIT"
            ],
            "authors": [
                {
                    "name": "Guilherme Blanco",
                    "email": "guilhermeblanco@gmail.com"
                },
                {
                    "name": "Roman Borschel",
                    "email": "roman@code-factory.org"
                },
                {
                    "name": "Benjamin Eberlei",
                    "email": "kontakt@beberlei.de"
                },
                {
                    "name": "Jonathan Wage",
                    "email": "jonwage@gmail.com"
                },
                {
                    "name": "Johannes Schmitt",
                    "email": "schmittjoh@gmail.com"
                }
            ],
            "description": "PHP Doctrine Inflector is a small library that can perform string manipulations with regard to upper/lowercase and singular/plural forms of words.",
            "homepage": "https://www.doctrine-project.org/projects/inflector.html",
            "keywords": [
                "inflection",
                "inflector",
                "lowercase",
                "manipulation",
                "php",
                "plural",
                "singular",
                "strings",
                "uppercase",
                "words"
            ],
            "support": {
                "issues": "https://github.com/doctrine/inflector/issues",
                "source": "https://github.com/doctrine/inflector/tree/2.0.4"
            },
            "funding": [
                {
                    "url": "https://www.doctrine-project.org/sponsorship.html",
                    "type": "custom"
                },
                {
                    "url": "https://www.patreon.com/phpdoctrine",
                    "type": "patreon"
                },
                {
                    "url": "https://tidelift.com/funding/github/packagist/doctrine%2Finflector",
                    "type": "tidelift"
                }
            ],
            "time": "2021-10-22T20:16:43+00:00"
        },
        {
            "name": "doctrine/instantiator",
            "version": "1.5.0",
            "source": {
                "type": "git",
                "url": "https://github.com/doctrine/instantiator.git",
                "reference": "0a0fa9780f5d4e507415a065172d26a98d02047b"
            },
            "dist": {
                "type": "zip",
                "url": "https://api.github.com/repos/doctrine/instantiator/zipball/0a0fa9780f5d4e507415a065172d26a98d02047b",
                "reference": "0a0fa9780f5d4e507415a065172d26a98d02047b",
                "shasum": ""
            },
            "require": {
                "php": "^7.1 || ^8.0"
            },
            "require-dev": {
                "doctrine/coding-standard": "^9 || ^11",
                "ext-pdo": "*",
                "ext-phar": "*",
                "phpbench/phpbench": "^0.16 || ^1",
                "phpstan/phpstan": "^1.4",
                "phpstan/phpstan-phpunit": "^1",
                "phpunit/phpunit": "^7.5 || ^8.5 || ^9.5",
                "vimeo/psalm": "^4.30 || ^5.4"
            },
            "type": "library",
            "autoload": {
                "psr-4": {
                    "Doctrine\\Instantiator\\": "src/Doctrine/Instantiator/"
                }
            },
            "notification-url": "https://packagist.org/downloads/",
            "license": [
                "MIT"
            ],
            "authors": [
                {
                    "name": "Marco Pivetta",
                    "email": "ocramius@gmail.com",
                    "homepage": "https://ocramius.github.io/"
                }
            ],
            "description": "A small, lightweight utility to instantiate objects in PHP without invoking their constructors",
            "homepage": "https://www.doctrine-project.org/projects/instantiator.html",
            "keywords": [
                "constructor",
                "instantiate"
            ],
            "support": {
                "issues": "https://github.com/doctrine/instantiator/issues",
                "source": "https://github.com/doctrine/instantiator/tree/1.5.0"
            },
            "funding": [
                {
                    "url": "https://www.doctrine-project.org/sponsorship.html",
                    "type": "custom"
                },
                {
                    "url": "https://www.patreon.com/phpdoctrine",
                    "type": "patreon"
                },
                {
                    "url": "https://tidelift.com/funding/github/packagist/doctrine%2Finstantiator",
                    "type": "tidelift"
                }
            ],
            "time": "2022-12-30T00:15:36+00:00"
        },
        {
            "name": "doctrine/lexer",
            "version": "1.2.3",
            "source": {
                "type": "git",
                "url": "https://github.com/doctrine/lexer.git",
                "reference": "c268e882d4dbdd85e36e4ad69e02dc284f89d229"
            },
            "dist": {
                "type": "zip",
                "url": "https://api.github.com/repos/doctrine/lexer/zipball/c268e882d4dbdd85e36e4ad69e02dc284f89d229",
                "reference": "c268e882d4dbdd85e36e4ad69e02dc284f89d229",
                "shasum": ""
            },
            "require": {
                "php": "^7.1 || ^8.0"
            },
            "require-dev": {
                "doctrine/coding-standard": "^9.0",
                "phpstan/phpstan": "^1.3",
                "phpunit/phpunit": "^7.5 || ^8.5 || ^9.5",
                "vimeo/psalm": "^4.11"
            },
            "type": "library",
            "autoload": {
                "psr-4": {
                    "Doctrine\\Common\\Lexer\\": "lib/Doctrine/Common/Lexer"
                }
            },
            "notification-url": "https://packagist.org/downloads/",
            "license": [
                "MIT"
            ],
            "authors": [
                {
                    "name": "Guilherme Blanco",
                    "email": "guilhermeblanco@gmail.com"
                },
                {
                    "name": "Roman Borschel",
                    "email": "roman@code-factory.org"
                },
                {
                    "name": "Johannes Schmitt",
                    "email": "schmittjoh@gmail.com"
                }
            ],
            "description": "PHP Doctrine Lexer parser library that can be used in Top-Down, Recursive Descent Parsers.",
            "homepage": "https://www.doctrine-project.org/projects/lexer.html",
            "keywords": [
                "annotations",
                "docblock",
                "lexer",
                "parser",
                "php"
            ],
            "support": {
                "issues": "https://github.com/doctrine/lexer/issues",
                "source": "https://github.com/doctrine/lexer/tree/1.2.3"
            },
            "funding": [
                {
                    "url": "https://www.doctrine-project.org/sponsorship.html",
                    "type": "custom"
                },
                {
                    "url": "https://www.patreon.com/phpdoctrine",
                    "type": "patreon"
                },
                {
                    "url": "https://tidelift.com/funding/github/packagist/doctrine%2Flexer",
                    "type": "tidelift"
                }
            ],
            "time": "2022-02-28T11:07:21+00:00"
        },
        {
            "name": "doctrine/orm",
            "version": "2.12.3",
            "source": {
                "type": "git",
                "url": "https://github.com/doctrine/orm.git",
                "reference": "c05e1709e9ffb9abe8d37260a78975cc816ee385"
            },
            "dist": {
                "type": "zip",
                "url": "https://api.github.com/repos/doctrine/orm/zipball/c05e1709e9ffb9abe8d37260a78975cc816ee385",
                "reference": "c05e1709e9ffb9abe8d37260a78975cc816ee385",
                "shasum": ""
            },
            "require": {
                "composer-runtime-api": "^2",
                "doctrine/cache": "^1.12.1 || ^2.1.1",
                "doctrine/collections": "^1.5",
                "doctrine/common": "^3.0.3",
                "doctrine/dbal": "^2.13.1 || ^3.2",
                "doctrine/deprecations": "^0.5.3 || ^1",
                "doctrine/event-manager": "^1.1",
                "doctrine/inflector": "^1.4 || ^2.0",
                "doctrine/instantiator": "^1.3",
                "doctrine/lexer": "^1.2.3",
                "doctrine/persistence": "^2.4 || ^3",
                "ext-ctype": "*",
                "php": "^7.1 || ^8.0",
                "psr/cache": "^1 || ^2 || ^3",
                "symfony/console": "^3.0 || ^4.0 || ^5.0 || ^6.0",
                "symfony/polyfill-php72": "^1.23",
                "symfony/polyfill-php80": "^1.16"
            },
            "conflict": {
                "doctrine/annotations": "<1.13 || >= 2.0"
            },
            "require-dev": {
                "doctrine/annotations": "^1.13",
                "doctrine/coding-standard": "^9.0",
                "phpbench/phpbench": "^0.16.10 || ^1.0",
                "phpstan/phpstan": "~1.4.10 || 1.7.13",
                "phpunit/phpunit": "^7.5 || ^8.5 || ^9.5",
                "psr/log": "^1 || ^2 || ^3",
                "squizlabs/php_codesniffer": "3.7.0",
                "symfony/cache": "^4.4 || ^5.4 || ^6.0",
                "symfony/yaml": "^3.4 || ^4.0 || ^5.0 || ^6.0",
                "vimeo/psalm": "4.23.0"
            },
            "suggest": {
                "symfony/cache": "Provides cache support for Setup Tool with doctrine/cache 2.0",
                "symfony/yaml": "If you want to use YAML Metadata Mapping Driver"
            },
            "bin": [
                "bin/doctrine"
            ],
            "type": "library",
            "autoload": {
                "psr-4": {
                    "Doctrine\\ORM\\": "lib/Doctrine/ORM"
                }
            },
            "notification-url": "https://packagist.org/downloads/",
            "license": [
                "MIT"
            ],
            "authors": [
                {
                    "name": "Guilherme Blanco",
                    "email": "guilhermeblanco@gmail.com"
                },
                {
                    "name": "Roman Borschel",
                    "email": "roman@code-factory.org"
                },
                {
                    "name": "Benjamin Eberlei",
                    "email": "kontakt@beberlei.de"
                },
                {
                    "name": "Jonathan Wage",
                    "email": "jonwage@gmail.com"
                },
                {
                    "name": "Marco Pivetta",
                    "email": "ocramius@gmail.com"
                }
            ],
            "description": "Object-Relational-Mapper for PHP",
            "homepage": "https://www.doctrine-project.org/projects/orm.html",
            "keywords": [
                "database",
                "orm"
            ],
            "support": {
                "issues": "https://github.com/doctrine/orm/issues",
                "source": "https://github.com/doctrine/orm/tree/2.12.3"
            },
            "time": "2022-06-16T13:42:23+00:00"
        },
        {
            "name": "doctrine/persistence",
            "version": "3.0.2",
            "source": {
                "type": "git",
                "url": "https://github.com/doctrine/persistence.git",
                "reference": "25ec98a8cbd1f850e60fdb62c0ef77c162da8704"
            },
            "dist": {
                "type": "zip",
                "url": "https://api.github.com/repos/doctrine/persistence/zipball/25ec98a8cbd1f850e60fdb62c0ef77c162da8704",
                "reference": "25ec98a8cbd1f850e60fdb62c0ef77c162da8704",
                "shasum": ""
            },
            "require": {
                "doctrine/collections": "^1.0",
                "doctrine/event-manager": "^1.0",
                "php": "^7.2 || ^8.0",
                "psr/cache": "^1.0 || ^2.0 || ^3.0"
            },
            "conflict": {
                "doctrine/annotations": "<1.7 || >=2.0",
                "doctrine/common": "<2.10"
            },
            "require-dev": {
                "composer/package-versions-deprecated": "^1.11",
                "doctrine/annotations": "^1.7",
                "doctrine/coding-standard": "^9.0",
                "doctrine/common": "^3.0",
                "phpstan/phpstan": "1.5.0",
                "phpstan/phpstan-phpunit": "^1",
                "phpstan/phpstan-strict-rules": "^1.1",
                "phpunit/phpunit": "^8.5 || ^9.5",
                "symfony/cache": "^4.4 || ^5.4 || ^6.0",
                "vimeo/psalm": "4.22.0"
            },
            "type": "library",
            "autoload": {
                "psr-4": {
                    "Doctrine\\Persistence\\": "src/Persistence"
                }
            },
            "notification-url": "https://packagist.org/downloads/",
            "license": [
                "MIT"
            ],
            "authors": [
                {
                    "name": "Guilherme Blanco",
                    "email": "guilhermeblanco@gmail.com"
                },
                {
                    "name": "Roman Borschel",
                    "email": "roman@code-factory.org"
                },
                {
                    "name": "Benjamin Eberlei",
                    "email": "kontakt@beberlei.de"
                },
                {
                    "name": "Jonathan Wage",
                    "email": "jonwage@gmail.com"
                },
                {
                    "name": "Johannes Schmitt",
                    "email": "schmittjoh@gmail.com"
                },
                {
                    "name": "Marco Pivetta",
                    "email": "ocramius@gmail.com"
                }
            ],
            "description": "The Doctrine Persistence project is a set of shared interfaces and functionality that the different Doctrine object mappers share.",
            "homepage": "https://www.doctrine-project.org/projects/persistence.html",
            "keywords": [
                "mapper",
                "object",
                "odm",
                "orm",
                "persistence"
            ],
            "support": {
                "issues": "https://github.com/doctrine/persistence/issues",
                "source": "https://github.com/doctrine/persistence/tree/3.0.2"
            },
            "funding": [
                {
                    "url": "https://www.doctrine-project.org/sponsorship.html",
                    "type": "custom"
                },
                {
                    "url": "https://www.patreon.com/phpdoctrine",
                    "type": "patreon"
                },
                {
                    "url": "https://tidelift.com/funding/github/packagist/doctrine%2Fpersistence",
                    "type": "tidelift"
                }
            ],
            "time": "2022-05-06T06:10:05+00:00"
        },
        {
            "name": "egulias/email-validator",
            "version": "3.2.5",
            "source": {
                "type": "git",
                "url": "https://github.com/egulias/EmailValidator.git",
                "reference": "b531a2311709443320c786feb4519cfaf94af796"
            },
            "dist": {
                "type": "zip",
                "url": "https://api.github.com/repos/egulias/EmailValidator/zipball/b531a2311709443320c786feb4519cfaf94af796",
                "reference": "b531a2311709443320c786feb4519cfaf94af796",
                "shasum": ""
            },
            "require": {
                "doctrine/lexer": "^1.2|^2",
                "php": ">=7.2",
                "symfony/polyfill-intl-idn": "^1.15"
            },
            "require-dev": {
                "phpunit/phpunit": "^8.5.8|^9.3.3",
                "vimeo/psalm": "^4"
            },
            "suggest": {
                "ext-intl": "PHP Internationalization Libraries are required to use the SpoofChecking validation"
            },
            "type": "library",
            "extra": {
                "branch-alias": {
                    "dev-master": "3.0.x-dev"
                }
            },
            "autoload": {
                "psr-4": {
                    "Egulias\\EmailValidator\\": "src"
                }
            },
            "notification-url": "https://packagist.org/downloads/",
            "license": [
                "MIT"
            ],
            "authors": [
                {
                    "name": "Eduardo Gulias Davis"
                }
            ],
            "description": "A library for validating emails against several RFCs",
            "homepage": "https://github.com/egulias/EmailValidator",
            "keywords": [
                "email",
                "emailvalidation",
                "emailvalidator",
                "validation",
                "validator"
            ],
            "support": {
                "issues": "https://github.com/egulias/EmailValidator/issues",
                "source": "https://github.com/egulias/EmailValidator/tree/3.2.5"
            },
            "funding": [
                {
                    "url": "https://github.com/egulias",
                    "type": "github"
                }
            ],
            "time": "2023-01-02T17:26:14+00:00"
        },
        {
            "name": "evenement/evenement",
            "version": "v3.0.1",
            "source": {
                "type": "git",
                "url": "https://github.com/igorw/evenement.git",
                "reference": "531bfb9d15f8aa57454f5f0285b18bec903b8fb7"
            },
            "dist": {
                "type": "zip",
                "url": "https://api.github.com/repos/igorw/evenement/zipball/531bfb9d15f8aa57454f5f0285b18bec903b8fb7",
                "reference": "531bfb9d15f8aa57454f5f0285b18bec903b8fb7",
                "shasum": ""
            },
            "require": {
                "php": ">=7.0"
            },
            "require-dev": {
                "phpunit/phpunit": "^6.0"
            },
            "type": "library",
            "autoload": {
                "psr-0": {
                    "Evenement": "src"
                }
            },
            "notification-url": "https://packagist.org/downloads/",
            "license": [
                "MIT"
            ],
            "authors": [
                {
                    "name": "Igor Wiedler",
                    "email": "igor@wiedler.ch"
                }
            ],
            "description": "Événement is a very simple event dispatching library for PHP",
            "keywords": [
                "event-dispatcher",
                "event-emitter"
            ],
            "support": {
                "issues": "https://github.com/igorw/evenement/issues",
                "source": "https://github.com/igorw/evenement/tree/master"
            },
            "time": "2017-07-23T21:35:13+00:00"
        },
        {
            "name": "guzzlehttp/psr7",
            "version": "2.5.0",
            "source": {
                "type": "git",
                "url": "https://github.com/guzzle/psr7.git",
                "reference": "b635f279edd83fc275f822a1188157ffea568ff6"
            },
            "dist": {
                "type": "zip",
                "url": "https://api.github.com/repos/guzzle/psr7/zipball/b635f279edd83fc275f822a1188157ffea568ff6",
                "reference": "b635f279edd83fc275f822a1188157ffea568ff6",
                "shasum": ""
            },
            "require": {
                "php": "^7.2.5 || ^8.0",
                "psr/http-factory": "^1.0",
                "psr/http-message": "^1.1 || ^2.0",
                "ralouphie/getallheaders": "^3.0"
            },
            "provide": {
                "psr/http-factory-implementation": "1.0",
                "psr/http-message-implementation": "1.0"
            },
            "require-dev": {
                "bamarni/composer-bin-plugin": "^1.8.1",
                "http-interop/http-factory-tests": "^0.9",
                "phpunit/phpunit": "^8.5.29 || ^9.5.23"
            },
            "suggest": {
                "laminas/laminas-httphandlerrunner": "Emit PSR-7 responses"
            },
            "type": "library",
            "extra": {
                "bamarni-bin": {
                    "bin-links": true,
                    "forward-command": false
                }
            },
            "autoload": {
                "psr-4": {
                    "GuzzleHttp\\Psr7\\": "src/"
                }
            },
            "notification-url": "https://packagist.org/downloads/",
            "license": [
                "MIT"
            ],
            "authors": [
                {
                    "name": "Graham Campbell",
                    "email": "hello@gjcampbell.co.uk",
                    "homepage": "https://github.com/GrahamCampbell"
                },
                {
                    "name": "Michael Dowling",
                    "email": "mtdowling@gmail.com",
                    "homepage": "https://github.com/mtdowling"
                },
                {
                    "name": "George Mponos",
                    "email": "gmponos@gmail.com",
                    "homepage": "https://github.com/gmponos"
                },
                {
                    "name": "Tobias Nyholm",
                    "email": "tobias.nyholm@gmail.com",
                    "homepage": "https://github.com/Nyholm"
                },
                {
                    "name": "Márk Sági-Kazár",
                    "email": "mark.sagikazar@gmail.com",
                    "homepage": "https://github.com/sagikazarmark"
                },
                {
                    "name": "Tobias Schultze",
                    "email": "webmaster@tubo-world.de",
                    "homepage": "https://github.com/Tobion"
                },
                {
                    "name": "Márk Sági-Kazár",
                    "email": "mark.sagikazar@gmail.com",
                    "homepage": "https://sagikazarmark.hu"
                }
            ],
            "description": "PSR-7 message implementation that also provides common utility methods",
            "keywords": [
                "http",
                "message",
                "psr-7",
                "request",
                "response",
                "stream",
                "uri",
                "url"
            ],
            "support": {
                "issues": "https://github.com/guzzle/psr7/issues",
                "source": "https://github.com/guzzle/psr7/tree/2.5.0"
            },
            "funding": [
                {
                    "url": "https://github.com/GrahamCampbell",
                    "type": "github"
                },
                {
                    "url": "https://github.com/Nyholm",
                    "type": "github"
                },
                {
                    "url": "https://tidelift.com/funding/github/packagist/guzzlehttp/psr7",
                    "type": "tidelift"
                }
            ],
            "time": "2023-04-17T16:11:26+00:00"
        },
        {
            "name": "lcobucci/clock",
            "version": "2.0.0",
            "source": {
                "type": "git",
                "url": "https://github.com/lcobucci/clock.git",
                "reference": "353d83fe2e6ae95745b16b3d911813df6a05bfb3"
            },
            "dist": {
                "type": "zip",
                "url": "https://api.github.com/repos/lcobucci/clock/zipball/353d83fe2e6ae95745b16b3d911813df6a05bfb3",
                "reference": "353d83fe2e6ae95745b16b3d911813df6a05bfb3",
                "shasum": ""
            },
            "require": {
                "php": "^7.4 || ^8.0"
            },
            "require-dev": {
                "infection/infection": "^0.17",
                "lcobucci/coding-standard": "^6.0",
                "phpstan/extension-installer": "^1.0",
                "phpstan/phpstan": "^0.12",
                "phpstan/phpstan-deprecation-rules": "^0.12",
                "phpstan/phpstan-phpunit": "^0.12",
                "phpstan/phpstan-strict-rules": "^0.12",
                "phpunit/php-code-coverage": "9.1.4",
                "phpunit/phpunit": "9.3.7"
            },
            "type": "library",
            "autoload": {
                "psr-4": {
                    "Lcobucci\\Clock\\": "src"
                }
            },
            "notification-url": "https://packagist.org/downloads/",
            "license": [
                "MIT"
            ],
            "authors": [
                {
                    "name": "Luís Cobucci",
                    "email": "lcobucci@gmail.com"
                }
            ],
            "description": "Yet another clock abstraction",
            "support": {
                "issues": "https://github.com/lcobucci/clock/issues",
                "source": "https://github.com/lcobucci/clock/tree/2.0.x"
            },
            "funding": [
                {
                    "url": "https://github.com/lcobucci",
                    "type": "github"
                },
                {
                    "url": "https://www.patreon.com/lcobucci",
                    "type": "patreon"
                }
            ],
            "time": "2020-08-27T18:56:02+00:00"
        },
        {
            "name": "lcobucci/jwt",
            "version": "4.3.0",
            "source": {
                "type": "git",
                "url": "https://github.com/lcobucci/jwt.git",
                "reference": "4d7de2fe0d51a96418c0d04004986e410e87f6b4"
            },
            "dist": {
                "type": "zip",
                "url": "https://api.github.com/repos/lcobucci/jwt/zipball/4d7de2fe0d51a96418c0d04004986e410e87f6b4",
                "reference": "4d7de2fe0d51a96418c0d04004986e410e87f6b4",
                "shasum": ""
            },
            "require": {
                "ext-hash": "*",
                "ext-json": "*",
                "ext-mbstring": "*",
                "ext-openssl": "*",
                "ext-sodium": "*",
                "lcobucci/clock": "^2.0 || ^3.0",
                "php": "^7.4 || ^8.0"
            },
            "require-dev": {
                "infection/infection": "^0.21",
                "lcobucci/coding-standard": "^6.0",
                "mikey179/vfsstream": "^1.6.7",
                "phpbench/phpbench": "^1.2",
                "phpstan/extension-installer": "^1.0",
                "phpstan/phpstan": "^1.4",
                "phpstan/phpstan-deprecation-rules": "^1.0",
                "phpstan/phpstan-phpunit": "^1.0",
                "phpstan/phpstan-strict-rules": "^1.0",
                "phpunit/php-invoker": "^3.1",
                "phpunit/phpunit": "^9.5"
            },
            "type": "library",
            "autoload": {
                "psr-4": {
                    "Lcobucci\\JWT\\": "src"
                }
            },
            "notification-url": "https://packagist.org/downloads/",
            "license": [
                "BSD-3-Clause"
            ],
            "authors": [
                {
                    "name": "Luís Cobucci",
                    "email": "lcobucci@gmail.com",
                    "role": "Developer"
                }
            ],
            "description": "A simple library to work with JSON Web Token and JSON Web Signature",
            "keywords": [
                "JWS",
                "jwt"
            ],
            "support": {
                "issues": "https://github.com/lcobucci/jwt/issues",
                "source": "https://github.com/lcobucci/jwt/tree/4.3.0"
            },
            "funding": [
                {
                    "url": "https://github.com/lcobucci",
                    "type": "github"
                },
                {
                    "url": "https://www.patreon.com/lcobucci",
                    "type": "patreon"
                }
            ],
            "time": "2023-01-02T13:28:00+00:00"
        },
        {
            "name": "league/commonmark",
            "version": "1.6.7",
            "source": {
                "type": "git",
                "url": "https://github.com/thephpleague/commonmark.git",
                "reference": "2b8185c13bc9578367a5bf901881d1c1b5bbd09b"
            },
            "dist": {
                "type": "zip",
                "url": "https://api.github.com/repos/thephpleague/commonmark/zipball/2b8185c13bc9578367a5bf901881d1c1b5bbd09b",
                "reference": "2b8185c13bc9578367a5bf901881d1c1b5bbd09b",
                "shasum": ""
            },
            "require": {
                "ext-mbstring": "*",
                "php": "^7.1 || ^8.0"
            },
            "conflict": {
                "scrutinizer/ocular": "1.7.*"
            },
            "require-dev": {
                "cebe/markdown": "~1.0",
                "commonmark/commonmark.js": "0.29.2",
                "erusev/parsedown": "~1.0",
                "ext-json": "*",
                "github/gfm": "0.29.0",
                "michelf/php-markdown": "~1.4",
                "mikehaertl/php-shellcommand": "^1.4",
                "phpstan/phpstan": "^0.12.90",
                "phpunit/phpunit": "^7.5 || ^8.5 || ^9.2",
                "scrutinizer/ocular": "^1.5",
                "symfony/finder": "^4.2"
            },
            "bin": [
                "bin/commonmark"
            ],
            "type": "library",
            "autoload": {
                "psr-4": {
                    "League\\CommonMark\\": "src"
                }
            },
            "notification-url": "https://packagist.org/downloads/",
            "license": [
                "BSD-3-Clause"
            ],
            "authors": [
                {
                    "name": "Colin O'Dell",
                    "email": "colinodell@gmail.com",
                    "homepage": "https://www.colinodell.com",
                    "role": "Lead Developer"
                }
            ],
            "description": "Highly-extensible PHP Markdown parser which fully supports the CommonMark spec and Github-Flavored Markdown (GFM)",
            "homepage": "https://commonmark.thephpleague.com",
            "keywords": [
                "commonmark",
                "flavored",
                "gfm",
                "github",
                "github-flavored",
                "markdown",
                "md",
                "parser"
            ],
            "support": {
                "docs": "https://commonmark.thephpleague.com/",
                "issues": "https://github.com/thephpleague/commonmark/issues",
                "rss": "https://github.com/thephpleague/commonmark/releases.atom",
                "source": "https://github.com/thephpleague/commonmark"
            },
            "funding": [
                {
                    "url": "https://www.colinodell.com/sponsor",
                    "type": "custom"
                },
                {
                    "url": "https://www.paypal.me/colinpodell/10.00",
                    "type": "custom"
                },
                {
                    "url": "https://github.com/colinodell",
                    "type": "github"
                },
                {
                    "url": "https://tidelift.com/funding/github/packagist/league/commonmark",
                    "type": "tidelift"
                }
            ],
            "time": "2022-01-13T17:18:13+00:00"
        },
        {
            "name": "maennchen/zipstream-php",
            "version": "2.2.6",
            "source": {
                "type": "git",
                "url": "https://github.com/maennchen/ZipStream-PHP.git",
                "reference": "30ad6f93cf3efe4192bc7a4c9cad11ff8f4f237f"
            },
            "dist": {
                "type": "zip",
                "url": "https://api.github.com/repos/maennchen/ZipStream-PHP/zipball/30ad6f93cf3efe4192bc7a4c9cad11ff8f4f237f",
                "reference": "30ad6f93cf3efe4192bc7a4c9cad11ff8f4f237f",
                "shasum": ""
            },
            "require": {
                "myclabs/php-enum": "^1.5",
                "php": "^7.4 || ^8.0",
                "psr/http-message": "^1.0",
                "symfony/polyfill-mbstring": "^1.0"
            },
            "require-dev": {
                "ext-zip": "*",
                "friendsofphp/php-cs-fixer": "^3.9",
                "guzzlehttp/guzzle": "^6.5.3 || ^7.2.0",
                "mikey179/vfsstream": "^1.6",
                "php-coveralls/php-coveralls": "^2.4",
                "phpunit/phpunit": "^8.5.8 || ^9.4.2",
                "vimeo/psalm": "^4.1"
            },
            "type": "library",
            "autoload": {
                "psr-4": {
                    "ZipStream\\": "src/"
                }
            },
            "notification-url": "https://packagist.org/downloads/",
            "license": [
                "MIT"
            ],
            "authors": [
                {
                    "name": "Paul Duncan",
                    "email": "pabs@pablotron.org"
                },
                {
                    "name": "Jonatan Männchen",
                    "email": "jonatan@maennchen.ch"
                },
                {
                    "name": "Jesse Donat",
                    "email": "donatj@gmail.com"
                },
                {
                    "name": "András Kolesár",
                    "email": "kolesar@kolesar.hu"
                }
            ],
            "description": "ZipStream is a library for dynamically streaming dynamic zip files from PHP without writing to the disk at all on the server.",
            "keywords": [
                "stream",
                "zip"
            ],
            "support": {
                "issues": "https://github.com/maennchen/ZipStream-PHP/issues",
                "source": "https://github.com/maennchen/ZipStream-PHP/tree/2.2.6"
            },
            "funding": [
                {
                    "url": "https://github.com/maennchen",
                    "type": "github"
                },
                {
                    "url": "https://opencollective.com/zipstream",
                    "type": "open_collective"
                }
            ],
            "time": "2022-11-25T18:57:19+00:00"
        },
        {
            "name": "myclabs/php-enum",
            "version": "1.8.4",
            "source": {
                "type": "git",
                "url": "https://github.com/myclabs/php-enum.git",
                "reference": "a867478eae49c9f59ece437ae7f9506bfaa27483"
            },
            "dist": {
                "type": "zip",
                "url": "https://api.github.com/repos/myclabs/php-enum/zipball/a867478eae49c9f59ece437ae7f9506bfaa27483",
                "reference": "a867478eae49c9f59ece437ae7f9506bfaa27483",
                "shasum": ""
            },
            "require": {
                "ext-json": "*",
                "php": "^7.3 || ^8.0"
            },
            "require-dev": {
                "phpunit/phpunit": "^9.5",
                "squizlabs/php_codesniffer": "1.*",
                "vimeo/psalm": "^4.6.2"
            },
            "type": "library",
            "autoload": {
                "psr-4": {
                    "MyCLabs\\Enum\\": "src/"
                },
                "classmap": [
                    "stubs/Stringable.php"
                ]
            },
            "notification-url": "https://packagist.org/downloads/",
            "license": [
                "MIT"
            ],
            "authors": [
                {
                    "name": "PHP Enum contributors",
                    "homepage": "https://github.com/myclabs/php-enum/graphs/contributors"
                }
            ],
            "description": "PHP Enum implementation",
            "homepage": "http://github.com/myclabs/php-enum",
            "keywords": [
                "enum"
            ],
            "support": {
                "issues": "https://github.com/myclabs/php-enum/issues",
                "source": "https://github.com/myclabs/php-enum/tree/1.8.4"
            },
            "funding": [
                {
                    "url": "https://github.com/mnapoli",
                    "type": "github"
                },
                {
                    "url": "https://tidelift.com/funding/github/packagist/myclabs/php-enum",
                    "type": "tidelift"
                }
            ],
            "time": "2022-08-04T09:53:51+00:00"
        },
        {
            "name": "onelogin/php-saml",
            "version": "4.1.0",
            "source": {
                "type": "git",
                "url": "https://github.com/onelogin/php-saml.git",
                "reference": "b22a57ebd13e838b90df5d3346090bc37056409d"
            },
            "dist": {
                "type": "zip",
                "url": "https://api.github.com/repos/onelogin/php-saml/zipball/b22a57ebd13e838b90df5d3346090bc37056409d",
                "reference": "b22a57ebd13e838b90df5d3346090bc37056409d",
                "shasum": ""
            },
            "require": {
                "php": ">=7.3",
                "robrichards/xmlseclibs": ">=3.1.1"
            },
            "require-dev": {
                "pdepend/pdepend": "^2.8.0",
                "php-coveralls/php-coveralls": "^2.0",
                "phploc/phploc": "^4.0 || ^5.0 || ^6.0 || ^7.0",
                "phpunit/phpunit": "^9.5",
                "sebastian/phpcpd": "^4.0 || ^5.0 || ^6.0 ",
                "squizlabs/php_codesniffer": "^3.5.8"
            },
            "suggest": {
                "ext-curl": "Install curl lib to be able to use the IdPMetadataParser for parsing remote XMLs",
                "ext-dom": "Install xml lib",
                "ext-openssl": "Install openssl lib in order to handle with x509 certs (require to support sign and encryption)",
                "ext-zlib": "Install zlib"
            },
            "type": "library",
            "autoload": {
                "psr-4": {
                    "OneLogin\\": "src/"
                }
            },
            "notification-url": "https://packagist.org/downloads/",
            "license": [
                "MIT"
            ],
            "description": "OneLogin PHP SAML Toolkit",
            "homepage": "https://developers.onelogin.com/saml/php",
            "keywords": [
                "SAML2",
                "onelogin",
                "saml"
            ],
            "support": {
                "email": "sixto.garcia@onelogin.com",
                "issues": "https://github.com/onelogin/php-saml/issues",
                "source": "https://github.com/onelogin/php-saml/"
            },
            "time": "2022-07-15T20:44:36+00:00"
        },
        {
            "name": "php-ds/php-ds",
            "version": "v1.4.1",
            "source": {
                "type": "git",
                "url": "https://github.com/php-ds/polyfill.git",
                "reference": "43d2df301a9e2017f67b8c11d94a5222f9c00fd1"
            },
            "dist": {
                "type": "zip",
                "url": "https://api.github.com/repos/php-ds/polyfill/zipball/43d2df301a9e2017f67b8c11d94a5222f9c00fd1",
                "reference": "43d2df301a9e2017f67b8c11d94a5222f9c00fd1",
                "shasum": ""
            },
            "require": {
                "ext-json": "*",
                "php": ">=7.0"
            },
            "provide": {
                "ext-ds": "1.3.0"
            },
            "require-dev": {
                "php-ds/tests": "^1.3"
            },
            "suggest": {
                "ext-ds": "to improve performance and reduce memory usage"
            },
            "type": "library",
            "autoload": {
                "psr-4": {
                    "Ds\\": "src"
                }
            },
            "notification-url": "https://packagist.org/downloads/",
            "license": [
                "MIT"
            ],
            "authors": [
                {
                    "name": "Rudi Theunissen",
                    "email": "rudolf.theunissen@gmail.com"
                }
            ],
            "keywords": [
                "data structures",
                "ds",
                "php",
                "polyfill"
            ],
            "support": {
                "issues": "https://github.com/php-ds/polyfill/issues",
                "source": "https://github.com/php-ds/polyfill/tree/v1.4.1"
            },
            "time": "2022-03-09T20:39:30+00:00"
        },
        {
            "name": "phrity/net-uri",
            "version": "1.2.0",
            "source": {
                "type": "git",
                "url": "https://github.com/sirn-se/phrity-net-uri.git",
                "reference": "c6ecf127e7c99a41ce04d3cdcda7f51108dd96f7"
            },
            "dist": {
                "type": "zip",
                "url": "https://api.github.com/repos/sirn-se/phrity-net-uri/zipball/c6ecf127e7c99a41ce04d3cdcda7f51108dd96f7",
                "reference": "c6ecf127e7c99a41ce04d3cdcda7f51108dd96f7",
                "shasum": ""
            },
            "require": {
                "php": "^7.4|^8.0",
                "psr/http-factory": "^1.0",
                "psr/http-message": "^1.0"
            },
            "require-dev": {
                "php-coveralls/php-coveralls": "^2.0",
                "phpunit/phpunit": "^9.0",
                "squizlabs/php_codesniffer": "^3.0"
            },
            "type": "library",
            "autoload": {
                "psr-4": {
                    "": "src/"
                }
            },
            "notification-url": "https://packagist.org/downloads/",
            "license": [
                "MIT"
            ],
            "authors": [
                {
                    "name": "Sören Jensen",
                    "email": "sirn@sirn.se",
                    "homepage": "https://phrity.sirn.se"
                }
            ],
            "description": "PSR-7 Uri and PSR-17 UriFactory implementation",
            "homepage": "https://phrity.sirn.se/net-uri",
            "keywords": [
                "psr-17",
                "psr-7",
                "uri",
                "uri factory"
            ],
            "support": {
                "issues": "https://github.com/sirn-se/phrity-net-uri/issues",
                "source": "https://github.com/sirn-se/phrity-net-uri/tree/1.2.0"
            },
            "time": "2022-11-30T07:20:06+00:00"
        },
        {
            "name": "phrity/util-errorhandler",
            "version": "1.0.1",
            "source": {
                "type": "git",
                "url": "https://github.com/sirn-se/phrity-util-errorhandler.git",
                "reference": "dc9ac8fb70d733c48a9d9d1eb50f7022172da6bc"
            },
            "dist": {
                "type": "zip",
                "url": "https://api.github.com/repos/sirn-se/phrity-util-errorhandler/zipball/dc9ac8fb70d733c48a9d9d1eb50f7022172da6bc",
                "reference": "dc9ac8fb70d733c48a9d9d1eb50f7022172da6bc",
                "shasum": ""
            },
            "require": {
                "php": "^7.2|^8.0"
            },
            "require-dev": {
                "php-coveralls/php-coveralls": "^2.0",
                "phpunit/phpunit": "^8.0|^9.0",
                "squizlabs/php_codesniffer": "^3.5"
            },
            "type": "library",
            "autoload": {
                "psr-4": {
                    "": "src/"
                }
            },
            "notification-url": "https://packagist.org/downloads/",
            "license": [
                "MIT"
            ],
            "authors": [
                {
                    "name": "Sören Jensen",
                    "email": "sirn@sirn.se",
                    "homepage": "https://phrity.sirn.se"
                }
            ],
            "description": "Inline error handler; catch and resolve errors for code block.",
            "homepage": "https://phrity.sirn.se/util-errorhandler",
            "keywords": [
                "error",
                "warning"
            ],
            "support": {
                "issues": "https://github.com/sirn-se/phrity-util-errorhandler/issues",
                "source": "https://github.com/sirn-se/phrity-util-errorhandler/tree/1.0.1"
            },
            "time": "2022-10-27T12:14:42+00:00"
        },
        {
            "name": "psr/cache",
            "version": "1.0.1",
            "source": {
                "type": "git",
                "url": "https://github.com/php-fig/cache.git",
                "reference": "d11b50ad223250cf17b86e38383413f5a6764bf8"
            },
            "dist": {
                "type": "zip",
                "url": "https://api.github.com/repos/php-fig/cache/zipball/d11b50ad223250cf17b86e38383413f5a6764bf8",
                "reference": "d11b50ad223250cf17b86e38383413f5a6764bf8",
                "shasum": ""
            },
            "require": {
                "php": ">=5.3.0"
            },
            "type": "library",
            "extra": {
                "branch-alias": {
                    "dev-master": "1.0.x-dev"
                }
            },
            "autoload": {
                "psr-4": {
                    "Psr\\Cache\\": "src/"
                }
            },
            "notification-url": "https://packagist.org/downloads/",
            "license": [
                "MIT"
            ],
            "authors": [
                {
                    "name": "PHP-FIG",
                    "homepage": "http://www.php-fig.org/"
                }
            ],
            "description": "Common interface for caching libraries",
            "keywords": [
                "cache",
                "psr",
                "psr-6"
            ],
            "support": {
                "source": "https://github.com/php-fig/cache/tree/master"
            },
            "time": "2016-08-06T20:24:11+00:00"
        },
        {
            "name": "psr/container",
            "version": "1.1.2",
            "source": {
                "type": "git",
                "url": "https://github.com/php-fig/container.git",
                "reference": "513e0666f7216c7459170d56df27dfcefe1689ea"
            },
            "dist": {
                "type": "zip",
                "url": "https://api.github.com/repos/php-fig/container/zipball/513e0666f7216c7459170d56df27dfcefe1689ea",
                "reference": "513e0666f7216c7459170d56df27dfcefe1689ea",
                "shasum": ""
            },
            "require": {
                "php": ">=7.4.0"
            },
            "type": "library",
            "autoload": {
                "psr-4": {
                    "Psr\\Container\\": "src/"
                }
            },
            "notification-url": "https://packagist.org/downloads/",
            "license": [
                "MIT"
            ],
            "authors": [
                {
                    "name": "PHP-FIG",
                    "homepage": "https://www.php-fig.org/"
                }
            ],
            "description": "Common Container Interface (PHP FIG PSR-11)",
            "homepage": "https://github.com/php-fig/container",
            "keywords": [
                "PSR-11",
                "container",
                "container-interface",
                "container-interop",
                "psr"
            ],
            "support": {
                "issues": "https://github.com/php-fig/container/issues",
                "source": "https://github.com/php-fig/container/tree/1.1.2"
            },
            "time": "2021-11-05T16:50:12+00:00"
        },
        {
            "name": "psr/http-factory",
            "version": "1.0.2",
            "source": {
                "type": "git",
                "url": "https://github.com/php-fig/http-factory.git",
                "reference": "e616d01114759c4c489f93b099585439f795fe35"
            },
            "dist": {
                "type": "zip",
                "url": "https://api.github.com/repos/php-fig/http-factory/zipball/e616d01114759c4c489f93b099585439f795fe35",
                "reference": "e616d01114759c4c489f93b099585439f795fe35",
                "shasum": ""
            },
            "require": {
                "php": ">=7.0.0",
                "psr/http-message": "^1.0 || ^2.0"
            },
            "type": "library",
            "extra": {
                "branch-alias": {
                    "dev-master": "1.0.x-dev"
                }
            },
            "autoload": {
                "psr-4": {
                    "Psr\\Http\\Message\\": "src/"
                }
            },
            "notification-url": "https://packagist.org/downloads/",
            "license": [
                "MIT"
            ],
            "authors": [
                {
                    "name": "PHP-FIG",
                    "homepage": "https://www.php-fig.org/"
                }
            ],
            "description": "Common interfaces for PSR-7 HTTP message factories",
            "keywords": [
                "factory",
                "http",
                "message",
                "psr",
                "psr-17",
                "psr-7",
                "request",
                "response"
            ],
            "support": {
                "source": "https://github.com/php-fig/http-factory/tree/1.0.2"
            },
            "time": "2023-04-10T20:10:41+00:00"
        },
        {
            "name": "psr/http-message",
            "version": "1.1",
            "source": {
                "type": "git",
                "url": "https://github.com/php-fig/http-message.git",
                "reference": "cb6ce4845ce34a8ad9e68117c10ee90a29919eba"
            },
            "dist": {
                "type": "zip",
                "url": "https://api.github.com/repos/php-fig/http-message/zipball/cb6ce4845ce34a8ad9e68117c10ee90a29919eba",
                "reference": "cb6ce4845ce34a8ad9e68117c10ee90a29919eba",
                "shasum": ""
            },
            "require": {
                "php": "^7.2 || ^8.0"
            },
            "type": "library",
            "extra": {
                "branch-alias": {
                    "dev-master": "1.1.x-dev"
                }
            },
            "autoload": {
                "psr-4": {
                    "Psr\\Http\\Message\\": "src/"
                }
            },
            "notification-url": "https://packagist.org/downloads/",
            "license": [
                "MIT"
            ],
            "authors": [
                {
                    "name": "PHP-FIG",
                    "homepage": "http://www.php-fig.org/"
                }
            ],
            "description": "Common interface for HTTP messages",
            "homepage": "https://github.com/php-fig/http-message",
            "keywords": [
                "http",
                "http-message",
                "psr",
                "psr-7",
                "request",
                "response"
            ],
            "support": {
                "source": "https://github.com/php-fig/http-message/tree/1.1"
            },
            "time": "2023-04-04T09:50:52+00:00"
        },
        {
            "name": "psr/log",
            "version": "1.1.4",
            "source": {
                "type": "git",
                "url": "https://github.com/php-fig/log.git",
                "reference": "d49695b909c3b7628b6289db5479a1c204601f11"
            },
            "dist": {
                "type": "zip",
                "url": "https://api.github.com/repos/php-fig/log/zipball/d49695b909c3b7628b6289db5479a1c204601f11",
                "reference": "d49695b909c3b7628b6289db5479a1c204601f11",
                "shasum": ""
            },
            "require": {
                "php": ">=5.3.0"
            },
            "type": "library",
            "extra": {
                "branch-alias": {
                    "dev-master": "1.1.x-dev"
                }
            },
            "autoload": {
                "psr-4": {
                    "Psr\\Log\\": "Psr/Log/"
                }
            },
            "notification-url": "https://packagist.org/downloads/",
            "license": [
                "MIT"
            ],
            "authors": [
                {
                    "name": "PHP-FIG",
                    "homepage": "https://www.php-fig.org/"
                }
            ],
            "description": "Common interface for logging libraries",
            "homepage": "https://github.com/php-fig/log",
            "keywords": [
                "log",
                "psr",
                "psr-3"
            ],
            "support": {
                "source": "https://github.com/php-fig/log/tree/1.1.4"
            },
            "time": "2021-05-03T11:20:27+00:00"
        },
        {
            "name": "ralouphie/getallheaders",
            "version": "3.0.3",
            "source": {
                "type": "git",
                "url": "https://github.com/ralouphie/getallheaders.git",
                "reference": "120b605dfeb996808c31b6477290a714d356e822"
            },
            "dist": {
                "type": "zip",
                "url": "https://api.github.com/repos/ralouphie/getallheaders/zipball/120b605dfeb996808c31b6477290a714d356e822",
                "reference": "120b605dfeb996808c31b6477290a714d356e822",
                "shasum": ""
            },
            "require": {
                "php": ">=5.6"
            },
            "require-dev": {
                "php-coveralls/php-coveralls": "^2.1",
                "phpunit/phpunit": "^5 || ^6.5"
            },
            "type": "library",
            "autoload": {
                "files": [
                    "src/getallheaders.php"
                ]
            },
            "notification-url": "https://packagist.org/downloads/",
            "license": [
                "MIT"
            ],
            "authors": [
                {
                    "name": "Ralph Khattar",
                    "email": "ralph.khattar@gmail.com"
                }
            ],
            "description": "A polyfill for getallheaders.",
            "support": {
                "issues": "https://github.com/ralouphie/getallheaders/issues",
                "source": "https://github.com/ralouphie/getallheaders/tree/develop"
            },
            "time": "2019-03-08T08:55:37+00:00"
        },
        {
            "name": "ramsey/collection",
            "version": "1.1.4",
            "source": {
                "type": "git",
                "url": "https://github.com/ramsey/collection.git",
                "reference": "ab2237657ad99667a5143e32ba2683c8029563d4"
            },
            "dist": {
                "type": "zip",
                "url": "https://api.github.com/repos/ramsey/collection/zipball/ab2237657ad99667a5143e32ba2683c8029563d4",
                "reference": "ab2237657ad99667a5143e32ba2683c8029563d4",
                "shasum": ""
            },
            "require": {
                "php": "^7.2 || ^8"
            },
            "require-dev": {
                "captainhook/captainhook": "^5.3",
                "dealerdirect/phpcodesniffer-composer-installer": "^0.7.0",
                "ergebnis/composer-normalize": "^2.6",
                "fakerphp/faker": "^1.5",
                "hamcrest/hamcrest-php": "^2",
                "jangregor/phpstan-prophecy": "^0.8",
                "mockery/mockery": "^1.3",
                "phpstan/extension-installer": "^1",
                "phpstan/phpstan": "^0.12.32",
                "phpstan/phpstan-mockery": "^0.12.5",
                "phpstan/phpstan-phpunit": "^0.12.11",
                "phpunit/phpunit": "^8.5 || ^9",
                "psy/psysh": "^0.10.4",
                "slevomat/coding-standard": "^6.3",
                "squizlabs/php_codesniffer": "^3.5",
                "vimeo/psalm": "^4.4"
            },
            "type": "library",
            "autoload": {
                "psr-4": {
                    "Ramsey\\Collection\\": "src/"
                }
            },
            "notification-url": "https://packagist.org/downloads/",
            "license": [
                "MIT"
            ],
            "authors": [
                {
                    "name": "Ben Ramsey",
                    "email": "ben@benramsey.com",
                    "homepage": "https://benramsey.com"
                }
            ],
            "description": "A PHP 7.2+ library for representing and manipulating collections.",
            "keywords": [
                "array",
                "collection",
                "hash",
                "map",
                "queue",
                "set"
            ],
            "support": {
                "issues": "https://github.com/ramsey/collection/issues",
                "source": "https://github.com/ramsey/collection/tree/1.1.4"
            },
            "funding": [
                {
                    "url": "https://github.com/ramsey",
                    "type": "github"
                },
                {
                    "url": "https://tidelift.com/funding/github/packagist/ramsey/collection",
                    "type": "tidelift"
                }
            ],
            "time": "2021-07-30T00:58:27+00:00"
        },
        {
            "name": "ramsey/uuid",
            "version": "4.2.3",
            "source": {
                "type": "git",
                "url": "https://github.com/ramsey/uuid.git",
                "reference": "fc9bb7fb5388691fd7373cd44dcb4d63bbcf24df"
            },
            "dist": {
                "type": "zip",
                "url": "https://api.github.com/repos/ramsey/uuid/zipball/fc9bb7fb5388691fd7373cd44dcb4d63bbcf24df",
                "reference": "fc9bb7fb5388691fd7373cd44dcb4d63bbcf24df",
                "shasum": ""
            },
            "require": {
                "brick/math": "^0.8 || ^0.9",
                "ext-json": "*",
                "php": "^7.2 || ^8.0",
                "ramsey/collection": "^1.0",
                "symfony/polyfill-ctype": "^1.8",
                "symfony/polyfill-php80": "^1.14"
            },
            "replace": {
                "rhumsaa/uuid": "self.version"
            },
            "require-dev": {
                "captainhook/captainhook": "^5.10",
                "captainhook/plugin-composer": "^5.3",
                "dealerdirect/phpcodesniffer-composer-installer": "^0.7.0",
                "doctrine/annotations": "^1.8",
                "ergebnis/composer-normalize": "^2.15",
                "mockery/mockery": "^1.3",
                "moontoast/math": "^1.1",
                "paragonie/random-lib": "^2",
                "php-mock/php-mock": "^2.2",
                "php-mock/php-mock-mockery": "^1.3",
                "php-parallel-lint/php-parallel-lint": "^1.1",
                "phpbench/phpbench": "^1.0",
                "phpstan/extension-installer": "^1.0",
                "phpstan/phpstan": "^0.12",
                "phpstan/phpstan-mockery": "^0.12",
                "phpstan/phpstan-phpunit": "^0.12",
                "phpunit/phpunit": "^8.5 || ^9",
                "slevomat/coding-standard": "^7.0",
                "squizlabs/php_codesniffer": "^3.5",
                "vimeo/psalm": "^4.9"
            },
            "suggest": {
                "ext-bcmath": "Enables faster math with arbitrary-precision integers using BCMath.",
                "ext-ctype": "Enables faster processing of character classification using ctype functions.",
                "ext-gmp": "Enables faster math with arbitrary-precision integers using GMP.",
                "ext-uuid": "Enables the use of PeclUuidTimeGenerator and PeclUuidRandomGenerator.",
                "paragonie/random-lib": "Provides RandomLib for use with the RandomLibAdapter",
                "ramsey/uuid-doctrine": "Allows the use of Ramsey\\Uuid\\Uuid as Doctrine field type."
            },
            "type": "library",
            "extra": {
                "branch-alias": {
                    "dev-main": "4.x-dev"
                },
                "captainhook": {
                    "force-install": true
                }
            },
            "autoload": {
                "psr-4": {
                    "Ramsey\\Uuid\\": "src/"
                },
                "files": [
                    "src/functions.php"
                ]
            },
            "notification-url": "https://packagist.org/downloads/",
            "license": [
                "MIT"
            ],
            "description": "A PHP library for generating and working with universally unique identifiers (UUIDs).",
            "keywords": [
                "guid",
                "identifier",
                "uuid"
            ],
            "support": {
                "issues": "https://github.com/ramsey/uuid/issues",
                "source": "https://github.com/ramsey/uuid/tree/4.2.3"
            },
            "funding": [
                {
                    "url": "https://github.com/ramsey",
                    "type": "github"
                },
                {
                    "url": "https://tidelift.com/funding/github/packagist/ramsey/uuid",
                    "type": "tidelift"
                }
            ],
            "time": "2021-09-25T23:10:38+00:00"
        },
        {
            "name": "ratchet/rfc6455",
            "version": "v0.3.1",
            "source": {
                "type": "git",
                "url": "https://github.com/ratchetphp/RFC6455.git",
                "reference": "7c964514e93456a52a99a20fcfa0de242a43ccdb"
            },
            "dist": {
                "type": "zip",
                "url": "https://api.github.com/repos/ratchetphp/RFC6455/zipball/7c964514e93456a52a99a20fcfa0de242a43ccdb",
                "reference": "7c964514e93456a52a99a20fcfa0de242a43ccdb",
                "shasum": ""
            },
            "require": {
                "guzzlehttp/psr7": "^2 || ^1.7",
                "php": ">=5.4.2"
            },
            "require-dev": {
                "phpunit/phpunit": "^5.7",
                "react/socket": "^1.3"
            },
            "type": "library",
            "autoload": {
                "psr-4": {
                    "Ratchet\\RFC6455\\": "src"
                }
            },
            "notification-url": "https://packagist.org/downloads/",
            "license": [
                "MIT"
            ],
            "authors": [
                {
                    "name": "Chris Boden",
                    "email": "cboden@gmail.com",
                    "role": "Developer"
                },
                {
                    "name": "Matt Bonneau",
                    "role": "Developer"
                }
            ],
            "description": "RFC6455 WebSocket protocol handler",
            "homepage": "http://socketo.me",
            "keywords": [
                "WebSockets",
                "rfc6455",
                "websocket"
            ],
            "support": {
                "chat": "https://gitter.im/reactphp/reactphp",
                "issues": "https://github.com/ratchetphp/RFC6455/issues",
                "source": "https://github.com/ratchetphp/RFC6455/tree/v0.3.1"
            },
            "time": "2021-12-09T23:20:49+00:00"
        },
        {
            "name": "react/cache",
            "version": "v1.1.1",
            "source": {
                "type": "git",
                "url": "https://github.com/reactphp/cache.git",
                "reference": "4bf736a2cccec7298bdf745db77585966fc2ca7e"
            },
            "dist": {
                "type": "zip",
                "url": "https://api.github.com/repos/reactphp/cache/zipball/4bf736a2cccec7298bdf745db77585966fc2ca7e",
                "reference": "4bf736a2cccec7298bdf745db77585966fc2ca7e",
                "shasum": ""
            },
            "require": {
                "php": ">=5.3.0",
                "react/promise": "^3.0 || ^2.0 || ^1.1"
            },
            "require-dev": {
                "phpunit/phpunit": "^9.3 || ^5.7 || ^4.8.35"
            },
            "type": "library",
            "autoload": {
                "psr-4": {
                    "React\\Cache\\": "src/"
                }
            },
            "notification-url": "https://packagist.org/downloads/",
            "license": [
                "MIT"
            ],
            "authors": [
                {
                    "name": "Christian Lück",
                    "email": "christian@clue.engineering",
                    "homepage": "https://clue.engineering/"
                },
                {
                    "name": "Cees-Jan Kiewiet",
                    "email": "reactphp@ceesjankiewiet.nl",
                    "homepage": "https://wyrihaximus.net/"
                },
                {
                    "name": "Jan Sorgalla",
                    "email": "jsorgalla@gmail.com",
                    "homepage": "https://sorgalla.com/"
                },
                {
                    "name": "Chris Boden",
                    "email": "cboden@gmail.com",
                    "homepage": "https://cboden.dev/"
                }
            ],
            "description": "Async, Promise-based cache interface for ReactPHP",
            "keywords": [
                "cache",
                "caching",
                "promise",
                "reactphp"
            ],
            "support": {
                "issues": "https://github.com/reactphp/cache/issues",
                "source": "https://github.com/reactphp/cache/tree/v1.1.1"
            },
            "funding": [
                {
                    "url": "https://github.com/WyriHaximus",
                    "type": "github"
                },
                {
                    "url": "https://github.com/clue",
                    "type": "github"
                }
            ],
            "time": "2021-02-02T06:47:52+00:00"
        },
        {
            "name": "react/dns",
            "version": "v1.8.0",
            "source": {
                "type": "git",
                "url": "https://github.com/reactphp/dns.git",
                "reference": "2a5a74ab751e53863b45fb87e1d3913884f88248"
            },
            "dist": {
                "type": "zip",
                "url": "https://api.github.com/repos/reactphp/dns/zipball/2a5a74ab751e53863b45fb87e1d3913884f88248",
                "reference": "2a5a74ab751e53863b45fb87e1d3913884f88248",
                "shasum": ""
            },
            "require": {
                "php": ">=5.3.0",
                "react/cache": "^1.0 || ^0.6 || ^0.5",
                "react/event-loop": "^1.2",
                "react/promise": "^3.0 || ^2.7 || ^1.2.1",
                "react/promise-timer": "^1.2"
            },
            "require-dev": {
                "clue/block-react": "^1.2",
                "phpunit/phpunit": "^9.3 || ^4.8.35"
            },
            "type": "library",
            "autoload": {
                "psr-4": {
                    "React\\Dns\\": "src"
                }
            },
            "notification-url": "https://packagist.org/downloads/",
            "license": [
                "MIT"
            ],
            "authors": [
                {
                    "name": "Christian Lück",
                    "email": "christian@clue.engineering",
                    "homepage": "https://clue.engineering/"
                },
                {
                    "name": "Cees-Jan Kiewiet",
                    "email": "reactphp@ceesjankiewiet.nl",
                    "homepage": "https://wyrihaximus.net/"
                },
                {
                    "name": "Jan Sorgalla",
                    "email": "jsorgalla@gmail.com",
                    "homepage": "https://sorgalla.com/"
                },
                {
                    "name": "Chris Boden",
                    "email": "cboden@gmail.com",
                    "homepage": "https://cboden.dev/"
                }
            ],
            "description": "Async DNS resolver for ReactPHP",
            "keywords": [
                "async",
                "dns",
                "dns-resolver",
                "reactphp"
            ],
            "support": {
                "issues": "https://github.com/reactphp/dns/issues",
                "source": "https://github.com/reactphp/dns/tree/v1.8.0"
            },
            "funding": [
                {
                    "url": "https://github.com/WyriHaximus",
                    "type": "github"
                },
                {
                    "url": "https://github.com/clue",
                    "type": "github"
                }
            ],
            "time": "2021-07-11T12:40:34+00:00"
        },
        {
            "name": "react/event-loop",
            "version": "v1.2.0",
            "source": {
                "type": "git",
                "url": "https://github.com/reactphp/event-loop.git",
                "reference": "be6dee480fc4692cec0504e65eb486e3be1aa6f2"
            },
            "dist": {
                "type": "zip",
                "url": "https://api.github.com/repos/reactphp/event-loop/zipball/be6dee480fc4692cec0504e65eb486e3be1aa6f2",
                "reference": "be6dee480fc4692cec0504e65eb486e3be1aa6f2",
                "shasum": ""
            },
            "require": {
                "php": ">=5.3.0"
            },
            "require-dev": {
                "phpunit/phpunit": "^9.3 || ^5.7 || ^4.8.35"
            },
            "suggest": {
                "ext-event": "~1.0 for ExtEventLoop",
                "ext-pcntl": "For signal handling support when using the StreamSelectLoop",
                "ext-uv": "* for ExtUvLoop"
            },
            "type": "library",
            "autoload": {
                "psr-4": {
                    "React\\EventLoop\\": "src"
                }
            },
            "notification-url": "https://packagist.org/downloads/",
            "license": [
                "MIT"
            ],
            "authors": [
                {
                    "name": "Christian Lück",
                    "email": "christian@clue.engineering",
                    "homepage": "https://clue.engineering/"
                },
                {
                    "name": "Cees-Jan Kiewiet",
                    "email": "reactphp@ceesjankiewiet.nl",
                    "homepage": "https://wyrihaximus.net/"
                },
                {
                    "name": "Jan Sorgalla",
                    "email": "jsorgalla@gmail.com",
                    "homepage": "https://sorgalla.com/"
                },
                {
                    "name": "Chris Boden",
                    "email": "cboden@gmail.com",
                    "homepage": "https://cboden.dev/"
                }
            ],
            "description": "ReactPHP's core reactor event loop that libraries can use for evented I/O.",
            "keywords": [
                "asynchronous",
                "event-loop"
            ],
            "support": {
                "issues": "https://github.com/reactphp/event-loop/issues",
                "source": "https://github.com/reactphp/event-loop/tree/v1.2.0"
            },
            "funding": [
                {
                    "url": "https://github.com/WyriHaximus",
                    "type": "github"
                },
                {
                    "url": "https://github.com/clue",
                    "type": "github"
                }
            ],
            "time": "2021-07-11T12:31:24+00:00"
        },
        {
            "name": "react/promise",
            "version": "v2.8.0",
            "source": {
                "type": "git",
                "url": "https://github.com/reactphp/promise.git",
                "reference": "f3cff96a19736714524ca0dd1d4130de73dbbbc4"
            },
            "dist": {
                "type": "zip",
                "url": "https://api.github.com/repos/reactphp/promise/zipball/f3cff96a19736714524ca0dd1d4130de73dbbbc4",
                "reference": "f3cff96a19736714524ca0dd1d4130de73dbbbc4",
                "shasum": ""
            },
            "require": {
                "php": ">=5.4.0"
            },
            "require-dev": {
                "phpunit/phpunit": "^7.0 || ^6.5 || ^5.7 || ^4.8.36"
            },
            "type": "library",
            "autoload": {
                "psr-4": {
                    "React\\Promise\\": "src/"
                },
                "files": [
                    "src/functions_include.php"
                ]
            },
            "notification-url": "https://packagist.org/downloads/",
            "license": [
                "MIT"
            ],
            "authors": [
                {
                    "name": "Jan Sorgalla",
                    "email": "jsorgalla@gmail.com"
                }
            ],
            "description": "A lightweight implementation of CommonJS Promises/A for PHP",
            "keywords": [
                "promise",
                "promises"
            ],
            "support": {
                "issues": "https://github.com/reactphp/promise/issues",
                "source": "https://github.com/reactphp/promise/tree/v2.8.0"
            },
            "time": "2020-05-12T15:16:56+00:00"
        },
        {
            "name": "react/promise-timer",
            "version": "v1.8.0",
            "source": {
                "type": "git",
                "url": "https://github.com/reactphp/promise-timer.git",
                "reference": "0bbbcc79589e5bfdddba68a287f1cb805581a479"
            },
            "dist": {
                "type": "zip",
                "url": "https://api.github.com/repos/reactphp/promise-timer/zipball/0bbbcc79589e5bfdddba68a287f1cb805581a479",
                "reference": "0bbbcc79589e5bfdddba68a287f1cb805581a479",
                "shasum": ""
            },
            "require": {
                "php": ">=5.3",
                "react/event-loop": "^1.2",
                "react/promise": "^3.0 || ^2.7.0 || ^1.2.1"
            },
            "require-dev": {
                "phpunit/phpunit": "^9.3 || ^5.7 || ^4.8.35"
            },
            "type": "library",
            "autoload": {
                "psr-4": {
                    "React\\Promise\\Timer\\": "src/"
                },
                "files": [
                    "src/functions_include.php"
                ]
            },
            "notification-url": "https://packagist.org/downloads/",
            "license": [
                "MIT"
            ],
            "authors": [
                {
                    "name": "Christian Lück",
                    "email": "christian@clue.engineering",
                    "homepage": "https://clue.engineering/"
                },
                {
                    "name": "Cees-Jan Kiewiet",
                    "email": "reactphp@ceesjankiewiet.nl",
                    "homepage": "https://wyrihaximus.net/"
                },
                {
                    "name": "Jan Sorgalla",
                    "email": "jsorgalla@gmail.com",
                    "homepage": "https://sorgalla.com/"
                },
                {
                    "name": "Chris Boden",
                    "email": "cboden@gmail.com",
                    "homepage": "https://cboden.dev/"
                }
            ],
            "description": "A trivial implementation of timeouts for Promises, built on top of ReactPHP.",
            "homepage": "https://github.com/reactphp/promise-timer",
            "keywords": [
                "async",
                "event-loop",
                "promise",
                "reactphp",
                "timeout",
                "timer"
            ],
            "support": {
                "issues": "https://github.com/reactphp/promise-timer/issues",
                "source": "https://github.com/reactphp/promise-timer/tree/v1.8.0"
            },
            "funding": [
                {
                    "url": "https://github.com/WyriHaximus",
                    "type": "github"
                },
                {
                    "url": "https://github.com/clue",
                    "type": "github"
                }
            ],
            "time": "2021-12-06T11:08:48+00:00"
        },
        {
            "name": "react/socket",
            "version": "v1.10.0",
            "source": {
                "type": "git",
                "url": "https://github.com/reactphp/socket.git",
                "reference": "d132fde589ea97f4165f2d94b5296499eac125ec"
            },
            "dist": {
                "type": "zip",
                "url": "https://api.github.com/repos/reactphp/socket/zipball/d132fde589ea97f4165f2d94b5296499eac125ec",
                "reference": "d132fde589ea97f4165f2d94b5296499eac125ec",
                "shasum": ""
            },
            "require": {
                "evenement/evenement": "^3.0 || ^2.0 || ^1.0",
                "php": ">=5.3.0",
                "react/dns": "^1.8",
                "react/event-loop": "^1.2",
                "react/promise": "^2.6.0 || ^1.2.1",
                "react/promise-timer": "^1.4.0",
                "react/stream": "^1.2"
            },
            "require-dev": {
                "clue/block-react": "^1.2",
                "phpunit/phpunit": "^9.3 || ^5.7 || ^4.8.35",
                "react/promise-stream": "^1.2"
            },
            "type": "library",
            "autoload": {
                "psr-4": {
                    "React\\Socket\\": "src"
                }
            },
            "notification-url": "https://packagist.org/downloads/",
            "license": [
                "MIT"
            ],
            "authors": [
                {
                    "name": "Christian Lück",
                    "email": "christian@clue.engineering",
                    "homepage": "https://clue.engineering/"
                },
                {
                    "name": "Cees-Jan Kiewiet",
                    "email": "reactphp@ceesjankiewiet.nl",
                    "homepage": "https://wyrihaximus.net/"
                },
                {
                    "name": "Jan Sorgalla",
                    "email": "jsorgalla@gmail.com",
                    "homepage": "https://sorgalla.com/"
                },
                {
                    "name": "Chris Boden",
                    "email": "cboden@gmail.com",
                    "homepage": "https://cboden.dev/"
                }
            ],
            "description": "Async, streaming plaintext TCP/IP and secure TLS socket server and client connections for ReactPHP",
            "keywords": [
                "Connection",
                "Socket",
                "async",
                "reactphp",
                "stream"
            ],
            "support": {
                "issues": "https://github.com/reactphp/socket/issues",
                "source": "https://github.com/reactphp/socket/tree/v1.10.0"
            },
            "funding": [
                {
                    "url": "https://github.com/WyriHaximus",
                    "type": "github"
                },
                {
                    "url": "https://github.com/clue",
                    "type": "github"
                }
            ],
            "time": "2021-11-29T10:08:24+00:00"
        },
        {
            "name": "react/stream",
            "version": "v1.2.0",
            "source": {
                "type": "git",
                "url": "https://github.com/reactphp/stream.git",
                "reference": "7a423506ee1903e89f1e08ec5f0ed430ff784ae9"
            },
            "dist": {
                "type": "zip",
                "url": "https://api.github.com/repos/reactphp/stream/zipball/7a423506ee1903e89f1e08ec5f0ed430ff784ae9",
                "reference": "7a423506ee1903e89f1e08ec5f0ed430ff784ae9",
                "shasum": ""
            },
            "require": {
                "evenement/evenement": "^3.0 || ^2.0 || ^1.0",
                "php": ">=5.3.8",
                "react/event-loop": "^1.2"
            },
            "require-dev": {
                "clue/stream-filter": "~1.2",
                "phpunit/phpunit": "^9.3 || ^5.7 || ^4.8.35"
            },
            "type": "library",
            "autoload": {
                "psr-4": {
                    "React\\Stream\\": "src"
                }
            },
            "notification-url": "https://packagist.org/downloads/",
            "license": [
                "MIT"
            ],
            "authors": [
                {
                    "name": "Christian Lück",
                    "email": "christian@clue.engineering",
                    "homepage": "https://clue.engineering/"
                },
                {
                    "name": "Cees-Jan Kiewiet",
                    "email": "reactphp@ceesjankiewiet.nl",
                    "homepage": "https://wyrihaximus.net/"
                },
                {
                    "name": "Jan Sorgalla",
                    "email": "jsorgalla@gmail.com",
                    "homepage": "https://sorgalla.com/"
                },
                {
                    "name": "Chris Boden",
                    "email": "cboden@gmail.com",
                    "homepage": "https://cboden.dev/"
                }
            ],
            "description": "Event-driven readable and writable streams for non-blocking I/O in ReactPHP",
            "keywords": [
                "event-driven",
                "io",
                "non-blocking",
                "pipe",
                "reactphp",
                "readable",
                "stream",
                "writable"
            ],
            "support": {
                "issues": "https://github.com/reactphp/stream/issues",
                "source": "https://github.com/reactphp/stream/tree/v1.2.0"
            },
            "funding": [
                {
                    "url": "https://github.com/WyriHaximus",
                    "type": "github"
                },
                {
                    "url": "https://github.com/clue",
                    "type": "github"
                }
            ],
            "time": "2021-07-11T12:37:55+00:00"
        },
        {
            "name": "robrichards/xmlseclibs",
            "version": "3.1.1",
            "source": {
                "type": "git",
                "url": "https://github.com/robrichards/xmlseclibs.git",
                "reference": "f8f19e58f26cdb42c54b214ff8a820760292f8df"
            },
            "dist": {
                "type": "zip",
                "url": "https://api.github.com/repos/robrichards/xmlseclibs/zipball/f8f19e58f26cdb42c54b214ff8a820760292f8df",
                "reference": "f8f19e58f26cdb42c54b214ff8a820760292f8df",
                "shasum": ""
            },
            "require": {
                "ext-openssl": "*",
                "php": ">= 5.4"
            },
            "type": "library",
            "autoload": {
                "psr-4": {
                    "RobRichards\\XMLSecLibs\\": "src"
                }
            },
            "notification-url": "https://packagist.org/downloads/",
            "license": [
                "BSD-3-Clause"
            ],
            "description": "A PHP library for XML Security",
            "homepage": "https://github.com/robrichards/xmlseclibs",
            "keywords": [
                "security",
                "signature",
                "xml",
                "xmldsig"
            ],
            "support": {
                "issues": "https://github.com/robrichards/xmlseclibs/issues",
                "source": "https://github.com/robrichards/xmlseclibs/tree/3.1.1"
            },
            "time": "2020-09-05T13:00:25+00:00"
        },
        {
            "name": "symfony/cache",
            "version": "v5.4.23",
            "source": {
                "type": "git",
                "url": "https://github.com/symfony/cache.git",
                "reference": "983c79ff28612cdfd66d8e44e1a06e5afc87e107"
            },
            "dist": {
                "type": "zip",
                "url": "https://api.github.com/repos/symfony/cache/zipball/983c79ff28612cdfd66d8e44e1a06e5afc87e107",
                "reference": "983c79ff28612cdfd66d8e44e1a06e5afc87e107",
                "shasum": ""
            },
            "require": {
                "php": ">=7.2.5",
                "psr/cache": "^1.0|^2.0",
                "psr/log": "^1.1|^2|^3",
                "symfony/cache-contracts": "^1.1.7|^2",
                "symfony/deprecation-contracts": "^2.1|^3",
                "symfony/polyfill-php73": "^1.9",
                "symfony/polyfill-php80": "^1.16",
                "symfony/service-contracts": "^1.1|^2|^3",
                "symfony/var-exporter": "^4.4|^5.0|^6.0"
            },
            "conflict": {
                "doctrine/dbal": "<2.13.1",
                "symfony/dependency-injection": "<4.4",
                "symfony/http-kernel": "<4.4",
                "symfony/var-dumper": "<4.4"
            },
            "provide": {
                "psr/cache-implementation": "1.0|2.0",
                "psr/simple-cache-implementation": "1.0|2.0",
                "symfony/cache-implementation": "1.0|2.0"
            },
            "require-dev": {
                "cache/integration-tests": "dev-master",
                "doctrine/cache": "^1.6|^2.0",
                "doctrine/dbal": "^2.13.1|^3.0",
                "predis/predis": "^1.1",
                "psr/simple-cache": "^1.0|^2.0",
                "symfony/config": "^4.4|^5.0|^6.0",
                "symfony/dependency-injection": "^4.4|^5.0|^6.0",
                "symfony/filesystem": "^4.4|^5.0|^6.0",
                "symfony/http-kernel": "^4.4|^5.0|^6.0",
                "symfony/messenger": "^4.4|^5.0|^6.0",
                "symfony/var-dumper": "^4.4|^5.0|^6.0"
            },
            "type": "library",
            "autoload": {
                "psr-4": {
                    "Symfony\\Component\\Cache\\": ""
                },
                "exclude-from-classmap": [
                    "/Tests/"
                ]
            },
            "notification-url": "https://packagist.org/downloads/",
            "license": [
                "MIT"
            ],
            "authors": [
                {
                    "name": "Nicolas Grekas",
                    "email": "p@tchwork.com"
                },
                {
                    "name": "Symfony Community",
                    "homepage": "https://symfony.com/contributors"
                }
            ],
            "description": "Provides extended PSR-6, PSR-16 (and tags) implementations",
            "homepage": "https://symfony.com",
            "keywords": [
                "caching",
                "psr6"
            ],
            "support": {
                "source": "https://github.com/symfony/cache/tree/v5.4.23"
            },
            "funding": [
                {
                    "url": "https://symfony.com/sponsor",
                    "type": "custom"
                },
                {
                    "url": "https://github.com/fabpot",
                    "type": "github"
                },
                {
                    "url": "https://tidelift.com/funding/github/packagist/symfony/symfony",
                    "type": "tidelift"
                }
            ],
            "time": "2023-04-21T15:38:51+00:00"
        },
        {
            "name": "symfony/cache-contracts",
            "version": "v2.5.2",
            "source": {
                "type": "git",
                "url": "https://github.com/symfony/cache-contracts.git",
                "reference": "64be4a7acb83b6f2bf6de9a02cee6dad41277ebc"
            },
            "dist": {
                "type": "zip",
                "url": "https://api.github.com/repos/symfony/cache-contracts/zipball/64be4a7acb83b6f2bf6de9a02cee6dad41277ebc",
                "reference": "64be4a7acb83b6f2bf6de9a02cee6dad41277ebc",
                "shasum": ""
            },
            "require": {
                "php": ">=7.2.5",
                "psr/cache": "^1.0|^2.0|^3.0"
            },
            "suggest": {
                "symfony/cache-implementation": ""
            },
            "type": "library",
            "extra": {
                "branch-alias": {
                    "dev-main": "2.5-dev"
                },
                "thanks": {
                    "name": "symfony/contracts",
                    "url": "https://github.com/symfony/contracts"
                }
            },
            "autoload": {
                "psr-4": {
                    "Symfony\\Contracts\\Cache\\": ""
                }
            },
            "notification-url": "https://packagist.org/downloads/",
            "license": [
                "MIT"
            ],
            "authors": [
                {
                    "name": "Nicolas Grekas",
                    "email": "p@tchwork.com"
                },
                {
                    "name": "Symfony Community",
                    "homepage": "https://symfony.com/contributors"
                }
            ],
            "description": "Generic abstractions related to caching",
            "homepage": "https://symfony.com",
            "keywords": [
                "abstractions",
                "contracts",
                "decoupling",
                "interfaces",
                "interoperability",
                "standards"
            ],
            "support": {
                "source": "https://github.com/symfony/cache-contracts/tree/v2.5.2"
            },
            "funding": [
                {
                    "url": "https://symfony.com/sponsor",
                    "type": "custom"
                },
                {
                    "url": "https://github.com/fabpot",
                    "type": "github"
                },
                {
                    "url": "https://tidelift.com/funding/github/packagist/symfony/symfony",
                    "type": "tidelift"
                }
            ],
            "time": "2022-01-02T09:53:40+00:00"
        },
        {
            "name": "symfony/config",
            "version": "v5.4.21",
            "source": {
                "type": "git",
                "url": "https://github.com/symfony/config.git",
                "reference": "2a6b1111d038adfa15d52c0871e540f3b352d1e4"
            },
            "dist": {
                "type": "zip",
                "url": "https://api.github.com/repos/symfony/config/zipball/2a6b1111d038adfa15d52c0871e540f3b352d1e4",
                "reference": "2a6b1111d038adfa15d52c0871e540f3b352d1e4",
                "shasum": ""
            },
            "require": {
                "php": ">=7.2.5",
                "symfony/deprecation-contracts": "^2.1|^3",
                "symfony/filesystem": "^4.4|^5.0|^6.0",
                "symfony/polyfill-ctype": "~1.8",
                "symfony/polyfill-php80": "^1.16",
                "symfony/polyfill-php81": "^1.22"
            },
            "conflict": {
                "symfony/finder": "<4.4"
            },
            "require-dev": {
                "symfony/event-dispatcher": "^4.4|^5.0|^6.0",
                "symfony/finder": "^4.4|^5.0|^6.0",
                "symfony/messenger": "^4.4|^5.0|^6.0",
                "symfony/service-contracts": "^1.1|^2|^3",
                "symfony/yaml": "^4.4|^5.0|^6.0"
            },
            "suggest": {
                "symfony/yaml": "To use the yaml reference dumper"
            },
            "type": "library",
            "autoload": {
                "psr-4": {
                    "Symfony\\Component\\Config\\": ""
                },
                "exclude-from-classmap": [
                    "/Tests/"
                ]
            },
            "notification-url": "https://packagist.org/downloads/",
            "license": [
                "MIT"
            ],
            "authors": [
                {
                    "name": "Fabien Potencier",
                    "email": "fabien@symfony.com"
                },
                {
                    "name": "Symfony Community",
                    "homepage": "https://symfony.com/contributors"
                }
            ],
            "description": "Helps you find, load, combine, autofill and validate configuration values of any kind",
            "homepage": "https://symfony.com",
            "support": {
                "source": "https://github.com/symfony/config/tree/v5.4.21"
            },
            "funding": [
                {
                    "url": "https://symfony.com/sponsor",
                    "type": "custom"
                },
                {
                    "url": "https://github.com/fabpot",
                    "type": "github"
                },
                {
                    "url": "https://tidelift.com/funding/github/packagist/symfony/symfony",
                    "type": "tidelift"
                }
            ],
            "time": "2023-02-14T08:03:56+00:00"
        },
        {
            "name": "symfony/console",
            "version": "v5.4.16",
            "source": {
                "type": "git",
                "url": "https://github.com/symfony/console.git",
                "reference": "8e9b9c8dfb33af6057c94e1b44846bee700dc5ef"
            },
            "dist": {
                "type": "zip",
                "url": "https://api.github.com/repos/symfony/console/zipball/8e9b9c8dfb33af6057c94e1b44846bee700dc5ef",
                "reference": "8e9b9c8dfb33af6057c94e1b44846bee700dc5ef",
                "shasum": ""
            },
            "require": {
                "php": ">=7.2.5",
                "symfony/deprecation-contracts": "^2.1|^3",
                "symfony/polyfill-mbstring": "~1.0",
                "symfony/polyfill-php73": "^1.9",
                "symfony/polyfill-php80": "^1.16",
                "symfony/service-contracts": "^1.1|^2|^3",
                "symfony/string": "^5.1|^6.0"
            },
            "conflict": {
                "psr/log": ">=3",
                "symfony/dependency-injection": "<4.4",
                "symfony/dotenv": "<5.1",
                "symfony/event-dispatcher": "<4.4",
                "symfony/lock": "<4.4",
                "symfony/process": "<4.4"
            },
            "provide": {
                "psr/log-implementation": "1.0|2.0"
            },
            "require-dev": {
                "psr/log": "^1|^2",
                "symfony/config": "^4.4|^5.0|^6.0",
                "symfony/dependency-injection": "^4.4|^5.0|^6.0",
                "symfony/event-dispatcher": "^4.4|^5.0|^6.0",
                "symfony/lock": "^4.4|^5.0|^6.0",
                "symfony/process": "^4.4|^5.0|^6.0",
                "symfony/var-dumper": "^4.4|^5.0|^6.0"
            },
            "suggest": {
                "psr/log": "For using the console logger",
                "symfony/event-dispatcher": "",
                "symfony/lock": "",
                "symfony/process": ""
            },
            "type": "library",
            "autoload": {
                "psr-4": {
                    "Symfony\\Component\\Console\\": ""
                },
                "exclude-from-classmap": [
                    "/Tests/"
                ]
            },
            "notification-url": "https://packagist.org/downloads/",
            "license": [
                "MIT"
            ],
            "authors": [
                {
                    "name": "Fabien Potencier",
                    "email": "fabien@symfony.com"
                },
                {
                    "name": "Symfony Community",
                    "homepage": "https://symfony.com/contributors"
                }
            ],
            "description": "Eases the creation of beautiful and testable command line interfaces",
            "homepage": "https://symfony.com",
            "keywords": [
                "cli",
                "command line",
                "console",
                "terminal"
            ],
            "support": {
                "source": "https://github.com/symfony/console/tree/v5.4.16"
            },
            "funding": [
                {
                    "url": "https://symfony.com/sponsor",
                    "type": "custom"
                },
                {
                    "url": "https://github.com/fabpot",
                    "type": "github"
                },
                {
                    "url": "https://tidelift.com/funding/github/packagist/symfony/symfony",
                    "type": "tidelift"
                }
            ],
            "time": "2022-11-25T14:09:27+00:00"
        },
        {
            "name": "symfony/deprecation-contracts",
            "version": "v2.5.2",
            "source": {
                "type": "git",
                "url": "https://github.com/symfony/deprecation-contracts.git",
                "reference": "e8b495ea28c1d97b5e0c121748d6f9b53d075c66"
            },
            "dist": {
                "type": "zip",
                "url": "https://api.github.com/repos/symfony/deprecation-contracts/zipball/e8b495ea28c1d97b5e0c121748d6f9b53d075c66",
                "reference": "e8b495ea28c1d97b5e0c121748d6f9b53d075c66",
                "shasum": ""
            },
            "require": {
                "php": ">=7.1"
            },
            "type": "library",
            "extra": {
                "branch-alias": {
                    "dev-main": "2.5-dev"
                },
                "thanks": {
                    "name": "symfony/contracts",
                    "url": "https://github.com/symfony/contracts"
                }
            },
            "autoload": {
                "files": [
                    "function.php"
                ]
            },
            "notification-url": "https://packagist.org/downloads/",
            "license": [
                "MIT"
            ],
            "authors": [
                {
                    "name": "Nicolas Grekas",
                    "email": "p@tchwork.com"
                },
                {
                    "name": "Symfony Community",
                    "homepage": "https://symfony.com/contributors"
                }
            ],
            "description": "A generic function and convention to trigger deprecation notices",
            "homepage": "https://symfony.com",
            "support": {
                "source": "https://github.com/symfony/deprecation-contracts/tree/v2.5.2"
            },
            "funding": [
                {
                    "url": "https://symfony.com/sponsor",
                    "type": "custom"
                },
                {
                    "url": "https://github.com/fabpot",
                    "type": "github"
                },
                {
                    "url": "https://tidelift.com/funding/github/packagist/symfony/symfony",
                    "type": "tidelift"
                }
            ],
            "time": "2022-01-02T09:53:40+00:00"
        },
        {
            "name": "symfony/filesystem",
            "version": "v5.4.21",
            "source": {
                "type": "git",
                "url": "https://github.com/symfony/filesystem.git",
                "reference": "e75960b1bbfd2b8c9e483e0d74811d555ca3de9f"
            },
            "dist": {
                "type": "zip",
                "url": "https://api.github.com/repos/symfony/filesystem/zipball/e75960b1bbfd2b8c9e483e0d74811d555ca3de9f",
                "reference": "e75960b1bbfd2b8c9e483e0d74811d555ca3de9f",
                "shasum": ""
            },
            "require": {
                "php": ">=7.2.5",
                "symfony/polyfill-ctype": "~1.8",
                "symfony/polyfill-mbstring": "~1.8",
                "symfony/polyfill-php80": "^1.16"
            },
            "type": "library",
            "autoload": {
                "psr-4": {
                    "Symfony\\Component\\Filesystem\\": ""
                },
                "exclude-from-classmap": [
                    "/Tests/"
                ]
            },
            "notification-url": "https://packagist.org/downloads/",
            "license": [
                "MIT"
            ],
            "authors": [
                {
                    "name": "Fabien Potencier",
                    "email": "fabien@symfony.com"
                },
                {
                    "name": "Symfony Community",
                    "homepage": "https://symfony.com/contributors"
                }
            ],
            "description": "Provides basic utilities for the filesystem",
            "homepage": "https://symfony.com",
            "support": {
                "source": "https://github.com/symfony/filesystem/tree/v5.4.21"
            },
            "funding": [
                {
                    "url": "https://symfony.com/sponsor",
                    "type": "custom"
                },
                {
                    "url": "https://github.com/fabpot",
                    "type": "github"
                },
                {
                    "url": "https://tidelift.com/funding/github/packagist/symfony/symfony",
                    "type": "tidelift"
                }
            ],
            "time": "2023-02-14T08:03:56+00:00"
        },
        {
            "name": "symfony/http-foundation",
            "version": "v5.4.24",
            "source": {
                "type": "git",
                "url": "https://github.com/symfony/http-foundation.git",
                "reference": "3c59f97f6249ce552a44f01b93bfcbd786a954f5"
            },
            "dist": {
                "type": "zip",
                "url": "https://api.github.com/repos/symfony/http-foundation/zipball/3c59f97f6249ce552a44f01b93bfcbd786a954f5",
                "reference": "3c59f97f6249ce552a44f01b93bfcbd786a954f5",
                "shasum": ""
            },
            "require": {
                "php": ">=7.2.5",
                "symfony/deprecation-contracts": "^2.1|^3",
                "symfony/polyfill-mbstring": "~1.1",
                "symfony/polyfill-php80": "^1.16"
            },
            "require-dev": {
                "predis/predis": "~1.0",
                "symfony/cache": "^4.4|^5.0|^6.0",
                "symfony/dependency-injection": "^5.4|^6.0",
                "symfony/expression-language": "^4.4|^5.0|^6.0",
                "symfony/http-kernel": "^5.4.12|^6.0.12|^6.1.4",
                "symfony/mime": "^4.4|^5.0|^6.0",
                "symfony/rate-limiter": "^5.2|^6.0"
            },
            "suggest": {
                "symfony/mime": "To use the file extension guesser"
            },
            "type": "library",
            "autoload": {
                "psr-4": {
                    "Symfony\\Component\\HttpFoundation\\": ""
                },
                "exclude-from-classmap": [
                    "/Tests/"
                ]
            },
            "notification-url": "https://packagist.org/downloads/",
            "license": [
                "MIT"
            ],
            "authors": [
                {
                    "name": "Fabien Potencier",
                    "email": "fabien@symfony.com"
                },
                {
                    "name": "Symfony Community",
                    "homepage": "https://symfony.com/contributors"
                }
            ],
            "description": "Defines an object-oriented layer for the HTTP specification",
            "homepage": "https://symfony.com",
            "support": {
                "source": "https://github.com/symfony/http-foundation/tree/v5.4.24"
            },
            "funding": [
                {
                    "url": "https://symfony.com/sponsor",
                    "type": "custom"
                },
                {
                    "url": "https://github.com/fabpot",
                    "type": "github"
                },
                {
                    "url": "https://tidelift.com/funding/github/packagist/symfony/symfony",
                    "type": "tidelift"
                }
            ],
            "time": "2023-05-19T07:21:23+00:00"
        },
        {
            "name": "symfony/polyfill-ctype",
            "version": "v1.27.0",
            "source": {
                "type": "git",
                "url": "https://github.com/symfony/polyfill-ctype.git",
                "reference": "5bbc823adecdae860bb64756d639ecfec17b050a"
            },
            "dist": {
                "type": "zip",
                "url": "https://api.github.com/repos/symfony/polyfill-ctype/zipball/5bbc823adecdae860bb64756d639ecfec17b050a",
                "reference": "5bbc823adecdae860bb64756d639ecfec17b050a",
                "shasum": ""
            },
            "require": {
                "php": ">=7.1"
            },
            "provide": {
                "ext-ctype": "*"
            },
            "suggest": {
                "ext-ctype": "For best performance"
            },
            "type": "library",
            "extra": {
                "branch-alias": {
                    "dev-main": "1.27-dev"
                },
                "thanks": {
                    "name": "symfony/polyfill",
                    "url": "https://github.com/symfony/polyfill"
                }
            },
            "autoload": {
                "files": [
                    "bootstrap.php"
                ],
                "psr-4": {
                    "Symfony\\Polyfill\\Ctype\\": ""
                }
            },
            "notification-url": "https://packagist.org/downloads/",
            "license": [
                "MIT"
            ],
            "authors": [
                {
                    "name": "Gert de Pagter",
                    "email": "BackEndTea@gmail.com"
                },
                {
                    "name": "Symfony Community",
                    "homepage": "https://symfony.com/contributors"
                }
            ],
            "description": "Symfony polyfill for ctype functions",
            "homepage": "https://symfony.com",
            "keywords": [
                "compatibility",
                "ctype",
                "polyfill",
                "portable"
            ],
            "support": {
                "source": "https://github.com/symfony/polyfill-ctype/tree/v1.27.0"
            },
            "funding": [
                {
                    "url": "https://symfony.com/sponsor",
                    "type": "custom"
                },
                {
                    "url": "https://github.com/fabpot",
                    "type": "github"
                },
                {
                    "url": "https://tidelift.com/funding/github/packagist/symfony/symfony",
                    "type": "tidelift"
                }
            ],
            "time": "2022-11-03T14:55:06+00:00"
        },
        {
            "name": "symfony/polyfill-intl-grapheme",
            "version": "v1.27.0",
            "source": {
                "type": "git",
                "url": "https://github.com/symfony/polyfill-intl-grapheme.git",
                "reference": "511a08c03c1960e08a883f4cffcacd219b758354"
            },
            "dist": {
                "type": "zip",
                "url": "https://api.github.com/repos/symfony/polyfill-intl-grapheme/zipball/511a08c03c1960e08a883f4cffcacd219b758354",
                "reference": "511a08c03c1960e08a883f4cffcacd219b758354",
                "shasum": ""
            },
            "require": {
                "php": ">=7.1"
            },
            "suggest": {
                "ext-intl": "For best performance"
            },
            "type": "library",
            "extra": {
                "branch-alias": {
                    "dev-main": "1.27-dev"
                },
                "thanks": {
                    "name": "symfony/polyfill",
                    "url": "https://github.com/symfony/polyfill"
                }
            },
            "autoload": {
                "files": [
                    "bootstrap.php"
                ],
                "psr-4": {
                    "Symfony\\Polyfill\\Intl\\Grapheme\\": ""
                }
            },
            "notification-url": "https://packagist.org/downloads/",
            "license": [
                "MIT"
            ],
            "authors": [
                {
                    "name": "Nicolas Grekas",
                    "email": "p@tchwork.com"
                },
                {
                    "name": "Symfony Community",
                    "homepage": "https://symfony.com/contributors"
                }
            ],
            "description": "Symfony polyfill for intl's grapheme_* functions",
            "homepage": "https://symfony.com",
            "keywords": [
                "compatibility",
                "grapheme",
                "intl",
                "polyfill",
                "portable",
                "shim"
            ],
            "support": {
                "source": "https://github.com/symfony/polyfill-intl-grapheme/tree/v1.27.0"
            },
            "funding": [
                {
                    "url": "https://symfony.com/sponsor",
                    "type": "custom"
                },
                {
                    "url": "https://github.com/fabpot",
                    "type": "github"
                },
                {
                    "url": "https://tidelift.com/funding/github/packagist/symfony/symfony",
                    "type": "tidelift"
                }
            ],
            "time": "2022-11-03T14:55:06+00:00"
        },
        {
            "name": "symfony/polyfill-intl-idn",
            "version": "v1.27.0",
            "source": {
                "type": "git",
                "url": "https://github.com/symfony/polyfill-intl-idn.git",
                "reference": "639084e360537a19f9ee352433b84ce831f3d2da"
            },
            "dist": {
                "type": "zip",
                "url": "https://api.github.com/repos/symfony/polyfill-intl-idn/zipball/639084e360537a19f9ee352433b84ce831f3d2da",
                "reference": "639084e360537a19f9ee352433b84ce831f3d2da",
                "shasum": ""
            },
            "require": {
                "php": ">=7.1",
                "symfony/polyfill-intl-normalizer": "^1.10",
                "symfony/polyfill-php72": "^1.10"
            },
            "suggest": {
                "ext-intl": "For best performance"
            },
            "type": "library",
            "extra": {
                "branch-alias": {
                    "dev-main": "1.27-dev"
                },
                "thanks": {
                    "name": "symfony/polyfill",
                    "url": "https://github.com/symfony/polyfill"
                }
            },
            "autoload": {
                "files": [
                    "bootstrap.php"
                ],
                "psr-4": {
                    "Symfony\\Polyfill\\Intl\\Idn\\": ""
                }
            },
            "notification-url": "https://packagist.org/downloads/",
            "license": [
                "MIT"
            ],
            "authors": [
                {
                    "name": "Laurent Bassin",
                    "email": "laurent@bassin.info"
                },
                {
                    "name": "Trevor Rowbotham",
                    "email": "trevor.rowbotham@pm.me"
                },
                {
                    "name": "Symfony Community",
                    "homepage": "https://symfony.com/contributors"
                }
            ],
            "description": "Symfony polyfill for intl's idn_to_ascii and idn_to_utf8 functions",
            "homepage": "https://symfony.com",
            "keywords": [
                "compatibility",
                "idn",
                "intl",
                "polyfill",
                "portable",
                "shim"
            ],
            "support": {
                "source": "https://github.com/symfony/polyfill-intl-idn/tree/v1.27.0"
            },
            "funding": [
                {
                    "url": "https://symfony.com/sponsor",
                    "type": "custom"
                },
                {
                    "url": "https://github.com/fabpot",
                    "type": "github"
                },
                {
                    "url": "https://tidelift.com/funding/github/packagist/symfony/symfony",
                    "type": "tidelift"
                }
            ],
            "time": "2022-11-03T14:55:06+00:00"
        },
        {
            "name": "symfony/polyfill-intl-normalizer",
            "version": "v1.27.0",
            "source": {
                "type": "git",
                "url": "https://github.com/symfony/polyfill-intl-normalizer.git",
                "reference": "19bd1e4fcd5b91116f14d8533c57831ed00571b6"
            },
            "dist": {
                "type": "zip",
                "url": "https://api.github.com/repos/symfony/polyfill-intl-normalizer/zipball/19bd1e4fcd5b91116f14d8533c57831ed00571b6",
                "reference": "19bd1e4fcd5b91116f14d8533c57831ed00571b6",
                "shasum": ""
            },
            "require": {
                "php": ">=7.1"
            },
            "suggest": {
                "ext-intl": "For best performance"
            },
            "type": "library",
            "extra": {
                "branch-alias": {
                    "dev-main": "1.27-dev"
                },
                "thanks": {
                    "name": "symfony/polyfill",
                    "url": "https://github.com/symfony/polyfill"
                }
            },
            "autoload": {
                "files": [
                    "bootstrap.php"
                ],
                "psr-4": {
                    "Symfony\\Polyfill\\Intl\\Normalizer\\": ""
                },
                "classmap": [
                    "Resources/stubs"
                ]
            },
            "notification-url": "https://packagist.org/downloads/",
            "license": [
                "MIT"
            ],
            "authors": [
                {
                    "name": "Nicolas Grekas",
                    "email": "p@tchwork.com"
                },
                {
                    "name": "Symfony Community",
                    "homepage": "https://symfony.com/contributors"
                }
            ],
            "description": "Symfony polyfill for intl's Normalizer class and related functions",
            "homepage": "https://symfony.com",
            "keywords": [
                "compatibility",
                "intl",
                "normalizer",
                "polyfill",
                "portable",
                "shim"
            ],
            "support": {
                "source": "https://github.com/symfony/polyfill-intl-normalizer/tree/v1.27.0"
            },
            "funding": [
                {
                    "url": "https://symfony.com/sponsor",
                    "type": "custom"
                },
                {
                    "url": "https://github.com/fabpot",
                    "type": "github"
                },
                {
                    "url": "https://tidelift.com/funding/github/packagist/symfony/symfony",
                    "type": "tidelift"
                }
            ],
            "time": "2022-11-03T14:55:06+00:00"
        },
        {
            "name": "symfony/polyfill-mbstring",
            "version": "v1.27.0",
            "source": {
                "type": "git",
                "url": "https://github.com/symfony/polyfill-mbstring.git",
                "reference": "8ad114f6b39e2c98a8b0e3bd907732c207c2b534"
            },
            "dist": {
                "type": "zip",
                "url": "https://api.github.com/repos/symfony/polyfill-mbstring/zipball/8ad114f6b39e2c98a8b0e3bd907732c207c2b534",
                "reference": "8ad114f6b39e2c98a8b0e3bd907732c207c2b534",
                "shasum": ""
            },
            "require": {
                "php": ">=7.1"
            },
            "provide": {
                "ext-mbstring": "*"
            },
            "suggest": {
                "ext-mbstring": "For best performance"
            },
            "type": "library",
            "extra": {
                "branch-alias": {
                    "dev-main": "1.27-dev"
                },
                "thanks": {
                    "name": "symfony/polyfill",
                    "url": "https://github.com/symfony/polyfill"
                }
            },
            "autoload": {
                "files": [
                    "bootstrap.php"
                ],
                "psr-4": {
                    "Symfony\\Polyfill\\Mbstring\\": ""
                }
            },
            "notification-url": "https://packagist.org/downloads/",
            "license": [
                "MIT"
            ],
            "authors": [
                {
                    "name": "Nicolas Grekas",
                    "email": "p@tchwork.com"
                },
                {
                    "name": "Symfony Community",
                    "homepage": "https://symfony.com/contributors"
                }
            ],
            "description": "Symfony polyfill for the Mbstring extension",
            "homepage": "https://symfony.com",
            "keywords": [
                "compatibility",
                "mbstring",
                "polyfill",
                "portable",
                "shim"
            ],
            "support": {
                "source": "https://github.com/symfony/polyfill-mbstring/tree/v1.27.0"
            },
            "funding": [
                {
                    "url": "https://symfony.com/sponsor",
                    "type": "custom"
                },
                {
                    "url": "https://github.com/fabpot",
                    "type": "github"
                },
                {
                    "url": "https://tidelift.com/funding/github/packagist/symfony/symfony",
                    "type": "tidelift"
                }
            ],
            "time": "2022-11-03T14:55:06+00:00"
        },
        {
            "name": "symfony/polyfill-php72",
            "version": "v1.27.0",
            "source": {
                "type": "git",
                "url": "https://github.com/symfony/polyfill-php72.git",
                "reference": "869329b1e9894268a8a61dabb69153029b7a8c97"
            },
            "dist": {
                "type": "zip",
                "url": "https://api.github.com/repos/symfony/polyfill-php72/zipball/869329b1e9894268a8a61dabb69153029b7a8c97",
                "reference": "869329b1e9894268a8a61dabb69153029b7a8c97",
                "shasum": ""
            },
            "require": {
                "php": ">=7.1"
            },
            "type": "library",
            "extra": {
                "branch-alias": {
                    "dev-main": "1.27-dev"
                },
                "thanks": {
                    "name": "symfony/polyfill",
                    "url": "https://github.com/symfony/polyfill"
                }
            },
            "autoload": {
                "files": [
                    "bootstrap.php"
                ],
                "psr-4": {
                    "Symfony\\Polyfill\\Php72\\": ""
                }
            },
            "notification-url": "https://packagist.org/downloads/",
            "license": [
                "MIT"
            ],
            "authors": [
                {
                    "name": "Nicolas Grekas",
                    "email": "p@tchwork.com"
                },
                {
                    "name": "Symfony Community",
                    "homepage": "https://symfony.com/contributors"
                }
            ],
            "description": "Symfony polyfill backporting some PHP 7.2+ features to lower PHP versions",
            "homepage": "https://symfony.com",
            "keywords": [
                "compatibility",
                "polyfill",
                "portable",
                "shim"
            ],
            "support": {
                "source": "https://github.com/symfony/polyfill-php72/tree/v1.27.0"
            },
            "funding": [
                {
                    "url": "https://symfony.com/sponsor",
                    "type": "custom"
                },
                {
                    "url": "https://github.com/fabpot",
                    "type": "github"
                },
                {
                    "url": "https://tidelift.com/funding/github/packagist/symfony/symfony",
                    "type": "tidelift"
                }
            ],
            "time": "2022-11-03T14:55:06+00:00"
        },
        {
            "name": "symfony/polyfill-php73",
            "version": "v1.27.0",
            "source": {
                "type": "git",
                "url": "https://github.com/symfony/polyfill-php73.git",
                "reference": "9e8ecb5f92152187c4799efd3c96b78ccab18ff9"
            },
            "dist": {
                "type": "zip",
                "url": "https://api.github.com/repos/symfony/polyfill-php73/zipball/9e8ecb5f92152187c4799efd3c96b78ccab18ff9",
                "reference": "9e8ecb5f92152187c4799efd3c96b78ccab18ff9",
                "shasum": ""
            },
            "require": {
                "php": ">=7.1"
            },
            "type": "library",
            "extra": {
                "branch-alias": {
                    "dev-main": "1.27-dev"
                },
                "thanks": {
                    "name": "symfony/polyfill",
                    "url": "https://github.com/symfony/polyfill"
                }
            },
            "autoload": {
                "files": [
                    "bootstrap.php"
                ],
                "psr-4": {
                    "Symfony\\Polyfill\\Php73\\": ""
                },
                "classmap": [
                    "Resources/stubs"
                ]
            },
            "notification-url": "https://packagist.org/downloads/",
            "license": [
                "MIT"
            ],
            "authors": [
                {
                    "name": "Nicolas Grekas",
                    "email": "p@tchwork.com"
                },
                {
                    "name": "Symfony Community",
                    "homepage": "https://symfony.com/contributors"
                }
            ],
            "description": "Symfony polyfill backporting some PHP 7.3+ features to lower PHP versions",
            "homepage": "https://symfony.com",
            "keywords": [
                "compatibility",
                "polyfill",
                "portable",
                "shim"
            ],
            "support": {
                "source": "https://github.com/symfony/polyfill-php73/tree/v1.27.0"
            },
            "funding": [
                {
                    "url": "https://symfony.com/sponsor",
                    "type": "custom"
                },
                {
                    "url": "https://github.com/fabpot",
                    "type": "github"
                },
                {
                    "url": "https://tidelift.com/funding/github/packagist/symfony/symfony",
                    "type": "tidelift"
                }
            ],
            "time": "2022-11-03T14:55:06+00:00"
        },
        {
            "name": "symfony/polyfill-php80",
            "version": "v1.27.0",
            "source": {
                "type": "git",
                "url": "https://github.com/symfony/polyfill-php80.git",
                "reference": "7a6ff3f1959bb01aefccb463a0f2cd3d3d2fd936"
            },
            "dist": {
                "type": "zip",
                "url": "https://api.github.com/repos/symfony/polyfill-php80/zipball/7a6ff3f1959bb01aefccb463a0f2cd3d3d2fd936",
                "reference": "7a6ff3f1959bb01aefccb463a0f2cd3d3d2fd936",
                "shasum": ""
            },
            "require": {
                "php": ">=7.1"
            },
            "type": "library",
            "extra": {
                "branch-alias": {
                    "dev-main": "1.27-dev"
                },
                "thanks": {
                    "name": "symfony/polyfill",
                    "url": "https://github.com/symfony/polyfill"
                }
            },
            "autoload": {
                "files": [
                    "bootstrap.php"
                ],
                "psr-4": {
                    "Symfony\\Polyfill\\Php80\\": ""
                },
                "classmap": [
                    "Resources/stubs"
                ]
            },
            "notification-url": "https://packagist.org/downloads/",
            "license": [
                "MIT"
            ],
            "authors": [
                {
                    "name": "Ion Bazan",
                    "email": "ion.bazan@gmail.com"
                },
                {
                    "name": "Nicolas Grekas",
                    "email": "p@tchwork.com"
                },
                {
                    "name": "Symfony Community",
                    "homepage": "https://symfony.com/contributors"
                }
            ],
            "description": "Symfony polyfill backporting some PHP 8.0+ features to lower PHP versions",
            "homepage": "https://symfony.com",
            "keywords": [
                "compatibility",
                "polyfill",
                "portable",
                "shim"
            ],
            "support": {
                "source": "https://github.com/symfony/polyfill-php80/tree/v1.27.0"
            },
            "funding": [
                {
                    "url": "https://symfony.com/sponsor",
                    "type": "custom"
                },
                {
                    "url": "https://github.com/fabpot",
                    "type": "github"
                },
                {
                    "url": "https://tidelift.com/funding/github/packagist/symfony/symfony",
                    "type": "tidelift"
                }
            ],
            "time": "2022-11-03T14:55:06+00:00"
        },
        {
            "name": "symfony/polyfill-php81",
            "version": "v1.27.0",
            "source": {
                "type": "git",
                "url": "https://github.com/symfony/polyfill-php81.git",
                "reference": "707403074c8ea6e2edaf8794b0157a0bfa52157a"
            },
            "dist": {
                "type": "zip",
                "url": "https://api.github.com/repos/symfony/polyfill-php81/zipball/707403074c8ea6e2edaf8794b0157a0bfa52157a",
                "reference": "707403074c8ea6e2edaf8794b0157a0bfa52157a",
                "shasum": ""
            },
            "require": {
                "php": ">=7.1"
            },
            "type": "library",
            "extra": {
                "branch-alias": {
                    "dev-main": "1.27-dev"
                },
                "thanks": {
                    "name": "symfony/polyfill",
                    "url": "https://github.com/symfony/polyfill"
                }
            },
            "autoload": {
                "files": [
                    "bootstrap.php"
                ],
                "psr-4": {
                    "Symfony\\Polyfill\\Php81\\": ""
                },
                "classmap": [
                    "Resources/stubs"
                ]
            },
            "notification-url": "https://packagist.org/downloads/",
            "license": [
                "MIT"
            ],
            "authors": [
                {
                    "name": "Nicolas Grekas",
                    "email": "p@tchwork.com"
                },
                {
                    "name": "Symfony Community",
                    "homepage": "https://symfony.com/contributors"
                }
            ],
            "description": "Symfony polyfill backporting some PHP 8.1+ features to lower PHP versions",
            "homepage": "https://symfony.com",
            "keywords": [
                "compatibility",
                "polyfill",
                "portable",
                "shim"
            ],
            "support": {
                "source": "https://github.com/symfony/polyfill-php81/tree/v1.27.0"
            },
            "funding": [
                {
                    "url": "https://symfony.com/sponsor",
                    "type": "custom"
                },
                {
                    "url": "https://github.com/fabpot",
                    "type": "github"
                },
                {
                    "url": "https://tidelift.com/funding/github/packagist/symfony/symfony",
                    "type": "tidelift"
                }
            ],
            "time": "2022-11-03T14:55:06+00:00"
        },
        {
            "name": "symfony/routing",
            "version": "v5.4.22",
            "source": {
                "type": "git",
                "url": "https://github.com/symfony/routing.git",
                "reference": "c2ac11eb34947999b7c38fb4c835a57306907e6d"
            },
            "dist": {
                "type": "zip",
                "url": "https://api.github.com/repos/symfony/routing/zipball/c2ac11eb34947999b7c38fb4c835a57306907e6d",
                "reference": "c2ac11eb34947999b7c38fb4c835a57306907e6d",
                "shasum": ""
            },
            "require": {
                "php": ">=7.2.5",
                "symfony/deprecation-contracts": "^2.1|^3",
                "symfony/polyfill-php80": "^1.16"
            },
            "conflict": {
                "doctrine/annotations": "<1.12",
                "symfony/config": "<5.3",
                "symfony/dependency-injection": "<4.4",
                "symfony/yaml": "<4.4"
            },
            "require-dev": {
                "doctrine/annotations": "^1.12|^2",
                "psr/log": "^1|^2|^3",
                "symfony/config": "^5.3|^6.0",
                "symfony/dependency-injection": "^4.4|^5.0|^6.0",
                "symfony/expression-language": "^4.4|^5.0|^6.0",
                "symfony/http-foundation": "^4.4|^5.0|^6.0",
                "symfony/yaml": "^4.4|^5.0|^6.0"
            },
            "suggest": {
                "symfony/config": "For using the all-in-one router or any loader",
                "symfony/expression-language": "For using expression matching",
                "symfony/http-foundation": "For using a Symfony Request object",
                "symfony/yaml": "For using the YAML loader"
            },
            "type": "library",
            "autoload": {
                "psr-4": {
                    "Symfony\\Component\\Routing\\": ""
                },
                "exclude-from-classmap": [
                    "/Tests/"
                ]
            },
            "notification-url": "https://packagist.org/downloads/",
            "license": [
                "MIT"
            ],
            "authors": [
                {
                    "name": "Fabien Potencier",
                    "email": "fabien@symfony.com"
                },
                {
                    "name": "Symfony Community",
                    "homepage": "https://symfony.com/contributors"
                }
            ],
            "description": "Maps an HTTP request to a set of configuration variables",
            "homepage": "https://symfony.com",
            "keywords": [
                "router",
                "routing",
                "uri",
                "url"
            ],
            "support": {
                "source": "https://github.com/symfony/routing/tree/v5.4.22"
            },
            "funding": [
                {
                    "url": "https://symfony.com/sponsor",
                    "type": "custom"
                },
                {
                    "url": "https://github.com/fabpot",
                    "type": "github"
                },
                {
                    "url": "https://tidelift.com/funding/github/packagist/symfony/symfony",
                    "type": "tidelift"
                }
            ],
            "time": "2023-03-14T14:59:20+00:00"
        },
        {
            "name": "symfony/service-contracts",
            "version": "v2.5.2",
            "source": {
                "type": "git",
                "url": "https://github.com/symfony/service-contracts.git",
                "reference": "4b426aac47d6427cc1a1d0f7e2ac724627f5966c"
            },
            "dist": {
                "type": "zip",
                "url": "https://api.github.com/repos/symfony/service-contracts/zipball/4b426aac47d6427cc1a1d0f7e2ac724627f5966c",
                "reference": "4b426aac47d6427cc1a1d0f7e2ac724627f5966c",
                "shasum": ""
            },
            "require": {
                "php": ">=7.2.5",
                "psr/container": "^1.1",
                "symfony/deprecation-contracts": "^2.1|^3"
            },
            "conflict": {
                "ext-psr": "<1.1|>=2"
            },
            "suggest": {
                "symfony/service-implementation": ""
            },
            "type": "library",
            "extra": {
                "branch-alias": {
                    "dev-main": "2.5-dev"
                },
                "thanks": {
                    "name": "symfony/contracts",
                    "url": "https://github.com/symfony/contracts"
                }
            },
            "autoload": {
                "psr-4": {
                    "Symfony\\Contracts\\Service\\": ""
                }
            },
            "notification-url": "https://packagist.org/downloads/",
            "license": [
                "MIT"
            ],
            "authors": [
                {
                    "name": "Nicolas Grekas",
                    "email": "p@tchwork.com"
                },
                {
                    "name": "Symfony Community",
                    "homepage": "https://symfony.com/contributors"
                }
            ],
            "description": "Generic abstractions related to writing services",
            "homepage": "https://symfony.com",
            "keywords": [
                "abstractions",
                "contracts",
                "decoupling",
                "interfaces",
                "interoperability",
                "standards"
            ],
            "support": {
                "source": "https://github.com/symfony/service-contracts/tree/v2.5.2"
            },
            "funding": [
                {
                    "url": "https://symfony.com/sponsor",
                    "type": "custom"
                },
                {
                    "url": "https://github.com/fabpot",
                    "type": "github"
                },
                {
                    "url": "https://tidelift.com/funding/github/packagist/symfony/symfony",
                    "type": "tidelift"
                }
            ],
            "time": "2022-05-30T19:17:29+00:00"
        },
        {
            "name": "symfony/string",
            "version": "v5.4.15",
            "source": {
                "type": "git",
                "url": "https://github.com/symfony/string.git",
                "reference": "571334ce9f687e3e6af72db4d3b2a9431e4fd9ed"
            },
            "dist": {
                "type": "zip",
                "url": "https://api.github.com/repos/symfony/string/zipball/571334ce9f687e3e6af72db4d3b2a9431e4fd9ed",
                "reference": "571334ce9f687e3e6af72db4d3b2a9431e4fd9ed",
                "shasum": ""
            },
            "require": {
                "php": ">=7.2.5",
                "symfony/polyfill-ctype": "~1.8",
                "symfony/polyfill-intl-grapheme": "~1.0",
                "symfony/polyfill-intl-normalizer": "~1.0",
                "symfony/polyfill-mbstring": "~1.0",
                "symfony/polyfill-php80": "~1.15"
            },
            "conflict": {
                "symfony/translation-contracts": ">=3.0"
            },
            "require-dev": {
                "symfony/error-handler": "^4.4|^5.0|^6.0",
                "symfony/http-client": "^4.4|^5.0|^6.0",
                "symfony/translation-contracts": "^1.1|^2",
                "symfony/var-exporter": "^4.4|^5.0|^6.0"
            },
            "type": "library",
            "autoload": {
                "files": [
                    "Resources/functions.php"
                ],
                "psr-4": {
                    "Symfony\\Component\\String\\": ""
                },
                "exclude-from-classmap": [
                    "/Tests/"
                ]
            },
            "notification-url": "https://packagist.org/downloads/",
            "license": [
                "MIT"
            ],
            "authors": [
                {
                    "name": "Nicolas Grekas",
                    "email": "p@tchwork.com"
                },
                {
                    "name": "Symfony Community",
                    "homepage": "https://symfony.com/contributors"
                }
            ],
            "description": "Provides an object-oriented API to strings and deals with bytes, UTF-8 code points and grapheme clusters in a unified way",
            "homepage": "https://symfony.com",
            "keywords": [
                "grapheme",
                "i18n",
                "string",
                "unicode",
                "utf-8",
                "utf8"
            ],
            "support": {
                "source": "https://github.com/symfony/string/tree/v5.4.15"
            },
            "funding": [
                {
                    "url": "https://symfony.com/sponsor",
                    "type": "custom"
                },
                {
                    "url": "https://github.com/fabpot",
                    "type": "github"
                },
                {
                    "url": "https://tidelift.com/funding/github/packagist/symfony/symfony",
                    "type": "tidelift"
                }
            ],
            "time": "2022-10-05T15:16:54+00:00"
        },
        {
            "name": "symfony/var-exporter",
            "version": "v5.4.21",
            "source": {
                "type": "git",
                "url": "https://github.com/symfony/var-exporter.git",
                "reference": "be74908a6942fdd331554b3cec27ff41b45ccad4"
            },
            "dist": {
                "type": "zip",
                "url": "https://api.github.com/repos/symfony/var-exporter/zipball/be74908a6942fdd331554b3cec27ff41b45ccad4",
                "reference": "be74908a6942fdd331554b3cec27ff41b45ccad4",
                "shasum": ""
            },
            "require": {
                "php": ">=7.2.5",
                "symfony/polyfill-php80": "^1.16"
            },
            "require-dev": {
                "symfony/var-dumper": "^4.4.9|^5.0.9|^6.0"
            },
            "type": "library",
            "autoload": {
                "psr-4": {
                    "Symfony\\Component\\VarExporter\\": ""
                },
                "exclude-from-classmap": [
                    "/Tests/"
                ]
            },
            "notification-url": "https://packagist.org/downloads/",
            "license": [
                "MIT"
            ],
            "authors": [
                {
                    "name": "Nicolas Grekas",
                    "email": "p@tchwork.com"
                },
                {
                    "name": "Symfony Community",
                    "homepage": "https://symfony.com/contributors"
                }
            ],
            "description": "Allows exporting any serializable PHP data structure to plain PHP code",
            "homepage": "https://symfony.com",
            "keywords": [
                "clone",
                "construct",
                "export",
                "hydrate",
                "instantiate",
                "serialize"
            ],
            "support": {
                "source": "https://github.com/symfony/var-exporter/tree/v5.4.21"
            },
            "funding": [
                {
                    "url": "https://symfony.com/sponsor",
                    "type": "custom"
                },
                {
                    "url": "https://github.com/fabpot",
                    "type": "github"
                },
                {
                    "url": "https://tidelift.com/funding/github/packagist/symfony/symfony",
                    "type": "tidelift"
                }
            ],
            "time": "2023-02-21T19:46:44+00:00"
        },
        {
            "name": "textalk/websocket",
            "version": "1.6.3",
            "source": {
                "type": "git",
                "url": "https://github.com/Textalk/websocket-php.git",
                "reference": "67de79745b1a357caf812bfc44e0abf481cee012"
            },
            "dist": {
                "type": "zip",
                "url": "https://api.github.com/repos/Textalk/websocket-php/zipball/67de79745b1a357caf812bfc44e0abf481cee012",
                "reference": "67de79745b1a357caf812bfc44e0abf481cee012",
                "shasum": ""
            },
            "require": {
                "php": "^7.4 | ^8.0",
                "phrity/net-uri": "^1.0",
                "phrity/util-errorhandler": "^1.0",
                "psr/http-message": "^1.0",
                "psr/log": "^1.0 | ^2.0 | ^3.0"
            },
            "require-dev": {
                "php-coveralls/php-coveralls": "^2.0",
                "phpunit/phpunit": "^9.0",
                "squizlabs/php_codesniffer": "^3.5"
            },
            "type": "library",
            "autoload": {
                "psr-4": {
                    "WebSocket\\": "lib"
                }
            },
            "notification-url": "https://packagist.org/downloads/",
            "license": [
                "ISC"
            ],
            "authors": [
                {
                    "name": "Fredrik Liljegren"
                },
                {
                    "name": "Sören Jensen"
                }
            ],
            "description": "WebSocket client and server",
            "support": {
                "issues": "https://github.com/Textalk/websocket-php/issues",
                "source": "https://github.com/Textalk/websocket-php/tree/1.6.3"
            },
            "time": "2022-11-07T18:59:33+00:00"
        },
        {
            "name": "twig/twig",
            "version": "v3.6.1",
            "source": {
                "type": "git",
                "url": "https://github.com/twigphp/Twig.git",
                "reference": "7e7d5839d4bec168dfeef0ac66d5c5a2edbabffd"
            },
            "dist": {
                "type": "zip",
                "url": "https://api.github.com/repos/twigphp/Twig/zipball/7e7d5839d4bec168dfeef0ac66d5c5a2edbabffd",
                "reference": "7e7d5839d4bec168dfeef0ac66d5c5a2edbabffd",
                "shasum": ""
            },
            "require": {
                "php": ">=7.2.5",
                "symfony/polyfill-ctype": "^1.8",
                "symfony/polyfill-mbstring": "^1.3"
            },
            "require-dev": {
                "psr/container": "^1.0|^2.0",
                "symfony/phpunit-bridge": "^4.4.9|^5.0.9|^6.0"
            },
            "type": "library",
            "autoload": {
                "psr-4": {
                    "Twig\\": "src/"
                }
            },
            "notification-url": "https://packagist.org/downloads/",
            "license": [
                "BSD-3-Clause"
            ],
            "authors": [
                {
                    "name": "Fabien Potencier",
                    "email": "fabien@symfony.com",
                    "homepage": "http://fabien.potencier.org",
                    "role": "Lead Developer"
                },
                {
                    "name": "Twig Team",
                    "role": "Contributors"
                },
                {
                    "name": "Armin Ronacher",
                    "email": "armin.ronacher@active-4.com",
                    "role": "Project Founder"
                }
            ],
            "description": "Twig, the flexible, fast, and secure template language for PHP",
            "homepage": "https://twig.symfony.com",
            "keywords": [
                "templating"
            ],
            "support": {
                "issues": "https://github.com/twigphp/Twig/issues",
                "source": "https://github.com/twigphp/Twig/tree/v3.6.1"
            },
            "funding": [
                {
                    "url": "https://github.com/fabpot",
                    "type": "github"
                },
                {
                    "url": "https://tidelift.com/funding/github/packagist/twig/twig",
                    "type": "tidelift"
                }
            ],
            "time": "2023-06-08T12:52:13+00:00"
        }
    ],
    "packages-dev": [
        {
            "name": "dealerdirect/phpcodesniffer-composer-installer",
            "version": "v0.7.2",
            "source": {
                "type": "git",
                "url": "https://github.com/Dealerdirect/phpcodesniffer-composer-installer.git",
                "reference": "1c968e542d8843d7cd71de3c5c9c3ff3ad71a1db"
            },
            "dist": {
                "type": "zip",
                "url": "https://api.github.com/repos/Dealerdirect/phpcodesniffer-composer-installer/zipball/1c968e542d8843d7cd71de3c5c9c3ff3ad71a1db",
                "reference": "1c968e542d8843d7cd71de3c5c9c3ff3ad71a1db",
                "shasum": ""
            },
            "require": {
                "composer-plugin-api": "^1.0 || ^2.0",
                "php": ">=5.3",
                "squizlabs/php_codesniffer": "^2.0 || ^3.1.0 || ^4.0"
            },
            "require-dev": {
                "composer/composer": "*",
                "php-parallel-lint/php-parallel-lint": "^1.3.1",
                "phpcompatibility/php-compatibility": "^9.0"
            },
            "type": "composer-plugin",
            "extra": {
                "class": "Dealerdirect\\Composer\\Plugin\\Installers\\PHPCodeSniffer\\Plugin"
            },
            "autoload": {
                "psr-4": {
                    "Dealerdirect\\Composer\\Plugin\\Installers\\PHPCodeSniffer\\": "src/"
                }
            },
            "notification-url": "https://packagist.org/downloads/",
            "license": [
                "MIT"
            ],
            "authors": [
                {
                    "name": "Franck Nijhof",
                    "email": "franck.nijhof@dealerdirect.com",
                    "homepage": "http://www.frenck.nl",
                    "role": "Developer / IT Manager"
                },
                {
                    "name": "Contributors",
                    "homepage": "https://github.com/Dealerdirect/phpcodesniffer-composer-installer/graphs/contributors"
                }
            ],
            "description": "PHP_CodeSniffer Standards Composer Installer Plugin",
            "homepage": "http://www.dealerdirect.com",
            "keywords": [
                "PHPCodeSniffer",
                "PHP_CodeSniffer",
                "code quality",
                "codesniffer",
                "composer",
                "installer",
                "phpcbf",
                "phpcs",
                "plugin",
                "qa",
                "quality",
                "standard",
                "standards",
                "style guide",
                "stylecheck",
                "tests"
            ],
            "support": {
                "issues": "https://github.com/dealerdirect/phpcodesniffer-composer-installer/issues",
                "source": "https://github.com/dealerdirect/phpcodesniffer-composer-installer"
            },
            "time": "2022-02-04T12:51:07+00:00"
        },
        {
            "name": "myclabs/deep-copy",
            "version": "1.11.1",
            "source": {
                "type": "git",
                "url": "https://github.com/myclabs/DeepCopy.git",
                "reference": "7284c22080590fb39f2ffa3e9057f10a4ddd0e0c"
            },
            "dist": {
                "type": "zip",
                "url": "https://api.github.com/repos/myclabs/DeepCopy/zipball/7284c22080590fb39f2ffa3e9057f10a4ddd0e0c",
                "reference": "7284c22080590fb39f2ffa3e9057f10a4ddd0e0c",
                "shasum": ""
            },
            "require": {
                "php": "^7.1 || ^8.0"
            },
            "conflict": {
                "doctrine/collections": "<1.6.8",
                "doctrine/common": "<2.13.3 || >=3,<3.2.2"
            },
            "require-dev": {
                "doctrine/collections": "^1.6.8",
                "doctrine/common": "^2.13.3 || ^3.2.2",
                "phpunit/phpunit": "^7.5.20 || ^8.5.23 || ^9.5.13"
            },
            "type": "library",
            "autoload": {
                "files": [
                    "src/DeepCopy/deep_copy.php"
                ],
                "psr-4": {
                    "DeepCopy\\": "src/DeepCopy/"
                }
            },
            "notification-url": "https://packagist.org/downloads/",
            "license": [
                "MIT"
            ],
            "description": "Create deep copies (clones) of your objects",
            "keywords": [
                "clone",
                "copy",
                "duplicate",
                "object",
                "object graph"
            ],
            "support": {
                "issues": "https://github.com/myclabs/DeepCopy/issues",
                "source": "https://github.com/myclabs/DeepCopy/tree/1.11.1"
            },
            "funding": [
                {
                    "url": "https://tidelift.com/funding/github/packagist/myclabs/deep-copy",
                    "type": "tidelift"
                }
            ],
            "time": "2023-03-08T13:26:56+00:00"
        },
        {
            "name": "nikic/php-parser",
            "version": "v4.15.5",
            "source": {
                "type": "git",
                "url": "https://github.com/nikic/PHP-Parser.git",
                "reference": "11e2663a5bc9db5d714eedb4277ee300403b4a9e"
            },
            "dist": {
                "type": "zip",
                "url": "https://api.github.com/repos/nikic/PHP-Parser/zipball/11e2663a5bc9db5d714eedb4277ee300403b4a9e",
                "reference": "11e2663a5bc9db5d714eedb4277ee300403b4a9e",
                "shasum": ""
            },
            "require": {
                "ext-tokenizer": "*",
                "php": ">=7.0"
            },
            "require-dev": {
                "ircmaxell/php-yacc": "^0.0.7",
                "phpunit/phpunit": "^6.5 || ^7.0 || ^8.0 || ^9.0"
            },
            "bin": [
                "bin/php-parse"
            ],
            "type": "library",
            "extra": {
                "branch-alias": {
                    "dev-master": "4.9-dev"
                }
            },
            "autoload": {
                "psr-4": {
                    "PhpParser\\": "lib/PhpParser"
                }
            },
            "notification-url": "https://packagist.org/downloads/",
            "license": [
                "BSD-3-Clause"
            ],
            "authors": [
                {
                    "name": "Nikita Popov"
                }
            ],
            "description": "A PHP parser written in PHP",
            "keywords": [
                "parser",
                "php"
            ],
            "support": {
                "issues": "https://github.com/nikic/PHP-Parser/issues",
                "source": "https://github.com/nikic/PHP-Parser/tree/v4.15.5"
            },
            "time": "2023-05-19T20:20:00+00:00"
        },
        {
            "name": "phar-io/manifest",
            "version": "2.0.3",
            "source": {
                "type": "git",
                "url": "https://github.com/phar-io/manifest.git",
                "reference": "97803eca37d319dfa7826cc2437fc020857acb53"
            },
            "dist": {
                "type": "zip",
                "url": "https://api.github.com/repos/phar-io/manifest/zipball/97803eca37d319dfa7826cc2437fc020857acb53",
                "reference": "97803eca37d319dfa7826cc2437fc020857acb53",
                "shasum": ""
            },
            "require": {
                "ext-dom": "*",
                "ext-phar": "*",
                "ext-xmlwriter": "*",
                "phar-io/version": "^3.0.1",
                "php": "^7.2 || ^8.0"
            },
            "type": "library",
            "extra": {
                "branch-alias": {
                    "dev-master": "2.0.x-dev"
                }
            },
            "autoload": {
                "classmap": [
                    "src/"
                ]
            },
            "notification-url": "https://packagist.org/downloads/",
            "license": [
                "BSD-3-Clause"
            ],
            "authors": [
                {
                    "name": "Arne Blankerts",
                    "email": "arne@blankerts.de",
                    "role": "Developer"
                },
                {
                    "name": "Sebastian Heuer",
                    "email": "sebastian@phpeople.de",
                    "role": "Developer"
                },
                {
                    "name": "Sebastian Bergmann",
                    "email": "sebastian@phpunit.de",
                    "role": "Developer"
                }
            ],
            "description": "Component for reading phar.io manifest information from a PHP Archive (PHAR)",
            "support": {
                "issues": "https://github.com/phar-io/manifest/issues",
                "source": "https://github.com/phar-io/manifest/tree/2.0.3"
            },
            "time": "2021-07-20T11:28:43+00:00"
        },
        {
            "name": "phar-io/version",
            "version": "3.2.1",
            "source": {
                "type": "git",
                "url": "https://github.com/phar-io/version.git",
                "reference": "4f7fd7836c6f332bb2933569e566a0d6c4cbed74"
            },
            "dist": {
                "type": "zip",
                "url": "https://api.github.com/repos/phar-io/version/zipball/4f7fd7836c6f332bb2933569e566a0d6c4cbed74",
                "reference": "4f7fd7836c6f332bb2933569e566a0d6c4cbed74",
                "shasum": ""
            },
            "require": {
                "php": "^7.2 || ^8.0"
            },
            "type": "library",
            "autoload": {
                "classmap": [
                    "src/"
                ]
            },
            "notification-url": "https://packagist.org/downloads/",
            "license": [
                "BSD-3-Clause"
            ],
            "authors": [
                {
                    "name": "Arne Blankerts",
                    "email": "arne@blankerts.de",
                    "role": "Developer"
                },
                {
                    "name": "Sebastian Heuer",
                    "email": "sebastian@phpeople.de",
                    "role": "Developer"
                },
                {
                    "name": "Sebastian Bergmann",
                    "email": "sebastian@phpunit.de",
                    "role": "Developer"
                }
            ],
            "description": "Library for handling version information and constraints",
            "support": {
                "issues": "https://github.com/phar-io/version/issues",
                "source": "https://github.com/phar-io/version/tree/3.2.1"
            },
            "time": "2022-02-21T01:04:05+00:00"
        },
        {
            "name": "php-mock/php-mock",
            "version": "2.4.1",
            "source": {
                "type": "git",
                "url": "https://github.com/php-mock/php-mock.git",
                "reference": "6240b6f0a76d7b9d1ee4d70e686a7cc711619a9d"
            },
            "dist": {
                "type": "zip",
                "url": "https://api.github.com/repos/php-mock/php-mock/zipball/6240b6f0a76d7b9d1ee4d70e686a7cc711619a9d",
                "reference": "6240b6f0a76d7b9d1ee4d70e686a7cc711619a9d",
                "shasum": ""
            },
            "require": {
                "php": "^5.6 || ^7.0 || ^8.0",
                "phpunit/php-text-template": "^1 || ^2 || ^3"
            },
            "replace": {
                "malkusch/php-mock": "*"
            },
            "require-dev": {
                "phpunit/phpunit": "^5.7 || ^6.5 || ^7.5 || ^8.0 || ^9.0 || ^10.0",
                "squizlabs/php_codesniffer": "^3.5"
            },
            "suggest": {
                "php-mock/php-mock-phpunit": "Allows integration into PHPUnit testcase with the trait PHPMock."
            },
            "type": "library",
            "autoload": {
                "files": [
                    "autoload.php"
                ],
                "psr-4": {
                    "phpmock\\": [
                        "classes/",
                        "tests/"
                    ]
                }
            },
            "notification-url": "https://packagist.org/downloads/",
            "license": [
                "WTFPL"
            ],
            "authors": [
                {
                    "name": "Markus Malkusch",
                    "email": "markus@malkusch.de",
                    "homepage": "http://markus.malkusch.de",
                    "role": "Developer"
                }
            ],
            "description": "PHP-Mock can mock built-in PHP functions (e.g. time()). PHP-Mock relies on PHP's namespace fallback policy. No further extension is needed.",
            "homepage": "https://github.com/php-mock/php-mock",
            "keywords": [
                "BDD",
                "TDD",
                "function",
                "mock",
                "stub",
                "test",
                "test double",
                "testing"
            ],
            "support": {
                "issues": "https://github.com/php-mock/php-mock/issues",
                "source": "https://github.com/php-mock/php-mock/tree/2.4.1"
            },
            "funding": [
                {
                    "url": "https://github.com/michalbundyra",
                    "type": "github"
                }
            ],
            "time": "2023-06-12T20:48:52+00:00"
        },
        {
            "name": "php-mock/php-mock-integration",
            "version": "2.2.1",
            "source": {
                "type": "git",
                "url": "https://github.com/php-mock/php-mock-integration.git",
                "reference": "04f4a8d5442ca457b102b5204673f77323e3edb5"
            },
            "dist": {
                "type": "zip",
                "url": "https://api.github.com/repos/php-mock/php-mock-integration/zipball/04f4a8d5442ca457b102b5204673f77323e3edb5",
                "reference": "04f4a8d5442ca457b102b5204673f77323e3edb5",
                "shasum": ""
            },
            "require": {
                "php": ">=5.6",
                "php-mock/php-mock": "^2.4",
                "phpunit/php-text-template": "^1 || ^2 || ^3"
            },
            "require-dev": {
                "phpunit/phpunit": "^5.7.27 || ^6 || ^7 || ^8 || ^9 || ^10"
            },
            "type": "library",
            "autoload": {
                "psr-4": {
                    "phpmock\\integration\\": "classes/"
                }
            },
            "notification-url": "https://packagist.org/downloads/",
            "license": [
                "WTFPL"
            ],
            "authors": [
                {
                    "name": "Markus Malkusch",
                    "email": "markus@malkusch.de",
                    "homepage": "http://markus.malkusch.de",
                    "role": "Developer"
                }
            ],
            "description": "Integration package for PHP-Mock",
            "homepage": "https://github.com/php-mock/php-mock-integration",
            "keywords": [
                "BDD",
                "TDD",
                "function",
                "mock",
                "stub",
                "test",
                "test double"
            ],
            "support": {
                "issues": "https://github.com/php-mock/php-mock-integration/issues",
                "source": "https://github.com/php-mock/php-mock-integration/tree/2.2.1"
            },
            "funding": [
                {
                    "url": "https://github.com/michalbundyra",
                    "type": "github"
                }
            ],
            "time": "2023-02-13T09:51:29+00:00"
        },
        {
            "name": "php-mock/php-mock-phpunit",
            "version": "2.7.2",
            "source": {
                "type": "git",
                "url": "https://github.com/php-mock/php-mock-phpunit.git",
                "reference": "33a99c190d078e77864b8d74cdc91cc4e5342598"
            },
            "dist": {
                "type": "zip",
                "url": "https://api.github.com/repos/php-mock/php-mock-phpunit/zipball/33a99c190d078e77864b8d74cdc91cc4e5342598",
                "reference": "33a99c190d078e77864b8d74cdc91cc4e5342598",
                "shasum": ""
            },
            "require": {
                "php": ">=7",
                "php-mock/php-mock-integration": "^2.2.1",
                "phpunit/phpunit": "^6 || ^7 || ^8 || ^9 || ^10.0.17"
            },
            "require-dev": {
                "mockery/mockery": "^1.3.6"
            },
            "type": "library",
            "autoload": {
                "files": [
                    "autoload.php"
                ],
                "psr-4": {
                    "phpmock\\phpunit\\": "classes/"
                }
            },
            "notification-url": "https://packagist.org/downloads/",
            "license": [
                "WTFPL"
            ],
            "authors": [
                {
                    "name": "Markus Malkusch",
                    "email": "markus@malkusch.de",
                    "homepage": "http://markus.malkusch.de",
                    "role": "Developer"
                }
            ],
            "description": "Mock built-in PHP functions (e.g. time()) with PHPUnit. This package relies on PHP's namespace fallback policy. No further extension is needed.",
            "homepage": "https://github.com/php-mock/php-mock-phpunit",
            "keywords": [
                "BDD",
                "TDD",
                "function",
                "mock",
                "phpunit",
                "stub",
                "test",
                "test double",
                "testing"
            ],
            "support": {
                "issues": "https://github.com/php-mock/php-mock-phpunit/issues",
                "source": "https://github.com/php-mock/php-mock-phpunit/tree/2.7.2"
            },
            "funding": [
                {
                    "url": "https://github.com/michalbundyra",
                    "type": "github"
                }
            ],
            "time": "2023-06-13T07:46:04+00:00"
        },
        {
            "name": "phpstan/phpdoc-parser",
            "version": "0.4.9",
            "source": {
                "type": "git",
                "url": "https://github.com/phpstan/phpdoc-parser.git",
                "reference": "98a088b17966bdf6ee25c8a4b634df313d8aa531"
            },
            "dist": {
                "type": "zip",
                "url": "https://api.github.com/repos/phpstan/phpdoc-parser/zipball/98a088b17966bdf6ee25c8a4b634df313d8aa531",
                "reference": "98a088b17966bdf6ee25c8a4b634df313d8aa531",
                "shasum": ""
            },
            "require": {
                "php": "^7.1 || ^8.0"
            },
            "require-dev": {
                "consistence/coding-standard": "^3.5",
                "ergebnis/composer-normalize": "^2.0.2",
                "jakub-onderka/php-parallel-lint": "^0.9.2",
                "phing/phing": "^2.16.0",
                "phpstan/extension-installer": "^1.0",
                "phpstan/phpstan": "^0.12.26",
                "phpstan/phpstan-strict-rules": "^0.12",
                "phpunit/phpunit": "^6.3",
                "slevomat/coding-standard": "^4.7.2",
                "symfony/process": "^4.0"
            },
            "type": "library",
            "extra": {
                "branch-alias": {
                    "dev-master": "0.4-dev"
                }
            },
            "autoload": {
                "psr-4": {
                    "PHPStan\\PhpDocParser\\": [
                        "src/"
                    ]
                }
            },
            "notification-url": "https://packagist.org/downloads/",
            "license": [
                "MIT"
            ],
            "description": "PHPDoc parser with support for nullable, intersection and generic types",
            "support": {
                "issues": "https://github.com/phpstan/phpdoc-parser/issues",
                "source": "https://github.com/phpstan/phpdoc-parser/tree/master"
            },
            "time": "2020-08-03T20:32:43+00:00"
        },
        {
            "name": "phpstan/phpstan",
            "version": "1.10.25",
            "source": {
                "type": "git",
                "url": "https://github.com/phpstan/phpstan.git",
                "reference": "578f4e70d117f9a90699324c555922800ac38d8c"
            },
            "dist": {
                "type": "zip",
                "url": "https://api.github.com/repos/phpstan/phpstan/zipball/578f4e70d117f9a90699324c555922800ac38d8c",
                "reference": "578f4e70d117f9a90699324c555922800ac38d8c",
                "shasum": ""
            },
            "require": {
                "php": "^7.2|^8.0"
            },
            "conflict": {
                "phpstan/phpstan-shim": "*"
            },
            "bin": [
                "phpstan",
                "phpstan.phar"
            ],
            "type": "library",
            "autoload": {
                "files": [
                    "bootstrap.php"
                ]
            },
            "notification-url": "https://packagist.org/downloads/",
            "license": [
                "MIT"
            ],
            "description": "PHPStan - PHP Static Analysis Tool",
            "keywords": [
                "dev",
                "static analysis"
            ],
            "support": {
                "docs": "https://phpstan.org/user-guide/getting-started",
                "forum": "https://github.com/phpstan/phpstan/discussions",
                "issues": "https://github.com/phpstan/phpstan/issues",
                "security": "https://github.com/phpstan/phpstan/security/policy",
                "source": "https://github.com/phpstan/phpstan-src"
            },
            "funding": [
                {
                    "url": "https://github.com/ondrejmirtes",
                    "type": "github"
                },
                {
                    "url": "https://github.com/phpstan",
                    "type": "github"
                },
                {
                    "url": "https://tidelift.com/funding/github/packagist/phpstan/phpstan",
                    "type": "tidelift"
                }
            ],
            "time": "2023-07-06T12:11:37+00:00"
        },
        {
            "name": "phpstan/phpstan-deprecation-rules",
            "version": "1.1.3",
            "source": {
                "type": "git",
                "url": "https://github.com/phpstan/phpstan-deprecation-rules.git",
                "reference": "a22b36b955a2e9a3d39fe533b6c1bb5359f9c319"
            },
            "dist": {
                "type": "zip",
                "url": "https://api.github.com/repos/phpstan/phpstan-deprecation-rules/zipball/a22b36b955a2e9a3d39fe533b6c1bb5359f9c319",
                "reference": "a22b36b955a2e9a3d39fe533b6c1bb5359f9c319",
                "shasum": ""
            },
            "require": {
                "php": "^7.2 || ^8.0",
                "phpstan/phpstan": "^1.10"
            },
            "require-dev": {
                "php-parallel-lint/php-parallel-lint": "^1.2",
                "phpstan/phpstan-php-parser": "^1.1",
                "phpstan/phpstan-phpunit": "^1.0",
                "phpunit/phpunit": "^9.5"
            },
            "type": "phpstan-extension",
            "extra": {
                "phpstan": {
                    "includes": [
                        "rules.neon"
                    ]
                }
            },
            "autoload": {
                "psr-4": {
                    "PHPStan\\": "src/"
                }
            },
            "notification-url": "https://packagist.org/downloads/",
            "license": [
                "MIT"
            ],
            "description": "PHPStan rules for detecting usage of deprecated classes, methods, properties, constants and traits.",
            "support": {
                "issues": "https://github.com/phpstan/phpstan-deprecation-rules/issues",
                "source": "https://github.com/phpstan/phpstan-deprecation-rules/tree/1.1.3"
            },
            "time": "2023-03-17T07:50:08+00:00"
        },
        {
            "name": "phpunit/php-code-coverage",
            "version": "9.2.26",
            "source": {
                "type": "git",
                "url": "https://github.com/sebastianbergmann/php-code-coverage.git",
                "reference": "443bc6912c9bd5b409254a40f4b0f4ced7c80ea1"
            },
            "dist": {
                "type": "zip",
                "url": "https://api.github.com/repos/sebastianbergmann/php-code-coverage/zipball/443bc6912c9bd5b409254a40f4b0f4ced7c80ea1",
                "reference": "443bc6912c9bd5b409254a40f4b0f4ced7c80ea1",
                "shasum": ""
            },
            "require": {
                "ext-dom": "*",
                "ext-libxml": "*",
                "ext-xmlwriter": "*",
                "nikic/php-parser": "^4.15",
                "php": ">=7.3",
                "phpunit/php-file-iterator": "^3.0.3",
                "phpunit/php-text-template": "^2.0.2",
                "sebastian/code-unit-reverse-lookup": "^2.0.2",
                "sebastian/complexity": "^2.0",
                "sebastian/environment": "^5.1.2",
                "sebastian/lines-of-code": "^1.0.3",
                "sebastian/version": "^3.0.1",
                "theseer/tokenizer": "^1.2.0"
            },
            "require-dev": {
                "phpunit/phpunit": "^9.3"
            },
            "suggest": {
                "ext-pcov": "PHP extension that provides line coverage",
                "ext-xdebug": "PHP extension that provides line coverage as well as branch and path coverage"
            },
            "type": "library",
            "extra": {
                "branch-alias": {
                    "dev-master": "9.2-dev"
                }
            },
            "autoload": {
                "classmap": [
                    "src/"
                ]
            },
            "notification-url": "https://packagist.org/downloads/",
            "license": [
                "BSD-3-Clause"
            ],
            "authors": [
                {
                    "name": "Sebastian Bergmann",
                    "email": "sebastian@phpunit.de",
                    "role": "lead"
                }
            ],
            "description": "Library that provides collection, processing, and rendering functionality for PHP code coverage information.",
            "homepage": "https://github.com/sebastianbergmann/php-code-coverage",
            "keywords": [
                "coverage",
                "testing",
                "xunit"
            ],
            "support": {
                "issues": "https://github.com/sebastianbergmann/php-code-coverage/issues",
                "source": "https://github.com/sebastianbergmann/php-code-coverage/tree/9.2.26"
            },
            "funding": [
                {
                    "url": "https://github.com/sebastianbergmann",
                    "type": "github"
                }
            ],
            "time": "2023-03-06T12:58:08+00:00"
        },
        {
            "name": "phpunit/php-file-iterator",
            "version": "3.0.6",
            "source": {
                "type": "git",
                "url": "https://github.com/sebastianbergmann/php-file-iterator.git",
                "reference": "cf1c2e7c203ac650e352f4cc675a7021e7d1b3cf"
            },
            "dist": {
                "type": "zip",
                "url": "https://api.github.com/repos/sebastianbergmann/php-file-iterator/zipball/cf1c2e7c203ac650e352f4cc675a7021e7d1b3cf",
                "reference": "cf1c2e7c203ac650e352f4cc675a7021e7d1b3cf",
                "shasum": ""
            },
            "require": {
                "php": ">=7.3"
            },
            "require-dev": {
                "phpunit/phpunit": "^9.3"
            },
            "type": "library",
            "extra": {
                "branch-alias": {
                    "dev-master": "3.0-dev"
                }
            },
            "autoload": {
                "classmap": [
                    "src/"
                ]
            },
            "notification-url": "https://packagist.org/downloads/",
            "license": [
                "BSD-3-Clause"
            ],
            "authors": [
                {
                    "name": "Sebastian Bergmann",
                    "email": "sebastian@phpunit.de",
                    "role": "lead"
                }
            ],
            "description": "FilterIterator implementation that filters files based on a list of suffixes.",
            "homepage": "https://github.com/sebastianbergmann/php-file-iterator/",
            "keywords": [
                "filesystem",
                "iterator"
            ],
            "support": {
                "issues": "https://github.com/sebastianbergmann/php-file-iterator/issues",
                "source": "https://github.com/sebastianbergmann/php-file-iterator/tree/3.0.6"
            },
            "funding": [
                {
                    "url": "https://github.com/sebastianbergmann",
                    "type": "github"
                }
            ],
            "time": "2021-12-02T12:48:52+00:00"
        },
        {
            "name": "phpunit/php-invoker",
            "version": "3.1.1",
            "source": {
                "type": "git",
                "url": "https://github.com/sebastianbergmann/php-invoker.git",
                "reference": "5a10147d0aaf65b58940a0b72f71c9ac0423cc67"
            },
            "dist": {
                "type": "zip",
                "url": "https://api.github.com/repos/sebastianbergmann/php-invoker/zipball/5a10147d0aaf65b58940a0b72f71c9ac0423cc67",
                "reference": "5a10147d0aaf65b58940a0b72f71c9ac0423cc67",
                "shasum": ""
            },
            "require": {
                "php": ">=7.3"
            },
            "require-dev": {
                "ext-pcntl": "*",
                "phpunit/phpunit": "^9.3"
            },
            "suggest": {
                "ext-pcntl": "*"
            },
            "type": "library",
            "extra": {
                "branch-alias": {
                    "dev-master": "3.1-dev"
                }
            },
            "autoload": {
                "classmap": [
                    "src/"
                ]
            },
            "notification-url": "https://packagist.org/downloads/",
            "license": [
                "BSD-3-Clause"
            ],
            "authors": [
                {
                    "name": "Sebastian Bergmann",
                    "email": "sebastian@phpunit.de",
                    "role": "lead"
                }
            ],
            "description": "Invoke callables with a timeout",
            "homepage": "https://github.com/sebastianbergmann/php-invoker/",
            "keywords": [
                "process"
            ],
            "support": {
                "issues": "https://github.com/sebastianbergmann/php-invoker/issues",
                "source": "https://github.com/sebastianbergmann/php-invoker/tree/3.1.1"
            },
            "funding": [
                {
                    "url": "https://github.com/sebastianbergmann",
                    "type": "github"
                }
            ],
            "time": "2020-09-28T05:58:55+00:00"
        },
        {
            "name": "phpunit/php-text-template",
            "version": "2.0.4",
            "source": {
                "type": "git",
                "url": "https://github.com/sebastianbergmann/php-text-template.git",
                "reference": "5da5f67fc95621df9ff4c4e5a84d6a8a2acf7c28"
            },
            "dist": {
                "type": "zip",
                "url": "https://api.github.com/repos/sebastianbergmann/php-text-template/zipball/5da5f67fc95621df9ff4c4e5a84d6a8a2acf7c28",
                "reference": "5da5f67fc95621df9ff4c4e5a84d6a8a2acf7c28",
                "shasum": ""
            },
            "require": {
                "php": ">=7.3"
            },
            "require-dev": {
                "phpunit/phpunit": "^9.3"
            },
            "type": "library",
            "extra": {
                "branch-alias": {
                    "dev-master": "2.0-dev"
                }
            },
            "autoload": {
                "classmap": [
                    "src/"
                ]
            },
            "notification-url": "https://packagist.org/downloads/",
            "license": [
                "BSD-3-Clause"
            ],
            "authors": [
                {
                    "name": "Sebastian Bergmann",
                    "email": "sebastian@phpunit.de",
                    "role": "lead"
                }
            ],
            "description": "Simple template engine.",
            "homepage": "https://github.com/sebastianbergmann/php-text-template/",
            "keywords": [
                "template"
            ],
            "support": {
                "issues": "https://github.com/sebastianbergmann/php-text-template/issues",
                "source": "https://github.com/sebastianbergmann/php-text-template/tree/2.0.4"
            },
            "funding": [
                {
                    "url": "https://github.com/sebastianbergmann",
                    "type": "github"
                }
            ],
            "time": "2020-10-26T05:33:50+00:00"
        },
        {
            "name": "phpunit/php-timer",
            "version": "5.0.3",
            "source": {
                "type": "git",
                "url": "https://github.com/sebastianbergmann/php-timer.git",
                "reference": "5a63ce20ed1b5bf577850e2c4e87f4aa902afbd2"
            },
            "dist": {
                "type": "zip",
                "url": "https://api.github.com/repos/sebastianbergmann/php-timer/zipball/5a63ce20ed1b5bf577850e2c4e87f4aa902afbd2",
                "reference": "5a63ce20ed1b5bf577850e2c4e87f4aa902afbd2",
                "shasum": ""
            },
            "require": {
                "php": ">=7.3"
            },
            "require-dev": {
                "phpunit/phpunit": "^9.3"
            },
            "type": "library",
            "extra": {
                "branch-alias": {
                    "dev-master": "5.0-dev"
                }
            },
            "autoload": {
                "classmap": [
                    "src/"
                ]
            },
            "notification-url": "https://packagist.org/downloads/",
            "license": [
                "BSD-3-Clause"
            ],
            "authors": [
                {
                    "name": "Sebastian Bergmann",
                    "email": "sebastian@phpunit.de",
                    "role": "lead"
                }
            ],
            "description": "Utility class for timing",
            "homepage": "https://github.com/sebastianbergmann/php-timer/",
            "keywords": [
                "timer"
            ],
            "support": {
                "issues": "https://github.com/sebastianbergmann/php-timer/issues",
                "source": "https://github.com/sebastianbergmann/php-timer/tree/5.0.3"
            },
            "funding": [
                {
                    "url": "https://github.com/sebastianbergmann",
                    "type": "github"
                }
            ],
            "time": "2020-10-26T13:16:10+00:00"
        },
        {
            "name": "phpunit/phpunit",
            "version": "9.6.9",
            "source": {
                "type": "git",
                "url": "https://github.com/sebastianbergmann/phpunit.git",
                "reference": "a9aceaf20a682aeacf28d582654a1670d8826778"
            },
            "dist": {
                "type": "zip",
                "url": "https://api.github.com/repos/sebastianbergmann/phpunit/zipball/a9aceaf20a682aeacf28d582654a1670d8826778",
                "reference": "a9aceaf20a682aeacf28d582654a1670d8826778",
                "shasum": ""
            },
            "require": {
                "doctrine/instantiator": "^1.3.1 || ^2",
                "ext-dom": "*",
                "ext-json": "*",
                "ext-libxml": "*",
                "ext-mbstring": "*",
                "ext-xml": "*",
                "ext-xmlwriter": "*",
                "myclabs/deep-copy": "^1.10.1",
                "phar-io/manifest": "^2.0.3",
                "phar-io/version": "^3.0.2",
                "php": ">=7.3",
                "phpunit/php-code-coverage": "^9.2.13",
                "phpunit/php-file-iterator": "^3.0.5",
                "phpunit/php-invoker": "^3.1.1",
                "phpunit/php-text-template": "^2.0.3",
                "phpunit/php-timer": "^5.0.2",
                "sebastian/cli-parser": "^1.0.1",
                "sebastian/code-unit": "^1.0.6",
                "sebastian/comparator": "^4.0.8",
                "sebastian/diff": "^4.0.3",
                "sebastian/environment": "^5.1.3",
                "sebastian/exporter": "^4.0.5",
                "sebastian/global-state": "^5.0.1",
                "sebastian/object-enumerator": "^4.0.3",
                "sebastian/resource-operations": "^3.0.3",
                "sebastian/type": "^3.2",
                "sebastian/version": "^3.0.2"
            },
            "suggest": {
                "ext-soap": "To be able to generate mocks based on WSDL files",
                "ext-xdebug": "PHP extension that provides line coverage as well as branch and path coverage"
            },
            "bin": [
                "phpunit"
            ],
            "type": "library",
            "extra": {
                "branch-alias": {
                    "dev-master": "9.6-dev"
                }
            },
            "autoload": {
                "files": [
                    "src/Framework/Assert/Functions.php"
                ],
                "classmap": [
                    "src/"
                ]
            },
            "notification-url": "https://packagist.org/downloads/",
            "license": [
                "BSD-3-Clause"
            ],
            "authors": [
                {
                    "name": "Sebastian Bergmann",
                    "email": "sebastian@phpunit.de",
                    "role": "lead"
                }
            ],
            "description": "The PHP Unit Testing framework.",
            "homepage": "https://phpunit.de/",
            "keywords": [
                "phpunit",
                "testing",
                "xunit"
            ],
            "support": {
                "issues": "https://github.com/sebastianbergmann/phpunit/issues",
                "security": "https://github.com/sebastianbergmann/phpunit/security/policy",
                "source": "https://github.com/sebastianbergmann/phpunit/tree/9.6.9"
            },
            "funding": [
                {
                    "url": "https://phpunit.de/sponsors.html",
                    "type": "custom"
                },
                {
                    "url": "https://github.com/sebastianbergmann",
                    "type": "github"
                },
                {
                    "url": "https://tidelift.com/funding/github/packagist/phpunit/phpunit",
                    "type": "tidelift"
                }
            ],
            "time": "2023-06-11T06:13:56+00:00"
        },
        {
            "name": "sebastian/cli-parser",
            "version": "1.0.1",
            "source": {
                "type": "git",
                "url": "https://github.com/sebastianbergmann/cli-parser.git",
                "reference": "442e7c7e687e42adc03470c7b668bc4b2402c0b2"
            },
            "dist": {
                "type": "zip",
                "url": "https://api.github.com/repos/sebastianbergmann/cli-parser/zipball/442e7c7e687e42adc03470c7b668bc4b2402c0b2",
                "reference": "442e7c7e687e42adc03470c7b668bc4b2402c0b2",
                "shasum": ""
            },
            "require": {
                "php": ">=7.3"
            },
            "require-dev": {
                "phpunit/phpunit": "^9.3"
            },
            "type": "library",
            "extra": {
                "branch-alias": {
                    "dev-master": "1.0-dev"
                }
            },
            "autoload": {
                "classmap": [
                    "src/"
                ]
            },
            "notification-url": "https://packagist.org/downloads/",
            "license": [
                "BSD-3-Clause"
            ],
            "authors": [
                {
                    "name": "Sebastian Bergmann",
                    "email": "sebastian@phpunit.de",
                    "role": "lead"
                }
            ],
            "description": "Library for parsing CLI options",
            "homepage": "https://github.com/sebastianbergmann/cli-parser",
            "support": {
                "issues": "https://github.com/sebastianbergmann/cli-parser/issues",
                "source": "https://github.com/sebastianbergmann/cli-parser/tree/1.0.1"
            },
            "funding": [
                {
                    "url": "https://github.com/sebastianbergmann",
                    "type": "github"
                }
            ],
            "time": "2020-09-28T06:08:49+00:00"
        },
        {
            "name": "sebastian/code-unit",
            "version": "1.0.8",
            "source": {
                "type": "git",
                "url": "https://github.com/sebastianbergmann/code-unit.git",
                "reference": "1fc9f64c0927627ef78ba436c9b17d967e68e120"
            },
            "dist": {
                "type": "zip",
                "url": "https://api.github.com/repos/sebastianbergmann/code-unit/zipball/1fc9f64c0927627ef78ba436c9b17d967e68e120",
                "reference": "1fc9f64c0927627ef78ba436c9b17d967e68e120",
                "shasum": ""
            },
            "require": {
                "php": ">=7.3"
            },
            "require-dev": {
                "phpunit/phpunit": "^9.3"
            },
            "type": "library",
            "extra": {
                "branch-alias": {
                    "dev-master": "1.0-dev"
                }
            },
            "autoload": {
                "classmap": [
                    "src/"
                ]
            },
            "notification-url": "https://packagist.org/downloads/",
            "license": [
                "BSD-3-Clause"
            ],
            "authors": [
                {
                    "name": "Sebastian Bergmann",
                    "email": "sebastian@phpunit.de",
                    "role": "lead"
                }
            ],
            "description": "Collection of value objects that represent the PHP code units",
            "homepage": "https://github.com/sebastianbergmann/code-unit",
            "support": {
                "issues": "https://github.com/sebastianbergmann/code-unit/issues",
                "source": "https://github.com/sebastianbergmann/code-unit/tree/1.0.8"
            },
            "funding": [
                {
                    "url": "https://github.com/sebastianbergmann",
                    "type": "github"
                }
            ],
            "time": "2020-10-26T13:08:54+00:00"
        },
        {
            "name": "sebastian/code-unit-reverse-lookup",
            "version": "2.0.3",
            "source": {
                "type": "git",
                "url": "https://github.com/sebastianbergmann/code-unit-reverse-lookup.git",
                "reference": "ac91f01ccec49fb77bdc6fd1e548bc70f7faa3e5"
            },
            "dist": {
                "type": "zip",
                "url": "https://api.github.com/repos/sebastianbergmann/code-unit-reverse-lookup/zipball/ac91f01ccec49fb77bdc6fd1e548bc70f7faa3e5",
                "reference": "ac91f01ccec49fb77bdc6fd1e548bc70f7faa3e5",
                "shasum": ""
            },
            "require": {
                "php": ">=7.3"
            },
            "require-dev": {
                "phpunit/phpunit": "^9.3"
            },
            "type": "library",
            "extra": {
                "branch-alias": {
                    "dev-master": "2.0-dev"
                }
            },
            "autoload": {
                "classmap": [
                    "src/"
                ]
            },
            "notification-url": "https://packagist.org/downloads/",
            "license": [
                "BSD-3-Clause"
            ],
            "authors": [
                {
                    "name": "Sebastian Bergmann",
                    "email": "sebastian@phpunit.de"
                }
            ],
            "description": "Looks up which function or method a line of code belongs to",
            "homepage": "https://github.com/sebastianbergmann/code-unit-reverse-lookup/",
            "support": {
                "issues": "https://github.com/sebastianbergmann/code-unit-reverse-lookup/issues",
                "source": "https://github.com/sebastianbergmann/code-unit-reverse-lookup/tree/2.0.3"
            },
            "funding": [
                {
                    "url": "https://github.com/sebastianbergmann",
                    "type": "github"
                }
            ],
            "time": "2020-09-28T05:30:19+00:00"
        },
        {
            "name": "sebastian/comparator",
            "version": "4.0.8",
            "source": {
                "type": "git",
                "url": "https://github.com/sebastianbergmann/comparator.git",
                "reference": "fa0f136dd2334583309d32b62544682ee972b51a"
            },
            "dist": {
                "type": "zip",
                "url": "https://api.github.com/repos/sebastianbergmann/comparator/zipball/fa0f136dd2334583309d32b62544682ee972b51a",
                "reference": "fa0f136dd2334583309d32b62544682ee972b51a",
                "shasum": ""
            },
            "require": {
                "php": ">=7.3",
                "sebastian/diff": "^4.0",
                "sebastian/exporter": "^4.0"
            },
            "require-dev": {
                "phpunit/phpunit": "^9.3"
            },
            "type": "library",
            "extra": {
                "branch-alias": {
                    "dev-master": "4.0-dev"
                }
            },
            "autoload": {
                "classmap": [
                    "src/"
                ]
            },
            "notification-url": "https://packagist.org/downloads/",
            "license": [
                "BSD-3-Clause"
            ],
            "authors": [
                {
                    "name": "Sebastian Bergmann",
                    "email": "sebastian@phpunit.de"
                },
                {
                    "name": "Jeff Welch",
                    "email": "whatthejeff@gmail.com"
                },
                {
                    "name": "Volker Dusch",
                    "email": "github@wallbash.com"
                },
                {
                    "name": "Bernhard Schussek",
                    "email": "bschussek@2bepublished.at"
                }
            ],
            "description": "Provides the functionality to compare PHP values for equality",
            "homepage": "https://github.com/sebastianbergmann/comparator",
            "keywords": [
                "comparator",
                "compare",
                "equality"
            ],
            "support": {
                "issues": "https://github.com/sebastianbergmann/comparator/issues",
                "source": "https://github.com/sebastianbergmann/comparator/tree/4.0.8"
            },
            "funding": [
                {
                    "url": "https://github.com/sebastianbergmann",
                    "type": "github"
                }
            ],
            "time": "2022-09-14T12:41:17+00:00"
        },
        {
            "name": "sebastian/complexity",
            "version": "2.0.2",
            "source": {
                "type": "git",
                "url": "https://github.com/sebastianbergmann/complexity.git",
                "reference": "739b35e53379900cc9ac327b2147867b8b6efd88"
            },
            "dist": {
                "type": "zip",
                "url": "https://api.github.com/repos/sebastianbergmann/complexity/zipball/739b35e53379900cc9ac327b2147867b8b6efd88",
                "reference": "739b35e53379900cc9ac327b2147867b8b6efd88",
                "shasum": ""
            },
            "require": {
                "nikic/php-parser": "^4.7",
                "php": ">=7.3"
            },
            "require-dev": {
                "phpunit/phpunit": "^9.3"
            },
            "type": "library",
            "extra": {
                "branch-alias": {
                    "dev-master": "2.0-dev"
                }
            },
            "autoload": {
                "classmap": [
                    "src/"
                ]
            },
            "notification-url": "https://packagist.org/downloads/",
            "license": [
                "BSD-3-Clause"
            ],
            "authors": [
                {
                    "name": "Sebastian Bergmann",
                    "email": "sebastian@phpunit.de",
                    "role": "lead"
                }
            ],
            "description": "Library for calculating the complexity of PHP code units",
            "homepage": "https://github.com/sebastianbergmann/complexity",
            "support": {
                "issues": "https://github.com/sebastianbergmann/complexity/issues",
                "source": "https://github.com/sebastianbergmann/complexity/tree/2.0.2"
            },
            "funding": [
                {
                    "url": "https://github.com/sebastianbergmann",
                    "type": "github"
                }
            ],
            "time": "2020-10-26T15:52:27+00:00"
        },
        {
            "name": "sebastian/diff",
            "version": "4.0.5",
            "source": {
                "type": "git",
                "url": "https://github.com/sebastianbergmann/diff.git",
                "reference": "74be17022044ebaaecfdf0c5cd504fc9cd5a7131"
            },
            "dist": {
                "type": "zip",
                "url": "https://api.github.com/repos/sebastianbergmann/diff/zipball/74be17022044ebaaecfdf0c5cd504fc9cd5a7131",
                "reference": "74be17022044ebaaecfdf0c5cd504fc9cd5a7131",
                "shasum": ""
            },
            "require": {
                "php": ">=7.3"
            },
            "require-dev": {
                "phpunit/phpunit": "^9.3",
                "symfony/process": "^4.2 || ^5"
            },
            "type": "library",
            "extra": {
                "branch-alias": {
                    "dev-master": "4.0-dev"
                }
            },
            "autoload": {
                "classmap": [
                    "src/"
                ]
            },
            "notification-url": "https://packagist.org/downloads/",
            "license": [
                "BSD-3-Clause"
            ],
            "authors": [
                {
                    "name": "Sebastian Bergmann",
                    "email": "sebastian@phpunit.de"
                },
                {
                    "name": "Kore Nordmann",
                    "email": "mail@kore-nordmann.de"
                }
            ],
            "description": "Diff implementation",
            "homepage": "https://github.com/sebastianbergmann/diff",
            "keywords": [
                "diff",
                "udiff",
                "unidiff",
                "unified diff"
            ],
            "support": {
                "issues": "https://github.com/sebastianbergmann/diff/issues",
                "source": "https://github.com/sebastianbergmann/diff/tree/4.0.5"
            },
            "funding": [
                {
                    "url": "https://github.com/sebastianbergmann",
                    "type": "github"
                }
            ],
            "time": "2023-05-07T05:35:17+00:00"
        },
        {
            "name": "sebastian/environment",
            "version": "5.1.5",
            "source": {
                "type": "git",
                "url": "https://github.com/sebastianbergmann/environment.git",
                "reference": "830c43a844f1f8d5b7a1f6d6076b784454d8b7ed"
            },
            "dist": {
                "type": "zip",
                "url": "https://api.github.com/repos/sebastianbergmann/environment/zipball/830c43a844f1f8d5b7a1f6d6076b784454d8b7ed",
                "reference": "830c43a844f1f8d5b7a1f6d6076b784454d8b7ed",
                "shasum": ""
            },
            "require": {
                "php": ">=7.3"
            },
            "require-dev": {
                "phpunit/phpunit": "^9.3"
            },
            "suggest": {
                "ext-posix": "*"
            },
            "type": "library",
            "extra": {
                "branch-alias": {
                    "dev-master": "5.1-dev"
                }
            },
            "autoload": {
                "classmap": [
                    "src/"
                ]
            },
            "notification-url": "https://packagist.org/downloads/",
            "license": [
                "BSD-3-Clause"
            ],
            "authors": [
                {
                    "name": "Sebastian Bergmann",
                    "email": "sebastian@phpunit.de"
                }
            ],
            "description": "Provides functionality to handle HHVM/PHP environments",
            "homepage": "http://www.github.com/sebastianbergmann/environment",
            "keywords": [
                "Xdebug",
                "environment",
                "hhvm"
            ],
            "support": {
                "issues": "https://github.com/sebastianbergmann/environment/issues",
                "source": "https://github.com/sebastianbergmann/environment/tree/5.1.5"
            },
            "funding": [
                {
                    "url": "https://github.com/sebastianbergmann",
                    "type": "github"
                }
            ],
            "time": "2023-02-03T06:03:51+00:00"
        },
        {
            "name": "sebastian/exporter",
            "version": "4.0.5",
            "source": {
                "type": "git",
                "url": "https://github.com/sebastianbergmann/exporter.git",
                "reference": "ac230ed27f0f98f597c8a2b6eb7ac563af5e5b9d"
            },
            "dist": {
                "type": "zip",
                "url": "https://api.github.com/repos/sebastianbergmann/exporter/zipball/ac230ed27f0f98f597c8a2b6eb7ac563af5e5b9d",
                "reference": "ac230ed27f0f98f597c8a2b6eb7ac563af5e5b9d",
                "shasum": ""
            },
            "require": {
                "php": ">=7.3",
                "sebastian/recursion-context": "^4.0"
            },
            "require-dev": {
                "ext-mbstring": "*",
                "phpunit/phpunit": "^9.3"
            },
            "type": "library",
            "extra": {
                "branch-alias": {
                    "dev-master": "4.0-dev"
                }
            },
            "autoload": {
                "classmap": [
                    "src/"
                ]
            },
            "notification-url": "https://packagist.org/downloads/",
            "license": [
                "BSD-3-Clause"
            ],
            "authors": [
                {
                    "name": "Sebastian Bergmann",
                    "email": "sebastian@phpunit.de"
                },
                {
                    "name": "Jeff Welch",
                    "email": "whatthejeff@gmail.com"
                },
                {
                    "name": "Volker Dusch",
                    "email": "github@wallbash.com"
                },
                {
                    "name": "Adam Harvey",
                    "email": "aharvey@php.net"
                },
                {
                    "name": "Bernhard Schussek",
                    "email": "bschussek@gmail.com"
                }
            ],
            "description": "Provides the functionality to export PHP variables for visualization",
            "homepage": "https://www.github.com/sebastianbergmann/exporter",
            "keywords": [
                "export",
                "exporter"
            ],
            "support": {
                "issues": "https://github.com/sebastianbergmann/exporter/issues",
                "source": "https://github.com/sebastianbergmann/exporter/tree/4.0.5"
            },
            "funding": [
                {
                    "url": "https://github.com/sebastianbergmann",
                    "type": "github"
                }
            ],
            "time": "2022-09-14T06:03:37+00:00"
        },
        {
            "name": "sebastian/global-state",
            "version": "5.0.5",
            "source": {
                "type": "git",
                "url": "https://github.com/sebastianbergmann/global-state.git",
                "reference": "0ca8db5a5fc9c8646244e629625ac486fa286bf2"
            },
            "dist": {
                "type": "zip",
                "url": "https://api.github.com/repos/sebastianbergmann/global-state/zipball/0ca8db5a5fc9c8646244e629625ac486fa286bf2",
                "reference": "0ca8db5a5fc9c8646244e629625ac486fa286bf2",
                "shasum": ""
            },
            "require": {
                "php": ">=7.3",
                "sebastian/object-reflector": "^2.0",
                "sebastian/recursion-context": "^4.0"
            },
            "require-dev": {
                "ext-dom": "*",
                "phpunit/phpunit": "^9.3"
            },
            "suggest": {
                "ext-uopz": "*"
            },
            "type": "library",
            "extra": {
                "branch-alias": {
                    "dev-master": "5.0-dev"
                }
            },
            "autoload": {
                "classmap": [
                    "src/"
                ]
            },
            "notification-url": "https://packagist.org/downloads/",
            "license": [
                "BSD-3-Clause"
            ],
            "authors": [
                {
                    "name": "Sebastian Bergmann",
                    "email": "sebastian@phpunit.de"
                }
            ],
            "description": "Snapshotting of global state",
            "homepage": "http://www.github.com/sebastianbergmann/global-state",
            "keywords": [
                "global state"
            ],
            "support": {
                "issues": "https://github.com/sebastianbergmann/global-state/issues",
                "source": "https://github.com/sebastianbergmann/global-state/tree/5.0.5"
            },
            "funding": [
                {
                    "url": "https://github.com/sebastianbergmann",
                    "type": "github"
                }
            ],
            "time": "2022-02-14T08:28:10+00:00"
        },
        {
            "name": "sebastian/lines-of-code",
            "version": "1.0.3",
            "source": {
                "type": "git",
                "url": "https://github.com/sebastianbergmann/lines-of-code.git",
                "reference": "c1c2e997aa3146983ed888ad08b15470a2e22ecc"
            },
            "dist": {
                "type": "zip",
                "url": "https://api.github.com/repos/sebastianbergmann/lines-of-code/zipball/c1c2e997aa3146983ed888ad08b15470a2e22ecc",
                "reference": "c1c2e997aa3146983ed888ad08b15470a2e22ecc",
                "shasum": ""
            },
            "require": {
                "nikic/php-parser": "^4.6",
                "php": ">=7.3"
            },
            "require-dev": {
                "phpunit/phpunit": "^9.3"
            },
            "type": "library",
            "extra": {
                "branch-alias": {
                    "dev-master": "1.0-dev"
                }
            },
            "autoload": {
                "classmap": [
                    "src/"
                ]
            },
            "notification-url": "https://packagist.org/downloads/",
            "license": [
                "BSD-3-Clause"
            ],
            "authors": [
                {
                    "name": "Sebastian Bergmann",
                    "email": "sebastian@phpunit.de",
                    "role": "lead"
                }
            ],
            "description": "Library for counting the lines of code in PHP source code",
            "homepage": "https://github.com/sebastianbergmann/lines-of-code",
            "support": {
                "issues": "https://github.com/sebastianbergmann/lines-of-code/issues",
                "source": "https://github.com/sebastianbergmann/lines-of-code/tree/1.0.3"
            },
            "funding": [
                {
                    "url": "https://github.com/sebastianbergmann",
                    "type": "github"
                }
            ],
            "time": "2020-11-28T06:42:11+00:00"
        },
        {
            "name": "sebastian/object-enumerator",
            "version": "4.0.4",
            "source": {
                "type": "git",
                "url": "https://github.com/sebastianbergmann/object-enumerator.git",
                "reference": "5c9eeac41b290a3712d88851518825ad78f45c71"
            },
            "dist": {
                "type": "zip",
                "url": "https://api.github.com/repos/sebastianbergmann/object-enumerator/zipball/5c9eeac41b290a3712d88851518825ad78f45c71",
                "reference": "5c9eeac41b290a3712d88851518825ad78f45c71",
                "shasum": ""
            },
            "require": {
                "php": ">=7.3",
                "sebastian/object-reflector": "^2.0",
                "sebastian/recursion-context": "^4.0"
            },
            "require-dev": {
                "phpunit/phpunit": "^9.3"
            },
            "type": "library",
            "extra": {
                "branch-alias": {
                    "dev-master": "4.0-dev"
                }
            },
            "autoload": {
                "classmap": [
                    "src/"
                ]
            },
            "notification-url": "https://packagist.org/downloads/",
            "license": [
                "BSD-3-Clause"
            ],
            "authors": [
                {
                    "name": "Sebastian Bergmann",
                    "email": "sebastian@phpunit.de"
                }
            ],
            "description": "Traverses array structures and object graphs to enumerate all referenced objects",
            "homepage": "https://github.com/sebastianbergmann/object-enumerator/",
            "support": {
                "issues": "https://github.com/sebastianbergmann/object-enumerator/issues",
                "source": "https://github.com/sebastianbergmann/object-enumerator/tree/4.0.4"
            },
            "funding": [
                {
                    "url": "https://github.com/sebastianbergmann",
                    "type": "github"
                }
            ],
            "time": "2020-10-26T13:12:34+00:00"
        },
        {
            "name": "sebastian/object-reflector",
            "version": "2.0.4",
            "source": {
                "type": "git",
                "url": "https://github.com/sebastianbergmann/object-reflector.git",
                "reference": "b4f479ebdbf63ac605d183ece17d8d7fe49c15c7"
            },
            "dist": {
                "type": "zip",
                "url": "https://api.github.com/repos/sebastianbergmann/object-reflector/zipball/b4f479ebdbf63ac605d183ece17d8d7fe49c15c7",
                "reference": "b4f479ebdbf63ac605d183ece17d8d7fe49c15c7",
                "shasum": ""
            },
            "require": {
                "php": ">=7.3"
            },
            "require-dev": {
                "phpunit/phpunit": "^9.3"
            },
            "type": "library",
            "extra": {
                "branch-alias": {
                    "dev-master": "2.0-dev"
                }
            },
            "autoload": {
                "classmap": [
                    "src/"
                ]
            },
            "notification-url": "https://packagist.org/downloads/",
            "license": [
                "BSD-3-Clause"
            ],
            "authors": [
                {
                    "name": "Sebastian Bergmann",
                    "email": "sebastian@phpunit.de"
                }
            ],
            "description": "Allows reflection of object attributes, including inherited and non-public ones",
            "homepage": "https://github.com/sebastianbergmann/object-reflector/",
            "support": {
                "issues": "https://github.com/sebastianbergmann/object-reflector/issues",
                "source": "https://github.com/sebastianbergmann/object-reflector/tree/2.0.4"
            },
            "funding": [
                {
                    "url": "https://github.com/sebastianbergmann",
                    "type": "github"
                }
            ],
            "time": "2020-10-26T13:14:26+00:00"
        },
        {
            "name": "sebastian/recursion-context",
            "version": "4.0.5",
            "source": {
                "type": "git",
                "url": "https://github.com/sebastianbergmann/recursion-context.git",
                "reference": "e75bd0f07204fec2a0af9b0f3cfe97d05f92efc1"
            },
            "dist": {
                "type": "zip",
                "url": "https://api.github.com/repos/sebastianbergmann/recursion-context/zipball/e75bd0f07204fec2a0af9b0f3cfe97d05f92efc1",
                "reference": "e75bd0f07204fec2a0af9b0f3cfe97d05f92efc1",
                "shasum": ""
            },
            "require": {
                "php": ">=7.3"
            },
            "require-dev": {
                "phpunit/phpunit": "^9.3"
            },
            "type": "library",
            "extra": {
                "branch-alias": {
                    "dev-master": "4.0-dev"
                }
            },
            "autoload": {
                "classmap": [
                    "src/"
                ]
            },
            "notification-url": "https://packagist.org/downloads/",
            "license": [
                "BSD-3-Clause"
            ],
            "authors": [
                {
                    "name": "Sebastian Bergmann",
                    "email": "sebastian@phpunit.de"
                },
                {
                    "name": "Jeff Welch",
                    "email": "whatthejeff@gmail.com"
                },
                {
                    "name": "Adam Harvey",
                    "email": "aharvey@php.net"
                }
            ],
            "description": "Provides functionality to recursively process PHP variables",
            "homepage": "https://github.com/sebastianbergmann/recursion-context",
            "support": {
                "issues": "https://github.com/sebastianbergmann/recursion-context/issues",
                "source": "https://github.com/sebastianbergmann/recursion-context/tree/4.0.5"
            },
            "funding": [
                {
                    "url": "https://github.com/sebastianbergmann",
                    "type": "github"
                }
            ],
            "time": "2023-02-03T06:07:39+00:00"
        },
        {
            "name": "sebastian/resource-operations",
            "version": "3.0.3",
            "source": {
                "type": "git",
                "url": "https://github.com/sebastianbergmann/resource-operations.git",
                "reference": "0f4443cb3a1d92ce809899753bc0d5d5a8dd19a8"
            },
            "dist": {
                "type": "zip",
                "url": "https://api.github.com/repos/sebastianbergmann/resource-operations/zipball/0f4443cb3a1d92ce809899753bc0d5d5a8dd19a8",
                "reference": "0f4443cb3a1d92ce809899753bc0d5d5a8dd19a8",
                "shasum": ""
            },
            "require": {
                "php": ">=7.3"
            },
            "require-dev": {
                "phpunit/phpunit": "^9.0"
            },
            "type": "library",
            "extra": {
                "branch-alias": {
                    "dev-master": "3.0-dev"
                }
            },
            "autoload": {
                "classmap": [
                    "src/"
                ]
            },
            "notification-url": "https://packagist.org/downloads/",
            "license": [
                "BSD-3-Clause"
            ],
            "authors": [
                {
                    "name": "Sebastian Bergmann",
                    "email": "sebastian@phpunit.de"
                }
            ],
            "description": "Provides a list of PHP built-in functions that operate on resources",
            "homepage": "https://www.github.com/sebastianbergmann/resource-operations",
            "support": {
                "issues": "https://github.com/sebastianbergmann/resource-operations/issues",
                "source": "https://github.com/sebastianbergmann/resource-operations/tree/3.0.3"
            },
            "funding": [
                {
                    "url": "https://github.com/sebastianbergmann",
                    "type": "github"
                }
            ],
            "time": "2020-09-28T06:45:17+00:00"
        },
        {
            "name": "sebastian/type",
            "version": "3.2.1",
            "source": {
                "type": "git",
                "url": "https://github.com/sebastianbergmann/type.git",
                "reference": "75e2c2a32f5e0b3aef905b9ed0b179b953b3d7c7"
            },
            "dist": {
                "type": "zip",
                "url": "https://api.github.com/repos/sebastianbergmann/type/zipball/75e2c2a32f5e0b3aef905b9ed0b179b953b3d7c7",
                "reference": "75e2c2a32f5e0b3aef905b9ed0b179b953b3d7c7",
                "shasum": ""
            },
            "require": {
                "php": ">=7.3"
            },
            "require-dev": {
                "phpunit/phpunit": "^9.5"
            },
            "type": "library",
            "extra": {
                "branch-alias": {
                    "dev-master": "3.2-dev"
                }
            },
            "autoload": {
                "classmap": [
                    "src/"
                ]
            },
            "notification-url": "https://packagist.org/downloads/",
            "license": [
                "BSD-3-Clause"
            ],
            "authors": [
                {
                    "name": "Sebastian Bergmann",
                    "email": "sebastian@phpunit.de",
                    "role": "lead"
                }
            ],
            "description": "Collection of value objects that represent the types of the PHP type system",
            "homepage": "https://github.com/sebastianbergmann/type",
            "support": {
                "issues": "https://github.com/sebastianbergmann/type/issues",
                "source": "https://github.com/sebastianbergmann/type/tree/3.2.1"
            },
            "funding": [
                {
                    "url": "https://github.com/sebastianbergmann",
                    "type": "github"
                }
            ],
            "time": "2023-02-03T06:13:03+00:00"
        },
        {
            "name": "sebastian/version",
            "version": "3.0.2",
            "source": {
                "type": "git",
                "url": "https://github.com/sebastianbergmann/version.git",
                "reference": "c6c1022351a901512170118436c764e473f6de8c"
            },
            "dist": {
                "type": "zip",
                "url": "https://api.github.com/repos/sebastianbergmann/version/zipball/c6c1022351a901512170118436c764e473f6de8c",
                "reference": "c6c1022351a901512170118436c764e473f6de8c",
                "shasum": ""
            },
            "require": {
                "php": ">=7.3"
            },
            "type": "library",
            "extra": {
                "branch-alias": {
                    "dev-master": "3.0-dev"
                }
            },
            "autoload": {
                "classmap": [
                    "src/"
                ]
            },
            "notification-url": "https://packagist.org/downloads/",
            "license": [
                "BSD-3-Clause"
            ],
            "authors": [
                {
                    "name": "Sebastian Bergmann",
                    "email": "sebastian@phpunit.de",
                    "role": "lead"
                }
            ],
            "description": "Library that helps with managing the version number of Git-hosted PHP projects",
            "homepage": "https://github.com/sebastianbergmann/version",
            "support": {
                "issues": "https://github.com/sebastianbergmann/version/issues",
                "source": "https://github.com/sebastianbergmann/version/tree/3.0.2"
            },
            "funding": [
                {
                    "url": "https://github.com/sebastianbergmann",
                    "type": "github"
                }
            ],
            "time": "2020-09-28T06:39:44+00:00"
        },
        {
            "name": "slevomat/coding-standard",
            "version": "6.4.1",
            "source": {
                "type": "git",
                "url": "https://github.com/slevomat/coding-standard.git",
                "reference": "696dcca217d0c9da2c40d02731526c1e25b65346"
            },
            "dist": {
                "type": "zip",
                "url": "https://api.github.com/repos/slevomat/coding-standard/zipball/696dcca217d0c9da2c40d02731526c1e25b65346",
                "reference": "696dcca217d0c9da2c40d02731526c1e25b65346",
                "shasum": ""
            },
            "require": {
                "dealerdirect/phpcodesniffer-composer-installer": "^0.6.2 || ^0.7",
                "php": "^7.1 || ^8.0",
                "phpstan/phpdoc-parser": "0.4.5 - 0.4.9",
                "squizlabs/php_codesniffer": "^3.5.6"
            },
            "require-dev": {
                "phing/phing": "2.16.3",
                "php-parallel-lint/php-parallel-lint": "1.2.0",
                "phpstan/phpstan": "0.12.48",
                "phpstan/phpstan-deprecation-rules": "0.12.5",
                "phpstan/phpstan-phpunit": "0.12.16",
                "phpstan/phpstan-strict-rules": "0.12.5",
                "phpunit/phpunit": "7.5.20|8.5.5|9.4.0"
            },
            "type": "phpcodesniffer-standard",
            "extra": {
                "branch-alias": {
                    "dev-master": "6.x-dev"
                }
            },
            "autoload": {
                "psr-4": {
                    "SlevomatCodingStandard\\": "SlevomatCodingStandard"
                }
            },
            "notification-url": "https://packagist.org/downloads/",
            "license": [
                "MIT"
            ],
            "description": "Slevomat Coding Standard for PHP_CodeSniffer complements Consistence Coding Standard by providing sniffs with additional checks.",
            "support": {
                "issues": "https://github.com/slevomat/coding-standard/issues",
                "source": "https://github.com/slevomat/coding-standard/tree/6.4.1"
            },
            "funding": [
                {
                    "url": "https://github.com/kukulich",
                    "type": "github"
                },
                {
                    "url": "https://tidelift.com/funding/github/packagist/slevomat/coding-standard",
                    "type": "tidelift"
                }
            ],
            "time": "2020-10-05T12:39:37+00:00"
        },
        {
            "name": "squizlabs/php_codesniffer",
            "version": "3.6.2",
            "source": {
                "type": "git",
                "url": "https://github.com/squizlabs/PHP_CodeSniffer.git",
                "reference": "5e4e71592f69da17871dba6e80dd51bce74a351a"
            },
            "dist": {
                "type": "zip",
                "url": "https://api.github.com/repos/squizlabs/PHP_CodeSniffer/zipball/5e4e71592f69da17871dba6e80dd51bce74a351a",
                "reference": "5e4e71592f69da17871dba6e80dd51bce74a351a",
                "shasum": ""
            },
            "require": {
                "ext-simplexml": "*",
                "ext-tokenizer": "*",
                "ext-xmlwriter": "*",
                "php": ">=5.4.0"
            },
            "require-dev": {
                "phpunit/phpunit": "^4.0 || ^5.0 || ^6.0 || ^7.0"
            },
            "bin": [
                "bin/phpcs",
                "bin/phpcbf"
            ],
            "type": "library",
            "extra": {
                "branch-alias": {
                    "dev-master": "3.x-dev"
                }
            },
            "notification-url": "https://packagist.org/downloads/",
            "license": [
                "BSD-3-Clause"
            ],
            "authors": [
                {
                    "name": "Greg Sherwood",
                    "role": "lead"
                }
            ],
            "description": "PHP_CodeSniffer tokenizes PHP, JavaScript and CSS files and detects violations of a defined set of coding standards.",
            "homepage": "https://github.com/squizlabs/PHP_CodeSniffer",
            "keywords": [
                "phpcs",
                "standards"
            ],
            "support": {
                "issues": "https://github.com/squizlabs/PHP_CodeSniffer/issues",
                "source": "https://github.com/squizlabs/PHP_CodeSniffer",
                "wiki": "https://github.com/squizlabs/PHP_CodeSniffer/wiki"
            },
            "time": "2021-12-12T21:44:58+00:00"
        },
        {
            "name": "submitty/php-codesniffer",
            "version": "2.5.0",
            "source": {
                "type": "git",
                "url": "https://github.com/Submitty/submitty-php-codesniffer.git",
                "reference": "9153e2ee82cbcaa16ac42f8e19166617498686d9"
            },
            "dist": {
                "type": "zip",
                "url": "https://api.github.com/repos/Submitty/submitty-php-codesniffer/zipball/9153e2ee82cbcaa16ac42f8e19166617498686d9",
                "reference": "9153e2ee82cbcaa16ac42f8e19166617498686d9",
                "shasum": ""
            },
            "require": {
                "php": ">=7.1",
                "slevomat/coding-standard": "^6.1",
                "squizlabs/php_codesniffer": "^3.5.4"
            },
            "require-dev": {
                "dealerdirect/phpcodesniffer-composer-installer": "^0.7.1",
                "pcov/clobber": "^2.0",
                "phpunit/phpunit": "^7.5.12"
            },
            "suggest": {
                "dealerdirect/phpcodesniffer-composer-installer": "^0.7.0 || This Composer plugin will sort out the PHPCS 'installed_paths' automatically."
            },
            "type": "phpcodesniffer-standard",
            "autoload": {
                "psr-4": {
                    "SubmittyStandard\\": "SubmittyStandard"
                }
            },
            "notification-url": "https://packagist.org/downloads/",
            "license": [
                "MIT"
            ],
            "authors": [
                {
                    "name": "Matthew Peveler",
                    "email": "matt.peveler@gmail.com"
                }
            ],
            "description": "Submitty PHP CodeSniffer Standard",
            "support": {
                "issues": "https://github.com/Submitty/submitty-php-codesniffer/issues",
                "source": "https://github.com/Submitty/submitty-php-codesniffer/tree/2.5.0"
            },
            "time": "2021-03-12T02:41:12+00:00"
        },
        {
            "name": "theseer/tokenizer",
            "version": "1.2.1",
            "source": {
                "type": "git",
                "url": "https://github.com/theseer/tokenizer.git",
                "reference": "34a41e998c2183e22995f158c581e7b5e755ab9e"
            },
            "dist": {
                "type": "zip",
                "url": "https://api.github.com/repos/theseer/tokenizer/zipball/34a41e998c2183e22995f158c581e7b5e755ab9e",
                "reference": "34a41e998c2183e22995f158c581e7b5e755ab9e",
                "shasum": ""
            },
            "require": {
                "ext-dom": "*",
                "ext-tokenizer": "*",
                "ext-xmlwriter": "*",
                "php": "^7.2 || ^8.0"
            },
            "type": "library",
            "autoload": {
                "classmap": [
                    "src/"
                ]
            },
            "notification-url": "https://packagist.org/downloads/",
            "license": [
                "BSD-3-Clause"
            ],
            "authors": [
                {
                    "name": "Arne Blankerts",
                    "email": "arne@blankerts.de",
                    "role": "Developer"
                }
            ],
            "description": "A small library for converting tokenized PHP source code into XML and potentially other formats",
            "support": {
                "issues": "https://github.com/theseer/tokenizer/issues",
                "source": "https://github.com/theseer/tokenizer/tree/1.2.1"
            },
            "funding": [
                {
                    "url": "https://github.com/theseer",
                    "type": "github"
                }
            ],
            "time": "2021-07-28T10:34:58+00:00"
        }
    ],
    "aliases": [],
    "minimum-stability": "stable",
    "stability-flags": [],
    "prefer-stable": false,
    "prefer-lowest": false,
    "platform": [],
    "platform-dev": [],
    "platform-overrides": {
        "php": "7.4"
    },
    "plugin-api-version": "2.3.0"
}<|MERGE_RESOLUTION|>--- conflicted
+++ resolved
@@ -4,11 +4,7 @@
         "Read more about it at https://getcomposer.org/doc/01-basic-usage.md#installing-dependencies",
         "This file is @generated automatically"
     ],
-<<<<<<< HEAD
-    "content-hash": "a8eeebe53f8de738847db90d940337c4",
-=======
     "content-hash": "20ea4b60aff3ab6a4c34188b23887510",
->>>>>>> 18a1145a
     "packages": [
         {
             "name": "aptoma/twig-markdown",
