--- conflicted
+++ resolved
@@ -5,12 +5,6 @@
     exit 1
 }
 
-<<<<<<< HEAD
-COMPOSER_ALLOW_SUPERUSER=1 composer install
-npm install
-
-=======
->>>>>>> b700e5cb
 run_php_stan() {
     COMPOSER_ALLOW_SUPERUSER=1 composer install
     COMPOSER_ALLOW_SUPERUSER=1 composer run-script static-analysis "${@:2}" 2>/dev/null
@@ -22,15 +16,15 @@
 }
 
 run_js_es() {
+    npm install
     npm run eslint
 }
 
-<<<<<<< HEAD
 run_css_style() {
+    npm install
     npm run css-stylelint
 }
-if [ "$1" == "phpstan" ]; then
-=======
+
 if [ -z "$1" ] || [ "$1" == "help" ]; then
     echo "
           phpstan : php static analysis [option: --memory-limit 4G, --generate-baseline ...]
@@ -38,14 +32,12 @@
           php-lint: phpcs & phpstan
           "
 elif [ "$1" == "phpstan" ]; then
->>>>>>> b700e5cb
     run_php_stan "$@"
 elif [ "$1" == "phpcs" ]; then
     run_php_cs
 elif [ "$1" == "php-lint" ]; then
     run_php_cs
     run_php_stan "$@"
-<<<<<<< HEAD
 elif [ "$1" == "js-lint" ]; then
     run_js_es
 elif [ "$1" == "css-lint" ]; then
@@ -60,14 +52,6 @@
     echo "Unknown test type: $1
         use phpstan, phpcs, php-lint, js-lint, css-lint
         or help for detail"
-=======
-else
-    echo "
-        Unknown test type: $1
-        use phpstan, phpcs, php-lint
-        or help for detail
-        "
->>>>>>> b700e5cb
 fi
 
 popd > /dev/null || {
