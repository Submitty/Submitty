--- conflicted
+++ resolved
@@ -665,21 +665,18 @@
                     // Quantum Duck
                     $aprilImages[] = 'moorthy_duck/quantum-duck-light.svg';
                 }
-<<<<<<< HEAD
                 if ($day >= 24 && $day <= 30) {
                     // Arbor Day
                     $aprilImages[] = 'moorthy_duck/tree_duck.svg';
                 }
                 if (empty($aprilImages)) {
                     // April Flowers
-=======
                 elseif ($day >= 24 && $day <= 30) {
                     // Arbor day
                     $duck_img = 'moorthy_duck/tree_duck.svg';
                 }
                 else {
                     //April (Flowers)
->>>>>>> 4e9f55a2
                     $duck_img = 'moorthy_duck/04-april.svg';
                 }
                 else {
@@ -711,10 +708,7 @@
                 break;
 
             case 2:
-<<<<<<< HEAD
                 // February
-=======
->>>>>>> 4e9f55a2
                 if ($now >= $LunarNewYearPeriodStart && $now <= $LunarNewYearPeriodEnd) {
                     $februaryImages = [
                         'moorthy_duck/lunar_newyear_duck_01.svg',
@@ -723,10 +717,7 @@
                     ];
                 }
                 else {
-<<<<<<< HEAD
                     // Black History Duck
-=======
->>>>>>> 4e9f55a2
                     $februaryImages = ['moorthy_duck/black-history-duck.svg'];
                 }
 
@@ -742,10 +733,7 @@
                 break;
 
             case 1:
-<<<<<<< HEAD
                 // January
-=======
->>>>>>> 4e9f55a2
                 if ($now >= $LunarNewYearPeriodStart && $now <= $LunarNewYearPeriodEnd) {
                     $januaryImages = [
                         'moorthy_duck/lunar_newyear_duck_01.svg',
@@ -759,10 +747,7 @@
                 }
 
                 if ($day >= 28) {
-<<<<<<< HEAD
                     // Party Duck
-=======
->>>>>>> 4e9f55a2
                     $januaryImages[] = 'moorthy_duck/party-duck/party-duck-10th.svg';
                 }
                 $duck_img = $januaryImages[array_rand($januaryImages)];
