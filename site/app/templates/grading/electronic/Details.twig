{% import _self as self %} {# Required to use macros in same template #}

<div class="content">
    {#
        Default is viewing your sections
        Limited grader does not have "View All" option
        If nothing to grade, Instructor will see all sections
    #}
    {% if show_all_sections_button %}
        <div style="float: right; margin-bottom: 10px">
            <a class="btn btn-default"
               href="{{ core.buildUrl({'component': 'grading', 'page': 'electronic', 'action': 'details', 'gradeable_id': gradeable.getId(), 'view': view_all ? null : "all"}) }}">
                {{ view_all ? "View Your Sections" : "View All" }}
            </a>
        </div>
    {% endif %}

    <h1>Grade Details for {{ gradeable.getTitle() }}</h1>

    {# Import+Export teams buttons #}
    {% if show_import_teams_button %}
        <a style="float: right;" class="btn btn-primary" href="{{ core.buildUrl({'component': 'grading', 'page': 'electronic', 'action': 'export_teams', 'gradeable_id': gradeable.getId()}) }}">Export Teams Members</a>
    {% endif %}
    {% if show_export_teams_button %}
        <button style="float: right;" class="btn btn-primary" onclick="importTeamForm();">Import Teams Members</button>
    {% endif %}
    {# /Import+Export teams buttons #}

    <br />
    <br />
    <br />
    <table class="table table-striped table-bordered persist-area">
        {# Table header #}
        <thead class="persist-thead">
            <tr>
                {% for column in columns %}
                    <td width="{{ column.width }}">{{ column.title }}</td>
                {% endfor %}
            </tr>
        </thead>
        {# /Table header #}
        {# Sections #}
        {% if sections|length == 0 %}
            <tbody>
                <tr class="info">
                    <td colspan="{{ 42 + gradeable.getComponents()|length }}" style="text-align: center"> No Grading To Be Done! :) </td>
                </tr>
            </tbody>
        {% else %}
            {% for section in sections %}
                {# Section heading #}
                <tbody>
                    <tr class="info persist-header">
                        <td colspan="{{ columns|length }}" style="text-align: center">
                            {% if gradeable.isGradeByRegistration() %}
                                Students Enrolled in Registration Section {{ section.title }}
                            {% else %}
                                Students Assigned to Rotating Section {{ section.title }}
                            {% endif %}
                        </td>
                    </tr>
                    <tr class="info">
                        <td colspan="{{ columns|length }}" style="text-align: center">Graders: {{ section.graders }}</td>
                    </tr>
                </tbody>
                {# /Section heading #}
                {# Student list #}
                <tbody>
                    {% for info in section.rows %}
                        {{ self.render_student(self, section, info.graded_gradeable, loop.index, info, columns) }}
                    {% endfor %}
                    {% for info in section.teamless_users %}
                        {{ self.render_teamless_user(self, section, info.user, info.new_team_onclick, loop.index+section.rows|length, columns) }}
                    {% endfor %}
                </tbody>
                {# /Student list #}
            {% endfor %}
        {% endif %}
        {# /Sections #}
        {# Empty teams #}
        {% if gradeable.isTeamAssignment() and empty_teams|length > 0 %}
            <tr class="info persist-header">
                <td colspan="{{ columns|length }}" style="text-align: center">Empty Teams</td>
            </tr>
            <tbody>
                {% for team in empty_teams %}
                    {% set reg_section = team.getRegistrationSection() ?? "NULL" %}
                    {% set rot_section = team.getRotatingSection() ?? "NULL" %}
                    {% set display_section = gradeable.isGradeByRegistration() ? reg_section : rot_section %}
                    <tr id="empty-team-row-{{ team.getId() }}">
                        <td>
                            {{ loop.index }}
                        </td>
                        <td>
                            {{ display_section }}
                        </td>
                        <td>
                            <a onclick="{{ empty_team_info[loop.index0].team_edit_onclick }}">
                                <i class="fa fa-pencil" aria-hidden="true"></i>
                            </a>
                        </td>
                        <td>{{ team.getId() }}</td>
                        <td colspan="{{ columns|length - 4 }}"></td>
                    </tr>
                {% endfor %}
            </tbody>
        {% endif %}
        {# /Empty teams #}
    </table>
</div>

{% macro render_student(self, section, graded_gradeable, index, info, columns) %}
    <tr
        {% if student.accessGrading() %}
            style='background: #7bd0f7;'
        {% endif %}
    >
        {% for column in columns %}
            {#
                This is basically a switch statement. It calls the function we need for
                the current column and that will give us the table cell.
            #}
            {% if column.function == "active_version" %}
                {{ self.render_column_active_version(self, section, graded_gradeable, index, info, column) }}
            {% elseif column.function == "autograding" %}
                {{ self.render_column_autograding(self, section, graded_gradeable, index, info, column) }}
            {% elseif column.function == "autograding_peer" %}
                {{ self.render_column_autograding_peer(self, section, graded_gradeable, index, info, column) }}
            {% elseif column.function == "graded_questions" %}
                {{ self.render_column_graded_questions(self, section, graded_gradeable, index, info, column) }}
            {% elseif column.function == "grading" %}
                {{ self.render_column_grading(self, section, graded_gradeable, index, info, column) }}
            {% elseif column.function == "grading_peer" %}
                {{ self.render_column_grading_peer(self, section, graded_gradeable, index, info, column) }}
            {% elseif column.function == "index" %}
                {{ self.render_column_index(self, section, graded_gradeable, index, info, column) }}
            {% elseif column.function == "section" %}
                {{ self.render_column_section(self, section, graded_gradeable, index, info, column) }}
            {% elseif column.function == "team_edit" %}
                {{ self.render_column_team_edit(self, section, graded_gradeable, index, info.team_edit_onclick, column) }}
            {% elseif column.function == "team_id" %}
                {{ self.render_column_team_id(self, section, graded_gradeable, index, info, column) }}
            {% elseif column.function == "team_members" %}
                {{ self.render_column_team_members(self, section, graded_gradeable, index, info, column) }}
            {% elseif column.function == "total" %}
                {{ self.render_column_total(self, section, graded_gradeable, index, info, column) }}
            {% elseif column.function == "total_peer" %}
                {{ self.render_column_total_peer(self, section, graded_gradeable, index, info, column) }}
            {% elseif column.function == "user_first" %}
                {{ self.render_column_user_first(self, section, graded_gradeable, index, info, column) }}
            {% elseif column.function == "user_id" %}
                {{ self.render_column_user_id(self, section, graded_gradeable, index, info, column) }}
            {% elseif column.function == "user_id_anon" %}
                {{ self.render_column_user_id_anon(self, section, graded_gradeable, index, info, column) }}
            {% elseif column.function == "user_last" %}
                {{ self.render_column_user_last(self, section, graded_gradeable, index, info, column) }}
            {% elseif column.function == "viewed_grade" %}
                {{ self.render_column_viewed_grade(self, section, graded_gradeable, index, info, column) }}
            {% endif %}
        {% endfor %}
    </tr>
{% endmacro %}

{% macro render_teamless_user(self, section, user, new_team_onclick, index, columns) %}
    <tr>
        {% for column in columns %}
            {#
                This is basically a switch statement. It calls the function we need for
                the current column and that will give us the table cell.
            #}
            {% if column.function == "active_version" %}
                <td></td>
            {% elseif column.function == "autograding" %}
                <td></td>
            {% elseif column.function == "autograding_peer" %}
                <td></td>
            {% elseif column.function == "graded_questions" %}
                <td></td>
            {% elseif column.function == "grading" %}
                <td><b><i>No Team</i></b></td>
            {% elseif column.function == "grading_peer" %}
                <td></td>
            {% elseif column.function == "index" %}
                {{ self.render_column_index(self, section, null, index, null, column) }}
            {% elseif column.function == "section" %}
                {{ self.render_column_section(self, section, null, index, null, column) }}
            {% elseif column.function == "team_edit" %}
                {{ self.render_column_team_edit(self, section, null, index, new_team_onclick, column) }}
            {% elseif column.function == "team_id" %}
                <td></td>
            {% elseif column.function == "team_members" %}
                <td>
                    {{ user.getDisplayedFirstName() }}
                    {{ user.getLastName() }}
                </td>
            {% elseif column.function == "total" %}
                <td></td>
            {% elseif column.function == "total_peer" %}
                <td></td>
            {% elseif column.function == "user_first" %}
                <td></td>
            {% elseif column.function == "user_id" %}
                <td></td>
            {% elseif column.function == "user_id_anon" %}
                <td></td>
            {% elseif column.function == "user_last" %}
                <td></td>
            {% elseif column.function == "viewed_grade" %}
                <td></td>
            {% endif %}
        {% endfor %}
    </tr>
{% endmacro %}

{# Column functions #}

{# Active Version #}
{% macro render_column_active_version(self, section, graded_gradeable, index, info, column) %}
    {% if graded_gradeable.getAutoGradedGradeable().getHighestVersion() == 0 %}
        <td></td>
    {% elseif graded_gradeable.getAutoGradedGradeable().getActiveVersion() == graded_gradeable.getAutoGradedGradeable().getHighestVersion() %}
        <td>{{ graded_gradeable.getAutoGradedGradeable().getActiveVersion() }}</td>
    {% else %}
        <td>{{ graded_gradeable.getAutoGradedGradeable().getActiveVersion() }} / {{ graded_gradeable.getAutoGradedGradeable().getHighestVersion() }}</td>
    {% endif %}
{% endmacro %}

{# Autograding #}
{% macro render_column_autograding(self, section, graded_gradeable, index, info, column) %}
    <td>
        {% if graded_gradeable.getAutoGradedGradeable().getHighestVersion() != 0 %}
            {{ graded_gradeable.getAutoGradedGradeable().getTotalPoints() }} / {{ graded_gradeable.getGradeable().getAutogradingConfig().getTotalNonExtraCredit() }}
        {% endif %}
    </td>
{% endmacro %}

{# Autograding (peer) #}
{% macro render_column_autograding_peer(self, section, graded_gradeable, index, info, column) %}
    <td>
        {% if graded_gradeable.getAutoGradedGradeable().getHighestVersion() != 0 %}
            {{ graded_gradeable.getAutoGradedGradeable().getActiveVersionInstance().getNonHiddenPoints() }} / {{ graded_gradeable.getGradeable.getAutogradingConfig().getTotalNonHiddenNonExtraCredit() }}
        {% endif %}
    </td>
{% endmacro %}

{# Graded Questions #}
{% macro render_column_graded_questions(self, section, graded_gradeable, index, info, column) %}
    <td class="td-graded-questions">
        {%- for group in info.graded_groups -%}
            {%- if loop.index0 != 0 %}&nbsp;{% endif -%}
            <i class="fa fa-circle grader-{{- group -}}"></i>
        {%- endfor -%}
    </td>
{% endmacro %}

{# Grading Button #}
{% macro render_column_grading(self, section, graded_gradeable, index, info, column) %}
    {% if not graded_gradeable.getAutoGradedGradeable().hasSubmission() %}
        {% set contents = "No Submission" %}
        {% set btn_class = "btn-default" %}
    {% elseif graded_gradeable.getAutoGradedGradeable().getActiveVersion() == 0 %}
        {% set contents = "Cancelled Submission" %}
        {% set btn_class = "btn-default" %}
    {% elseif graded_gradeable.getGradeable().isTaGrading() %}
        {% set contents = "Grade" %}
        {% set btn_class = "btn-primary" %}
        {% if graded_gradeable.getOrCreateTaGradedGradeable().anyGrades() %}
            {% if graded_gradeable.hasActiveRegradeRequest() %}
                {% set contents = "Regrade Requested" %}
                {% set btn_class = "btn-danger" %}
            {% elseif graded_gradeable.getTaGradedGradeable().hasVersionConflict() %}
                {% set contents = "Version Conflict" %}
                {% set btn_class = "btn-primary" %}
            {% elseif not graded_gradeable.isTaGradingComplete() %}
                {% set contents = "Grading Incomplete" %}
            {% elseif graded_gradeable.isTaGradingComplete() %}
                {% set contents = graded_gradeable.getTaGradedGradeable.getTotalScore() ~ " / " ~ graded_gradeable.getGradeable().getTaPoints() %}
                {% set btn_class = "btn-default" %}
            {% endif %}
        {% endif %}
    {% else %}
        {% set contents = "View" %}
        {% set btn_class = "btn-primary" %}
    {% endif %}
    <td>
        <a class="btn {{ btn_class }}" href="{{ core.buildUrl({'component': 'grading', 'page': 'electronic', 'action': 'grade', 'gradeable_id': graded_gradeable.getGradeableId(), 'who_id': graded_gradeable.getSubmitter().getId()}) }}">
            {{ contents }}
        </a>
    </td>
{% endmacro %}

{# Grading Button (peer) TODO: fix this for peer grading support
{% macro render_column_grading_peer(self, section, gradeable, index, info, column) %}
    {# todo: test this (no way to create peer assignments currently)
    {% set components = gradeable.getComponentsGradedBy(core.getUser().getId()) %}
    {% if components|length == 0 %}
        {% set contents = "Grade" %}
        {% set btn_class = "btn-primary" %}
    {% else %}
        {% set score = 0 %}
        {% for component in components %}
            {% set score = score + component.getScore() %}
        {% endfor %}

        {% set contents = score ~ " / " ~ gradeable.getTotalPeerGradingPoints() %}
        {% set btn_class = "btn-default" %}
    {% endif %}
    <td>
        {% if gradeable.isTeamAssignment() and gradeable.getTeam() == null %}
            <b><i>No Team</i></b>
        {% else %}
            <a class="btn {{ btn_class }}" href="{{ core.buildUrl({'component': 'grading', 'page': 'electronic', 'action': 'grade', 'gradeable_id': gradeable.getId(), 'who_id': gradeable.getUser().getAnonId()}) }}">
                {{ contents }}
            </a>
        {% endif %}
    </td>
{% endmacro %}
#}

{# Index #}
{% macro render_column_index(self, section, graded_gradeable, index, info, column) %}
    <td>{{ index }}</td>
{% endmacro %}

{# Section Number #}
{% macro render_column_section(self, section, graded_gradeable, index, info, column) %}
    <td>{{ section.title }}</td>
{% endmacro %}

{# Edit Team #}
{% macro render_column_team_edit(self, section, graded_gradeable, index, team_edit_onclick, column) %}
    <td>
        <a onclick="{{ team_edit_onclick }}"><i class="fa fa-pencil" aria-hidden="true"></i></a>
    </td>
{% endmacro %}

{# Team ID #}
{% macro render_column_team_id(self, section, graded_gradeable, index, info, column) %}
    <td>
<<<<<<< HEAD
        {% if gradeable.getTeam() == null %}

        {% else %}
            {{ gradeable.getTeam().getId() }}
=======
        {% if graded_gradeable.getGradeable().isTeamAssignment() %}
            {{ graded_gradeable.getSubmitter.getId() }}
>>>>>>> 65f2f5b1
        {% endif %}
    </td>
{% endmacro %}

{# Team Members #}
{% macro render_column_team_members(self, section, graded_gradeable, index, info, column) %}
    <td>
<<<<<<< HEAD
        {% if gradeable.getTeam() == null %}
            {{ gradeable.getUser().getDisplayedFirstName() }}
            {{ gradeable.getUser().getDisplayedLastName() }}
=======
        {% if not graded_gradeable.getGradeable().isTeamAssignment() %}
            {{ graded_gradeable.getSubmitter().getUser().getDisplayedFirstName() }}
            {{ graded_gradeable.getSubmitter().getUser().getLastName() }}
>>>>>>> 65f2f5b1
        {% else %}
            {%- for member in graded_gradeable.getSubmitter().getTeam().getMemberUsers() -%}
                {%- if loop.index != 1 -%}, {% endif -%}
                {{- member.getDisplayedFirstName() }}
                {{ member.getDisplayedLastName() -}}
            {%- endfor -%}
        {% endif %}
    </td>
{% endmacro %}

{# Total Point Summary #}
{% macro render_column_total(self, section, graded_gradeable, index, info, column) %}
    {% set box_background = (graded_gradeable.getAutoGradedGradeable().getActiveVersionInstance().getDaysLate() > graded_gradeable.getGradeable().getLateDays()) ? "late-box" : "" %}

    {# todo: this is a lot of math for the view, we should move this into the Gradeable model #}

    {# Always get autograder points #}
    {% set graded = graded_gradeable.getAutoGradedGradeable().getActiveVersionInstance().getTotalPoints() %}
    {# If they have a valid, graded submission then they get points from it #}
    {% if graded_gradeable.getAutoGradedGradeable().hasSubmission() and graded_gradeable.getAutoGradedGradeable().getActiveVersion() != 0 and graded_gradeable.isTaGradingComplete() and not graded_gradeable.getOrCreateTaGradedGradeable().hasVersionConflict() %}
        {% set graded = graded + graded_gradeable.getOrCreateTaGradedGradeable().getTotalScore() %}
    {% endif %}
    {# Negative grades are not possible #}
    {% if graded < 0 %}
        {% set graded = 0 %}
    {% endif %}

    {% set total_possible = graded_gradeable.getGradeable().getAutoGradingConfig().getTotalNonExtraCredit() + graded_gradeable.getGradeable().getTaPoints() %}
    <td>
        {% if not graded_gradeable.getOrCreateTaGradedGradeable().hasVersionConflict() and graded_gradeable.isTaGradingComplete() %}
            <div class="{{ box_background }}">{{ graded }} / {{ total_possible }}</div>
        {% endif %}
    </td>
{% endmacro %}

{# Total Point Summary (peer)
{% macro render_column_total_peer(self, section, graded_gradeable, index, info, column) %}
    {# todo: test this (no way to create peer assignments currently)
    {# todo: this is a lot of math for the view, we should move this into the Gradeable model
    {% set graded = gradeable.getGradedNonHiddenPoints() %}
    {% set components = gradeable.getComponentsGradedBy(core.getUser().getId()) %}
    {% for component in components %}
        {# getScore is only the custom "mark" need to write a getTotalComponentScore and also make it clear or change name of Score
        {% set graded = graded + component.getScore() %}
    {% endfor %}
    {#
        instead of autograding_score it should be total autograding possible
        I don't think total_peer_grading_points ever gets set...it should be set in the gradeable constructor

    {% set total_possible = gradeable.getGradedNonHiddenPoints() + gradeable.getTotalPeerGradingPoints() %}
    <td>
        {% if gradeable.validateVersions() %}
            <div>{{ graded }} / {{ total_possible }}</div>
        {% endif %}
    </td>
{% endmacro %}
#}

{# User ID #}
{% macro render_column_user_id(self, section, graded_gradeable, index, info, column) %}
    <td>
        {% if not graded_gradeable.getGradeable().isTeamAssignment() %}
            {{ graded_gradeable.getSubmitter.getId() }}
        {% endif %}
    </td>
{% endmacro %}

{# Anonymous ID #}
{% macro render_column_user_id_anon(self, section, graded_gradeable, index, info, column) %}
    <td>{{ graded_gradeable.getSubmitter().getUser().getAnonId() }}</td>
{% endmacro %}

{# First Name #}
{% macro render_column_user_first(self, section, graded_gradeable, index, info, column) %}
    <td>{{ graded_gradeable.getSubmitter().getUser().getDisplayedFirstName() }}</td>
{% endmacro %}

{# Last Name #}
<<<<<<< HEAD
{% macro render_column_user_last(self, section, gradeable, index, info, column) %}
    <td>{{ gradeable.getUser().getDisplayedLastName() }}</td>
=======
{% macro render_column_user_last(self, section, graded_gradeable, index, info, column) %}
    <td>{{ graded_gradeable.getSubmitter().getUser().getLastName() }}</td>
>>>>>>> 65f2f5b1
{% endmacro %}

{# Viewed Grade #}
{% macro render_column_viewed_grade(self, section, graded_gradeable, index, info, column) %}
    {% if graded_gradeable.getOrCreateTaGradedGradeable().getUserViewedDate() == null %}
        <td title="" style="color: red; font-size: 1.5em;">&#10008;</td>
    {% else %}
        <td title="Last Viewed: {{ graded_gradeable.getOrCreateTaGradedGradeable().getUserViewedDate()|date }}" style="color: #5cb85c; font-size: 1.5em;">&#x2714;</td>
    {% endif %}
{% endmacro %}

{# /Column functions #}<|MERGE_RESOLUTION|>--- conflicted
+++ resolved
@@ -337,15 +337,8 @@
 {# Team ID #}
 {% macro render_column_team_id(self, section, graded_gradeable, index, info, column) %}
     <td>
-<<<<<<< HEAD
-        {% if gradeable.getTeam() == null %}
-
-        {% else %}
-            {{ gradeable.getTeam().getId() }}
-=======
         {% if graded_gradeable.getGradeable().isTeamAssignment() %}
             {{ graded_gradeable.getSubmitter.getId() }}
->>>>>>> 65f2f5b1
         {% endif %}
     </td>
 {% endmacro %}
@@ -353,15 +346,9 @@
 {# Team Members #}
 {% macro render_column_team_members(self, section, graded_gradeable, index, info, column) %}
     <td>
-<<<<<<< HEAD
-        {% if gradeable.getTeam() == null %}
-            {{ gradeable.getUser().getDisplayedFirstName() }}
-            {{ gradeable.getUser().getDisplayedLastName() }}
-=======
         {% if not graded_gradeable.getGradeable().isTeamAssignment() %}
             {{ graded_gradeable.getSubmitter().getUser().getDisplayedFirstName() }}
-            {{ graded_gradeable.getSubmitter().getUser().getLastName() }}
->>>>>>> 65f2f5b1
+            {{ graded_gradeable.getSubmitter().getUser().getDisplayedLastName() }}
         {% else %}
             {%- for member in graded_gradeable.getSubmitter().getTeam().getMemberUsers() -%}
                 {%- if loop.index != 1 -%}, {% endif -%}
@@ -440,13 +427,8 @@
 {% endmacro %}
 
 {# Last Name #}
-<<<<<<< HEAD
-{% macro render_column_user_last(self, section, gradeable, index, info, column) %}
-    <td>{{ gradeable.getUser().getDisplayedLastName() }}</td>
-=======
 {% macro render_column_user_last(self, section, graded_gradeable, index, info, column) %}
-    <td>{{ graded_gradeable.getSubmitter().getUser().getLastName() }}</td>
->>>>>>> 65f2f5b1
+    <td>{{ graded_gradeable.getSubmitter().getUser().getDisplayedLastName() }}</td>
 {% endmacro %}
 
 {# Viewed Grade #}
