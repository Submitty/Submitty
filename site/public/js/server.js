var siteUrl = undefined;
var csrfToken = undefined;

function setSiteDetails(url, setCsrfToken) {
    siteUrl = url;
    csrfToken = setCsrfToken;
}

/**
 * Acts in a similar fashion to Core->buildUrl() function within the PHP code
 * so that we do not have to pass in fully built URL to JS functions, but rather
 * construct them there as it makes sense (which helps on cutting down on potential
 * duplication of effort where we can replicate JS functions across multiple pages).
 *
 * @param {object} parts - Object representing URL parts to append to the URL
 * @returns {string} - Built up URL to use
 */
function buildUrl(parts) {
    var url = siteUrl;
    var constructed = "";
    for (var part in parts) {
        if (parts.hasOwnProperty(part)) {
            constructed += "&" + part + "=" + parts[part];
        }
    }
    return url + constructed;
}

/**
 *
 */
function editUserForm(user_id) {
    var url = buildUrl({'component': 'admin', 'page': 'users', 'action': 'get_user_details', 'user_id': user_id});
    $.ajax({
        url: url,
        success: function(data) {
            var json = JSON.parse(data);
            var form = $("#edit-user-form");
            form.css("display", "block");
            $('[name="edit_user"]', form).val("true");
            var user = $('[name="user_id"]', form);
            user.val(json['user_id']);
            user.attr('readonly', 'readonly');
            if (!user.hasClass('readonly')) {
                user.addClass('readonly');
            }
            $('[name="user_firstname"]', form).val(json['user_firstname']);
            if (json['user_preferred_firstname'] === null) {
                json['user_preferred_firstname'] = "";
            }
            $('[name="user_preferred_firstname"]', form).val(json['user_preferred_firstname']);
            $('[name="user_lastname"]', form).val(json['user_lastname']);
            $('[name="user_email"]', form).val(json['user_email']);
            var registration_section;
            if (json['registration_section'] === null) {
                registration_section = "null";
            }
            else {
                registration_section = json['registration_section'].toString();
            }
            var rotating_section;
            if (json['rotating_section'] === null) {
                rotating_section = "null";
            }
            else {
                rotating_section = json['rotating_section'].toString();
            }
            $('[name="registered_section"] option[value="' + registration_section + '"]', form).prop('selected', true);
            $('[name="rotating_section"] option[value="' + rotating_section + '"]', form).prop('selected', true);
            $('[name="manual_registration"]', form).prop('checked', json['manual_registration']);
            $('[name="user_group"] option[value="' + json['user_group'] + '"]', form).prop('selected', true);
            $("[name='grading_registration_section[]']").prop('checked', false);
            if (json['grading_registration_sections'] !== null && json['grading_registration_sections'] !== undefined) {
                json['grading_registration_sections'].forEach(function(val) {
                    $('#grs_' + val).prop('checked', true);
                });
            }

        },
        error: function() {
            alert("Could not load user data, please refresh the page and try again.");
        }
    })
}

function newUserForm() {
    var form = $("#edit-user-form");
    form.css("display", "block");
    $('[name="edit_user"]', form).val("false");
    $('[name="user_id"]', form).removeClass('readonly').removeAttr('readonly').val("");
    $('[name="user_firstname"]', form).val("");
    $('[name="user_preferred_firstname"]', form).val("");
    $('[name="user_lastname"]', form).val("");
    $('[name="user_email"]', form).val("");
    $('[name="registered_section"] option[value="null"]', form).prop('selected', true);
    $('[name="rotating_section"] option[value="null"]', form).prop('selected', true);
    $('[name="manual_registration"]', form).prop('checked', true);
    $('[name="user_group"] option[value="4"]', form).prop('selected', true);
    $("[name='grading_registration_section[]']").prop('checked', false);
}

/**
 * Toggles the page details box of the page, showing or not showing various information
 * such as number of queries run, length of time for script execution, and other details
 * useful for developers, but shouldn't be shown to normal users
 */
function togglePageDetails() {
    if (document.getElementById('page-info').style.visibility == 'visible') {
        document.getElementById('page-info').style.visibility = 'hidden';
    }
    else {
        document.getElementById('page-info').style.visibility = 'visible';
    }
}

/**
 * Remove an alert message from display. This works for successes, warnings, or errors to the
 * user
 * @param elem
 */
function removeMessagePopup(elem) {
    $('#' + elem).fadeOut('slow', function() {
        $('#' + elem).remove();
    });
}

function gradeableChange(url, sel){
    url = url + sel.value;
    window.location.href = url;
}
function versionChange(url, sel){
    url = url + sel.value;
    window.location.href = url;
}

function checkVersionChange(days_late, late_days_allowed){
    if(days_late > late_days_allowed){
        var message = "The max late days allowed for this assignment is " + late_days_allowed + " days. ";
        message += "You are not supposed to change your active version after this time unless you have permission from the instructor. Are you sure you want to continue?";
        return confirm(message);
    }
    return true;
}

function checkVersionsUsed(gradeable, versions_used, versions_allowed) {
    versions_used = parseInt(versions_used);
    versions_allowed = parseInt(versions_allowed);
    if (versions_used >= versions_allowed) {
        return confirm("Are you sure you want to upload for " + gradeable + "? You have already used up all of your free submissions (" + versions_used + " / " + versions_allowed + "). Uploading may result in loss of points.");
    }
    return true;
}

function toggleDiv(id) {
    $("#" + id).toggle();
    return true;
}


function checkRefreshSubmissionPage(url) {
    setTimeout(function() {
        check_server(url)
    }, 1000);
}

function check_server(url) {
    $.post(url,
        function(data) {
            if (data.indexOf("REFRESH_ME") > -1) {
                location.reload(true);
            } else {
                checkRefreshSubmissionPage(url);
            }
        }
    );
}

function openDiv(id) {
    var elem = $('#' + id);
    if (elem.hasClass('open')) {
        elem.hide();
        elem.removeClass('open');
        $('#' + id + '-span').removeClass('icon-folder-open').addClass('icon-folder-closed');
    }
    else {
        elem.show();
        elem.addClass('open');
        $('#' + id + '-span').removeClass('icon-folder-closed').addClass('icon-folder-open');
    }
    return false;
}

function openUrl(url) {
    window.open(url, "_blank", "toolbar=no, scrollbars=yes, resizable=yes, width=700, height=600");
    return false;
}

function openFrame(url, id, filename) {
    var iframe = $('#file_viewer_' + id);
    if (!iframe.hasClass('open')) {
        var iframeId = "file_viewer_" + id + "_iframe";
        // handle pdf
        if(filename.substring(filename.length - 3) === "pdf") {
            iframe.html("<iframe id='" + iframeId + "' src='" + url + "' width='750px' height='600px' style='border: 0'></iframe>");
        }
        else {
            iframe.html("<iframe id='" + iframeId + "' onload='resizeFrame(\"" + iframeId + "\");' src='" + url + "' width='750px' style='border: 0'></iframe>");
        }
        iframe.addClass('open');
    }

    if (!iframe.hasClass('shown')) {
        iframe.show();
        iframe.addClass('shown');
        $($($(iframe.parent().children()[0]).children()[0]).children()[0]).removeClass('icon-plus').addClass('icon-minus');
    }
    else {
        iframe.hide();
        iframe.removeClass('shown');
        $($($(iframe.parent().children()[0]).children()[0]).children()[0]).removeClass('icon-minus').addClass('icon-plus');
    }
    return false;
}

function resizeFrame(id) {
    var height = parseInt($("iframe#" + id).contents().find("body").css('height').slice(0,-2));
    if (height > 500) {
        document.getElementById(id).height= "500px";
    }
    else {
        document.getElementById(id).height = (height+18) + "px";
    }
}

function batchImportJSON(url, csrf_token){
    $.ajax(url, {
        type: "POST",
        data: {
            csrf_token: csrf_token
        }
    })
    .done(function(response) {
        window.alert(response);
        location.reload(true);
    })
    .fail(function() {
        window.alert("[AJAX ERROR] Refresh page");
    });
}

/*
var hasNav = false;

function UpdateTableHeaders() {
    var count = 0;
    var scrollTop = parseInt($(window).scrollTop());
    $(".persist-area").each(function() {
        var el = $(".persist-thead", this);
        var height = parseFloat(el.height());
        var offset = parseFloat(el.offset().top);
        var floatingHeader = $(".floating-thead", this);
        if (scrollTop > (offset - height)) {
            if (floatingHeader.css("visibility") != "visible") {
                var cnt = 0;
                $("#floating-thead-0>td").each(function() {
                    $(this).css("width", $($("#anchor-thead").children()[cnt]).width());
                    cnt++;
                });
                floatingHeader.css("visibility", "visible");
            }
        }
        else {
            floatingHeader.css("visibility", "hidden");
        }
        $(".persist-header", this).each(function() {
            floatingHeader = $("#floating-header-" + count);
            el = $(this);
            height = parseFloat(el.height());
            offset = parseFloat(el.offset().top);
            if (scrollTop > (offset - height)) {
                if (floatingHeader.css("visibility") != "visible") {
                    floatingHeader.css("visibility", "visible");
                    var cnt = 0;
                    $("#floating-header-" + count + ">td").each(function() {
                        $(this).css("width", $($("#anchor-head-" + count).children()[cnt]).width());
                        cnt++;
                    });
                }
            }
            else {
                floatingHeader.css("visibility", "hidden");
            }
            count++;
        });
    });
}

$(function() {
    //hasNav = $("#nav").length > 0;
    hasNav = false; // nav doesn't float anymore so we don't have to account for it.
    // Each persist-area can have multiple persist-headers, we need to create each one with a new z-index
    var persist = $(".persist-area");
    var z_index = 900;
    var count = 0;
    persist.each(function() {
        var el = $(".persist-thead>tr", this);
        el.attr('id', 'anchor-thead');

        el.before(el.clone()).css({"width": el.width(), "top": "30px", "z-index": "899"}).addClass('floating-thead')
            .attr('id', 'floating-thead-' + count);
        $(".floating-thead", this).each(function() {
           $(this).children().removeAttr('width');
        });
        $(".persist-header", this).each(function() {
            $(this).attr('id', 'anchor-head-' + count);
            var clone = $(this);
            clone.before(clone.clone()).css({
                "width": clone.width(),
                "top": (30 + el.height()) + "px",
                "z-index": "" + z_index
            }).addClass("floating-header").removeClass("persist-header").attr('id', 'floating-header-' + count);
            z_index++;
            count++;
        });
    });

    if (persist.length > 0) {
        $(window).scroll(UpdateTableHeaders).trigger("scroll");
    }

    if (window.location.hash != "") {
        if ($(window.location.hash).offset().top > 0) {
            var minus = 60;
            if (hasNav) {
                minus += 30;
            }
            $("html, body").animate({scrollTop: ($(window.location.hash).offset().top - minus)}, 800);
        }
    }

    setTimeout(function() {
        $('.inner-message').fadeOut();
    }, 5000);
});
*/

function updateCheckpointCell(elem, setFull) {
    elem = $(elem);
    if (!setFull && elem.data("score") === 1.0) {
        elem.data("score", 0.5);
        elem.css("background-color", "#88d0f4");
        elem.css("border-right", "15px solid #f9f9f9");
    }
    else if (!setFull && elem.data("score") === 0.5) {
        elem.data("score", 0);
        elem.css("background-color", "");
        elem.css("border-right", "15px solid #ddd");
    }
    else {
        elem.data("score", 1);
        elem.css("background-color", "#149bdf");
        elem.css("border-right", "15px solid #f9f9f9");
    }
}

function submitAJAX(url, data, callbackSuccess, callbackFailure) {
    $.ajax(url, {
        type: "POST",
        data: data
    })
    .done(function(response) {
        try{
            response = JSON.parse(response);
            if (response['status'] === 'success') {
                console.log("Success");
                callbackSuccess(response);
            }
            else {
                console.log(response['message']);
                callbackFailure();
                if (response['status'] === 'error') {
                    window.alert("[SAVE ERROR] Refresh Page");
                }
            }
        }
        catch (e) {
            console.log(response);
            callbackFailure();
            window.alert("[SAVE ERROR] Refresh Page");
        }
    })
    .fail(function() {
        window.alert("[SAVE ERROR] Refresh Page");
    });
}

function setupCheckboxCells() {
    $("td[class^=cell-]").click(function() {
        var parent = $(this).parent();
        var elems = [];
        if ($(this).hasClass('cell-all')) {
            var lastScore = null;
            var setFull = false;
            parent.children(".cell-grade").each(function() {
                if (lastScore === null) {
                    lastScore = $(this).data("score");
                }
                else if (lastScore !== $(this).data("score")) {
                    setFull = true;
                }
            });
            parent.children(".cell-grade").each(function() {
                updateCheckpointCell(this, setFull);
                elems.push(this);
            });
        }
        else {
            updateCheckpointCell(this);
            elems.push(this);
        }
        var scores = {};
        scores[$(this).data('id')] = $(this).data('score');

        submitAJAX(
            buildUrl({'component': 'grading', 'page': 'simple', 'action': 'save_lab'}),
            {
              'csrf_token': csrfToken,
              'user_id': parent.data("user"),
              'g_id': parent.data('gradeable'),
              'scores': scores
            },
            function() {
                elems.forEach(function(elem) {
                    $(elem).animate({"border-right-width": "0px"}, 400);
                });
            },
            function() {
                elems.forEach(function(elem) {
                    console.log(elem);
                    $(elem).css("border-right-width", "15px");
                    $(elem).stop(true, true).animate({"border-right-color": "#DA4F49"}, 400);
                });
            }
        );
    });
}

function setupNumericTextCells() {
  $("input[class=option-small-box]").keydown(function(key){
    var cell=this.id.split('-');
    // right
    if(key.keyCode === 39){
      if(this.selectionEnd == this.value.length){
        $('#cell-'+cell[1]+'-'+(++cell[2])).focus();
      }
    }
    // left
    else if(key.keyCode == 37){
      if(this.selectionStart == 0){
        $('#cell-'+cell[1]+'-'+(--cell[2])).focus();
      }
    }
    // up
    else if(key.keyCode == 38){
      $('#cell-'+(--cell[1])+'-'+cell[2]).focus();

    }
    // down
    else if(key.keyCode == 40){
      $('#cell-'+(++cell[1])+'-'+cell[2]).focus();
    }
  });

  $("input[class=option-small-box]").change(function() {
    var elem = this;
    if(this.value == 0){
      $(this).css("color", "#bbbbbb");
    }
    else{
      $(this).css("color", "");
    }
    var scores = {};
    var total = 0;
    var parent = $(this).parent().parent();
    scores[$(this).data('id')] = this.value;

    $(this).parent().parent().children("td.option-small-input, td.option-small-output").each(function() {
      $(this).children(".option-small-box").each(function(){
        if($(this).data('num') === true){
          total += parseFloat(this.value);
        }
        if($(this).data('total') === true){
          this.value = total;
        }
      });
    });

    submitAJAX(
      buildUrl({'component': 'grading', 'page': 'simple', 'action': 'save_numeric'}),
      {
        'csrf_token': csrfToken,
        'user_id': parent.data('user'),
        'g_id': parent.data('gradeable'),
        scores: scores
      },
      function() {
        $(elem).css("background-color", "#ffffff");
      },
      function() {
        $(elem).css("background-color", "#ff7777");
      }
    );
  });
}

$(function() {
    if (window.location.hash !== "") {
        if ($(window.location.hash).offset().top > 0) {
            var minus = 60;
            $("html, body").animate({scrollTop: ($(window.location.hash).offset().top - minus)}, 800);
        }
    }

    setTimeout(function() {
        $('.inner-message').fadeOut();
    }, 5000);

    setupCheckboxCells();
    setupNumericTextCells();
});

function setupNumericTextCells() { 
    $("input[class=option-small-box]").keydown(function(key){
        var cell=this.id.split('-');
        // right
        if(key.keyCode === 39){
            if(this.selectionEnd == this.value.length){
                $('#cell-'+cell[1]+'-'+(++cell[2])).focus();
            }
        }
        // left
        else if(key.keyCode == 37){
            if(this.selectionStart == 0){
                $('#cell-'+cell[1]+'-'+(--cell[2])).focus();
            }
        }
        // up
        else if(key.keyCode == 38){
            $('#cell-'+(--cell[1])+'-'+cell[2]).focus();

        }
        // down
        else if(key.keyCode == 40){
            $('#cell-'+(++cell[1])+'-'+cell[2]).focus();
        }
    });

    $("input[class=option-small-box]").change(function() {
        elem = this;
        if(this.value == 0){
            $(this).css("color", "#bbbbbb");
        }
        else{
            $(this).css("color", "");
        }
        var scores = {};
        var total = 0;
        $(this).parent().parent().children("td.option-small-input, td.option-small-output").each(function() {
            $(this).children(".option-small-box").each(function(){
                if($(this).data('num') === true){
                    total += parseFloat(this.value);
                }
                if($(this).data('total') === true){
                    this.value = total;
                }
                else{
                    scores[$(this).data("id")] = this.value;
                }
            });
        });

        submitAJAX(
            buildUrl({'component': 'grading', 'page': 'simple', 'action': 'save_numeric'}),
            {'csrf_token': csrfToken, 'user_id': $(this).parent().parent().data("user"), 'g_id': $(this).parent().parent().data('gradeable'), 'scores': scores},
            function() {
                $(elem).css("background-color", "#ffffff"); 
            },
            function() {
                $(elem).css("background-color", "#ff7777");
            }
        );
    });
<<<<<<< HEAD

    $("input[class=csvButtonUpload]").change(function() { 
        var confirmation = window.confirm("WARNING! \nPreviously entered data may be overwritten! " +
        "This action is irreversible! Are you sure you want to continue?\n\n Do not include a header row in your CSV. Format CSV using one column for " +
        "student id and one column for each field. Columns and field types must match.");
        if (confirmation) {
            var f = $('#csvUpload').get(0).files[0];                        
            if(f) {
                var reader = new FileReader();
                reader.readAsText(f);
                reader.onload = function(evt) {
                    var breakOut = false; //breakOut is used to break out of the function and alert the user the format is wrong
                    var lines = (reader.result).trim().split(/\r\n|\n/);
                    var tempArray = lines[0].split(','); 
                    var csvLength = tempArray.length; //gets the length of the array, all the tempArray should be the same length
                    for (var k = 0; k < lines.length && !breakOut; k++) {                        
                        tempArray = lines[k].split(',');
                        breakOut = (tempArray.length === csvLength) ? false : true; //if tempArray is not the same length, break out
                    }
                    var textChecker = 0;
                    var num_numeric = 0;
                    var num_text = 0;
                    var user_ids = [];
                    var component_ids = [];
                    var get_once = true;
                    var gradeable_id = "";
                    if (!breakOut){
                        $('.cell-all').each(function() {
                            user_ids.push($(this).parent().data("user"));
                            if(get_once) {
                                num_numeric = $(this).parent().parent().data("numnumeric");
                                num_text = $(this).parent().parent().data("numtext");
                                component_ids = $(this).parent().parent().data("compids");
                                gradeable_id = $(this).parent().data("gradeable");
                                get_once = false;
                                if (csvLength !== 4 + num_numeric + num_text) {
                                    breakOut = true;
                                    return false;
                                }
                                var k = 3; //checks if the file has the right number of numerics
                                tempArray = lines[0].split(','); 
                                if(num_numeric > 0) {
                                    for (k = 3; k < num_numeric + 4; k++) { 
                                        if (isNaN(Number(tempArray[k]))) {
                                            breakOut = true;
                                            return false;                                           
                                        }
                                    }
                                }
                                    
                                //checks if the file has the right number of texts
                                while (k < csvLength) {
                                    textChecker++;
                                    k++;
                                }
                                if (textChecker !== num_text) {
                                    breakOut = true;
                                    return false;
                                }
                            }
                        });
                    }
                    if (!breakOut){
                        submitAJAX(
                            buildUrl({'component': 'grading', 'page': 'simple', 'action': 'upload_csv_numeric'}),
                            {'csrf_token': csrfToken, 'g_id': gradeable_id, 'users': user_ids, 'component_ids' : component_ids,
                            'num_numeric' : num_numeric, 'num_text' : num_text, 'big_file': reader.result},
                            function(returned_data) {
                                $('.cell-all').each(function() {
                                    for (var x = 0; x < returned_data['data'].length; x++) {
                                        if ($(this).parent().data("user") === returned_data['data'][x]['username']) {
                                            var starting_index1 = 0;
                                            var starting_index2 = 3;
                                            var value_str = "value_";
                                            var status_str = "status_";
                                            var value_temp_str = "value_";
                                            var status_temp_str = "status_";
                                            var total = 0;
                                            var y = starting_index1;
                                            var z = starting_index2; //3 is the starting index of the grades in the csv
                                            //puts all the data in the form
                                            for (z = starting_index2; z < num_numeric + starting_index2; z++, y++) {
                                                value_temp_str = value_str + y;
                                                status_temp_str = status_str + y;
                                                $('#cell-'+$(this).parent().data("row")+'-'+(z-starting_index2)).val(returned_data['data'][x][value_temp_str]);
                                                if (returned_data['data'][x][status_temp_str] === "OK") {
                                                    $('#cell-'+$(this).parent().data("row")+'-'+(z-starting_index2)).css("background-color", "#ffffff"); 
                                                } else {
                                                    $('#cell-'+$(this).parent().data("row")+'-'+(z-starting_index2)).css("background-color", "#ff7777");
                                                }

                                                if($('#cell-'+$(this).parent().data("row")+'-'+(z-starting_index2)).val() == 0) {
                                                    $('#cell-'+$(this).parent().data("row")+'-'+(z-starting_index2)).css("color", "#bbbbbb");
                                                } else {
                                                    $('#cell-'+$(this).parent().data("row")+'-'+(z-starting_index2)).css("color", "");
                                                }

                                                total += Number($('#cell-'+$(this).parent().data("row")+'-'+(z-starting_index2)).val());
                                            }
                                            $('#total-'+$(this).parent().data("row")).val(total);
                                            z++;
                                            var counter = 0;
                                            while (counter < num_text) {
                                                value_temp_str = value_str + y;
                                                status_temp_str = status_str + y;
                                                $('#cell-'+$(this).parent().data("row")+'-'+(z-starting_index2-1)).val(returned_data['data'][x][value_temp_str]);
                                                z++;
                                                y++;
                                                counter++;
                                            }

                                            x = returned_data['data'].length;
                                        }
                                    }
                                });
                            },
                            function() {
                                alert("submission error");
                            }
                        );
                    }

                    if (breakOut) {
                        alert("CVS upload failed! Format file incorrect.");
                    }
                }
            }
        } else {
            var f = $('#csvUpload');
            f.replaceWith(f = f.clone(true));
        }
    });
=======
}

function updateHomeworkExtensions(data) {
    var fd = new FormData($('#excusedAbsenseForm').get(0));
    var url = buildUrl({'component': 'admin', 'page': 'late', 'action': 'update_extension'});
    $.ajax({
        url: url,
        type: "POST",
        data: fd,
        processData: false,
        cache: false,
        contentType: false,
        success: function(data) {
            var json = JSON.parse(data);
            if(json['error']){
                var message ='<div class="inner-message alert alert-error" style="position: fixed;top: 40px;left: 50%;width: 40%;margin-left: -20%;" id="theid"><a class="fa fa-times message-close" onClick="removeMessagePopup(\'theid\');"></a><i class="fa fa-times-circle"></i>' + json['error'] + '</div>';
                $('#messages').append(message);
                return;
            }
            var form = $("#load-homework-extensions");
            $('#my_table tr:gt(0)').remove();
            var title = '<div class="option-title" id="title">Current Extensions for ' + json['gradeable_id'] + '</div>';
            $('#title').replaceWith(title);
            if(json['users'].length === 0){
                $('#my_table').append('<tr><td colspan="4">There are no extensions for this homework</td></tr>');
            }
            json['users'].forEach(function(elem){
                var bits = ['<tr><td>' + elem['user_id'], elem['user_firstname'], elem['user_lastname'], elem['late_day_exceptions'] + '</td></tr>'];
                $('#my_table').append(bits.join('</td><td>'));
            });
            $('#user_id').val(this.defaultValue);
            $('#late_days').val(this.defaultValue);
            $('#csv_upload').val(this.defaultValue);
            var message ='<div class="inner-message alert alert-success" style="position: fixed;top: 40px;left: 50%;width: 40%;margin-left: -20%;" id="theid"><a class="fa fa-times message-close" onClick="removeMessagePopup(\'theid\');"></a><i class="fa fa-times-circle"></i>Updated exceptions for ' + json['gradeable_id'] + '.</div>';
            $('#messages').append(message);
        },
        error: function() {
            window.alert("Something went wrong. Please try again.");
        }
    })
    return false;
}

function loadHomeworkExtensions(g_id) {
    var url = buildUrl({'component': 'admin', 'page': 'late', 'action': 'get_extension_details', 'g_id': g_id});
    $.ajax({
        url: url,
        success: function(data) {
            var json = JSON.parse(data);
            var form = $("#load-homework-extensions");
            $('#my_table tr:gt(0)').remove();
            var title = '<div class="option-title" id="title">Current Extensions for ' + json['gradeable_id'] + '</div>';
            $('#title').replaceWith(title);
            if(json['users'].length === 0){
                $('#my_table').append('<tr><td colspan="4">There are no extensions for this homework</td></tr>');
            }
            json['users'].forEach(function(elem){
                var bits = ['<tr><td>' + elem['user_id'], elem['user_firstname'], elem['user_lastname'], elem['late_day_exceptions'] + '</td></tr>'];
                $('#my_table').append(bits.join('</td><td>'));
            });
        },
        error: function() {
            window.alert("Something went wrong. Please try again.");
        }
    });
}


function updateLateDays(data) {
    var fd = new FormData($('#lateDayForm').get(0));
    var url = buildUrl({'component': 'admin', 'page': 'late', 'action': 'update_late'});
    $.ajax({
        url: url,
        type: "POST",
        data: fd,
        processData: false,
        contentType: false,
        success: function(data) {
            var json = JSON.parse(data);
            if(json['error']){
                var message ='<div class="inner-message alert alert-error" style="position: fixed;top: 40px;left: 50%;width: 40%;margin-left: -20%;" id="theid"><a class="fa fa-times message-close" onClick="removeMessagePopup(\'theid\');"></a><i class="fa fa-times-circle"></i>' + json['error'] + '</div>';
                $('#messages').append(message);
                return;
            }
            var form = $("#load-late-days");
            $('#late_day_table tr:gt(0)').remove();
            if(json['users'].length === 0){
                $('#late_day_table').append('<tr><td colspan="4">No late days are currently entered.</td></tr>');
            }
            json['users'].forEach(function(elem){
                var bits = ['<tr><td>' + elem['user_id'], elem['user_firstname'], elem['user_lastname'], elem['late_days'], elem['datestamp'] + '</td></tr>'];
                $('#late_day_table').append(bits.join('</td><td>'));
            });
            $('#user_id').val(this.defaultValue);
            $('#datestamp').val(this.defaultValue);
            $('#late_days').val(this.defaultValue);
            $('#csv_upload').val(this.defaultValue);
            var message ='<div class="inner-message alert alert-success" style="position: fixed;top: 40px;left: 50%;width: 40%;margin-left: -20%;" id="theid"><a class="fa fa-times message-close" onClick="removeMessagePopup(\'theid\');"></a><i class="fa fa-times-circle"></i>Late days have been updated.</div>';
            $('#messages').append(message);
        },
        error: function() {
            window.alert("Something went wrong. Please try again.");
        }
    })
    return false;
>>>>>>> 93c61ba6
}<|MERGE_RESOLUTION|>--- conflicted
+++ resolved
@@ -590,7 +590,6 @@
             }
         );
     });
-<<<<<<< HEAD
 
     $("input[class=csvButtonUpload]").change(function() { 
         var confirmation = window.confirm("WARNING! \nPreviously entered data may be overwritten! " +
@@ -723,7 +722,6 @@
             f.replaceWith(f = f.clone(true));
         }
     });
-=======
 }
 
 function updateHomeworkExtensions(data) {
@@ -829,5 +827,4 @@
         }
     })
     return false;
->>>>>>> 93c61ba6
 }