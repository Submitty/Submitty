--- conflicted
+++ resolved
@@ -33,11 +33,7 @@
     "submitty/php-codesniffer": "2.3.0",
     "dealerdirect/phpcodesniffer-composer-installer": "0.6.2",
     "php-mock/php-mock-phpunit": "2.6.0",
-<<<<<<< HEAD
-    "phpstan/phpstan": "0.12.20"
-=======
     "phpstan/phpstan": "0.12.22"
->>>>>>> d3f71165
   },
   "scripts": {
     "test": "phpunit -c tests/phpunit.xml",
