--
-- PostgreSQL database dump
--


SET statement_timeout = 0;
SET lock_timeout = 0;
SET idle_in_transaction_session_timeout = 0;
SET client_encoding = 'UTF8';
SET standard_conforming_strings = on;
SET check_function_bodies = false;
SET xmloption = content;
SET client_min_messages = warning;
SET row_security = off;

--
-- Name: plpgsql; Type: EXTENSION; Schema: -; Owner: -
--

CREATE EXTENSION IF NOT EXISTS plpgsql WITH SCHEMA pg_catalog;


--
-- Name: EXTENSION plpgsql; Type: COMMENT; Schema: -; Owner: -
--

COMMENT ON EXTENSION plpgsql IS 'PL/pgSQL procedural language';


--
-- Name: notifications_component; Type: TYPE; Schema: public; Owner: -
--

CREATE TYPE public.notifications_component AS ENUM (
    'forum',
    'student',
    'grading',
    'team'
);


--
-- Name: check_valid_score(numeric, integer); Type: FUNCTION; Schema: public; Owner: -
--

CREATE FUNCTION public.check_valid_score(numeric, integer) RETURNS boolean
    LANGUAGE plpgsql
    AS $_$
declare
valid_score BOOLEAN;
BEGIN
   SELECT
   CASE WHEN gc_max_value >=0 THEN $1<=gc_max_value AND $1>=0
        ELSE $1>=gc_max_value AND $1<=0
   END INTO valid_score FROM gradeable_component AS gc WHERE gc.gc_id=$2;
   RETURN valid_score;
END;
$_$;


--
-- Name: csv_to_numeric_gradeable(text[], text, text); Type: FUNCTION; Schema: public; Owner: -
--

CREATE FUNCTION public.csv_to_numeric_gradeable(vcode text[], gradeable_id text, grader_id text) RETURNS boolean
    LANGUAGE plpgsql
    AS $$
  DECLARE
    -- Size of first array after splitting
    size INTEGER;
    -- Array of individual line after splitting
    line TEXT[];
    -- Variable to store each line in the array
    i TEXT;
    -- Array of gc_ids for this gradeable
    gcids INTEGER[];
    -- gradeable_data id for this gradeable for this student
    gdid INTEGER;
    -- Array counter
    j INTEGER;
    -- Is this gradeable component text?
    istext BOOLEAN[];
    --Score to be inserted
    score NUMERIC;
  BEGIN
    gcids := ARRAY(SELECT gc_id FROM gradeable_component WHERE g_id = gradeable_id);
    istext := ARRAY(SELECT gc_is_text FROM gradeable_component WHERE g_id = gradeable_id);
    -- Get the number of gradeable components for this gradeable. Will be used to test
    -- for uniform sized arrays
    size := array_length(gcids, 1);
    FOREACH i IN ARRAY vcode
      LOOP
        -- Split the current line
        line := string_to_array(i, ',');
        -- Check for uniform size
        IF array_length(line, 1) <> size + 1 THEN
          RAISE EXCEPTION 'INVALID SIZE: Arrays are jagged.';
        END IF;

        -- Remove any existing record for this student for this gradeable
        DELETE FROM gradeable_data WHERE gd_user_id = line[1] AND g_id = gradeable_id;

        INSERT INTO gradeable_data(g_id, gd_user_id, gd_overall_comment) VALUES (gradeable_id, line[1], '', 1);

        SELECT gd_id INTO gdid FROM gradeable_data WHERE g_id = gradeable_id AND gd_user_id = line[1];

        FOR j IN 1..size
        LOOP
          IF istext[j] THEN
          --COME BACK AND FIX: need to put in gcd_grade_time...double check to see that CSV upload still works for numeric/text
            INSERT INTO gradeable_component_data(gc_id, gd_id, gcd_component_comment, gcd_grader_id, gcd_graded_version, gcd_grade_time) VALUES (gcids[j], gdid, line[j+1], grader_id, NULL);
          ELSE
            score := CAST(line[j+1] AS NUMERIC);
            INSERT INTO gradeable_component_data(gc_id, gd_id, gcd_score, gcd_grader_id, gcd_graded_version, gcd_grade_time) VALUES (gcids[j], gdid, score, grader_id, NULL);
          END IF;
        END LOOP;

      END LOOP;
    RETURN TRUE ;
  END;
  $$;


--
-- Name: get_allowed_late_days(character varying, timestamp with time zone); Type: FUNCTION; Schema: public; Owner: -
--

CREATE FUNCTION public.get_allowed_late_days(character varying, timestamp with time zone) RETURNS integer
    LANGUAGE sql
    AS $_$
SELECT allowed_late_days FROM late_days WHERE user_id = $1 AND since_timestamp <= $2 ORDER BY since_timestamp DESC LIMIT 1;
$_$;


SET default_tablespace = '';

SET default_with_oids = false;

--
-- Name: categories_list; Type: TABLE; Schema: public; Owner: -
--

CREATE TABLE public.categories_list (
    category_id integer NOT NULL,
    category_desc character varying NOT NULL,
    rank integer,
    color character varying DEFAULT '#000080'::character varying NOT NULL
);


--
-- Name: categories_list_category_id_seq; Type: SEQUENCE; Schema: public; Owner: -
--

CREATE SEQUENCE public.categories_list_category_id_seq
    AS integer
    START WITH 1
    INCREMENT BY 1
    NO MINVALUE
    NO MAXVALUE
    CACHE 1;


--
-- Name: categories_list_category_id_seq; Type: SEQUENCE OWNED BY; Schema: public; Owner: -
--

ALTER SEQUENCE public.categories_list_category_id_seq OWNED BY public.categories_list.category_id;


--
-- Name: electronic_gradeable; Type: TABLE; Schema: public; Owner: -
--

CREATE TABLE public.electronic_gradeable (
    g_id character varying(255) NOT NULL,
    eg_config_path character varying(1024) NOT NULL,
    eg_is_repository boolean NOT NULL,
    eg_subdirectory character varying(1024) NOT NULL,
    eg_vcs_host_type integer DEFAULT 0 NOT NULL,
    eg_team_assignment boolean NOT NULL,
    eg_max_team_size integer NOT NULL,
    eg_team_lock_date timestamp(6) with time zone NOT NULL,
    eg_use_ta_grading boolean NOT NULL,
    eg_scanned_exam boolean DEFAULT false NOT NULL,
    eg_student_view boolean NOT NULL,
    eg_student_view_after_grades boolean DEFAULT false NOT NULL,
    eg_student_submit boolean NOT NULL,
    eg_peer_grading boolean NOT NULL,
    eg_submission_open_date timestamp(6) with time zone NOT NULL,
    eg_submission_due_date timestamp(6) with time zone NOT NULL,
    eg_has_due_date boolean DEFAULT true NOT NULL,
    eg_late_days integer DEFAULT '-1'::integer NOT NULL,
    eg_allow_late_submission boolean DEFAULT true NOT NULL,
    eg_peer_grade_set integer DEFAULT 0 NOT NULL,
    eg_precision numeric NOT NULL,
    eg_regrade_allowed boolean DEFAULT true NOT NULL,
    eg_grade_inquiry_per_component_allowed boolean DEFAULT false NOT NULL,
    eg_regrade_request_date timestamp(6) with time zone NOT NULL,
    eg_thread_ids json DEFAULT '{}'::json NOT NULL,
    eg_has_discussion boolean DEFAULT false NOT NULL,
    CONSTRAINT eg_regrade_allowed_true CHECK (((eg_regrade_allowed IS TRUE) OR (eg_grade_inquiry_per_component_allowed IS FALSE))),
    CONSTRAINT eg_regrade_request_date_max CHECK ((eg_regrade_request_date <= '9999-03-01 00:00:00-05'::timestamp with time zone)),
    CONSTRAINT eg_submission_date CHECK ((eg_submission_open_date <= eg_submission_due_date)),
    CONSTRAINT eg_submission_due_date_max CHECK ((eg_submission_due_date <= '9999-03-01 00:00:00-05'::timestamp with time zone)),
    CONSTRAINT eg_team_lock_date_max CHECK ((eg_team_lock_date <= '9999-03-01 00:00:00-05'::timestamp with time zone))
);


--
-- Name: electronic_gradeable_data; Type: TABLE; Schema: public; Owner: -
--

CREATE TABLE public.electronic_gradeable_data (
    g_id character varying(255) NOT NULL,
    user_id character varying(255),
    team_id character varying(255),
    g_version integer NOT NULL,
    autograding_non_hidden_non_extra_credit numeric DEFAULT 0 NOT NULL,
    autograding_non_hidden_extra_credit numeric DEFAULT 0 NOT NULL,
    autograding_hidden_non_extra_credit numeric DEFAULT 0 NOT NULL,
    autograding_hidden_extra_credit numeric DEFAULT 0 NOT NULL,
    submission_time timestamp(6) with time zone NOT NULL,
    autograding_complete boolean DEFAULT false NOT NULL,
    CONSTRAINT egd_user_team_id_check CHECK (((user_id IS NOT NULL) OR (team_id IS NOT NULL)))
);


--
-- Name: electronic_gradeable_version; Type: TABLE; Schema: public; Owner: -
--

CREATE TABLE public.electronic_gradeable_version (
    g_id character varying(255) NOT NULL,
    user_id character varying(255),
    team_id character varying(255),
    active_version integer,
    CONSTRAINT egv_user_team_id_check CHECK (((user_id IS NOT NULL) OR (team_id IS NOT NULL)))
);


--
-- Name: forum_posts_history; Type: TABLE; Schema: public; Owner: -
--

CREATE TABLE public.forum_posts_history (
    post_id integer NOT NULL,
    edit_author character varying NOT NULL,
    content text NOT NULL,
    edit_timestamp timestamp with time zone NOT NULL
);


--
-- Name: grade_override; Type: TABLE; Schema: public; Owner: -
--

CREATE TABLE public.grade_override (
    user_id character varying(255) NOT NULL,
    g_id character varying(255) NOT NULL,
    marks double precision NOT NULL,
    comment character varying
);


--
-- Name: gradeable; Type: TABLE; Schema: public; Owner: -
--

CREATE TABLE public.gradeable (
    g_id character varying(255) NOT NULL,
    g_title character varying(255) NOT NULL,
    g_instructions_url character varying NOT NULL,
    g_overall_ta_instructions character varying NOT NULL,
    g_gradeable_type integer NOT NULL,
    g_grader_assignment_method integer NOT NULL,
    g_ta_view_start_date timestamp(6) with time zone NOT NULL,
    g_grade_start_date timestamp(6) with time zone NOT NULL,
    g_grade_due_date timestamp(6) with time zone NOT NULL,
    g_grade_released_date timestamp(6) with time zone NOT NULL,
    g_grade_locked_date timestamp(6) with time zone,
    g_min_grading_group integer NOT NULL,
    g_syllabus_bucket character varying(255) NOT NULL,
    CONSTRAINT g_grade_due_date CHECK ((g_grade_due_date <= g_grade_released_date)),
    CONSTRAINT g_grade_locked_date_max CHECK ((g_grade_locked_date <= '9999-03-01 00:00:00-05'::timestamp with time zone)),
    CONSTRAINT g_grade_released_date CHECK ((g_grade_released_date <= g_grade_locked_date)),
    CONSTRAINT g_grade_start_date CHECK ((g_grade_start_date <= g_grade_due_date)),
    CONSTRAINT g_ta_view_start_date CHECK ((g_ta_view_start_date <= g_grade_start_date))
);


--
-- Name: gradeable_component; Type: TABLE; Schema: public; Owner: -
--

CREATE TABLE public.gradeable_component (
    gc_id integer NOT NULL,
    g_id character varying(255) NOT NULL,
    gc_title character varying(255) NOT NULL,
    gc_ta_comment character varying NOT NULL,
    gc_student_comment character varying NOT NULL,
    gc_lower_clamp numeric NOT NULL,
    gc_default numeric NOT NULL,
    gc_max_value numeric NOT NULL,
    gc_upper_clamp numeric NOT NULL,
    gc_is_text boolean NOT NULL,
    gc_is_peer boolean NOT NULL,
    gc_order integer NOT NULL,
    gc_page integer NOT NULL
);


--
-- Name: gradeable_component_data; Type: TABLE; Schema: public; Owner: -
--

CREATE TABLE public.gradeable_component_data (
    gc_id integer NOT NULL,
    gd_id integer NOT NULL,
    gcd_score numeric NOT NULL,
    gcd_component_comment character varying NOT NULL,
    gcd_grader_id character varying(255) NOT NULL,
    gcd_graded_version integer,
    gcd_grade_time timestamp(6) with time zone NOT NULL,
    gcd_verifier_id character varying(255),
    gcd_verify_time timestamp without time zone
);


--
-- Name: gradeable_component_gc_id_seq; Type: SEQUENCE; Schema: public; Owner: -
--

CREATE SEQUENCE public.gradeable_component_gc_id_seq
    START WITH 1
    INCREMENT BY 1
    NO MINVALUE
    NO MAXVALUE
    CACHE 1;


--
-- Name: gradeable_component_gc_id_seq; Type: SEQUENCE OWNED BY; Schema: public; Owner: -
--

ALTER SEQUENCE public.gradeable_component_gc_id_seq OWNED BY public.gradeable_component.gc_id;


--
-- Name: gradeable_component_mark; Type: TABLE; Schema: public; Owner: -
--

CREATE TABLE public.gradeable_component_mark (
    gcm_id integer NOT NULL,
    gc_id integer NOT NULL,
    gcm_points numeric NOT NULL,
    gcm_note character varying NOT NULL,
    gcm_publish boolean DEFAULT false,
    gcm_order integer NOT NULL
);


--
-- Name: gradeable_component_mark_data; Type: TABLE; Schema: public; Owner: -
--

CREATE TABLE public.gradeable_component_mark_data (
    gc_id integer NOT NULL,
    gd_id integer NOT NULL,
    gcd_grader_id character varying(255) NOT NULL,
    gcm_id integer NOT NULL
);


--
-- Name: gradeable_component_mark_gcm_id_seq; Type: SEQUENCE; Schema: public; Owner: -
--

CREATE SEQUENCE public.gradeable_component_mark_gcm_id_seq
    START WITH 1
    INCREMENT BY 1
    NO MINVALUE
    NO MAXVALUE
    CACHE 1;


--
-- Name: gradeable_component_mark_gcm_id_seq; Type: SEQUENCE OWNED BY; Schema: public; Owner: -
--

ALTER SEQUENCE public.gradeable_component_mark_gcm_id_seq OWNED BY public.gradeable_component_mark.gcm_id;


--
-- Name: gradeable_data; Type: TABLE; Schema: public; Owner: -
--

CREATE TABLE public.gradeable_data (
    gd_id integer NOT NULL,
    g_id character varying(255) NOT NULL,
    gd_user_id character varying(255),
    gd_team_id character varying(255),
    gd_overall_comment character varying NOT NULL,
    gd_user_viewed_date timestamp(6) with time zone DEFAULT NULL::timestamp with time zone
);


--
-- Name: gradeable_data_gd_id_seq; Type: SEQUENCE; Schema: public; Owner: -
--

CREATE SEQUENCE public.gradeable_data_gd_id_seq
    START WITH 1
    INCREMENT BY 1
    NO MINVALUE
    NO MAXVALUE
    CACHE 1;


--
-- Name: gradeable_data_gd_id_seq; Type: SEQUENCE OWNED BY; Schema: public; Owner: -
--

ALTER SEQUENCE public.gradeable_data_gd_id_seq OWNED BY public.gradeable_data.gd_id;


--
-- Name: gradeable_data_overall_comment; Type: TABLE; Schema: public; Owner: -
--

CREATE TABLE public.gradeable_data_overall_comment (
    goc_id integer NOT NULL,
    g_id character varying(255) NOT NULL,
    goc_user_id character varying(255),
    goc_team_id character varying(255),
    goc_grader_id character varying(255) NOT NULL,
    goc_overall_comment character varying NOT NULL,
    CONSTRAINT goc_user_team_id_check CHECK (((goc_user_id IS NOT NULL) OR (goc_team_id IS NOT NULL)))
);


--
-- Name: gradeable_data_overall_comment_goc_id_seq; Type: SEQUENCE; Schema: public; Owner: -
--

CREATE SEQUENCE public.gradeable_data_overall_comment_goc_id_seq
    START WITH 1
    INCREMENT BY 1
    NO MINVALUE
    NO MAXVALUE
    CACHE 1;


--
-- Name: gradeable_data_overall_comment_goc_id_seq; Type: SEQUENCE OWNED BY; Schema: public; Owner: -
--

ALTER SEQUENCE public.gradeable_data_overall_comment_goc_id_seq OWNED BY public.gradeable_data_overall_comment.goc_id;


--
-- Name: gradeable_teams; Type: TABLE; Schema: public; Owner: -
--

CREATE TABLE public.gradeable_teams (
    team_id character varying(255) NOT NULL,
    g_id character varying(255) NOT NULL,
    registration_section character varying(255),
    rotating_section integer
);


--
-- Name: grading_registration; Type: TABLE; Schema: public; Owner: -
--

CREATE TABLE public.grading_registration (
    sections_registration_id character varying(255) NOT NULL,
    user_id character varying NOT NULL
);


--
-- Name: grading_rotating; Type: TABLE; Schema: public; Owner: -
--

CREATE TABLE public.grading_rotating (
    sections_rotating_id integer NOT NULL,
    user_id character varying NOT NULL,
    g_id character varying NOT NULL
);


--
-- Name: late_day_exceptions; Type: TABLE; Schema: public; Owner: -
--

CREATE TABLE public.late_day_exceptions (
    user_id character varying(255) NOT NULL,
    g_id character varying(255) NOT NULL,
    late_day_exceptions integer NOT NULL
);


--
-- Name: late_days; Type: TABLE; Schema: public; Owner: -
--

CREATE TABLE public.late_days (
    user_id character varying(255) NOT NULL,
    allowed_late_days integer NOT NULL,
    since_timestamp timestamp(6) with time zone NOT NULL
);


--
-- Name: migrations_course; Type: TABLE; Schema: public; Owner: -
--

CREATE TABLE public.migrations_course (
    id character varying(100) NOT NULL,
    commit_time timestamp without time zone DEFAULT CURRENT_TIMESTAMP NOT NULL,
    status numeric(1,0) DEFAULT 0 NOT NULL
);


--
-- Name: notification_settings; Type: TABLE; Schema: public; Owner: -
--

CREATE TABLE public.notification_settings (
    user_id character varying NOT NULL,
    merge_threads boolean DEFAULT false NOT NULL,
    all_new_threads boolean DEFAULT false NOT NULL,
    all_new_posts boolean DEFAULT false NOT NULL,
    all_modifications_forum boolean DEFAULT false NOT NULL,
    reply_in_post_thread boolean DEFAULT false NOT NULL,
    team_invite boolean DEFAULT true NOT NULL,
    team_joined boolean DEFAULT true NOT NULL,
    team_member_submission boolean DEFAULT true NOT NULL,
    self_notification boolean DEFAULT false NOT NULL,
    merge_threads_email boolean DEFAULT false NOT NULL,
    all_new_threads_email boolean DEFAULT false NOT NULL,
    all_new_posts_email boolean DEFAULT false NOT NULL,
    all_modifications_forum_email boolean DEFAULT false NOT NULL,
    reply_in_post_thread_email boolean DEFAULT false NOT NULL,
    team_invite_email boolean DEFAULT true NOT NULL,
    team_joined_email boolean DEFAULT true NOT NULL,
    team_member_submission_email boolean DEFAULT true NOT NULL,
    self_notification_email boolean DEFAULT false NOT NULL
);


--
-- Name: notifications; Type: TABLE; Schema: public; Owner: -
--

CREATE TABLE public.notifications (
    id integer NOT NULL,
    component public.notifications_component NOT NULL,
    metadata text NOT NULL,
    content text NOT NULL,
    from_user_id character varying(255),
    to_user_id character varying(255) NOT NULL,
    created_at timestamp with time zone NOT NULL,
    seen_at timestamp with time zone
);


--
-- Name: notifications_id_seq; Type: SEQUENCE; Schema: public; Owner: -
--

CREATE SEQUENCE public.notifications_id_seq
    AS integer
    START WITH 1
    INCREMENT BY 1
    NO MINVALUE
    NO MAXVALUE
    CACHE 1;


--
-- Name: notifications_id_seq; Type: SEQUENCE OWNED BY; Schema: public; Owner: -
--

ALTER SEQUENCE public.notifications_id_seq OWNED BY public.notifications.id;


--
-- Name: peer_assign; Type: TABLE; Schema: public; Owner: -
--

CREATE TABLE public.peer_assign (
    g_id character varying NOT NULL,
    grader_id character varying NOT NULL,
    user_id character varying NOT NULL
);


--
-- Name: poll_options; Type: TABLE; Schema: public; Owner: -
--

CREATE TABLE public.poll_options (
    option_id integer NOT NULL,
    order_id integer NOT NULL,
    poll_id integer,
    response text NOT NULL,
    correct boolean NOT NULL
);


--
-- Name: poll_responses; Type: TABLE; Schema: public; Owner: -
--

CREATE TABLE public.poll_responses (
    poll_id integer NOT NULL,
    student_id text NOT NULL,
    option_id integer NOT NULL
);


--
-- Name: polls; Type: TABLE; Schema: public; Owner: -
--

CREATE TABLE public.polls (
    poll_id integer NOT NULL,
    name text NOT NULL,
    question text NOT NULL,
    status text NOT NULL,
    release_date date NOT NULL
);


--
-- Name: polls_poll_id_seq; Type: SEQUENCE; Schema: public; Owner: -
--

CREATE SEQUENCE public.polls_poll_id_seq
    AS integer
    START WITH 1
    INCREMENT BY 1
    NO MINVALUE
    NO MAXVALUE
    CACHE 1;


--
-- Name: polls_poll_id_seq; Type: SEQUENCE OWNED BY; Schema: public; Owner: -
--

ALTER SEQUENCE public.polls_poll_id_seq OWNED BY public.polls.poll_id;


--
-- Name: posts; Type: TABLE; Schema: public; Owner: -
--

CREATE TABLE public.posts (
    id integer NOT NULL,
    thread_id integer NOT NULL,
    parent_id integer DEFAULT '-1'::integer,
    author_user_id character varying NOT NULL,
    content text NOT NULL,
    "timestamp" timestamp with time zone NOT NULL,
    anonymous boolean NOT NULL,
    deleted boolean DEFAULT false NOT NULL,
    endorsed_by character varying,
    type integer NOT NULL,
    has_attachment boolean NOT NULL,
    render_markdown boolean DEFAULT false NOT NULL
);


--
-- Name: posts_id_seq; Type: SEQUENCE; Schema: public; Owner: -
--

CREATE SEQUENCE public.posts_id_seq
    AS integer
    START WITH 1
    INCREMENT BY 1
    NO MINVALUE
    NO MAXVALUE
    CACHE 1;


--
-- Name: posts_id_seq; Type: SEQUENCE OWNED BY; Schema: public; Owner: -
--

ALTER SEQUENCE public.posts_id_seq OWNED BY public.posts.id;


--
-- Name: queue; Type: TABLE; Schema: public; Owner: -
--

CREATE TABLE public.queue (
    entry_id integer NOT NULL,
    current_state text NOT NULL,
    removal_type text,
    queue_code text NOT NULL,
    user_id text NOT NULL,
    name text NOT NULL,
    time_in timestamp without time zone NOT NULL,
    time_help_start timestamp without time zone,
    time_out timestamp without time zone,
    added_by text NOT NULL,
    help_started_by text,
    removed_by text,
    contact_info text,
    last_time_in_queue timestamp with time zone
);


--
-- Name: queue_entry_id_seq; Type: SEQUENCE; Schema: public; Owner: -
--

CREATE SEQUENCE public.queue_entry_id_seq
    AS integer
    START WITH 1
    INCREMENT BY 1
    NO MINVALUE
    NO MAXVALUE
    CACHE 1;


--
-- Name: queue_entry_id_seq; Type: SEQUENCE OWNED BY; Schema: public; Owner: -
--

ALTER SEQUENCE public.queue_entry_id_seq OWNED BY public.queue.entry_id;


--
-- Name: queue_settings; Type: TABLE; Schema: public; Owner: -
--

CREATE TABLE public.queue_settings (
    id integer NOT NULL,
    open boolean NOT NULL,
    code text NOT NULL,
    token text NOT NULL
);


--
-- Name: queue_settings_id_seq; Type: SEQUENCE; Schema: public; Owner: -
--

CREATE SEQUENCE public.queue_settings_id_seq
    AS integer
    START WITH 1
    INCREMENT BY 1
    NO MINVALUE
    NO MAXVALUE
    CACHE 1;


--
-- Name: queue_settings_id_seq; Type: SEQUENCE OWNED BY; Schema: public; Owner: -
--

ALTER SEQUENCE public.queue_settings_id_seq OWNED BY public.queue_settings.id;


--
-- Name: regrade_discussion; Type: TABLE; Schema: public; Owner: -
--

CREATE TABLE public.regrade_discussion (
    id integer NOT NULL,
    regrade_id integer NOT NULL,
    "timestamp" timestamp with time zone NOT NULL,
    user_id character varying(255) NOT NULL,
    content text,
    deleted boolean DEFAULT false NOT NULL,
    gc_id integer
);


--
-- Name: regrade_discussion_id_seq; Type: SEQUENCE; Schema: public; Owner: -
--

CREATE SEQUENCE public.regrade_discussion_id_seq
    AS integer
    START WITH 1
    INCREMENT BY 1
    NO MINVALUE
    NO MAXVALUE
    CACHE 1;


--
-- Name: regrade_discussion_id_seq; Type: SEQUENCE OWNED BY; Schema: public; Owner: -
--

ALTER SEQUENCE public.regrade_discussion_id_seq OWNED BY public.regrade_discussion.id;


--
-- Name: regrade_requests; Type: TABLE; Schema: public; Owner: -
--

CREATE TABLE public.regrade_requests (
    id integer NOT NULL,
    g_id character varying(255) NOT NULL,
    "timestamp" timestamp with time zone NOT NULL,
    user_id character varying(255),
    team_id character varying(255),
    status integer DEFAULT 0 NOT NULL,
    gc_id integer
);


--
-- Name: regrade_requests_id_seq; Type: SEQUENCE; Schema: public; Owner: -
--

CREATE SEQUENCE public.regrade_requests_id_seq
    AS integer
    START WITH 1
    INCREMENT BY 1
    NO MINVALUE
    NO MAXVALUE
    CACHE 1;


--
-- Name: regrade_requests_id_seq; Type: SEQUENCE OWNED BY; Schema: public; Owner: -
--

ALTER SEQUENCE public.regrade_requests_id_seq OWNED BY public.regrade_requests.id;


--
-- Name: sections_registration; Type: TABLE; Schema: public; Owner: -
--

CREATE TABLE public.sections_registration (
    sections_registration_id character varying(255) NOT NULL
);


--
-- Name: sections_rotating; Type: TABLE; Schema: public; Owner: -
--

CREATE TABLE public.sections_rotating (
    sections_rotating_id integer NOT NULL
);


--
-- Name: seeking_team; Type: TABLE; Schema: public; Owner: -
--

CREATE TABLE public.seeking_team (
    g_id character varying(255) NOT NULL,
    user_id character varying NOT NULL
);


--
-- Name: sessions; Type: TABLE; Schema: public; Owner: -
--

CREATE TABLE public.sessions (
    session_id character varying(255) NOT NULL,
    user_id character varying(255) NOT NULL,
    csrf_token character varying(255) NOT NULL,
    session_expires timestamp(6) with time zone NOT NULL
);


--
-- Name: student_favorites; Type: TABLE; Schema: public; Owner: -
--

CREATE TABLE public.student_favorites (
    id integer NOT NULL,
    user_id character varying NOT NULL,
    thread_id integer
);


--
-- Name: student_favorites_id_seq; Type: SEQUENCE; Schema: public; Owner: -
--

CREATE SEQUENCE public.student_favorites_id_seq
    AS integer
    START WITH 1
    INCREMENT BY 1
    NO MINVALUE
    NO MAXVALUE
    CACHE 1;


--
-- Name: student_favorites_id_seq; Type: SEQUENCE OWNED BY; Schema: public; Owner: -
--

ALTER SEQUENCE public.student_favorites_id_seq OWNED BY public.student_favorites.id;


--
-- Name: teams; Type: TABLE; Schema: public; Owner: -
--

CREATE TABLE public.teams (
    team_id character varying(255) NOT NULL,
    user_id character varying(255) NOT NULL,
    state integer NOT NULL,
    last_viewed_time timestamp(6) with time zone DEFAULT NULL::timestamp with time zone
);


--
-- Name: thread_categories; Type: TABLE; Schema: public; Owner: -
--

CREATE TABLE public.thread_categories (
    thread_id integer NOT NULL,
    category_id integer NOT NULL
);


--
-- Name: threads; Type: TABLE; Schema: public; Owner: -
--

CREATE TABLE public.threads (
    id integer NOT NULL,
    title character varying NOT NULL,
    created_by character varying NOT NULL,
    pinned boolean DEFAULT false NOT NULL,
    deleted boolean DEFAULT false NOT NULL,
    merged_thread_id integer DEFAULT '-1'::integer,
    merged_post_id integer DEFAULT '-1'::integer,
    is_visible boolean NOT NULL,
    status integer DEFAULT 0 NOT NULL,
    lock_thread_date timestamp with time zone,
    CONSTRAINT threads_status_check CHECK ((status = ANY (ARRAY['-1'::integer, 0, 1])))
);


--
-- Name: threads_id_seq; Type: SEQUENCE; Schema: public; Owner: -
--

CREATE SEQUENCE public.threads_id_seq
    AS integer
    START WITH 1
    INCREMENT BY 1
    NO MINVALUE
    NO MAXVALUE
    CACHE 1;


--
-- Name: threads_id_seq; Type: SEQUENCE OWNED BY; Schema: public; Owner: -
--

ALTER SEQUENCE public.threads_id_seq OWNED BY public.threads.id;


--
-- Name: users; Type: TABLE; Schema: public; Owner: -
--

CREATE TABLE public.users (
    user_id character varying NOT NULL,
    anon_id character varying,
    user_numeric_id character varying,
    user_firstname character varying NOT NULL,
    user_preferred_firstname character varying,
    user_lastname character varying NOT NULL,
    user_preferred_lastname character varying,
    user_email character varying NOT NULL,
    user_group integer NOT NULL,
    registration_section character varying(255),
    rotating_section integer,
    user_updated boolean DEFAULT false NOT NULL,
    instructor_updated boolean DEFAULT false NOT NULL,
    manual_registration boolean DEFAULT false,
    last_updated timestamp(6) with time zone,
    time_zone character varying DEFAULT 'NOT_SET/NOT_SET'::character varying NOT NULL,
    display_image_state character varying DEFAULT 'system'::character varying NOT NULL,
    CONSTRAINT users_user_group_check CHECK (((user_group >= 1) AND (user_group <= 4)))
);


--
-- Name: viewed_responses; Type: TABLE; Schema: public; Owner: -
--

CREATE TABLE public.viewed_responses (
    thread_id integer NOT NULL,
    user_id character varying NOT NULL,
    "timestamp" timestamp with time zone NOT NULL
);


--
-- Name: categories_list category_id; Type: DEFAULT; Schema: public; Owner: -
--

ALTER TABLE ONLY public.categories_list ALTER COLUMN category_id SET DEFAULT nextval('public.categories_list_category_id_seq'::regclass);


--
-- Name: gradeable_component gc_id; Type: DEFAULT; Schema: public; Owner: -
--

ALTER TABLE ONLY public.gradeable_component ALTER COLUMN gc_id SET DEFAULT nextval('public.gradeable_component_gc_id_seq'::regclass);


--
-- Name: gradeable_component_mark gcm_id; Type: DEFAULT; Schema: public; Owner: -
--

ALTER TABLE ONLY public.gradeable_component_mark ALTER COLUMN gcm_id SET DEFAULT nextval('public.gradeable_component_mark_gcm_id_seq'::regclass);


--
-- Name: gradeable_data gd_id; Type: DEFAULT; Schema: public; Owner: -
--

ALTER TABLE ONLY public.gradeable_data ALTER COLUMN gd_id SET DEFAULT nextval('public.gradeable_data_gd_id_seq'::regclass);


--
-- Name: gradeable_data_overall_comment goc_id; Type: DEFAULT; Schema: public; Owner: -
--

ALTER TABLE ONLY public.gradeable_data_overall_comment ALTER COLUMN goc_id SET DEFAULT nextval('public.gradeable_data_overall_comment_goc_id_seq'::regclass);


--
-- Name: notifications id; Type: DEFAULT; Schema: public; Owner: -
--

ALTER TABLE ONLY public.notifications ALTER COLUMN id SET DEFAULT nextval('public.notifications_id_seq'::regclass);


--
-- Name: polls poll_id; Type: DEFAULT; Schema: public; Owner: -
--

ALTER TABLE ONLY public.polls ALTER COLUMN poll_id SET DEFAULT nextval('public.polls_poll_id_seq'::regclass);


--
-- Name: posts id; Type: DEFAULT; Schema: public; Owner: -
--

ALTER TABLE ONLY public.posts ALTER COLUMN id SET DEFAULT nextval('public.posts_id_seq'::regclass);


--
-- Name: queue entry_id; Type: DEFAULT; Schema: public; Owner: -
--

ALTER TABLE ONLY public.queue ALTER COLUMN entry_id SET DEFAULT nextval('public.queue_entry_id_seq'::regclass);


--
-- Name: queue_settings id; Type: DEFAULT; Schema: public; Owner: -
--

ALTER TABLE ONLY public.queue_settings ALTER COLUMN id SET DEFAULT nextval('public.queue_settings_id_seq'::regclass);


--
-- Name: regrade_discussion id; Type: DEFAULT; Schema: public; Owner: -
--

ALTER TABLE ONLY public.regrade_discussion ALTER COLUMN id SET DEFAULT nextval('public.regrade_discussion_id_seq'::regclass);


--
-- Name: regrade_requests id; Type: DEFAULT; Schema: public; Owner: -
--

ALTER TABLE ONLY public.regrade_requests ALTER COLUMN id SET DEFAULT nextval('public.regrade_requests_id_seq'::regclass);


--
-- Name: student_favorites id; Type: DEFAULT; Schema: public; Owner: -
--

ALTER TABLE ONLY public.student_favorites ALTER COLUMN id SET DEFAULT nextval('public.student_favorites_id_seq'::regclass);


--
-- Name: threads id; Type: DEFAULT; Schema: public; Owner: -
--

ALTER TABLE ONLY public.threads ALTER COLUMN id SET DEFAULT nextval('public.threads_id_seq'::regclass);


--
-- Name: categories_list categories_list_pk; Type: CONSTRAINT; Schema: public; Owner: -
--

ALTER TABLE ONLY public.categories_list
    ADD CONSTRAINT categories_list_pk PRIMARY KEY (category_id);


--
-- Name: categories_list category_unique; Type: CONSTRAINT; Schema: public; Owner: -
--

ALTER TABLE ONLY public.categories_list
    ADD CONSTRAINT category_unique UNIQUE (category_desc);


--
-- Name: electronic_gradeable_data egd_g_user_team_id_unique; Type: CONSTRAINT; Schema: public; Owner: -
--

ALTER TABLE ONLY public.electronic_gradeable_data
    ADD CONSTRAINT egd_g_user_team_id_unique UNIQUE (g_id, user_id, team_id, g_version);


--
-- Name: electronic_gradeable_version egv_g_user_team_id_unique; Type: CONSTRAINT; Schema: public; Owner: -
--

ALTER TABLE ONLY public.electronic_gradeable_version
    ADD CONSTRAINT egv_g_user_team_id_unique UNIQUE (g_id, user_id, team_id);


--
-- Name: electronic_gradeable electronic_gradeable_g_id_pkey; Type: CONSTRAINT; Schema: public; Owner: -
--

ALTER TABLE ONLY public.electronic_gradeable
    ADD CONSTRAINT electronic_gradeable_g_id_pkey PRIMARY KEY (g_id);


--
-- Name: grade_override grade_override_pkey; Type: CONSTRAINT; Schema: public; Owner: -
--

ALTER TABLE ONLY public.grade_override
    ADD CONSTRAINT grade_override_pkey PRIMARY KEY (user_id, g_id);


--
-- Name: gradeable_component_data gradeable_component_data_pkey; Type: CONSTRAINT; Schema: public; Owner: -
--

ALTER TABLE ONLY public.gradeable_component_data
    ADD CONSTRAINT gradeable_component_data_pkey PRIMARY KEY (gc_id, gd_id, gcd_grader_id);


--
-- Name: gradeable_component_mark_data gradeable_component_mark_data_pkey; Type: CONSTRAINT; Schema: public; Owner: -
--

ALTER TABLE ONLY public.gradeable_component_mark_data
    ADD CONSTRAINT gradeable_component_mark_data_pkey PRIMARY KEY (gcm_id, gc_id, gd_id, gcd_grader_id);


--
-- Name: gradeable_component_mark gradeable_component_mark_pkey; Type: CONSTRAINT; Schema: public; Owner: -
--

ALTER TABLE ONLY public.gradeable_component_mark
    ADD CONSTRAINT gradeable_component_mark_pkey PRIMARY KEY (gcm_id);


--
-- Name: gradeable_component gradeable_component_pkey; Type: CONSTRAINT; Schema: public; Owner: -
--

ALTER TABLE ONLY public.gradeable_component
    ADD CONSTRAINT gradeable_component_pkey PRIMARY KEY (gc_id);


--
-- Name: gradeable_data_overall_comment gradeable_data_overall_comment_pkey; Type: CONSTRAINT; Schema: public; Owner: -
--

ALTER TABLE ONLY public.gradeable_data_overall_comment
    ADD CONSTRAINT gradeable_data_overall_comment_pkey PRIMARY KEY (goc_id);


--
-- Name: gradeable_data_overall_comment gradeable_data_overall_comment_team_unique; Type: CONSTRAINT; Schema: public; Owner: -
--

ALTER TABLE ONLY public.gradeable_data_overall_comment
    ADD CONSTRAINT gradeable_data_overall_comment_team_unique UNIQUE (g_id, goc_team_id, goc_grader_id);


--
-- Name: gradeable_data_overall_comment gradeable_data_overall_comment_user_unique; Type: CONSTRAINT; Schema: public; Owner: -
--

ALTER TABLE ONLY public.gradeable_data_overall_comment
    ADD CONSTRAINT gradeable_data_overall_comment_user_unique UNIQUE (g_id, goc_user_id, goc_grader_id);


--
-- Name: gradeable_data gradeable_data_pkey; Type: CONSTRAINT; Schema: public; Owner: -
--

ALTER TABLE ONLY public.gradeable_data
    ADD CONSTRAINT gradeable_data_pkey PRIMARY KEY (gd_id);


--
-- Name: gradeable gradeable_pkey; Type: CONSTRAINT; Schema: public; Owner: -
--

ALTER TABLE ONLY public.gradeable
    ADD CONSTRAINT gradeable_pkey PRIMARY KEY (g_id);


--
-- Name: regrade_requests gradeable_team_gc_id; Type: CONSTRAINT; Schema: public; Owner: -
--

ALTER TABLE ONLY public.regrade_requests
    ADD CONSTRAINT gradeable_team_gc_id UNIQUE (team_id, g_id, gc_id);


--
-- Name: gradeable_teams gradeable_teams_pkey; Type: CONSTRAINT; Schema: public; Owner: -
--

ALTER TABLE ONLY public.gradeable_teams
    ADD CONSTRAINT gradeable_teams_pkey PRIMARY KEY (team_id);


--
-- Name: gradeable_data gradeable_unqiue; Type: CONSTRAINT; Schema: public; Owner: -
--

ALTER TABLE ONLY public.gradeable_data
    ADD CONSTRAINT gradeable_unqiue UNIQUE (g_id, gd_user_id);


--
-- Name: regrade_requests gradeable_user_gc_id; Type: CONSTRAINT; Schema: public; Owner: -
--

ALTER TABLE ONLY public.regrade_requests
    ADD CONSTRAINT gradeable_user_gc_id UNIQUE (user_id, g_id, gc_id);


--
-- Name: grading_registration grading_registration_pkey; Type: CONSTRAINT; Schema: public; Owner: -
--

ALTER TABLE ONLY public.grading_registration
    ADD CONSTRAINT grading_registration_pkey PRIMARY KEY (sections_registration_id, user_id);


--
-- Name: grading_rotating grading_rotating_pkey; Type: CONSTRAINT; Schema: public; Owner: -
--

ALTER TABLE ONLY public.grading_rotating
    ADD CONSTRAINT grading_rotating_pkey PRIMARY KEY (sections_rotating_id, user_id, g_id);


--
-- Name: late_day_exceptions late_day_exceptions_pkey; Type: CONSTRAINT; Schema: public; Owner: -
--

ALTER TABLE ONLY public.late_day_exceptions
    ADD CONSTRAINT late_day_exceptions_pkey PRIMARY KEY (g_id, user_id);


--
-- Name: late_days late_days_pkey; Type: CONSTRAINT; Schema: public; Owner: -
--

ALTER TABLE ONLY public.late_days
    ADD CONSTRAINT late_days_pkey PRIMARY KEY (user_id, since_timestamp);


--
-- Name: migrations_course migrations_course_pkey; Type: CONSTRAINT; Schema: public; Owner: -
--

ALTER TABLE ONLY public.migrations_course
    ADD CONSTRAINT migrations_course_pkey PRIMARY KEY (id);


--
-- Name: notification_settings notification_settings_pkey; Type: CONSTRAINT; Schema: public; Owner: -
--

ALTER TABLE ONLY public.notification_settings
    ADD CONSTRAINT notification_settings_pkey PRIMARY KEY (user_id);


--
-- Name: notifications notifications_pkey; Type: CONSTRAINT; Schema: public; Owner: -
--

ALTER TABLE ONLY public.notifications
    ADD CONSTRAINT notifications_pkey PRIMARY KEY (id);


--
-- Name: peer_assign peer_assign_pkey; Type: CONSTRAINT; Schema: public; Owner: -
--

ALTER TABLE ONLY public.peer_assign
    ADD CONSTRAINT peer_assign_pkey PRIMARY KEY (g_id, grader_id, user_id);


--
-- Name: polls polls_pkey; Type: CONSTRAINT; Schema: public; Owner: -
--

ALTER TABLE ONLY public.polls
    ADD CONSTRAINT polls_pkey PRIMARY KEY (poll_id);


--
-- Name: posts posts_pk; Type: CONSTRAINT; Schema: public; Owner: -
--

ALTER TABLE ONLY public.posts
    ADD CONSTRAINT posts_pk PRIMARY KEY (id);


--
-- Name: queue queue_pkey; Type: CONSTRAINT; Schema: public; Owner: -
--

ALTER TABLE ONLY public.queue
    ADD CONSTRAINT queue_pkey PRIMARY KEY (entry_id);


--
-- Name: queue_settings queue_settings_pkey; Type: CONSTRAINT; Schema: public; Owner: -
--

ALTER TABLE ONLY public.queue_settings
    ADD CONSTRAINT queue_settings_pkey PRIMARY KEY (id);


--
-- Name: regrade_discussion regrade_discussion_pkey; Type: CONSTRAINT; Schema: public; Owner: -
--

ALTER TABLE ONLY public.regrade_discussion
    ADD CONSTRAINT regrade_discussion_pkey PRIMARY KEY (id);


--
-- Name: regrade_requests regrade_requests_pkey; Type: CONSTRAINT; Schema: public; Owner: -
--

ALTER TABLE ONLY public.regrade_requests
    ADD CONSTRAINT regrade_requests_pkey PRIMARY KEY (id);


--
-- Name: sections_registration sections_registration_pkey; Type: CONSTRAINT; Schema: public; Owner: -
--

ALTER TABLE ONLY public.sections_registration
    ADD CONSTRAINT sections_registration_pkey PRIMARY KEY (sections_registration_id);


--
-- Name: sections_rotating sections_rotating_pkey; Type: CONSTRAINT; Schema: public; Owner: -
--

ALTER TABLE ONLY public.sections_rotating
    ADD CONSTRAINT sections_rotating_pkey PRIMARY KEY (sections_rotating_id);


--
-- Name: seeking_team seeking_team_pkey; Type: CONSTRAINT; Schema: public; Owner: -
--

ALTER TABLE ONLY public.seeking_team
    ADD CONSTRAINT seeking_team_pkey PRIMARY KEY (g_id, user_id);


--
-- Name: sessions sessions_pkey; Type: CONSTRAINT; Schema: public; Owner: -
--

ALTER TABLE ONLY public.sessions
    ADD CONSTRAINT sessions_pkey PRIMARY KEY (session_id);


--
-- Name: student_favorites student_favorites_pk; Type: CONSTRAINT; Schema: public; Owner: -
--

ALTER TABLE ONLY public.student_favorites
    ADD CONSTRAINT student_favorites_pk PRIMARY KEY (id);


--
-- Name: teams teams_pkey; Type: CONSTRAINT; Schema: public; Owner: -
--

ALTER TABLE ONLY public.teams
    ADD CONSTRAINT teams_pkey PRIMARY KEY (team_id, user_id);


--
-- Name: thread_categories thread_and_category_unique; Type: CONSTRAINT; Schema: public; Owner: -
--

ALTER TABLE ONLY public.thread_categories
    ADD CONSTRAINT thread_and_category_unique UNIQUE (thread_id, category_id);


--
-- Name: threads threads_pk; Type: CONSTRAINT; Schema: public; Owner: -
--

ALTER TABLE ONLY public.threads
    ADD CONSTRAINT threads_pk PRIMARY KEY (id);


--
-- Name: student_favorites user_and_thread_unique; Type: CONSTRAINT; Schema: public; Owner: -
--

ALTER TABLE ONLY public.student_favorites
    ADD CONSTRAINT user_and_thread_unique UNIQUE (user_id, thread_id);


--
-- Name: users users_pkey; Type: CONSTRAINT; Schema: public; Owner: -
--

ALTER TABLE ONLY public.users
    ADD CONSTRAINT users_pkey PRIMARY KEY (user_id);


--
-- Name: viewed_responses viewed_responses_pkey; Type: CONSTRAINT; Schema: public; Owner: -
--

ALTER TABLE ONLY public.viewed_responses
    ADD CONSTRAINT viewed_responses_pkey PRIMARY KEY (thread_id, user_id);


--
-- Name: forum_posts_history_edit_timestamp_index; Type: INDEX; Schema: public; Owner: -
--

CREATE INDEX forum_posts_history_edit_timestamp_index ON public.forum_posts_history USING btree (edit_timestamp DESC);


--
-- Name: forum_posts_history_post_id_index; Type: INDEX; Schema: public; Owner: -
--

CREATE INDEX forum_posts_history_post_id_index ON public.forum_posts_history USING btree (post_id);


--
-- Name: gradeable_component_data_no_grader_index; Type: INDEX; Schema: public; Owner: -
--

CREATE INDEX gradeable_component_data_no_grader_index ON public.gradeable_component_data USING btree (gc_id, gd_id);


--
-- Name: gradeable_team_unique; Type: INDEX; Schema: public; Owner: -
--

CREATE UNIQUE INDEX gradeable_team_unique ON public.regrade_requests USING btree (team_id, g_id) WHERE (gc_id IS NULL);


--
-- Name: gradeable_user_unique; Type: INDEX; Schema: public; Owner: -
--

CREATE UNIQUE INDEX gradeable_user_unique ON public.regrade_requests USING btree (user_id, g_id) WHERE (gc_id IS NULL);


--
-- Name: users_user_numeric_id_idx; Type: INDEX; Schema: public; Owner: -
--

CREATE INDEX users_user_numeric_id_idx ON public.users USING btree (user_numeric_id);


--
-- Name: electronic_gradeable_data electronic_gradeable_data_gid; Type: FK CONSTRAINT; Schema: public; Owner: -
--

ALTER TABLE ONLY public.electronic_gradeable_data
    ADD CONSTRAINT electronic_gradeable_data_gid FOREIGN KEY (g_id) REFERENCES public.gradeable(g_id) ON UPDATE CASCADE ON DELETE CASCADE;


--
-- Name: electronic_gradeable_data electronic_gradeable_data_team; Type: FK CONSTRAINT; Schema: public; Owner: -
--

ALTER TABLE ONLY public.electronic_gradeable_data
    ADD CONSTRAINT electronic_gradeable_data_team FOREIGN KEY (team_id) REFERENCES public.gradeable_teams(team_id) ON UPDATE CASCADE;


--
-- Name: electronic_gradeable_data electronic_gradeable_data_user; Type: FK CONSTRAINT; Schema: public; Owner: -
--

ALTER TABLE ONLY public.electronic_gradeable_data
    ADD CONSTRAINT electronic_gradeable_data_user FOREIGN KEY (user_id) REFERENCES public.users(user_id) ON UPDATE CASCADE;


--
-- Name: electronic_gradeable electronic_gradeable_g_id_fkey; Type: FK CONSTRAINT; Schema: public; Owner: -
--

ALTER TABLE ONLY public.electronic_gradeable
    ADD CONSTRAINT electronic_gradeable_g_id_fkey FOREIGN KEY (g_id) REFERENCES public.gradeable(g_id) ON DELETE CASCADE;


--
-- Name: electronic_gradeable_version electronic_gradeable_version; Type: FK CONSTRAINT; Schema: public; Owner: -
--

ALTER TABLE ONLY public.electronic_gradeable_version
    ADD CONSTRAINT electronic_gradeable_version FOREIGN KEY (g_id, user_id, team_id, active_version) REFERENCES public.electronic_gradeable_data(g_id, user_id, team_id, g_version) ON UPDATE CASCADE ON DELETE CASCADE;


--
-- Name: electronic_gradeable_version electronic_gradeable_version_g_id; Type: FK CONSTRAINT; Schema: public; Owner: -
--

ALTER TABLE ONLY public.electronic_gradeable_version
    ADD CONSTRAINT electronic_gradeable_version_g_id FOREIGN KEY (g_id) REFERENCES public.gradeable(g_id) ON DELETE CASCADE;


--
-- Name: electronic_gradeable_version electronic_gradeable_version_team; Type: FK CONSTRAINT; Schema: public; Owner: -
--

ALTER TABLE ONLY public.electronic_gradeable_version
    ADD CONSTRAINT electronic_gradeable_version_team FOREIGN KEY (team_id) REFERENCES public.gradeable_teams(team_id) ON UPDATE CASCADE;


--
-- Name: electronic_gradeable_version electronic_gradeable_version_user; Type: FK CONSTRAINT; Schema: public; Owner: -
--

ALTER TABLE ONLY public.electronic_gradeable_version
    ADD CONSTRAINT electronic_gradeable_version_user FOREIGN KEY (user_id) REFERENCES public.users(user_id) ON UPDATE CASCADE;


--
-- Name: forum_posts_history forum_posts_history_edit_author_fk; Type: FK CONSTRAINT; Schema: public; Owner: -
--

ALTER TABLE ONLY public.forum_posts_history
    ADD CONSTRAINT forum_posts_history_edit_author_fk FOREIGN KEY (edit_author) REFERENCES public.users(user_id);


--
-- Name: forum_posts_history forum_posts_history_post_id_fk; Type: FK CONSTRAINT; Schema: public; Owner: -
--

ALTER TABLE ONLY public.forum_posts_history
    ADD CONSTRAINT forum_posts_history_post_id_fk FOREIGN KEY (post_id) REFERENCES public.posts(id);


--
-- Name: grade_override grade_override_g_id_fkey; Type: FK CONSTRAINT; Schema: public; Owner: -
--

ALTER TABLE ONLY public.grade_override
    ADD CONSTRAINT grade_override_g_id_fkey FOREIGN KEY (g_id) REFERENCES public.gradeable(g_id) ON DELETE CASCADE;


--
-- Name: grade_override grade_override_user_id_fkey; Type: FK CONSTRAINT; Schema: public; Owner: -
--

ALTER TABLE ONLY public.grade_override
    ADD CONSTRAINT grade_override_user_id_fkey FOREIGN KEY (user_id) REFERENCES public.users(user_id) ON UPDATE CASCADE;


--
-- Name: gradeable_component_data gradeable_component_data_gc_id_fkey; Type: FK CONSTRAINT; Schema: public; Owner: -
--

ALTER TABLE ONLY public.gradeable_component_data
    ADD CONSTRAINT gradeable_component_data_gc_id_fkey FOREIGN KEY (gc_id) REFERENCES public.gradeable_component(gc_id) ON DELETE CASCADE;


--
-- Name: gradeable_component_data gradeable_component_data_gcd_grader_id_fkey; Type: FK CONSTRAINT; Schema: public; Owner: -
--

ALTER TABLE ONLY public.gradeable_component_data
    ADD CONSTRAINT gradeable_component_data_gcd_grader_id_fkey FOREIGN KEY (gcd_grader_id) REFERENCES public.users(user_id) ON UPDATE CASCADE;


--
-- Name: gradeable_component_data gradeable_component_data_gd_id_fkey; Type: FK CONSTRAINT; Schema: public; Owner: -
--

ALTER TABLE ONLY public.gradeable_component_data
    ADD CONSTRAINT gradeable_component_data_gd_id_fkey FOREIGN KEY (gd_id) REFERENCES public.gradeable_data(gd_id) ON DELETE CASCADE;


--
-- Name: gradeable_component_data gradeable_component_data_verifier_id_fkey; Type: FK CONSTRAINT; Schema: public; Owner: -
--

ALTER TABLE ONLY public.gradeable_component_data
    ADD CONSTRAINT gradeable_component_data_verifier_id_fkey FOREIGN KEY (gcd_verifier_id) REFERENCES public.users(user_id);


--
-- Name: gradeable_component gradeable_component_g_id_fkey; Type: FK CONSTRAINT; Schema: public; Owner: -
--

ALTER TABLE ONLY public.gradeable_component
    ADD CONSTRAINT gradeable_component_g_id_fkey FOREIGN KEY (g_id) REFERENCES public.gradeable(g_id) ON DELETE CASCADE;


--
-- Name: gradeable_component_mark_data gradeable_component_mark_data_gcm_id_fkey; Type: FK CONSTRAINT; Schema: public; Owner: -
--

ALTER TABLE ONLY public.gradeable_component_mark_data
    ADD CONSTRAINT gradeable_component_mark_data_gcm_id_fkey FOREIGN KEY (gcm_id) REFERENCES public.gradeable_component_mark(gcm_id) ON DELETE CASCADE;


--
-- Name: gradeable_component_mark_data gradeable_component_mark_data_gd_id_and_gc_id_fkey; Type: FK CONSTRAINT; Schema: public; Owner: -
--

ALTER TABLE ONLY public.gradeable_component_mark_data
    ADD CONSTRAINT gradeable_component_mark_data_gd_id_and_gc_id_fkey FOREIGN KEY (gd_id, gc_id, gcd_grader_id) REFERENCES public.gradeable_component_data(gd_id, gc_id, gcd_grader_id) ON UPDATE CASCADE ON DELETE CASCADE;


--
-- Name: gradeable_component_mark gradeable_component_mark_gc_id_fkey; Type: FK CONSTRAINT; Schema: public; Owner: -
--

ALTER TABLE ONLY public.gradeable_component_mark
    ADD CONSTRAINT gradeable_component_mark_gc_id_fkey FOREIGN KEY (gc_id) REFERENCES public.gradeable_component(gc_id) ON DELETE CASCADE;


--
-- Name: gradeable_data gradeable_data_g_id_fkey; Type: FK CONSTRAINT; Schema: public; Owner: -
--

ALTER TABLE ONLY public.gradeable_data
    ADD CONSTRAINT gradeable_data_g_id_fkey FOREIGN KEY (g_id) REFERENCES public.gradeable(g_id) ON DELETE CASCADE;


--
-- Name: gradeable_data gradeable_data_gd_team_id_fkey; Type: FK CONSTRAINT; Schema: public; Owner: -
--

ALTER TABLE ONLY public.gradeable_data
    ADD CONSTRAINT gradeable_data_gd_team_id_fkey FOREIGN KEY (gd_team_id) REFERENCES public.gradeable_teams(team_id) ON UPDATE CASCADE;


--
-- Name: gradeable_data gradeable_data_gd_user_id_fkey; Type: FK CONSTRAINT; Schema: public; Owner: -
--

ALTER TABLE ONLY public.gradeable_data
    ADD CONSTRAINT gradeable_data_gd_user_id_fkey FOREIGN KEY (gd_user_id) REFERENCES public.users(user_id) ON UPDATE CASCADE;


--
-- Name: gradeable_data_overall_comment gradeable_data_overall_comment_g_id_fkey; Type: FK CONSTRAINT; Schema: public; Owner: -
--

ALTER TABLE ONLY public.gradeable_data_overall_comment
    ADD CONSTRAINT gradeable_data_overall_comment_g_id_fkey FOREIGN KEY (g_id) REFERENCES public.gradeable(g_id) ON DELETE CASCADE;


--
-- Name: gradeable_data_overall_comment gradeable_data_overall_comment_goc_grader_id; Type: FK CONSTRAINT; Schema: public; Owner: -
--

ALTER TABLE ONLY public.gradeable_data_overall_comment
    ADD CONSTRAINT gradeable_data_overall_comment_goc_grader_id FOREIGN KEY (goc_grader_id) REFERENCES public.users(user_id) ON DELETE CASCADE;


--
-- Name: gradeable_data_overall_comment gradeable_data_overall_comment_goc_team_id_fkey; Type: FK CONSTRAINT; Schema: public; Owner: -
--

ALTER TABLE ONLY public.gradeable_data_overall_comment
    ADD CONSTRAINT gradeable_data_overall_comment_goc_team_id_fkey FOREIGN KEY (goc_team_id) REFERENCES public.gradeable_teams(team_id) ON DELETE CASCADE;


--
-- Name: gradeable_data_overall_comment gradeable_data_overall_comment_goc_user_id_fkey; Type: FK CONSTRAINT; Schema: public; Owner: -
--

ALTER TABLE ONLY public.gradeable_data_overall_comment
    ADD CONSTRAINT gradeable_data_overall_comment_goc_user_id_fkey FOREIGN KEY (goc_user_id) REFERENCES public.users(user_id) ON DELETE CASCADE;


--
-- Name: gradeable_teams gradeable_teams_g_id_fkey; Type: FK CONSTRAINT; Schema: public; Owner: -
--

ALTER TABLE ONLY public.gradeable_teams
    ADD CONSTRAINT gradeable_teams_g_id_fkey FOREIGN KEY (g_id) REFERENCES public.gradeable(g_id) ON DELETE CASCADE;


--
-- Name: gradeable_teams gradeable_teams_registration_section_fkey; Type: FK CONSTRAINT; Schema: public; Owner: -
--

ALTER TABLE ONLY public.gradeable_teams
    ADD CONSTRAINT gradeable_teams_registration_section_fkey FOREIGN KEY (registration_section) REFERENCES public.sections_registration(sections_registration_id);


--
-- Name: gradeable_teams gradeable_teams_rotating_section_fkey; Type: FK CONSTRAINT; Schema: public; Owner: -
--

ALTER TABLE ONLY public.gradeable_teams
    ADD CONSTRAINT gradeable_teams_rotating_section_fkey FOREIGN KEY (rotating_section) REFERENCES public.sections_rotating(sections_rotating_id);


--
-- Name: grading_registration grading_registration_sections_registration_id_fkey; Type: FK CONSTRAINT; Schema: public; Owner: -
--

ALTER TABLE ONLY public.grading_registration
    ADD CONSTRAINT grading_registration_sections_registration_id_fkey FOREIGN KEY (sections_registration_id) REFERENCES public.sections_registration(sections_registration_id);


--
-- Name: grading_registration grading_registration_user_id_fkey; Type: FK CONSTRAINT; Schema: public; Owner: -
--

ALTER TABLE ONLY public.grading_registration
    ADD CONSTRAINT grading_registration_user_id_fkey FOREIGN KEY (user_id) REFERENCES public.users(user_id) ON UPDATE CASCADE;


--
-- Name: grading_rotating grading_rotating_g_id_fkey; Type: FK CONSTRAINT; Schema: public; Owner: -
--

ALTER TABLE ONLY public.grading_rotating
    ADD CONSTRAINT grading_rotating_g_id_fkey FOREIGN KEY (g_id) REFERENCES public.gradeable(g_id) ON DELETE CASCADE;


--
-- Name: grading_rotating grading_rotating_sections_rotating_fkey; Type: FK CONSTRAINT; Schema: public; Owner: -
--

ALTER TABLE ONLY public.grading_rotating
    ADD CONSTRAINT grading_rotating_sections_rotating_fkey FOREIGN KEY (sections_rotating_id) REFERENCES public.sections_rotating(sections_rotating_id) ON DELETE CASCADE;


--
-- Name: grading_rotating grading_rotating_user_id_fkey; Type: FK CONSTRAINT; Schema: public; Owner: -
--

ALTER TABLE ONLY public.grading_rotating
    ADD CONSTRAINT grading_rotating_user_id_fkey FOREIGN KEY (user_id) REFERENCES public.users(user_id) ON UPDATE CASCADE;


--
-- Name: late_day_exceptions late_day_exceptions_g_id_fkey; Type: FK CONSTRAINT; Schema: public; Owner: -
--

ALTER TABLE ONLY public.late_day_exceptions
    ADD CONSTRAINT late_day_exceptions_g_id_fkey FOREIGN KEY (g_id) REFERENCES public.gradeable(g_id) ON DELETE CASCADE;


--
-- Name: late_day_exceptions late_day_exceptions_user_id_fkey; Type: FK CONSTRAINT; Schema: public; Owner: -
--

ALTER TABLE ONLY public.late_day_exceptions
    ADD CONSTRAINT late_day_exceptions_user_id_fkey FOREIGN KEY (user_id) REFERENCES public.users(user_id) ON UPDATE CASCADE;


--
-- Name: late_days late_days_user_id_fkey; Type: FK CONSTRAINT; Schema: public; Owner: -
--

ALTER TABLE ONLY public.late_days
    ADD CONSTRAINT late_days_user_id_fkey FOREIGN KEY (user_id) REFERENCES public.users(user_id) ON UPDATE CASCADE;


--
-- Name: notification_settings notification_settings_fkey; Type: FK CONSTRAINT; Schema: public; Owner: -
--

ALTER TABLE ONLY public.notification_settings
    ADD CONSTRAINT notification_settings_fkey FOREIGN KEY (user_id) REFERENCES public.users(user_id) ON UPDATE CASCADE;


--
-- Name: notifications notifications_from_user_id_fkey; Type: FK CONSTRAINT; Schema: public; Owner: -
--

ALTER TABLE ONLY public.notifications
    ADD CONSTRAINT notifications_from_user_id_fkey FOREIGN KEY (from_user_id) REFERENCES public.users(user_id) ON UPDATE CASCADE;


--
-- Name: notifications notifications_to_user_id_fkey; Type: FK CONSTRAINT; Schema: public; Owner: -
--

ALTER TABLE ONLY public.notifications
    ADD CONSTRAINT notifications_to_user_id_fkey FOREIGN KEY (to_user_id) REFERENCES public.users(user_id) ON UPDATE CASCADE;


--
-- Name: peer_assign peer_assign_g_id_fkey; Type: FK CONSTRAINT; Schema: public; Owner: -
--

ALTER TABLE ONLY public.peer_assign
    ADD CONSTRAINT peer_assign_g_id_fkey FOREIGN KEY (g_id) REFERENCES public.gradeable(g_id) ON UPDATE CASCADE ON DELETE CASCADE;


--
-- Name: peer_assign peer_assign_grader_id_fkey; Type: FK CONSTRAINT; Schema: public; Owner: -
--

ALTER TABLE ONLY public.peer_assign
    ADD CONSTRAINT peer_assign_grader_id_fkey FOREIGN KEY (grader_id) REFERENCES public.users(user_id) ON UPDATE CASCADE;


--
-- Name: peer_assign peer_assign_user_id_fkey; Type: FK CONSTRAINT; Schema: public; Owner: -
--

ALTER TABLE ONLY public.peer_assign
    ADD CONSTRAINT peer_assign_user_id_fkey FOREIGN KEY (user_id) REFERENCES public.users(user_id) ON UPDATE CASCADE;


--
-- Name: poll_options poll_options_poll_id_fkey; Type: FK CONSTRAINT; Schema: public; Owner: -
--

ALTER TABLE ONLY public.poll_options
    ADD CONSTRAINT poll_options_poll_id_fkey FOREIGN KEY (poll_id) REFERENCES public.polls(poll_id);


--
-- Name: poll_responses poll_responses_poll_id_fkey; Type: FK CONSTRAINT; Schema: public; Owner: -
--

ALTER TABLE ONLY public.poll_responses
    ADD CONSTRAINT poll_responses_poll_id_fkey FOREIGN KEY (poll_id) REFERENCES public.polls(poll_id);


--
-- Name: poll_responses poll_responses_student_id_fkey; Type: FK CONSTRAINT; Schema: public; Owner: -
--

ALTER TABLE ONLY public.poll_responses
    ADD CONSTRAINT poll_responses_student_id_fkey FOREIGN KEY (student_id) REFERENCES public.users(user_id);


--
-- Name: posts posts_fk0; Type: FK CONSTRAINT; Schema: public; Owner: -
--

ALTER TABLE ONLY public.posts
    ADD CONSTRAINT posts_fk0 FOREIGN KEY (thread_id) REFERENCES public.threads(id);


--
-- Name: posts posts_fk1; Type: FK CONSTRAINT; Schema: public; Owner: -
--

ALTER TABLE ONLY public.posts
    ADD CONSTRAINT posts_fk1 FOREIGN KEY (author_user_id) REFERENCES public.users(user_id);


--
-- Name: queue queue_added_by_fkey; Type: FK CONSTRAINT; Schema: public; Owner: -
--

ALTER TABLE ONLY public.queue
    ADD CONSTRAINT queue_added_by_fkey FOREIGN KEY (added_by) REFERENCES public.users(user_id);


--
-- Name: queue queue_help_started_by_fkey; Type: FK CONSTRAINT; Schema: public; Owner: -
--

ALTER TABLE ONLY public.queue
    ADD CONSTRAINT queue_help_started_by_fkey FOREIGN KEY (help_started_by) REFERENCES public.users(user_id);


--
-- Name: queue queue_removed_by_fkey; Type: FK CONSTRAINT; Schema: public; Owner: -
--

ALTER TABLE ONLY public.queue
    ADD CONSTRAINT queue_removed_by_fkey FOREIGN KEY (removed_by) REFERENCES public.users(user_id);


--
-- Name: queue queue_user_id_fkey; Type: FK CONSTRAINT; Schema: public; Owner: -
--

ALTER TABLE ONLY public.queue
    ADD CONSTRAINT queue_user_id_fkey FOREIGN KEY (user_id) REFERENCES public.users(user_id);


--
-- Name: regrade_discussion regrade_discussion_fk0; Type: FK CONSTRAINT; Schema: public; Owner: -
--

ALTER TABLE ONLY public.regrade_discussion
    ADD CONSTRAINT regrade_discussion_fk0 FOREIGN KEY (regrade_id) REFERENCES public.regrade_requests(id);


--
-- Name: regrade_discussion regrade_discussion_fk1; Type: FK CONSTRAINT; Schema: public; Owner: -
--

ALTER TABLE ONLY public.regrade_discussion
    ADD CONSTRAINT regrade_discussion_fk1 FOREIGN KEY (user_id) REFERENCES public.users(user_id);


--
-- Name: regrade_discussion regrade_discussion_regrade_requests_id_fk; Type: FK CONSTRAINT; Schema: public; Owner: -
--

ALTER TABLE ONLY public.regrade_discussion
    ADD CONSTRAINT regrade_discussion_regrade_requests_id_fk FOREIGN KEY (regrade_id) REFERENCES public.regrade_requests(id) ON UPDATE CASCADE;


--
-- Name: regrade_requests regrade_requests_fk0; Type: FK CONSTRAINT; Schema: public; Owner: -
--

ALTER TABLE ONLY public.regrade_requests
    ADD CONSTRAINT regrade_requests_fk0 FOREIGN KEY (g_id) REFERENCES public.gradeable(g_id);


--
-- Name: regrade_requests regrade_requests_fk1; Type: FK CONSTRAINT; Schema: public; Owner: -
--

ALTER TABLE ONLY public.regrade_requests
    ADD CONSTRAINT regrade_requests_fk1 FOREIGN KEY (user_id) REFERENCES public.users(user_id);


--
-- Name: regrade_requests regrade_requests_fk2; Type: FK CONSTRAINT; Schema: public; Owner: -
--

ALTER TABLE ONLY public.regrade_requests
    ADD CONSTRAINT regrade_requests_fk2 FOREIGN KEY (team_id) REFERENCES public.gradeable_teams(team_id);


--
-- Name: regrade_requests regrade_requests_fk3; Type: FK CONSTRAINT; Schema: public; Owner: -
--

ALTER TABLE ONLY public.regrade_requests
    ADD CONSTRAINT regrade_requests_fk3 FOREIGN KEY (gc_id) REFERENCES public.gradeable_component(gc_id);


--
-- Name: seeking_team seeking_team_g_id_fkey; Type: FK CONSTRAINT; Schema: public; Owner: -
--

ALTER TABLE ONLY public.seeking_team
    ADD CONSTRAINT seeking_team_g_id_fkey FOREIGN KEY (g_id) REFERENCES public.gradeable(g_id) ON UPDATE CASCADE ON DELETE CASCADE;


--
-- Name: sessions sessions_fkey; Type: FK CONSTRAINT; Schema: public; Owner: -
--

ALTER TABLE ONLY public.sessions
    ADD CONSTRAINT sessions_fkey FOREIGN KEY (user_id) REFERENCES public.users(user_id) ON UPDATE CASCADE;


--
-- Name: student_favorites student_favorites_fk0; Type: FK CONSTRAINT; Schema: public; Owner: -
--

ALTER TABLE ONLY public.student_favorites
    ADD CONSTRAINT student_favorites_fk0 FOREIGN KEY (user_id) REFERENCES public.users(user_id);


--
-- Name: student_favorites student_favorites_fk1; Type: FK CONSTRAINT; Schema: public; Owner: -
--

ALTER TABLE ONLY public.student_favorites
    ADD CONSTRAINT student_favorites_fk1 FOREIGN KEY (thread_id) REFERENCES public.threads(id);


--
-- Name: teams teams_team_id_fkey; Type: FK CONSTRAINT; Schema: public; Owner: -
--

ALTER TABLE ONLY public.teams
    ADD CONSTRAINT teams_team_id_fkey FOREIGN KEY (team_id) REFERENCES public.gradeable_teams(team_id) ON DELETE CASCADE;


--
-- Name: teams teams_user_id_fkey; Type: FK CONSTRAINT; Schema: public; Owner: -
--

ALTER TABLE ONLY public.teams
    ADD CONSTRAINT teams_user_id_fkey FOREIGN KEY (user_id) REFERENCES public.users(user_id) ON UPDATE CASCADE;


--
-- Name: thread_categories thread_categories_fk0; Type: FK CONSTRAINT; Schema: public; Owner: -
--

ALTER TABLE ONLY public.thread_categories
    ADD CONSTRAINT thread_categories_fk0 FOREIGN KEY (thread_id) REFERENCES public.threads(id);


--
-- Name: thread_categories thread_categories_fk1; Type: FK CONSTRAINT; Schema: public; Owner: -
--

ALTER TABLE ONLY public.thread_categories
    ADD CONSTRAINT thread_categories_fk1 FOREIGN KEY (category_id) REFERENCES public.categories_list(category_id);


--
-- Name: users users_registration_section_fkey; Type: FK CONSTRAINT; Schema: public; Owner: -
--

ALTER TABLE ONLY public.users
    ADD CONSTRAINT users_registration_section_fkey FOREIGN KEY (registration_section) REFERENCES public.sections_registration(sections_registration_id);


--
-- Name: users users_rotating_section_fkey; Type: FK CONSTRAINT; Schema: public; Owner: -
--

ALTER TABLE ONLY public.users
    ADD CONSTRAINT users_rotating_section_fkey FOREIGN KEY (rotating_section) REFERENCES public.sections_rotating(sections_rotating_id);


<<<<<<< HEAD
CREATE UNIQUE INDEX gradeable_user_unique ON regrade_requests(user_id, g_id) WHERE gc_id IS NULL;
CREATE UNIQUE INDEX gradeable_team_unique ON regrade_requests(team_id, g_id) WHERE gc_id IS NULL;

ALTER TABLE ONLY regrade_requests ADD CONSTRAINT gradeable_user_gc_id UNIQUE (user_id, g_id, gc_id);
ALTER TABLE ONLY regrade_requests ADD CONSTRAINT gradeable_team_gc_id UNIQUE (team_id, g_id, gc_id);

-- End Forum Key relationships

-- office hours queue

CREATE TABLE IF NOT EXISTS queue(
  entry_id SERIAL PRIMARY KEY,
  current_state TEXT NOT NULL,
  removal_type TEXT,
  queue_code TEXT NOT NULL,
  user_id TEXT NOT NULL REFERENCES users(user_id),
  name TEXT NOT NULL,
  time_in TIMESTAMP NOT NULL,
  time_help_start TIMESTAMP,
  time_out TIMESTAMP,
  added_by TEXT NOT NULL REFERENCES users(user_id),
  help_started_by TEXT REFERENCES users(user_id),
  removed_by TEXT REFERENCES users(user_id),
  contact_info TEXT,
  last_time_in_queue TIMESTAMP WITH TIME ZONE,
  paused BOOLEAN NOT NULL DEFAULT false
);
CREATE TABLE IF NOT EXISTS queue_settings(
  id serial PRIMARY KEY,
  open boolean NOT NULL,
  code text NOT NULL,
  token text NOT NULL
);
=======
--
-- Name: viewed_responses viewed_responses_fk0; Type: FK CONSTRAINT; Schema: public; Owner: -
--
>>>>>>> 072bfd59

ALTER TABLE ONLY public.viewed_responses
    ADD CONSTRAINT viewed_responses_fk0 FOREIGN KEY (thread_id) REFERENCES public.threads(id);


--
-- Name: viewed_responses viewed_responses_fk1; Type: FK CONSTRAINT; Schema: public; Owner: -
--

ALTER TABLE ONLY public.viewed_responses
    ADD CONSTRAINT viewed_responses_fk1 FOREIGN KEY (user_id) REFERENCES public.users(user_id);


--
-- PostgreSQL database dump complete
--
<|MERGE_RESOLUTION|>--- conflicted
+++ resolved
@@ -2060,7 +2060,6 @@
     ADD CONSTRAINT users_rotating_section_fkey FOREIGN KEY (rotating_section) REFERENCES public.sections_rotating(sections_rotating_id);
 
 
-<<<<<<< HEAD
 CREATE UNIQUE INDEX gradeable_user_unique ON regrade_requests(user_id, g_id) WHERE gc_id IS NULL;
 CREATE UNIQUE INDEX gradeable_team_unique ON regrade_requests(team_id, g_id) WHERE gc_id IS NULL;
 
@@ -2094,11 +2093,11 @@
   code text NOT NULL,
   token text NOT NULL
 );
-=======
---
+
+                                                                
+                                                                --
 -- Name: viewed_responses viewed_responses_fk0; Type: FK CONSTRAINT; Schema: public; Owner: -
 --
->>>>>>> 072bfd59
 
 ALTER TABLE ONLY public.viewed_responses
     ADD CONSTRAINT viewed_responses_fk0 FOREIGN KEY (thread_id) REFERENCES public.threads(id);
