--- conflicted
+++ resolved
@@ -90,11 +90,7 @@
                                 <div class="no-border-box md-4">
                                     <div class="btn-annotation">
                                         <a class="btn btn-success key_to_click" style="margin-right:20px;" tabindex="0" onclick="openUrl('{{ student_pdf_view_url }}?filename={{ file.name }}&path={{ file.path|url_encode }}&anon_path={{ file.anon_path|url_encode }}')">View Popup <i class="fas fa-window-restore"></i></a>
-<<<<<<< HEAD
-                                        <button class = 'btn btn-default key_to_click' style="margin-right:20px;" onclick='downloadStudentAnnotations("{{ student_pdf_download_url }}?filename={{ file.name }}&path={{ file.path|url_encode }}&anon_path={{ file.anon_path|url_encode }}", "{{file.path|url_encode}}", "annotated_pdfs")' aria-label="Download the file"> Download
-=======
-                                        <button class = 'btn btn-default key_to_click' onclick='downloadStudentAnnotations("{{ student_pdf_download_url }}?filename={{ file.name }}&path={{ file.path|url_encode }}&anon_path={{ file.anon_path|url_encode }}&student_id={{ user_id }}", "{{file.path|url_encode}}", "annotated_pdfs")' aria-label="Download the file"> Download
->>>>>>> f10673eb
+                                        <button class = 'btn btn-default key_to_click' style="margin-right:20px;" onclick='downloadStudentAnnotations("{{ student_pdf_download_url }}?filename={{ file.name }}&path={{ file.path|url_encode }}&anon_path={{ file.anon_path|url_encode }}&student_id={{ user_id }}", "{{file.path|url_encode}}", "annotated_pdfs")' aria-label="Download the file"> Download  
                                         <i class="fas fa-download" title="Download the file"></i></button>
                                     </div>
                                 </div>
