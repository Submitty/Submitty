--- conflicted
+++ resolved
@@ -23,11 +23,7 @@
         const sections = {
             future: 5,
             beta: 3,
-<<<<<<< HEAD
-            open: 7,
-=======
-            open: 6,
->>>>>>> 50278da9
+            open: 8,
             closed: 3,
             items_being_graded: 9,
             graded: 11,
@@ -121,11 +117,7 @@
 
         const sections = {
             beta: 3,
-<<<<<<< HEAD
-            open: 7,
-=======
-            open: 6,
->>>>>>> 50278da9
+            open: 8,
             closed: 3,
             items_being_graded: 9,
             graded: 11,
@@ -141,11 +133,7 @@
         cy.visit(`/courses/${getCurrentSemester()}/sample`);
 
         const sections = {
-<<<<<<< HEAD
-            open: 7,
-=======
-            open: 6,
->>>>>>> 50278da9
+            open: 8,
             closed: 3,
             items_being_graded: 5,
             graded: 9,
