--- conflicted
+++ resolved
@@ -94,16 +94,12 @@
                     $this->core->getOutput()->showError("You may not access this file until it is released.");
                     return false;
                 }
-<<<<<<< HEAD
-                
                 if(!$this->core->getUser()->accessGrading() AND !CourseMaterial::isSectionAllowed($this->core, $path, $this->core->getUser()))
                 {
                     $this->core->getOutput()->showError("Your section may not access this file.");
                     return false;
                 }
             }
-=======
->>>>>>> 68713c2b
 
                 if (!$this->core->getUser()->accessGrading() && !CourseMaterial::isSectionAllowed($this->core, $path, $this->core->getUser())) {
                     $this->core->getOutput()->showError("Your section may not access this file.");
