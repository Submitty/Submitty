--- conflicted
+++ resolved
@@ -36,15 +36,10 @@
             'course_email'              => $this->core->getConfig()->getCourseEmail(),
             'vcs_base_url'              => $this->core->getConfig()->getVcsBaseUrl(),
             'vcs_type'                  => $this->core->getConfig()->getVcsType(),
-<<<<<<< HEAD
             'forum_enabled'				=> $this->core->getConfig()->isForumEnabled(),
             'regrade_enabled'           => $this->core->getConfig()->isRegradeEnabled(),
-            'regrade_message'           => $this->core->getConfig()->getRegradeMessage()
-=======
-            'private_repository'        => $this->core->getConfig()->getPrivateRepository(),
-            'forum_enabled'             => $this->core->getConfig()->isForumEnabled(),
-            'regrade_enabled'           => $this->core->getConfig()->isRegradeEnabled()
->>>>>>> 674f2a53
+            'regrade_message'           => $this->core->getConfig()->getRegradeMessage(),
+            'private_repository'        => $this->core->getConfig()->getPrivateRepository()
         );
 
         foreach (array('upload_message', 'course_email', 'regrade_message') as $key) {
@@ -113,15 +108,10 @@
                 'course_email'              => $_POST['course_email'],
                 'vcs_base_url'              => $_POST['vcs_base_url'],
                 'vcs_type'                  => $_POST['vcs_type'],
-<<<<<<< HEAD
                 'forum_enabled'				=> $_POST['forum_enabled'],
                 'regrade_enabled'           => $_POST['regrade_enabled'],
-                'regrade_message'           => $_POST['regrade_message']
-=======
-                'private_repository'        => $_POST['private_repository'],
-                'forum_enabled'		    => $_POST['forum_enabled'],
-                'regrade_enabled'           => $_POST['regrade_enabled']
->>>>>>> 674f2a53
+                'regrade_message'           => $_POST['regrade_message'],
+                'private_repository'        => $_POST['private_repository']
             )
         );
 
