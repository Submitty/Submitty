--- conflicted
+++ resolved
@@ -790,15 +790,9 @@
                 'autograding_config_path' => '/usr/local/submitty/more_autograding_examples/upload_only/config',
                 'scanned_exam' => $details['scanned_exam'] === 'true',
                 'has_due_date' => true,
-<<<<<<< HEAD
 
                 //For discussion component
-                'discussion_based' => $details['discussion_based'],
-=======
-                
-                //For discussion component 
                 'discussion_based' => $discussion_clicked,
->>>>>>> c3fae458
                 'discussion_thread_ids' => $jsonThreads,
 
                 // TODO: properties that aren't supported yet
