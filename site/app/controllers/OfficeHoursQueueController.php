<?php

namespace app\controllers;

use app\libraries\Core;
use app\libraries\response\MultiResponse;
use app\libraries\response\WebResponse;
use app\libraries\response\JsonResponse;
use app\libraries\response\RedirectResponse;
use Symfony\Component\Routing\Annotation\Route;
use app\models\OfficeHoursQueueModel;
use app\libraries\routers\AccessControl;
use app\libraries\socket\Client;

/**
 * Class OfficeHoursQueueController
 *
 */
class OfficeHoursQueueController extends AbstractController {

    public function __construct(Core $core) {
        parent::__construct($core);
    }

    /**
     * @Route("/courses/{_semester}/{_course}/office_hours_queue", methods={"GET"})
     * @return MultiResponse
     */
    public function showQueue($full_history = false) {
        if (!$this->core->getConfig()->isQueueEnabled()) {
            return MultiResponse::RedirectOnlyResponse(
                new RedirectResponse($this->core->buildCourseUrl(['home']))
            );
        }

        return MultiResponse::webOnlyResponse(
            new WebResponse(
                'OfficeHoursQueue',
                'showTheQueue',
                new OfficeHoursQueueModel($this->core, $full_history)
            )
        );
    }

    /**
     * @Route("/courses/{_semester}/{_course}/office_hours_queue", methods={"POST"})
     * @AccessControl(role="LIMITED_ACCESS_GRADER")
     * @return MultiResponse
     */
    public function openQueue() {
        if (empty($_POST['code'])) {
            $this->core->addErrorMessage("Missing queue name");
            return MultiResponse::RedirectOnlyResponse(
                new RedirectResponse($this->core->buildCourseUrl(['office_hours_queue']))
            );
        }

        if (empty($_POST['token'])) {
            $this->core->addErrorMessage("Missing secret code");
            return MultiResponse::RedirectOnlyResponse(
                new RedirectResponse($this->core->buildCourseUrl(['office_hours_queue']))
            );
        }

        //Replace whitespace with "_"
        $queue_code = trim($_POST['code']);
        $token = trim($_POST['token']);

        $re = '/^[\sa-zA-Z0-9_\-]+$/m';
        preg_match_all($re, $queue_code, $matches_code, PREG_SET_ORDER, 0);
        preg_match_all($re, $token, $matches_token, PREG_SET_ORDER, 0);
        if (count($matches_code) !== 1 || count($matches_token) !== 1) {
            $this->core->addErrorMessage('Queue name and secret code must only contain letters, numbers, spaces, "_", and "-"');
            return MultiResponse::RedirectOnlyResponse(
                new RedirectResponse($this->core->buildCourseUrl(['office_hours_queue']))
            );
        }

        if ($this->core->getQueries()->openQueue($queue_code, $token)) {
            $this->core->addSuccessMessage("New queue added");
        }
        else {
            $this->core->addErrorMessage("Unable to add queue. Make sure you have a unique queue name");
        }

        return MultiResponse::RedirectOnlyResponse(
            new RedirectResponse($this->core->buildCourseUrl(['office_hours_queue']))
        );
    }


    /**
     * @Route("/courses/{_semester}/{_course}/office_hours_queue/{queue_code}/add", methods={"POST"})
     * @return MultiResponse
     */
    public function addPerson($queue_code) {
        if (empty($_POST['name'])) {
            $this->core->addErrorMessage("Missing user's name");
            return MultiResponse::RedirectOnlyResponse(
                new RedirectResponse($this->core->buildCourseUrl(['office_hours_queue']))
            );
        }

        if (empty($queue_code)) {
            $this->core->addErrorMessage("Missing queue name");
            return MultiResponse::RedirectOnlyResponse(
                new RedirectResponse($this->core->buildCourseUrl(['office_hours_queue']))
            );
        }

        if (empty($_POST['token'])) {
            $this->core->addErrorMessage("Missing secret code");
            return MultiResponse::RedirectOnlyResponse(
                new RedirectResponse($this->core->buildCourseUrl(['office_hours_queue']))
            );
        }

        $contact_info = null;
        if ($this->core->getConfig()->getQueueContactInfo()) {
            if (empty($_POST['contact_info'])) {
                $this->core->addErrorMessage("Missing contact info");
                return MultiResponse::RedirectOnlyResponse(
                    new RedirectResponse($this->core->buildCourseUrl(['office_hours_queue']))
                );
            }
            else {
                $contact_info = $_POST['contact_info'];
            }
        }

        $queue_code = trim($queue_code);
        $token = trim($_POST['token']);

        $validated_code = $this->core->getQueries()->isValidCode($queue_code, $token);
        if (!$validated_code) {
            $this->core->addErrorMessage("Invalid secret code");
            return MultiResponse::RedirectOnlyResponse(
                new RedirectResponse($this->core->buildCourseUrl(['office_hours_queue']))
            );
        }

        if ($this->core->getQueries()->alreadyInAQueue()) {
            $this->core->addErrorMessage("You are already in the queue");
            return MultiResponse::RedirectOnlyResponse(
                new RedirectResponse($this->core->buildCourseUrl(['office_hours_queue']))
            );
        }

        $this->core->getQueries()->addToQueue($validated_code, $this->core->getUser()->getId(), $_POST['name'], $contact_info);
        $this->sendSocketMessage(['type' => 'queue_update']);
        $this->core->addSuccessMessage("Added to queue");
        return MultiResponse::RedirectOnlyResponse(
            new RedirectResponse($this->core->buildCourseUrl(['office_hours_queue']))
        );
    }


    /**
     * @Route("/courses/{_semester}/{_course}/office_hours_queue/{queue_code}/remove", methods={"POST"})
     * @return MultiResponse
     */
    public function removePerson($queue_code) {
        if (empty($_POST['user_id'])) {
            $this->core->addErrorMessage("Missing user ID");
            return MultiResponse::RedirectOnlyResponse(
                new RedirectResponse($this->core->buildCourseUrl(['office_hours_queue']))
            );
        }

        if (empty($queue_code)) {
            $this->core->addErrorMessage("Missing queue name");
            return MultiResponse::RedirectOnlyResponse(
                new RedirectResponse($this->core->buildCourseUrl(['office_hours_queue']))
            );
        }

        if (!$this->core->getUser()->accessGrading() && $this->core->getUser()->getId() !== $_POST['user_id']) {
            $this->core->addErrorMessage("Permission denied to remove that person");
            return MultiResponse::RedirectOnlyResponse(
                new RedirectResponse($this->core->buildCourseUrl(['office_hours_queue']))
            );
        }

        $remove_type = 'removed';//Mentor or ta removed you
        if ($this->core->getUser()->getId() === $_POST['user_id']) {
            $remove_type = 'self';//You removed yourself
        }


        $this->core->getQueries()->removeUserFromQueue($_POST['user_id'], $remove_type, $queue_code);
        $this->sendSocketMessage(['type' => 'full_update']);
        $this->core->addSuccessMessage("Removed from queue");
        return MultiResponse::RedirectOnlyResponse(
            new RedirectResponse($this->core->buildCourseUrl(['office_hours_queue']))
        );
    }

    /**
     * @Route("/courses/{_semester}/{_course}/office_hours_queue/{queue_code}/restore", methods={"POST"})
     * @AccessControl(role="LIMITED_ACCESS_GRADER")
     * @return MultiResponse
     */
    public function restorePerson($queue_code) {
        if (empty($_POST['entry_id'])) {
            $this->core->addErrorMessage("Missing entry ID");
            return MultiResponse::RedirectOnlyResponse(
                new RedirectResponse($this->core->buildCourseUrl(['office_hours_queue']))
            );
        }

        if (empty($queue_code)) {
            $this->core->addErrorMessage("Missing queue name");
            return MultiResponse::RedirectOnlyResponse(
                new RedirectResponse($this->core->buildCourseUrl(['office_hours_queue']))
            );
        }

        $this->core->getQueries()->restoreUserToQueue($_POST['entry_id']);
        $this->sendSocketMessage(['type' => 'queue_status_update']);
        return MultiResponse::RedirectOnlyResponse(
            new RedirectResponse($this->core->buildCourseUrl(['office_hours_queue']))
        );
    }

    /**
     * @Route("/courses/{_semester}/{_course}/office_hours_queue/{queue_code}/startHelp", methods={"POST"})
     * @AccessControl(role="LIMITED_ACCESS_GRADER")
     * @return MultiResponse
     */
    public function startHelpPerson($queue_code) {
        if (empty($_POST['user_id'])) {
            $this->core->addErrorMessage("Missing user ID");
            return MultiResponse::RedirectOnlyResponse(
                new RedirectResponse($this->core->buildCourseUrl(['office_hours_queue']))
            );
        }

        if (empty($queue_code)) {
            $this->core->addErrorMessage("Missing queue name");
            return MultiResponse::RedirectOnlyResponse(
                new RedirectResponse($this->core->buildCourseUrl(['office_hours_queue']))
            );
        }

        $this->core->getQueries()->startHelpUser($_POST['user_id'], $queue_code);
        $this->sendSocketMessage(['type' => 'queue_status_update']);
        $this->core->addSuccessMessage("Started helping student");
        return MultiResponse::RedirectOnlyResponse(
            new RedirectResponse($this->core->buildCourseUrl(['office_hours_queue']))
        );
    }

    /**
     * @Route("/courses/{_semester}/{_course}/office_hours_queue/{queue_code}/finishHelp", methods={"POST"})
     * @return MultiResponse
     */
    public function finishHelpPerson($queue_code) {
        if (empty($_POST['user_id'])) {
            $this->core->addErrorMessage("Missing entry ID");
            return MultiResponse::RedirectOnlyResponse(
                new RedirectResponse($this->core->buildCourseUrl(['office_hours_queue']))
            );
        }

        if (empty($queue_code)) {
            $this->core->addErrorMessage("Missing queue name");
            return MultiResponse::RedirectOnlyResponse(
                new RedirectResponse($this->core->buildCourseUrl(['office_hours_queue']))
            );
        }

        if (!$this->core->getUser()->accessGrading() && $this->core->getUser()->getId() !== $_POST['user_id']) {
            $this->core->addErrorMessage("Permission denied to finish helping that person");
            return MultiResponse::RedirectOnlyResponse(
                new RedirectResponse($this->core->buildCourseUrl(['office_hours_queue']))
            );
        }

        $remove_type = 'helped';
        if ($this->core->getUser()->getId() === $_POST['user_id']) {
            $remove_type = 'self_helped';//You helped yourself
        }


        $this->core->getQueries()->finishHelpUser($_POST['user_id'], $queue_code, $remove_type);
        $this->sendSocketMessage(['type' => 'full_update']);
        $this->core->addSuccessMessage("Finished helping student");
        return MultiResponse::RedirectOnlyResponse(
            new RedirectResponse($this->core->buildCourseUrl(['office_hours_queue']))
        );
    }

    /**
     * @Route("/courses/{_semester}/{_course}/office_hours_queue/{queue_code}/empty", methods={"POST"})
     * @AccessControl(role="LIMITED_ACCESS_GRADER")
     * @return MultiResponse
     */
    public function emptyQueue($queue_code) {
        if (empty($queue_code)) {
            $this->core->addErrorMessage("Missing queue name");
            return MultiResponse::RedirectOnlyResponse(
                new RedirectResponse($this->core->buildCourseUrl(['office_hours_queue']))
            );
        }

        $this->core->getQueries()->emptyQueue($queue_code);
        $this->core->addSuccessMessage("Queue emptied");
        $this->sendSocketMessage(['type' => 'full_update']);
        return MultiResponse::RedirectOnlyResponse(
            new RedirectResponse($this->core->buildCourseUrl(['office_hours_queue']))
        );
    }

    /**
     * @Route("/courses/{_semester}/{_course}/office_hours_queue/{queue_code}/toggle", methods={"POST"})
     * @AccessControl(role="LIMITED_ACCESS_GRADER")
     * @return MultiResponse
     */
    public function toggleQueue($queue_code) {
        if (empty($queue_code)) {
            $this->core->addErrorMessage("Missing queue name");
            return MultiResponse::RedirectOnlyResponse(
                new RedirectResponse($this->core->buildCourseUrl(['office_hours_queue']))
            );
        }
        if (!isset($_POST['queue_state'])) {//Must be set as isset because empty(0) will return false even though 0 is a value
            $this->core->addErrorMessage("Missing queue state");
            return MultiResponse::RedirectOnlyResponse(
                new RedirectResponse($this->core->buildCourseUrl(['office_hours_queue']))
            );
        }

        $this->core->getQueries()->toggleQueue($queue_code, $_POST['queue_state']);
        $this->core->addSuccessMessage(($_POST['queue_state'] === "1" ? 'Closed' : 'Opened') . ' queue: "' . $queue_code . '"');
        $this->sendSocketMessage(['type' => 'toggle_queue']);

        return MultiResponse::RedirectOnlyResponse(
            new RedirectResponse($this->core->buildCourseUrl(['office_hours_queue']))
        );
    }

    /**
     * @Route("/courses/{_semester}/{_course}/office_hours_queue/{queue_code}/deleteQueue", methods={"POST"})
     * @AccessControl(role="LIMITED_ACCESS_GRADER")
     * @return MultiResponse
     */
    public function deleteQueue($queue_code) {
        if (empty($queue_code)) {
            $this->core->addErrorMessage("Missing queue name");
            return MultiResponse::RedirectOnlyResponse(
                new RedirectResponse($this->core->buildCourseUrl(['office_hours_queue']))
            );
        }

        $this->core->getQueries()->deleteQueue($queue_code);
        $this->core->addSuccessMessage("Queue deleted");
        $this->sendSocketMessage(['type' => 'full_update']);
        return MultiResponse::RedirectOnlyResponse(
            new RedirectResponse($this->core->buildCourseUrl(['office_hours_queue']))
        );
    }


    /**
     * @Route("/courses/{_semester}/{_course}/office_hours_queue/{queue_code}/change_token", methods={"POST"})
     * @AccessControl(role="LIMITED_ACCESS_GRADER")
     * @return MultiResponse
     */
    public function changeToken($queue_code) {
        if (empty($queue_code)) {
            $this->core->addErrorMessage("Missing queue name");
            return MultiResponse::RedirectOnlyResponse(
                new RedirectResponse($this->core->buildCourseUrl(['office_hours_queue']))
            );
        }


        //Replace whitespace with "_"
        $token = trim($_POST['token']);
        $re = '/^[\sa-zA-Z0-9_\-]+$/m';
        preg_match_all($re, $token, $matches_token, PREG_SET_ORDER, 0);
        if (count($matches_token) !== 1) {
            $this->core->addErrorMessage('Queue secret code must only contain letters, numbers, spaces, "_", and "-"');
            return MultiResponse::RedirectOnlyResponse(
                new RedirectResponse($this->core->buildCourseUrl(['office_hours_queue']))
            );
        }

        $queue_code = trim($queue_code);
        $this->core->getQueries()->changeQueueToken($token, $queue_code);
        $this->core->addSuccessMessage("Queue Access Code Changed");
        return MultiResponse::RedirectOnlyResponse(
            new RedirectResponse($this->core->buildCourseUrl(['office_hours_queue']))
        );
    }

    /**
     * @Route("/courses/{_semester}/{_course}/office_hours_queue/current_queue", methods={"GET"})
     * @return MultiResponse
     */
    public function showCurrentQueue() {
        if (!$this->core->getConfig()->isQueueEnabled()) {
            return MultiResponse::RedirectOnlyResponse(
                new RedirectResponse($this->core->buildCourseUrl(['home']))
            );
        }

        $this->core->getOutput()->useHeader(false);
        $this->core->getOutput()->useFooter(false);
        return MultiResponse::webOnlyResponse(
            new WebResponse(
                'OfficeHoursQueue',
                'renderCurrentQueue',
                new OfficeHoursQueueModel($this->core)
            )
        );
    }

    /**
     * @Route("/courses/{_semester}/{_course}/office_hours_queue/queue_history", methods={"GET"})
     * @return MultiResponse
     */
    public function showQueueHistory($full_history = false) {
        if (!$this->core->getConfig()->isQueueEnabled()) {
            return MultiResponse::RedirectOnlyResponse(
                new RedirectResponse($this->core->buildCourseUrl(['home']))
            );
        }

        $this->core->getOutput()->useHeader(false);
        $this->core->getOutput()->useFooter(false);
        return MultiResponse::webOnlyResponse(
            new WebResponse(
                'OfficeHoursQueue',
                'renderQueueHistory',
                new OfficeHoursQueueModel($this->core, $full_history)
            )
        );
    }

    /**
     * @Route("/courses/{_semester}/{_course}/office_hours_queue/new_status", methods={"GET"})
     * @return MultiResponse
     */
    public function showNewStatus() {
        if (!$this->core->getConfig()->isQueueEnabled()) {
            return MultiResponse::RedirectOnlyResponse(
                new RedirectResponse($this->core->buildCourseUrl(['home']))
            );
        }

        $this->core->getOutput()->useHeader(false);
        $this->core->getOutput()->useFooter(false);
        return MultiResponse::webOnlyResponse(
            new WebResponse(
                'OfficeHoursQueue',
                'renderNewStatus',
                new OfficeHoursQueueModel($this->core)
            )
        );
    }

    /**
     * @Route("/courses/{_semester}/{_course}/office_hours_queue/update_announcement", methods={"POST"})
     * @AccessControl(role="LIMITED_ACCESS_GRADER")
     * @return MultiResponse
     */
    public function updateAnnouncement() {
        if (!isset($_POST['queue_announcement_message'])) {
            $this->core->addErrorMessage("Missing announcement content");
            return MultiResponse::RedirectOnlyResponse(
                new RedirectResponse($this->core->buildCourseUrl(['office_hours_queue']))
            );
        }

        $config_json = $this->core->getConfig()->getCourseJson();
        $config_json['course_details']['queue_announcement_message'] = $_POST['queue_announcement_message'];
        if (!$this->core->getConfig()->saveCourseJson(['course_details' => $config_json['course_details']])) {
            return MultiResponse::JsonOnlyResponse(
                JsonResponse::getFailResponse('Could not save config file')
            );
        }
        $this->core->addSuccessMessage("Updated announcement");
        $this->sendSocketMessage(['type' => 'announcement_update']);
        return MultiResponse::RedirectOnlyResponse(
            new RedirectResponse($this->core->buildCourseUrl(['office_hours_queue']))
        );
    }

<<<<<<< HEAD

    /**
     * @Route("/courses/{_semester}/{_course}/office_hours_queue/stats", methods={"GET"})
     * @return MultiResponse
     */
    public function showQueueStats() {
=======
    /**
     * @Route("/courses/{_semester}/{_course}/office_hours_queue/new_announcement", methods={"GET"})
     * @return MultiResponse
     */
    public function showNewAnnouncement() {
>>>>>>> 73fb89fb
        if (!$this->core->getConfig()->isQueueEnabled()) {
            return MultiResponse::RedirectOnlyResponse(
                new RedirectResponse($this->core->buildCourseUrl(['home']))
            );
        }

<<<<<<< HEAD
        return MultiResponse::WebOnlyResponse(
            new WebResponse(
                'OfficeHoursQueue',
                'showQueueStats',
=======
        $this->core->getOutput()->useHeader(false);
        $this->core->getOutput()->useFooter(false);
        return MultiResponse::webOnlyResponse(
            new WebResponse(
                'OfficeHoursQueue',
                'renderNewAnnouncement',
>>>>>>> 73fb89fb
                new OfficeHoursQueueModel($this->core)
            )
        );
    }

<<<<<<< HEAD
    /**
     * @Route("/courses/{_semester}/{_course}/office_hours_queue/student_stats", methods={"GET"})
     * @AccessControl(role="INSTRUCTOR")
     * @return MultiResponse
     */
    public function showQueueStudentStats() {
        if (!$this->core->getConfig()->isQueueEnabled()) {
            return MultiResponse::RedirectOnlyResponse(
                new RedirectResponse($this->core->buildCourseUrl(['home']))
            );
        }

        return MultiResponse::WebOnlyResponse(
            new WebResponse(
                'OfficeHoursQueue',
                'showQueueStudentStats',
                new OfficeHoursQueueModel($this->core)
            )
        );
=======
    private function sendSocketMessage($msg_array) {
        $msg_array['user_id'] = $this->core->getUser()->getId();
        $msg_array['page'] = $this->core->getConfig()->getCourse() . "-office_hours_queue";
        $client = new Client($this->core);
        $client->send($msg_array);
>>>>>>> 73fb89fb
    }
}<|MERGE_RESOLUTION|>--- conflicted
+++ resolved
@@ -487,45 +487,50 @@
         );
     }
 
-<<<<<<< HEAD
 
     /**
      * @Route("/courses/{_semester}/{_course}/office_hours_queue/stats", methods={"GET"})
      * @return MultiResponse
      */
     public function showQueueStats() {
-=======
+      if (!$this->core->getConfig()->isQueueEnabled()) {
+          return MultiResponse::RedirectOnlyResponse(
+              new RedirectResponse($this->core->buildCourseUrl(['home']))
+          );
+      }
+
+      return MultiResponse::WebOnlyResponse(
+          new WebResponse(
+              'OfficeHoursQueue',
+              'showQueueStats',
+              new OfficeHoursQueueModel($this->core)
+          )
+        );
+    }
+
+
     /**
      * @Route("/courses/{_semester}/{_course}/office_hours_queue/new_announcement", methods={"GET"})
      * @return MultiResponse
      */
     public function showNewAnnouncement() {
->>>>>>> 73fb89fb
         if (!$this->core->getConfig()->isQueueEnabled()) {
             return MultiResponse::RedirectOnlyResponse(
                 new RedirectResponse($this->core->buildCourseUrl(['home']))
             );
         }
 
-<<<<<<< HEAD
-        return MultiResponse::WebOnlyResponse(
-            new WebResponse(
-                'OfficeHoursQueue',
-                'showQueueStats',
-=======
         $this->core->getOutput()->useHeader(false);
         $this->core->getOutput()->useFooter(false);
         return MultiResponse::webOnlyResponse(
             new WebResponse(
                 'OfficeHoursQueue',
                 'renderNewAnnouncement',
->>>>>>> 73fb89fb
                 new OfficeHoursQueueModel($this->core)
             )
         );
     }
 
-<<<<<<< HEAD
     /**
      * @Route("/courses/{_semester}/{_course}/office_hours_queue/student_stats", methods={"GET"})
      * @AccessControl(role="INSTRUCTOR")
@@ -545,12 +550,12 @@
                 new OfficeHoursQueueModel($this->core)
             )
         );
-=======
+    }
+
     private function sendSocketMessage($msg_array) {
         $msg_array['user_id'] = $this->core->getUser()->getId();
         $msg_array['page'] = $this->core->getConfig()->getCourse() . "-office_hours_queue";
         $client = new Client($this->core);
         $client->send($msg_array);
->>>>>>> 73fb89fb
     }
 }