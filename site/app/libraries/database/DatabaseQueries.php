--- conflicted
+++ resolved
@@ -2387,19 +2387,7 @@
       } else {
         $this->course_db->query("SELECT posts.*, fph.edit_timestamp FROM posts {$history_query} WHERE thread_id=? AND {$query_delete} {$query_filter_on_user} ORDER BY timestamp ASC", array_reverse($param_list));
       }
-
       $result_rows = $this->course_db->rows();
-<<<<<<< HEAD
-      // if(count($result_rows) > 0){ // insert only on first thread visit update otherwise
-      //   $this->course_db->query("INSERT INTO viewed_responses(thread_id,user_id,timestamp) SELECT ?, ?, current_timestamp WHERE NOT EXISTS(SELECT 1 FROM viewed_responses WHERE thread_id = ? AND user_id = ?)", array($thread_id, $current_user, $thread_id, $current_user));
-      //   $this->course_db->query("UPDATE viewed_responses SET timestamp = current_timestamp WHERE thread_id = ? AND user_id = ?", array($thread_id, $current_user));
-      // };
-=======
-
-      if(count($result_rows) > 0){
-        $this->course_db->query("INSERT INTO viewed_responses(thread_id,user_id,timestamp) SELECT ?, ?, current_timestamp WHERE NOT EXISTS (SELECT 1 FROM viewed_responses WHERE thread_id=? AND user_id=?)", array($thread_id, $current_user, $thread_id, $current_user));
-      }
->>>>>>> 69d23426
       return $result_rows;
     }
 
