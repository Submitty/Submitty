#!/bin/bash

########################################################################################################################
########################################################################################################################

# NOTE: This script should not be called directly.  It is called from
# the INSTALL_SUBMITTY.sh script that is generated by
# CONFIGURE_SUBMITTY.py.  That helper script initializes dozens of
# variables that are used in the code below.

# FIXME: Add some error checking to make sure these values were filled in correctly



if [ -z ${SUBMITTY_REPOSITORY+x} ]; then
    echo "ERROR! Configuration variables not initialized"
    exit 1
fi


########################################################################################################################
########################################################################################################################
# this script must be run by root or sudo
if [[ "$UID" -ne "0" ]] ; then
    echo "ERROR: This script must be run by root or sudo"
    exit 1
fi

# check optional argument
if [[ "$#" -ge 1 && "$1" != "test" && "$1" != "clean" && "$1" != "test_rainbow" ]]; then
    echo -e "Usage:"
    echo -e "   ./INSTALL_SUBMITTY.sh"
    echo -e "   ./INSTALL_SUBMITTY.sh clean"
    echo -e "   ./INSTALL_SUBMITTY.sh clean test"
    echo -e "   ./INSTALL_SUBMITTY.sh clear test  <test_case_1>"
    echo -e "   ./INSTALL_SUBMITTY.sh clear test  <test_case_1> ... <test_case_n>"
    echo -e "   ./INSTALL_SUBMITTY.sh test"
    echo -e "   ./INSTALL_SUBMITTY.sh test  <test_case_1>"
    echo -e "   ./INSTALL_SUBMITTY.sh test  <test_case_1> ... <test_case_n>"
    echo -e "   ./INSTALL_SUBMITTY.sh test_rainbow"
    exit 1
fi



echo -e "\nBeginning installation of the Submitty homework submission server\n"


#this function takes a single argument, the name of the file to be edited
function replace_fillin_variables {
    sed -i -e "s|__INSTALL__FILLIN__SUBMITTY_REPOSITORY__|$SUBMITTY_REPOSITORY|g" $1
    sed -i -e "s|__INSTALL__FILLIN__SUBMITTY_INSTALL_DIR__|$SUBMITTY_INSTALL_DIR|g" $1
    sed -i -e "s|__INSTALL__FILLIN__SUBMITTY_TUTORIAL_DIR__|$SUBMITTY_TUTORIAL_DIR|g" $1
    sed -i -e "s|__INSTALL__FILLIN__SUBMITTY_DATA_DIR__|$SUBMITTY_DATA_DIR|g" $1
    sed -i -e "s|__INSTALL__FILLIN__HWCGI_USER__|$HWCGI_USER|g" $1
    sed -i -e "s|__INSTALL__FILLIN__HWPHP_USER__|$HWPHP_USER|g" $1
    sed -i -e "s|__INSTALL__FILLIN__HWCRON_USER__|$HWCRON_USER|g" $1
    sed -i -e "s|__INSTALL__FILLIN__HWCRONPHP_GROUP__|$HWCRONPHP_GROUP|g" $1
    sed -i -e "s|__INSTALL__FILLIN__COURSE_BUILDERS_GROUP__|$COURSE_BUILDERS_GROUP|g" $1

    sed -i -e "s|__INSTALL__FILLIN__NUM_UNTRUSTED__|$NUM_UNTRUSTED|g" $1
    sed -i -e "s|__INSTALL__FILLIN__FIRST_UNTRUSTED_UID__|$FIRST_UNTRUSTED_UID|g" $1
    sed -i -e "s|__INSTALL__FILLIN__FIRST_UNTRUSTED_GID__|$FIRST_UNTRUSTED_GID|g" $1

    sed -i -e "s|__INSTALL__FILLIN__HWCRON_UID__|$HWCRON_UID|g" $1
    sed -i -e "s|__INSTALL__FILLIN__HWCRON_GID__|$HWCRON_GID|g" $1
    sed -i -e "s|__INSTALL__FILLIN__HWPHP_UID__|$HWPHP_UID|g" $1
    sed -i -e "s|__INSTALL__FILLIN__HWPHP_GID__|$HWPHP_GID|g" $1
    sed -i -e "s|__INSTALL__FILLIN__HWCGI_UID__|$HWCGI_UID|g" $1
    sed -i -e "s|__INSTALL__FILLIN__HWCGI_GID__|$HWCGI_GID|g" $1

    sed -i -e "s|__INSTALL__FILLIN__TIMEZONE__|$TIMEZONE|g" $1

    sed -i -e "s|__INSTALL__FILLIN__DATABASE_HOST__|$DATABASE_HOST|g" $1
    sed -i -e "s|__INSTALL__FILLIN__DATABASE_USER__|$DATABASE_USER|g" $1
    sed -i -e "s|__INSTALL__FILLIN__DATABASE_PASSWORD__|$DATABASE_PASSWORD|g" $1

    sed -i -e "s|__INSTALL__FILLIN__SUBMISSION_URL__|$SUBMISSION_URL|g" $1
    sed -i -e "s|__INSTALL__FILLIN__VCS_URL__|$VCS_URL|g" $1
    sed -i -e "s|__INSTALL__FILLIN__CGI_URL__|$CGI_URL|g" $1
    sed -i -e "s|__INSTALL__FILLIN__SITE_LOG_PATH__|$SITE_LOG_PATH|g" $1

    sed -i -e "s|__INSTALL__FILLIN__AUTHENTICATION_METHOD__|${AUTHENTICATION_METHOD}|g" $1
    sed -i -e "s|__INSTALL__FILLIN__INSTITUTION__NAME__|$INSTITUTION_NAME|g" $1
    sed -i -e "s|__INSTALL__FILLIN__INSTITUTION__HOMEPAGE__|$INSTITUTION_HOMEPAGE|g" $1
    sed -i -e "s|__INSTALL__FILLIN__USERNAME__TEXT__|$USERNAME_CHANGE_TEXT|g" $1

    sed -i -e "s|__INSTALL__FILLIN__DEBUGGING_ENABLED__|$DEBUGGING_ENABLED|g" $1

    sed -i -e "s|__INSTALL__FILLIN__AUTOGRADING_LOG_PATH__|$AUTOGRADING_LOG_PATH|g" $1

    sed -i -e "s|__INSTALL__FILLIN__NUM_GRADING_SCHEDULER_WORKERS__|$NUM_GRADING_SCHEDULER_WORKERS|g" $1


    # FIXME: Add some error checking to make sure these values were filled in correctly
}


########################################################################################################################
########################################################################################################################
# if the top level INSTALL directory does not exist, then make it
mkdir -p ${SUBMITTY_INSTALL_DIR}


# option for clean install (delete all existing directories/files
if [[ "$#" -ge 1 && $1 == "clean" ]] ; then

    # pop this argument from the list of arguments...
    shift

    echo -e "\nDeleting submitty installation directories, ${SUBMITTY_INSTALL_DIR}, for a clean installation\n"

    # save the course index page
    originalcurrentcourses=/usr/local/submitty/site/app/views/current_courses.php
    if [ -f $originalcurrentcourses ]; then
        mytempcurrentcourses=`mktemp`
        echo "save this file! ${originalcurrentcourses} ${mytempcurrentcourses}"
        mv ${originalcurrentcourses} ${mytempcurrentcourses}
    fi

    rm -rf ${SUBMITTY_INSTALL_DIR}/site
    rm -rf ${SUBMITTY_INSTALL_DIR}/src
    rm -rf ${SUBMITTY_INSTALL_DIR}/bin
    rm -rf ${SUBMITTY_INSTALL_DIR}/sbin
    rm -rf ${SUBMITTY_INSTALL_DIR}/test_suite
    rm -rf ${SUBMITTY_INSTALL_DIR}/SubmittyAnalysisTools
fi

# set the permissions of the top level directory
chown  root:${COURSE_BUILDERS_GROUP}  ${SUBMITTY_INSTALL_DIR}
chmod  751                            ${SUBMITTY_INSTALL_DIR}

########################################################################################################################
########################################################################################################################
# if the top level DATA, COURSES, & LOGS directores do not exist, then make them

echo -e "Make top level directores & set permissions"

mkdir -p ${SUBMITTY_DATA_DIR}

if [ "${WORKER}" == 1 ]; then
    echo -e "INSTALLING SUBMITTY IN WORKER MODE"
else
    echo -e "INSTALLING PRIMARY SUBMITTY"
fi

#Make a courses and checkouts directory if not in worker mode.
if [ "${WORKER}" == 0 ]; then
    mkdir -p ${SUBMITTY_DATA_DIR}/courses
    mkdir -p ${SUBMITTY_DATA_DIR}/vcs
fi

mkdir -p ${SUBMITTY_DATA_DIR}/logs
mkdir -p ${SUBMITTY_DATA_DIR}/logs/autograding

#Make site logging directories if not in worker mode.
if [ "${WORKER}" == 0 ]; then
    mkdir -p ${SUBMITTY_DATA_DIR}/logs/site_errors
    mkdir -p ${SUBMITTY_DATA_DIR}/logs/access
fi

# set the permissions of these directories
chown  root:${COURSE_BUILDERS_GROUP}              ${SUBMITTY_DATA_DIR}
chmod  751                                        ${SUBMITTY_DATA_DIR}

#Set up courses and version control ownership if not in worker mode
if [ "${WORKER}" == 0 ]; then
    chown  root:${COURSE_BUILDERS_GROUP}              ${SUBMITTY_DATA_DIR}/courses
    chmod  751                                        ${SUBMITTY_DATA_DIR}/courses
    chown  root:www-data                              ${SUBMITTY_DATA_DIR}/vcs
    chmod  770                                        ${SUBMITTY_DATA_DIR}/vcs
fi

#Set up permissions on the logs directory. If in worker mode, hwphp does not exist.
if [ "${WORKER}" == 0 ]; then
    chown  -R ${HWPHP_USER}:${COURSE_BUILDERS_GROUP}  ${SUBMITTY_DATA_DIR}/logs
    chmod  -R u+rwx,g+rxs,o+x                         ${SUBMITTY_DATA_DIR}/logs
else
    chown  -R root:${COURSE_BUILDERS_GROUP}           ${SUBMITTY_DATA_DIR}/logs
    chmod  -R u+rwx,g+rxs,o+x                         ${SUBMITTY_DATA_DIR}/logs
fi

chown  -R ${HWCRON_USER}:${COURSE_BUILDERS_GROUP} ${SUBMITTY_DATA_DIR}/logs/autograding
chmod  -R u+rwx,g+rxs                             ${SUBMITTY_DATA_DIR}/logs/autograding

#Set up shipper grading directories if not in worker mode.
if [ "${WORKER}" == 0 ]; then
    # remove the old versions of the queues
    rm -rf $SUBMITTY_DATA_DIR/to_be_graded_interactive
    rm -rf $SUBMITTY_DATA_DIR/to_be_graded_batch
    # if the to_be_graded directories do not exist, then make them
    mkdir -p $SUBMITTY_DATA_DIR/to_be_graded_queue
    mkdir -p $SUBMITTY_DATA_DIR/to_be_built

    # set the permissions of these directories

    #hwphp will write items to this list, hwcron will remove them
    #FIXME: course builders (instructors & head TAs) will write items to this todo list, hwcron will remove them
    chown  ${HWCRON_USER}:${HWCRONPHP_GROUP}        $SUBMITTY_DATA_DIR/to_be_graded_queue
    chmod  770                                      $SUBMITTY_DATA_DIR/to_be_graded_queue

    #hwphp will write items to this list, hwcron will remove them
    chown  ${HWCRON_USER}:${HWCRONPHP_GROUP}        $SUBMITTY_DATA_DIR/to_be_built
    chmod  770                                      $SUBMITTY_DATA_DIR/to_be_built
fi


########################################################################################################################
########################################################################################################################
# RSYNC NOTES
#  a = archive, recurse through directories, preserves file permissions, owner  [ NOT USED, DON'T WANT TO MESS W/ PERMISSIONS ]
#  r = recursive
#  v = verbose, what was actually copied
#  t = preserve modification times
#  u = only copy things that have changed
#  z = compresses (faster for text, maybe not for binary)
#  (--delete, but probably dont want)
#  / trailing slash, copies contents into target
#  no slash, copies the directory & contents to target


########################################################################################################################
########################################################################################################################
# COPY THE CORE GRADING CODE (C++ files) & BUILD THE SUBMITTY GRADING LIBRARY

echo -e "Copy the grading code"

# copy the files from the repo
rsync -rtz ${SUBMITTY_REPOSITORY}/grading ${SUBMITTY_INSTALL_DIR}/src

#replace necessary variables
array=( Sample_CMakeLists.txt CMakeLists.txt system_call_check.cpp seccomp_functions.cpp execute.cpp )
for i in "${array[@]}"; do
    replace_fillin_variables ${SUBMITTY_INSTALL_DIR}/src/grading/${i}
done

# building the autograding library
mkdir -p ${SUBMITTY_INSTALL_DIR}/src/grading/lib
pushd ${SUBMITTY_INSTALL_DIR}/src/grading/lib
cmake ..
make
if [ $? -ne 0 ] ; then
    echo "ERROR BUILDING AUTOGRADING LIBRARY"
    exit 1
fi
popd

# root will be owner & group of these files
chown -R  root:root ${SUBMITTY_INSTALL_DIR}/src
# "other" can cd into & ls all subdirectories
find ${SUBMITTY_INSTALL_DIR}/src -type d -exec chmod 555 {} \;
# "other" can read all files
find ${SUBMITTY_INSTALL_DIR}/src -type f -exec chmod 444 {} \;


#Set up sample files if not in worker mode.
if [ "${WORKER}" == 0 ]; then
    ########################################################################################################################
    ########################################################################################################################
    # COPY THE SAMPLE FILES FOR COURSE MANAGEMENT

    echo -e "Copy the sample files"

    # copy the files from the repo
    rsync -rtz ${SUBMITTY_REPOSITORY}/more_autograding_examples ${SUBMITTY_INSTALL_DIR}

    # root will be owner & group of these files
    chown -R  root:root ${SUBMITTY_INSTALL_DIR}/more_autograding_examples
    # but everyone can read all that files & directories, and cd into all the directories
    find ${SUBMITTY_INSTALL_DIR}/more_autograding_examples -type d -exec chmod 555 {} \;
    find ${SUBMITTY_INSTALL_DIR}/more_autograding_examples -type f -exec chmod 444 {} \;
fi
########################################################################################################################
########################################################################################################################
# BUILD JUNIT TEST RUNNER (.java file)

echo -e "Build the junit test runner"

# copy the file from the repo
rsync -rtz ${SUBMITTY_REPOSITORY}/junit_test_runner/TestRunner.java ${SUBMITTY_INSTALL_DIR}/JUnit/TestRunner.java

pushd ${SUBMITTY_INSTALL_DIR}/JUnit > /dev/null
# root will be owner & group of the source file
chown  root:root  TestRunner.java
# everyone can read this file
chmod  444 TestRunner.java

# compile the executable
javac -cp ./junit-4.12.jar TestRunner.java

# everyone can read the compiled file
chown root:root TestRunner.class
chmod 444 TestRunner.class

popd > /dev/null

########################################################################################################################
########################################################################################################################
# COPY VARIOUS SCRIPTS USED BY INSTRUCTORS AND SYS ADMINS FOR COURSE ADMINISTRATION

source ${SUBMITTY_REPOSITORY}/.setup/INSTALL_SUBMITTY_HELPER_BIN.sh

# build the helper program for strace output and restrictions by system call categories
g++ ${SUBMITTY_INSTALL_DIR}/src/grading/system_call_check.cpp -o ${SUBMITTY_INSTALL_DIR}/bin/system_call_check.out
# set the permissions

chown root:${COURSE_BUILDERS_GROUP} ${SUBMITTY_INSTALL_DIR}/bin/system_call_check.out
chmod 550 ${SUBMITTY_INSTALL_DIR}/bin/system_call_check.out


###############################################
# scripts used only by root for setup only
mkdir -p ${SUBMITTY_INSTALL_DIR}/.setup/bin
chown root:root ${SUBMITTY_INSTALL_DIR}/.setup/bin
chmod 700 ${SUBMITTY_INSTALL_DIR}/.setup/bin

cp  ${SUBMITTY_REPOSITORY}/.setup/bin/reupload_old_assignments.py   ${SUBMITTY_INSTALL_DIR}/.setup/bin/
cp  ${SUBMITTY_REPOSITORY}/.setup/bin/reupload_generate_csv.py   ${SUBMITTY_INSTALL_DIR}/.setup/bin/
chown root:root ${SUBMITTY_INSTALL_DIR}/.setup/bin/reupload*
chmod 700 ${SUBMITTY_INSTALL_DIR}/.setup/bin/reupload*
replace_fillin_variables ${SUBMITTY_INSTALL_DIR}/.setup/bin/reupload_old_assignments.py

########################################################################################################################
########################################################################################################################
# PREPARE THE UNTRUSTED_EXEUCTE EXECUTABLE WITH SUID

# copy the file
rsync -rtz  ${SUBMITTY_REPOSITORY}/.setup/untrusted_execute.c   ${SUBMITTY_INSTALL_DIR}/.setup/
# replace necessary variables
replace_fillin_variables ${SUBMITTY_INSTALL_DIR}/.setup/untrusted_execute.c

# SUID (Set owner User ID up on execution), allows the $HWCRON_USER
# to run this executable as sudo/root, which is necessary for the
# "switch user" to untrusted as part of the sandbox.

pushd ${SUBMITTY_INSTALL_DIR}/.setup/ > /dev/null
# set ownership/permissions on the source code
chown root:root untrusted_execute.c
chmod 500 untrusted_execute.c
# compile the code
g++ -static untrusted_execute.c -o ${SUBMITTY_INSTALL_DIR}/bin/untrusted_execute
# change permissions & set suid: (must be root)
chown root  ${SUBMITTY_INSTALL_DIR}/bin/untrusted_execute
chgrp $HWCRON_USER  ${SUBMITTY_INSTALL_DIR}/bin/untrusted_execute
chmod 4550  ${SUBMITTY_INSTALL_DIR}/bin/untrusted_execute
popd > /dev/null

<<<<<<< HEAD
################################################################################################################
################################################################################################################

# COPY THE TA GRADING WEBSITE IF NOT IN WORKER MODE
if [ "${WORKER}" == 0 ]; then
    echo -e "Copy the ta grading website"

    mkdir -p ${SUBMITTY_INSTALL_DIR}/site/public/hwgrading

    # Using a symbolic link would be nicer, but it seems that suphp doesn't like them very much so we just have
    # two copies of the site
    rsync  -rtz ${SUBMITTY_REPOSITORY}/TAGradingServer/*php         ${SUBMITTY_INSTALL_DIR}/site/public/hwgrading
    rsync  -rtz ${SUBMITTY_REPOSITORY}/TAGradingServer/toolbox      ${SUBMITTY_INSTALL_DIR}/site/public/hwgrading
    rsync  -rtz ${SUBMITTY_REPOSITORY}/TAGradingServer/lib          ${SUBMITTY_INSTALL_DIR}/site/public/hwgrading
    rsync  -rtz ${SUBMITTY_REPOSITORY}/TAGradingServer/account      ${SUBMITTY_INSTALL_DIR}/site/public/hwgrading
    rsync  -rtz ${SUBMITTY_REPOSITORY}/TAGradingServer/models       ${SUBMITTY_INSTALL_DIR}/site/public/hwgrading

    # set special user $HWPHP_USER as owner & group of all hwgrading_website files
    find ${SUBMITTY_INSTALL_DIR}/site/public/hwgrading -exec chown $HWPHP_USER:$HWPHP_USER {} \;

    # set the permissions of all files
    # $HWPHP_USER can read & execute all directories and read all files
    # "other" can cd into all subdirectories
    chmod -R 400 ${SUBMITTY_INSTALL_DIR}/site/public/hwgrading
    find ${SUBMITTY_INSTALL_DIR}/site/public/hwgrading -type d -exec chmod uo+x {} \;
    # "other" can read all .txt & .css files
    find ${SUBMITTY_INSTALL_DIR}/site/public/hwgrading -type f -name \*.css -exec chmod o+r {} \;
    find ${SUBMITTY_INSTALL_DIR}/site/public/hwgrading -type f -name \*.txt -exec chmod o+r {} \;
    find ${SUBMITTY_INSTALL_DIR}/site/public/hwgrading -type f -name \*.ico -exec chmod o+r {} \;
    find ${SUBMITTY_INSTALL_DIR}/site/public/hwgrading -type f -name \*.css -exec chmod o+r {} \;
    find ${SUBMITTY_INSTALL_DIR}/site/public/hwgrading -type f -name \*.png -exec chmod o+r {} \;
    find ${SUBMITTY_INSTALL_DIR}/site/public/hwgrading -type f -name \*.jpg -exec chmod o+r {} \;
    find ${SUBMITTY_INSTALL_DIR}/site/public/hwgrading -type f -name \*.gif -exec chmod o+r {} \;

    # "other" can read & execute all .js files
    find ${SUBMITTY_INSTALL_DIR}/site/public/hwgrading -type f -name \*.js -exec chmod o+rx {} \;
fi
=======
>>>>>>> f49925a2

################################################################################################################
################################################################################################################

# COPY THE 1.0 Grading Website if not in worker mode
if [ ${WORKER} == 0 ]; then
    source ${SUBMITTY_REPOSITORY}/.setup/INSTALL_SUBMITTY_HELPER_SITE.sh
fi

################################################################################################################
################################################################################################################
# GENERATE & INSTALL THE CRONTAB FILE FOR THE hwcron USER
#

echo -e "Generate & install the crontab file for hwcron user"

# name of temporary file
HWCRON_CRONTAB_FILE=my_hwcron_crontab_file.txt

# generate the file
echo -e "\n\n"                                                                                >  ${HWCRON_CRONTAB_FILE}
echo "# DO NOT EDIT -- THIS FILE CREATED AUTOMATICALLY BY INSTALL_SUBMITTY.sh"                >> ${HWCRON_CRONTAB_FILE}

## NOTE:  the build_config_upload script is hardcoded to run for ~5 minutes and then exit
minutes=0
printf "*/5 * * * *   ${SUBMITTY_INSTALL_DIR}/bin/build_config_upload.py  >  /dev/null\n"  >> ${HWCRON_CRONTAB_FILE}

echo "# DO NOT EDIT -- THIS FILE CREATED AUTOMATICALLY BY INSTALL_SUBMITTY.sh"                >> ${HWCRON_CRONTAB_FILE}
echo -e "\n\n"                                                                                >> ${HWCRON_CRONTAB_FILE}

# install the crontab file for the hwcron user
crontab  -u ${HWCRON_USER}  ${HWCRON_CRONTAB_FILE}
rm ${HWCRON_CRONTAB_FILE}


################################################################################################################
################################################################################################################
# COMPILE AND INSTALL ANALYSIS TOOLS

echo -e "Compile and install analysis tools"

ST_VERSION=v0.3.4
mkdir -p ${SUBMITTY_INSTALL_DIR}/SubmittyAnalysisTools

#if [ "1" == "0" ]; then
pushd ${SUBMITTY_INSTALL_DIR}/SubmittyAnalysisTools
if [[ ! -f VERSION || $(< VERSION) != "${ST_VERSION}" ]]; then
    for b in count plagiarism diagnostics;
        do wget -nv "https://github.com/Submitty/AnalysisTools/releases/download/${ST_VERSION}/${b}" -O ${b}
    done

    # We may revise this later, when we use a binary of the common ast tool
    git pull origin master

    echo ${ST_VERSION} > VERSION
fi
popd
#fi

# change permissions
chown -R ${HWCRON_USER}:${COURSE_BUILDERS_GROUP} ${SUBMITTY_INSTALL_DIR}/SubmittyAnalysisTools
chmod -R 555 ${SUBMITTY_INSTALL_DIR}/SubmittyAnalysisTools

#copying commonAST scripts 
mkdir -p ${SUBMITTY_INSTALL_DIR}/clang-llvm/llvm/tools/clang/tools/extra/ASTMatcher/
mkdir -p ${SUBMITTY_INSTALL_DIR}/clang-llvm/llvm/tools/clang/tools/extra/UnionTool/
rsync -rtz ${SUBMITTY_INSTALL_DIR}/GIT_CHECKOUT_AnalysisTools/commonAST/astMatcher.py ${SUBMITTY_INSTALL_DIR}/SubmittyAnalysisTools
rsync -rtz ${SUBMITTY_INSTALL_DIR}/GIT_CHECKOUT_AnalysisTools/commonAST/commonast.py ${SUBMITTY_INSTALL_DIR}/SubmittyAnalysisTools
rsync -rtz ${SUBMITTY_INSTALL_DIR}/GIT_CHECKOUT_AnalysisTools/commonAST/unionTool.cpp ${SUBMITTY_INSTALL_DIR}/clang-llvm/llvm/tools/clang/tools/extra/UnionTool/
rsync -rtz ${SUBMITTY_INSTALL_DIR}/GIT_CHECKOUT_AnalysisTools/commonAST/CMakeLists.txt ${SUBMITTY_INSTALL_DIR}/clang-llvm/llvm/tools/clang/tools/extra/ASTMatcher/
rsync -rtz ${SUBMITTY_INSTALL_DIR}/GIT_CHECKOUT_AnalysisTools/commonAST/ASTMatcher.cpp ${SUBMITTY_INSTALL_DIR}/clang-llvm/llvm/tools/clang/tools/extra/ASTMatcher/
rsync -rtz ${SUBMITTY_INSTALL_DIR}/GIT_CHECKOUT_AnalysisTools/commonAST/CMakeListsUnion.txt ${SUBMITTY_INSTALL_DIR}/clang-llvm/llvm/tools/clang/tools/extra/UnionTool/CMakeLists.txt
rsync -rtz ${SUBMITTY_INSTALL_DIR}/GIT_CHECKOUT_AnalysisTools/commonAST/unionToolRunner.py ${SUBMITTY_INSTALL_DIR}/SubmittyAnalysisTools

#copying tree visualization scrips
rsync -rtz ${SUBMITTY_INSTALL_DIR}/GIT_CHECKOUT_AnalysisTools/treeTool/make_tree_interactive.py ${SUBMITTY_INSTALL_DIR}/SubmittyAnalysisTools
rsync -rtz ${SUBMITTY_INSTALL_DIR}/GIT_CHECKOUT_AnalysisTools/treeTool/treeTemplate1.txt ${SUBMITTY_INSTALL_DIR}/SubmittyAnalysisTools
rsync -rtz ${SUBMITTY_INSTALL_DIR}/GIT_CHECKOUT_AnalysisTools/treeTool/treeTemplate2.txt ${SUBMITTY_INSTALL_DIR}/SubmittyAnalysisTools

#copying jsonDiff files
rsync -rtz ${SUBMITTY_INSTALL_DIR}/GIT_CHECKOUT_AnalysisTools/commonAST/jsonDiff.py ${SUBMITTY_INSTALL_DIR}/SubmittyAnalysisTools
rsync -rtz ${SUBMITTY_INSTALL_DIR}/GIT_CHECKOUT_AnalysisTools/commonAST/utils.py ${SUBMITTY_INSTALL_DIR}/SubmittyAnalysisTools
rsync -rtz ${SUBMITTY_INSTALL_DIR}/GIT_CHECKOUT_AnalysisTools/commonAST/refMaps.py ${SUBMITTY_INSTALL_DIR}/SubmittyAnalysisTools
rsync -rtz ${SUBMITTY_INSTALL_DIR}/GIT_CHECKOUT_AnalysisTools/commonAST/match.py ${SUBMITTY_INSTALL_DIR}/SubmittyAnalysisTools
rsync -rtz ${SUBMITTY_INSTALL_DIR}/GIT_CHECKOUT_AnalysisTools/commonAST/eqTag.py ${SUBMITTY_INSTALL_DIR}/SubmittyAnalysisTools
rsync -rtz ${SUBMITTY_INSTALL_DIR}/GIT_CHECKOUT_AnalysisTools/commonAST/context.py ${SUBMITTY_INSTALL_DIR}/SubmittyAnalysisTools
rsync -rtz ${SUBMITTY_INSTALL_DIR}/GIT_CHECKOUT_AnalysisTools/commonAST/removeTokens.py ${SUBMITTY_INSTALL_DIR}/SubmittyAnalysisTools

#copying runners for jsonDiffs
rsync -rtz ${SUBMITTY_INSTALL_DIR}/GIT_CHECKOUT_AnalysisTools/commonAST/jsonDiffSubmittyRunner.py ${SUBMITTY_INSTALL_DIR}/SubmittyAnalysisTools
rsync -rtz ${SUBMITTY_INSTALL_DIR}/GIT_CHECKOUT_AnalysisTools/commonAST/jsonDiffRunner.py ${SUBMITTY_INSTALL_DIR}/SubmittyAnalysisTools
rsync -rtz ${SUBMITTY_INSTALL_DIR}/GIT_CHECKOUT_AnalysisTools/commonAST/jsonDiffRunnerRunner.py ${SUBMITTY_INSTALL_DIR}/SubmittyAnalysisTools
rsync -rtz ${SUBMITTY_INSTALL_DIR}/GIT_CHECKOUT_AnalysisTools/commonAST/createAllJson.py ${SUBMITTY_INSTALL_DIR}/SubmittyAnalysisTools

#building commonAST excecutable
pushd ${SUBMITTY_INSTALL_DIR}/GIT_CHECKOUT_AnalysisTools
g++ commonAST/parser.cpp commonAST/traversal.cpp -o ${SUBMITTY_INSTALL_DIR}/SubmittyAnalysisTools/commonASTCount.out
g++ commonAST/parserUnion.cpp commonAST/traversalUnion.cpp -o ${SUBMITTY_INSTALL_DIR}/SubmittyAnalysisTools/unionCount.out
popd

#building clang ASTMatcher.cpp
if [ -d ${SUBMITTY_INSTALL_DIR}/clang-llvm/build ]; then
	pushd ${SUBMITTY_INSTALL_DIR}/clang-llvm/build
	ninja
	popd
	chmod o+rx ${SUBMITTY_INSTALL_DIR}/clang-llvm/build/bin/ASTMatcher
	chmod o+rx ${SUBMITTY_INSTALL_DIR}/clang-llvm/build/bin/UnionTool
fi



# change permissions
chown -R ${HWCRON_USER}:${COURSE_BUILDERS_GROUP} ${SUBMITTY_INSTALL_DIR}/SubmittyAnalysisTools
chmod -R 555 ${SUBMITTY_INSTALL_DIR}/SubmittyAnalysisTools

echo -e "\nCompleted installation of the Submitty homework submission server\n"

################################################################################################################
################################################################################################################
# INSTALL PYTHON SUBMITTY UTILS

echo -e "Install python_submitty_utils"

pushd ${SUBMITTY_REPOSITORY}/python_submitty_utils
python3 setup.py -q install

# fix permissions
chmod -R 555 /usr/local/lib/python*/*
chmod 555 /usr/lib/python*/dist-packages

#Set up pam if not in worker mode.
if [ "${WORKER}" == 0 ]; then
    sudo chmod 500   /usr/local/lib/python*/dist-packages/pam.py*
    sudo chown hwcgi /usr/local/lib/python*/dist-packages/pam.py*
fi
sudo chmod o+r /usr/local/lib/python*/dist-packages/submitty_utils*.egg
sudo chmod o+r /usr/local/lib/python*/dist-packages/easy-install.pth

popd



################################################################################################################
################################################################################################################
# INSTALL & START GRADING SCHEDULER DAEMON
#############################################################
# stop the shipper daemon (if it's running)
systemctl is-active --quiet submitty_autograding_shipper
is_shipper_active_before=$?
if [[ "$is_shipper_active_before" == "0" ]]; then
    systemctl stop submitty_autograding_shipper
    echo -e "Stopped Submitty Grading Shipper Daemon\n"
fi
systemctl is-active --quiet submitty_autograding_shipper
is_active_tmp=$?
if [[ "$is_active_tmp" == "0" ]]; then
    echo -e "ERROR: did not successfully stop submitty grading shipper daemon\n"
    exit 1
fi


#############################################################
# stop the worker daemon (if it's running)
systemctl is-active --quiet submitty_autograding_worker
is_worker_active_before=$?
if [[ "$is_worker_active_before" == "0" ]]; then
    systemctl stop submitty_autograding_worker
    echo -e "Stopped Submitty Grading Worker Daemon\n"
fi
systemctl is-active --quiet submitty_autograding_worker
is_active_tmp=$?
if [[ "$is_active_tmp" == "0" ]]; then
    echo -e "ERROR: did not successfully stop submitty grading worker daemon\n"
    exit 1
fi



#############################################################
# NOTE: This section is to cleanup the old scheduler -- and this code should eventually be removed
# BEGIN TO BE DELETED
# stop the old scheduler (if it's running)
systemctl is-active --quiet submitty_grading_scheduler
is_scheduler_active=$?
if [[ "$is_scheduler_active" == "0" ]]; then
    systemctl stop submitty_grading_scheduler
    echo -e "WARNING: Stopped Deprecated Submitty Grading Scheduler Daemon\n"
    # launch the shipper & worker daemons on relaunch
    is_shipper_active_before=0
    is_worker_active_before=0
    echo -e "WARNING: Will launch replacement Submitty Autograding Shipper & Worker Daemon\n"
fi
systemctl is-active --quiet submitty_grading_scheduler
is_active_tmp=$?
if [[ "$is_active_tmp" == "0" ]]; then
    echo -e "ERROR: did not successfully stop deprecated submitty grading scheduler daemon\n"
    exit 1
fi
# END TO BE DELETED


#############################################################
# cleanup the TODO and DONE folders
original_autograding_workers=/var/local/submitty/autograding_TODO/autograding_worker.json
if [ -f $original_autograding_workers ]; then
    temp_autograding_workers=`mktemp`
    echo "save this file! ${original_autograding_workers} ${temp_autograding_workers}"
    mv ${original_autograding_workers} ${temp_autograding_workers}
fi

rm -rf $SUBMITTY_DATA_DIR/autograding_TODO
rm -rf $SUBMITTY_DATA_DIR/autograding_DONE




# recreate the TODO and DONE folders
mkdir -p $SUBMITTY_DATA_DIR/autograding_TODO
mkdir -p $SUBMITTY_DATA_DIR/autograding_DONE
chown -R ${HWCRON_USER}:${HWCRON_GID} ${SUBMITTY_DATA_DIR}/autograding_TODO
chown -R ${HWCRON_USER}:${HWCRON_GID} ${SUBMITTY_DATA_DIR}/autograding_DONE
chmod 770 ${SUBMITTY_DATA_DIR}/autograding_TODO
chmod 770 ${SUBMITTY_DATA_DIR}/autograding_DONE

# return the autograding_workers json
if [ -f "$temp_autograding_workers" ]; then
    echo "return this file! ${temp_autograding_workers} ${original_autograding_workers}"
    mv ${temp_autograding_workers} ${original_autograding_workers}
fi

#############################################################

# update the autograding shipper & worker daemons
rsync -rtz  ${SUBMITTY_REPOSITORY}/.setup/submitty_autograding_shipper.service   /etc/systemd/system/submitty_autograding_shipper.service
chown -R hwcron:hwcron /etc/systemd/system/submitty_autograding_shipper.service
chmod 444 /etc/systemd/system/submitty_autograding_shipper.service
rsync -rtz  ${SUBMITTY_REPOSITORY}/.setup/submitty_autograding_worker.service   /etc/systemd/system/submitty_autograding_worker.service
chown -R hwcron:hwcron /etc/systemd/system/submitty_autograding_worker.service
chmod 444 /etc/systemd/system/submitty_autograding_worker.service


# delete the autograding tmp directories
rm -rf /var/local/submitty/autograding_tmp

# recreate the top level autograding tmp directory
mkdir /var/local/submitty/autograding_tmp
chown root:root /var/local/submitty/autograding_tmp
chmod 511 /var/local/submitty/autograding_tmp

# recreate the per untrusted directories
for ((i=0;i<$NUM_UNTRUSTED;i++));
do
    myuser=`printf "untrusted%02d" $i`
    mydir=`printf "/var/local/submitty/autograding_tmp/untrusted%02d" $i`
    mkdir $mydir
    chown hwcron:$myuser $mydir
    chmod 770 $mydir
done

# If the submitty_autograding_shipper.service or submitty_autograding_worker.service
# files have changed, we should reload the units:
systemctl daemon-reload

# start the shipper daemon (if it was running)
if [[ "$is_shipper_active_before" == "0" ]]; then
    systemctl start submitty_autograding_shipper
    systemctl is-active --quiet submitty_autograding_shipper
    is_shipper_active_after=$?
    if [[ "$is_shipper_active_after" != "0" ]]; then
        echo -e "\nERROR!  Failed to restart Submitty Grading Shipper Daemon\n"
    fi
    echo -e "Restarted Submitty Grading Shipper Daemon\n"
else
    echo -e "NOTE: Submitty Grading Shipper Daemon is not currently running\n"
    echo -e "To start the daemon, run:\n   sudo systemctl start submitty_autograding_shipper\n"
fi

# start the worker daemon (if it was running)
if [[ "$is_worker_active_before" == "0" ]]; then
    systemctl start submitty_autograding_worker
    systemctl is-active --quiet submitty_autograding_worker
    is_worker_active_after=$?
    if [[ "$is_worker_active_after" != "0" ]]; then
        echo -e "\nERROR!  Failed to restart Submitty Grading Worker Daemon\n"
    fi
    echo -e "Restarted Submitty Grading Worker Daemon\n"
else
    echo -e "NOTE: Submitty Grading Worker Daemon is not currently running\n"
    echo -e "To start the daemon, run:\n   sudo systemctl start submitty_autograding_worker\n"
fi

################################################################################################################
################################################################################################################
# INSTALL TEST SUITE if not in worker mode
if [ "${WORKER}" == 0 ]; then
    # one optional argument installs & runs test suite
    if [[ "$#" -ge 1 && $1 == "test" ]]; then

        # copy the directory tree and replace variables
        echo -e "Install Autograding Test Suite..."
        rsync -rtz  ${SUBMITTY_REPOSITORY}/tests/  ${SUBMITTY_INSTALL_DIR}/test_suite
        mkdir -p ${SUBMITTY_INSTALL_DIR}/test_suite/log
        replace_fillin_variables ${SUBMITTY_INSTALL_DIR}/test_suite/integrationTests/lib.py

        # add a symlink to conveniently run the test suite or specific tests without the full reinstall
        ln -sf  ${SUBMITTY_INSTALL_DIR}/test_suite/integrationTests/run.py  ${SUBMITTY_INSTALL_DIR}/bin/run_test_suite.py

        echo -e "\nRun Autograding Test Suite...\n"

        # pop the first argument from the list of command args
        shift
        # pass any additional command line arguments to the run test suite
        ${SUBMITTY_INSTALL_DIR}/test_suite/integrationTests/run.py  "$@"

        echo -e "\nCompleted Autograding Test Suite\n"
    fi
fi

################################################################################################################
################################################################################################################
# INSTALL RAINBOW GRADES TEST SUITE if not in worker mode
if [ "${WORKER}" == 0 ]; then
    # one optional argument installs & runs test suite
    if [[ "$#" -ge 1 && $1 == "test_rainbow" ]]; then

        # copy the directory tree and replace variables
        echo -e "Install Rainbow Grades Test Suite..."
        rsync -rtz  ${SUBMITTY_REPOSITORY}/tests/  ${SUBMITTY_INSTALL_DIR}/test_suite
        replace_fillin_variables ${SUBMITTY_INSTALL_DIR}/test_suite/rainbowGrades/test_sample.py

        # add a symlink to conveniently run the test suite or specific tests without the full reinstall
        #ln -sf  ${SUBMITTY_INSTALL_DIR}/test_suite/integrationTests/run.py  ${SUBMITTY_INSTALL_DIR}/bin/run_test_suite.py

        echo -e "\nRun Rainbow Grades Test Suite...\n"
        rainbow_counter=0
        rainbow_total=0

        # pop the first argument from the list of command args
        shift
        # pass any additional command line arguments to the run test suite
        rainbow_total=$((rainbow_total+1))
        ${SUBMITTY_INSTALL_DIR}/test_suite/rainbowGrades/test_sample.py  "$@"
        
        if [[ $? -ne 0 ]]; then
            echo -e "\n[ FAILED ] sample test\n"
        else
            rainbow_counter=$((rainbow_counter+1))
            echo -e "\n[ SUCCEEDED ] sample test\n"
        fi

        echo -e "\nCompleted Rainbow Grades Test Suite. $rainbow_counter of $rainbow_total tests succeeded.\n"
    fi
fi
################################################################################################################
################################################################################################################<|MERGE_RESOLUTION|>--- conflicted
+++ resolved
@@ -345,46 +345,6 @@
 chmod 4550  ${SUBMITTY_INSTALL_DIR}/bin/untrusted_execute
 popd > /dev/null
 
-<<<<<<< HEAD
-################################################################################################################
-################################################################################################################
-
-# COPY THE TA GRADING WEBSITE IF NOT IN WORKER MODE
-if [ "${WORKER}" == 0 ]; then
-    echo -e "Copy the ta grading website"
-
-    mkdir -p ${SUBMITTY_INSTALL_DIR}/site/public/hwgrading
-
-    # Using a symbolic link would be nicer, but it seems that suphp doesn't like them very much so we just have
-    # two copies of the site
-    rsync  -rtz ${SUBMITTY_REPOSITORY}/TAGradingServer/*php         ${SUBMITTY_INSTALL_DIR}/site/public/hwgrading
-    rsync  -rtz ${SUBMITTY_REPOSITORY}/TAGradingServer/toolbox      ${SUBMITTY_INSTALL_DIR}/site/public/hwgrading
-    rsync  -rtz ${SUBMITTY_REPOSITORY}/TAGradingServer/lib          ${SUBMITTY_INSTALL_DIR}/site/public/hwgrading
-    rsync  -rtz ${SUBMITTY_REPOSITORY}/TAGradingServer/account      ${SUBMITTY_INSTALL_DIR}/site/public/hwgrading
-    rsync  -rtz ${SUBMITTY_REPOSITORY}/TAGradingServer/models       ${SUBMITTY_INSTALL_DIR}/site/public/hwgrading
-
-    # set special user $HWPHP_USER as owner & group of all hwgrading_website files
-    find ${SUBMITTY_INSTALL_DIR}/site/public/hwgrading -exec chown $HWPHP_USER:$HWPHP_USER {} \;
-
-    # set the permissions of all files
-    # $HWPHP_USER can read & execute all directories and read all files
-    # "other" can cd into all subdirectories
-    chmod -R 400 ${SUBMITTY_INSTALL_DIR}/site/public/hwgrading
-    find ${SUBMITTY_INSTALL_DIR}/site/public/hwgrading -type d -exec chmod uo+x {} \;
-    # "other" can read all .txt & .css files
-    find ${SUBMITTY_INSTALL_DIR}/site/public/hwgrading -type f -name \*.css -exec chmod o+r {} \;
-    find ${SUBMITTY_INSTALL_DIR}/site/public/hwgrading -type f -name \*.txt -exec chmod o+r {} \;
-    find ${SUBMITTY_INSTALL_DIR}/site/public/hwgrading -type f -name \*.ico -exec chmod o+r {} \;
-    find ${SUBMITTY_INSTALL_DIR}/site/public/hwgrading -type f -name \*.css -exec chmod o+r {} \;
-    find ${SUBMITTY_INSTALL_DIR}/site/public/hwgrading -type f -name \*.png -exec chmod o+r {} \;
-    find ${SUBMITTY_INSTALL_DIR}/site/public/hwgrading -type f -name \*.jpg -exec chmod o+r {} \;
-    find ${SUBMITTY_INSTALL_DIR}/site/public/hwgrading -type f -name \*.gif -exec chmod o+r {} \;
-
-    # "other" can read & execute all .js files
-    find ${SUBMITTY_INSTALL_DIR}/site/public/hwgrading -type f -name \*.js -exec chmod o+rx {} \;
-fi
-=======
->>>>>>> f49925a2
 
 ################################################################################################################
 ################################################################################################################
