--- conflicted
+++ resolved
@@ -1642,20 +1642,6 @@
             $page = $gradeable->isPdfUpload() ? ($gradeable->isStudentPdfUpload() ? Component::PDF_PAGE_STUDENT : 1) : Component::PDF_PAGE_NONE;
 
             // Once we've parsed the inputs and checked permissions, perform the operation
-<<<<<<< HEAD
-            $component = $gradeable->addComponent('Problem ' . strval(count($gradeable->getComponents()) + 1), '', '', 0, 0,
-                0, 0, false, false, $page);
-            if($component->isExtraCredit()){
-                $component->addMark('No Extra Credit Given', 0.0, false);
-            }
-            elseif($component->isCountUp()){
-                $component->addMark('No Credit', 0.0, false);
-            }
-            elseif($component->hasPenalty()){
-                $component->addMark('No Penalty', 0.0, false);
-            }
-
-=======
             $component = $gradeable->addComponent(
                 'Problem ' . strval(count($gradeable->getComponents()) + 1),
                 '',
@@ -1668,8 +1654,15 @@
                 false,
                 $page
             );
-            $component->addMark('No Credit', 0.0, false);
->>>>>>> 8b1fb28b
+            if($component->isExtraCredit()){
+                $component->addMark('No Extra Credit Given', 0.0, false);
+            }
+            elseif($component->isCountUp()){
+                $component->addMark('No Credit', 0.0, false);
+            }
+            elseif($component->hasPenalty()){
+                $component->addMark('No Penalty', 0.0, false);
+            }
             $this->core->getQueries()->updateGradeable($gradeable);
             $this->core->getOutput()->renderJsonSuccess(['component_id' => $component->getId()]);
         }
