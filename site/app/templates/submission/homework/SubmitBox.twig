{% import _self as self %}

{# Display the gradeable_message if one exists at the top of the page #}
{% if has_gradeable_message %}
    {% include "misc/Markdown.twig" with {
        "content" : gradeable_message,
        "class" : "content gradeable_message"
    } only %}
{% endif %}

{% if has_overridden_grades %}
    <div class='content overridden_message'><p>Please see your instructor if you have for questions about your grade for this assignment</p></div>
{% endif %}

<div class="content" id="gradeable-submission-cont">
    <header id="gradeable-info">
        <h1>
            New submission for: {{ gradeable_name }}
            {% if gradeable_url|trim != "" %}
                <a class="external" href="{{ gradeable_url }}" target="_blank" aria-label="Go to instructions for {{ gradeable_name }}">
                    <i class="fas fa-external-link-alt"></i>
                </a>
            {% endif %}
        </h1>
        {% if is_timed %}
            <div id="gradeable-timer">
                <div id="gradeable-progress">
                    <div id="gradeable-progress-bar"></div>
                </div>
                <h2 id="time-remaining-text">Your Time Remaining: </h2>
            </div>

        {% endif %}
        {% if has_due_date %}
            {% set diff_time_zone = server_time_zone_string != user_time_zone_string %}

            <div id="gradeable-info-due-dates">
                <h2>
                    Due: {{ due_date|date(date_time_format) }}
                    {% if diff_time_zone %}
                        <i>(Local Time)</i>
                    {% endif %}
                </h2>

                {% if diff_time_zone %}
                    <h2>{{ due_date|date(date_time_format, server_time_zone_string) }} <i>(Server Time)</i></h2>
                {% endif %}
                <h2 id="gradeable-time-remaining-text">Gradeable Time Remaining: </h2>
            </div>
        {% endif %}
        <div class="loading-bar-wrapper">
            <span>Upload progress: <span id="loading-bar-percentage"></span></span>
            <progress id="loading-bar" value="0" ></progress>
        </div>
    </header>

    {% if part_names|length > 1 and one_part_only %}
        <h4 style="color: red;">
            Please drag and drop your files into only one area below. Files submitted to additional areas will not be graded.
        </h4>
    {% endif %}

    {% if show_no_late_submission_warning %}
        <i class="red-message">Warning, you are making a late submission for a gradeable without late submissions enabled!</i>
    {% endif %}
    {# Admin submission type selector #}
    {% if core.getUser().accessFullGrading() %}
        <form id="submission-form" method="post">
            <fieldset id="submission-mode">
                <legend> Select submission mode: </legend>
                <label for="radio-normal">
                    <input type='radio' id="radio-normal" name="submission_type" checked="checked">
                    Normal Submission
                </label>
                <label for="radio-student">
                    <input type='radio' id="radio-student" name="submission_type">
                    Make Submission for a Student
                </label>
                {% if part_names|length == 1 and not is_vcs %}
                    <label for="radio-bulk">
                        <input type='radio' id="radio-bulk" name="submission_type">
                        Bulk PDF Upload
                        <a aria-label="Bulk PDF Upload Help" href = "https://submitty.org/instructor/bulk_pdf_upload" target="_blank">
                            <i title="Bulk PDF Upload Help" class="far fa-question-circle"></i>
                        </a>
                    </label>
                {% endif %}
            </fieldset>
            <div id="user-id-input" class="hide">
                <div class="sub">
                    Note: This <i>permanently</i> affects the student's submissions, so please use with caution.
                </div>
                <div class="sub">
                    <input type="hidden" name="csrf_token" value="{{ csrf_token }}" />
                    <label for="user_id"> user_id: </label>
		            <input type="text" id= "user_id" value ="" placeholder="{{ user_id }}"/>
                </div>
            </div>
            <div class="sub hide" id="pdf-submit-button">
                <div class="sub">
                    <label for="use-qr">Split by QR code?</label>
                    <input type="checkbox" id="use-qr">

                    {% if feature_flag_enabled('submitty_ocr') %}
                    <label id ="use-ocr-id"for ="use-ocr">Detect Student ID's?</label>
                    <input type="checkbox" id="use-ocr">
                    {% endif %}


                    <br>

                    <span id="prefix-prompt">QR code prefix/suffix:
                        <a aria-label="Split by QR Code Help" href="https://submitty.org/instructor/bulk_pdf_upload#automatic-association-of-pdfs-using-customized-exams-with-qr-codes" target="_blank">
	                    <i title="Split by QR Code Help" class="far fa-question-circle"></i></a>
                    </span>

                    <label id="pages-prompt" for="num_pages">Split by Page Count:</label>
                    <input type="number" id= "num_pages" placeholder="required"/>
                    <input type="text" id="qr_prefix" placeholder="Prefix (optional)" aria-label="QR Prefix (Optional)" />
                    <input type="text" id="qr_suffix" placeholder="Suffix (optional)" aria-label="QR Suffix (Optional)" />
                    <div id="expected-num-box">
                        <label for= "expected-pages-input"> Expected Number of pages per PDF: </label>
                        <input id= "expected-pages-input" placeholder="e.g. 1-5, 8, 11-13" onchange="highlightPageCount()" />
                    </div>
                </div>
            </div>
        </form>

        <script>
            $(function() {
                students_full = {{ students_full|json_encode|raw }};
                $('#qr_prefix').prop('hidden', true);
                $('#qr_suffix').prop('hidden', true);
                $('#prefix-prompt').prop('hidden', true);
                $('#bulk_progress_box').prop('hidden', true);
                $('#expected-num-box').prop('hidden', true);

                //load what upload mode the user selected (if any)
                if(sessionStorage.getItem('radio-bulk')){
                    $('#radio-bulk').prop('checked', true);
                    $('#bulk_progress_box').prop('hidden', false);
                }
                else if(sessionStorage.getItem('radio-student')){
                    $('#radio-student').prop('checked',true);
                }
                else{
                    $('#radio-normal').prop('checked',true);
                }
                //load if bulkupload with qr codes selected or not
                if(sessionStorage.getItem('use-qr')){
                    $('#qr_prefix').prop('hidden',false)
                    $('#qr_suffix').prop('hidden',false)
                    $('#prefix-prompt').prop('hidden', false);
                    $('#pages-prompt').prop('hidden', true);
                    $('#num_pages').prop('hidden', true);
                    $('#use-qr').prop('checked',true);
                    $('#expected-num-box').prop('hidden', false);
                    $('#use-ocr').prop('hidden', false);
                    $('#use-ocr-id').prop('hidden', false);
                    //populate prefix textarea
                    if(sessionStorage.getItem('qr_prefix')){
                        $('#qr_prefix').val(sessionStorage.getItem('qr_prefix'));
                    }
                    if(sessionStorage.getItem('qr_suffix')){
                        $('#qr_suffix').val(sessionStorage.getItem('qr_suffix'));
                    }
                    if(sessionStorage.getItem('use-ocr')){
                        $('#use-ocr').prop('checked', true);
                    }
                }
                if ($("#radio-student").is(":checked")) {
                    $('#user-id-input').show();
                }
                if ($("#radio-bulk").is(":checked")) {
                    $('#pdf-submit-button').show();
                    $('#bulk_progress_box').prop('hidden', false);
                }
                else{
                     $('#bulk_progress_box').prop('hidden', true);
                }
                if($('#use-qr').is(':checked')){
                    //save qr_code prefix on textarea change
                    $('#qr_prefix').change(function(){
                        sessionStorage.setItem('qr_prefix', $('#qr_prefix').val());
                    });
                    $('#qr_suffix').change(function(){
                        sessionStorage.setItem('qr_suffix', $('#qr_suffix').val());
                    });

                    $('#use-ocr').prop('hidden', false);
                    $('#use-ocr-id').prop('hidden', false);

                    if(sessionStorage.getItem('use-ocr'))
                        $('#use-ocr').prop('checked', true);
                    else
                        $('#use-ocr').prop('checked', false);
                }
                $('#radio-normal').click(function() {
                    sessionStorage.setItem('radio-normal', true);
                    sessionStorage.removeItem('radio-student');
                    sessionStorage.removeItem('radio-bulk');
                    $('#pdf-submit-button').hide();
                    $('#user-id-input').hide();
                    $('#pdf-submit-button').hide();
                    $('#user_id').val('');
                    $('#bulk_progress_box').prop('hidden', true);
                });
                $('#radio-student').click(function() {
                    sessionStorage.setItem('radio-student', true);
                    sessionStorage.removeItem('radio-bulk');
                    sessionStorage.removeItem('radio-normal');
                    $('#pdf-submit-button').hide();
                    $('#user-id-input').show();
                    $('#bulk_progress_box').prop('hidden', true);
                });
                $('#radio-bulk').click(function()  {
                    sessionStorage.setItem('radio-bulk', true);
                    sessionStorage.removeItem('radio-student');
                    sessionStorage.removeItem('radio-normal');
                    $('#user-id-input').hide();
                    $('#pdf-submit-button').show();
                    $('#user_id').val('');
                    $('#bulk_progress_box').prop('hidden', false);
                });
                $('#use-qr').click(function(){
                    (sessionStorage.getItem('use-qr')) ? sessionStorage.removeItem('use-qr') : sessionStorage.setItem('use-qr', true);
                    $('#num_pages').prop('hidden', !$('#num_pages').is(':hidden'));
                    $('#qr_prefix').prop('hidden', !$('#qr_prefix').is(':hidden'));
                    $('#qr_suffix').prop('hidden', !$('#qr_suffix').is(':hidden'));
                    $('#prefix-prompt').prop('hidden', !$('#prefix-prompt').is(':hidden'));
                    $('#pages-prompt').prop('hidden', !$('#pages-prompt').is(':hidden'));
                    $('#expected-num-box').prop('hidden',!$('#expected-num-box').is(':hidden'));

                    if(!$('#use-qr').is(":checked")){
                        $('#use-ocr').prop('checked', false);
                    }
                });
                $('#use-ocr').click(function(){
                    sessionStorage.getItem('use-ocr') ? sessionStorage.removeItem('use-ocr') :
                        sessionStorage.setItem('use-ocr', true);

                    if( $('#use-qr').is(":checked") !== $('#use-ocr').is(":checked") ){
                        $('#use-qr').click();
                    }

                });
                $("#user_id").autocomplete({
                    source: students_full
                });
            });
        </script>
    {% endif %}
    {# /Admin submission type selector #}

    {% if is_vcs %}
        {% if vcs_host_type == 0 or vcs_host_type == 1 %}
            <h3>To access your Repository:</h3>
            <span><em>Note: There may be a delay before your repository is prepared, please refer to assignment instructions.</em></span><br />
            <samp>git  clone  {{ repository_path }}  SPECIFY_TARGET_DIRECTORY</samp>
        {% endif %}

        {% if vcs_host_type == 2 or vcs_host_type == 3 %}
            <h3>Please enter your GitHub URL: </h3>

            GitHub URL: &nbsp;&nbsp; <kbd>https://www.github.com/</kbd>
            <input type="text" id="github-user-id" name="git_user_id" class="required github-id" value="{{ github_user_id }}" placeholder="user_name"/>
            <kbd>/</kbd>
            <input type="text" id="github-repo-id" name="git_repo_id" class="required github-id" value="{{ github_repo_id }}" placeholder="repo_name"/>

            {% if vcs_host_type == 2 %}
            Note: This should be a <em>public repository</em>, visible to everyone.
            {% else %}
            Note: If this is not a <em>public repository</em>, please ensure that you have granted read access to INCOMPLETE! FIXME! SPECIAL USER.
            {% endif %}

        {% endif %}
        <input type="submit" id="submit" class="submit-gradeable btn btn-primary" value="Grade My Repository" />
    {% else %}

    {% if is_notebook %}
        {% include 'notebook/Notebook.twig' with {
            "notebook": notebook,
            "testcase_messages" : testcase_messages,
            "image_data" : image_data,
            "numberUtils" : numberUtils,
            "student_id" : student_id,
            "gradeable_id" : gradeable_id,
            "highest_version" : highest_version,
            "max_file_uploads" : max_file_uploads,
            "old_files" : old_files,
            "viewing_inactive_version" : viewing_inactive_version,
            "is_timed" : is_timed,
            "allowed_minutes" : allowed_minutes > 0 ? allowed_minutes : 0
        } %}
    {% endif %}

        {# File upload boxes #}
        <div id="upload-boxes">
            {# Submit boxes #}
            {% for part in part_names %}
                {# uploadIndex and input-file + Index required for drag-and-drop.js #}
                <div tabindex="0"
                     id="upload{{ loop.index }}"
                     class="upload-box"
                     onkeypress="clicked_on_box(event)"
                     role="text"
                     aria-label="Press enter to upload your {{ part }} file"
                >
                    <h2 class="label" id="label{{ loop.index }}">
                        {% if part_names|length > 1 %}
                            Drag your {{ part }} file(s) here or click to open file browser
                        {% else %}
                            Drag your file(s) here or click to open file browser
                        {% endif %}
                    </h2>
                    <input type="file" name="files" id="input-file{{ loop.index }}" class="hide" onchange="addFilesFromInput({{ loop.index }})" multiple aria-label="Select Files to upload"
                            {% if viewing_inactive_version %}
                                disabled="disabled"
                            {% endif %}/>
                    <table class="file-upload-table" id="file-upload-table-{{ loop.index }}">
                      <tr style="background:transparent; display:none;">
                        <th>File Name:</th>
                        <th>Size:</th>
                      </tr>
                    </table>
                    <p>Maximum allowed number of files to be uploaded is {{ max_file_uploads }}.</p>
                </div>
            {% endfor %}
        </div>

        {# Page selector #}
        {% if student_page %}
            <form id="pdfPageStudent">
                <div class="sub">
                    <div>Enter the page number that corresponds to each question. If the answer spans multiple pages, enter the page the answer starts on.</div>
                    {% for component_name in component_names %}
                        <div>{{ component_name }}: <input type="number" id="page_{{ loop.index0 }}" min="1"></div>
                    {% endfor %}
                </div>
            </form>
        {% endif %}
        {# /Page selector #}
<<<<<<< HEAD

        <div class="upload-message">
            {% include "misc/Markdown.twig" with {
                "content" : upload_message
            } only %}
        </div>
            <button type="button" id="submit" class="submit-gradeable btn btn-success">
                {{ viewing_inactive_version ? 'Switch To Most Recent Version To Make New Submission' : 'Submit' }}
            </button>
=======
        {% if can_student_submit %}
            <div class="upload-message">
                {% include "misc/Markdown.twig" with {
                    "content" : upload_message
                } only %}
            </div>
                <button type="button" id="submit" class="btn btn-success">
                    {{ viewing_inactive_version ? 'Switch To Most Recent Version To Make New Submission' : 'Submit' }}
                </button>
        {% endif %}
>>>>>>> bbf61407
        {% if part_names is not empty %}
            <button type="button" id="startnew" class="btn btn-primary">Clear</button>

            {% if display_version == highest_version and display_version > 0 %}
                <button type="button" id= "getprev" class="btn btn-primary">Use Most Recent Submission</button>
                <script>
                    $(function() {
                        setUsePrevious();
                        {% for file in old_files %}
                            addLabel('{{ file.name }}', '{{ file.size }}', {{ file.part }}, true);
                            readPrevious('{{ file.name }}', {{ file.part }});
                        {% endfor %}
                    });
                </script>
            {% endif %}
        {% endif %}

        <script>
            $(function() {
                setButtonStatus();
                initMaxNoFiles({{ max_file_uploads }});
            });

            // CLICK ON THE DRAG-AND-DROP ZONE TO OPEN A FILE BROWSER OR DRAG AND DROP FILES TO UPLOAD
            if (typeof num_parts === "undefined"){
                var num_parts = {{ part_names|length }};
            }
            createArray(num_parts);
            var assignment_version = {{ display_version }};
            var highest_version = {{ highest_version }};
            for (var i = 1; i <= num_parts; i++ ){
                initializeDropZone("upload" + String(i));
            }


            $("#startnew").click(function(e){ // Clear all the selected files in the buckets
                for (var i = 1; i <= num_parts; i++){
                    deleteFiles(i);
                }
                e.stopPropagation();
            });

            // GET FILES OF THE HIGHEST VERSION
            if (assignment_version == highest_version && highest_version > 0) {
                $("#getprev").click(function(e){
                    $("#startnew").click();
                    {% for file in old_files %}
                        addLabel('{{ file.name }}', '{{ file.size }}', {{ file.part }}, true);
                        readPrevious('{{ file.name }}', {{ file.part }});
                    {% endfor %}
                    setUsePrevious();
                    setButtonStatus();
                    e.stopPropagation();
                });
            }
        </script>
    {% endif %}
</div>

{% if core.getUser().accessFullGrading() %}
    {% include 'submission/homework/PreviousSubmissionForm.twig' %}
    {% include 'submission/homework/BulkUploadProgressBox.twig' %}
{% endif %}

<script>
    function makeSubmission(user_id, highest_version, is_pdf, path, git_user_id, git_repo_id, merge_previous=false, clobber=false) {
        // submit the selected pdf
        path = decodeURIComponent(path);
        if (is_pdf) {
            submitSplitItem("{{ csrf_token }}", "{{ gradeable_id }}", user_id, path, merge_previous, clobber);
        }

        // otherwise, this is a regular submission of the uploaded files
        else if (user_id == "") {
            handleSubmission({{ late_days_use }},
                {{ days_to_be_charged }},
                {{ allowed_late_days }},
                {{ highest_version }},
                {{ max_submissions }},
                "{{ csrf_token }}",
                {{ is_vcs ? "true" : "false" }},
                {{ num_inputs }},
                "{{ gradeable_id }}",
                "{{ user_id }}",
                git_user_id,
                git_repo_id,
                {{ student_page ? "true" : "false" }},
                {{ component_names|length }},
                merge_previous,
                clobber,
                {{ viewing_inactive_version }}
            );
        }
        else {
            handleSubmission({{ late_days_use }},
                {{ days_to_be_charged }},
                {{ allowed_late_days }},
                highest_version,
                {{ max_submissions }},
                "{{ csrf_token }}",
                {{ is_vcs ? "true" : "false" }},
                {{ num_inputs }},
                "{{ gradeable_id }}",
                user_id,
                git_user_id,
                git_repo_id,
                {{ student_page ? "true" : "false" }},
                {{ component_names|length }},
                merge_previous,
                clobber,
                {{ viewing_inactive_version }}
            );
        }
    }
    $(function() {
        $(".submit-gradeable").click(function(e){ // Submit button
            $(".submit-gradeable").prop('disabled',true);
            window.onbeforeunload = null;
            var user_id = "";
            var num_pages = 0;
            if ($('#radio-student').is(':checked')) {
                user_id = $("#user_id").val();
            };
            if ($('#radio-bulk').is(':checked')) {
                num_pages = $("#num_pages").val();
                use_qr = $("#use-qr").is(":checked");
                use_ocr = $('#use-ocr').is(":checked");
                qr_prefix = $('#qr_prefix').val();
                qr_suffix = $('#qr_suffix').val();
                if($('#use-qr').is(':checked')){
                    if(!sessionStorage.getItem('qr_prefix'))
                        sessionStorage.setItem('qr_prefix', qr_prefix );
                    if(!sessionStorage.getItem('qr_suffix'))
                        sessionStorage.setItem('qr_suffix', qr_suffix );
                }
            };
            // vcs upload
            var git_user_id = "";
            var git_repo_id = "";
            if ({{ is_vcs ? "true" : "false" }}) {
                git_user_id = $("#github-user-id").val();
                git_repo_id = $("#github-repo-id").val();
            }
            // bulk upload
            if ($("#radio-bulk").is(":checked")) {
                handleBulk("{{ gradeable_id }}",
                            {{ max_post_size }},
                            {{ max_file_size }},
                            num_pages, use_qr,
                            use_ocr, qr_prefix, qr_suffix
                          );
            }
            // no user id entered, upload for whoever is logged in
            else if (user_id == ""){
                makeSubmission(user_id, {{ highest_version }}, false, "", git_user_id, git_repo_id);
            }
            // user id entered, need to validate first
            else {
                validateUserId("{{ csrf_token }}", "{{ gradeable_id }}", user_id)
                .then(function(response){
                    if(response['data']['previous_submission']){
                        let has_been_called = false;
                        var option = displayPreviousSubmissionOptions(getSubmissionOptionForStudentOnly);

                        return;

                        function getSubmissionOptionForStudentOnly(option){
                            if(has_been_called)
                                return;

                            var merge_previous = false;
                            var clobber = false;

                            if(option == 2){
                                merge_previous = true;
                            }
                            else if(option == 3){
                                merge_previous = true;
                                clobber = true;
                            }

                            makeSubmission(user_id,response['data']['highest_version'], false, "", "", "", merge_previous,clobber);
                        }
                    }
                    else{
                        makeSubmission(user_id, response['data']['highest_version'], false, "", "", "");
                    }
                });
            }
            e.stopPropagation();
        });
    });
    initializeTimer('{{ gradeable_id }}', {{ is_notebook }});
</script>

<|MERGE_RESOLUTION|>--- conflicted
+++ resolved
@@ -340,17 +340,7 @@
             </form>
         {% endif %}
         {# /Page selector #}
-<<<<<<< HEAD
-
-        <div class="upload-message">
-            {% include "misc/Markdown.twig" with {
-                "content" : upload_message
-            } only %}
-        </div>
-            <button type="button" id="submit" class="submit-gradeable btn btn-success">
-                {{ viewing_inactive_version ? 'Switch To Most Recent Version To Make New Submission' : 'Submit' }}
-            </button>
-=======
+        
         {% if can_student_submit %}
             <div class="upload-message">
                 {% include "misc/Markdown.twig" with {
@@ -361,7 +351,7 @@
                     {{ viewing_inactive_version ? 'Switch To Most Recent Version To Make New Submission' : 'Submit' }}
                 </button>
         {% endif %}
->>>>>>> bbf61407
+        
         {% if part_names is not empty %}
             <button type="button" id="startnew" class="btn btn-primary">Clear</button>
 
