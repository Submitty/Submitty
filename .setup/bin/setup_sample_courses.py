--- conflicted
+++ resolved
@@ -1062,17 +1062,14 @@
                             grade_time = gradeable.grade_start_date.strftime("%Y-%m-%d %H:%M:%S%z")
                             self.conn.execute(gradeable_component_data.insert(), gc_id=component.key, gd_id=gd_id,
                                          gcd_score=score, gcd_component_comment="", gcd_grader_id=self.instructor.id, gcd_grade_time=grade_time, gcd_graded_version=-1)
-        #This segment adds the sample forum posts and sample polls for the sample course only
+        # This segment adds the sample data for features in the sample course only
         if self.code == "sample":
             self.add_sample_forum_data()
             print('Added forum data to sample course.')
             self.add_sample_polls_data()
             print('Added polls data to sample course.')
-<<<<<<< HEAD
             self.add_sample_queue_data()
             print('Added office hours queue data to sample course.')
-=======
->>>>>>> 1c30e791
 
         self.conn.close()
         submitty_conn.close()
