<div class="content">
    <h1>Grade Reports</h1>
    {# This is a layout table #}
    <table>
        <tbody>
            <tr>
                <td width="50%">
                    <p> Pushing this button will update the grade summary data used to generate the rainbow grades reports.
                    </p>
                </td>
                <td width="5%"> </td>
                <td width="45%" style="position:relative">
                    <button onclick="location.href='{{ summaries_url }}'" class="btn btn-primary" style="width:100%;position:absolute;top:50%;transform:translate(0,-50%);">Generate Grade Summaries</button>
                </td>
            </tr>
            <tr class="bar"></tr>
            <tr class="bar"></tr>
            <tr>
                <td width="50%">
                    <p>Pushing this button will generate a CSV file (for download) with all student grades for all gradeables. </p>
                </td>
                <td width="5%"> </td>
                <td width="45%" style="position:relative">
                    <button onclick="location.href='{{ csv_url }}'" class="btn btn-primary" style="width:100%;position:absolute;top:50%;transform:translate(0,-50%);">Generate CSV Report</button>
                </td>
            </tr>
            <tr class="bar"></tr>
            <tr class="bar"></tr>
            <tr>
                <td width="50%">
<<<<<<< HEAD
                    <p>Pushing this button will bring up the Rainbow Grades Via Web configuration page. </p>
                </td>
                <td width="5%"> </td>
                <td width="45%" style="position:relative">
                    <button onclick="location.href='{{ core.buildUrl({'component': 'admin', 'page': 'reports', 'action': 'customization' }) }}'" class="btn btn-primary" style="width:100%;position:absolute;top:50%;transform:translate(0,-50%);">Web-Based Rainbow Grades Generation</button>
=======
                    <p><em><b>NOTE: Work in Progress</b></em><br>Web interface for creation and customization of Rainbow Grades for this course.<br>
                    <a target=_blank href="https://submitty.org/instructor/rainbow_grades/">Rainbow Grades Documentation<i style="font-style:normal;" class="helpicon"></i></a></p>
                </td>
                <td width="5%"> </td>
                <td width="45%" style="position:relative">
                    <button onclick="location.href='{{ rainbow_grades_customization_url }}'" class="btn btn-primary" style="width:100%;position:absolute;top:50%;transform:translate(0,-50%);">Web-Based Rainbow Grades Generation</button>
>>>>>>> 1acaf6b5
                </td>
            </tr>
            <tbody>
    </table>
</div><|MERGE_RESOLUTION|>--- conflicted
+++ resolved
@@ -28,20 +28,12 @@
             <tr class="bar"></tr>
             <tr>
                 <td width="50%">
-<<<<<<< HEAD
-                    <p>Pushing this button will bring up the Rainbow Grades Via Web configuration page. </p>
-                </td>
-                <td width="5%"> </td>
-                <td width="45%" style="position:relative">
-                    <button onclick="location.href='{{ core.buildUrl({'component': 'admin', 'page': 'reports', 'action': 'customization' }) }}'" class="btn btn-primary" style="width:100%;position:absolute;top:50%;transform:translate(0,-50%);">Web-Based Rainbow Grades Generation</button>
-=======
                     <p><em><b>NOTE: Work in Progress</b></em><br>Web interface for creation and customization of Rainbow Grades for this course.<br>
                     <a target=_blank href="https://submitty.org/instructor/rainbow_grades/">Rainbow Grades Documentation<i style="font-style:normal;" class="helpicon"></i></a></p>
                 </td>
                 <td width="5%"> </td>
                 <td width="45%" style="position:relative">
                     <button onclick="location.href='{{ rainbow_grades_customization_url }}'" class="btn btn-primary" style="width:100%;position:absolute;top:50%;transform:translate(0,-50%);">Web-Based Rainbow Grades Generation</button>
->>>>>>> 1acaf6b5
                 </td>
             </tr>
             <tbody>
