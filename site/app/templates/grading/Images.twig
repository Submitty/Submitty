--- conflicted
+++ resolved
@@ -19,32 +19,19 @@
                         <tr>
                     {% endif %}
                         <td>
-<<<<<<< HEAD
-                            {% set display_image = student.getDisplayImage() %}
-                            {% if display_image is not null %}
-                                {{ base64_image(display_image.getImageBase64MaxDimension(200), display_image.getMimeType(), '%s %s'|format(student.getDisplayedFirstName(), student.getDisplayedLastName())) }}
-=======
                             {% set image = student.getDisplayImage() %}
                             {% if image is not null %}
                                 {{ base64_image(image.getImageBase64MaxDimension(200), image.getMimeType(), '%s %s'|format(student.getDisplayedFirstName(), student.getDisplayedLastName())) }}
->>>>>>> 3302ee20
                             {% else %}
                                 <i><span style="color:var(--no-image-available)">No Image Available</span></i>
                             {% endif %}
                             <div class="name">
                                 <br /><br />{{student.getDisplayedFirstName()}} {{student.getDisplayedLastName()}}
                                 <br />{{student.getId()}}
-<<<<<<< HEAD
-                                {% if hasInstructorPermission and display_image is not null %}
-                                    {% if display_image.getDisplayImageState() == 'preferred' %}
-                                        <a href="javascript:flagUserImage('{{ student.getId() }}', true)"><i class="fas fa-flag"></i></a>
-                                    {% elseif display_image.getDisplayImageState() == 'flagged' %}
-=======
                                 {% if hasInstructorPermission %}
                                     {% if student.getDisplayImageState() == 'preferred' %}
                                         <a href="javascript:flagUserImage('{{ student.getId() }}', true)"><i class="fas fa-flag"></i></a>
                                     {% elseif student.getDisplayImageState() == 'flagged' %}
->>>>>>> 3302ee20
                                         <a href="javascript:flagUserImage('{{ student.getId() }}', false)"><i class="fas fa-undo"></i></a>
                                     {% endif %}
                                 {% endif %}
