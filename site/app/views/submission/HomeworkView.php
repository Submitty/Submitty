<?php

namespace app\views\submission;

use app\models\Gradeable;
use app\views\AbstractView;
use app\libraries\FileUtils;
use app\models\LateDaysCalculation;

class HomeworkView extends AbstractView {

    public function noGradeable($gradeable_id) {
        if ($gradeable_id === null) {
            return <<<HTML
<div class="content">
    No gradeable id specified. Contact your instructor if you think this is an error.
</div>
HTML;
        }
        else {
            $gradeable = htmlentities($gradeable_id, ENT_QUOTES);
            return <<<HTML
<div class="content">
    {$gradeable} is not a valid electronic submission gradeable. Contact your instructor if you think this
    is an error.
</div>
HTML;
        }
    }

    /**
     * @param Gradeable $gradeable
     *
     * @return bool|string
     */
    public function showGradeableError($gradeable) {
        return <<<HTML
<div class="content">
    <p class="red-message">
    {$gradeable->getName()} has not been built and cannot accept submissions at this time. The instructor
    needs to configure the config.json for this assignment and then build the course.
    </p>
</div>
HTML;
    }


    
    public function dayOrDays($d) {
      if ($d == 1) return "day";
      return "days";
    }

    public function submitOrResubmit($version) {
      if ($version == 0) return "submit";
      return "re-submit";
    }
    

    public function printLateDayInformationMessage($extensions,
                                                   $late_days_remaining,
                                                   $active_version,
                                                   $active_days_late,
                                                   $would_be_days_late,
                                                   $late_days_allowed) {

      $info = "";
      $error = false;
      
      // ------------------------------------------------------------
      // ALWAYS PRINT DEADLINE EXTENSION (IF ANY)
      if ($extensions > 0) {
        $info .= "You have a {$extensions} day deadline extension for this assignment.";
      }

      // HOW MANY DAYS LATE...  MINUS EXTENSIONS?
      $active_days_charged = max(0,$active_days_late-$extensions);

      // ------------------------------------------------------------
      // IF STUDENT HAS ALREADY SUBMITTED AND THE ACTIVE VERSION IS LATE, PRINT LATE DAY INFORMATION FOR THE ACTIVE VERSION
      if ($active_version >= 1 && $active_days_late > 0) {

        // BAD STATUS - AUTO ZERO BECAUSE INSUFFICIENT LATE DAYS REMAIN
        if ($active_days_charged > $late_days_remaining) {
          $error = true;
          if ($info != "") { $info .= "<br><br>"; }
          $info .= "Your active version was submitted {$active_days_late} " . $this->dayOrDays($active_days_late) . " after the deadline,"
            . " but you ";
          if ($late_days_remaining == 0) {
            $info .= "have no remaining late days.";
          } else {
            $info .= "only have {$late_days_remaining} remaining late " . $this->dayOrDays($late_days_remaining) . ".";
          }
        }

        // BAD STATUS - AUTO ZERO BECAUSE TOO MANY LATE DAYS USED ON THIS ASSIGNMENT
        else if ($active_days_charged > $late_days_allowed) {
          $error = true;
          if ($info != "") { $info .= "<br<br>>"; }
          $info .= "Your active version was submitted {$active_days_late} " . $this->dayOrDays($active_days_late) . " after the deadline,";
          $info .= " and you would be charged {$active_days_charged} late " . $this->dayOrDays($active_days_charged) . " for this assignment,";
          if ($late_days_allowed == 0) {
            $info.= " but your instructor specified that no late days may be used for this assignment.";
          } else {
            $info.= " but your instructor specified that a maximum of {$late_days_allowed} late " . $this->dayOrDays($late_days_allowed) . " may be used for this assignment.";
          }
        }

        // LATE STATUS
        else {
          if ($info != "") { $info .= "<br><br>"; }
          $info .= "Your active version was submitted {$active_days_late} " . $this->dayOrDays($active_days_late) . " after the deadline,"
            . " and you have been charged {$active_days_charged} late " . $this->dayOrDays($active_days_charged) . " for this assignment.";
          if ($info != "") { $info .= "<br>"; }
          if ($late_days_remaining == 0) {
            $info .= "You have no late days remaining for future assignments.";
          } else {
            $info .= "You have {$late_days_remaining} remaining late " . $this->dayOrDays($late_days_remaining) . " to use on future assignments.";
          }
        }

        if ($error) {
          if ($info != "") { $info .= "<br>"; }
          $info .= "Your grade for this assignment will be recorded as a zero.";
        }
      }
          
      // ------------------------------------------------------------
      // (IF LATE) PRINT LATE DAY INFORMATION
      if ($would_be_days_late > 0) {

        // HOW MANY DAYS LATE...  MINUS EXTENSIONS?
        $new_late_charged = max(0,$would_be_days_late - $extensions);
        
        // if unsubmitted, or submitted but still in the late days allowed window
        if ($active_version < 1 ||
            ($new_late_charged <= $late_days_remaining &&
             $new_late_charged <= $late_days_allowed)) {

          // PRINT WOULD BE HOW MANY DAYS LATE
          if ($info != "") { $info .= "<br><br>"; }
          $info .= "The current time is {$would_be_days_late} " . $this->dayOrDays($would_be_days_late) . " past the due date.";

          // SUBMISSION NOW WOULD BE BAD STATUS -- INSUFFICIENT LATE DAYS
          if ($new_late_charged > $late_days_remaining) {
            if ($info != "") { $info .= "<br>"; }
            if ($late_days_remaining==0) {
              $info .= "You have no remaining late days.";
            } else {
              $info .= "You only have {$late_days_remaining} late " . $this->dayOrDays($late_days_remaining) . " remaining.";
            }
            $error = true;
            if ($info != "") { $info .= "<br>"; }
            $info .= "If you submit to this assignment now, your grade for this assignment will be recorded as a zero.";
          }
          
          // SUBMISSION NOW WOULD BE BAD STATUS -- EXCEEDS LIMIT FOR THIS ASSIGNMENT
          else if ($new_late_charged > $late_days_allowed) {
            if ($info != "") { $info .= "<br>"; }
            if ($late_days_allowed==0) {
              $info .= "Your instructor specified that no late days may be used for this assignment.";
            } else {
              $info .= "Your instructor specified that a maximum of {$late_days_allowed} late " . $this->dayOrDays($late_days_allowed) . " may be used for this assignment.";
            }
            $error = true;
            if ($info != "") { $info .= "<br>"; }
            $info .= "If you submit to this assignment now, your grade for this assignment will be recorded as a zero.";
          }
          
          // SUBMISSION NOW WOULD BE LATE
          else {
            if ($info != "") { $info .= "<br>"; }
            $new_late_days_remaining = $late_days_remaining + $active_days_charged - $new_late_charged;
            $info .= "If you  " . $this->submitOrResubmit($active_version) . " to this assignment now," .
              " you will be charged {$new_late_charged} late " . $this->dayOrDays($new_late_charged) . "," .
              " and have $new_late_days_remaining remaining late " . $this->dayOrDays($new_late_days_remaining) . " for future assignments.";
          }
        }
      }

      // ------------------------------------------------------------
      // IN CASE OF AUTOMATIC ZERO, MAKE THE MESSAGE RED
      $style = "";
      if ($error == true) {
          $style = 'background-color: #d9534f;';
          if ($info != "") { $info .= "<br><br>"; }
          $info .= "Contact your instructor if you believe that this is an error or that you should be granted ";
          if ($extensions == 0) {
            $info .= " a deadline extension.";
          } else {
            $info .= " an additional deadline extension.";
          }
        }
      
      // ------------------------------------------------------------
      // WRAP THE LATE DAY INFORMATION IN A DIV
      $return = "";
      if ($info != "") {
        $return = <<<HTML
<div class="content" style="{$style}"><h4>{$info}</h4></div>
HTML;
      }
      return $return;
    }



    /**
     * TODO: BREAK UP THIS FUNCTION INTO EASIER TO MANAGE CHUNKS
     *
     * @param Gradeable $gradeable
     * @param int       $late_days_use
     * @param int       $extensions
     *
     * @return string
     */
    public function showGradeable($gradeable, $late_days_use, $extensions, $canViewWholeGradeable=false) {
        $return = "";
        // hiding entire page if user is not a grader and student cannot view
        if (!$this->core->getUser()->accessGrading() && !$gradeable->getStudentView()) {
            $message = "Students cannot view that gradeable.";
            $this->core->addErrorMessage($message);
            $this->core->redirect($this->core->getConfig()->getSiteUrl());
        }

        $ldu = new LateDaysCalculation($this->core, $gradeable->getUser()->getId());
        $late_days_data = $ldu->getGradeable($gradeable->getUser()->getId(), $gradeable->getId());
        $late_days_remaining = $late_days_data['remaining_days'];
        $active_days_late = $gradeable->getActiveDaysLate();
        $would_be_days_late = $gradeable->getWouldBeDaysLate();
        $late_days_allowed = $gradeable->getAllowedLateDays();

        $active_version = $gradeable->getActiveVersion();
        
        $return .= $this->printLateDayInformationMessage($extensions,
                                                         $late_days_remaining,
                                                         $active_version,
                                                         $active_days_late,
                                                         $would_be_days_late,
                                                         $late_days_allowed);

        $upload_message = $this->core->getConfig()->getUploadMessage();
        $current_version = $gradeable->getCurrentVersion();
        $current_version_number = $gradeable->getCurrentVersionNumber();
        $student_page = false;
        $num_components = count($gradeable->getComponents());
        $time = " @ H:i";
        $return .= <<<HTML
<script type="text/javascript" src="{$this->core->getConfig()->getBaseUrl()}js/drag-and-drop.js"></script>
HTML;
        // showing submission if user is grader or student can submit
        if ($this->core->getUser()->accessGrading() || $gradeable->getStudentSubmit()) {
            $return .= <<<HTML
<div class="content">
    <div class="upperinfo">
        <h2 class="upperinfo-left">New submission for: {$gradeable->getName()}</h2>
        <h2 class="upperinfo-right">Due: {$gradeable->getDueDate()->format("m/d/Y{$time}")}</h2>
    </div>
HTML;
            if ($this->core->getUser()->accessAdmin()) {
                $students = $this->core->getQueries()->getAllUsers();
                $student_ids = array();
                foreach ($students as $student) {
                    $student_ids[] = $student->getId();
                }

                $gradeables = $this->core->getQueries()->getGradeables($gradeable->getId(), $student_ids);
                $students_version = array();
                foreach ($gradeables as $g) {
                    $students_version[] = array($g->getUser(), $g->getActiveVersion());
                }

                $students_full = array();
                foreach ($students_version as $student_pair) {
                    $student = $student_pair[0];

                    $student_entry = array('value' => $student->getId(),
                                           'label' => $student->getDisplayedFirstName().' '.$student->getLastName().' <'.$student->getId().'>');

                    if ($student_pair[1] !== 0) {
                        $student_entry['label'] .= ' ('.$student_pair[1].' Prev Submission)';
                    }

                    $students_full[] = $student_entry;
                }

                $students_full = json_encode($students_full);

                $return .= <<<HTML
    <form id="submissionForm" method="post" style="text-align: center; margin: 0 auto; width: 100%; ">
        <div >
            <input type='radio' id="radio_normal" name="submission_type" checked="true"> 
                Normal Submission
            <input type='radio' id="radio_student" name="submission_type">
                Make Submission for a Student
HTML;
                if ($gradeable->getNumParts() == 1 && !$gradeable->useVcsCheckout()) {
                    $return .= <<<HTML
            <input type='radio' id="radio_bulk" name="submission_type">
                Bulk Upload
HTML;
                }
                $return .= <<<HTML
        </div>
        <div id="user_id_input" style="display: none">
            <div class="sub">
                Input the user_id of the student you wish to submit for. This <i>permanently</i> affects the student's submissions, so please use with caution.
            </div>
            <div class="sub">
                <input type="hidden" name="csrf_token" value="{$this->core->getCsrfToken()}" />
                user_id: <input type="text" id= "user_id" value ="" placeholder="{$gradeable->getUser()->getId()}"/>
            </div>
        </div>
        <div class = "sub" id="pdf_submit_button" style="display: none">
            <div class="sub">
                # of page(s) per PDF: <input type="number" id= "num_pages" placeholder="required"/>
            </div>
        </div>
    </form>
HTML;
                $return .= <<<HTML
    <script type="text/javascript">
        $(function() {
            var cookie = document.cookie;
            students_full = {$students_full};
            if (cookie.indexOf("student_checked=") !== -1) {
                var cookieValue = cookie.substring(cookie.indexOf("student_checked=")+16, cookie.indexOf("student_checked=")+17);
                $("#radio_student").prop("checked", cookieValue==1);
                $("#radio_bulk").prop("checked", cookieValue==2);
                document.cookie="student_checked="+0;
            }
            if ($("#radio_student").is(":checked")) {
                $('#user_id_input').show();
            }
            if ($("#radio_bulk").is(":checked")) {
                $('#pdf_submit_button').show();
            }
            $('#radio_normal').click(function() {
                $('#user_id_input').hide();
                $('#pdf_submit_button').hide();
                $('#user_id').val('');
            });
            $('#radio_student').click(function() {
                $('#pdf_submit_button').hide();
                $('#user_id_input').show();
            });
            $('#radio_bulk').click(function()  {
                $('#user_id_input').hide();
                $('#pdf_submit_button').show();
                $('#user_id').val('');
            });
            $("#user_id").autocomplete({
                source: students_full
            });
        });
    </script>
HTML;
            }
            $return .= <<<HTML
    <div class="sub">
HTML;
            if ($gradeable->hasAssignmentMessage()) {
                $return .= <<<HTML
        <p class='green-message'>{$gradeable->getAssignmentMessage()}</p>
HTML;
            }
            $return .= <<<HTML
    </div>
HTML;
            if($gradeable->useVcsCheckout()) {
/*              TODO: Build ability for students to specify their own repo url
                if (strpos($gradeable->getSubdirectory(),"\$repo_id") !== false) {
                    $return .= <<<HTML
    repository id: <input type="text" id="repo_id" class="required" value="" placeholder="(Required)"/><br /><br />
HTML;
                }
                else if ($gradeable->getSubdirectory() == "" && $this->core->getConfig()->getVcsBaseUrl() == "") {
                    $return .= <<<HTML
    Enter the URL for your repository, ex. <kbd>https://github.com/username/homework-1</kbd><br />
    repository URL: <input type="text" id="repo_id" class="required" value ="" placeholder="(Required)"/><br /><br />
HTML;
                }
*/
                if (strpos($gradeable->getSubdirectory(), '://') !== false || substr($gradeable->getSubdirectory(), 0, 1) === '/') {
                    $vcs_path = $gradeable->getSubdirectory();
                }
                else {
                    if (strpos($this->core->getConfig()->getVcsBaseUrl(), '://')) {
                        $vcs_path = rtrim($this->core->getConfig()->getVcsBaseUrl(), '/') . '/' . $gradeable->getSubdirectory();
                    }
                    else {
                        $vcs_path = FileUtils::joinPaths($this->core->getConfig()->getVcsBaseUrl(), $gradeable->getSubdirectory());
                    }
                }

                $vcs_path = str_replace('{$gradeable_id}', $gradeable->getId(), $vcs_path);
                $vcs_path = str_replace('{$user_id}', $this->core->getUser()->getId(), $vcs_path);
                if ($gradeable->isTeamAssignment() && $gradeable->getTeam() !== null) {
                    $vcs_path = str_replace('{$team_id}', $gradeable->getTeam()->getId(), $vcs_path);
                }
                $vcs_path = str_replace(FileUtils::joinPaths($this->core->getConfig()->getSubmittyPath(), 'vcs'),
                    $this->core->getConfig()->getVcsUrl(), $vcs_path);

                $return .= <<<HTML
    <h3>To access your Repository:</h3>
    <span><em>Note: There may be a delay before your repository is prepared, please refer to assignment instructions.</em></span><br />
    <samp>git  clone  {$vcs_path}  SPECIFY_TARGET_DIRECTORY</samp><br /><br />
    <input type="submit" id="submit" class="btn btn-primary" value="Grade My Repository" />
HTML;
            }
            else {
                $return .= <<<HTML
    <div id="upload-boxes" style="display:table; border-spacing: 5px; width:100%">
HTML;

                for ($i = 0; $i < $gradeable->getNumTextBoxes(); $i++) {

                    $image_width = $image_height = 0;

                    if (isset($gradeable->getTextboxes()[$i]['images']) && $gradeable->getTextboxes()[$i]['images'] != ""){
                        $images = $gradeable->getTextboxes()[$i]['images'];
                    }
                    else{
                        $images = array();
                    }

                    foreach($images as $currImage){
                        $currImageName = $currImage["image_name"];
                        $imgPath = FileUtils::joinPaths($this->core->getConfig()->getCoursePath(),"test_input",$gradeable->getId(),$currImageName);
                        $content_type = FileUtils::getContentType($imgPath);
                        if (substr($content_type, 0, 5) === "image") {
                           // Read image path, convert to base64 encoding
                           $textBoxImageData = base64_encode(file_get_contents($imgPath));
                           // Format the image SRC:  data:{mime};base64,{data};
                           $textBoximagesrc = 'data: '.mime_content_type($imgPath).';charset=utf-8;base64,'.$textBoxImageData;
                           // insert the sample image data

                            if(isset($currImage['image_height']) && (int)$currImage['image_height'] > 0){
                                $image_height = $currImage['image_height'];
                            }

                            if(isset($currImage['image_width']) && (int)$currImage['image_width'] > 0){
                                $image_width = $currImage['image_width'];
                            }

                            $image_display = '<img src="'.$textBoximagesrc.'"';

                            if($image_width > 0){
                                $image_display .= ' width="'.$image_width.'"';
                            }
                            if($image_height > 0){
                                $image_display .= ' height="'.$image_height.'"';
                            }
                            $image_display .= ">";
                            $return .= $image_display;
                        }
                    }

                    $label = $gradeable->getTextboxes()[$i]['label'];
                    $rows = $gradeable->getTextboxes()[$i]['rows'];
                    if ($rows == 0) {
                      $return .= <<<HTML
                    <p style="max-width: 50em;">
                    $label<br><input type="text" name="textbox_{$i}" id="textbox_{$i}" onKeyPress="handle_textbox_keypress();">
                    </p><br>
HTML;
                    } else {
                        $return .= <<<HTML
                    <p style="max-width: 50em;">
                    $label<br><textarea rows="{$rows}" cols="50"  style="width:60em; height:100%;" name="textbox_{$i}" id="textbox_{$i}" onKeyPress="handle_textbox_keypress();"></textarea>
                    </p><br>
HTML;

                  // Allow tab in the larger text boxes (normally tab moves to the next textbox)
                  // http://stackoverflow.com/questions/6140632/how-to-handle-tab-in-textarea
$return .= <<<HTML
<script>
$("#textbox_{$i}").keydown(function(e) {
HTML;
$return .= <<<'HTML'
    if(e.keyCode === 9) { // tab was pressed
        // get caret position/selection
        var start = this.selectionStart;
        var end = this.selectionEnd;
        var $this = $(this);
        var value = $this.val();
        // set textarea value to: text before caret + tab + text after caret
        $this.val(value.substring(0, start)
                    + "\t"
                    + value.substring(end));
        // put caret at right position again (add one for the tab)
        this.selectionStart = this.selectionEnd = start + 1;
        // prevent the focus lose
        e.preventDefault();
        e.stopPropagation();
        return false;
    }
});
</script>
HTML;

                    }
                }
                for ($i = 1; $i <= $gradeable->getNumParts(); $i++) {
                    if ($gradeable->getNumParts() > 1) {
                        $label = "Drag your {$gradeable->getPartNames()[$i]} here or click to open file browser";
                    }
                    else {
                        $label = "Drag your file(s) here or click to open file browser";
                    }
                    $return .= <<<HTML

        <div id="upload{$i}" style="cursor: pointer; text-align: center; border: dashed 2px lightgrey; display:table-cell; height: 150px;">
            <h3 class="label" id="label{$i}">{$label}</h3>
            <input type="file" name="files" id="input_file{$i}" style="display: none" onchange="addFilesFromInput({$i})" multiple />
        </div>
HTML;
                }
                $return .= <<<HTML
    </div>
HTML;
                // does this gradeable have parts assigned by students
                foreach ($gradeable->getComponents() as $question) {
                    if(is_array($question)) {
                        $page_num = $question[0]->getPage();
                    }
                    else {
                        $page_num = $question->getPage();
                    }
                    if ($page_num === -1) {
                        $student_page = true;
                        break;
                    }
                }
                if ($student_page) {                
                    $return .= <<<HTML
    <form id="pdfPageStudent">
        <div class="sub">
        <div>Enter the page number that corresponds to each question. If the answer spans multiple pages, enter the page the answer starts on.</div>
HTML;
                    $count = 0;
                    foreach ($gradeable->getComponents() as $question) {
                        $title = $question->getTitle();
                        $return .= <<<HTML
        <div>{$title}: <input type="number" id="page_{$count}" min="1"></div><br />
HTML;
                        $count++;
                    }
                    $return .= <<<HTML
        </div>
    </form>
HTML;
                }
                $return .= <<<HTML
    <div>
        {$upload_message}
    <br>
    &nbsp;
    </div>

    <button type="button" id="submit" class="btn btn-success" style="margin-right: 100px;">Submit</button>
    <button type="button" id="startnew" class="btn btn-primary">Clear</button>

HTML;
                if($current_version_number === $gradeable->getHighestVersion()
                    && $current_version_number > 0) {
                    $return .= <<<HTML
    <button type="button" id= "getprev" class="btn btn-primary">Use Most Recent Submission</button>
HTML;
                }

                $old_files = "";
                for ($i = 1; $i <= $gradeable->getNumParts(); $i++) {
                    foreach ($gradeable->getPreviousFiles($i) as $file) {
                        $size = number_format($file['size'] / 1024, 2);
                        // $escape_quote_filename = str_replace('\'','\\\'',$file['name']);
                        if (substr($file['relative_name'], 0, strlen("part{$i}/")) === "part{$i}/") {
                            $escape_quote_filename = str_replace('\'','\\\'',substr($file['relative_name'], strlen("part{$i}/")));
                        }
                        else
                            $escape_quote_filename = str_replace('\'','\\\'',$file['relative_name']);
                        $old_files .= <<<HTML

                addLabel('$escape_quote_filename', '{$size}', {$i}, true);
                readPrevious('$escape_quote_filename', {$i});
HTML;
                    }
                }
                if ($current_version_number == $gradeable->getHighestVersion()
                    && $current_version_number > 0 && $this->core->getConfig()->keepPreviousFiles()) {
                    $return .= <<<HTML
    <script type="text/javascript">
        $(function() {
            setUsePrevious();
            {$old_files}
        });
    </script>
HTML;
                }
                $return .= <<<HTML
    <script type="text/javascript">
        $(function() {
            setButtonStatus();
        });
    </script>
HTML;
                $return .= <<<HTML

    <script type="text/javascript">
        // CLICK ON THE DRAG-AND-DROP ZONE TO OPEN A FILE BROWSER OR DRAG AND DROP FILES TO UPLOAD
        var num_parts = {$gradeable->getNumParts()};
        createArray(num_parts);
        var assignment_version = {$current_version_number};
        var highest_version = {$gradeable->getHighestVersion()};
        for (var i = 1; i <= num_parts; i++ ){
            var dropzone = document.getElementById("upload" + i);
            dropzone.addEventListener("click", clicked_on_box, false);
            dropzone.addEventListener("dragenter", draghandle, false);
            dropzone.addEventListener("dragover", draghandle, false);
            dropzone.addEventListener("dragleave", draghandle, false);
            dropzone.addEventListener("drop", drop, false);
        }

        $("#startnew").click(function(e){ // Clear all the selected files in the buckets
            for (var i = 1; i <= num_parts; i++){
              deleteFiles(i);
            }
            e.stopPropagation();
        });

        // GET FILES OF THE HIGHEST VERSION
        if (assignment_version == highest_version && highest_version > 0) {
            $("#getprev").click(function(e){
                $("#startnew").click();
                {$old_files}
                setUsePrevious();
                setButtonStatus();
                e.stopPropagation();
            });
        }
    </script>
HTML;
            }

            $vcs_string = ($gradeable->useVcsCheckout()) ? "true" : "false";
            $student_page_string = ($student_page) ? "true" : "false";

            $return .= <<<HTML
    <script type="text/javascript">
        function makeSubmission(user_id, highest_version, is_pdf, path, count, repo_id, merge_previous=false) {
            // submit the selected pdf
            path = decodeURIComponent(path);
            if (is_pdf) {
                submitSplitItem("{$this->core->getCsrfToken()}", "{$gradeable->getId()}", user_id, path, count, merge_previous=merge_previous);
                moveNextInput(count);
            }
            
            // otherwise, this is a regular submission of the uploaded files
            else if (user_id == "") {
                handleSubmission({$late_days_use},
                                {$gradeable->getAllowedLateDays()},
                                {$gradeable->getHighestVersion()},
                                {$gradeable->getMaxSubmissions()},
                                "{$this->core->getCsrfToken()}",
                                {$vcs_string},
                                {$gradeable->getNumTextBoxes()},
                                "{$gradeable->getId()}",
                                "{$gradeable->getUser()->getId()}",
                                repo_id,
                                {$student_page_string},
                                {$num_components});
            }
            else {
                handleSubmission({$late_days_use},
                                {$gradeable->getAllowedLateDays()},
                                highest_version,
                                {$gradeable->getMaxSubmissions()},
                                "{$this->core->getCsrfToken()}",
                                {$vcs_string},
                                {$gradeable->getNumTextBoxes()},
                                "{$gradeable->getId()}",
                                user_id,
                                repo_id,
                                {$student_page_string},
                                {$num_components});
            }
        }
        $(function() {
            $("#submit").click(function(e){ // Submit button
                var user_id = "";
                var repo_id = "";
                var num_pages = 0;
                // depending on which is checked, update cookie
                if ($('#radio_normal').is(':checked')) {
                    document.cookie="student_checked="+0;
                };
                if ($('#radio_student').is(':checked')) {
                    document.cookie="student_checked="+1;
                    user_id = $("#user_id").val();
                };
                if ($('#radio_bulk').is(':checked')) {
                    document.cookie="student_checked="+2;
                    num_pages = $("#num_pages").val();
                };
                // vcs upload
                if ({$vcs_string}) {
                    repo_id = $("#repo_id").val();
                }
                // bulk upload
                if ($("#radio_bulk").is(":checked")) {
                    handleBulk("{$gradeable->getId()}", num_pages);
                }
                // no user id entered, upload for whoever is logged in
                else if (user_id == ""){
                    makeSubmission(user_id, {$gradeable->getHighestVersion()}, false, "", "", repo_id)
                }
                // user id entered, need to validate first
                else {
                    validateUserId("{$this->core->getCsrfToken()}", "{$gradeable->getId()}", user_id, false, "", "", repo_id, makeSubmission);
                }
                e.stopPropagation();
            });
        });
    </script>
</div>
HTML;
        }
        if ($this->core->getUser()->accessAdmin()) {

            $all_directories = $gradeable->getUploadsFiles();

            if (count($all_directories) > 0) {
                if($gradeable->isTeamAssignment()){
                    $return .= <<<HTML
<div class="content">
    <h2>Unassigned Team PDF Uploads (Please Enter the User Id of One Team Member)</h2>
HTML;
                }
                else{
                    $return .= <<<HTML
<div class="content">
    <h2>Unassigned PDF Uploads</h2>
HTML;
                }
                $return .= <<<HTML
    <form id="bulkForm" method="post">
    <table class="table table-striped table-bordered persist-area">
        <thead class="persist-thead">
            <tr>
                <td width="3%"></td>
                <td width="8%">Timestamp</td>
                <td width="53%">PDF preview</td>
                <td width="5%">Full PDF</td>
                <td width="15%">User ID</td>
                <td width="8%">Submit</td>
                <td width="8%">Delete</td>
            </tr>
        </thead>
        <tbody>
HTML;
                $count = 1;
                $count_array = array();
                foreach ($all_directories as $timestamp => $content) {
                    $files = $content["files"];

                    foreach ($files as $filename => $details) {
                        $clean_timestamp = str_replace("_", " ", $timestamp);
                        $path = rawurlencode(htmlspecialchars($details["path"]));
                        if (strpos($filename, "cover") === false) {
                            continue;
                        }
                        // get the full filename for PDF popout
                        // add "timestamp / full filename" to count_array so that path to each filename is to the full PDF, not the cover
                        $filename = rawurlencode(htmlspecialchars($filename));
                        $url = $this->core->getConfig()->getSiteUrl()."&component=misc&page=display_file&dir=uploads&file=".$filename."&path=".$path."&ta_grading=false";
                        $filename_full = str_replace("_cover.pdf", ".pdf",  $filename );
                        $path_full = str_replace("_cover.pdf", ".pdf", $path);
                        $url_full = $this->core->getConfig()->getSiteUrl()."&component=misc&page=display_file&dir=uploads&file=".$filename_full."&path=".$path_full."&ta_grading=false";
                        $count_array[$count] = FileUtils::joinPaths($timestamp, rawurlencode( $filename_full) );
                        //decode the filename after to display correctly for users
                        $filename_full = rawurldecode($filename_full);
                        $return .= <<<HTML
            <tr class="tr tr-vertically-centered">
                <td>{$count}</td>
                <td>{$clean_timestamp}</td> 
                <td>
                    {$filename_full}</br>
                    <object data="{$url}" type="application/pdf" width="100%" height="300">
                        alt : <a href="{$url}">pdf.pdf</a>
                    </object>
                </td>
                <td>
                    <a onclick="openFile('{$url_full}')"><i class="fa fa-window-restore" aria-hidden="true" title="Pop out the full PDF in a new window"></i></a>
                </td>
                <td>
                    <input type="hidden" name="csrf_token" value="{$this->core->getCsrfToken()}" />
                    <div id="users_{$count}">
                        <input type="text" id="bulk_user_id_{$count}[0]" value =""/>
HTML;
                    if ($gradeable->isTeamAssignment()){
                        for($i = 1; $i < $gradeable->getMaxTeamSize(); $i++){
                            $return .= <<<HTML
                        <input type="text" id="bulk_user_id_{$count}[{$i}]" value =""/>
HTML;
                        }
                    }
                    $return .= <<<HTML
                    </div>
                </td>
                <td>
                    <button type="button" id="bulk_submit_{$count}" class="btn btn-success">Submit</button>
                </td>
                <td>
                    <button type="button" id="bulk_delete_{$count}" class="btn btn-danger">Delete</button>
                </td>
            </tr>
HTML;
                        $count++;
                    }
                    $count_array_json = json_encode($count_array);
                }
                $return .= <<<HTML
<script type="text/javascript">
    $(function() {
        $("#bulkForm input").autocomplete({
            source: students_full
        });
        $("#bulkForm button").click(function(e) {
            var btn = $(document.activeElement);
            var id = btn.attr("id");
            var count = btn.parent().parent().index()+1;
            var name = "bulk_user_id_"+count;
            var user_ids = [];
            $("input[id^='"+name+"']").each(function(){ user_ids.push(this.value); }); 
            var js_count_array = $count_array_json;
            var path = decodeURIComponent(js_count_array[count]);
            if (id.includes("delete")) {
                message = "Are you sure you want to delete this submission?";
                if (!confirm(message)) {
                    return;
                }
                deleteSplitItem("{$this->core->getCsrfToken()}", "{$gradeable->getId()}", path, count);
                moveNextInput(count);
            } else {
                validateUserId("{$this->core->getCsrfToken()}", "{$gradeable->getId()}", user_ids, true, path, count, "", makeSubmission);
            }
            e.preventDefault();
            e.stopPropagation();
        });
        $("#bulkForm input").keydown(function(e) {
            if(e.keyCode === 13) { // enter was pressed
                var text = $(document.activeElement);
                var id = text.attr("id");
                var count = text.parent().parent().parent().index()+1;
                var name = "bulk_user_id_"+count;
                var user_ids = [];
                $("input[id^='"+name+"']").each(function(){ user_ids.push(this.value); });
                var js_count_array = $count_array_json;
                var path = js_count_array[count];
                validateUserId("{$this->core->getCsrfToken()}", "{$gradeable->getId()}", user_ids, true, path, count, "", makeSubmission);
                e.preventDefault();
                e.stopPropagation();
            }
        });
        $("#bulkForm button").keydown(function(e) {
            if(e.keyCode === 9) { // tab was pressed
                var text = $(document.activeElement);
                var id = text.attr("id");
                var count = text.parent().parent().index()+1;
                // default behavior is okay for input/submit, but delete should go to next input
                if (id.includes("delete")) {
                    moveNextInput(count);
                    e.preventDefault();
                    e.stopPropagation();
                }
            }
        });
    });
</script>
HTML;
                $return .= <<<HTML
        </tbody>
    </table>
    </form>
</div>
HTML;
            }
        }
        $team_header = '';
        if ($gradeable->isTeamAssignment() && $gradeable->getTeam() !== null) {
            $team_header = <<<HTML
    <h3>Team: {$gradeable->getTeam()->getMemberList()}</h3><br />
HTML;
        }
        if ($gradeable->getSubmissionCount() === 0) {
            $return .= <<<HTML
<div class="content">
    {$team_header}
    <span style="font-style: italic">No submissions for this assignment.</span>
</div>
HTML;
        }
        else {
            $return .= <<<HTML
<div class="content">
    {$team_header}
    <h3 class='label' id="submission_header" style="float: left">Select Submission Version:</h3>
HTML;
            $onChange = "versionChange('{$this->core->buildUrl(array('component' => 'student',
                                                          'gradeable_id' => $gradeable->getId(),
                                                          'gradeable_version' => ""))}', this)";
            $return .= $this->core->getOutput()->renderTemplate('AutoGrading', 'showVersionChoice', $gradeable, $onChange);

            // If viewing the active version, show cancel button, otherwise so button to switch active
            if ($current_version_number > 0) {
                if ($current_version->getVersion() == $gradeable->getActiveVersion()) {
                    $version = 0;
                    $button = '<input type="submit" id="do_not_grade" class="btn btn-default" style="float: right" value="Do Not Grade This Assignment">';
                    $onsubmit = "";
                }
                else {
                    $version = $current_version->getVersion();
                    $button = '<input type="submit" id="version_change" class="btn btn-primary" value="Grade This Version">';
                    $onsubmit = "onsubmit='return checkVersionChange({$gradeable->getDaysLate()},{$gradeable->getAllowedLateDays()})'";;
                }
                $return .= <<<HTML
    <form style="display: inline;" method="post" {$onsubmit}
            action="{$this->core->buildUrl(array('component' => 'student',
                                                 'action' => 'update',
                                                 'gradeable_id' => $gradeable->getId(),
                                                 'new_version' => $version))}">
        <input type='hidden' name="csrf_token" value="{$this->core->getCsrfToken()}" />
        {$button}
    </form>
HTML;
            }
            // disable changing submissions or cancelling assignment if student submit not allowed
            if (!$this->core->getUser()->accessGrading() && !$gradeable->getStudentSubmit()) {
                $return .= <<<HTML
    <script type="text/javascript">
        $(function() {
            $("#do_not_grade").prop("disabled", true);
            $("#version_change").prop("disabled", true);
        });
    </script>
HTML;
            }
            // disable looking at other submissions if student any version not allowed
            if (!$this->core->getUser()->accessGrading() && !$gradeable->getStudentAnyVersion()) {
                $return .= <<<HTML
    <script type="text/javascript">
        $(function() {
            $('select[name=submission_version]').hide();
            $('#do_not_grade').hide();
            $('#version_change').hide();
            $('#submission_header').hide();
            $('#submission_message').hide();
        });
    </script>
HTML;
            }

            if($gradeable->getActiveVersion() === 0 && $current_version_number === 0) {
                $return .= <<<HTML
    <div class="sub">
        <p class="red-message">
            Note: You have selected to NOT GRADE THIS ASSIGNMENT.<br />
            This assignment will not be graded by the instructor/TAs and a zero will be recorded in the gradebook.<br />
            You may select any version above and press "Grade This Version" to re-activate your submission for grading.<br />
        </p>
    </div>
HTML;
            }
            else {
                if($gradeable->getActiveVersion() > 0
                    && $gradeable->getActiveVersion() === $current_version->getVersion()) {
                    $return .= <<<HTML
    <div class="sub" id="submission_message">
        <p class="green-message">
            Note: This version of your assignment will be graded by the instructor/TAs and the score recorded in the gradebook.
        </p>
    </div>
HTML;
                }
                else {
                    if($gradeable->getActiveVersion() > 0) {
                        $return .= <<<HTML
   <div class="sub" id="submission_message">
       <p class="red-message">
            Note: This version of your assignment will not be graded the instructor/TAs. <br />
HTML;
                    }
                    else {
                       $return .= <<<HTML
    <div class="sub">
        <p class="red-message">
            Note: You have selected to NOT GRADE THIS ASSIGNMENT.<br />
            This assignment will not be graded by the instructor/TAs and a zero will be recorded in the gradebook.<br />
HTML;
                    }

                        $return .= <<<HTML
            Click the button "Grade This Version" if you would like to specify that this version of your homework should be graded.
         </p>
     </div>
HTML;
                }

                if ($gradeable->hasIncentiveMessage()) {
                    $return .= <<<HTML
    <div class="sub" id="incentive_message" style="display: none;">
        <p class='green-message'>{$gradeable->getIncentiveMessage()}</p>    
    </div>
HTML;
                }

                $return .= <<<HTML
    <div class="sub">
        <h4>Submitted Files</h4>
        <div class="box half">
HTML;
                $array = ($gradeable->useVcsCheckout()) ? $gradeable->getVcsFiles() : $gradeable->getSubmittedFiles();
                foreach ($array as $file) {
                    if (isset($file['size'])) {
                        $size = number_format($file['size'] / 1024, 2);
                    }
                    else {
                        $size = number_format(-1);
                    }
                    $return .= "{$file['relative_name']} ({$size}kb)";
                    // download icon if student can download files
                    if (!$gradeable->useVcsCheckout() && $gradeable->getStudentDownload()) {
                        // if not active version and student cannot see any more than active version
                        if ($gradeable->getCurrentVersionNumber() !== $gradeable->getActiveVersion() && !$gradeable->getStudentAnyVersion()) {
                            $return .= "<br />";
                            continue;
                        }
                        $return .= <<<HTML
            <script type="text/javascript">
                function downloadFile(file, path) {
                    window.location = buildUrl({'component': 'misc', 'page': 'download_file', 'dir': 'submissions', 'file': file, 'path': path});
                }
            </script>
HTML;
                        $filename = rawurlencode($file['relative_name']);
                        $filepath = rawurlencode($file['path']);
                        $return .= <<< HTML
            <a onclick='downloadFile("{$filename}","{$filepath}")'><i class="fa fa-download" aria-hidden="true" title="Download the file"></i></a>
            <br />
HTML;
                    }
                    else {
                        $return .= "<br />";
                    }
                }
                $return .= <<<HTML
        </div>
        <div class="box half">
HTML;
                $results = $gradeable->getResults();
                if($gradeable->hasResults()) {
                    $return .= <<<HTML
submission timestamp: {$current_version->getSubmissionTime()}<br />
days late: {$current_version->getDaysLate()} (before extensions)<br />
grading time: {$results['grade_time']} seconds<br />
HTML;
                    if($results['num_autogrades'] > 1) {
                        $regrades = $results['num_autogrades']-1;
                        $return .= <<<HTML
<br />
number of re-autogrades: {$regrades}<br />
last re-autograde finished: {$results['grading_finished']}<br />
HTML;
                    }
                    else {
                        $return .= <<<HTML
queue wait time: {$results['wait_time']} seconds<br />
HTML;
                    }
                    if (isset($results['revision'])) {
                        if (empty($results['revision'])) {
                            $revision = "None";
                        }
                        else {
                            $revision =  substr($results['revision'], 0, 7);
                        }
                        $return .= <<<HTML
git commit hash: {$revision}<br />
HTML;
                    }
                }
                $return .= <<<HTML
        </div>
HTML;
                $return .= <<<HTML
    </div>
HTML;
                $return .= <<<HTML
    <div class="sub">
HTML;
                $num_visible_testcases = 0;
                foreach ($gradeable->getTestcases() as $testcase) {
                    if ($testcase->viewTestcase()) {
                        $num_visible_testcases++;
                    }
                }
                if ($num_visible_testcases > 0) {
                    $return .= <<<HTML
        <h4>Results</h4>
HTML;
                }
                $refresh_js = <<<HTML
        <script type="text/javascript">
            checkRefreshSubmissionPage("{$this->core->buildUrl(array('component' => 'student',
                                                                     'page' => 'submission',
                                                                     'action' => 'check_refresh',
                                                                     'gradeable_id' => $gradeable->getId(),
                                                                     'gradeable_version' => $current_version_number))}")
        </script>
HTML;

                if ($gradeable->inBatchQueue() && $gradeable->hasResults()) {
                    if ($gradeable->beingGradedBatchQueue()) {
                        $return .= <<<HTML
        <p class="red-message">
            This submission is currently being regraded.
        </p>
HTML;
                    } else {
                        $return .= <<<HTML
        <p class="red-message">
            This submission is currently in the queue to be regraded.
        </p>
HTML;
                    }

                }
                if ($gradeable->inInteractiveQueue() || ($gradeable->inBatchQueue() && !$gradeable->hasResults())) {
                    if ($gradeable->beingGradedInteractiveQueue() ||
                        (!$gradeable->hasResults() && $gradeable->beingGradedBatchQueue())) {
                        $return .= <<<HTML
        <p class="red-message">
            This submission is currently being graded.
        </p>
HTML;
                    } else {
                        $return .= <<<HTML
        <p class="red-message">
            This submission is currently in the queue to be graded. Your submission is number {$gradeable->getInteractiveQueuePosition()} out of {$gradeable->getInteractiveQueueTotal()}.
        </p>
HTML;
                    }
                    $return .= <<<HTML
        {$refresh_js}
HTML;
                }
                else if(!$gradeable->hasResults()) {
                    $return .= <<<HTML
        <p class="red-message">
            Something has gone wrong with grading this submission. Please contact your instructor about this.
        </p>
HTML;
                }
                else {
                    if ($gradeable->hasIncentiveMessage() && $gradeable->getActiveVersion() > 0) {
                        // FIXME:  Only doing this for the current version, not looking to see if any prior version meets the criteria
                        //foreach ($gradeable->getVersions() as $version) {
                            if ($gradeable->getEarlyTotal() >= $gradeable->getMinimumPoints() &&
                                    $current_version->getDaysEarly() > $gradeable->getMinimumDaysEarly()) {
                                $return.= <<<HTML
            <script type="text/javascript">
                $(function() {
                    $('#incentive_message').show();
                });
            </script>
HTML;
                               // break;
                            }
                        //}
                    }
                    if (!$this->core->getOutput()->bufferOutput()) {
                        echo $return;
                        $return = "";
                    }
                    $return .= $this->core->getOutput()->renderTemplate('AutoGrading', 'showResults', $gradeable, $canViewWholeGradeable);
                    if (!$this->core->getOutput()->bufferOutput()) {
                        echo $return;
                        $return = "";
                    }
                }
                $return .= <<<HTML
    </div>
HTML;
            }
            $return .= <<<HTML
</div>
HTML;
    }
<<<<<<< HEAD
        if ($gradeable->taGradesReleased() && $gradeable->useTAGrading()) {
=======
        if ($gradeable->taGradesReleased() && $gradeable->getSubmissionCount() !== 0) {
            // If the student does not submit anything, the only message will be "No submissions for this assignment."
>>>>>>> a5362b97
            $return .= <<<HTML
<div class="content">
HTML;
            if ($gradeable->beenTAgraded()) {
                $return .= <<<HTML
    <h3 class="label">TA / Instructor grade</h3>
HTML;
                $return .= $this->core->getOutput()->renderTemplate('AutoGrading', 'showTAResults', $gradeable);
                $return .= <<<HTML
HTML;
            } else {
                $return .= <<<HTML
                    <h3 class="label">Your assignment has not been graded, contact your TA or instructor for more information</h3>
HTML;
            }
            $return .= <<<HTML
</div>
HTML;
        }

        return $return;
    }
}<|MERGE_RESOLUTION|>--- conflicted
+++ resolved
@@ -1196,12 +1196,8 @@
 </div>
 HTML;
     }
-<<<<<<< HEAD
-        if ($gradeable->taGradesReleased() && $gradeable->useTAGrading()) {
-=======
-        if ($gradeable->taGradesReleased() && $gradeable->getSubmissionCount() !== 0) {
+        if ($gradeable->taGradesReleased() && $gradeable->useTAGrading() && $gradeable->getSubmissionCount() !== 0) {
             // If the student does not submit anything, the only message will be "No submissions for this assignment."
->>>>>>> a5362b97
             $return .= <<<HTML
 <div class="content">
 HTML;
