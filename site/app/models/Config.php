<?php

namespace app\models;

use app\exceptions\ConfigException;
use app\libraries\Core;
use app\libraries\FileUtils;
use app\libraries\IniParser;
use app\libraries\Utils;

/**
 * Class Config
 *
 * This class handles and contains all of the variables necessary for running
 * the application. These variables are loaded from a combination of files and tables from
 * the database. We also allow for using this to write back to the variables within the database
 * (but not the variables in the files).
 *
 * @method string getSemester()
 * @method string getCourse()
 * @method string getBaseUrl()
 * @method string getVcsUrl()
 * @method string getCgiUrl()
 * @method string getSiteUrl()
 * @method string getSubmittyPath()
 * @method string getCoursePath()
 * @method string getDatabaseDriver()
 * @method array getSubmittyDatabaseParams()
 * @method array getCourseDatabaseParams()
 * @method array getDatabaseParams()
 * @method string getCourseName()
 * @method string getCourseHomeUrl()
 * @method integer getDefaultHwLateDays()
 * @method integer getDefaultStudentLateDays()
 * @method string getConfigPath()
 * @method string getAuthentication()
 * @method \DateTimeZone getTimezone()
 * @method string getUploadMessage()
 * @method array getHiddenDetails()
 * @method string getCourseIniPath()
 * @method bool isCourseLoaded()
 * @method string getInstitutionName()
 * @method string getInstitutionHomepage()
 * @method string getUsernameChangeText()
 * @method bool isForumEnabled()
 * @method string getVcsBaseUrl()
 * @method string getCourseEmail()
 * @method string getVcsUser()
 * @method string getVcsType()
 */

class Config extends AbstractModel {

    /**
     * Variable to set the system to debug mode, which allows, among other things
     * easier access to user switching and to always output full exceptions. Never
     * turn on if running server in production environment.
     * @property
     * @var bool
     */
    protected $debug = false;

    /** @property @var string contains the semester to use, generally from the $_REQUEST['semester'] global */
    protected $semester;
    /** @property @var string contains the course to use, generally from the $_REQUEST['course'] global */
    protected $course;

    /** @property @var string path on the filesystem that points to the course data directory */
    protected $config_path;
    /** @property @var string path to the ini file that contains all the course specific settings */
    protected $course_ini_path;

    /** @property @var array */
    protected $course_ini;

    /**
    * Indicates whether a course config has been successfully loaded.
    * @var bool
    * @property
    */
    protected $course_loaded = false;

    /*** MASTER CONFIG ***/
    /** @property @var string */
    protected $base_url;
    /** @property @var string */
    protected $vcs_url;
    /** @property @var string */
    protected $cgi_url;
    /** @property @var string */
    protected $site_url;
    /** @property @var string */
    protected $authentication;
    /** @property @var string */
    protected $timezone = 'America/New_York';
    /** @property @var string */
    protected $submitty_path;
    /** @property @var string */
    protected $course_path;
    /** @property @var string */
    protected $submitty_log_path;
    /** @property @var bool */
    protected $log_exceptions;

    /** @property @var string */
    protected $database_driver = "pgsql";

    /**
     * The name of the institution that deployed Submitty. Added to the breadcrumb bar if non-empty.
     * @var string
     * @property
     */
    protected $institution_name = "";

    /**
     * The url of the institution's homepage. Linked to from the breadcrumb created with institution_name.
     * @var string
     * @property
     */
    protected $institution_homepage = "";

    /**
     * The text to be shown to a user when they attempt to change their username.
     * @var string
     * @property
     */
    protected $username_change_text = "";

    /** @property @var array */
    protected $database_params = array();

    /** @property @var array */
    protected $submitty_database_params = array();

    /** @property @var array */
    protected $course_database_params = array();

    /** @property @var string */
    protected $course_name;
    /** @property @var string */
    protected $course_home_url;
    /** @property @var int */
    protected $default_hw_late_days;
    /** @property @var int */
    protected $default_student_late_days;
    /** @property @var bool */
    protected $zero_rubric_grades;

    /** @property @var string */
    protected $upload_message;
    /** @property @var bool */
    protected $keep_previous_files;
    /** @property @var bool */
    protected $display_rainbow_grades_summary;
    /** @property @var bool */
    protected $display_custom_message;
    /** @property @var string*/
    protected $course_email;
    /** @property @var string */
    protected $vcs_base_url;
    /** @property @var string */
    protected $vcs_type;
    /** @property @var array */
    protected $hidden_details;
    /** @property @var bool */
    protected $forum_enabled;

    /**
     * Config constructor.
     *
     * @param Core   $core
     */
    public function __construct(Core $core, $semester, $course) {
        parent::__construct($core);

        $this->semester = $semester;
        $this->course = $course;
    }

    public function loadMasterIni($master_ini_path) {
        if (!file_exists($master_ini_path)) {
            throw new ConfigException("Could not find master ini file: ". $master_ini_path, true);
        }
        $this->config_path = dirname($master_ini_path);
        // Load config details from the master config file
        try {
            $master = IniParser::readFile($master_ini_path);
        }
        catch (\Throwable $throwable) {
            throw new ConfigException($throwable->getMessage());
        }


        $this->setConfigValues($master, 'logging_details', array('submitty_log_path', 'log_exceptions'));
<<<<<<< HEAD
        $this->setConfigValues($master, 'site_details', array('base_url', 'vcs_url', 'cgi_url', 'submitty_path', 'authentication'));
=======
        $this->setConfigValues($master, 'site_details', array('base_url', 'vcs_url', 'cgi_url', 'ta_base_url',
            'submitty_path', 'authentication'));
>>>>>>> ae0489ea

        if (!isset($master['database_details']) || !is_array($master['database_details'])) {
            throw new ConfigException("Missing config section database_details in ini file");
        }

        if (!isset($master['submitty_database_details']) || !is_array($master['submitty_database_details'])) {
            throw new ConfigException("Missing config section submitty_database_details in ini file");
        }

        $this->database_params = $master['database_details'];
        $this->submitty_database_params = array_merge($master['database_details'], $master['submitty_database_details']);

        if (isset($master['site_details']['debug'])) {
           $this->debug = $master['site_details']['debug'] === true;
        }

        if (isset($master['site_details']['timezone'])) {
            $this->timezone = $master['site_details']['timezone'];
            if (!in_array($this->timezone, \DateTimeZone::listIdentifiers())) {
                throw new ConfigException("Invalid Timezone identifier: {$this->timezone}");
            }
        }

        if (isset($master['site_details']['institution_name'])) {
            $this->institution_name = $master['site_details']['institution_name'];
        }

        if (isset($master['site_details']['institution_url'])) {
            $this->institution_homepage = $master['site_details']['institution_url'];
        }

        if (isset($master['site_details']['username_change_text'])) {
            $this->username_change_text = $master['site_details']['username_change_text'];
        }

        $this->timezone = new \DateTimeZone($this->timezone);

        if (isset($master['database_details']['driver'])) {
            $this->database_driver = $master['database_details']['driver'];
        }
        $this->base_url = rtrim($this->base_url, "/")."/";
        $this->cgi_url = rtrim($this->cgi_url, "/")."/";

        // Check that the paths from the config file are valid
        foreach(array('submitty_path', 'submitty_log_path') as $path) {
            if (!is_dir($this->$path)) {
                throw new ConfigException("Invalid path for setting {$path}: {$this->$path}");
            }
            $this->$path = rtrim($this->$path, "/");
        }

        foreach(array('site_errors', 'access') as $path) {
            if (!is_dir(FileUtils::joinPaths($this->submitty_log_path, $path))) {
                throw new ConfigException("Missing log folder: {$path}");
            }
        }
        $this->site_url = $this->base_url."index.php?";

        if (!empty($this->semester) && !empty($this->course)) {
            $this->course_path = FileUtils::joinPaths($this->submitty_path, "courses", $this->semester, $this->course);
        }
    }

    public function loadCourseIni($course_ini) {
        if (!file_exists($course_ini)) {
            throw new ConfigException("Could not find course config file: ".$course_ini, true);
        }
        $this->course_ini_path = $course_ini;
        $this->course_ini = IniParser::readFile($this->course_ini_path);

        if (!isset($this->course_ini['database_details']) || !is_array($this->course_ini['database_details'])) {
            throw new ConfigException("Missing config section 'database_details' in ini file");
        }

        $this->course_database_params = array_merge($this->database_params, $this->course_ini['database_details']);

        $array = array('course_name', 'course_home_url', 'default_hw_late_days', 'default_student_late_days',
            'zero_rubric_grades', 'upload_message', 'keep_previous_files', 'display_rainbow_grades_summary',
            'display_custom_message', 'course_email', 'vcs_base_url', 'vcs_type', 'forum_enabled');
        $this->setConfigValues($this->course_ini, 'course_details', $array);

        if (isset($this->course_ini['hidden_details'])) {
            $this->hidden_details = $this->course_ini['hidden_details'];
            if (isset($this->course_ini['hidden_details']['course_url'])) {
                $this->base_url = rtrim($this->course_ini['hidden_details']['course_url'], "/")."/";;
            }
        }
        
        $this->upload_message = Utils::prepareHtmlString($this->upload_message);
        
        foreach (array('default_hw_late_days', 'default_student_late_days') as $key) {
            $this->$key = intval($this->$key);
        }

        $array = array('zero_rubric_grades', 'keep_previous_files', 'display_rainbow_grades_summary',
            'display_custom_message', 'forum_enabled');
        foreach ($array as $key) {
            $this->$key = ($this->$key == true) ? true : false;
        }
    
        $this->site_url = $this->base_url."index.php?semester=".$this->semester."&course=".$this->course;
        $this->course_loaded = true;
   }

    private function setConfigValues($config, $section, $keys) {
        if (!isset($config[$section]) || !is_array($config[$section])) {
            throw new ConfigException("Missing config section {$section} in ini file");
        }

        foreach ($keys as $key) {


            // TEMPORARY WORKAROUND FOR BACKWARDS COMPATIBILITY OF
            // CHANGED COURSE CONFIG VARIABLE.
            // FIXME: THIS CAN BE REMOVED WITH THE NEXT MAJOR RELEASE
            if (!isset($config[$section][$key]) &&
                $key == "display_rainbow_grades_summary" &&
                isset($config[$section]["display_iris_grades_summary"])) {
              $config[$section][$key] = $config[$section]["display_iris_grades_summary"];
            }
            // END TEMPORARY WORKAROUND


            // DEFAULT FOR FORUM
            if (!isset($config[$section][$key]) &&
                $key == "forum_enabled") {
              $config[$section][$key] = false;
            }


            if (!isset($config[$section][$key])) {
              throw new ConfigException("Missing config setting {$section}.{$key} in configuration ini file");
            }
            $this->$key = $config[$section][$key];
        }
    }

    public function getHomepageUrl()
    {
        return $this->base_url."index.php?";
    }

    /**
     * @return boolean
     */
    public function isDebug() {
        return $this->debug;
    }

    /**
     * @return bool
     */
    public function shouldLogExceptions() {
        return $this->log_exceptions;
    }

    /**
     * @return bool
     */
    public function shouldZeroRubricGrades() {
        return $this->zero_rubric_grades;
    }

    /**
     * @return bool
     */
    public function displayCustomMessage() {
        return $this->display_custom_message;
    }

    /**
     * @return bool
     */
    public function keepPreviousFiles() {
        return $this->keep_previous_files;
    }

    /**
     * @return bool
     */
    public function displayRainbowGradesSummary() {
        return $this->display_rainbow_grades_summary;
    }

    public function getLogPath() {
        return $this->submitty_log_path;
    }

    public function saveCourseIni($save) {
        IniParser::writeFile($this->course_ini_path, array_merge($this->course_ini, $save));
    }
}<|MERGE_RESOLUTION|>--- conflicted
+++ resolved
@@ -192,12 +192,7 @@
 
 
         $this->setConfigValues($master, 'logging_details', array('submitty_log_path', 'log_exceptions'));
-<<<<<<< HEAD
         $this->setConfigValues($master, 'site_details', array('base_url', 'vcs_url', 'cgi_url', 'submitty_path', 'authentication'));
-=======
-        $this->setConfigValues($master, 'site_details', array('base_url', 'vcs_url', 'cgi_url', 'ta_base_url',
-            'submitty_path', 'authentication'));
->>>>>>> ae0489ea
 
         if (!isset($master['database_details']) || !is_array($master['database_details'])) {
             throw new ConfigException("Missing config section database_details in ini file");
