--- conflicted
+++ resolved
@@ -899,13 +899,8 @@
 
 
         $this->core->getOutput()->addInternalCss('ta-grading.css');
-<<<<<<< HEAD
-        $canViewWholeGradeable = $this->canIViewThis($gradeable, $who_id);
-        $this->core->getOutput()->renderOutput(array('grading', 'ElectronicGrader'), 'hwGradingPage', $gradeable, $progress, $prev_id, $next_id, $individual, $not_in_my_section, $canViewWholeGradeable);
-=======
         $canViewWholeGradeable = $this->canIViewThis($gradeable,$who_id);
         $this->core->getOutput()->renderOutput(array('grading', 'ElectronicGrader'), 'hwGradingPage', $gradeable, $progress, $prev_id, $next_id, $not_in_my_section, $canViewWholeGradeable);
->>>>>>> 6c5ed566
         $this->core->getOutput()->renderOutput(array('grading', 'ElectronicGrader'), 'popupStudents');
         $this->core->getOutput()->renderOutput(array('grading', 'ElectronicGrader'), 'popupNewMark');
     }
