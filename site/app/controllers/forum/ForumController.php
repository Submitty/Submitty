--- conflicted
+++ resolved
@@ -1113,18 +1113,15 @@
         $categories_ids = $this->getSavedCategoryIds($currentCourse, $categories_ids);
         $thread_status = $this->getSavedThreadStatus($thread_status);
 
-<<<<<<< HEAD
         $max_thread = 0;
         $is_full_page = isset($_POST['is_full_page']) && $_POST['is_full_page'] === 'true';
         $threads = $this->getSortedThreads($categories_ids, $max_thread, $show_deleted, $show_merged_thread, $thread_status, $unread_threads, $pageNumber, -1);
         $currentCategoriesIds = (!empty($_POST['currentCategoriesId'])) ? explode("|", $_POST["currentCategoriesId"]) : [];
         $currentThreadId = array_key_exists('currentThreadId', $_POST) && !empty($_POST["currentThreadId"]) && is_numeric($_POST["currentThreadId"]) ? (int) $_POST["currentThreadId"] : -1;
         $this->core->getOutput()->renderOutput('forum\ForumThread', 'showAlteredDisplayList', $threads, true, $currentThreadId, $currentCategoriesIds, $is_full_page);
-=======
         $repo = $this->core->getCourseEntityManager()->getRepository(Thread::class);
         $threads = $repo->getAllThreads($categories_ids, $thread_status, $show_deleted, $show_merged_thread, $unread_threads, $current_user, $block_number, $scroll_down);
         $this->core->getOutput()->renderOutput('forum\ForumThread', 'showAlteredDisplayList', $threads);
->>>>>>> 21b63489
         $this->core->getOutput()->useHeader(false);
         $this->core->getOutput()->useFooter(false);
         return $this->core->getOutput()->renderJsonSuccess([
